# https://github.com/hyrise/hyrise/wiki/Docker-Image

FROM ubuntu:18.04
ENV DEBIAN_FRONTEND noninteractive
RUN apt-get update \
    && apt-get install -y \
        bash-completion \
        build-essential \
        bc \
        ccache \
        clang-6.0 \
        clang-format-6.0 \
<<<<<<< HEAD
=======
        clang-tidy-6.0 \
>>>>>>> c6327899
        cmake \
        curl \
        gcovr \
        gcc-7 \
        git \
        $(apt-cache search --names-only '^libboost1.[0-9]+-all-dev$' | sort | tail -n 1 | cut -f1 -d' ') \
        libclang-6.0-dev \
        libnuma-dev \
        libncurses5-dev \
        libnuma1 \
        libreadline-dev \
        libsqlite3-dev \
        libtbb-dev \
        llvm \
        llvm-6.0-tools \
        man \
        parallel \
        python2.7 \
        python-pip \
        sudo \
        valgrind \
        libpq-dev \
    && apt-get clean \
    && rm -rf /var/lib/apt/lists/* /tmp/* /var/tmp/* \
    && ln -sf /usr/bin/llvm-symbolizer-3.8 /usr/bin/llvm-symbolizer

ENV OPOSSUM_HEADLESS_SETUP=true
<|MERGE_RESOLUTION|>--- conflicted
+++ resolved
@@ -10,10 +10,7 @@
         ccache \
         clang-6.0 \
         clang-format-6.0 \
-<<<<<<< HEAD
-=======
         clang-tidy-6.0 \
->>>>>>> c6327899
         cmake \
         curl \
         gcovr \
