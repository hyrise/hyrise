# IMPORTANT: Changes in this file do not automatically affect the Docker image used by the CI server.
# You need to build and push it manually, see the wiki for details:
# https://github.com/hyrise/hyrise/wiki/Docker-Image

# While it would be desirable to use Python's virtual environments, they are not straightforward to use in Jenkins'
# scripted pipelines. With Python >= 3.11, we need to use --break-system-packages.

FROM ubuntu:23.10
ENV DEBIAN_FRONTEND noninteractive
RUN apt-get update \
    && apt-get install -y \
        autoconf \
        bash-completion \
        bc \
        clang-15 \
        clang-17 \
        clang-format-17 \
        clang-tidy-17 \
        clang-tools-17 \
        cmake \
        curl \
        dos2unix \
<<<<<<< HEAD
        g++-10 \
        g++-11 \
        gcc-10 \
=======
        g++-11 \
>>>>>>> 43b228e1
        gcc-11 \
        gcovr \
        git \
        graphviz \
        libboost1.81-all-dev \
        libhwloc-dev \
        libncurses5-dev \
        libnuma-dev \
        libnuma1 \
        libpq-dev \
        libreadline-dev \
        libsqlite3-dev \
        libtbb-dev \
        lld \
        lsb-release \
        man \
        ninja-build \
        parallel \
        postgresql-server-dev-all \
        python3 \
        python3-pip \
        python3-venv \
        software-properties-common \
        sudo \
        valgrind \
    && apt-get clean \
    && rm -rf /var/lib/apt/lists/* /tmp/* /var/tmp/* \
    && ln -sf /usr/bin/llvm-symbolizer-14 /usr/bin/llvm-symbolizer \
    && pip3 install --break-system-packages scipy pandas matplotlib  # preload large Python packages (installs numpy and
                                                                       others).

ENV HYRISE_HEADLESS_SETUP=true<|MERGE_RESOLUTION|>--- conflicted
+++ resolved
@@ -20,13 +20,7 @@
         cmake \
         curl \
         dos2unix \
-<<<<<<< HEAD
-        g++-10 \
         g++-11 \
-        gcc-10 \
-=======
-        g++-11 \
->>>>>>> 43b228e1
         gcc-11 \
         gcovr \
         git \
