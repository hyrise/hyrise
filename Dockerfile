# https://github.com/hyrise/hyrise/wiki/Docker-Image

FROM ubuntu:19.04
ENV DEBIAN_FRONTEND noninteractive
RUN apt-get update \
    && apt-get install -y \
        autoconf \
        bash-completion \
        bc \
        ccache \
        clang-7 \
        clang-format-7 \
        clang-tidy-7 \
        cmake \
        curl \
<<<<<<< HEAD
        gcovr \
        gcc-9 \
        g++-9 \
        graphviz \
=======
        g++-8 \
        gcc-8 \
        gcovr \
>>>>>>> 30c73863
        git \
        graphviz \
        $(apt-cache search --names-only '^libboost1.[0-9]+-all-dev$' | sort | tail -n 1 | cut -f1 -d' ') \
        libclang-7-dev \
        libncurses5-dev \
        libnuma-dev \
        libnuma1 \
        libpq-dev \
        libreadline-dev \
        libsqlite3-dev \
        libtbb-dev \
        llvm \
        llvm-7-tools \
        man \
        parallel \
        postgresql-server-dev-all \
        python2.7 \
        python-glob2 \
        python-pexpect \
        python-pip \
        sudo \
        systemtap \
        systemtap-sdt-dev \
        valgrind \
    && apt-get clean \
    && rm -rf /var/lib/apt/lists/* /tmp/* /var/tmp/* \
    && ln -sf /usr/bin/llvm-symbolizer-3.8 /usr/bin/llvm-symbolizer

ENV OPOSSUM_HEADLESS_SETUP=true<|MERGE_RESOLUTION|>--- conflicted
+++ resolved
@@ -13,16 +13,9 @@
         clang-tidy-7 \
         cmake \
         curl \
-<<<<<<< HEAD
+        g++-9 \
+        gcc-9 \
         gcovr \
-        gcc-9 \
-        g++-9 \
-        graphviz \
-=======
-        g++-8 \
-        gcc-8 \
-        gcovr \
->>>>>>> 30c73863
         git \
         graphviz \
         $(apt-cache search --names-only '^libboost1.[0-9]+-all-dev$' | sort | tail -n 1 | cut -f1 -d' ') \
