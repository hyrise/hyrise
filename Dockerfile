--- conflicted
+++ resolved
@@ -30,12 +30,7 @@
         libreadline-dev \
         libsqlite3-dev \
         libtbb-dev \
-<<<<<<< HEAD
         lld \
-        llvm \
-        llvm-7-tools \
-=======
->>>>>>> 4afbe3c9
         man \
         parallel \
         postgresql-server-dev-all \
