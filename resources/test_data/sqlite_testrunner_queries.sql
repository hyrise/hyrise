-- Select entire table
SELECT * FROM mixed;
SELECT * FROM mixed_null;

-- No FROM clause
SELECT 1;
SELECT -1;
SELECT (1 + 3.0) * 13.0 as some_arithmetics;
SELECT 22 / 5 AS col;

-- Table Scans
SELECT * FROM mixed WHERE b = 10;
SELECT * FROM mixed WHERE a = 'a' AND c < 65.31;
SELECT * FROM mixed WHERE a = 'a' AND c <= 65.31;
SELECT * FROM mixed WHERE 40 >= b;
SELECT * FROM mixed WHERE b >= 21 AND c < 72.76;
SELECT * FROM mixed WHERE b BETWEEN 0 AND 99999;
SELECT * FROM mixed WHERE b BETWEEN 20 AND 45;
SELECT * FROM mixed WHERE b BETWEEN 20 AND 45.5;
SELECT * FROM mixed WHERE b = 10 OR b BETWEEN 45 AND 20; -- valid SQL with expected empty result
SELECT * FROM mixed WHERE b BETWEEN c AND 45;
SELECT * FROM mixed WHERE b >= 21 OR c < 72.76;
SELECT * FROM mixed WHERE b >= 21 OR (b <= 30 AND c > 50.0);
SELECT * FROM mixed WHERE b >= 21 OR c < 72.76 OR (b <= 30 AND c > 50.0);
SELECT * FROM mixed WHERE b + c < c * b - 100;
SELECT * FROM mixed WHERE id >= 5.5;
SELECT * FROM mixed WHERE id BETWEEN 5.5 AND 8;
SELECT * FROM mixed WHERE id < 5.5;
SELECT * FROM mixed WHERE d > 'c';
SELECT * FROM mixed WHERE d >= 'jp';
SELECT * FROM mixed_null WHERE b IS NULL;
SELECT * FROM mixed_null WHERE b*c IS NOT NULL;
SELECT * FROM mixed_null WHERE b = 12;
SELECT * FROM mixed_null WHERE NOT (b = 12);
SELECT * FROM mixed_null WHERE NOT (b IN (12, 13, 14));

-- Scans should behave correctly if there is a comparison with NULL - wrap in NOT EXISTS to produce non-empty result
-- table
SELECT * FROM mixed WHERE NOT EXISTS (SELECT * FROM mixed WHERE id > NULL);
SELECT * FROM mixed WHERE NOT EXISTS (SELECT * FROM mixed WHERE a <= NULL);
SELECT * FROM mixed WHERE NOT EXISTS (SELECT * FROM mixed WHERE a > NULL);
SELECT * FROM mixed WHERE NOT EXISTS (SELECT * FROM mixed WHERE b != NULL);
SELECT * FROM mixed WHERE NOT EXISTS (SELECT * FROM mixed WHERE d = NULL);
SELECT * FROM mixed WHERE NOT EXISTS (SELECT * FROM mixed WHERE d < NULL);
SELECT * FROM mixed WHERE NOT EXISTS (SELECT * FROM mixed WHERE d BETWEEN NULL AND NULL);
SELECT * FROM mixed WHERE NOT EXISTS (SELECT * FROM mixed WHERE d BETWEEN '' AND NULL);
SELECT * FROM mixed WHERE NOT EXISTS (SELECT * FROM mixed WHERE d BETWEEN NULL AND '');

-- Scans that use values out of the range of the column type
SELECT * FROM mixed WHERE b > -3000000000 AND b < 3000000000;
SELECT * FROM mixed WHERE (b < -3000000000 AND b > 3000000000) OR id = 1;
SELECT * FROM mixed WHERE b BETWEEN -3123456789 AND 3123456789;
-- Scientific notation not supported, so we have to write ~1e40, which is > FLOAT_MAX, out
SELECT * FROM mixed WHERE c < 1234567890123456789012345678901234567890.0;

-- Scans with predicates that do not reference columns
SELECT * FROM mixed_null WHERE 4 > 3;
SELECT * FROM mixed_null WHERE (4 > 3 AND 2 < 1) OR 4 < 5;
SELECT * FROM mixed_null WHERE 50 IN (51, 52, 50);
SELECT * FROM mixed_null WHERE 50 IN (SELECT id FROM mixed);

-- Scans with potential for BETWEEN rewrite
SELECT * FROM id_int_int_int_100 WHERE a >= 20 AND a <= 90;
SELECT * FROM id_int_int_int_100 WHERE a > 20 AND a <= 91;
SELECT * FROM id_int_int_int_100 WHERE a >= 20 AND a < 91;
SELECT * FROM id_int_int_int_100 WHERE a > 20 AND a < 91;

SELECT * FROM id_int_int_int_100 WHERE 90 >= a AND 20 <= a;
SELECT * FROM id_int_int_int_100 WHERE 91 > a AND 20 <= a;
SELECT * FROM id_int_int_int_100 WHERE 91 >= a AND 20 < a;
SELECT * FROM id_int_int_int_100 WHERE 91 > a AND 20 < a;

-- Scans with potential for predicate pruning
SELECT * FROM id_int_int_int_100 WHERE a >= 20 AND a <= 40 OR b >= 50 AND b <= 95;
SELECT * FROM id_int_int_int_100 WHERE a >= 20 AND a <= 40 AND c <= 35 AND b >= 49 AND a >= 21 AND b <= 95 AND c <= 40 AND c >= 23;

-- Projection
SELECT a FROM mixed;
SELECT -b as neg_b FROM mixed;
SELECT b + b FROM mixed;
SELECT b + c FROM mixed;
SELECT (b * c) / b + (c * c) / b - b / b as x FROM mixed;
SELECT a as b FROM mixed;
SELECT b, 4+6 as c, b+4 AS d, 5.0+c AS e FROM mixed_null;
SELECT a*b/c AS calc FROM id_int_int_int_100;
SELECT b*b AS calc FROM mixed;
SELECT a, b, a+b AS e, a+b+NULL AS f FROM id_int_int_int_100;
SELECT a, b, b+b AS e, b+b+NULL AS f FROM mixed;
SELECT a, b, b+b AS e, b+b+NULL AS f FROM mixed_null;
SELECT 1 + 5.6 > 7 OR 2 > 1 AS i FROM mixed;
SELECT 2 / 0, b / 0, 50 / id FROM mixed;
SELECT 2 % 0, b % 0, 50 % id FROM mixed;

-- Aliases
SELECT R.a, S.a FROM mixed AS R, mixed AS S;
SELECT a AS x FROM mixed WHERE a > 10;
SELECT a AS x, SUM(b) FROM mixed GROUP BY x;
SELECT a AS x, SUM(b) FROM mixed GROUP BY a;
SELECT a AS x, SUM(b) FROM mixed GROUP BY x HAVING a > 10;
SELECT a AS x, SUM(b) FROM mixed GROUP BY x HAVING x > 10;
SELECT a AS x, SUM(b) FROM mixed GROUP BY x HAVING x > 10;

-- ORDER BY
SELECT * FROM mixed ORDER BY a;
SELECT a AS x, b AS y FROM mixed ORDER BY a, b;
SELECT a AS x, b AS y FROM mixed ORDER BY x, y;
SELECT b + 13 AS t FROM mixed ORDER BY a, b ASC;
SELECT * FROM mixed ORDER BY a, b DESC;
SELECT * FROM mixed ORDER BY b, a, c;
SELECT * FROM mixed ORDER BY b, a DESC, c;
SELECT sub.a, sub.b FROM (SELECT a, b FROM mixed WHERE a = 'a' ORDER BY b) AS sub WHERE sub.b > 10 ORDER BY b;
SELECT * FROM mixed_null ORDER BY b;

-- LIMIT
SELECT * FROM mixed LIMIT 77;
SELECT b FROM mixed LIMIT 10;

-- PRODUCT
SELECT "right".b FROM mixed AS "left", mixed_null AS "right" WHERE "left".a = "right".a AND "left".b = 2;
SELECT * FROM mixed AS "left", mixed_null AS "right" WHERE "left".a = "right".d;

-- JOIN
SELECT "left".a, "left".b, "right".a, "right".b FROM mixed AS "left" JOIN mixed_null AS "right" ON "left".b = "right".b;
SELECT "left".e, "left".f, "right".a, "right".b FROM (SELECT a AS e, b as f FROM mixed) AS "left" JOIN mixed_null AS "right" ON "left".f = "right".b;
SELECT * FROM mixed AS "left" LEFT JOIN mixed_null AS "right" ON "left".b = "right".b;
SELECT b.*, a.* FROM mixed AS a JOIN mixed AS b ON a.id = b.id WHERE a.id > 50;
SELECT * FROM mixed AS "left" INNER JOIN mixed_null AS "right" ON "left".b = "right".b;
SELECT * FROM mixed NATURAL JOIN (SELECT id FROM id_int_int_int_100) AS T2;
SELECT * FROM mixed NATURAL JOIN (SELECT c AS foo, id FROM id_int_int_int_100) AS T2;
SELECT * FROM (SELECT "right".a a, "left".b b FROM mixed AS "left" LEFT JOIN mixed AS "right" ON "left".a = "right".a) t where t.a > 0;
SELECT * FROM mixed AS m1 JOIN mixed AS m2 ON m1.id * 3 = m2.id - 5;
SELECT l.new_id, r.id + 10 AS a FROM (SELECT id + 5 AS new_id FROM mixed WHERE new_id > 90) AS l LEFT JOIN mixed AS r ON l.new_id = r.id
SELECT (SELECT r.id AS a FROM (SELECT id + 5 AS id FROM mixed) AS l LEFT JOIN mixed AS r ON l.id = r.id WHERE l.id >= 100 LIMIT 1) + 5 AS a
SELECT * FROM id_int_int_int_100 AS t1 LEFT JOIN id_int_int_int_100 AS t2 ON t1.a < t2.a;
SELECT * FROM id_int_int_int_100 AS t1 LEFT JOIN id_int_int_int_100 AS t2 ON t1.a > t2.a;
SELECT * FROM id_int_int_int_100 AS t1 LEFT JOIN id_int_int_int_100 AS t2 ON t1.a <= t2.a;
SELECT * FROM id_int_int_int_100 AS t1 LEFT JOIN id_int_int_int_100 AS t2 ON t1.a >= t2.a;
SELECT * FROM mixed AS t1 LEFT JOIN mixed AS t2 ON t1.id >= t2.b WHERE t1.id > 90;

-- Join multiple predicates
SELECT * FROM mixed AS t1 JOIN mixed_null AS t2 ON t1.a = t2.a AND t1.b = t2.b;
SELECT * FROM mixed AS t1 JOIN mixed_null AS t2 ON t1.a <= t2.a AND t1.b = t2.b AND t1.c > t2.c;
SELECT * FROM mixed AS t1 JOIN mixed_null AS t2 ON t1.a >= t2.a AND t1.b = t2.b AND t1.c < t2.c;
SELECT * FROM mixed AS t1 LEFT JOIN mixed_null AS t2 ON t1.a = t2.a AND t1.b = t2.b;
--SELECT * FROM mixed AS t1 LEFT JOIN mixed_null AS t2 ON t1.a = t2.a AND t1.b < t2.b;
SELECT * FROM mixed AS t1 LEFT JOIN mixed_null AS t2 ON t1.a = t2.a AND t1.b <= t2.b;
SELECT * FROM mixed AS t1 LEFT JOIN mixed_null AS t2 ON t1.a = t2.a AND t1.b > t2.b;
SELECT * FROM mixed AS t1 LEFT JOIN mixed_null AS t2 ON t1.a = t2.a AND t1.b >= t2.b;
SELECT * FROM id_int_int_int_100 AS t1 LEFT JOIN id_int_int_int_100 AS t2 ON t1.a = t2.a;
SELECT * FROM id_int_int_int_100 AS t1 LEFT JOIN id_int_int_int_100 AS t2 ON t1.a > t2.a AND t1.b >= t2.b AND t1.c < t2.c;
SELECT * FROM id_int_int_int_100 AS t1 LEFT JOIN id_int_int_int_100 AS t2 ON t1.a <= t2.a AND t1.b > t2.b AND t1.c < t2.c;
SELECT * FROM id_int_int_int_100 AS t1 LEFT JOIN id_int_int_int_100 AS t2 ON t1.a <= t2.a AND t1.b <= t2.b AND t1.c <= t2.c;
SELECT * FROM id_int_int_int_100 AS t1 LEFT JOIN id_int_int_int_100 AS t2 ON t1.a >= t2.a AND t1.b >= t2.b AND t1.c >= t2.c;
SELECT * FROM id_int_int_int_100 AS t1 LEFT JOIN id_int_int_int_100 AS t2 ON t1.a <= t2.a AND t1.b > t2.b AND t1.c < t2.c AND t1.b > t2.c AND t1.a = t2.c;

SELECT * FROM id_int_int_int_100 AS t1 LEFT JOIN id_int_int_int_100 AS t2 ON t1.a = t2.a;
SELECT * FROM id_int_int_int_100 AS t1 LEFT JOIN id_int_int_int_100 AS t2 ON t1.a < t2.a;
SELECT * FROM id_int_int_int_100 AS t1 LEFT JOIN id_int_int_int_100 AS t2 ON t1.a > t2.a;
SELECT * FROM id_int_int_int_100 AS t1 LEFT JOIN id_int_int_int_100 AS t2 ON t1.a <= t2.a;
SELECT * FROM id_int_int_int_100 AS t1 LEFT JOIN id_int_int_int_100 AS t2 ON t1.a >= t2.a;
SELECT * FROM mixed AS m1 JOIN mixed AS m2 ON m1.id * 3 = m2.id - 5 OR m1.id > 20;
-- (#511) SELECT * FROM int_float4 NATURAL JOIN (SELECT b, a FROM int_float6) AS T2;

-- JOIN multiple tables
SELECT * FROM mixed_null AS t1 INNER JOIN id_int_int_int_100 AS t2 ON t1.b = t2.a INNER JOIN mixed AS t3 ON t1.b = t3.b;

-- Make sure that name-to-id-resolving works fine.
SELECT t1.a, t1.b, t2.b, t3.a FROM mixed AS t1 INNER JOIN mixed_null AS t2 ON t1.b = t2.b INNER JOIN id_int_int_int_100 AS t3 ON t1.b = t3.a;

-- Make sure that t1.* is resolved only to columns from t1, not all columns from input node.
SELECT t1.*, t2.b, t3.a FROM mixed AS t1 INNER JOIN mixed_null AS t2 ON t1.b = t2.b INNER JOIN id_int_int_int_100 AS t3 ON t1.b = t3.a;
SELECT t1.*, t2.a, t2.b, t3.* FROM mixed AS t1 INNER JOIN mixed_null AS t2 ON t1.b = t2.b INNER JOIN id_int_int_int_100 AS t3 ON t1.b = t3.a;

-- Join four tables, just because we can.
SELECT t1.id, t1.a, t2.b, t3.b, t4.c_name FROM mixed AS t1 INNER JOIN mixed_null AS t2 ON t1.id = t2.b INNER JOIN id_int_int_int_100 AS t3 ON t1.id = t3.b INNER JOIN tpch_customer AS t4 ON t1.id = t4.c_custkey;

-- Join three tables and perform a scan
SELECT * FROM mixed AS t1 INNER JOIN mixed_null AS t2 ON t1.b = t2.b INNER JOIN id_int_int_int_100 AS t3 ON t1.b = t3.a WHERE t1.c > 23.0 AND t2.a = 'c';

-- Join three, complex join predicate,
SELECT t1.b FROM mixed AS t1, mixed_null AS t2, id_int_int_int_100 AS t3 WHERE t1.id + t2.b = t3.a - 5 AND (5 > 3 OR 3 > 2) AND t1.b = 19 AND t1.b + 40 = t3.b;

-- (not) exists to semi(/anti) join reformulation
SELECT * FROM id_int_int_int_100 WHERE EXISTS (SELECT * FROM int_date WHERE id_int_int_int_100.id = int_date.a)
SELECT * FROM id_int_int_int_100 WHERE NOT EXISTS (SELECT * FROM int_date WHERE id_int_int_int_100.id = int_date.a)
-- exists to semi join reformulation: query not rewriteable
SELECT * FROM id_int_int_int_100 WHERE EXISTS (SELECT * FROM int_date WHERE id_int_int_int_100.id = int_date.a) OR id < 20

-- Aggregates
SELECT SUM(b + b) AS sum_b_b FROM mixed;
SELECT SUM(b) + AVG(c) AS x FROM mixed GROUP BY id + 5;
SELECT SUM(b) + AVG(c) AS x, AVG(c)*3 AS y FROM mixed GROUP BY id + 5;
SELECT MIN(id) FROM mixed GROUP BY d, c;
SELECT * FROM id_int_int_int_100 AS r WHERE a < (SELECT MAX(s.a) FROM id_int_int_int_50 AS s)
SELECT * FROM id_int_int_int_100 AS r WHERE a >= (SELECT MIN(s.a) FROM id_int_int_int_50 AS s)
SELECT * FROM id_int_int_int_100 AS r WHERE a >= (SELECT MIN(s.a) FROM id_int_int_int_50 AS s WHERE s.b = r.b)
SELECT * FROM id_int_int_int_100 AS r WHERE a < (SELECT SUM(min_a) FROM (SELECT MIN(s.a) AS min_a FROM id_int_int_int_50 AS s WHERE s.b = r.b GROUP BY s.c) min_a_per_c)

-- GROUP BY
SELECT a, SUM(b) FROM mixed GROUP BY a;
SELECT a, SUM(b), AVG(c) FROM mixed GROUP BY a;
SELECT a, b, MAX(c), AVG(b) FROM mixed GROUP BY a, b;
<<<<<<< HEAD
SELECT a AS whatever, SUM(b) FROM mixed GROUP BY whatever;
SELECT a AS whatever, SUM(b) FROM mixed GROUP BY a;
=======
>>>>>>> 5e380856

-- DISTINCT
SELECT DISTINCT a FROM mixed;
SELECT DISTINCT a FROM mixed GROUP BY a;
SELECT DISTINCT a, b FROM mixed;
SELECT DISTINCT * FROM mixed;
SELECT DISTINCT a, MIN(b) FROM mixed GROUP BY a;
SELECT DISTINCT MIN(b) FROM mixed GROUP BY a;

-- Join, GROUP BY, Having, ...
SELECT c_custkey, c_name, COUNT(a) FROM tpch_customer JOIN id_int_int_int_100 ON c_custkey = a GROUP BY c_custkey, c_name HAVING COUNT(a) >= 2;
SELECT c_custkey, c_name, COUNT(a) FROM tpch_customer JOIN ( SELECT id_int_int_int_100.* FROM id_int_int_int_100 JOIN mixed ON id_int_int_int_100.a = mixed.id ) AS sub ON tpch_customer.c_custkey = sub.a GROUP BY c_custkey, c_name HAVING COUNT(sub.a) >= 2;

-- COUNT(*)
SELECT COUNT(*) FROM mixed GROUP BY a;
SELECT a, COUNT(*) FROM mixed GROUP BY a;
SELECT COUNT(*), SUM(a + b) FROM id_int_int_int_100;

-- COUNT(DISTINCT)
SELECT a, COUNT(DISTINCT b) as d FROM mixed GROUP BY a;

-- Case insensitivity
sELEcT Sum(b + b) AS sum_b_b from mixed;

-- Aggregates with NULL
SELECT a, MAX(b) FROM mixed_null GROUP BY a;
SELECT a, MIN(b) FROM mixed_null GROUP BY a;
SELECT a, SUM(b) FROM mixed_null GROUP BY a;
SELECT a, AVG(b) FROM mixed_null GROUP BY a;
SELECT a, COUNT(b) FROM mixed_null GROUP BY a;
SELECT a, COUNT(*) FROM mixed_null GROUP BY a;

-- Checks that output of Aggregate can be worked with correctly.
SELECT b, sub.min_c, max_b FROM (SELECT a, b, MAX(b) AS max_b, MIN(c) AS min_c FROM mixed GROUP BY a, b) as sub WHERE b BETWEEN 20 AND 50 AND min_c > 15;

-- HAVING
SELECT a, b, MAX(b), AVG(c) FROM mixed GROUP BY a, b HAVING MAX(b) >= 10 AND MAX(b) < 40;
SELECT a, b, MAX(b), AVG(c) FROM mixed GROUP BY a, b HAVING MAX(b) >= 10 AND MAX(b*0.8+c*0.01) < 40;
SELECT a, b, MAX(b), AVG(c) FROM mixed GROUP BY a, b HAVING MAX(b) > 10 AND MAX(b) <= 30;
SELECT a, b, MAX(b), AVG(c) FROM mixed GROUP BY a, b HAVING b > 33 AND AVG(c) > 50;
SELECT a, b, MAX(b), AVG(c) FROM mixed GROUP BY a, b HAVING b > 33 OR b = 1 OR b = 17;

-- HAVING w/o mentioning in the SELECT list
SELECT a, b, AVG(b) FROM mixed GROUP BY a, b HAVING MAX(c) > 10 AND MAX(c) <= 30;

-- DELETE
DELETE FROM id_int_int_int_100; INSERT INTO id_int_int_int_100 VALUES (1, 2, 3, 4); SELECT * FROM id_int_int_int_100;
DELETE FROM id_int_int_int_100 WHERE id > 75; SELECT * FROM id_int_int_int_100;
DELETE FROM id_int_int_int_100 WHERE a > 40 OR b < 20; SELECT * FROM id_int_int_int_100;
DELETE FROM id_int_int_int_100 WHERE a > 40 OR b < 20; SELECT * FROM id_int_int_int_100;
DELETE FROM id_int_int_int_100 WHERE a > 9000; SELECT * FROM id_int_int_int_100;
DELETE FROM id_int_int_int_100 WHERE a = 5 OR b = 6 OR (a > 2 AND b > 80) OR (a = (SELECT MIN(a) FROM id_int_int_int_100)); SELECT * FROM id_int_int_int_100;

-- Update
UPDATE id_int_int_int_100 SET a = a + 1 WHERE id > 10; SELECT * FROM id_int_int_int_100;
UPDATE id_int_int_int_100 SET a = a + 1; SELECT * FROM id_int_int_int_100;
UPDATE id_int_int_int_100 SET a = b + c + 3 WHERE id > 10 * 5; SELECT * FROM id_int_int_int_100;
UPDATE id_int_int_int_100 SET a = b + c + 3 WHERE id > 1000 * 1000; SELECT * FROM id_int_int_int_100;
UPDATE id_int_int_int_100 SET id = 0 WHERE id > 20; SELECT * FROM id_int_int_int_100;
UPDATE id_int_int_int_100 SET id = a, a = b, b = c, c = id WHERE id > 20; SELECT * FROM id_int_int_int_100;
UPDATE id_int_int_int_100 SET id = a - 1, a = b, b = c, c = id + 1 WHERE id > 20; SELECT * FROM id_int_int_int_100;

-- INSERT
INSERT INTO id_int_int_int_100 VALUES (100, 1, 2, 3); SELECT * FROM id_int_int_int_100;
INSERT INTO mixed_null VALUES ('Hello', NULL, 3.3, 'World'); SELECT * FROM id_int_int_int_100;
INSERT INTO mixed_null VALUES ('Hello', NULL, 3.3, NULL); SELECT * FROM id_int_int_int_100;
INSERT INTO id_int_int_int_100 (id, a, b, c) VALUES (100, 1, 2, 3); SELECT * FROM id_int_int_int_100;
INSERT INTO id_int_int_int_100 (id, c, b, a) VALUES (100, 3, 2, 1); SELECT * FROM id_int_int_int_100;
INSERT INTO id_int_int_int_100 VALUES (100, 1, 2, 3); INSERT INTO id_int_int_int_100 VALUES (101, 3, 2, 1); INSERT INTO id_int_int_int_100 VALUES (102, 42, 77992, 1000000); SELECT * FROM id_int_int_int_100;

-- INSERT with mixed types
INSERT INTO mixed VALUES (100, 'x', 42, 123.456, 'xkcd'); SELECT * FROM mixed;

-- INSERT ... INTO ... (with literal projection)
INSERT INTO id_int_int_int_100 SELECT 100, 1, 2, 3 FROM id_int_int_int_100; SELECT * FROM id_int_int_int_100;
INSERT INTO id_int_int_int_100 (id, a, b, c) SELECT 100, 1, 2, 3 FROM id_int_int_int_100; SELECT * FROM id_int_int_int_100;
INSERT INTO id_int_int_int_100 (b, id, c, a) SELECT 2, 100, 3, 1 FROM id_int_int_int_100; SELECT * FROM id_int_int_int_100;

-- INSERT ... INTO ... (with regular queries)
INSERT INTO mixed_null SELECT a, b, c, d FROM mixed WHERE a = 'c' AND b > 15; SELECT * FROM mixed_null;
INSERT INTO mixed_null SELECT a, b, c, d FROM mixed WHERE d = 'caoe'; SELECT * FROM mixed_null;
INSERT INTO mixed_null (b, c, a, d) SELECT b, c, a, d FROM mixed WHERE id < 13; SELECT * FROM mixed_null;

-- VIEWS
CREATE VIEW count_view1 AS SELECT a, COUNT(DISTINCT b) AS cd FROM id_int_int_int_100 GROUP BY a; SELECT * FROM count_view1;
CREATE VIEW count_view2 AS SELECT a, COUNT(DISTINCT b) AS cd FROM id_int_int_int_100 GROUP BY a; SELECT * FROM count_view2 WHERE a > 10;
CREATE VIEW count_view3 (foo, bar) AS SELECT a, COUNT(DISTINCT b) AS cd FROM id_int_int_int_100 GROUP BY a; SELECT * FROM count_view3 WHERE foo > 10;

-- NULL Semantics
SELECT * FROM mixed WHERE b IS NOT NULL;
SELECT * FROM mixed_null WHERE b IS NULL;
SELECT * FROM mixed_null WHERE b IS NOT NULL;

-- Subqueries in SELECT statement
SELECT a, (SELECT MAX(b) FROM mixed) AS foo FROM id_int_int_int_100;
SELECT (SELECT MAX(b) + id_int_int_int_100.a FROM mixed) AS foo FROM id_int_int_int_100;
SELECT (SELECT MAX(b) + id_int_int_int_100.a + id_int_int_int_100.b FROM mixed) AS foo FROM id_int_int_int_100;
SELECT (SELECT MIN(1 + 2) FROM mixed) AS foos FROM id_int_int_int_100;

-- Subqueries in WHERE statement
SELECT a FROM id_int_int_int_100 AS r WHERE id + 1 = (SELECT MIN(b) + r.id FROM mixed)
SELECT * FROM id_int_int_int_100 WHERE a = (SELECT MAX(b) FROM id_int_int_int_100)
SELECT a FROM id_int_int_int_100 WHERE a > (SELECT MIN(b) FROM mixed)
SELECT * FROM id_int_int_int_100 WHERE a > (SELECT MIN(b) FROM mixed)
SELECT a, b FROM id_int_int_int_100 WHERE a > (SELECT MIN(b) FROM mixed)
SELECT * FROM id_int_int_int_100 WHERE a IN (SELECT b FROM mixed)
SELECT * FROM id_int_int_int_100 WHERE a * 10 IN (SELECT b FROM mixed)
SELECT * FROM id_int_int_int_100 WHERE a * 10 NOT IN (SELECT b FROM mixed)
SELECT a FROM id_int_int_int_100 WHERE a IN (SELECT b FROM mixed)
SELECT a, b FROM id_int_int_int_100 WHERE a IN (SELECT b FROM mixed)
SELECT a FROM id_int_int_int_100 WHERE a IN (SELECT 14) AND b > (SELECT 15); -- fails because cost estimators crashes when used on an LQP containing a DummyTableNode (#1500)
SELECT a FROM id_int_int_int_100 WHERE a IN (SELECT 11) AND b > (SELECT 11); -- fails because cost estimators crashes when used on an LQP containing a DummyTableNode (#1500)

-- Correlated parameter in WHERE statement
SELECT * FROM id_int_int_int_100 WHERE a < (SELECT MAX(b) FROM mixed WHERE mixed.b > id_int_int_int_100.b)

-- Subqueries in FROM statement
SELECT * FROM (SELECT t1.id FROM id_int_int_int_100 t1 JOIN id_int_int_int_100 t2 ON t1.id + 1 = t2.id) AS s1, id_int_int_int_100 t3 WHERE s1.id + 5 = t3.id;
SELECT * FROM id_int_int_int_100 t1 WHERE id < 9 AND (SELECT MIN(t2.id + 10) FROM (SELECT * FROM id_int_int_int_100 t3 WHERE t3.id > t1.id + 90) AS s1, id_int_int_int_100 t2 WHERE t2.id = t1.id + 90) > 5;

-- Correlated parameter (t2.id) in FROM clause of subselect
SELECT * FROM id_int_int_int_100 t1 WHERE (SELECT MIN(t2.id + 10) FROM id_int_int_int_100 t2 WHERE t2.id = t1.id) > 20;

-- cannot test these because we cannot handle empty query results here
---- SELECT * FROM mixed WHERE b IS NULL;
---- SELECT * FROM mixed WHERE b = NULL;
---- SELECT * FROM mixed WHERE b > NULL;
---- SELECT * FROM mixed WHERE b < NULL;
---- SELECT * FROM mixed WHERE b <> NULL;
---- SELECT * FROM mixed WHERE b BETWEEN NULL AND NULL;
---- SELECT * FROM mixed_null WHERE b = NULL;
---- SELECT * FROM mixed_null WHERE b > NULL;
---- SELECT * FROM mixed_null WHERE b < NULL;
---- SELECT * FROM mixed_null WHERE b <> NULL;
---- SELECT * FROM mixed_null WHERE b BETWEEN NULL AND NULL;

-- CASE
SELECT CASE WHEN id < 50 THEN 'Hello' WHEN id < 70 THEN 'World' ELSE 'Ciao' END AS case_column FROM mixed;
SELECT CASE WHEN id + 3.4 < 50 THEN 'Hello' WHEN id < 70 THEN 'World' ELSE 'Ciao' END AS case_column FROM mixed;
SELECT CASE id + 10 WHEN 15 THEN a WHEN 26 THEN 'World' ELSE d END AS case_column FROM mixed;

-- IN
SELECT * FROM id_int_int_int_100 WHERE a IN (24, 55, 78)
SELECT * FROM id_int_int_int_100 WHERE a IN (b - 48, b + 1)
SELECT a + c FROM id_int_int_int_100 WHERE a + c IN (110, 9, 'Hello', 13.345)
SELECT id FROM mixed WHERE d IN ('hamqiv', 9, 'Hello', 13.345, 'xfkk', 13*13)
SELECT * FROM id_int_int_int_100 WHERE a NOT IN (SELECT a FROM id_int_int_int_50)
SELECT * FROM id_int_int_int_100 AS r WHERE a IN (SELECT s.a FROM id_int_int_int_50 AS s WHERE s.b = r.b)
SELECT * FROM id_int_int_int_100 AS r WHERE a IN (SELECT s.a FROM id_int_int_int_50 AS s WHERE s.b <> r.b)
SELECT * FROM id_int_int_int_100 AS r WHERE a IN (SELECT s.a FROM id_int_int_int_50 AS s WHERE s.b < r.b)
SELECT a FROM id_int_int_int_100 AS r WHERE a IN (SELECT s.a FROM id_int_int_int_50 AS s WHERE s.b < r.b)
SELECT * FROM id_int_int_int_100 AS r WHERE a IN (SELECT s.a + 2 FROM id_int_int_int_50 AS s WHERE s.b < r.b)
SELECT * FROM id_int_int_int_100 AS r WHERE a NOT IN (SELECT a FROM id_int_int_int_50 AS s WHERE s.b = r.b)
SELECT * FROM id_int_int_int_100 AS r WHERE a NOT IN (SELECT a FROM id_int_int_int_50 AS s WHERE s.b < r.b)
SELECT * FROM id_int_int_int_100 WHERE a IN (SELECT a FROM id_int_int_int_50 WHERE a IN (SELECT b FROM mixed))
SELECT * FROM id_int_int_int_100 AS r WHERE a IN (SELECT s.a FROM id_int_int_int_50 AS s WHERE s.b = r.b AND s.c < r.c)

-- SUBSTR
SELECT SUBSTR('HELLO', 2, 3) AS s;
SELECT SUBSTR('HELLO', -4, 3) AS s;
SELECT SUBSTR('HELLO', -4, 0) AS s;
SELECT SUBSTR('migz', -18, 19) AS s;
SELECT SUBSTR('HELLO', 5000, 20) AS s;
SELECT SUBSTR(d, id - 10, b) AS s FROM mixed ORDER BY id;
SELECT SUBSTR(d, b / 10, b / 20) AS s FROM mixed_null;

-- LIKE
SELECT * FROM mixed WHERE d LIKE '%a%b%';
SELECT * FROM mixed WHERE d NOT LIKE 'ldggoca';
SELECT * FROM mixed WHERE d LIKE '%y__%g_%';
SELECT * FROM mixed WHERE d LIKE '%y__%g_%' OR (id > 50 AND a LIKE '%a%');
SELECT CASE WHEN d LIKE '%ab%' THEN 'contains AB' WHEN d NOT LIKE '%x%' THEN 'doesnt contain x' ELSE a END AS c FROM mixed;
SELECT * FROM mixed WHERE d LIKE 'a%';
SELECT * FROM mixed WHERE d NOT LIKE 'a%';
SELECT * FROM mixed WHERE d LIKE '%';

-- EXISTS
SELECT EXISTS(SELECT 1) AS some_exists;
SELECT EXISTS(SELECT * FROM id_int_int_int_100) AS some_exists;
SELECT NOT EXISTS(SELECT * FROM id_int_int_int_100) AS some_exists;
SELECT * FROM mixed AS outer_mixed WHERE EXISTS(SELECT * FROM mixed AS inner_mixed WHERE inner_mixed.id = outer_mixed.id * 10);
SELECT * FROM mixed WHERE EXISTS (SELECT id_int_int_int_100.a FROM id_int_int_int_100 WHERE id_int_int_int_100.b = mixed.b);
SELECT * FROM mixed WHERE NOT EXISTS (SELECT id_int_int_int_100.a FROM id_int_int_int_100 WHERE id_int_int_int_100.b = mixed.b);
SELECT * FROM mixed_null WHERE EXISTS(SELECT 0) OR b = 42;
SELECT * FROM mixed_null WHERE EXISTS(SELECT 1);
SELECT * FROM mixed_null WHERE NOT EXISTS(SELECT * FROM mixed WHERE b > 1000);
SELECT * FROM id_int_int_int_100 WHERE EXISTS (SELECT a FROM id_int_int_int_50)
SELECT * FROM id_int_int_int_100 AS r WHERE EXISTS (SELECT s.a FROM id_int_int_int_50 AS s WHERE s.b = r.b)
SELECT * FROM id_int_int_int_100 AS r WHERE EXISTS (SELECT s.a FROM id_int_int_int_50 AS s WHERE s.b <> r.b)
SELECT * FROM id_int_int_int_100 AS r WHERE EXISTS (SELECT s.a FROM id_int_int_int_50 AS s WHERE s.b < r.b)
SELECT a FROM id_int_int_int_100 AS r WHERE EXISTS (SELECT s.a FROM id_int_int_int_50 AS s WHERE s.b < r.b)
SELECT * FROM id_int_int_int_100 AS r WHERE NOT EXISTS (SELECT a FROM id_int_int_int_50 AS s WHERE s.b = r.b)
SELECT * FROM id_int_int_int_100 AS r WHERE NOT EXISTS (SELECT a FROM id_int_int_int_50 AS s WHERE s.b < r.b)
SELECT * FROM id_int_int_int_100 WHERE EXISTS (SELECT a FROM id_int_int_int_50 WHERE EXISTS (SELECT b FROM mixed))
SELECT * FROM id_int_int_int_100 AS r WHERE EXISTS (SELECT s.a FROM id_int_int_int_50 AS s WHERE s.b = r.b AND s.c < r.c)

-- Cannot test the following (expressions), because sqlite doesn't support them:
--  * EXTRACT
--  * CONCAT
--  * PREPARE/EXECUTE
--  rename columns in FROM clause<|MERGE_RESOLUTION|>--- conflicted
+++ resolved
@@ -200,11 +200,6 @@
 SELECT a, SUM(b) FROM mixed GROUP BY a;
 SELECT a, SUM(b), AVG(c) FROM mixed GROUP BY a;
 SELECT a, b, MAX(c), AVG(b) FROM mixed GROUP BY a, b;
-<<<<<<< HEAD
-SELECT a AS whatever, SUM(b) FROM mixed GROUP BY whatever;
-SELECT a AS whatever, SUM(b) FROM mixed GROUP BY a;
-=======
->>>>>>> 5e380856
 
 -- DISTINCT
 SELECT DISTINCT a FROM mixed;
