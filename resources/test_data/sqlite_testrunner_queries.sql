-- Select entire table
SELECT * FROM mixed;
SELECT * FROM mixed_null;

-- No FROM clause
SELECT 1;
SELECT -1;
SELECT (1 + 3.0) * 13.0 as some_arithmetics;
SELECT 22 / 5 AS col;

-- Table Scans
SELECT * FROM mixed WHERE b = 10;
SELECT * FROM mixed WHERE a > d AND b > 1;
SELECT * FROM mixed WHERE a = 'a' AND c < 65.31;
SELECT * FROM mixed WHERE a = 'a' AND c <= 65.31;
SELECT * FROM mixed WHERE 40 >= b;
SELECT * FROM mixed WHERE b >= 21 AND c < 72.76;
SELECT * FROM mixed WHERE b BETWEEN 0 AND 99999;
SELECT * FROM mixed WHERE b BETWEEN 20 AND 45;
SELECT * FROM mixed WHERE b BETWEEN 20 AND 45.5;
SELECT * FROM mixed WHERE b = 10 OR b BETWEEN 45 AND 20; -- valid SQL with expected empty result
SELECT * FROM mixed WHERE b BETWEEN c AND 45;
SELECT * FROM mixed WHERE b >= 21 OR c < 72.76;
SELECT * FROM mixed WHERE b >= 21 OR (b <= 30 AND c > 50.0);
SELECT * FROM mixed WHERE b >= 21 OR c < 72.76 OR (b <= 30 AND c > 50.0);
SELECT * FROM mixed WHERE b + c < c * b - 100;
SELECT * FROM mixed WHERE id > b;
SELECT * FROM mixed WHERE id = b;
SELECT * FROM mixed WHERE id IN (SELECT 14) AND b > (SELECT 15) AND b < (SELECT 98);
SELECT * FROM mixed WHERE id >= 5.5;
SELECT * FROM mixed WHERE id BETWEEN 5.5 AND 8;
SELECT * FROM mixed WHERE id < 5.5;
SELECT * FROM mixed WHERE d > 'c';
SELECT * FROM mixed WHERE d >= 'jp';
SELECT * FROM mixed_null WHERE b IS NULL;
SELECT * FROM mixed_null WHERE b*c IS NOT NULL;
SELECT * FROM mixed_null WHERE b = 12;
SELECT * FROM mixed_null WHERE NOT (b = 12);
SELECT * FROM mixed_null WHERE NOT (b IN (12, 13, 14));

-- Scans should behave correctly if there is a comparison with NULL - wrap in NOT EXISTS to produce non-empty result
-- table
SELECT * FROM mixed WHERE NOT EXISTS (SELECT * FROM mixed WHERE id > NULL);
SELECT * FROM mixed WHERE NOT EXISTS (SELECT * FROM mixed WHERE a <= NULL);
SELECT * FROM mixed WHERE NOT EXISTS (SELECT * FROM mixed WHERE a > NULL);
SELECT * FROM mixed WHERE NOT EXISTS (SELECT * FROM mixed WHERE b != NULL);
SELECT * FROM mixed WHERE NOT EXISTS (SELECT * FROM mixed WHERE d = NULL);
SELECT * FROM mixed WHERE NOT EXISTS (SELECT * FROM mixed WHERE d < NULL);
SELECT * FROM mixed WHERE NOT EXISTS (SELECT * FROM mixed WHERE d BETWEEN NULL AND NULL);
SELECT * FROM mixed WHERE NOT EXISTS (SELECT * FROM mixed WHERE d BETWEEN '' AND NULL);
SELECT * FROM mixed WHERE NOT EXISTS (SELECT * FROM mixed WHERE d BETWEEN NULL AND '');

-- Scans that use values out of the range of the column type
SELECT * FROM mixed WHERE b > -3000000000 AND b < 3000000000;
SELECT * FROM mixed WHERE (b < -3000000000 AND b > 3000000000) OR id = 1;
SELECT * FROM mixed WHERE b BETWEEN -3123456789 AND 3123456789;
-- Scientific notation not supported, so we have to write ~1e40, which is > FLOAT_MAX, out
SELECT * FROM mixed WHERE c < 1234567890123456789012345678901234567890.0;

-- Scans with predicates that do not reference columns
SELECT * FROM mixed_null WHERE 4 > 3;
SELECT * FROM mixed_null WHERE (4 > 3 AND 2 < 1) OR 4 < 5;
SELECT * FROM mixed_null WHERE 50 IN (51, 52, 50);
SELECT * FROM mixed_null WHERE 50 IN (SELECT id FROM mixed);

-- Scans with potential for BETWEEN rewrite
SELECT * FROM id_int_int_int_100 WHERE a >= 20 AND a <= 90;
SELECT * FROM id_int_int_int_100 WHERE a > 20 AND a <= 91;
SELECT * FROM id_int_int_int_100 WHERE a >= 20 AND a < 91;
SELECT * FROM id_int_int_int_100 WHERE a > 20 AND a < 91;

SELECT * FROM id_int_int_int_100 WHERE 90 >= a AND 20 <= a;
SELECT * FROM id_int_int_int_100 WHERE 91 > a AND 20 <= a;
SELECT * FROM id_int_int_int_100 WHERE 91 >= a AND 20 < a;
SELECT * FROM id_int_int_int_100 WHERE 91 > a AND 20 < a;

-- Scans with potential for predicate pruning
SELECT * FROM id_int_int_int_100 WHERE a >= 20 AND a <= 40 OR b >= 50 AND b <= 95;
SELECT * FROM id_int_int_int_100 WHERE a >= 20 AND a <= 40 AND c <= 35 AND b >= 49 AND a >= 21 AND b <= 95 AND c <= 40 AND c >= 23;

-- Projection
SELECT a FROM mixed;
SELECT -b as neg_b FROM mixed;
SELECT b + b FROM mixed;
SELECT b + c FROM mixed;
SELECT (b * c) / b + (c * c) / b - b / b as x FROM mixed;
SELECT a as b FROM mixed;
SELECT b, 4+6 as c, b+4 AS d, 5.0+c AS e FROM mixed_null;
SELECT a*b/c AS calc FROM id_int_int_int_100;
SELECT b*b AS calc FROM mixed;
SELECT a, b, a+b AS e, a+b+NULL AS f FROM id_int_int_int_100;
SELECT a, b, b+b AS e, b+b+NULL AS f FROM mixed;
SELECT a, b, b+b AS e, b+b+NULL AS f FROM mixed_null;
SELECT 1 + 5.6 > 7 OR 2 > 1 AS i FROM mixed;
SELECT 2 / 0, b / 0, 50 / id FROM mixed;
SELECT 2 % 0, b % 0, 50 % id FROM mixed;

-- Aliases
SELECT R.a, S.a FROM mixed AS R, mixed AS S;
SELECT a AS x FROM mixed WHERE a > 10;
SELECT a AS x, SUM(b) FROM mixed GROUP BY x;
SELECT a AS x, SUM(b) FROM mixed GROUP BY a;
SELECT a AS x, SUM(b) FROM mixed GROUP BY x HAVING a > 10;
SELECT a AS x, SUM(b) FROM mixed GROUP BY x HAVING x > 10;
SELECT a AS x, SUM(b) FROM mixed GROUP BY x HAVING x > 10;
SELECT a AS a1, a AS a2 FROM mixed;
SELECT a AS a1, b AS b2, b AS b3, a AS a3, b AS b1, a AS a2 FROM mixed;
<<<<<<< HEAD
SELECT COUNT(*) AS cnt1, COUNT(*) AS cnt2, COUNT(*) AS cnt3 FROM mixed GROUP BY a;
SELECT a1, b2, a3 FROM (SELECT a AS a1, b AS b2, b AS b3, a AS a3, b AS b1, a AS a2 FROM mixed) AS R;
SELECT * FROM (SELECT COUNT(*) AS cnt1, COUNT(*) AS cnt2, COUNT(*) AS cnt3 FROM mixed GROUP BY a) AS R;
=======
SELECT COUNT(*) AS cnt1, COUNT(*) AS cnt2, COUNT(*) AS cnt3 FROM mixed;
SELECT COUNT(*) AS cnt1, COUNT(*) AS cnt2, COUNT(*) AS cnt3 FROM mixed GROUP BY a;
SELECT a1, b2, a3 FROM (SELECT a AS a1, b AS b2, b AS b3, a AS a3, b AS b1, a AS a2 FROM mixed) AS R;
SELECT * FROM (SELECT COUNT(*) AS cnt1, COUNT(*) AS cnt2, COUNT(*) AS cnt3 FROM mixed) AS R;
>>>>>>> 9b21e558
SELECT b AS b1, b AS b2 FROM id_int_int_int_100 WHERE a < (SELECT MAX(b) FROM mixed WHERE mixed.b > b1)

-- ORDER BY
SELECT * FROM mixed ORDER BY a;
SELECT a AS x, b AS y FROM mixed ORDER BY a, b;
SELECT a AS x, b AS y FROM mixed ORDER BY x, y;
SELECT b + 13 AS t FROM mixed ORDER BY a, b ASC;
SELECT * FROM mixed ORDER BY a, b DESC;
SELECT * FROM mixed ORDER BY b, a, c;
SELECT * FROM mixed ORDER BY b, a DESC, c;
SELECT sub.a, sub.b FROM (SELECT a, b FROM mixed WHERE a = 'a' ORDER BY b) AS sub WHERE sub.b > 10 ORDER BY b;
SELECT * FROM mixed_null ORDER BY b;

-- LIMIT
SELECT * FROM mixed LIMIT 77;
SELECT b FROM mixed LIMIT 10;

-- PRODUCT
SELECT "right".b FROM mixed AS "left", mixed_null AS "right" WHERE "left".a = "right".a AND "left".b = 2;
SELECT * FROM mixed AS "left", mixed_null AS "right" WHERE "left".a = "right".d;

-- JOIN
SELECT "left".a, "left".b, "right".a, "right".b FROM mixed AS "left" JOIN mixed_null AS "right" ON "left".b = "right".b;
SELECT "left".a1, "left".a2, "right".a1 FROM (SELECT a AS a1, a AS a2 FROM mixed) AS "left" JOIN (SELECT a AS a1, a AS a2 FROM mixed_null) AS "right" ON "left".a1 = "right".a2;
SELECT "left".e, "left".f, "right".a, "right".b FROM (SELECT a AS e, b as f FROM mixed) AS "left" JOIN mixed_null AS "right" ON "left".f = "right".b;
SELECT * FROM mixed AS "left" LEFT JOIN mixed_null AS "right" ON "left".b = "right".b;
SELECT b.*, a.* FROM mixed AS a JOIN mixed AS b ON a.id = b.id WHERE a.id > 50;
SELECT * FROM mixed AS "left" INNER JOIN mixed_null AS "right" ON "left".b = "right".b;
SELECT * FROM mixed NATURAL JOIN (SELECT id FROM id_int_int_int_100) AS T2;
SELECT * FROM mixed NATURAL JOIN (SELECT c AS foo, id FROM id_int_int_int_100) AS T2;
SELECT * FROM (SELECT "right".a a, "left".b b FROM mixed AS "left" LEFT JOIN mixed AS "right" ON "left".a = "right".a) t where t.a > 0;
SELECT * FROM mixed AS m1 JOIN mixed AS m2 ON m1.id * 3 = m2.id - 5;
SELECT l.new_id, r.id + 10 AS a FROM (SELECT id + 5 AS new_id FROM mixed WHERE new_id > 90) AS l LEFT JOIN mixed AS r ON l.new_id = r.id
SELECT (SELECT r.id AS a FROM (SELECT id + 5 AS id FROM mixed) AS l LEFT JOIN mixed AS r ON l.id = r.id WHERE l.id >= 100 LIMIT 1) + 5 AS a
SELECT * FROM id_int_int_int_100 AS t1 LEFT JOIN id_int_int_int_100 AS t2 ON t1.a < t2.a;
SELECT * FROM id_int_int_int_100 AS t1 LEFT JOIN id_int_int_int_100 AS t2 ON t1.a > t2.a;
SELECT * FROM id_int_int_int_100 AS t1 LEFT JOIN id_int_int_int_100 AS t2 ON t1.a <= t2.a;
SELECT * FROM id_int_int_int_100 AS t1 LEFT JOIN id_int_int_int_100 AS t2 ON t1.a >= t2.a;
SELECT * FROM mixed AS t1 LEFT JOIN mixed AS t2 ON t1.id >= t2.b WHERE t1.id > 90;

-- Join multiple predicates
SELECT * FROM mixed AS t1 JOIN mixed_null AS t2 ON t1.a = t2.a AND t1.b = t2.b;
SELECT * FROM mixed AS t1 JOIN mixed_null AS t2 ON t1.a <= t2.a AND t1.b = t2.b AND t1.c > t2.c;
SELECT * FROM mixed AS t1 JOIN mixed_null AS t2 ON t1.a >= t2.a AND t1.b = t2.b AND t1.c < t2.c;
SELECT * FROM mixed AS t1 LEFT JOIN mixed_null AS t2 ON t1.a = t2.a AND t1.b = t2.b;
--SELECT * FROM mixed AS t1 LEFT JOIN mixed_null AS t2 ON t1.a = t2.a AND t1.b < t2.b;
SELECT * FROM mixed AS t1 LEFT JOIN mixed_null AS t2 ON t1.a = t2.a AND t1.b <= t2.b;
SELECT * FROM mixed AS t1 LEFT JOIN mixed_null AS t2 ON t1.a = t2.a AND t1.b > t2.b;
SELECT * FROM mixed AS t1 LEFT JOIN mixed_null AS t2 ON t1.a = t2.a AND t1.b >= t2.b;
SELECT * FROM id_int_int_int_100 AS t1 LEFT JOIN id_int_int_int_100 AS t2 ON t1.a = t2.a;
SELECT * FROM id_int_int_int_100 AS t1 LEFT JOIN id_int_int_int_100 AS t2 ON t1.a > t2.a AND t1.b >= t2.b AND t1.c < t2.c;
SELECT * FROM id_int_int_int_100 AS t1 LEFT JOIN id_int_int_int_100 AS t2 ON t1.a <= t2.a AND t1.b > t2.b AND t1.c < t2.c;
SELECT * FROM id_int_int_int_100 AS t1 LEFT JOIN id_int_int_int_100 AS t2 ON t1.a <= t2.a AND t1.b <= t2.b AND t1.c <= t2.c;
SELECT * FROM id_int_int_int_100 AS t1 LEFT JOIN id_int_int_int_100 AS t2 ON t1.a >= t2.a AND t1.b >= t2.b AND t1.c >= t2.c;
SELECT * FROM id_int_int_int_100 AS t1 LEFT JOIN id_int_int_int_100 AS t2 ON t1.a <= t2.a AND t1.b > t2.b AND t1.c < t2.c AND t1.b > t2.c AND t1.a = t2.c;

SELECT * FROM id_int_int_int_100 AS t1 LEFT JOIN id_int_int_int_100 AS t2 ON t1.a = t2.a;
SELECT * FROM id_int_int_int_100 AS t1 LEFT JOIN id_int_int_int_100 AS t2 ON t1.a < t2.a;
SELECT * FROM id_int_int_int_100 AS t1 LEFT JOIN id_int_int_int_100 AS t2 ON t1.a > t2.a;
SELECT * FROM id_int_int_int_100 AS t1 LEFT JOIN id_int_int_int_100 AS t2 ON t1.a <= t2.a;
SELECT * FROM id_int_int_int_100 AS t1 LEFT JOIN id_int_int_int_100 AS t2 ON t1.a >= t2.a;

-- JOIN on string column
SELECT * FROM mixed AS m1 JOIN mixed AS m2 ON m1.a = m2.a AND m1.d > m2.d WHERE m1.id > 50
SELECT * FROM mixed AS m1 JOIN mixed AS m2 ON m1.a != m2.a AND m1.d > m2.d WHERE m1.id > 50
SELECT * FROM mixed AS m1 JOIN mixed AS m2 ON m1.a < m2.a AND m1.d > m2.d WHERE m1.id > 50
SELECT * FROM mixed AS m1 LEFT JOIN mixed AS m2 ON m1.a = m2.a WHERE m2.a NOT IN ('a', 'b')

SELECT * FROM mixed AS m1 JOIN mixed AS m2 ON m1.id * 3 = m2.id - 5 OR m1.id > 20;
-- (#511) SELECT * FROM int_float4 NATURAL JOIN (SELECT b, a FROM int_float6) AS T2;

-- JOIN multiple tables
SELECT * FROM mixed_null AS t1 INNER JOIN id_int_int_int_100 AS t2 ON t1.b = t2.a INNER JOIN mixed AS t3 ON t1.b = t3.b;

-- Make sure that name-to-id-resolving works fine.
SELECT t1.a, t1.b, t2.b, t3.a FROM mixed AS t1 INNER JOIN mixed_null AS t2 ON t1.b = t2.b INNER JOIN id_int_int_int_100 AS t3 ON t1.b = t3.a;

-- Make sure that t1.* is resolved only to columns from t1, not all columns from input node.
SELECT t1.*, t2.b, t3.a FROM mixed AS t1 INNER JOIN mixed_null AS t2 ON t1.b = t2.b INNER JOIN id_int_int_int_100 AS t3 ON t1.b = t3.a;
SELECT t1.*, t2.a, t2.b, t3.* FROM mixed AS t1 INNER JOIN mixed_null AS t2 ON t1.b = t2.b INNER JOIN id_int_int_int_100 AS t3 ON t1.b = t3.a;

-- Join four tables, just because we can.
SELECT t1.id, t1.a, t2.b, t3.b, t4.c_name FROM mixed AS t1 INNER JOIN mixed_null AS t2 ON t1.id = t2.b INNER JOIN id_int_int_int_100 AS t3 ON t1.id = t3.b INNER JOIN tpch_customer AS t4 ON t1.id = t4.c_custkey;

-- Join three tables and perform a scan
SELECT * FROM mixed AS t1 INNER JOIN mixed_null AS t2 ON t1.b = t2.b INNER JOIN id_int_int_int_100 AS t3 ON t1.b = t3.a WHERE t1.c > 23.0 AND t2.a = 'c';

-- Join three, complex join predicate,
SELECT t1.b FROM mixed AS t1, mixed_null AS t2, id_int_int_int_100 AS t3 WHERE t1.id + t2.b = t3.a - 5 AND (5 > 3 OR 3 > 2) AND t1.b = 19 AND t1.b + 40 = t3.b;

-- (not) exists to semi(/anti) join reformulation
SELECT * FROM id_int_int_int_100 WHERE EXISTS (SELECT * FROM int_date WHERE id_int_int_int_100.id = int_date.a)
SELECT * FROM id_int_int_int_100 WHERE NOT EXISTS (SELECT * FROM int_date WHERE id_int_int_int_100.id = int_date.a)
-- exists to semi join reformulation: query not rewriteable
SELECT * FROM id_int_int_int_100 WHERE EXISTS (SELECT * FROM int_date WHERE id_int_int_int_100.id = int_date.a) OR id < 20

-- Aggregates
SELECT SUM(b + b) AS sum_b_b FROM mixed;
SELECT SUM(b) + AVG(c) AS x FROM mixed GROUP BY id + 5;
SELECT SUM(b) + AVG(c) AS x, AVG(c)*3 AS y FROM mixed GROUP BY id + 5;
SELECT MIN(id) FROM mixed GROUP BY d, c;
SELECT * FROM id_int_int_int_100 AS r WHERE a < (SELECT MAX(s.a) FROM id_int_int_int_50 AS s)
SELECT * FROM id_int_int_int_100 AS r WHERE a >= (SELECT MIN(s.a) FROM id_int_int_int_50 AS s)
SELECT * FROM id_int_int_int_100 AS r WHERE a >= (SELECT MIN(s.a) FROM id_int_int_int_50 AS s WHERE s.b = r.b)
SELECT * FROM id_int_int_int_100 AS r WHERE a < (SELECT SUM(min_a) FROM (SELECT MIN(s.a) AS min_a FROM id_int_int_int_50 AS s WHERE s.b = r.b GROUP BY s.c) min_a_per_c)

-- GROUP BY
SELECT a, SUM(b) FROM mixed GROUP BY a;
SELECT a, SUM(b), AVG(c) FROM mixed GROUP BY a;
SELECT a, b, MAX(c), AVG(b) FROM mixed GROUP BY a, b;

-- DISTINCT
SELECT DISTINCT a FROM mixed;
SELECT DISTINCT a FROM mixed GROUP BY a;
SELECT DISTINCT a, b FROM mixed;
SELECT DISTINCT * FROM mixed;
SELECT DISTINCT a, MIN(b) FROM mixed GROUP BY a;
SELECT DISTINCT MIN(b) FROM mixed GROUP BY a;

-- Join, GROUP BY, Having, ...
SELECT c_custkey, c_name, COUNT(a) FROM tpch_customer JOIN id_int_int_int_100 ON c_custkey = a GROUP BY c_custkey, c_name HAVING COUNT(a) >= 2;
SELECT c_custkey, c_name, COUNT(a) FROM tpch_customer JOIN ( SELECT id_int_int_int_100.* FROM id_int_int_int_100 JOIN mixed ON id_int_int_int_100.a = mixed.id ) AS sub ON tpch_customer.c_custkey = sub.a GROUP BY c_custkey, c_name HAVING COUNT(sub.a) >= 2;

-- COUNT(*)
<<<<<<< HEAD
-- SELECT COUNT(*) FROM mixed; (#1741)
=======
SELECT COUNT(*) FROM mixed;
>>>>>>> 9b21e558
SELECT COUNT(*) FROM mixed GROUP BY a;
SELECT a, COUNT(*) FROM mixed GROUP BY a;
SELECT COUNT(*), SUM(a + b) FROM id_int_int_int_100;

-- COUNT(DISTINCT)
SELECT a, COUNT(DISTINCT b) as d FROM mixed GROUP BY a;

-- Case insensitivity
sELEcT Sum(b + b) AS sum_b_b from mixed;

-- Aggregates with NULL
SELECT a, MAX(b) FROM mixed_null GROUP BY a;
SELECT a, MIN(b) FROM mixed_null GROUP BY a;
SELECT a, SUM(b) FROM mixed_null GROUP BY a;
SELECT a, AVG(b) FROM mixed_null GROUP BY a;
SELECT a, COUNT(b) FROM mixed_null GROUP BY a;
SELECT a, COUNT(*) FROM mixed_null GROUP BY a;

-- Checks that output of Aggregate can be worked with correctly.
SELECT b, sub.min_c, max_b FROM (SELECT a, b, MAX(b) AS max_b, MIN(c) AS min_c FROM mixed GROUP BY a, b) as sub WHERE b BETWEEN 20 AND 50 AND min_c > 15;

-- HAVING
SELECT a, b, MAX(b), AVG(c) FROM mixed GROUP BY a, b HAVING MAX(b) >= 10 AND MAX(b) < 40;
SELECT a, b, MAX(b), AVG(c) FROM mixed GROUP BY a, b HAVING MAX(b) >= 10 AND MAX(b*0.8+c*0.01) < 40;
SELECT a, b, MAX(b), AVG(c) FROM mixed GROUP BY a, b HAVING MAX(b) > 10 AND MAX(b) <= 30;
SELECT a, b, MAX(b), AVG(c) FROM mixed GROUP BY a, b HAVING b > 33 AND AVG(c) > 50;
SELECT a, b, MAX(b), AVG(c) FROM mixed GROUP BY a, b HAVING b > 33 OR b = 1 OR b = 17;

-- HAVING w/o mentioning in the SELECT list
SELECT a, b, AVG(b) FROM mixed GROUP BY a, b HAVING MAX(c) > 10 AND MAX(c) <= 30;

-- DELETE
DELETE FROM id_int_int_int_100; INSERT INTO id_int_int_int_100 VALUES (1, 2, 3, 4); SELECT * FROM id_int_int_int_100;
DELETE FROM id_int_int_int_100 WHERE id > 75; SELECT * FROM id_int_int_int_100;
DELETE FROM id_int_int_int_100 WHERE a > 40 OR b < 20; SELECT * FROM id_int_int_int_100;
DELETE FROM id_int_int_int_100 WHERE a > 40 OR b < 20; SELECT * FROM id_int_int_int_100;
DELETE FROM id_int_int_int_100 WHERE a > 9000; SELECT * FROM id_int_int_int_100;
DELETE FROM id_int_int_int_100 WHERE a = 5 OR b = 6 OR (a > 2 AND b > 80) OR (a = (SELECT MIN(a) FROM id_int_int_int_100)); SELECT * FROM id_int_int_int_100;

-- Update
UPDATE id_int_int_int_100 SET a = a + 1 WHERE id > 10; SELECT * FROM id_int_int_int_100;
UPDATE id_int_int_int_100 SET a = a + 1; SELECT * FROM id_int_int_int_100;
UPDATE id_int_int_int_100 SET a = b + c + 3 WHERE id > 10 * 5; SELECT * FROM id_int_int_int_100;
UPDATE id_int_int_int_100 SET a = b + c + 3 WHERE id > 1000 * 1000; SELECT * FROM id_int_int_int_100;
UPDATE id_int_int_int_100 SET id = 0 WHERE id > 20; SELECT * FROM id_int_int_int_100;
UPDATE id_int_int_int_100 SET id = a, a = b, b = c, c = id WHERE id > 20; SELECT * FROM id_int_int_int_100;
UPDATE id_int_int_int_100 SET id = a - 1, a = b, b = c, c = id + 1 WHERE id > 20; SELECT * FROM id_int_int_int_100;

-- INSERT
INSERT INTO id_int_int_int_100 VALUES (100, 1, 2, 3); SELECT * FROM id_int_int_int_100;
INSERT INTO mixed_null VALUES ('Hello', NULL, 3.3, 'World'); SELECT * FROM id_int_int_int_100;
INSERT INTO mixed_null VALUES ('Hello', NULL, 3.3, NULL); SELECT * FROM id_int_int_int_100;
INSERT INTO id_int_int_int_100 (id, a, b, c) VALUES (100, 1, 2, 3); SELECT * FROM id_int_int_int_100;
INSERT INTO id_int_int_int_100 (id, c, b, a) VALUES (100, 3, 2, 1); SELECT * FROM id_int_int_int_100;
INSERT INTO id_int_int_int_100 VALUES (100, 1, 2, 3); INSERT INTO id_int_int_int_100 VALUES (101, 3, 2, 1); INSERT INTO id_int_int_int_100 VALUES (102, 42, 77992, 1000000); SELECT * FROM id_int_int_int_100;

-- INSERT with mixed types
INSERT INTO mixed VALUES (100, 'x', 42, 123.456, 'xkcd'); SELECT * FROM mixed;

-- INSERT ... INTO ... (with literal projection)
INSERT INTO id_int_int_int_100 SELECT 100, 1, 2, 3 FROM id_int_int_int_100; SELECT * FROM id_int_int_int_100;
INSERT INTO id_int_int_int_100 (id, a, b, c) SELECT 100, 1, 2, 3 FROM id_int_int_int_100; SELECT * FROM id_int_int_int_100;
INSERT INTO id_int_int_int_100 (b, id, c, a) SELECT 2, 100, 3, 1 FROM id_int_int_int_100; SELECT * FROM id_int_int_int_100;

-- INSERT ... INTO ... (with regular queries)
INSERT INTO mixed_null SELECT a, b, c, d FROM mixed WHERE a = 'c' AND b > 15; SELECT * FROM mixed_null;
INSERT INTO mixed_null SELECT a, b, c, d FROM mixed WHERE d = 'caoe'; SELECT * FROM mixed_null;
INSERT INTO mixed_null (b, c, a, d) SELECT b, c, a, d FROM mixed WHERE id < 13; SELECT * FROM mixed_null;

-- VIEWS
CREATE VIEW count_view1 AS SELECT a, COUNT(DISTINCT b) AS cd FROM id_int_int_int_100 GROUP BY a; SELECT * FROM count_view1;
CREATE VIEW count_view2 AS SELECT a, COUNT(DISTINCT b) AS cd FROM id_int_int_int_100 GROUP BY a; SELECT * FROM count_view2 WHERE a > 10;
CREATE VIEW count_view3 (foo, bar) AS SELECT a, COUNT(DISTINCT b) AS cd FROM id_int_int_int_100 GROUP BY a; SELECT * FROM count_view3 WHERE foo > 10;
CREATE VIEW alias_view AS SELECT a AS a1, a AS a2 FROM id_int_int_int_100 WHERE a > 10; SELECT a1, a2 FROM alias_view;

-- NULL Semantics
SELECT * FROM mixed WHERE b IS NOT NULL;
SELECT * FROM mixed_null WHERE b IS NULL;
SELECT * FROM mixed_null WHERE b IS NOT NULL;

-- Subqueries in SELECT statement
SELECT a, (SELECT MAX(b) FROM mixed) AS foo FROM id_int_int_int_100;
SELECT (SELECT MAX(b) + id_int_int_int_100.a FROM mixed) AS foo FROM id_int_int_int_100;
SELECT (SELECT MAX(b) + id_int_int_int_100.a + id_int_int_int_100.b FROM mixed) AS foo FROM id_int_int_int_100;
SELECT (SELECT MIN(1 + 2) FROM mixed) AS foos FROM id_int_int_int_100;

-- Subqueries in WHERE statement
SELECT a FROM id_int_int_int_100 AS r WHERE id + 1 = (SELECT MIN(b) + r.id FROM mixed)
SELECT * FROM id_int_int_int_100 WHERE a = (SELECT MAX(b) FROM id_int_int_int_100)
SELECT a FROM id_int_int_int_100 WHERE a > (SELECT MIN(b) FROM mixed)
SELECT * FROM id_int_int_int_100 WHERE a > (SELECT MIN(b) FROM mixed)
SELECT a, b FROM id_int_int_int_100 WHERE a > (SELECT MIN(b) FROM mixed)
SELECT * FROM id_int_int_int_100 WHERE a IN (SELECT b FROM mixed)
SELECT * FROM id_int_int_int_100 WHERE a * 10 IN (SELECT b FROM mixed)
SELECT * FROM id_int_int_int_100 WHERE a * 10 NOT IN (SELECT b FROM mixed)
SELECT a FROM id_int_int_int_100 WHERE a IN (SELECT b FROM mixed)
SELECT a, b FROM id_int_int_int_100 WHERE a IN (SELECT b FROM mixed)
SELECT a FROM id_int_int_int_100 WHERE a IN (SELECT 14) AND b > (SELECT 15);
SELECT a FROM id_int_int_int_100 WHERE a IN (SELECT 11) AND b > (SELECT 11);

-- Correlated parameter in WHERE statement
SELECT * FROM id_int_int_int_100 WHERE a < (SELECT MAX(b) FROM mixed WHERE mixed.b > id_int_int_int_100.b)
SELECT * FROM id_int_int_int_100 t1 WHERE (SELECT MIN(t2.id + 10) FROM id_int_int_int_100 t2 WHERE t2.id = t1.id) > 20;

-- Subqueries in FROM statement
SELECT * FROM (SELECT t1.id FROM id_int_int_int_100 t1 JOIN id_int_int_int_100 t2 ON t1.id + 1 = t2.id) AS s1, id_int_int_int_100 t3 WHERE s1.id + 5 = t3.id;
SELECT * FROM id_int_int_int_100 t1 WHERE id < 9 AND (SELECT MIN(t2.id + 10) FROM (SELECT * FROM id_int_int_int_100 t3 WHERE t3.id > t1.id + 90) AS s1, id_int_int_int_100 t2 WHERE t2.id = t1.id + 90) > 5;

-- cannot test these because we cannot handle empty query results here
---- SELECT * FROM mixed WHERE b IS NULL;
---- SELECT * FROM mixed WHERE b = NULL;
---- SELECT * FROM mixed WHERE b > NULL;
---- SELECT * FROM mixed WHERE b < NULL;
---- SELECT * FROM mixed WHERE b <> NULL;
---- SELECT * FROM mixed WHERE b BETWEEN NULL AND NULL;
---- SELECT * FROM mixed_null WHERE b = NULL;
---- SELECT * FROM mixed_null WHERE b > NULL;
---- SELECT * FROM mixed_null WHERE b < NULL;
---- SELECT * FROM mixed_null WHERE b <> NULL;
---- SELECT * FROM mixed_null WHERE b BETWEEN NULL AND NULL;

-- CASE
SELECT CASE WHEN id < 50 THEN 'Hello' WHEN id < 70 THEN 'World' ELSE 'Ciao' END AS case_column FROM mixed;
SELECT CASE WHEN id + 3.4 < 50 THEN 'Hello' WHEN id < 70 THEN 'World' ELSE 'Ciao' END AS case_column FROM mixed;
SELECT CASE id + 10 WHEN 15 THEN a WHEN 26 THEN 'World' ELSE d END AS case_column FROM mixed;
SELECT a, CASE WHEN a IS NULL THEN 1 ELSE 2 END FROM mixed_null GROUP BY a

-- IN
SELECT * FROM id_int_int_int_100 WHERE a IN (24, 55, 78)
SELECT * FROM id_int_int_int_100 WHERE a IN (b - 48, b + 1)
SELECT a + c FROM id_int_int_int_100 WHERE a + c IN (110, 9, 'Hello', 13.345)
SELECT id FROM mixed WHERE d IN ('hamqiv', 9, 'Hello', 13.345, 'xfkk', 13*13)
SELECT * FROM id_int_int_int_100 WHERE a NOT IN (SELECT a FROM id_int_int_int_50)
SELECT * FROM id_int_int_int_100 AS r WHERE a IN (SELECT s.a FROM id_int_int_int_50 AS s WHERE s.b = r.b)
SELECT * FROM id_int_int_int_100 AS r WHERE a IN (SELECT s.a FROM id_int_int_int_50 AS s WHERE s.b <> r.b)
SELECT * FROM id_int_int_int_100 AS r WHERE a IN (SELECT s.a FROM id_int_int_int_50 AS s WHERE s.b < r.b)
SELECT a FROM id_int_int_int_100 AS r WHERE a IN (SELECT s.a FROM id_int_int_int_50 AS s WHERE s.b < r.b)
SELECT * FROM id_int_int_int_100 AS r WHERE a IN (SELECT s.a + 2 FROM id_int_int_int_50 AS s WHERE s.b < r.b)
SELECT * FROM id_int_int_int_100 AS r WHERE a NOT IN (SELECT a FROM id_int_int_int_50 AS s WHERE s.b = r.b)
SELECT * FROM id_int_int_int_100 AS r WHERE a NOT IN (SELECT a FROM id_int_int_int_50 AS s WHERE s.b < r.b)
SELECT * FROM id_int_int_int_100 WHERE a IN (SELECT a FROM id_int_int_int_50 WHERE a IN (SELECT b FROM mixed))
SELECT * FROM id_int_int_int_100 AS r WHERE a IN (SELECT s.a FROM id_int_int_int_50 AS s WHERE s.b = r.b AND s.c < r.c)

-- SUBSTR
SELECT SUBSTR('HELLO', 2, 3) AS s;
SELECT SUBSTR('HELLO', -4, 3) AS s;
SELECT SUBSTR('HELLO', -4, 0) AS s;
SELECT SUBSTR('migz', -18, 19) AS s;
SELECT SUBSTR('HELLO', 5000, 20) AS s;
SELECT SUBSTR(d, id - 10, b) AS s FROM mixed ORDER BY id;
SELECT SUBSTR(d, b / 10, b / 20) AS s FROM mixed_null;

-- LIKE
SELECT * FROM mixed WHERE d LIKE '%a%b%';
SELECT * FROM mixed WHERE d NOT LIKE 'ldggoca';
SELECT * FROM mixed WHERE d LIKE '%y__%g_%';
SELECT * FROM mixed WHERE d LIKE '%y__%g_%' OR (id > 50 AND a LIKE '%a%');
SELECT CASE WHEN d LIKE '%ab%' THEN 'contains AB' WHEN d NOT LIKE '%x%' THEN 'doesnt contain x' ELSE a END AS c FROM mixed;
SELECT * FROM mixed WHERE d LIKE 'a%';
SELECT * FROM mixed WHERE d NOT LIKE 'a%';
SELECT * FROM mixed WHERE d LIKE '%';

-- EXISTS
SELECT EXISTS(SELECT 1) AS some_exists;
SELECT EXISTS(SELECT * FROM id_int_int_int_100) AS some_exists;
SELECT NOT EXISTS(SELECT * FROM id_int_int_int_100) AS some_exists;
SELECT * FROM mixed AS outer_mixed WHERE EXISTS(SELECT * FROM mixed AS inner_mixed WHERE inner_mixed.id = outer_mixed.id * 10);
SELECT * FROM mixed WHERE EXISTS (SELECT id_int_int_int_100.a FROM id_int_int_int_100 WHERE id_int_int_int_100.b = mixed.b);
SELECT * FROM mixed WHERE NOT EXISTS (SELECT id_int_int_int_100.a FROM id_int_int_int_100 WHERE id_int_int_int_100.b = mixed.b);
SELECT * FROM mixed_null WHERE EXISTS(SELECT 0) OR b = 42;
SELECT * FROM mixed_null WHERE EXISTS(SELECT 1);
SELECT * FROM mixed_null WHERE NOT EXISTS(SELECT * FROM mixed WHERE b > 1000);
SELECT * FROM id_int_int_int_100 WHERE EXISTS (SELECT a FROM id_int_int_int_50)
SELECT * FROM id_int_int_int_100 AS r WHERE EXISTS (SELECT s.a FROM id_int_int_int_50 AS s WHERE s.b = r.b)
SELECT * FROM id_int_int_int_100 AS r WHERE EXISTS (SELECT s.a FROM id_int_int_int_50 AS s WHERE s.b <> r.b)
SELECT * FROM id_int_int_int_100 AS r WHERE EXISTS (SELECT s.a FROM id_int_int_int_50 AS s WHERE s.b < r.b)
SELECT a FROM id_int_int_int_100 AS r WHERE EXISTS (SELECT s.a FROM id_int_int_int_50 AS s WHERE s.b < r.b)
SELECT * FROM id_int_int_int_100 AS r WHERE NOT EXISTS (SELECT a FROM id_int_int_int_50 AS s WHERE s.b = r.b)
SELECT * FROM id_int_int_int_100 AS r WHERE NOT EXISTS (SELECT a FROM id_int_int_int_50 AS s WHERE s.b < r.b)
SELECT * FROM id_int_int_int_100 WHERE EXISTS (SELECT a FROM id_int_int_int_50 WHERE EXISTS (SELECT b FROM mixed))
SELECT * FROM id_int_int_int_100 AS r WHERE EXISTS (SELECT s.a FROM id_int_int_int_50 AS s WHERE s.b = r.b AND s.c < r.c)

-- Cannot test the following (expressions), because sqlite doesn't support them:
--  * EXTRACT
--  * CONCAT
--  * PREPARE/EXECUTE
--  rename columns in FROM clause<|MERGE_RESOLUTION|>--- conflicted
+++ resolved
@@ -105,16 +105,10 @@
 SELECT a AS x, SUM(b) FROM mixed GROUP BY x HAVING x > 10;
 SELECT a AS a1, a AS a2 FROM mixed;
 SELECT a AS a1, b AS b2, b AS b3, a AS a3, b AS b1, a AS a2 FROM mixed;
-<<<<<<< HEAD
-SELECT COUNT(*) AS cnt1, COUNT(*) AS cnt2, COUNT(*) AS cnt3 FROM mixed GROUP BY a;
-SELECT a1, b2, a3 FROM (SELECT a AS a1, b AS b2, b AS b3, a AS a3, b AS b1, a AS a2 FROM mixed) AS R;
-SELECT * FROM (SELECT COUNT(*) AS cnt1, COUNT(*) AS cnt2, COUNT(*) AS cnt3 FROM mixed GROUP BY a) AS R;
-=======
 SELECT COUNT(*) AS cnt1, COUNT(*) AS cnt2, COUNT(*) AS cnt3 FROM mixed;
 SELECT COUNT(*) AS cnt1, COUNT(*) AS cnt2, COUNT(*) AS cnt3 FROM mixed GROUP BY a;
 SELECT a1, b2, a3 FROM (SELECT a AS a1, b AS b2, b AS b3, a AS a3, b AS b1, a AS a2 FROM mixed) AS R;
 SELECT * FROM (SELECT COUNT(*) AS cnt1, COUNT(*) AS cnt2, COUNT(*) AS cnt3 FROM mixed) AS R;
->>>>>>> 9b21e558
 SELECT b AS b1, b AS b2 FROM id_int_int_int_100 WHERE a < (SELECT MAX(b) FROM mixed WHERE mixed.b > b1)
 
 -- ORDER BY
@@ -239,11 +233,7 @@
 SELECT c_custkey, c_name, COUNT(a) FROM tpch_customer JOIN ( SELECT id_int_int_int_100.* FROM id_int_int_int_100 JOIN mixed ON id_int_int_int_100.a = mixed.id ) AS sub ON tpch_customer.c_custkey = sub.a GROUP BY c_custkey, c_name HAVING COUNT(sub.a) >= 2;
 
 -- COUNT(*)
-<<<<<<< HEAD
--- SELECT COUNT(*) FROM mixed; (#1741)
-=======
 SELECT COUNT(*) FROM mixed;
->>>>>>> 9b21e558
 SELECT COUNT(*) FROM mixed GROUP BY a;
 SELECT a, COUNT(*) FROM mixed GROUP BY a;
 SELECT COUNT(*), SUM(a + b) FROM id_int_int_int_100;
