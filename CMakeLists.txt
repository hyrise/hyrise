--- conflicted
+++ resolved
@@ -108,12 +108,6 @@
     endif()
 endif()
 
-<<<<<<< HEAD
-# Add git watcher to provide git hash to our binaries through a git.hpp file
-include(cmake/git_watcher.cmake)
-
-=======
->>>>>>> cdc3abe3
 # Include sub-CMakeLists.txt
 add_subdirectory(third_party/ EXCLUDE_FROM_ALL)
 add_subdirectory(src)
