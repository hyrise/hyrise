--- conflicted
+++ resolved
@@ -57,18 +57,10 @@
 
 if ("${CMAKE_CXX_COMPILER_ID}" MATCHES ".*Clang")
      if (CMAKE_CXX_COMPILER_VERSION VERSION_GREATER_EQUAL 18.0 AND CMAKE_CXX_COMPILER_VERSION VERSION_LESS 21.0)
-<<<<<<< HEAD
-         # Clang 18/19 warn when switch statements do not have a default case even when the entire enum is covered (see
-         # https://github.com/llvm/llvm-project/blob/7d9634e527fe52bf20a9036be6e5771f8fc4de17/clang/test/Sema/switch-default.cpp#L19).
-         # As clang also (correctly) complains when not all enum cases are handled, we disable the 'switch-default'
-         # warning. We disable it only for Clang 18/19 at the moment to ensure that this change is re-evaluated with the
-         # next major clang version as we would like to have as few exceptions as possible from using -Weverything.
-=======
          # Since Clang 18, -Weverything includes a warning that warns when switch statements do not have a default case even when the entire enum is
          # covered (see https://github.com/llvm/llvm-project/blob/7d9634e527fe52bf20a9036be6e5771f8fc4de17/clang/test/Sema/switch-default.cpp#L19).
          # Currently, there is discussion in PR #2692 whether -Weverything should remain activated and which switch-specific warnings should be used.
          # For now, we disable the warning for Clang versions 18 to 20.
->>>>>>> ce33b4f1
          message(WARNING "Disable warning 'switch-default' for Clang version ${CMAKE_CXX_COMPILER_VERSION}.")
          add_compile_options(-Wno-switch-default)
      endif()
