--- conflicted
+++ resolved
@@ -54,11 +54,7 @@
             echo "Installing dependencies (this may take a while)..."
             if sudo apt-get update >/dev/null; then
                 boostall=$(apt-cache search --names-only '^libboost1.[0-9]+-all-dev$' | sort | tail -n 1 | cut -f1 -d' ')
-<<<<<<< HEAD
-                sudo apt-get install --no-install-recommends -y clang-7.0 libclang-7.0-dev clang-tidy-7.0 clang-format-7.0 gcovr python2.7 gcc-8 g++-8 llvm llvm-7.0-tools libnuma-dev libnuma1 libtbb-dev cmake libreadline-dev libncurses5-dev libsqlite3-dev parallel $boostall libpq-dev systemtap systemtap-sdt-dev &
-=======
                 sudo apt-get install --no-install-recommends -y clang-7 libclang-7-dev clang-tidy-7 clang-format-7 gcovr python2.7 gcc-8 g++-8 llvm-7 llvm-7-tools libnuma-dev libnuma1 libtbb-dev cmake libreadline-dev libncurses5-dev libsqlite3-dev parallel $boostall libpq-dev systemtap systemtap-sdt-dev &
->>>>>>> 3d5e78a7
 
                 if ! git submodule update --jobs 5 --init --recursive; then
                     echo "Error during installation."
@@ -73,7 +69,7 @@
                 fi
 
                 sudo update-alternatives --install /usr/bin/gcc gcc /usr/bin/gcc-8 60 --slave /usr/bin/g++ g++ /usr/bin/g++-8
-                sudo update-alternatives --install /usr/bin/clang clang /usr/bin/clang-7.0 70 --slave /usr/bin/clang++ clang++ /usr/bin/clang++-7.0 --slave /usr/bin/clang-tidy clang-tidy /usr/bin/clang-tidy-7.0
+                sudo update-alternatives --install /usr/bin/clang clang /usr/bin/clang-7 70 --slave /usr/bin/clang++ clang++ /usr/bin/clang++-7 --slave /usr/bin/clang-tidy clang-tidy /usr/bin/clang-tidy-7
             else
                 echo "Error during installation."
                 exit 1
