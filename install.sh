--- conflicted
+++ resolved
@@ -54,11 +54,7 @@
             echo "Installing dependencies (this may take a while)..."
             if sudo apt-get update >/dev/null; then
                 boostall=$(apt-cache search --names-only '^libboost1.[0-9]+-all-dev$' | sort | tail -n 1 | cut -f1 -d' ')
-<<<<<<< HEAD
-                sudo apt-get install --no-install-recommends -y clang-6.0 libclang-6.0-dev clang-tidy-6.0 clang-format-6.0 gcovr python2.7 gcc-8 g++-8 llvm llvm-6.0-tools libnuma-dev libnuma1 libtbb-dev cmake libreadline-dev libncurses5-dev libsqlite3-dev parallel $boostall libpq-dev systemtap systemtap-sdt-dev autoconf &
-=======
-                sudo apt-get install --no-install-recommends -y clang-7 libclang-7-dev clang-tidy-7 clang-format-7 gcovr python2.7 gcc-8 g++-8 llvm-7 llvm-7-tools libnuma-dev libnuma1 libtbb-dev cmake libreadline-dev libncurses5-dev libsqlite3-dev parallel $boostall libpq-dev systemtap systemtap-sdt-dev &
->>>>>>> 51e2fc3b
+                sudo apt-get install --no-install-recommends -y clang-7 libclang-7-dev clang-tidy-7 clang-format-7 gcovr python2.7 gcc-8 g++-8 llvm llvm-7-tools libnuma-dev libnuma1 libtbb-dev cmake libreadline-dev libncurses5-dev libsqlite3-dev parallel $boostall libpq-dev systemtap systemtap-sdt-dev autoconf &
 
                 if ! git submodule update --jobs 5 --init --recursive; then
                     echo "Error during installation."
