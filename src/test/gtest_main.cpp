--- conflicted
+++ resolved
@@ -43,15 +43,9 @@
   } else {
     hyrise::test_data_path = "./.hyrise_test_data/";
   }
-<<<<<<< HEAD
-  // hyrise::test_executable_path = std::filesystem::canonical("./" + std::string{argv[0]}).remove_filename();
-  // remove_test_data_directory();
-  // create_test_data_directory(prefix);
-=======
   hyrise::test_executable_path = std::filesystem::canonical(std::string{argv[0]}).remove_filename();
   remove_test_data_directory();
   create_test_data_directory(prefix);
->>>>>>> 7bee9914
 
   int ret = RUN_ALL_TESTS();
 
