--- conflicted
+++ resolved
@@ -21,12 +21,8 @@
   }
 
   static void SetUpTestCase() {
-<<<<<<< HEAD
     Hyrise::get().set_scheduler(std::make_shared<NodeQueueScheduler>());
-    auto benchmark_config = std::make_shared<BenchmarkConfig>(BenchmarkConfig::get_default_config());
-=======
-    auto benchmark_config = std::make_shared<BenchmarkConfig>();
->>>>>>> ce6f56da
+    const auto benchmark_config = std::make_shared<BenchmarkConfig>();
     auto table_generator = TPCCTableGenerator{NUM_WAREHOUSES, benchmark_config};
 
     tables = table_generator.generate();
