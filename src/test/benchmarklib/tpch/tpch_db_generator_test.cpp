--- conflicted
+++ resolved
@@ -17,11 +17,7 @@
 
   const auto dir_001 = std::string{"resources/test_data/tbl/tpch/sf-0.01/"};
 
-<<<<<<< HEAD
-  const auto chunk_size = 1000;
-=======
   const auto chunk_size = ChunkOffset{1'000};
->>>>>>> c8315570
   auto table_info_by_name = TPCHTableGenerator(0.01f, ClusteringConfiguration::None, chunk_size).generate();
 
   EXPECT_TABLE_EQ_ORDERED(table_info_by_name.at("part").table, load_table(dir_001 + "part.tbl", chunk_size));
