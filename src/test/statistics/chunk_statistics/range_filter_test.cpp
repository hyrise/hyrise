--- conflicted
+++ resolved
@@ -41,14 +41,9 @@
     // RangeFilter constructor takes range count, not gap count
     auto filter = RangeFilter<T>::build_filter(values, static_cast<uint32_t>(gap_count + 1));
 
-<<<<<<< HEAD
     for (const auto& value : _values) {
       EXPECT_EQ(filter->estimate_cardinality(PredicateCondition::Equals, {value}).type,
                 EstimateType::MatchesApproximately);
-=======
-    for (const auto& value : values) {
-      EXPECT_FALSE(filter->can_prune(PredicateCondition::Equals, {value}));
->>>>>>> 12c851b3
     }
 
     // Find `gap_count` largest gaps. We use an std::{{set}} to discard repeated
@@ -65,17 +60,6 @@
     std::sort(interval_length_pairs.begin(), interval_length_pairs.end(),
               [](auto& left, auto& right) { return left.second > right.second; });
 
-<<<<<<< HEAD
-    for (auto gap_index = size_t{0}; gap_index < gap_count && gap_index < begin_length_pairs.size(); ++gap_index) {
-      auto gap = begin_length_pairs[gap_index];
-      auto begin = gap.first;
-      auto length = gap.second;
-      auto end = begin + length;
-      EXPECT_EQ(filter->estimate_cardinality(PredicateCondition::Equals, {begin}).type,
-                EstimateType::MatchesApproximately);
-      EXPECT_EQ(filter->estimate_cardinality(PredicateCondition::Equals, {end}).type,
-                EstimateType::MatchesApproximately);
-=======
     for (auto gap_index = size_t{0}; gap_index < gap_count && gap_index < interval_length_pairs.size(); ++gap_index) {
       const auto gap = interval_length_pairs[gap_index];
       const auto begin = gap.first.first;
@@ -83,17 +67,20 @@
       const auto length = gap.second;
 
       // The self-calculated gaps are non-inclusive!
-      EXPECT_FALSE(filter->can_prune(PredicateCondition::Equals, {begin}));
-      EXPECT_FALSE(filter->can_prune(PredicateCondition::Equals, {end}));
->>>>>>> 12c851b3
+      EXPECT_EQ(filter->estimate_cardinality(PredicateCondition::Equals, {begin}).type,
+                EstimateType::MatchesApproximately);
+      EXPECT_EQ(filter->estimate_cardinality(PredicateCondition::Equals, {end}).type,
+                EstimateType::MatchesApproximately);
+
       if constexpr (std::numeric_limits<T>::is_iec559) {
         auto value_in_gap = begin + 0.5 * length;
         EXPECT_EQ(filter->estimate_cardinality(PredicateCondition::Equals, {value_in_gap}).type,
                   EstimateType::MatchesNone);
       } else if constexpr (std::is_integral_v<T>) {  // NOLINT
         if (length > 1) {
-<<<<<<< HEAD
-          EXPECT_EQ(filter->estimate_cardinality(PredicateCondition::Equals, {++begin}).type,
+          EXPECT_EQ(filter->estimate_cardinality(PredicateCondition::Equals, {begin + 1}).type,
+                    EstimateType::MatchesNone);
+          EXPECT_EQ(filter->estimate_cardinality(PredicateCondition::Equals, {end - 1}).type,
                     EstimateType::MatchesNone);
         }
       }
@@ -103,15 +90,6 @@
     if (gap_count > 1) {
       EXPECT_EQ(filter->estimate_cardinality(PredicateCondition::Equals, _in_between).type, EstimateType::MatchesNone);
     }
-
-=======
-          EXPECT_TRUE(filter->can_prune(PredicateCondition::Equals, {begin + 1}));
-          EXPECT_TRUE(filter->can_prune(PredicateCondition::Equals, {end - 1}));
-        }
-      }
-    }
-
->>>>>>> 12c851b3
     return filter;
   }
 
@@ -143,9 +121,9 @@
   // distances. In this case, only a filter with a single range is built.
   auto filter = RangeFilter<TypeParam>::build_filter(test_vector, 5);
   // Having only one range means the filter cannot prune 0 right in the largest gap.
-  EXPECT_FALSE(filter->can_prune(PredicateCondition::Equals, 0));
+  EXPECT_EQ(filter->estimate_cardinality(PredicateCondition::Equals, 0).type, EstimateType::MatchesApproximately);
   // Nonetheless, the filter should prune values outside the single range.
-  EXPECT_TRUE(filter->can_prune(PredicateCondition::Equals, std::numeric_limits<TypeParam>::lowest() * 0.95));
+  EXPECT_EQ(filter->estimate_cardinality(PredicateCondition::Equals, std::numeric_limits<TypeParam>::lowest() * 0.95).type, EstimateType::MatchesApproximately);
 }
 
 TYPED_TEST(RangeFilterTest, ThrowOnUnsortedData) {
@@ -188,9 +166,9 @@
   for (auto gap_count = size_t{0}; gap_count < this->_values.size() * 2; ++gap_count) {
     const auto filter = this->test_varying_range_filter_size(gap_count, this->_values);
 
-    // _in_between should always prune if we have more than one range
+    // _in_between should always prune if   we have more than one range
     if (gap_count > 1) {
-      EXPECT_TRUE(filter->can_prune(PredicateCondition::Equals, this->_in_between));
+      EXPECT_EQ(filter->estimate_cardinality(PredicateCondition::Equals, this->_in_between).type, EstimateType::MatchesNone);
     }
   }
 }
@@ -221,20 +199,20 @@
 TYPED_TEST(RangeFilterTest, DoNotPruneUnsupportedPredicates) {
   const auto filter = RangeFilter<TypeParam>::build_filter(this->_values);
 
-  EXPECT_FALSE(filter->can_prune(PredicateCondition::IsNull, {17}));
-  EXPECT_FALSE(filter->can_prune(PredicateCondition::Like, {17}));
-  EXPECT_FALSE(filter->can_prune(PredicateCondition::NotLike, {17}));
-  EXPECT_FALSE(filter->can_prune(PredicateCondition::In, {17}));
-  EXPECT_FALSE(filter->can_prune(PredicateCondition::NotIn, {17}));
-  EXPECT_FALSE(filter->can_prune(PredicateCondition::IsNull, {17}));
-  EXPECT_FALSE(filter->can_prune(PredicateCondition::IsNotNull, {17}));
-  EXPECT_FALSE(filter->can_prune(PredicateCondition::IsNull, NULL_VALUE));
-  EXPECT_FALSE(filter->can_prune(PredicateCondition::IsNotNull, NULL_VALUE));
+  EXPECT_EQ(filter->estimate_cardinality(PredicateCondition::IsNull, {17}).type, EstimateType::MatchesApproximately);
+  EXPECT_EQ(filter->estimate_cardinality(PredicateCondition::Like, {17}).type, EstimateType::MatchesApproximately);
+  EXPECT_EQ(filter->estimate_cardinality(PredicateCondition::NotLike, {17}).type, EstimateType::MatchesApproximately);
+  EXPECT_EQ(filter->estimate_cardinality(PredicateCondition::In, {17}).type, EstimateType::MatchesApproximately);
+  EXPECT_EQ(filter->estimate_cardinality(PredicateCondition::NotIn, {17}).type, EstimateType::MatchesApproximately);
+  EXPECT_EQ(filter->estimate_cardinality(PredicateCondition::IsNull, {17}).type, EstimateType::MatchesApproximately);
+  EXPECT_EQ(filter->estimate_cardinality(PredicateCondition::IsNotNull, {17}).type, EstimateType::MatchesApproximately);
+  EXPECT_EQ(filter->estimate_cardinality(PredicateCondition::IsNull, NULL_VALUE).type, EstimateType::MatchesApproximately);
+  EXPECT_EQ(filter->estimate_cardinality(PredicateCondition::IsNotNull, NULL_VALUE).type, EstimateType::MatchesApproximately);
 
   // For the default filter, the following value is prunable.
-  EXPECT_TRUE(filter->can_prune(PredicateCondition::Equals, {this->_in_between}));
+  EXPECT_EQ(filter->estimate_cardinality(PredicateCondition::Equals, {this->_in_between}).type, EstimateType::MatchesNone);
   // But malformed predicates are skipped intentially and are thus not prunable
-  EXPECT_FALSE(filter->can_prune(PredicateCondition::Equals, {this->_in_between}, NULL_VALUE));
+  EXPECT_EQ(filter->estimate_cardinality(PredicateCondition::Equals, {this->_in_between}, NULL_VALUE).type, EstimateType::MatchesApproximately);
 }
 
 // this test checks the correct pruning on the bounds (min/max) of the test data for various predicate conditions
@@ -308,19 +286,19 @@
   const auto filter = RangeFilter<TypeParam>::build_filter(this->_values);
 
   // This one has bounds in gaps, but cannot prune.
-  EXPECT_FALSE(filter->can_prune(PredicateCondition::Between, {this->_max_value - 1}, {this->_after_range}));
-
-  EXPECT_TRUE(filter->can_prune(PredicateCondition::Between, {-3000}, {-2000}));
-  EXPECT_TRUE(filter->can_prune(PredicateCondition::Between, {-999}, {1}));
-  EXPECT_TRUE(filter->can_prune(PredicateCondition::Between, {104}, {1004}));
-  EXPECT_TRUE(filter->can_prune(PredicateCondition::Between, {10'000'000}, {20'000'000}));
-
-  EXPECT_FALSE(filter->can_prune(PredicateCondition::Between, {-3000}, {-500}));
-  EXPECT_FALSE(filter->can_prune(PredicateCondition::Between, {101}, {103}));
-  EXPECT_FALSE(filter->can_prune(PredicateCondition::Between, {102}, {1004}));
+  EXPECT_EQ(filter->estimate_cardinality(PredicateCondition::Between, {this->_max_value - 1}, {this->_after_range}).type, EstimateType::MatchesApproximately);
+
+  EXPECT_EQ(filter->estimate_cardinality(PredicateCondition::Between, {-3000}, {-2000}).type, EstimateType::MatchesNone);
+  EXPECT_EQ(filter->estimate_cardinality(PredicateCondition::Between, {-999}, {1}).type, EstimateType::MatchesNone);
+  EXPECT_EQ(filter->estimate_cardinality(PredicateCondition::Between, {104}, {1004}).type, EstimateType::MatchesNone);
+  EXPECT_EQ(filter->estimate_cardinality(PredicateCondition::Between, {10'000'000}, {20'000'000}).type, EstimateType::MatchesNone);
+
+  EXPECT_EQ(filter->estimate_cardinality(PredicateCondition::Between, {-3000}, {-500}).type, EstimateType::MatchesApproximately);
+  EXPECT_EQ(filter->estimate_cardinality(PredicateCondition::Between, {101}, {103}).type, EstimateType::MatchesApproximately);
+  EXPECT_EQ(filter->estimate_cardinality(PredicateCondition::Between, {102}, {1004}).type, EstimateType::MatchesApproximately);
 
   // SQL's between is inclusive
-  EXPECT_FALSE(filter->can_prune(PredicateCondition::Between, {103}, {123456}));
+  EXPECT_EQ(filter->estimate_cardinality(PredicateCondition::Between, {103}, {123456}).type, EstimateType::MatchesApproximately);
 }
 
 // Test larger value ranges.
@@ -358,12 +336,10 @@
     // execute general tests and receive created range filter
     auto filter = this->test_varying_range_filter_size(gap_count, values);
 
-<<<<<<< HEAD
-    // additionally, test for further values
-    for (auto i = size_t{0}; i < 100; ++i) {
+    // Additionally, test for further values in between the large random value ranges.
+    for (auto i = size_t{0}; i < 20; ++i) {
       EXPECT_EQ(
-          filter->estimate_cardinality(PredicateCondition::Equals, {get_random_number<TypeParam>(rng, 1000, 1000)})
-              .type,
+          filter->estimate_cardinality(PredicateCondition::Equals, {get_random_number<TypeParam>(rng, middle_gap_distribution)}).type,
           EstimateType::MatchesNone);
     }
   }
@@ -515,14 +491,4 @@
       filter->slice_with_predicate(PredicateCondition::GreaterThan, this->_max_value)));
 }
 
-=======
-    // Additionally, test for further values in between the large random value ranges.
-    for (auto i = size_t{0}; i < 20; ++i) {
-      EXPECT_TRUE(
-          filter->can_prune(PredicateCondition::Equals, {get_random_number<TypeParam>(rng, middle_gap_distribution)}));
-    }
-  }
-}
-
->>>>>>> 12c851b3
 }  // namespace opossum