#include <memory>
#include <vector>

#include "gtest/gtest.h"

#include "expression/expression_functional.hpp"
#include "logical_query_plan/join_node.hpp"
#include "logical_query_plan/lqp_column_reference.hpp"
#include "logical_query_plan/mock_node.hpp"
#include "logical_query_plan/predicate_node.hpp"
#include "statistics/cardinality_estimator.hpp"
#include "statistics/chunk_statistics/histograms/equal_distinct_count_histogram.hpp"
#include "statistics/chunk_statistics/histograms/equal_width_histogram.hpp"
#include "statistics/chunk_statistics/histograms/generic_histogram.hpp"
#include "statistics/chunk_statistics2.hpp"
#include "statistics/segment_statistics2.hpp"
#include "statistics/table_statistics2.hpp"

using namespace opossum::expression_functional;  // NOLINT

namespace opossum {

class CardinalityEstimatorTest : public ::testing::Test {
 public:
  void SetUp() override {
    /**
     * node_a
     */
    const auto segment_statistics_a_0_a = std::make_shared<SegmentStatistics2<int32_t>>();
    const auto segment_statistics_a_0_b = std::make_shared<SegmentStatistics2<int32_t>>();

    // clang-format off
    const auto histogram_a_0_a = std::make_shared<EqualDistinctCountHistogram<int32_t>>(
      std::vector<int32_t>{1,  26, 51, 76},
      std::vector<int32_t>{25, 50, 75, 100},
      std::vector<HistogramCountType>{40, 30, 20, 10},
      10, 0);

    const auto histogram_a_0_b = std::make_shared<EqualWidthHistogram<int32_t>>(
      10, 129, std::vector<HistogramCountType>{15, 25, 35}, std::vector<HistogramCountType>{10, 20, 25}, 0);
    // clang-format on

    segment_statistics_a_0_a->equal_distinct_count_histogram = histogram_a_0_a;
    segment_statistics_a_0_b->equal_width_histogram = histogram_a_0_b;

    const auto chunk_statistics_a_0 = std::make_shared<ChunkStatistics2>(100);
    chunk_statistics_a_0->segment_statistics.emplace_back(segment_statistics_a_0_a);
    chunk_statistics_a_0->segment_statistics.emplace_back(segment_statistics_a_0_b);

    const auto table_statistics_a = std::make_shared<TableStatistics2>();
    table_statistics_a->chunk_statistics.emplace_back(chunk_statistics_a_0);

    node_a = MockNode::make(MockNode::ColumnDefinitions{{DataType::Int, "a"}, {DataType::Int, "b"}});
    node_a->set_table_statistics2(table_statistics_a);

    a_a = node_a->get_column("a");
    a_b = node_a->get_column("b");

    /**
     * node_b
     *  Uses the same ChunkStatistics (chunk_statistics_b) for all three Chunks
     */
    const auto chunk_statistics_b = std::make_shared<ChunkStatistics2>(32);
    const auto segment_statistics_b_a = std::make_shared<SegmentStatistics2<int32_t>>();
    const auto segment_statistics_b_b = std::make_shared<SegmentStatistics2<int32_t>>();

    // clang-format off
    segment_statistics_b_a->generic_histogram = std::make_shared<GenericHistogram<int32_t>>(
      std::vector<int32_t>{0, 5, 10}, std::vector<int32_t>{4, 9, 15},
      std::vector<HistogramCountType>{10, 10, 12}, std::vector<HistogramCountType>{5, 5, 6});

    segment_statistics_b_b->generic_histogram = std::make_shared<GenericHistogram<int32_t>>(
      std::vector<int32_t>{0}, std::vector<int32_t>{9},
      std::vector<HistogramCountType>{32}, std::vector<HistogramCountType>{10});
    // clang-format on

    chunk_statistics_b->segment_statistics.emplace_back(segment_statistics_b_a);
    chunk_statistics_b->segment_statistics.emplace_back(segment_statistics_b_b);

    const auto table_statistics_b = std::make_shared<TableStatistics2>();
    table_statistics_b->chunk_statistics.emplace_back(chunk_statistics_b);
    table_statistics_b->chunk_statistics.emplace_back(chunk_statistics_b);
    table_statistics_b->chunk_statistics.emplace_back(chunk_statistics_b);

    node_b = MockNode::make(MockNode::ColumnDefinitions{{DataType::Int, "a"}, {DataType::Int, "b"}});
    node_b->set_table_statistics2(table_statistics_b);

    b_a = node_b->get_column("a");

    /**
     * node_c
     *  Uses the same ChunkStatistics (chunk_statistics_c) for both Chunks
     */
    const auto chunk_statistics_c = std::make_shared<ChunkStatistics2>(64);
    const auto segment_statistics_c_x = std::make_shared<SegmentStatistics2<int32_t>>();
    const auto segment_statistics_c_y = std::make_shared<SegmentStatistics2<int32_t>>();

    // clang-format off
    segment_statistics_c_x->equal_distinct_count_histogram = std::make_shared<EqualDistinctCountHistogram<int32_t>>(
      std::vector<int32_t>{0, 8}, std::vector<int32_t>{7, 15},
      std::vector<HistogramCountType>{32, 32}, 8, 0);

    segment_statistics_c_y->equal_width_histogram = std::make_shared<EqualWidthHistogram<int32_t>>(
      0, 9, std::vector<HistogramCountType>{64}, std::vector<HistogramCountType>{10}, 0);
    // clang-format on

    chunk_statistics_c->segment_statistics.emplace_back(segment_statistics_c_x);
    chunk_statistics_c->segment_statistics.emplace_back(segment_statistics_c_y);

    const auto table_statistics_c = std::make_shared<TableStatistics2>();
    table_statistics_c->chunk_statistics.emplace_back(chunk_statistics_c);
    table_statistics_c->chunk_statistics.emplace_back(chunk_statistics_c);

    node_c = MockNode::make(MockNode::ColumnDefinitions{{DataType::Int, "x"}, {DataType::Int, "y"}});
    node_c->set_table_statistics2(table_statistics_c);

    c_x = node_c->get_column("x");
  }

  CardinalityEstimator estimator;
  LQPColumnReference a_a, a_b, b_a, c_x;
  std::shared_ptr<MockNode> node_a, node_b, node_c;
};

TEST_F(CardinalityEstimatorTest, SinglePredicate) {
  // clang-format off
  const auto input_lqp =
  PredicateNode::make(greater_than_(a_a, 50),
    node_a);
  // clang-format on

  EXPECT_FLOAT_EQ(estimator.estimate_cardinality(input_lqp), 30.0f);

  /**
   * Test LQP output statistics objects
   */
  const auto plan_output_statistics = estimator.estimate_statistics(input_lqp);
  EXPECT_FLOAT_EQ(plan_output_statistics->row_count(), 30.0f);  // Same as above
  ASSERT_EQ(plan_output_statistics->chunk_statistics.size(), 1u);

  const auto plan_output_statistics_0 = plan_output_statistics->chunk_statistics.at(0);
  ASSERT_EQ(plan_output_statistics_0->segment_statistics.size(), 2u);

  const auto plan_output_statistics_0_a =
      std::dynamic_pointer_cast<SegmentStatistics2<int32_t>>(plan_output_statistics_0->segment_statistics.at(0));
  const auto plan_output_statistics_0_b =
      std::dynamic_pointer_cast<SegmentStatistics2<int32_t>>(plan_output_statistics_0->segment_statistics.at(1));
  ASSERT_TRUE(plan_output_statistics_0_a);
  ASSERT_TRUE(plan_output_statistics_0_b);

  ASSERT_TRUE(plan_output_statistics_0_a->generic_histogram);
  ASSERT_TRUE(plan_output_statistics_0_b->equal_width_histogram);

  EXPECT_EQ(plan_output_statistics_0_a->generic_histogram->estimate_cardinality(PredicateCondition::LessThan, 50).type,
            EstimateType::MatchesNone);
  EXPECT_FLOAT_EQ(
      plan_output_statistics_0_a->generic_histogram->estimate_cardinality(PredicateCondition::GreaterThan, 75)
          .cardinality,
      10.f);
  EXPECT_FLOAT_EQ(
      plan_output_statistics_0_b->equal_width_histogram->estimate_cardinality(PredicateCondition::LessThan, 50)
          .cardinality,
      5.f);
}

TEST_F(CardinalityEstimatorTest, TwoPredicates) {
  // clang-format off
  const auto input_lqp =
  PredicateNode::make(greater_than_(a_a, 50),
    PredicateNode::make(less_than_equals_(a_a, 75),
      node_a));
  // clang-format on

  EXPECT_FLOAT_EQ(estimator.estimate_cardinality(input_lqp), 20);
}

TEST_F(CardinalityEstimatorTest, ArithmeticEquiInnerJoin) {
  // clang-format off
  const auto input_lqp =
  JoinNode::make(JoinMode::Inner, equals_(b_a, c_x),
    node_b,
    node_c);
  // clang-format on

  const auto result_statistics = estimator.estimate_statistics(input_lqp);

  ASSERT_EQ(result_statistics->chunk_statistics.size(), 6u);
  ASSERT_EQ(result_statistics->row_count(), 6u * 128u);

  for (auto& chunk_statistics : result_statistics->chunk_statistics) {
    ASSERT_EQ(chunk_statistics->segment_statistics.size(), 4u);

    const auto segment_statistics_b_a = std::dynamic_pointer_cast<SegmentStatistics2<int32_t>>(chunk_statistics->segment_statistics[0]);
    const auto join_histogram_b_a = std::dynamic_pointer_cast<GenericHistogram<int32_t>>(segment_statistics_b_a->generic_histogram);
    EXPECT_EQ(join_histogram_b_a->bin_count(), 4u);

    const auto segment_statistics_b_b = std::dynamic_pointer_cast<SegmentStatistics2<int32_t>>(chunk_statistics->segment_statistics[1]);
    const auto scaled_histogram_b_b = std::dynamic_pointer_cast<GenericHistogram<int32_t>>(segment_statistics_b_b->generic_histogram);
    EXPECT_EQ(scaled_histogram_b_b->total_count(), 32 * 4);

    const auto segment_statistics_c_x = std::dynamic_pointer_cast<SegmentStatistics2<int32_t>>(chunk_statistics->segment_statistics[2]);
    const auto join_histogram_c_x = std::dynamic_pointer_cast<GenericHistogram<int32_t>>(segment_statistics_c_x->generic_histogram);
    EXPECT_EQ(join_histogram_c_x->bin_count(), 4u);

    const auto segment_statistics_c_y = std::dynamic_pointer_cast<SegmentStatistics2<int32_t>>(chunk_statistics->segment_statistics[3]);
    const auto scaled_histogram_c_y = std::dynamic_pointer_cast<EqualWidthHistogram<int32_t>>(segment_statistics_c_y->equal_width_histogram);
    EXPECT_EQ(scaled_histogram_c_y->total_count(), 64 * 2);
  }
}


TEST_F(CardinalityEstimatorTest, EstimateHistogramOfInnerEquiJoinWithArithmeticHistograms) {
  const auto histogram_left = std::make_shared<GenericHistogram<int32_t>>(
      std::vector<int32_t>{0, 10, 20, 30, 40, 50, 60}, std::vector<int32_t>{9, 19, 29, 39, 49, 59, 69},
      std::vector<HistogramCountType>{10, 15, 10, 20, 5, 15, 5}, std::vector<HistogramCountType>{1, 1, 3, 8, 1, 5, 1});

  const auto histogram_right = std::make_shared<GenericHistogram<int32_t>>(
      std::vector<int32_t>{20, 30, 50}, std::vector<int32_t>{29, 39, 59}, std::vector<HistogramCountType>{10, 5, 10},
      std::vector<HistogramCountType>{7, 2, 10});

<<<<<<< HEAD
  const auto join_histogram = CardinalityEstimator::estimate_histogram_of_inner_equi_join_with_arithmetic_histograms<int32_t>(
    histogram_left, histogram_right);
=======
  const auto join_histogram =
      CardinalityEstimator::estimate_cardinality_of_inner_equi_join_with_arithmetic_histograms<int32_t>(
          histogram_left, histogram_right);
>>>>>>> 4a3a9927

  ASSERT_EQ(join_histogram->bin_count(), 3u);

  EXPECT_EQ(join_histogram->bin_minimum(0), 20);
  EXPECT_EQ(join_histogram->bin_maximum(0), 29);
  EXPECT_EQ(join_histogram->bin_height(0), std::ceil(10.f * 10.f * (1.f / 7.f)));
  EXPECT_EQ(join_histogram->bin_distinct_count(0), 3u);

  EXPECT_EQ(join_histogram->bin_minimum(1), 30);
  EXPECT_EQ(join_histogram->bin_maximum(1), 39);
  EXPECT_EQ(join_histogram->bin_height(1), std::ceil(20.f * 5.f * (1.f / 8.f)));
  EXPECT_EQ(join_histogram->bin_distinct_count(1), 2u);

  EXPECT_EQ(join_histogram->bin_minimum(2), 50);
  EXPECT_EQ(join_histogram->bin_maximum(2), 59);
  EXPECT_EQ(join_histogram->bin_height(2), std::ceil(15.f * 10.f * (1.f / 10.f)));
  EXPECT_EQ(join_histogram->bin_distinct_count(2), 5u);
}

}  // namespace opossum<|MERGE_RESOLUTION|>--- conflicted
+++ resolved
@@ -218,14 +218,9 @@
       std::vector<int32_t>{20, 30, 50}, std::vector<int32_t>{29, 39, 59}, std::vector<HistogramCountType>{10, 5, 10},
       std::vector<HistogramCountType>{7, 2, 10});
 
-<<<<<<< HEAD
-  const auto join_histogram = CardinalityEstimator::estimate_histogram_of_inner_equi_join_with_arithmetic_histograms<int32_t>(
-    histogram_left, histogram_right);
-=======
   const auto join_histogram =
       CardinalityEstimator::estimate_cardinality_of_inner_equi_join_with_arithmetic_histograms<int32_t>(
           histogram_left, histogram_right);
->>>>>>> 4a3a9927
 
   ASSERT_EQ(join_histogram->bin_count(), 3u);
 
