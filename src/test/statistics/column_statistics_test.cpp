--- conflicted
+++ resolved
@@ -59,7 +59,6 @@
       for (ColumnID column_2{0}; column_2 < column_statistics.size() && column_1 != column_2; ++column_2) {
         auto result_container = column_statistics[column_1]->estimate_predicate_with_column(
             predicate_condition, *column_statistics[column_2]);
-<<<<<<< HEAD
 
         auto left_operand = PQPColumnExpression::from_table(*table, column_1);
         auto right_operand = PQPColumnExpression::from_table(*table, column_2);
@@ -67,10 +66,6 @@
 
         auto table_scan =
             std::make_shared<TableScan>(table_wrapper, predicate);
-=======
-        auto table_scan = std::make_shared<TableScan>(
-            table_wrapper, OperatorScanPredicate{ColumnID{column_1}, predicate_condition, ColumnID{column_2}});
->>>>>>> 2dea0137
         table_scan->execute();
         auto result_row_count = table_scan->get_output()->row_count();
         EXPECT_FLOAT_EQ(result_container.selectivity,
