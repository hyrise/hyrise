--- conflicted
+++ resolved
@@ -114,14 +114,11 @@
     tasks/operator_task_test.cpp
     testing_assert.cpp
     testing_assert.hpp
+    tuning/greedy_selector_test.cpp
     tuning/index/column_ref.cpp
-<<<<<<< HEAD
-    tuning/greedy_selector_test.cpp
-=======
     tuning/index/index_evaluator_test.cpp
     tuning/index/index_choice.cpp
     tuning/index/index_operation.cpp
->>>>>>> e137db5d
     utils/cuckoo_hashtable_test.cpp
     utils/numa_memory_resource_test.cpp
     utils/format_bytes_test.cpp
