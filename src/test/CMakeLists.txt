set(
    SHARED_SOURCES
    base_test.hpp
    testing_assert.cpp
    testing_assert.hpp
    sql/sqlite_testrunner/sqlite_wrapper.cpp
    sql/sqlite_testrunner/sqlite_wrapper.hpp
)

set(
    HYRISE_UNIT_TEST_SOURCES
    ${SHARED_SOURCES}
    concurrency/commit_context_test.cpp
    concurrency/transaction_context_test.cpp
    cost_model/cost_estimator_test.cpp
    expression/expression_evaluator_test.cpp
    expression/expression_result_test.cpp
    expression/expression_test.cpp
    expression/expression_utils_test.cpp
    expression/like_matcher_test.cpp
    expression/lqp_select_expression_test.cpp
    expression/pqp_select_expression_test.cpp
    gtest_case_template.cpp
    gtest_main.cpp
    import_export/csv_meta_test.cpp
    lib/all_parameter_variant_test.cpp
    lib/all_type_variant_test.cpp
    lib/fixed_string_test.cpp
    lib/null_value_test.cpp
    logical_query_plan/aggregate_node_test.cpp
    logical_query_plan/alias_node_test.cpp
    logical_query_plan/create_view_node_test.cpp
    logical_query_plan/delete_node_test.cpp
    logical_query_plan/drop_view_node_test.cpp
    logical_query_plan/dummy_table_node_test.cpp
    logical_query_plan/insert_node_test.cpp
    logical_query_plan/join_node_test.cpp
    logical_query_plan/limit_node_test.cpp
    logical_query_plan/logical_query_plan_test.cpp
    logical_query_plan/lqp_find_subplan_mismatch_test.cpp
    logical_query_plan/lqp_utils_test.cpp
    logical_query_plan/mock_node_test.cpp
    logical_query_plan/predicate_node_test.cpp
    logical_query_plan/projection_node_test.cpp
    logical_query_plan/show_columns_node_test.cpp
    logical_query_plan/show_tables_node_test.cpp
    logical_query_plan/sort_node_test.cpp
    logical_query_plan/stored_table_node_test.cpp
    logical_query_plan/union_node_test.cpp
    logical_query_plan/update_node_test.cpp
    logical_query_plan/validate_node_test.cpp
    operators/aggregate_test.cpp
    operators/alias_operator_test.cpp
    operators/delete_test.cpp
    operators/difference_test.cpp
    operators/export_binary_test.cpp
    operators/export_csv_test.cpp
    operators/get_table_test.cpp
    operators/import_binary_test.cpp
    operators/import_csv_test.cpp
    operators/index_scan_test.cpp
    operators/insert_test.cpp
    operators/join_equi_test.cpp
    operators/join_full_test.cpp
    operators/join_hash_test.cpp
    operators/join_index_test.cpp
    operators/join_null_test.cpp
    operators/join_semi_anti_test.cpp
    operators/join_test.hpp
    operators/limit_test.cpp
    operators/maintenance/create_view_test.cpp
    operators/maintenance/drop_view_test.cpp
    operators/maintenance/show_columns_test.cpp
    operators/maintenance/show_tables_test.cpp
    operators/operator_deep_copy_test.cpp
    operators/operator_join_predicate_test.cpp
    operators/operator_scan_predicate_test.cpp
    operators/print_test.cpp
    operators/product_test.cpp
    operators/projection_test.cpp
    operators/sort_test.cpp
    operators/table_scan_string_test.cpp
    operators/table_scan_test.cpp
    operators/union_all_test.cpp
    operators/union_positions_test.cpp
    operators/update_test.cpp
    operators/validate_test.cpp
    operators/validate_visibility_test.cpp
    optimizer/dp_ccp_test.cpp
    optimizer/enumerate_ccp_test.cpp
    optimizer/join_graph_builder_test.cpp
    optimizer/join_graph_test.cpp
    optimizer/lqp_translator_test.cpp
    optimizer/optimizer_test.cpp
    optimizer/strategy/chunk_pruning_test.cpp
    optimizer/strategy/constant_calculation_rule_test.cpp
    optimizer/strategy/column_pruning_rule_test.cpp
    optimizer/strategy/index_scan_rule_test.cpp
    optimizer/strategy/join_detection_rule_test.cpp
    optimizer/strategy/join_ordering_rule_test.cpp
    optimizer/strategy/predicate_pushdown_rule_test.cpp
    optimizer/strategy/predicate_reordering_test.cpp
    optimizer/strategy/strategy_base_test.cpp
    optimizer/strategy/strategy_base_test.hpp
    scheduler/scheduler_test.cpp
    server/mock_connection.hpp
    server/mock_task_runner.hpp
    server/postgres_wire_handler_test.cpp
    server/server_session_test.cpp
    sql/sql_basic_cache_test.cpp
    sql/sql_identifier_resolver_test.cpp
    sql/sql_pipeline_statement_test.cpp
    sql/sql_pipeline_test.cpp
    sql/sql_query_plan_cache_test.cpp
    sql/sql_query_plan_test.cpp
    sql/sql_translator_test.cpp
    sql/sqlite_testrunner/sqlite_testrunner.cpp
    sql/sqlite_testrunner/sqlite_wrapper_test.cpp
    statistics/chunk_statistics/pruning_filters_test.cpp
    statistics/column_statistics_test.cpp
    statistics/column_statistics_test.cpp
    statistics/generate_table_statistics_test.cpp
    statistics/statistics_import_export_test.cpp
    statistics/statistics_test_utils.hpp
    statistics/table_statistics_join_test.cpp
    statistics/table_statistics_test.cpp
    storage/adaptive_radix_tree_index_test.cpp
    storage/any_segment_iterable_test.cpp
    storage/btree_index_test.cpp
    storage/chunk_encoder_test.cpp
    storage/chunk_test.cpp
    storage/composite_group_key_index_test.cpp
    storage/compressed_vector_test.cpp
    storage/dictionary_segment_test.cpp
    storage/encoded_segment_test.cpp
    storage/encoding_test.hpp
    storage/fixed_string_dictionary_segment_test.cpp
    storage/fixed_string_vector_test.cpp
    storage/group_key_index_test.cpp
    storage/iterables_test.cpp
    storage/materialize_test.cpp
    storage/multi_segment_index_test.cpp
    storage/numa_placement_test.cpp
    storage/reference_segment_test.cpp
    storage/segment_accessor_test.cpp
    storage/simd_bp128_test.cpp
    storage/single_segment_index_test.cpp
    storage/storage_manager_test.cpp
    storage/table_test.cpp
    storage/value_segment_test.cpp
    storage/variable_length_key_base_test.cpp
    storage/variable_length_key_store_test.cpp
    storage/variable_length_key_test.cpp
    tasks/chunk_compression_task_test.cpp
    tasks/operator_task_test.cpp
    testing_assert.cpp
    testing_assert.hpp
    utils/format_bytes_test.cpp
    utils/format_duration_test.cpp
    utils/numa_memory_resource_test.cpp
<<<<<<< HEAD
    utils/plugin_manager_test.cpp
    utils/plugin_test_utils.cpp
    utils/plugin_test_utils.hpp
    utils/singleton_test.cpp
    utils/string_functions_test.cpp
    gtest_case_template.cpp
    gtest_main.cpp
=======
>>>>>>> 9ec616ed
)

if (${ENABLE_JIT_SUPPORT})
    # Some of the JIT test cases require pre-compiled LLVM bitcode.
    # To ensure this bitcode is always up-to-date and works across operating systems, the bitcode is automatically
    # compiled along with the hyriseTest binary (see cmake/EmbedLLVM.cmake for details of this process).
    # The C++ input files for the bitcode generation are located in
    # src/test/operators/jit_operator/specialization/modules/.
    # Each line below starting with "embed_llvm(" embeds on of these test files and exposes it as a different symbol
    # name. Each test case can the access the required bitcode using this symbol.
    include(${CMAKE_SOURCE_DIR}/cmake/EmbedLLVM.cmake)
    embed_llvm(
        JIT_CODE_SPECIALIZER_TEST_MODULE
        jit_code_specializer_test_module
        operators/jit_operator/specialization/modules/jit_code_specializer_test_module.cpp
    )
    embed_llvm(
        JIT_COMPILER_TEST_MODULE
        jit_compiler_test_module
        operators/jit_operator/specialization/modules/jit_compiler_test_module.cpp
    )
    embed_llvm(
        JIT_REPOSITORY_TEST_MODULE
        jit_repository_test_module
        operators/jit_operator/specialization/modules/jit_repository_test_module.cpp
    )
    embed_llvm(
        RESOLVE_CONDITION_TEST_MODULE
        resolve_condition_test_module
        operators/jit_operator/specialization/modules/resolve_condition_test_module.cpp
    )

    # Prevent clang from complaining about unused defines when compiling the assembly file
    set_property(
        SOURCE
        ${JIT_CODE_SPECIALIZER_TEST_MODULE}
        ${JIT_COMPILER_TEST_MODULE}
        ${JIT_REPOSITORY_TEST_MODULE}
        ${RESOLVE_CONDITION_TEST_MODULE}
        PROPERTY COMPILE_FLAGS -Qunused-arguments
    )

    set(HYRISE_UNIT_TEST_SOURCES
        ${HYRISE_UNIT_TEST_SOURCES}
        ${JIT_CODE_SPECIALIZER_TEST_MODULE}
        ${JIT_COMPILER_TEST_MODULE}
        ${JIT_REPOSITORY_TEST_MODULE}
        ${RESOLVE_CONDITION_TEST_MODULE}
        operators/jit_operator_wrapper_test.cpp
        operators/jit_operator/jit_aware_lqp_translator_test.cpp
        operators/jit_operator/jit_hashmap_value_test.cpp
        operators/jit_operator/jit_operations_test.cpp
        operators/jit_operator/jit_tuple_value_test.cpp
        operators/jit_operator/jit_variant_vector_test.cpp
        operators/jit_operator/operators/jit_aggregate_test.cpp
        operators/jit_operator/operators/jit_compute_test.cpp
        operators/jit_operator/operators/jit_expression_test.cpp
        operators/jit_operator/operators/jit_filter_test.cpp
        operators/jit_operator/operators/jit_read_write_tuple_test.cpp
        operators/jit_operator/specialization/get_runtime_pointer_for_value_test.cpp
        operators/jit_operator/specialization/jit_code_specializer_test.cpp
        operators/jit_operator/specialization/jit_compiler_test.cpp
        operators/jit_operator/specialization/jit_repository_test.cpp
        operators/jit_operator/specialization/jit_runtime_pointer_test.cpp
        operators/jit_operator/specialization/resolve_condition_test.cpp
        operators/jit_operator/specialization/modules/jit_code_specializer_test_module.cpp
        operators/jit_operator/specialization/modules/jit_code_specializer_test_module.hpp
    )
endif()

set (
    SYSTEM_TEST_SOURCES
    ${SHARED_SOURCES}
    server/server_test_runner.cpp
    tpc/tpch_test.cpp
    tpc/tpch_db_generator_test.cpp
    gtest_main.cpp
)


# Both hyriseTest and hyriseSystemTest link against these
set(
    LIBRARIES
    gtest
    gmock
    sqlite3
    ${FILESYSTEM_LIBRARY}
    ${Boost_SYSTEM_LIBRARY}
    ${Boost_THREAD_LIBRARY}
    ${CMAKE_DL_LIBS}
)

# We define TEST_PLUGIN_DIR to always load plugins from the correct directory for testing purposes
add_definitions(-DTEST_PLUGIN_DIR="${CMAKE_BINARY_DIR}/lib/")

# Build special sanitizer version of googletest
include_directories(../../third_party/googletest/googletest/)

include_directories(${CMAKE_CURRENT_SOURCE_DIR})

# Configure hyriseTest
add_executable(hyriseTest ${HYRISE_UNIT_TEST_SOURCES})
add_dependencies(hyriseTest TestPlugin NonInstantiablePlugin)
target_link_libraries(hyriseTest hyrise ${LIBRARIES})

# Configure hyriseSystemTest
add_executable(hyriseSystemTest ${SYSTEM_TEST_SOURCES})
target_link_libraries(hyriseSystemTest hyrise hyriseBenchmarkLib ${LIBRARIES} pqxx)<|MERGE_RESOLUTION|>--- conflicted
+++ resolved
@@ -158,16 +158,11 @@
     utils/format_bytes_test.cpp
     utils/format_duration_test.cpp
     utils/numa_memory_resource_test.cpp
-<<<<<<< HEAD
     utils/plugin_manager_test.cpp
     utils/plugin_test_utils.cpp
     utils/plugin_test_utils.hpp
     utils/singleton_test.cpp
     utils/string_functions_test.cpp
-    gtest_case_template.cpp
-    gtest_main.cpp
-=======
->>>>>>> 9ec616ed
 )
 
 if (${ENABLE_JIT_SUPPORT})
