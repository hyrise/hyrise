--- conflicted
+++ resolved
@@ -32,11 +32,7 @@
     operators/print_test.cpp
     operators/product_test.cpp
     operators/projection_test.cpp
-<<<<<<< HEAD
     operators/recreation_test.cpp
-    operators/rollback_records_test.cpp
-=======
->>>>>>> b1e0a7c3
     operators/sort_test.cpp
     operators/table_scan_like_test.cpp
     operators/table_scan_test.cpp
