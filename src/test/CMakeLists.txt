--- conflicted
+++ resolved
@@ -75,11 +75,8 @@
     optimizer/expression_test.cpp
     optimizer/lqp_translator_test.cpp
     optimizer/optimizer_test.cpp
-<<<<<<< HEAD
     optimizer/strategy/chunk_pruning_test.cpp
-=======
     optimizer/strategy/constant_calculation_rule_test.cpp
->>>>>>> 41b125f0
     optimizer/strategy/index_scan_rule_test.cpp
     optimizer/strategy/join_detection_rule_test.cpp
     optimizer/strategy/predicate_reordering_test.cpp
