--- conflicted
+++ resolved
@@ -46,13 +46,10 @@
     operators/validate_test.cpp
     operators/validate_visibility_test.cpp
     optimizer/abstract_syntax_tree_test.cpp
-<<<<<<< HEAD
+    optimizer/column_statistics_test.cpp
     optimizer/node_operator_translator_test.cpp
     optimizer/strategy/simplify_expression_rule_test.cpp
     optimizer/strategy/predicate_reordering_test.cpp
-=======
->>>>>>> f461833b
-    optimizer/column_statistics_test.cpp
     optimizer/table_statistics_test.cpp
     scheduler/scheduler_test.cpp
     sql/sql_basic_cache_test.cpp
