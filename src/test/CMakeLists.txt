--- conflicted
+++ resolved
@@ -10,10 +10,7 @@
 set(
     HYRISE_UNIT_TEST_SOURCES
     ${SHARED_SOURCES}
-<<<<<<< HEAD
-=======
     benchmarklib/sqlite_add_indices_test.cpp
->>>>>>> 464381c0
     benchmarklib/table_builder_test.cpp
     cache/cache_test.cpp
     concurrency/commit_context_test.cpp
