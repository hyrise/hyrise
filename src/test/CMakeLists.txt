--- conflicted
+++ resolved
@@ -113,11 +113,8 @@
     testing_assert.hpp
     utils/cuckoo_hashtable_test.cpp
     utils/numa_memory_resource_test.cpp
-<<<<<<< HEAD
     gtest_main.cpp
     server/postgres_wire_handler_test.cpp
-=======
->>>>>>> 59084b70
 )
 
 set (
