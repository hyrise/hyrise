set(
    SHARED_SOURCES
    base_test.hpp
    testing_assert.cpp
    testing_assert.hpp
    sql/sqlite_testrunner/sqlite_wrapper.cpp
    sql/sqlite_testrunner/sqlite_wrapper.hpp
)

set(
    HYRISE_UNIT_TEST_SOURCES
    ${SHARED_SOURCES}
    base_test.hpp
    concurrency/commit_context_test.cpp
    concurrency/transaction_context_test.cpp
    gtest_main.cpp
    import_export/csv_meta_test.cpp
    lib/all_parameter_variant_test.cpp
    lib/all_type_variant_test.cpp
    logical_query_plan/aggregate_node_test.cpp
    logical_query_plan/delete_node_test.cpp
    logical_query_plan/dummy_table_node_test.cpp
    logical_query_plan/insert_node_test.cpp
    logical_query_plan/join_node_test.cpp
    logical_query_plan/limit_node_test.cpp
    logical_query_plan/logical_query_plan_test.cpp
    logical_query_plan/mock_node_test.cpp
    logical_query_plan/predicate_node_test.cpp
    logical_query_plan/projection_node_test.cpp
    logical_query_plan/show_columns_node_test.cpp
    logical_query_plan/show_tables_node_test.cpp
    logical_query_plan/sort_node_test.cpp
    logical_query_plan/stored_table_node_test.cpp
    logical_query_plan/union_node_test.cpp
    logical_query_plan/update_node_test.cpp
    logical_query_plan/validate_node_test.cpp
    operators/aggregate_test.cpp
    operators/delete_test.cpp
    operators/difference_test.cpp
    operators/export_binary_test.cpp
    operators/export_csv_test.cpp
    operators/get_table_test.cpp
    operators/import_binary_test.cpp
    operators/import_csv_test.cpp
    operators/index_scan_test.cpp
    operators/insert_test.cpp
    operators/join_equi_test.cpp
    operators/join_full_test.cpp
    operators/join_null_test.cpp
    operators/join_semi_anti_test.cpp
    operators/join_test.hpp
    operators/limit_test.cpp
<<<<<<< HEAD
    operators/physical_query_plan_test.cpp
=======
    operators/maintenance/create_view_test.cpp
    operators/maintenance/drop_view_test.cpp
    operators/maintenance/show_columns_test.cpp
    operators/maintenance/show_tables_test.cpp
>>>>>>> 59084b70
    operators/print_test.cpp
    operators/product_test.cpp
    operators/projection_test.cpp
    operators/recreation_test.cpp
    operators/sort_test.cpp
    operators/table_scan_like_test.cpp
    operators/table_scan_test.cpp
    operators/union_all_test.cpp
    operators/union_positions_test.cpp
    operators/update_test.cpp
    operators/validate_test.cpp
    operators/validate_visibility_test.cpp
    optimizer/column_statistics_test.cpp
    optimizer/expression_test.cpp
    optimizer/lqp_translator_test.cpp
    optimizer/strategy/join_detection_rule_test.cpp
    optimizer/strategy/predicate_reordering_test.cpp
    optimizer/strategy/strategy_base_test.cpp
    optimizer/strategy/strategy_base_test.hpp
    optimizer/table_statistics_join_test.cpp
    optimizer/table_statistics_test.cpp
    scheduler/scheduler_test.cpp
    sql/sql_base_test.cpp
    sql/sql_base_test.hpp
    sql/sql_basic_cache_test.cpp
    sql/hsql_expression_translator_test.cpp
    sql/sqlite_testrunner/sqlite_testrunner.cpp
    sql/sqlite_testrunner/sqlite_wrapper.cpp
    sql/sqlite_testrunner/sqlite_wrapper.hpp
    sql/sql_parse_tree_cache_test.cpp
    sql/sql_pipeline_statement_test.cpp
    sql/sql_pipeline_test.cpp
    sql/sql_prepare_execute_test.cpp
    sql/sql_query_operator_test.cpp
    sql/sql_query_plan_cache_test.cpp
    sql/sql_query_plan_test.cpp
    sql/sql_translator_test.cpp
    storage/adaptive_radix_tree_index_test.cpp
    storage/chunk_test.cpp
    storage/composite_group_key_index_test.cpp
    storage/dictionary_column_test.cpp
    storage/group_key_index_test.cpp
    storage/iterables_test.cpp
    storage/multi_column_index_test.cpp
    storage/numa_placement_test.cpp
    storage/reference_column_test.cpp
    storage/single_column_index_test.cpp
    storage/storage_manager_test.cpp
    storage/table_test.cpp
    storage/value_column_test.cpp
    storage/variable_length_key_base_test.cpp
    storage/variable_length_key_store_test.cpp
    storage/variable_length_key_test.cpp
    tasks/chunk_compression_task_test.cpp
    tasks/operator_task_test.cpp
    testing_assert.cpp
    testing_assert.hpp
    utils/cuckoo_hashtable_test.cpp
    utils/numa_memory_resource_test.cpp
)

set (
    SYSTEM_TEST_SOURCES
    ${SHARED_SOURCES}
    tpc/tpcc_ref_test.cpp
    tpc/tpch_test.cpp
    tpc/tpch_db_generator_test.cpp
    gtest_main.cpp
)


# Both hyriseTest and hyriseSystemTest link against these
set(
    LIBRARIES
    gtest
    sqlite3
)

# Build special sanitizer version of googletest
include_directories(../../third_party/googletest/googletest/)

include_directories(${CMAKE_CURRENT_SOURCE_DIR})

# Configure hyriseTest
add_executable(hyriseTest ${HYRISE_UNIT_TEST_SOURCES})
target_link_libraries(hyriseTest hyrise ${LIBRARIES})

# Configure hyriseSystemTest
add_executable(hyriseSystemTest ${SYSTEM_TEST_SOURCES})
target_link_libraries(hyriseSystemTest hyrise hyriseBenchmarkLib ${LIBRARIES})
add_dependencies(hyriseSystemTest tpccTableGenerator)<|MERGE_RESOLUTION|>--- conflicted
+++ resolved
@@ -50,14 +50,11 @@
     operators/join_semi_anti_test.cpp
     operators/join_test.hpp
     operators/limit_test.cpp
-<<<<<<< HEAD
     operators/physical_query_plan_test.cpp
-=======
     operators/maintenance/create_view_test.cpp
     operators/maintenance/drop_view_test.cpp
     operators/maintenance/show_columns_test.cpp
     operators/maintenance/show_tables_test.cpp
->>>>>>> 59084b70
     operators/print_test.cpp
     operators/product_test.cpp
     operators/projection_test.cpp
