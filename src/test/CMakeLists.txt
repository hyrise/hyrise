--- conflicted
+++ resolved
@@ -219,11 +219,7 @@
     gtest
     gmock
     sqlite3
-<<<<<<< HEAD
     MvccDeletePlugin  # So that we can test member methods without going through dlsym
-    ${FILESYSTEM_LIBRARY}
-=======
->>>>>>> 558954cb
 )
 
 # This warning does not play well with SCOPED_TRACE
