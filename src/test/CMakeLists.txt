set(
    SOURCES
    base_test.cpp
    base_test.hpp
    concurrency/commit_context_test.cpp
    concurrency/transaction_manager_test.cpp
    gtest_case_template.cpp
    gtest_main.cpp
    lib/all_type_variant_test.cpp
    lib/AllParameterVariant_test.cpp
    network/operator_translator_test.cpp
    network/response_builder_test.cpp
    network/server_test.cpp
    operators/aggregate_test.cpp
    operators/delete_test.cpp
    operators/difference_test.cpp
    operators/export_binary_test.cpp
    operators/export_csv_test.cpp
    operators/get_table_test.cpp
    operators/import_binary_test.cpp
    operators/import_csv_non_rfc_test.cpp
    operators/import_csv_test.cpp
    operators/index_column_scan_test.cpp
    operators/insert_test.cpp
    operators/join_equi_test.cpp
    operators/join_full_test.cpp
    operators/join_test.hpp
    operators/limit_test.cpp
    operators/print_test.cpp
    operators/product_test.cpp
    operators/projection_test.cpp
    operators/rollback_records_test.cpp
    operators/sort_test.cpp
    operators/table_scan_like_test.cpp
    operators/table_scan_test.cpp
    operators/term_test.cpp
    operators/termfactory_test.cpp
    operators/union_all_test.cpp
    operators/update_test.cpp
    operators/validate_test.cpp
    operators/validate_visibility_test.cpp
    scheduler/scheduler_test.cpp
    storage/adaptive_radix_tree_index_test.cpp
    storage/chunk_test.cpp
    storage/composite_group_key_index_test.cpp
    storage/dictionary_column_test.cpp
    storage/group_key_index_test.cpp
    storage/multi_column_index_test.cpp
    storage/reference_column_test.cpp
    storage/single_column_index_test.cpp
    storage/storage_manager_test.cpp
    storage/table_test.cpp
    storage/value_column_test.cpp
    storage/variable_length_key_base_test.cpp
    storage/variable_length_key_store_test.cpp
    storage/variable_length_key_test.cpp
<<<<<<< HEAD
    tasks/chunk_compression_task_test.cpp
=======
    storage/value_column_test.cpp
    tpc/tpcc_ref_test.cpp
>>>>>>> 82d526ee
    utils/cuckoo_hashtable_test.cpp
)

# Both opossumTest and opossumAsan link against these
set(
    LIBRARIES
    gtest
)

# Configure opossumTest
add_executable(opossumTest ${SOURCES})
target_link_libraries(opossumTest opossum ${LIBRARIES})

# Configure opossumCoverageApp
add_executable(opossumCoverage ${SOURCES})
target_link_libraries(opossumCoverage opossumCoverageLib ${LIBRARIES} --coverage)
set_target_properties(opossumCoverage PROPERTIES COMPILE_FLAGS "-fprofile-arcs -ftest-coverage")

# Configure opossumAsanApp
add_executable(opossumAsan ${SOURCES})
target_link_libraries(opossumAsan opossumAsanLib ${LIBRARIES} -fsanitize=address)
set_target_properties(opossumAsan PROPERTIES COMPILE_FLAGS "-fsanitize=address -fno-omit-frame-pointer")


<|MERGE_RESOLUTION|>--- conflicted
+++ resolved
@@ -54,12 +54,9 @@
     storage/variable_length_key_base_test.cpp
     storage/variable_length_key_store_test.cpp
     storage/variable_length_key_test.cpp
-<<<<<<< HEAD
     tasks/chunk_compression_task_test.cpp
-=======
     storage/value_column_test.cpp
     tpc/tpcc_ref_test.cpp
->>>>>>> 82d526ee
     utils/cuckoo_hashtable_test.cpp
 )
 
