set(
    SHARED_SOURCES
    base_test.hpp
    testing_assert.cpp
    testing_assert.hpp
    sql/sqlite_testrunner/sqlite_wrapper.cpp
    sql/sqlite_testrunner/sqlite_wrapper.hpp
)

set(
    HYRISE_UNIT_TEST_SOURCES
    ${SHARED_SOURCES}
    concurrency/commit_context_test.cpp
    concurrency/transaction_context_test.cpp
    cost_model/cost_feature_proxy_test.cpp
    import_export/csv_meta_test.cpp
    lib/all_parameter_variant_test.cpp
    lib/all_type_variant_test.cpp
    expression/expression_test.cpp
    expression/expression_result_test.cpp
    expression/expression_utils_test.cpp
    expression/like_matcher_test.cpp
    expression/lqp_select_expression_test.cpp
    expression/pqp_select_expression_test.cpp
    expression/expression_evaluator_test.cpp
    logical_query_plan/alias_node_test.cpp
    lib/fixed_string_test.cpp
<<<<<<< HEAD
    logging/log_file_test.cpp
=======
    lib/null_value_test.cpp
>>>>>>> 6a8cb760
    logical_query_plan/aggregate_node_test.cpp
    logical_query_plan/create_view_node_test.cpp
    logical_query_plan/delete_node_test.cpp
    logical_query_plan/drop_view_node_test.cpp
    logical_query_plan/dummy_table_node_test.cpp
    logical_query_plan/lqp_find_subplan_mismatch_test.cpp
    logical_query_plan/insert_node_test.cpp
    logical_query_plan/join_node_test.cpp
    logical_query_plan/limit_node_test.cpp
    logical_query_plan/logical_query_plan_test.cpp
    logical_query_plan/lqp_utils_test.cpp
    logical_query_plan/mock_node_test.cpp
    logical_query_plan/predicate_node_test.cpp
    logical_query_plan/projection_node_test.cpp
    logical_query_plan/show_columns_node_test.cpp
    logical_query_plan/show_tables_node_test.cpp
    logical_query_plan/sort_node_test.cpp
    logical_query_plan/stored_table_node_test.cpp
    logical_query_plan/union_node_test.cpp
    logical_query_plan/update_node_test.cpp
    logical_query_plan/validate_node_test.cpp
    operators/alias_operator_test.cpp
    operators/aggregate_test.cpp
    operators/delete_test.cpp
    operators/difference_test.cpp
    operators/export_binary_test.cpp
    operators/export_csv_test.cpp
    operators/get_table_test.cpp
    operators/import_binary_test.cpp
    operators/import_csv_test.cpp
    operators/index_scan_test.cpp
    operators/insert_test.cpp
    operators/join_equi_test.cpp
    operators/join_full_test.cpp
    operators/join_hash_test.cpp
    operators/join_index_test.cpp
    operators/join_null_test.cpp
    operators/join_semi_anti_test.cpp
    operators/join_test.hpp
    operators/limit_test.cpp
    operators/operator_join_predicate_test.cpp
    operators/operator_scan_predicate_test.cpp
    operators/maintenance/create_view_test.cpp
    operators/maintenance/drop_view_test.cpp
    operators/maintenance/show_columns_test.cpp
    operators/maintenance/show_tables_test.cpp
    operators/print_test.cpp
    operators/product_test.cpp
    operators/projection_test.cpp
    operators/operator_deep_copy_test.cpp
    operators/sort_test.cpp
    operators/table_scan_string_test.cpp
    operators/table_scan_test.cpp
    operators/union_all_test.cpp
    operators/union_positions_test.cpp
    operators/update_test.cpp
    operators/validate_test.cpp
    operators/validate_visibility_test.cpp
    statistics/chunk_statistics/pruning_filters_test.cpp
    statistics/column_statistics_test.cpp
    statistics/table_statistics_join_test.cpp
    statistics/table_statistics_test.cpp
    optimizer/lqp_translator_test.cpp
    optimizer/optimizer_test.cpp
    optimizer/strategy/column_pruning_rule_test.cpp
    optimizer/strategy/chunk_pruning_test.cpp
    optimizer/strategy/constant_calculation_rule_test.cpp
    optimizer/strategy/index_scan_rule_test.cpp
    optimizer/strategy/join_detection_rule_test.cpp
    optimizer/strategy/predicate_reordering_test.cpp
    optimizer/strategy/predicate_pushdown_rule_test.cpp
    optimizer/strategy/strategy_base_test.cpp
    optimizer/strategy/strategy_base_test.hpp
    scheduler/scheduler_test.cpp
    server/mock_connection.hpp
    server/mock_task_runner.hpp
    server/postgres_wire_handler_test.cpp
    server/server_session_test.cpp
    sql/sql_basic_cache_test.cpp
    sql/sqlite_testrunner/sqlite_testrunner.cpp
    sql/sqlite_testrunner/sqlite_wrapper_test.cpp
    sql/sql_identifier_resolver_test.cpp
    sql/sql_pipeline_statement_test.cpp
    sql/sql_pipeline_test.cpp
    sql/sql_query_plan_cache_test.cpp
    sql/sql_query_plan_test.cpp
    sql/sql_translator_test.cpp
    statistics/chunk_statistics/pruning_filters_test.cpp
    statistics/column_statistics_test.cpp
    statistics/generate_table_statistics_test.cpp
    statistics/statistics_import_export_test.cpp
    statistics/statistics_test_utils.hpp
    statistics/table_statistics_test.cpp
    statistics/table_statistics_join_test.cpp
    storage/adaptive_radix_tree_index_test.cpp
    storage/any_column_iterable_test.cpp
    storage/chunk_encoder_test.cpp
    storage/chunk_test.cpp
    storage/composite_group_key_index_test.cpp
    storage/dictionary_column_test.cpp
    storage/fixed_string_dictionary_column_test.cpp
    storage/encoding_test.hpp
    storage/encoded_column_test.cpp
    storage/group_key_index_test.cpp
    storage/btree_index_test.cpp
    storage/iterables_test.cpp
    storage/materialize_test.cpp
    storage/multi_column_index_test.cpp
    storage/compressed_vector_test.cpp
    storage/numa_placement_test.cpp
    storage/reference_column_test.cpp
    storage/simd_bp128_test.cpp
    storage/single_column_index_test.cpp
    storage/storage_manager_test.cpp
    storage/table_test.cpp
    storage/value_column_test.cpp
    storage/variable_length_key_base_test.cpp
    storage/variable_length_key_store_test.cpp
    storage/variable_length_key_test.cpp
    storage/fixed_string_vector_test.cpp
    tasks/chunk_compression_task_test.cpp
    tasks/operator_task_test.cpp
    testing_assert.cpp
    testing_assert.hpp
    utils/format_bytes_test.cpp
    utils/format_duration_test.cpp
    utils/numa_memory_resource_test.cpp
    gtest_case_template.cpp
    gtest_main.cpp
)

if (${ENABLE_JIT_SUPPORT})
    # Some of the JIT test cases require pre-compiled LLVM bitcode.
    # To ensure this bitcode is always up-to-date and works across operating systems, the bitcode is automatically
    # compiled along with the hyriseTest binary (see cmake/EmbedLLVM.cmake for details of this process).
    # The C++ input files for the bitcode generation are located in
    # src/test/operators/jit_operator/specialization/modules/.
    # Each line below starting with "embed_llvm(" embeds on of these test files and exposes it as a different symbol
    # name. Each test case can the access the required bitcode using this symbol.
    include(${CMAKE_SOURCE_DIR}/cmake/EmbedLLVM.cmake)
    embed_llvm(
        JIT_CODE_SPECIALIZER_TEST_MODULE
        jit_code_specializer_test_module
        operators/jit_operator/specialization/modules/jit_code_specializer_test_module.cpp
    )
    embed_llvm(
        JIT_COMPILER_TEST_MODULE
        jit_compiler_test_module
        operators/jit_operator/specialization/modules/jit_compiler_test_module.cpp
    )
    embed_llvm(
        JIT_REPOSITORY_TEST_MODULE
        jit_repository_test_module
        operators/jit_operator/specialization/modules/jit_repository_test_module.cpp
    )
    embed_llvm(
        RESOLVE_CONDITION_TEST_MODULE
        resolve_condition_test_module
        operators/jit_operator/specialization/modules/resolve_condition_test_module.cpp
    )

    # Prevent clang from complaining about unused defines when compiling the assembly file
    set_property(
        SOURCE
        ${JIT_CODE_SPECIALIZER_TEST_MODULE}
        ${JIT_COMPILER_TEST_MODULE}
        ${JIT_REPOSITORY_TEST_MODULE}
        ${RESOLVE_CONDITION_TEST_MODULE}
        PROPERTY COMPILE_FLAGS -Qunused-arguments
    )

    set(HYRISE_UNIT_TEST_SOURCES
        ${HYRISE_UNIT_TEST_SOURCES}
        ${JIT_CODE_SPECIALIZER_TEST_MODULE}
        ${JIT_COMPILER_TEST_MODULE}
        ${JIT_REPOSITORY_TEST_MODULE}
        ${RESOLVE_CONDITION_TEST_MODULE}
        operators/jit_operator_wrapper_test.cpp
        operators/jit_operator/jit_aware_lqp_translator_test.cpp
        operators/jit_operator/jit_hashmap_value_test.cpp
        operators/jit_operator/jit_operations_test.cpp
        operators/jit_operator/jit_tuple_value_test.cpp
        operators/jit_operator/jit_variant_vector_test.cpp
        operators/jit_operator/operators/jit_aggregate_test.cpp
        operators/jit_operator/operators/jit_compute_test.cpp
        operators/jit_operator/operators/jit_expression_test.cpp
        operators/jit_operator/operators/jit_filter_test.cpp
        operators/jit_operator/operators/jit_read_write_tuple_test.cpp
        operators/jit_operator/specialization/get_runtime_pointer_for_value_test.cpp
        operators/jit_operator/specialization/jit_code_specializer_test.cpp
        operators/jit_operator/specialization/jit_compiler_test.cpp
        operators/jit_operator/specialization/jit_repository_test.cpp
        operators/jit_operator/specialization/jit_runtime_pointer_test.cpp
        operators/jit_operator/specialization/resolve_condition_test.cpp
        operators/jit_operator/specialization/modules/jit_code_specializer_test_module.cpp
        operators/jit_operator/specialization/modules/jit_code_specializer_test_module.hpp
    )
endif()

set (
    SYSTEM_TEST_SOURCES
    ${SHARED_SOURCES}
    server/server_test_runner.cpp
    logging/server_recovery_test.cpp
    tpc/tpch_test.cpp
    tpc/tpch_db_generator_test.cpp
    gtest_main.cpp
)


# Both hyriseTest and hyriseSystemTest link against these
set(
    LIBRARIES
    gtest
    gmock
    sqlite3
    ${FILESYSTEM_LIBRARY}
    ${Boost_SYSTEM_LIBRARY}
    ${Boost_THREAD_LIBRARY}
    ${Boost_FILESYSTEM_LIBRARY}
)

# Build special sanitizer version of googletest
include_directories(../../third_party/googletest/googletest/)

include_directories(${CMAKE_CURRENT_SOURCE_DIR})

# Configure hyriseTest
add_executable(hyriseTest ${HYRISE_UNIT_TEST_SOURCES})
target_link_libraries(hyriseTest hyrise ${LIBRARIES})

# Configure hyriseSystemTest
add_executable(hyriseSystemTest ${SYSTEM_TEST_SOURCES})
target_link_libraries(hyriseSystemTest hyrise hyriseBenchmarkLib ${LIBRARIES} pqxx)<|MERGE_RESOLUTION|>--- conflicted
+++ resolved
@@ -25,11 +25,8 @@
     expression/expression_evaluator_test.cpp
     logical_query_plan/alias_node_test.cpp
     lib/fixed_string_test.cpp
-<<<<<<< HEAD
+    lib/null_value_test.cpp
     logging/log_file_test.cpp
-=======
-    lib/null_value_test.cpp
->>>>>>> 6a8cb760
     logical_query_plan/aggregate_node_test.cpp
     logical_query_plan/create_view_node_test.cpp
     logical_query_plan/delete_node_test.cpp
