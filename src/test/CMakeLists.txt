set(
    SHARED_SOURCES
    base_test.cpp
    base_test.hpp
    gtest_case_template.cpp
    gtest_main.cpp
)

set(
    OPOSSUM_TEST_SOURCES
    ${SHARED_SOURCES}
    concurrency/commit_context_test.cpp
    concurrency/transaction_manager_test.cpp
    lib/AllParameterVariant_test.cpp
    lib/all_type_variant_test.cpp
    network/operator_translator_test.cpp
    network/response_builder_test.cpp
    network/server_test.cpp
    operators/aggregate_test.cpp
    operators/delete_test.cpp
    operators/difference_test.cpp
    operators/export_binary_test.cpp
    operators/export_csv_test.cpp
    operators/get_table_test.cpp
    operators/import_binary_test.cpp
    operators/import_csv_non_rfc_test.cpp
    operators/import_csv_test.cpp
    operators/index_column_scan_test.cpp
    operators/insert_test.cpp
    operators/join_equi_test.cpp
    operators/join_full_test.cpp
    operators/join_test.hpp
    operators/limit_test.cpp
    operators/print_test.cpp
    operators/product_test.cpp
    operators/projection_test.cpp
    operators/rollback_records_test.cpp
    operators/sort_test.cpp
    operators/table_scan_like_test.cpp
    operators/table_scan_test.cpp
    operators/termfactory_test.cpp
    operators/term_test.cpp
    operators/union_all_test.cpp
    operators/update_test.cpp
    operators/validate_test.cpp
    operators/validate_visibility_test.cpp
<<<<<<< HEAD
    optimizer/table_statistics_test.cpp
=======
    optimizer/abstract_syntax_tree_test.cpp
>>>>>>> 314a688d
    scheduler/scheduler_test.cpp
    sql/sql_basic_cache_test.cpp
    sql/sql_parse_tree_cache_test.cpp
    sql/sql_prepare_execute_test.cpp
    sql/sql_query_operator_test.cpp
    sql/sql_query_plan_test.cpp
    sql/sql_query_plan_cache_test.cpp
    sql/sql_select_test.cpp
    storage/adaptive_radix_tree_index_test.cpp
    storage/chunk_test.cpp
    storage/composite_group_key_index_test.cpp
    storage/dictionary_column_test.cpp
    storage/group_key_index_test.cpp
    storage/multi_column_index_test.cpp
    storage/reference_column_test.cpp
    storage/single_column_index_test.cpp
    storage/storage_manager_test.cpp
    storage/table_test.cpp
    storage/value_column_test.cpp
    storage/variable_length_key_base_test.cpp
    storage/variable_length_key_store_test.cpp
    storage/variable_length_key_test.cpp
    tasks/chunk_compression_task_test.cpp
    tasks/operator_task_test.cpp
    utils/cuckoo_hashtable_test.cpp
)

set (
    TPCC_TEST_SOURCES
    ${SHARED_SOURCES}
    tpc/tpcc_ref_test.cpp
)

# Both opossumTest and opossumAsan link against these
set(
    LIBRARIES
    gtest
    tpcc
)

include_directories(${CMAKE_CURRENT_SOURCE_DIR})

# Configure opossumTest
add_executable(opossumTest ${OPOSSUM_TEST_SOURCES})
target_link_libraries(opossumTest opossum ${LIBRARIES})

# Configure opossumCoverageApp
add_executable(opossumCoverage ${OPOSSUM_TEST_SOURCES})
target_link_libraries(opossumCoverage opossumCoverageLib ${LIBRARIES} --coverage)
set_target_properties(opossumCoverage PROPERTIES COMPILE_FLAGS "-fprofile-arcs -ftest-coverage")

# Configure opossumAsanApp
add_executable(opossumAsan ${OPOSSUM_TEST_SOURCES})
target_link_libraries(opossumAsan opossumAsanLib ${LIBRARIES} -fsanitize=address)
set_target_properties(opossumAsan PROPERTIES COMPILE_FLAGS "-fsanitize=address -fno-omit-frame-pointer")

# Configure opossumTestTPCC
add_executable(opossumTestTPCC ${TPCC_TEST_SOURCES})
target_link_libraries(opossumTestTPCC opossum ${LIBRARIES})


<|MERGE_RESOLUTION|>--- conflicted
+++ resolved
@@ -44,11 +44,8 @@
     operators/update_test.cpp
     operators/validate_test.cpp
     operators/validate_visibility_test.cpp
-<<<<<<< HEAD
+    optimizer/abstract_syntax_tree_test.cpp
     optimizer/table_statistics_test.cpp
-=======
-    optimizer/abstract_syntax_tree_test.cpp
->>>>>>> 314a688d
     scheduler/scheduler_test.cpp
     sql/sql_basic_cache_test.cpp
     sql/sql_parse_tree_cache_test.cpp
