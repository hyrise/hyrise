--- conflicted
+++ resolved
@@ -12,16 +12,8 @@
     ${SHARED_SOURCES}
     concurrency/commit_context_test.cpp
     concurrency/transaction_context_test.cpp
-<<<<<<< HEAD
-    cost_model/cost_feature_proxy_test.cpp
+    cost_model/cost_estimator_test.cpp
     expression/expression_evaluator_test.cpp
-=======
-    cost_model/cost_estimator_test.cpp
-    import_export/csv_meta_test.cpp
-    lib/all_parameter_variant_test.cpp
-    lib/all_type_variant_test.cpp
-    expression/expression_test.cpp
->>>>>>> fc84af4b
     expression/expression_result_test.cpp
     expression/expression_test.cpp
     expression/expression_utils_test.cpp
@@ -94,33 +86,18 @@
     operators/update_test.cpp
     operators/validate_test.cpp
     operators/validate_visibility_test.cpp
-<<<<<<< HEAD
-=======
-    statistics/chunk_statistics/pruning_filters_test.cpp
-    statistics/column_statistics_test.cpp
-    statistics/table_statistics_join_test.cpp
-    statistics/table_statistics_test.cpp
     optimizer/enumerate_ccp_test.cpp
->>>>>>> fc84af4b
     optimizer/lqp_translator_test.cpp
     optimizer/join_graph_test.cpp
     optimizer/join_graph_builder_test.cpp
     optimizer/optimizer_test.cpp
-<<<<<<< HEAD
-=======
     optimizer/dp_ccp_test.cpp
-    optimizer/strategy/column_pruning_rule_test.cpp
->>>>>>> fc84af4b
     optimizer/strategy/chunk_pruning_test.cpp
     optimizer/strategy/constant_calculation_rule_test.cpp
     optimizer/strategy/cxlumn_pruning_rule_test.cpp
     optimizer/strategy/index_scan_rule_test.cpp
     optimizer/strategy/join_detection_rule_test.cpp
-<<<<<<< HEAD
-=======
     optimizer/strategy/join_ordering_rule_test.cpp
-    optimizer/strategy/predicate_reordering_test.cpp
->>>>>>> fc84af4b
     optimizer/strategy/predicate_pushdown_rule_test.cpp
     optimizer/strategy/predicate_reordering_test.cpp
     optimizer/strategy/strategy_base_test.cpp
@@ -140,22 +117,18 @@
     sql/sqlite_testrunner/sqlite_testrunner.cpp
     sql/sqlite_testrunner/sqlite_wrapper_test.cpp
     statistics/chunk_statistics/pruning_filters_test.cpp
-    statistics/chunk_statistics/pruning_filters_test.cpp
     statistics/cxlumn_statistics_test.cpp
     statistics/cxlumn_statistics_test.cpp
     statistics/generate_table_statistics_test.cpp
     statistics/statistics_import_export_test.cpp
     statistics/statistics_test_utils.hpp
     statistics/table_statistics_join_test.cpp
-    statistics/table_statistics_join_test.cpp
-    statistics/table_statistics_test.cpp
     statistics/table_statistics_test.cpp
     storage/adaptive_radix_tree_index_test.cpp
     storage/any_segment_iterable_test.cpp
     storage/btree_index_test.cpp
     storage/chunk_encoder_test.cpp
     storage/chunk_test.cpp
-    storage/column_accessor_test.cpp
     storage/composite_group_key_index_test.cpp
     storage/compressed_vector_test.cpp
     storage/dictionary_segment_test.cpp
@@ -169,6 +142,7 @@
     storage/multi_cxlumn_index_test.cpp
     storage/numa_placement_test.cpp
     storage/reference_segment_test.cpp
+    storage/segment_accessor_test.cpp
     storage/simd_bp128_test.cpp
     storage/single_cxlumn_index_test.cpp
     storage/storage_manager_test.cpp
