#pragma once

#include <memory>
#include <string>
#include <utility>
#include <vector>

#include "cache/cache.hpp"
#include "concurrency/transaction_manager.hpp"
#include "expression/expression_functional.hpp"
#include "gtest/gtest.h"
#include "logical_query_plan/mock_node.hpp"
#include "operators/abstract_operator.hpp"
#include "operators/table_scan.hpp"
#include "scheduler/current_scheduler.hpp"
#include "sql/sql_plan_cache.hpp"
#include "statistics/column_statistics.hpp"
#include "statistics/statistics_objects/abstract_statistics_object.hpp"
#include "statistics/table_statistics.hpp"
#include "storage/chunk_encoder.hpp"
#include "storage/dictionary_segment.hpp"
#include "storage/segment_encoding_utils.hpp"
#include "storage/storage_manager.hpp"
#include "storage/table.hpp"
#include "storage/value_segment.hpp"
#include "testing_assert.hpp"
#include "types.hpp"
#include "utils/load_table.hpp"
#include "utils/plugin_manager.hpp"

namespace opossum {

using namespace expression_functional;  // NOLINT

class AbstractLQPNode;
class Table;

extern std::string test_data_path;

template <typename ParamType>
class BaseTestWithParam
    : public std::conditional_t<std::is_same_v<ParamType, void>, ::testing::Test, ::testing::TestWithParam<ParamType>> {
 protected:
  // creates a dictionary segment with the given type and values
  template <typename T>
  static std::shared_ptr<DictionarySegment<T>> create_dict_segment_by_type(DataType data_type,
                                                                           const std::vector<T>& values) {
    auto vector_values = tbb::concurrent_vector<T>(values.begin(), values.end());
    auto value_segment = std::make_shared<ValueSegment<T>>(std::move(vector_values));

    auto compressed_segment = encode_segment(EncodingType::Dictionary, data_type, value_segment);
    return std::static_pointer_cast<DictionarySegment<T>>(compressed_segment);
  }

  void _execute_all(const std::vector<std::shared_ptr<AbstractOperator>>& operators) {
    for (auto& op : operators) {
      op->execute();
    }
  }

 public:
  BaseTestWithParam() {}

  /**
   * Base test uses its destructor instead of TearDown() to clean up. This way, derived test classes can override TearDown()
   * safely without preventing the BaseTest-cleanup from happening.
   * GTest runs the destructor right after TearDown(): https://github.com/abseil/googletest/blob/master/googletest/docs/faq.md#should-i-use-the-constructordestructor-of-the-test-fixture-or-setupteardown
   */
  ~BaseTestWithParam() {
    // Reset scheduler first so that all tasks are done before we kill the StorageManager
    CurrentScheduler::set(nullptr);

    PluginManager::reset();
    StorageManager::reset();
    TransactionManager::reset();

    SQLPhysicalPlanCache::get().clear();
    SQLLogicalPlanCache::get().clear();
  }

  static std::shared_ptr<AbstractExpression> get_column_expression(const std::shared_ptr<AbstractOperator>& op,
                                                                   const ColumnID column_id) {
    Assert(op->get_output(), "Expected Operator to be executed");
    const auto output_table = op->get_output();
    const auto& column_definition = output_table->column_definitions().at(column_id);

    return pqp_column_(column_id, column_definition.data_type, column_definition.nullable, column_definition.name);
  }

  // Utility to create table scans
  static std::shared_ptr<TableScan> create_table_scan(const std::shared_ptr<AbstractOperator>& in,
                                                      const ColumnID column_id,
                                                      const PredicateCondition predicate_condition,
                                                      const AllTypeVariant& value,
                                                      const std::optional<AllTypeVariant>& value2 = std::nullopt) {
    const auto column_expression = get_column_expression(in, column_id);

    auto predicate = std::shared_ptr<AbstractExpression>{};
    if (predicate_condition == PredicateCondition::IsNull || predicate_condition == PredicateCondition::IsNotNull) {
      predicate = std::make_shared<IsNullExpression>(predicate_condition, column_expression);
    } else if (is_between_predicate_condition(predicate_condition)) {
      return create_between_table_scan(in, column_id, value, value2, predicate_condition);
    } else {
      predicate = std::make_shared<BinaryPredicateExpression>(predicate_condition, column_expression, value_(value));
    }

    return std::make_shared<TableScan>(in, predicate);
  }

<<<<<<< HEAD
  static std::shared_ptr<MockNode> create_mock_node_with_statistics(
      const MockNode::ColumnDefinitions& column_definitions, const size_t row_count,
      const std::vector<std::shared_ptr<AbstractStatisticsObject>>& statistics_objects) {
    Assert(column_definitions.size() == statistics_objects.size(), "Column count mismatch");

    const auto mock_node = MockNode::make(column_definitions);

    auto column_data_types = std::vector<DataType>{column_definitions.size()};
    std::transform(column_definitions.begin(), column_definitions.end(), column_data_types.begin(),
                   [&](const auto& column_definition) { return column_definition.first; });

    auto output_column_statistics = std::vector<std::shared_ptr<BaseColumnStatistics>>{column_definitions.size()};

    for (auto column_id = ColumnID{0}; column_id < column_definitions.size(); ++column_id) {
      resolve_data_type(column_definitions[column_id].first, [&](const auto data_type_t) {
        using ColumnDataType = typename decltype(data_type_t)::type;

        const auto column_statistics = std::make_shared<ColumnStatistics<ColumnDataType>>();
        column_statistics->set_statistics_object(statistics_objects[column_id]);
        output_column_statistics[column_id] = column_statistics;
      });
    }

    const auto table_statistics = std::make_shared<TableStatistics>(std::move(output_column_statistics), row_count);
    mock_node->set_table_statistics(table_statistics);

    return mock_node;
  }
=======
  // Utility to create between table scans
  static std::shared_ptr<TableScan> create_between_table_scan(const std::shared_ptr<AbstractOperator>& in,
                                                              const ColumnID column_id, const AllTypeVariant& value,
                                                              const std::optional<AllTypeVariant>& value2,
                                                              const PredicateCondition predicate_condition) {
    const auto column_expression = get_column_expression(in, column_id);
    const auto predicate =
        std::make_shared<BetweenExpression>(predicate_condition, column_expression, value_(value), value_(*value2));

    return std::make_shared<TableScan>(in, predicate);
  }

>>>>>>> c2d90a17
  static ChunkEncodingSpec create_compatible_chunk_encoding_spec(const Table& table,
                                                                 const SegmentEncodingSpec& desired_segment_encoding) {
    auto chunk_encoding_spec = ChunkEncodingSpec{table.column_count(), EncodingType::Unencoded};

    for (auto column_id = ColumnID{0}; column_id < table.column_count(); ++column_id) {
      if (encoding_supports_data_type(desired_segment_encoding.encoding_type, table.column_data_type(column_id))) {
        chunk_encoding_spec[column_id] = desired_segment_encoding;
      }
    }

    return chunk_encoding_spec;
  }
};

using BaseTest = BaseTestWithParam<void>;

}  // namespace opossum<|MERGE_RESOLUTION|>--- conflicted
+++ resolved
@@ -107,7 +107,6 @@
     return std::make_shared<TableScan>(in, predicate);
   }
 
-<<<<<<< HEAD
   static std::shared_ptr<MockNode> create_mock_node_with_statistics(
       const MockNode::ColumnDefinitions& column_definitions, const size_t row_count,
       const std::vector<std::shared_ptr<AbstractStatisticsObject>>& statistics_objects) {
@@ -136,7 +135,7 @@
 
     return mock_node;
   }
-=======
+
   // Utility to create between table scans
   static std::shared_ptr<TableScan> create_between_table_scan(const std::shared_ptr<AbstractOperator>& in,
                                                               const ColumnID column_id, const AllTypeVariant& value,
@@ -149,7 +148,6 @@
     return std::make_shared<TableScan>(in, predicate);
   }
 
->>>>>>> c2d90a17
   static ChunkEncodingSpec create_compatible_chunk_encoding_spec(const Table& table,
                                                                  const SegmentEncodingSpec& desired_segment_encoding) {
     auto chunk_encoding_spec = ChunkEncodingSpec{table.column_count(), EncodingType::Unencoded};
