--- conflicted
+++ resolved
@@ -80,12 +80,9 @@
     PluginManager::reset();
     StorageManager::reset();
     TransactionManager::reset();
-<<<<<<< HEAD
-    SQLPlanCache::get().clear();
-=======
-    SQLQueryCache<SQLQueryPlan>::get().clear();
-    SQLQueryCache<std::shared_ptr<AbstractLQPNode>>::get().clear();
->>>>>>> 87f73f6a
+
+    SQLPhysicalPlanCache::get().clear();
+    SQLLogicalPlanCache::get().clear();
   }
 
   static std::shared_ptr<AbstractExpression> get_column_expression(const std::shared_ptr<AbstractOperator>& op,
