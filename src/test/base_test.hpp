--- conflicted
+++ resolved
@@ -44,118 +44,6 @@
    * GTest runs the destructor right after TearDown(): https://github.com/abseil/googletest/blob/master/googletest/docs/faq.md#should-i-use-the-constructordestructor-of-the-test-fixture-or-setupteardown
    */
   ~BaseTestWithParam() { Hyrise::reset(); }
-<<<<<<< HEAD
-
-  static std::shared_ptr<AbstractExpression> get_column_expression(const std::shared_ptr<AbstractOperator>& op,
-                                                                   const ColumnID column_id) {
-    Assert(op->get_output(), "Expected Operator to be executed");
-    const auto output_table = op->get_output();
-    const auto& column_definition = output_table->column_definitions().at(column_id);
-
-    return pqp_column_(column_id, column_definition.data_type, column_definition.nullable, column_definition.name);
-  }
-
-  // Utility to create table scans
-  static std::shared_ptr<TableScan> create_table_scan(const std::shared_ptr<AbstractOperator>& in,
-                                                      const ColumnID column_id,
-                                                      const PredicateCondition predicate_condition,
-                                                      const AllTypeVariant& value,
-                                                      const std::optional<AllTypeVariant>& value2 = std::nullopt) {
-    const auto column_expression = get_column_expression(in, column_id);
-
-    auto predicate = std::shared_ptr<AbstractExpression>{};
-    if (predicate_condition == PredicateCondition::IsNull || predicate_condition == PredicateCondition::IsNotNull) {
-      predicate = std::make_shared<IsNullExpression>(predicate_condition, column_expression);
-    } else if (is_between_predicate_condition(predicate_condition)) {
-      return create_between_table_scan(in, column_id, value, value2, predicate_condition);
-    } else {
-      predicate = std::make_shared<BinaryPredicateExpression>(predicate_condition, column_expression, value_(value));
-    }
-
-    return std::make_shared<TableScan>(in, predicate);
-  }
-
-  static void set_statistics_for_mock_node(
-      const std::shared_ptr<MockNode>& mock_node, const size_t row_count,
-      const std::vector<std::shared_ptr<AbstractStatisticsObject>>& statistics_objects) {
-    const auto& column_definitions = mock_node->column_definitions();
-    auto output_column_statistics = std::vector<std::shared_ptr<BaseAttributeStatistics>>(column_definitions.size());
-
-    for (auto column_id = ColumnID{0}; column_id < column_definitions.size(); ++column_id) {
-      resolve_data_type(column_definitions[column_id].first, [&](const auto data_type_t) {
-        using ColumnDataType = typename decltype(data_type_t)::type;
-
-        const auto column_statistics = std::make_shared<AttributeStatistics<ColumnDataType>>();
-        column_statistics->set_statistics_object(statistics_objects[column_id]);
-        output_column_statistics[column_id] = column_statistics;
-      });
-    }
-
-    const auto table_statistics = std::make_shared<TableStatistics>(std::move(output_column_statistics), row_count);
-    mock_node->set_table_statistics(table_statistics);
-  }
-
-  static std::shared_ptr<MockNode> create_mock_node_with_statistics(
-      const MockNode::ColumnDefinitions& column_definitions, const size_t row_count,
-      const std::vector<std::shared_ptr<AbstractStatisticsObject>>& statistics_objects) {
-    Assert(column_definitions.size() == statistics_objects.size(), "Column count mismatch");
-
-    const auto mock_node = MockNode::make(column_definitions);
-
-    set_statistics_for_mock_node(mock_node, row_count, statistics_objects);
-
-    return mock_node;
-  }
-
-  // Utility to create between table scans
-  static std::shared_ptr<TableScan> create_between_table_scan(const std::shared_ptr<AbstractOperator>& in,
-                                                              const ColumnID column_id, const AllTypeVariant& value,
-                                                              const std::optional<AllTypeVariant>& value2,
-                                                              const PredicateCondition predicate_condition) {
-    const auto column_expression = get_column_expression(in, column_id);
-    const auto predicate =
-        std::make_shared<BetweenExpression>(predicate_condition, column_expression, value_(value), value_(*value2));
-
-    return std::make_shared<TableScan>(in, predicate);
-  }
-
-  static ChunkEncodingSpec create_compatible_chunk_encoding_spec(const Table& table,
-                                                                 const SegmentEncodingSpec& desired_segment_encoding) {
-    auto chunk_encoding_spec = ChunkEncodingSpec{table.column_count(), EncodingType::Unencoded};
-
-    for (auto column_id = ColumnID{0}; column_id < table.column_count(); ++column_id) {
-      if (encoding_supports_data_type(desired_segment_encoding.encoding_type, table.column_data_type(column_id))) {
-        chunk_encoding_spec[column_id] = desired_segment_encoding;
-      }
-    }
-
-    return chunk_encoding_spec;
-  }
-
-  static void assert_chunk_encoding(const std::shared_ptr<Chunk>& chunk, const ChunkEncodingSpec& spec) {
-    const auto column_count = chunk->column_count();
-    for (auto column_id = ColumnID{0u}; column_id < column_count; ++column_id) {
-      const auto segment = chunk->get_segment(column_id);
-      const auto segment_spec = spec.at(column_id);
-
-      if (segment_spec.encoding_type == EncodingType::Unencoded) {
-        const auto value_segment = std::dynamic_pointer_cast<const BaseValueSegment>(segment);
-        ASSERT_NE(value_segment, nullptr);
-      } else {
-        const auto encoded_segment = std::dynamic_pointer_cast<const BaseEncodedSegment>(segment);
-        ASSERT_NE(encoded_segment, nullptr);
-        ASSERT_EQ(encoded_segment->encoding_type(), segment_spec.encoding_type);
-        if (segment_spec.vector_compression_type && encoded_segment->compressed_vector_type()) {
-          // Both optionals need to be set for comparison, because some encodings only use vector compression for
-          // certain types (e.g., LZ4 for pmr_string segments).
-          ASSERT_EQ(*segment_spec.vector_compression_type,
-                    parent_vector_compression_type(*encoded_segment->compressed_vector_type()));
-        }
-      }
-    }
-  }
-=======
->>>>>>> d2571500
 };
 
 using BaseTest = BaseTestWithParam<void>;
