--- conflicted
+++ resolved
@@ -24,12 +24,8 @@
 class AbstractLQPNode;
 class Table;
 
-<<<<<<< HEAD
 extern std::string test_data_path;  // NOLINT
-extern std::string build_dir;
-=======
-extern std::string test_data_path;
->>>>>>> 6a8cb760
+extern std::string build_dir;       // NOLINT
 
 template <typename ParamType>
 class BaseTestWithParam : public std::conditional<std::is_same<ParamType, void>::value, ::testing::Test,
