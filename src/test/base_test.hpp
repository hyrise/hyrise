--- conflicted
+++ resolved
@@ -13,16 +13,8 @@
 #include "operators/abstract_operator.hpp"
 #include "operators/table_scan.hpp"
 #include "scheduler/current_scheduler.hpp"
-<<<<<<< HEAD
-#include "sql/sql_query_cache.hpp"
-#include "sql/sql_query_plan.hpp"
-#include "statistics/chunk_statistics2.hpp"
-#include "statistics/segment_statistics2.hpp"
-#include "statistics/table_statistics2.hpp"
-=======
 #include "sql/sql_plan_cache.hpp"
 #include "storage/chunk_encoder.hpp"
->>>>>>> 12c851b3
 #include "storage/dictionary_segment.hpp"
 #include "storage/numa_placement_manager.hpp"
 #include "storage/segment_encoding_utils.hpp"
@@ -130,7 +122,6 @@
     return std::make_shared<TableScan>(in, predicate);
   }
 
-<<<<<<< HEAD
   static std::shared_ptr<MockNode> create_mock_node_with_statistics(
       const MockNode::ColumnDefinitions& column_definitions, const Cardinality row_count,
       const std::vector<std::shared_ptr<AbstractStatisticsObject>>& statistics_objects) {
@@ -147,7 +138,8 @@
       resolve_data_type(column_definitions[column_id].first, [&](const auto data_type_t) {
         using ColumnDataType = typename decltype(data_type_t)::type;
 
-        const auto segment_statistics = std::make_shared<SegmentStatistics2<ColumnDataType>>();
+        const auto segment_statistics = std::make_shared<SegmentStatistics2 < ColumnDataType>>
+        ();
         segment_statistics->set_statistics_object(statistics_objects[column_id]);
         chunk_statistics->segment_statistics.emplace_back(segment_statistics);
       });
@@ -157,7 +149,7 @@
     mock_node->set_table_statistics2(table_statistics);
 
     return mock_node;
-=======
+  }
   static ChunkEncodingSpec create_compatible_chunk_encoding_spec(const Table& table,
                                                                  const SegmentEncodingSpec& desired_segment_encoding) {
     auto chunk_encoding_spec = ChunkEncodingSpec{table.column_count(), EncodingType::Unencoded};
@@ -169,7 +161,6 @@
     }
 
     return chunk_encoding_spec;
->>>>>>> 12c851b3
   }
 };
 
