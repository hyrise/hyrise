#include "gtest/gtest.h"

#include "expression/expression_functional.hpp"
#include "logical_query_plan/delete_node.hpp"
#include "logical_query_plan/insert_node.hpp"
#include "logical_query_plan/join_node.hpp"
#include "logical_query_plan/mock_node.hpp"
#include "logical_query_plan/predicate_node.hpp"
#include "logical_query_plan/projection_node.hpp"
#include "logical_query_plan/sort_node.hpp"
#include "logical_query_plan/stored_table_node.hpp"
#include "logical_query_plan/union_node.hpp"
#include "logical_query_plan/update_node.hpp"
#include "optimizer/strategy/column_pruning_rule.hpp"

#include "strategy_base_test.hpp"
#include "testing_assert.hpp"

using namespace opossum::expression_functional;  // NOLINT

namespace opossum {

class ColumnPruningRuleTest : public StrategyBaseTest {
 public:
  void SetUp() override {
    node_a = MockNode::make(
        MockNode::ColumnDefinitions{{DataType::Int, "a"}, {DataType::Int, "b"}, {DataType::Int, "c"}}, "a");
    node_b = MockNode::make(
        MockNode::ColumnDefinitions{{DataType::Int, "u"}, {DataType::Int, "v"}, {DataType::Int, "w"}}, "b");

    a = node_a->get_column("a");
    b = node_a->get_column("b");
    c = node_a->get_column("c");
    u = node_b->get_column("u");
    v = node_b->get_column("v");
    w = node_b->get_column("w");

    rule = std::make_shared<ColumnPruningRule>();
  }

  const std::shared_ptr<MockNode> pruned(const std::shared_ptr<MockNode> node,
                                         const std::vector<ColumnID>& column_ids) {
    const auto pruned_node = std::static_pointer_cast<MockNode>(node->deep_copy());
    pruned_node->set_pruned_column_ids(column_ids);
    return pruned_node;
  }

  std::shared_ptr<ColumnPruningRule> rule;
  std::shared_ptr<MockNode> node_a, node_b;
  LQPColumnReference a, b, c, u, v, w;
};

TEST_F(ColumnPruningRuleTest, NoUnion) {
  auto lqp = std::shared_ptr<AbstractLQPNode>{};

  // clang-format off
  lqp =
  ProjectionNode::make(expression_vector(add_(mul_(a, u), 5)),
    PredicateNode::make(greater_than_(5, c),
      JoinNode::make(JoinMode::Inner, greater_than_(v, a),
        node_a,
        SortNode::make(expression_vector(w), std::vector<OrderByMode>{OrderByMode::Ascending},  // NOLINT
          node_b))));

  // Create deep copy so we can set pruned ColumnIDs on node_a below without manipulating the input LQP
  lqp = lqp->deep_copy();

  const auto pruned_node_a = pruned(node_a, {ColumnID{1}});
  const auto pruned_a = pruned_node_a->get_column("a");
  const auto pruned_c = pruned_node_a->get_column("c");

  const auto actual_lqp = apply_rule(rule, lqp);

  const auto expected_lqp =
  ProjectionNode::make(expression_vector(add_(mul_(pruned_a, u), 5)),
    PredicateNode::make(greater_than_(5, pruned_c),
      JoinNode::make(JoinMode::Inner, greater_than_(v, pruned_a),
        pruned_node_a,
        SortNode::make(expression_vector(w), std::vector<OrderByMode>{OrderByMode::Ascending},  // NOLINT
          node_b))));
  // clang-format on

  EXPECT_LQP_EQ(actual_lqp, expected_lqp);
}

TEST_F(ColumnPruningRuleTest, WithUnion) {
  auto lqp = std::shared_ptr<AbstractLQPNode>{};

  // clang-format off
  lqp =
  ProjectionNode::make(expression_vector(a),
    UnionNode::make(UnionMode::Positions,
      PredicateNode::make(greater_than_(a, 5),
        node_a),
      PredicateNode::make(greater_than_(b, 5),
        node_a)));

  // Create deep copy so we can set pruned ColumnIDs on node_a below without manipulating the input LQP
  lqp = lqp->deep_copy();

  const auto pruned_node_a = pruned(node_a, {ColumnID{2}});
  const auto pruned_a = pruned_node_a->get_column("a");
  const auto pruned_b = pruned_node_a->get_column("b");

  const auto actual_lqp = apply_rule(rule, lqp);

  const auto expected_lqp =
  ProjectionNode::make(expression_vector(pruned_a),
    UnionNode::make(UnionMode::Positions,
      PredicateNode::make(greater_than_(pruned_a, 5),
        pruned_node_a),
      PredicateNode::make(greater_than_(pruned_b, 5),
        pruned_node_a)));
  // clang-format on

  EXPECT_LQP_EQ(actual_lqp, expected_lqp);
}

TEST_F(ColumnPruningRuleTest, WithMultipleProjections) {
  auto lqp = std::shared_ptr<AbstractLQPNode>{};

  // clang-format off
  lqp =
  ProjectionNode::make(expression_vector(a),
    PredicateNode::make(greater_than_(mul_(a, b), 5),
      ProjectionNode::make(expression_vector(a, b, mul_(a, b), c),
        PredicateNode::make(greater_than_(mul_(a, 2), 5),
          ProjectionNode::make(expression_vector(a, b, mul_(a, 2), c),
            node_a)))));

  // Create deep copy so we can set pruned ColumnIDs on node_a below without manipulating the input LQP
  lqp = lqp->deep_copy();

  const auto pruned_node_a = pruned(node_a, {ColumnID{2}});
  const auto pruned_a = pruned_node_a->get_column("a");
  const auto pruned_b = pruned_node_a->get_column("b");

  const auto actual_lqp = apply_rule(rule, lqp);

  const auto expected_lqp =
  ProjectionNode::make(expression_vector(pruned_a),
    PredicateNode::make(greater_than_(mul_(pruned_a, pruned_b), 5),
      ProjectionNode::make(expression_vector(pruned_a, mul_(pruned_a, pruned_b)),
        PredicateNode::make(greater_than_(mul_(pruned_a, 2), 5),
          ProjectionNode::make(expression_vector(pruned_a, pruned_b, mul_(pruned_a, 2)),
           pruned_node_a)))));
  // clang-format on

  EXPECT_LQP_EQ(actual_lqp, expected_lqp);
}

TEST_F(ColumnPruningRuleTest, ProjectionDoesNotRecompute) {
  auto lqp = std::shared_ptr<AbstractLQPNode>{};

  // clang-format off
  lqp =
  ProjectionNode::make(expression_vector(add_(add_(a, 2), 1)),
    PredicateNode::make(greater_than_(add_(a, 2), 5),
      ProjectionNode::make(expression_vector(add_(a, 2)),
        node_a)));

  // Create deep copy so we can set pruned ColumnIDs on node_a below without manipulating the input LQP
  lqp = lqp->deep_copy();

  const auto pruned_node_a = pruned(node_a, {ColumnID{1}, ColumnID{2}});
  const auto pruned_a = pruned_node_a->get_column("a");

  const auto actual_lqp = apply_rule(rule, lqp);

  const auto expected_lqp =
  ProjectionNode::make(expression_vector(add_(add_(pruned_a, 2), 1)),
    PredicateNode::make(greater_than_(add_(pruned_a, 2), 5),
      ProjectionNode::make(expression_vector(add_(pruned_a, 2)),
        pruned_node_a)));
  // clang-format on

  // We can be sure that the top projection node does not recompute a+2 because a is not available

  EXPECT_LQP_EQ(actual_lqp, expected_lqp);
}

TEST_F(ColumnPruningRuleTest, Diamond) {
  auto lqp = std::shared_ptr<AbstractLQPNode>{};

  // clang-format off
  const auto sub_lqp = ProjectionNode::make(expression_vector(add_(a, 2), add_(b, 3), add_(c, 4)),
        node_a);

  lqp =
  ProjectionNode::make(expression_vector(add_(a, 2), add_(b, 3)),
    UnionNode::make(UnionMode::All,
      PredicateNode::make(greater_than_(add_(a, 2), 5),
        sub_lqp),
      PredicateNode::make(less_than_(add_(b, 3), 10),
        sub_lqp)));

  // Create deep copy so we can set pruned ColumnIDs on node_a below without manipulating the input LQP
  lqp = lqp->deep_copy();

  const auto pruned_node_a = pruned(node_a, {ColumnID{2}});
  const auto pruned_a = pruned_node_a->get_column("a");
  const auto pruned_b = pruned_node_a->get_column("b");

  const auto expected_sub_lqp = ProjectionNode::make(expression_vector(add_(pruned_a, 2), add_(pruned_b, 3)),
        pruned_node_a);

  const auto actual_lqp = apply_rule(rule, lqp);

  const auto expected_lqp =
  ProjectionNode::make(expression_vector(add_(pruned_a, 2), add_(pruned_b, 3)),
    UnionNode::make(UnionMode::All,
      PredicateNode::make(greater_than_(add_(pruned_a, 2), 5),
        expected_sub_lqp),
      PredicateNode::make(less_than_(add_(pruned_b, 3), 10),
        expected_sub_lqp)));
  // clang-format on

  // We can be sure that the top projection node does not recompute a+2 because a is not available

  EXPECT_LQP_EQ(actual_lqp, expected_lqp);
}

TEST_F(ColumnPruningRuleTest, SimpleAggregate) {
  auto lqp = std::shared_ptr<AbstractLQPNode>{};

  // clang-format off
  lqp =
  AggregateNode::make(expression_vector(), expression_vector(sum_(add_(a, 2))),
    ProjectionNode::make(expression_vector(a, b, add_(a, 2)),
      node_a));

  // Create deep copy so we can set pruned ColumnIDs on node_a below without manipulating the input LQP
  lqp = lqp->deep_copy();

  const auto pruned_node_a = pruned(node_a, {ColumnID{1}, ColumnID{2}});
  const auto pruned_a = pruned_node_a->get_column("a");

  const auto actual_lqp = apply_rule(rule, lqp);

  const auto expected_lqp =
  AggregateNode::make(expression_vector(), expression_vector(sum_(add_(pruned_a, 2))),
    ProjectionNode::make(expression_vector(add_(pruned_a, 2)),
      pruned_node_a));
  // clang-format on

  EXPECT_LQP_EQ(actual_lqp, expected_lqp);
}

TEST_F(ColumnPruningRuleTest, UngroupedCountStar) {
  auto lqp = std::shared_ptr<AbstractLQPNode>{};

  // clang-format off
  lqp =
<<<<<<< HEAD
  AggregateNode::make(expression_vector(), expression_vector(count_star_()),
=======
  AggregateNode::make(expression_vector(), expression_vector(count_star_(node_a)),
>>>>>>> bcedce2e
    ProjectionNode::make(expression_vector(a, b, add_(a, 2)),
      node_a));

  // Create deep copy so we can set pruned ColumnIDs on node_a below without manipulating the input LQP
  lqp = lqp->deep_copy();

<<<<<<< HEAD
  const auto pruned_node_a = pruned(node_a, {ColumnID{1}, ColumnID{2}});
  const auto pruned_a = pruned_node_a->get_column("a");
=======
  const auto pruned_node_a = pruned(node_a, {ColumnID{2}});
  const auto pruned_a = pruned_node_a->get_column("a");
  const auto pruned_b = pruned_node_a->get_column("b");
>>>>>>> bcedce2e

  const auto actual_lqp = apply_rule(rule, lqp);

  const auto expected_lqp =
<<<<<<< HEAD
  AggregateNode::make(expression_vector(), expression_vector(count_star_()),
    ProjectionNode::make(expression_vector(pruned_a),
=======
  AggregateNode::make(expression_vector(), expression_vector(count_star_(pruned_node_a)),
    ProjectionNode::make(expression_vector(pruned_a, pruned_b, add_(pruned_a, 2)),
>>>>>>> bcedce2e
      pruned_node_a));
  // clang-format on

  EXPECT_LQP_EQ(actual_lqp, expected_lqp);
}

TEST_F(ColumnPruningRuleTest, GroupedCountStar) {
  auto lqp = std::shared_ptr<AbstractLQPNode>{};

  // clang-format off
  lqp =
<<<<<<< HEAD
  AggregateNode::make(expression_vector(b, a), expression_vector(count_star_()),
=======
  AggregateNode::make(expression_vector(b, a), expression_vector(count_star_(node_a)),
>>>>>>> bcedce2e
    ProjectionNode::make(expression_vector(a, b, add_(a, 2)),
      node_a));

  // Create deep copy so we can set pruned ColumnIDs on node_a below without manipulating the input LQP
  lqp = lqp->deep_copy();

  const auto pruned_node_a = pruned(node_a, {ColumnID{2}});
  const auto pruned_a = pruned_node_a->get_column("a");
  const auto pruned_b = pruned_node_a->get_column("b");

  const auto actual_lqp = apply_rule(rule, lqp);

  const auto expected_lqp =
<<<<<<< HEAD
  AggregateNode::make(expression_vector(pruned_b, pruned_a), expression_vector(count_star_()),
    ProjectionNode::make(expression_vector(pruned_a, pruned_b),
=======
  AggregateNode::make(expression_vector(pruned_b, pruned_a), expression_vector(count_star_(pruned_node_a)),
    ProjectionNode::make(expression_vector(pruned_a, pruned_b, add_(pruned_a, 2)),
>>>>>>> bcedce2e
      pruned_node_a));
  // clang-format on

  EXPECT_LQP_EQ(actual_lqp, expected_lqp);
}

TEST_F(ColumnPruningRuleTest, InnerJoinToSemiJoin) {
  auto lqp = std::shared_ptr<AbstractLQPNode>{};

  {
    TableColumnDefinitions column_definitions;
    column_definitions.emplace_back("column0", DataType::Int, false);
    auto table = std::make_shared<Table>(column_definitions, TableType::Data, 2, UseMvcc::Yes);

    auto& sm = Hyrise::get().storage_manager;
    sm.add_table("table", table);

    table->add_soft_unique_constraint({ColumnID{0}}, false);
  }

  const auto stored_table_node = StoredTableNode::make("table");
  const auto column0 = stored_table_node->get_column("column0");

  // clang-format off
  lqp =
  ProjectionNode::make(expression_vector(add_(a, 2)),
    JoinNode::make(JoinMode::Inner, equals_(a, column0),
      ProjectionNode::make(expression_vector(a, add_(b, 1)),
        node_a),
      stored_table_node));

  const auto pruned_node_a = pruned(node_a, {ColumnID{1}, ColumnID{2}});
  const auto pruned_a = pruned_node_a->get_column("a");

  const auto actual_lqp = apply_rule(rule, lqp);

  const auto expected_lqp =
  ProjectionNode::make(expression_vector(add_(pruned_a, 2)),
    JoinNode::make(JoinMode::Semi, equals_(pruned_a, column0),
      ProjectionNode::make(expression_vector(pruned_a),
        pruned_node_a),
      stored_table_node));
  // clang-format on

  EXPECT_LQP_EQ(actual_lqp, expected_lqp);
}

TEST_F(ColumnPruningRuleTest, InnerJoinToSemiJoinTwoPredicates) {
  // Same as InnerJoinToSemiJoin, but with an additional join predicate that should not change the result
  auto lqp = std::shared_ptr<AbstractLQPNode>{};

  {
    TableColumnDefinitions column_definitions;
    column_definitions.emplace_back("column0", DataType::Int, false);
    column_definitions.emplace_back("column1", DataType::Int, false);
    auto table = std::make_shared<Table>(column_definitions, TableType::Data, 2, UseMvcc::Yes);

    auto& sm = Hyrise::get().storage_manager;
    sm.add_table("table", table);

    table->add_soft_unique_constraint({ColumnID{0}}, false);
  }

  const auto stored_table_node = StoredTableNode::make("table");
  const auto column0 = stored_table_node->get_column("column0");
  const auto column1 = stored_table_node->get_column("column1");

  // clang-format off
  lqp =
  ProjectionNode::make(expression_vector(add_(a, 2)),
    JoinNode::make(JoinMode::Inner, expression_vector(equals_(a, column0), equals_(a, column1)),
      ProjectionNode::make(expression_vector(a, add_(b, 1)),
        node_a),
      stored_table_node));

  const auto pruned_node_a = pruned(node_a, {ColumnID{1}, ColumnID{2}});
  const auto pruned_a = pruned_node_a->get_column("a");

  const auto actual_lqp = apply_rule(rule, lqp);

  const auto expected_lqp =
  ProjectionNode::make(expression_vector(add_(pruned_a, 2)),
    JoinNode::make(JoinMode::Semi, expression_vector(equals_(pruned_a, column0), equals_(pruned_a, column1)),
      ProjectionNode::make(expression_vector(pruned_a),
        pruned_node_a),
      stored_table_node));
  // clang-format on

  EXPECT_LQP_EQ(actual_lqp, expected_lqp);
}

TEST_F(ColumnPruningRuleTest, DoNotTouchInnerJoinWithNonEqui) {
  auto lqp = std::shared_ptr<AbstractLQPNode>{};

  {
    TableColumnDefinitions column_definitions;
    column_definitions.emplace_back("column0", DataType::Int, false);
    auto table = std::make_shared<Table>(column_definitions, TableType::Data, 2, UseMvcc::Yes);

    auto& sm = Hyrise::get().storage_manager;
    sm.add_table("table", table);

    table->add_soft_unique_constraint({ColumnID{0}}, false);
  }

  const auto stored_table_node = StoredTableNode::make("table");
  const auto column0 = stored_table_node->get_column("column0");

  // clang-format off
  lqp =
  ProjectionNode::make(expression_vector(add_(a, 2)),
    JoinNode::make(JoinMode::Inner, greater_than_(a, column0),
      ProjectionNode::make(expression_vector(a, add_(b, 1)),
        node_a),
      stored_table_node));

  const auto pruned_node_a = pruned(node_a, {ColumnID{1}, ColumnID{2}});
  const auto pruned_a = pruned_node_a->get_column("a");

  const auto actual_lqp = apply_rule(rule, lqp);

  // Still expect it to prune b+1
  const auto expected_lqp =
  ProjectionNode::make(expression_vector(add_(pruned_a, 2)),
    JoinNode::make(JoinMode::Inner, greater_than_(pruned_a, column0),
      ProjectionNode::make(expression_vector(pruned_a),
        pruned_node_a),
      stored_table_node));
  // clang-format on

  EXPECT_LQP_EQ(actual_lqp, expected_lqp);
}

TEST_F(ColumnPruningRuleTest, DoNotTouchInnerJoinWithoutUniqueConstraint) {
  // based on the InnerJoinToSemiJoin test
  auto lqp = std::shared_ptr<AbstractLQPNode>{};

  {
    TableColumnDefinitions column_definitions;
    column_definitions.emplace_back("column0", DataType::Int, false);
    auto table = std::make_shared<Table>(column_definitions, TableType::Data, 2, UseMvcc::Yes);

    auto& sm = Hyrise::get().storage_manager;
    sm.add_table("table", table);
  }

  const auto stored_table_node = StoredTableNode::make("table");
  const auto column0 = stored_table_node->get_column("column0");

  // clang-format off
  lqp =
  ProjectionNode::make(expression_vector(add_(a, 2)),
    JoinNode::make(JoinMode::Inner, equals_(a, column0),
      ProjectionNode::make(expression_vector(a, add_(b, 1)),
        node_a),
      stored_table_node));

  const auto pruned_node_a = pruned(node_a, {ColumnID{1}, ColumnID{2}});
  const auto pruned_a = pruned_node_a->get_column("a");

  const auto actual_lqp = apply_rule(rule, lqp);

  const auto expected_lqp =
  ProjectionNode::make(expression_vector(add_(pruned_a, 2)),
    JoinNode::make(JoinMode::Inner, equals_(pruned_a, column0),
      ProjectionNode::make(expression_vector(pruned_a),
        pruned_node_a),
      stored_table_node));
  // clang-format on

  EXPECT_LQP_EQ(actual_lqp, expected_lqp);
}

TEST_F(ColumnPruningRuleTest, DoNotTouchNonInnerJoin) {
  // based on the InnerJoinToSemiJoin test
  auto lqp = std::shared_ptr<AbstractLQPNode>{};

  {
    TableColumnDefinitions column_definitions;
    column_definitions.emplace_back("column0", DataType::Int, false);
    auto table = std::make_shared<Table>(column_definitions, TableType::Data, 2, UseMvcc::Yes);

    auto& sm = Hyrise::get().storage_manager;
    sm.add_table("table", table);

    table->add_soft_unique_constraint({ColumnID{0}}, true);
  }

  const auto stored_table_node = StoredTableNode::make("table");
  const auto column0 = stored_table_node->get_column("column0");

  // clang-format off
  lqp =
  ProjectionNode::make(expression_vector(add_(a, 2)),
    JoinNode::make(JoinMode::Left, equals_(a, column0),
      ProjectionNode::make(expression_vector(a, add_(b, 1)),
        node_a),
      stored_table_node));

  const auto pruned_node_a = pruned(node_a, {ColumnID{1}, ColumnID{2}});
  const auto pruned_a = pruned_node_a->get_column("a");

  const auto actual_lqp = apply_rule(rule, lqp);

  const auto expected_lqp =
  ProjectionNode::make(expression_vector(add_(pruned_a, 2)),
    JoinNode::make(JoinMode::Left, equals_(pruned_a, column0),
      ProjectionNode::make(expression_vector(pruned_a),
        pruned_node_a),
      stored_table_node));
  // clang-format on

  EXPECT_LQP_EQ(actual_lqp, expected_lqp);
}

TEST_F(ColumnPruningRuleTest, DoNotPruneUpdateInputs) {
  // Do not prune away input columns to Update, Update needs them all

  // clang-format off
  const auto select_rows_lqp =
  PredicateNode::make(greater_than_(a, 5),
    node_a);

  const auto lqp =
  UpdateNode::make("dummy",
    select_rows_lqp,
    ProjectionNode::make(expression_vector(a, add_(b, 1), c),
      select_rows_lqp));
  // clang-format on

  const auto actual_lqp = apply_rule(rule, lqp);
  const auto expected_lqp = lqp->deep_copy();
  EXPECT_LQP_EQ(actual_lqp, expected_lqp);
}

TEST_F(ColumnPruningRuleTest, DoNotPruneInsertInputs) {
  // Do not prune away input columns to Insert, Insert needs them all

  // clang-format off
  const auto lqp =
  InsertNode::make("dummy",
    PredicateNode::make(greater_than_(a, 5),
      node_a));
  // clang-format on

  const auto actual_lqp = apply_rule(rule, lqp);
  const auto expected_lqp = lqp->deep_copy();
  EXPECT_LQP_EQ(actual_lqp, expected_lqp);
}

TEST_F(ColumnPruningRuleTest, DoNotPruneDeleteInputs) {
  // Do not prune away input columns to Delete, Delete needs them all

  // clang-format off
  const auto lqp =
  DeleteNode::make(
    PredicateNode::make(greater_than_(a, 5),
      node_a));
  // clang-format on

  const auto actual_lqp = apply_rule(rule, lqp);
  const auto expected_lqp = lqp->deep_copy();
  EXPECT_LQP_EQ(actual_lqp, expected_lqp);
}

}  // namespace opossum<|MERGE_RESOLUTION|>--- conflicted
+++ resolved
@@ -251,36 +251,22 @@
 
   // clang-format off
   lqp =
-<<<<<<< HEAD
-  AggregateNode::make(expression_vector(), expression_vector(count_star_()),
-=======
   AggregateNode::make(expression_vector(), expression_vector(count_star_(node_a)),
->>>>>>> bcedce2e
     ProjectionNode::make(expression_vector(a, b, add_(a, 2)),
       node_a));
 
   // Create deep copy so we can set pruned ColumnIDs on node_a below without manipulating the input LQP
   lqp = lqp->deep_copy();
 
-<<<<<<< HEAD
-  const auto pruned_node_a = pruned(node_a, {ColumnID{1}, ColumnID{2}});
-  const auto pruned_a = pruned_node_a->get_column("a");
-=======
   const auto pruned_node_a = pruned(node_a, {ColumnID{2}});
   const auto pruned_a = pruned_node_a->get_column("a");
   const auto pruned_b = pruned_node_a->get_column("b");
->>>>>>> bcedce2e
-
-  const auto actual_lqp = apply_rule(rule, lqp);
-
-  const auto expected_lqp =
-<<<<<<< HEAD
-  AggregateNode::make(expression_vector(), expression_vector(count_star_()),
-    ProjectionNode::make(expression_vector(pruned_a),
-=======
+
+  const auto actual_lqp = apply_rule(rule, lqp);
+
+  const auto expected_lqp =
   AggregateNode::make(expression_vector(), expression_vector(count_star_(pruned_node_a)),
     ProjectionNode::make(expression_vector(pruned_a, pruned_b, add_(pruned_a, 2)),
->>>>>>> bcedce2e
       pruned_node_a));
   // clang-format on
 
@@ -292,11 +278,7 @@
 
   // clang-format off
   lqp =
-<<<<<<< HEAD
-  AggregateNode::make(expression_vector(b, a), expression_vector(count_star_()),
-=======
   AggregateNode::make(expression_vector(b, a), expression_vector(count_star_(node_a)),
->>>>>>> bcedce2e
     ProjectionNode::make(expression_vector(a, b, add_(a, 2)),
       node_a));
 
@@ -310,13 +292,8 @@
   const auto actual_lqp = apply_rule(rule, lqp);
 
   const auto expected_lqp =
-<<<<<<< HEAD
-  AggregateNode::make(expression_vector(pruned_b, pruned_a), expression_vector(count_star_()),
-    ProjectionNode::make(expression_vector(pruned_a, pruned_b),
-=======
   AggregateNode::make(expression_vector(pruned_b, pruned_a), expression_vector(count_star_(pruned_node_a)),
     ProjectionNode::make(expression_vector(pruned_a, pruned_b, add_(pruned_a, 2)),
->>>>>>> bcedce2e
       pruned_node_a));
   // clang-format on
 
