#include "gtest/gtest.h"

#include "expression/expression_functional.hpp"
#include "logical_query_plan/delete_node.hpp"
#include "logical_query_plan/insert_node.hpp"
#include "logical_query_plan/join_node.hpp"
#include "logical_query_plan/mock_node.hpp"
#include "logical_query_plan/predicate_node.hpp"
#include "logical_query_plan/projection_node.hpp"
#include "logical_query_plan/sort_node.hpp"
#include "logical_query_plan/stored_table_node.hpp"
#include "logical_query_plan/union_node.hpp"
#include "logical_query_plan/update_node.hpp"
#include "optimizer/strategy/column_pruning_rule.hpp"

#include "strategy_base_test.hpp"
#include "testing_assert.hpp"

using namespace opossum::expression_functional;  // NOLINT

namespace opossum {

class ColumnPruningRuleTest : public StrategyBaseTest {
 public:
  void SetUp() override {
    node_a = MockNode::make(
        MockNode::ColumnDefinitions{{DataType::Int, "a"}, {DataType::Int, "b"}, {DataType::Int, "c"}}, "a");
    node_b = MockNode::make(
        MockNode::ColumnDefinitions{{DataType::Int, "u"}, {DataType::Int, "v"}, {DataType::Int, "w"}}, "b");

    a = node_a->get_column("a");
    b = node_a->get_column("b");
    c = node_a->get_column("c");
    u = node_b->get_column("u");
    v = node_b->get_column("v");
    w = node_b->get_column("w");

    rule = std::make_shared<ColumnPruningRule>();
  }

  const std::shared_ptr<MockNode> pruned(const std::shared_ptr<MockNode> node,
                                         const std::vector<ColumnID>& column_ids) {
    const auto pruned_node = std::static_pointer_cast<MockNode>(node->deep_copy());
    pruned_node->set_pruned_column_ids(column_ids);
    return pruned_node;
  }

  std::shared_ptr<ColumnPruningRule> rule;
  std::shared_ptr<MockNode> node_a, node_b;
  LQPColumnReference a, b, c, u, v, w;
};

TEST_F(ColumnPruningRuleTest, NoUnion) {
  auto lqp = std::shared_ptr<AbstractLQPNode>{};

  // clang-format off
  lqp =
  ProjectionNode::make(expression_vector(add_(mul_(a, u), 5)),
    PredicateNode::make(greater_than_(5, c),
      JoinNode::make(JoinMode::Inner, greater_than_(v, a),
        node_a,
        SortNode::make(expression_vector(w), std::vector<OrderByMode>{OrderByMode::Ascending},  // NOLINT
          node_b))));

  // Create deep copy so we can set pruned ColumnIDs on node_a below without manipulating the input LQP
  lqp = lqp->deep_copy();

  const auto pruned_node_a = pruned(node_a, {ColumnID{1}});
  const auto pruned_a = pruned_node_a->get_column("a");
  const auto pruned_c = pruned_node_a->get_column("c");

  const auto actual_lqp = apply_rule(rule, lqp);

  const auto expected_lqp =
  ProjectionNode::make(expression_vector(add_(mul_(pruned_a, u), 5)),
    PredicateNode::make(greater_than_(5, pruned_c),
      JoinNode::make(JoinMode::Inner, greater_than_(v, pruned_a),
        pruned_node_a,
        SortNode::make(expression_vector(w), std::vector<OrderByMode>{OrderByMode::Ascending},  // NOLINT
          node_b))));
  // clang-format on
<<<<<<< HEAD

  node_a->set_pruned_column_ids({ColumnID{1}});

  const auto actual_lqp = apply_rule(rule, lqp);
=======

>>>>>>> 4781daf9
  EXPECT_LQP_EQ(actual_lqp, expected_lqp);
}

TEST_F(ColumnPruningRuleTest, WithUnion) {
  auto lqp = std::shared_ptr<AbstractLQPNode>{};

  // clang-format off
  lqp =
  ProjectionNode::make(expression_vector(a),
    UnionNode::make(UnionMode::Positions,
      PredicateNode::make(greater_than_(a, 5),
        node_a),
      PredicateNode::make(greater_than_(b, 5),
        node_a)));
  // clang-format on

  // Create deep copy so we can set pruned ColumnIDs on node_a below without manipulating the input LQP
  lqp = lqp->deep_copy();

<<<<<<< HEAD
  const auto actual_lqp = apply_rule(rule, lqp);
=======
  const auto pruned_node_a = pruned(node_a, {ColumnID{2}});
  const auto pruned_a = pruned_node_a->get_column("a");
  const auto pruned_b = pruned_node_a->get_column("b");

  const auto actual_lqp = apply_rule(rule, lqp);

  const auto expected_lqp =
  ProjectionNode::make(expression_vector(pruned_a),
    UnionNode::make(UnionMode::Positions,
      PredicateNode::make(greater_than_(pruned_a, 5),
        pruned_node_a),
      PredicateNode::make(greater_than_(pruned_b, 5),
        pruned_node_a)));
  // clang-format on

>>>>>>> 4781daf9
  EXPECT_LQP_EQ(actual_lqp, expected_lqp);
}

TEST_F(ColumnPruningRuleTest, WithMultipleProjections) {
  auto lqp = std::shared_ptr<AbstractLQPNode>{};

  // clang-format off
  lqp =
  ProjectionNode::make(expression_vector(a),
    PredicateNode::make(greater_than_(mul_(a, b), 5),
      ProjectionNode::make(expression_vector(a, b, mul_(a, b), c),
        PredicateNode::make(greater_than_(mul_(a, 2), 5),
          ProjectionNode::make(expression_vector(a, b, mul_(a, 2), c),
            node_a)))));

  // Create deep copy so we can set pruned ColumnIDs on node_a below without manipulating the input LQP
  lqp = lqp->deep_copy();

  const auto pruned_node_a = pruned(node_a, {ColumnID{2}});
  const auto pruned_a = pruned_node_a->get_column("a");
  const auto pruned_b = pruned_node_a->get_column("b");

  const auto actual_lqp = apply_rule(rule, lqp);

  const auto expected_lqp =
<<<<<<< HEAD
  ProjectionNode::make(expression_vector(a),
    PredicateNode::make(greater_than_(mul_(a, b), 5),
      ProjectionNode::make(expression_vector(a, mul_(a, b)),
        PredicateNode::make(greater_than_(mul_(a, 2), 5),
          ProjectionNode::make(expression_vector(a, b, mul_(a, 2)),
           node_a)))));
  // clang-format on

  node_a->set_pruned_column_ids({ColumnID{2}});

  const auto actual_lqp = apply_rule(rule, lqp);
=======
  ProjectionNode::make(expression_vector(pruned_a),
    PredicateNode::make(greater_than_(mul_(pruned_a, pruned_b), 5),
      ProjectionNode::make(expression_vector(pruned_a, mul_(pruned_a, pruned_b)),
        PredicateNode::make(greater_than_(mul_(pruned_a, 2), 5),
          ProjectionNode::make(expression_vector(pruned_a, pruned_b, mul_(pruned_a, 2)),
           pruned_node_a)))));
  // clang-format on

>>>>>>> 4781daf9
  EXPECT_LQP_EQ(actual_lqp, expected_lqp);
}

TEST_F(ColumnPruningRuleTest, ProjectionDoesNotRecompute) {
  auto lqp = std::shared_ptr<AbstractLQPNode>{};

  // clang-format off
  lqp =
  ProjectionNode::make(expression_vector(add_(add_(a, 2), 1)),
    PredicateNode::make(greater_than_(add_(a, 2), 5),
      ProjectionNode::make(expression_vector(add_(a, 2)),
        node_a)));

  // Create deep copy so we can set pruned ColumnIDs on node_a below without manipulating the input LQP
  lqp = lqp->deep_copy();

<<<<<<< HEAD
  const auto expected_lqp =
  ProjectionNode::make(expression_vector(add_(add_(a, 2), 1)),
    PredicateNode::make(greater_than_(add_(a, 2), 5),
      ProjectionNode::make(expression_vector(add_(a, 2)),
        node_a)));
  // clang-format on

  // We can be sure that the top projection node does not recompute a+2 because a is not available

  node_a->set_pruned_column_ids({ColumnID{1}, ColumnID{2}});

  const auto actual_lqp = apply_rule(rule, lqp);
  EXPECT_LQP_EQ(actual_lqp, expected_lqp);
}

TEST_F(ColumnPruningRuleTest, Diamond) {
  auto lqp = std::shared_ptr<AbstractLQPNode>{};

  // clang-format off
  const auto sub_lqp = ProjectionNode::make(expression_vector(add_(a, 2), add_(b, 3), add_(c, 4)),
        node_a);

  lqp =
  ProjectionNode::make(expression_vector(add_(a, 2), add_(b, 3)),
    UnionNode::make(UnionMode::All,
      PredicateNode::make(greater_than_(add_(a, 2), 5),
        sub_lqp),
      PredicateNode::make(less_than_(add_(b, 3), 10),
        sub_lqp)));

  // Create deep copy so we can set pruned ColumnIDs on node_a below without manipulating the input LQP
  lqp = lqp->deep_copy();

  const auto expected_sub_lqp = ProjectionNode::make(expression_vector(add_(a, 2), add_(b, 3)),
        node_a);

  const auto expected_lqp =
  ProjectionNode::make(expression_vector(add_(a, 2), add_(b, 3)),
    UnionNode::make(UnionMode::All,
      PredicateNode::make(greater_than_(add_(a, 2), 5),
        expected_sub_lqp),
      PredicateNode::make(less_than_(add_(b, 3), 10),
        expected_sub_lqp)));
=======
  const auto pruned_node_a = pruned(node_a, {ColumnID{1}, ColumnID{2}});
  const auto pruned_a = pruned_node_a->get_column("a");

  const auto actual_lqp = apply_rule(rule, lqp);

  const auto expected_lqp =
  ProjectionNode::make(expression_vector(add_(add_(pruned_a, 2), 1)),
    PredicateNode::make(greater_than_(add_(pruned_a, 2), 5),
      ProjectionNode::make(expression_vector(add_(pruned_a, 2)),
        pruned_node_a)));
>>>>>>> 4781daf9
  // clang-format on

  // We can be sure that the top projection node does not recompute a+2 because a is not available

<<<<<<< HEAD
  node_a->set_pruned_column_ids({ColumnID{0}, ColumnID{1}});

  const auto actual_lqp = apply_rule(rule, lqp);
  EXPECT_LQP_EQ(actual_lqp, expected_lqp);
}

TEST_F(ColumnPruningRuleTest, SimpleAggregate) {
  auto lqp = std::shared_ptr<AbstractLQPNode>{};

  // clang-format off
  lqp =
  AggregateNode::make(expression_vector(), expression_vector(sum_(add_(a, 2))),
    ProjectionNode::make(expression_vector(a, b, add_(a, 2)),
      node_a));

  // Create deep copy so we can set pruned ColumnIDs on node_a below without manipulating the input LQP
  lqp = lqp->deep_copy();

  const auto expected_lqp =
  AggregateNode::make(expression_vector(), expression_vector(sum_(add_(a, 2))),
    ProjectionNode::make(expression_vector(add_(a, 2)),
      node_a));
  // clang-format on

  node_a->set_pruned_column_ids({ColumnID{1}, ColumnID{2}});

  const auto actual_lqp = apply_rule(rule, lqp);
  EXPECT_LQP_EQ(actual_lqp, expected_lqp);
}

TEST_F(ColumnPruningRuleTest, UngroupedCountStar) {
  auto lqp = std::shared_ptr<AbstractLQPNode>{};

  // clang-format off
  lqp =
  AggregateNode::make(expression_vector(), expression_vector(count_star_()),
    ProjectionNode::make(expression_vector(a, b, add_(a, 2)),
      node_a));

  // Create deep copy so we can set pruned ColumnIDs on node_a below without manipulating the input LQP
  lqp = lqp->deep_copy();

  const auto expected_lqp =
  AggregateNode::make(expression_vector(), expression_vector(count_star_()),
    ProjectionNode::make(expression_vector(a),
      node_a));
  // clang-format on

  node_a->set_pruned_column_ids({ColumnID{1}, ColumnID{2}});

  const auto actual_lqp = apply_rule(rule, lqp);
  EXPECT_LQP_EQ(actual_lqp, expected_lqp);
}

TEST_F(ColumnPruningRuleTest, GroupedCountStar) {
  auto lqp = std::shared_ptr<AbstractLQPNode>{};

  // clang-format off
  lqp =
  AggregateNode::make(expression_vector(b, a), expression_vector(count_star_()),
    ProjectionNode::make(expression_vector(a, b, add_(a, 2)),
      node_a));

  // Create deep copy so we can set pruned ColumnIDs on node_a below without manipulating the input LQP
  lqp = lqp->deep_copy();

  const auto expected_lqp =
  AggregateNode::make(expression_vector(b, a), expression_vector(count_star_()),
    ProjectionNode::make(expression_vector(a, b),
      node_a));
  // clang-format on
=======
  EXPECT_LQP_EQ(actual_lqp, expected_lqp);
}

TEST_F(ColumnPruningRuleTest, Diamond) {
  auto lqp = std::shared_ptr<AbstractLQPNode>{};
>>>>>>> 4781daf9

  // clang-format off
  const auto sub_lqp = ProjectionNode::make(expression_vector(add_(a, 2), add_(b, 3), add_(c, 4)),
        node_a);

  lqp =
  ProjectionNode::make(expression_vector(add_(a, 2), add_(b, 3)),
    UnionNode::make(UnionMode::All,
      PredicateNode::make(greater_than_(add_(a, 2), 5),
        sub_lqp),
      PredicateNode::make(less_than_(add_(b, 3), 10),
        sub_lqp)));

<<<<<<< HEAD
  const auto actual_lqp = apply_rule(rule, lqp);
  EXPECT_LQP_EQ(actual_lqp, expected_lqp);
}

TEST_F(ColumnPruningRuleTest, InnerJoinToSemiJoin) {
  auto lqp = std::shared_ptr<AbstractLQPNode>{};

  {
    TableColumnDefinitions column_definitions;
    column_definitions.emplace_back("column0", DataType::Int, false);
    auto table = std::make_shared<Table>(column_definitions, TableType::Data, 2, UseMvcc::Yes);

    auto& sm = Hyrise::get().storage_manager;
    sm.add_table("table", table);

    table->add_soft_unique_constraint({ColumnID{0}}, false);
  }

  const auto stored_table_node = StoredTableNode::make("table");
  const auto column0 = stored_table_node->get_column("column0");

  // clang-format off
  lqp =
  ProjectionNode::make(expression_vector(add_(a, 2)),
    JoinNode::make(JoinMode::Inner, equals_(a, column0),
      ProjectionNode::make(expression_vector(a, add_(b, 1)),
        node_a),
      stored_table_node));

  const auto expected_lqp =
  ProjectionNode::make(expression_vector(add_(a, 2)),
    JoinNode::make(JoinMode::Semi, equals_(a, column0),
      ProjectionNode::make(expression_vector(a),
        node_a),
      stored_table_node));

  node_a->set_pruned_column_ids({ColumnID{1}, ColumnID{2}});
=======
  // Create deep copy so we can set pruned ColumnIDs on node_a below without manipulating the input LQP
  lqp = lqp->deep_copy();

  const auto pruned_node_a = pruned(node_a, {ColumnID{2}});
  const auto pruned_a = pruned_node_a->get_column("a");
  const auto pruned_b = pruned_node_a->get_column("b");

  const auto expected_sub_lqp = ProjectionNode::make(expression_vector(add_(pruned_a, 2), add_(pruned_b, 3)),
        pruned_node_a);

  const auto actual_lqp = apply_rule(rule, lqp);

  const auto expected_lqp =
  ProjectionNode::make(expression_vector(add_(pruned_a, 2), add_(pruned_b, 3)),
    UnionNode::make(UnionMode::All,
      PredicateNode::make(greater_than_(add_(pruned_a, 2), 5),
        expected_sub_lqp),
      PredicateNode::make(less_than_(add_(pruned_b, 3), 10),
        expected_sub_lqp)));
>>>>>>> 4781daf9
  // clang-format on

  // We can be sure that the top projection node does not recompute a+2 because a is not available

  EXPECT_LQP_EQ(actual_lqp, expected_lqp);
}

TEST_F(ColumnPruningRuleTest, SimpleAggregate) {
  auto lqp = std::shared_ptr<AbstractLQPNode>{};

  // clang-format off
  lqp =
  AggregateNode::make(expression_vector(), expression_vector(sum_(add_(a, 2))),
    ProjectionNode::make(expression_vector(a, b, add_(a, 2)),
      node_a));

  // Create deep copy so we can set pruned ColumnIDs on node_a below without manipulating the input LQP
  lqp = lqp->deep_copy();

  const auto pruned_node_a = pruned(node_a, {ColumnID{1}, ColumnID{2}});
  const auto pruned_a = pruned_node_a->get_column("a");

  const auto actual_lqp = apply_rule(rule, lqp);
  EXPECT_LQP_EQ(actual_lqp, expected_lqp);
}

TEST_F(ColumnPruningRuleTest, DoNotTouchInnerJoinWithoutUniqueConstraint) {
  // based on the InnerJoinToSemiJoin test
  auto lqp = std::shared_ptr<AbstractLQPNode>{};

  {
    TableColumnDefinitions column_definitions;
    column_definitions.emplace_back("column0", DataType::Int, false);
    auto table = std::make_shared<Table>(column_definitions, TableType::Data, 2, UseMvcc::Yes);

<<<<<<< HEAD
    auto& sm = Hyrise::get().storage_manager;
    sm.add_table("table", table);
=======
  const auto expected_lqp =
  AggregateNode::make(expression_vector(), expression_vector(sum_(add_(pruned_a, 2))),
    ProjectionNode::make(expression_vector(add_(pruned_a, 2)),
      pruned_node_a));
  // clang-format on

  EXPECT_LQP_EQ(actual_lqp, expected_lqp);
}

TEST_F(ColumnPruningRuleTest, UngroupedCountStar) {
  auto lqp = std::shared_ptr<AbstractLQPNode>{};

  // clang-format off
  lqp =
  AggregateNode::make(expression_vector(), expression_vector(count_star_()),
    ProjectionNode::make(expression_vector(a, b, add_(a, 2)),
      node_a));

  // Create deep copy so we can set pruned ColumnIDs on node_a below without manipulating the input LQP
  lqp = lqp->deep_copy();

  const auto pruned_node_a = pruned(node_a, {ColumnID{1}, ColumnID{2}});
  const auto pruned_a = pruned_node_a->get_column("a");

  const auto actual_lqp = apply_rule(rule, lqp);

  const auto expected_lqp =
  AggregateNode::make(expression_vector(), expression_vector(count_star_()),
    ProjectionNode::make(expression_vector(pruned_a),
      pruned_node_a));
  // clang-format on

  EXPECT_LQP_EQ(actual_lqp, expected_lqp);
}

TEST_F(ColumnPruningRuleTest, GroupedCountStar) {
  auto lqp = std::shared_ptr<AbstractLQPNode>{};

  // clang-format off
  lqp =
  AggregateNode::make(expression_vector(b, a), expression_vector(count_star_()),
    ProjectionNode::make(expression_vector(a, b, add_(a, 2)),
      node_a));

  // Create deep copy so we can set pruned ColumnIDs on node_a below without manipulating the input LQP
  lqp = lqp->deep_copy();

  const auto pruned_node_a = pruned(node_a, {ColumnID{2}});
  const auto pruned_a = pruned_node_a->get_column("a");
  const auto pruned_b = pruned_node_a->get_column("b");

  const auto actual_lqp = apply_rule(rule, lqp);

  const auto expected_lqp =
  AggregateNode::make(expression_vector(pruned_b, pruned_a), expression_vector(count_star_()),
    ProjectionNode::make(expression_vector(pruned_a, pruned_b),
      pruned_node_a));
  // clang-format on

  EXPECT_LQP_EQ(actual_lqp, expected_lqp);
}

TEST_F(ColumnPruningRuleTest, InnerJoinToSemiJoin) {
  auto lqp = std::shared_ptr<AbstractLQPNode>{};

  {
    TableColumnDefinitions column_definitions;
    column_definitions.emplace_back("column0", DataType::Int, false);
    auto table = std::make_shared<Table>(column_definitions, TableType::Data, 2, UseMvcc::Yes);

    auto& sm = Hyrise::get().storage_manager;
    sm.add_table("table", table);

    table->add_soft_unique_constraint({ColumnID{0}}, false);
>>>>>>> 4781daf9
  }

  const auto stored_table_node = StoredTableNode::make("table");
  const auto column0 = stored_table_node->get_column("column0");

  // clang-format off
  lqp =
  ProjectionNode::make(expression_vector(add_(a, 2)),
    JoinNode::make(JoinMode::Inner, equals_(a, column0),
      ProjectionNode::make(expression_vector(a, add_(b, 1)),
        node_a),
      stored_table_node));

<<<<<<< HEAD
  const auto expected_lqp =
  ProjectionNode::make(expression_vector(add_(a, 2)),
    JoinNode::make(JoinMode::Inner, equals_(a, column0),
      ProjectionNode::make(expression_vector(a),
        node_a),
      stored_table_node));

  node_a->set_pruned_column_ids({ColumnID{1}, ColumnID{2}});
  // clang-format on

  const auto actual_lqp = apply_rule(rule, lqp);
  EXPECT_LQP_EQ(actual_lqp, expected_lqp);
}

TEST_F(ColumnPruningRuleTest, DoNotTouchNonInnerJoin) {
=======
  const auto pruned_node_a = pruned(node_a, {ColumnID{1}, ColumnID{2}});
  const auto pruned_a = pruned_node_a->get_column("a");

  const auto actual_lqp = apply_rule(rule, lqp);

  const auto expected_lqp =
  ProjectionNode::make(expression_vector(add_(pruned_a, 2)),
    JoinNode::make(JoinMode::Semi, equals_(pruned_a, column0),
      ProjectionNode::make(expression_vector(pruned_a),
        pruned_node_a),
      stored_table_node));
  // clang-format on

  EXPECT_LQP_EQ(actual_lqp, expected_lqp);
}

TEST_F(ColumnPruningRuleTest, InnerJoinToSemiJoinTwoPredicates) {
  // Same as InnerJoinToSemiJoin, but with an additional join predicate that should not change the result
  auto lqp = std::shared_ptr<AbstractLQPNode>{};

  {
    TableColumnDefinitions column_definitions;
    column_definitions.emplace_back("column0", DataType::Int, false);
    column_definitions.emplace_back("column1", DataType::Int, false);
    auto table = std::make_shared<Table>(column_definitions, TableType::Data, 2, UseMvcc::Yes);

    auto& sm = Hyrise::get().storage_manager;
    sm.add_table("table", table);

    table->add_soft_unique_constraint({ColumnID{0}}, false);
  }

  const auto stored_table_node = StoredTableNode::make("table");
  const auto column0 = stored_table_node->get_column("column0");
  const auto column1 = stored_table_node->get_column("column1");

  // clang-format off
  lqp =
  ProjectionNode::make(expression_vector(add_(a, 2)),
    JoinNode::make(JoinMode::Inner, expression_vector(equals_(a, column0), equals_(a, column1)),
      ProjectionNode::make(expression_vector(a, add_(b, 1)),
        node_a),
      stored_table_node));

  const auto pruned_node_a = pruned(node_a, {ColumnID{1}, ColumnID{2}});
  const auto pruned_a = pruned_node_a->get_column("a");

  const auto actual_lqp = apply_rule(rule, lqp);

  const auto expected_lqp =
  ProjectionNode::make(expression_vector(add_(pruned_a, 2)),
    JoinNode::make(JoinMode::Semi, expression_vector(equals_(pruned_a, column0), equals_(pruned_a, column1)),
      ProjectionNode::make(expression_vector(pruned_a),
        pruned_node_a),
      stored_table_node));
  // clang-format on

  EXPECT_LQP_EQ(actual_lqp, expected_lqp);
}

TEST_F(ColumnPruningRuleTest, DoNotTouchInnerJoinWithNonEqui) {
  auto lqp = std::shared_ptr<AbstractLQPNode>{};

  {
    TableColumnDefinitions column_definitions;
    column_definitions.emplace_back("column0", DataType::Int, false);
    auto table = std::make_shared<Table>(column_definitions, TableType::Data, 2, UseMvcc::Yes);

    auto& sm = Hyrise::get().storage_manager;
    sm.add_table("table", table);

    table->add_soft_unique_constraint({ColumnID{0}}, false);
  }

  const auto stored_table_node = StoredTableNode::make("table");
  const auto column0 = stored_table_node->get_column("column0");

  // clang-format off
  lqp =
  ProjectionNode::make(expression_vector(add_(a, 2)),
    JoinNode::make(JoinMode::Inner, greater_than_(a, column0),
      ProjectionNode::make(expression_vector(a, add_(b, 1)),
        node_a),
      stored_table_node));

  const auto pruned_node_a = pruned(node_a, {ColumnID{1}, ColumnID{2}});
  const auto pruned_a = pruned_node_a->get_column("a");

  const auto actual_lqp = apply_rule(rule, lqp);

  // Still expect it to prune b+1
  const auto expected_lqp =
  ProjectionNode::make(expression_vector(add_(pruned_a, 2)),
    JoinNode::make(JoinMode::Inner, greater_than_(pruned_a, column0),
      ProjectionNode::make(expression_vector(pruned_a),
        pruned_node_a),
      stored_table_node));
  // clang-format on

  EXPECT_LQP_EQ(actual_lqp, expected_lqp);
}

TEST_F(ColumnPruningRuleTest, DoNotTouchInnerJoinWithoutUniqueConstraint) {
>>>>>>> 4781daf9
  // based on the InnerJoinToSemiJoin test
  auto lqp = std::shared_ptr<AbstractLQPNode>{};

  {
    TableColumnDefinitions column_definitions;
    column_definitions.emplace_back("column0", DataType::Int, false);
    auto table = std::make_shared<Table>(column_definitions, TableType::Data, 2, UseMvcc::Yes);

    auto& sm = Hyrise::get().storage_manager;
    sm.add_table("table", table);
<<<<<<< HEAD

    table->add_soft_unique_constraint({ColumnID{0}}, true);
=======
>>>>>>> 4781daf9
  }

  const auto stored_table_node = StoredTableNode::make("table");
  const auto column0 = stored_table_node->get_column("column0");

  // clang-format off
  lqp =
  ProjectionNode::make(expression_vector(add_(a, 2)),
<<<<<<< HEAD
    JoinNode::make(JoinMode::Left, equals_(a, column0),
=======
    JoinNode::make(JoinMode::Inner, equals_(a, column0),
>>>>>>> 4781daf9
      ProjectionNode::make(expression_vector(a, add_(b, 1)),
        node_a),
      stored_table_node));

<<<<<<< HEAD
  const auto expected_lqp =
  ProjectionNode::make(expression_vector(add_(a, 2)),
    JoinNode::make(JoinMode::Left, equals_(a, column0),
      ProjectionNode::make(expression_vector(a),
        node_a),
      stored_table_node));

  node_a->set_pruned_column_ids({ColumnID{1}, ColumnID{2}});
  // clang-format on

  const auto actual_lqp = apply_rule(rule, lqp);
=======
  const auto pruned_node_a = pruned(node_a, {ColumnID{1}, ColumnID{2}});
  const auto pruned_a = pruned_node_a->get_column("a");

  const auto actual_lqp = apply_rule(rule, lqp);

  const auto expected_lqp =
  ProjectionNode::make(expression_vector(add_(pruned_a, 2)),
    JoinNode::make(JoinMode::Inner, equals_(pruned_a, column0),
      ProjectionNode::make(expression_vector(pruned_a),
        pruned_node_a),
      stored_table_node));
  // clang-format on

  EXPECT_LQP_EQ(actual_lqp, expected_lqp);
}

TEST_F(ColumnPruningRuleTest, DoNotTouchNonInnerJoin) {
  // based on the InnerJoinToSemiJoin test
  auto lqp = std::shared_ptr<AbstractLQPNode>{};

  {
    TableColumnDefinitions column_definitions;
    column_definitions.emplace_back("column0", DataType::Int, false);
    auto table = std::make_shared<Table>(column_definitions, TableType::Data, 2, UseMvcc::Yes);

    auto& sm = Hyrise::get().storage_manager;
    sm.add_table("table", table);

    table->add_soft_unique_constraint({ColumnID{0}}, true);
  }

  const auto stored_table_node = StoredTableNode::make("table");
  const auto column0 = stored_table_node->get_column("column0");

  // clang-format off
  lqp =
  ProjectionNode::make(expression_vector(add_(a, 2)),
    JoinNode::make(JoinMode::Left, equals_(a, column0),
      ProjectionNode::make(expression_vector(a, add_(b, 1)),
        node_a),
      stored_table_node));

  const auto pruned_node_a = pruned(node_a, {ColumnID{1}, ColumnID{2}});
  const auto pruned_a = pruned_node_a->get_column("a");

  const auto actual_lqp = apply_rule(rule, lqp);

  const auto expected_lqp =
  ProjectionNode::make(expression_vector(add_(pruned_a, 2)),
    JoinNode::make(JoinMode::Left, equals_(pruned_a, column0),
      ProjectionNode::make(expression_vector(pruned_a),
        pruned_node_a),
      stored_table_node));
  // clang-format on

>>>>>>> 4781daf9
  EXPECT_LQP_EQ(actual_lqp, expected_lqp);
}

TEST_F(ColumnPruningRuleTest, DoNotPruneUpdateInputs) {
  // Do not prune away input columns to Update, Update needs them all

  // clang-format off
  const auto select_rows_lqp =
  PredicateNode::make(greater_than_(a, 5),
    node_a);

  const auto lqp =
  UpdateNode::make("dummy",
    select_rows_lqp,
    ProjectionNode::make(expression_vector(a, add_(b, 1), c),
      select_rows_lqp));
  // clang-format on

  const auto actual_lqp = apply_rule(rule, lqp);
<<<<<<< HEAD
=======
  const auto expected_lqp = lqp->deep_copy();
>>>>>>> 4781daf9
  EXPECT_LQP_EQ(actual_lqp, expected_lqp);
}

TEST_F(ColumnPruningRuleTest, DoNotPruneInsertInputs) {
  // Do not prune away input columns to Insert, Insert needs them all

  // clang-format off
  const auto lqp =
  InsertNode::make("dummy",
    PredicateNode::make(greater_than_(a, 5),
      node_a));
  // clang-format on

  const auto actual_lqp = apply_rule(rule, lqp);
<<<<<<< HEAD
=======
  const auto expected_lqp = lqp->deep_copy();
>>>>>>> 4781daf9
  EXPECT_LQP_EQ(actual_lqp, expected_lqp);
}

TEST_F(ColumnPruningRuleTest, DoNotPruneDeleteInputs) {
  // Do not prune away input columns to Delete, Delete needs them all

  // clang-format off
  const auto lqp =
  DeleteNode::make(
    PredicateNode::make(greater_than_(a, 5),
      node_a));
  // clang-format on

  const auto actual_lqp = apply_rule(rule, lqp);
<<<<<<< HEAD
=======
  const auto expected_lqp = lqp->deep_copy();
>>>>>>> 4781daf9
  EXPECT_LQP_EQ(actual_lqp, expected_lqp);
}

}  // namespace opossum<|MERGE_RESOLUTION|>--- conflicted
+++ resolved
@@ -79,14 +79,7 @@
         SortNode::make(expression_vector(w), std::vector<OrderByMode>{OrderByMode::Ascending},  // NOLINT
           node_b))));
   // clang-format on
-<<<<<<< HEAD
-
-  node_a->set_pruned_column_ids({ColumnID{1}});
-
-  const auto actual_lqp = apply_rule(rule, lqp);
-=======
-
->>>>>>> 4781daf9
+
   EXPECT_LQP_EQ(actual_lqp, expected_lqp);
 }
 
@@ -101,14 +94,10 @@
         node_a),
       PredicateNode::make(greater_than_(b, 5),
         node_a)));
-  // clang-format on
-
-  // Create deep copy so we can set pruned ColumnIDs on node_a below without manipulating the input LQP
-  lqp = lqp->deep_copy();
-
-<<<<<<< HEAD
-  const auto actual_lqp = apply_rule(rule, lqp);
-=======
+
+  // Create deep copy so we can set pruned ColumnIDs on node_a below without manipulating the input LQP
+  lqp = lqp->deep_copy();
+
   const auto pruned_node_a = pruned(node_a, {ColumnID{2}});
   const auto pruned_a = pruned_node_a->get_column("a");
   const auto pruned_b = pruned_node_a->get_column("b");
@@ -124,7 +113,6 @@
         pruned_node_a)));
   // clang-format on
 
->>>>>>> 4781daf9
   EXPECT_LQP_EQ(actual_lqp, expected_lqp);
 }
 
@@ -150,19 +138,6 @@
   const auto actual_lqp = apply_rule(rule, lqp);
 
   const auto expected_lqp =
-<<<<<<< HEAD
-  ProjectionNode::make(expression_vector(a),
-    PredicateNode::make(greater_than_(mul_(a, b), 5),
-      ProjectionNode::make(expression_vector(a, mul_(a, b)),
-        PredicateNode::make(greater_than_(mul_(a, 2), 5),
-          ProjectionNode::make(expression_vector(a, b, mul_(a, 2)),
-           node_a)))));
-  // clang-format on
-
-  node_a->set_pruned_column_ids({ColumnID{2}});
-
-  const auto actual_lqp = apply_rule(rule, lqp);
-=======
   ProjectionNode::make(expression_vector(pruned_a),
     PredicateNode::make(greater_than_(mul_(pruned_a, pruned_b), 5),
       ProjectionNode::make(expression_vector(pruned_a, mul_(pruned_a, pruned_b)),
@@ -171,7 +146,6 @@
            pruned_node_a)))));
   // clang-format on
 
->>>>>>> 4781daf9
   EXPECT_LQP_EQ(actual_lqp, expected_lqp);
 }
 
@@ -188,19 +162,20 @@
   // Create deep copy so we can set pruned ColumnIDs on node_a below without manipulating the input LQP
   lqp = lqp->deep_copy();
 
-<<<<<<< HEAD
-  const auto expected_lqp =
-  ProjectionNode::make(expression_vector(add_(add_(a, 2), 1)),
-    PredicateNode::make(greater_than_(add_(a, 2), 5),
-      ProjectionNode::make(expression_vector(add_(a, 2)),
-        node_a)));
+  const auto pruned_node_a = pruned(node_a, {ColumnID{1}, ColumnID{2}});
+  const auto pruned_a = pruned_node_a->get_column("a");
+
+  const auto actual_lqp = apply_rule(rule, lqp);
+
+  const auto expected_lqp =
+  ProjectionNode::make(expression_vector(add_(add_(pruned_a, 2), 1)),
+    PredicateNode::make(greater_than_(add_(pruned_a, 2), 5),
+      ProjectionNode::make(expression_vector(add_(pruned_a, 2)),
+        pruned_node_a)));
   // clang-format on
 
   // We can be sure that the top projection node does not recompute a+2 because a is not available
 
-  node_a->set_pruned_column_ids({ColumnID{1}, ColumnID{2}});
-
-  const auto actual_lqp = apply_rule(rule, lqp);
   EXPECT_LQP_EQ(actual_lqp, expected_lqp);
 }
 
@@ -222,166 +197,6 @@
   // Create deep copy so we can set pruned ColumnIDs on node_a below without manipulating the input LQP
   lqp = lqp->deep_copy();
 
-  const auto expected_sub_lqp = ProjectionNode::make(expression_vector(add_(a, 2), add_(b, 3)),
-        node_a);
-
-  const auto expected_lqp =
-  ProjectionNode::make(expression_vector(add_(a, 2), add_(b, 3)),
-    UnionNode::make(UnionMode::All,
-      PredicateNode::make(greater_than_(add_(a, 2), 5),
-        expected_sub_lqp),
-      PredicateNode::make(less_than_(add_(b, 3), 10),
-        expected_sub_lqp)));
-=======
-  const auto pruned_node_a = pruned(node_a, {ColumnID{1}, ColumnID{2}});
-  const auto pruned_a = pruned_node_a->get_column("a");
-
-  const auto actual_lqp = apply_rule(rule, lqp);
-
-  const auto expected_lqp =
-  ProjectionNode::make(expression_vector(add_(add_(pruned_a, 2), 1)),
-    PredicateNode::make(greater_than_(add_(pruned_a, 2), 5),
-      ProjectionNode::make(expression_vector(add_(pruned_a, 2)),
-        pruned_node_a)));
->>>>>>> 4781daf9
-  // clang-format on
-
-  // We can be sure that the top projection node does not recompute a+2 because a is not available
-
-<<<<<<< HEAD
-  node_a->set_pruned_column_ids({ColumnID{0}, ColumnID{1}});
-
-  const auto actual_lqp = apply_rule(rule, lqp);
-  EXPECT_LQP_EQ(actual_lqp, expected_lqp);
-}
-
-TEST_F(ColumnPruningRuleTest, SimpleAggregate) {
-  auto lqp = std::shared_ptr<AbstractLQPNode>{};
-
-  // clang-format off
-  lqp =
-  AggregateNode::make(expression_vector(), expression_vector(sum_(add_(a, 2))),
-    ProjectionNode::make(expression_vector(a, b, add_(a, 2)),
-      node_a));
-
-  // Create deep copy so we can set pruned ColumnIDs on node_a below without manipulating the input LQP
-  lqp = lqp->deep_copy();
-
-  const auto expected_lqp =
-  AggregateNode::make(expression_vector(), expression_vector(sum_(add_(a, 2))),
-    ProjectionNode::make(expression_vector(add_(a, 2)),
-      node_a));
-  // clang-format on
-
-  node_a->set_pruned_column_ids({ColumnID{1}, ColumnID{2}});
-
-  const auto actual_lqp = apply_rule(rule, lqp);
-  EXPECT_LQP_EQ(actual_lqp, expected_lqp);
-}
-
-TEST_F(ColumnPruningRuleTest, UngroupedCountStar) {
-  auto lqp = std::shared_ptr<AbstractLQPNode>{};
-
-  // clang-format off
-  lqp =
-  AggregateNode::make(expression_vector(), expression_vector(count_star_()),
-    ProjectionNode::make(expression_vector(a, b, add_(a, 2)),
-      node_a));
-
-  // Create deep copy so we can set pruned ColumnIDs on node_a below without manipulating the input LQP
-  lqp = lqp->deep_copy();
-
-  const auto expected_lqp =
-  AggregateNode::make(expression_vector(), expression_vector(count_star_()),
-    ProjectionNode::make(expression_vector(a),
-      node_a));
-  // clang-format on
-
-  node_a->set_pruned_column_ids({ColumnID{1}, ColumnID{2}});
-
-  const auto actual_lqp = apply_rule(rule, lqp);
-  EXPECT_LQP_EQ(actual_lqp, expected_lqp);
-}
-
-TEST_F(ColumnPruningRuleTest, GroupedCountStar) {
-  auto lqp = std::shared_ptr<AbstractLQPNode>{};
-
-  // clang-format off
-  lqp =
-  AggregateNode::make(expression_vector(b, a), expression_vector(count_star_()),
-    ProjectionNode::make(expression_vector(a, b, add_(a, 2)),
-      node_a));
-
-  // Create deep copy so we can set pruned ColumnIDs on node_a below without manipulating the input LQP
-  lqp = lqp->deep_copy();
-
-  const auto expected_lqp =
-  AggregateNode::make(expression_vector(b, a), expression_vector(count_star_()),
-    ProjectionNode::make(expression_vector(a, b),
-      node_a));
-  // clang-format on
-=======
-  EXPECT_LQP_EQ(actual_lqp, expected_lqp);
-}
-
-TEST_F(ColumnPruningRuleTest, Diamond) {
-  auto lqp = std::shared_ptr<AbstractLQPNode>{};
->>>>>>> 4781daf9
-
-  // clang-format off
-  const auto sub_lqp = ProjectionNode::make(expression_vector(add_(a, 2), add_(b, 3), add_(c, 4)),
-        node_a);
-
-  lqp =
-  ProjectionNode::make(expression_vector(add_(a, 2), add_(b, 3)),
-    UnionNode::make(UnionMode::All,
-      PredicateNode::make(greater_than_(add_(a, 2), 5),
-        sub_lqp),
-      PredicateNode::make(less_than_(add_(b, 3), 10),
-        sub_lqp)));
-
-<<<<<<< HEAD
-  const auto actual_lqp = apply_rule(rule, lqp);
-  EXPECT_LQP_EQ(actual_lqp, expected_lqp);
-}
-
-TEST_F(ColumnPruningRuleTest, InnerJoinToSemiJoin) {
-  auto lqp = std::shared_ptr<AbstractLQPNode>{};
-
-  {
-    TableColumnDefinitions column_definitions;
-    column_definitions.emplace_back("column0", DataType::Int, false);
-    auto table = std::make_shared<Table>(column_definitions, TableType::Data, 2, UseMvcc::Yes);
-
-    auto& sm = Hyrise::get().storage_manager;
-    sm.add_table("table", table);
-
-    table->add_soft_unique_constraint({ColumnID{0}}, false);
-  }
-
-  const auto stored_table_node = StoredTableNode::make("table");
-  const auto column0 = stored_table_node->get_column("column0");
-
-  // clang-format off
-  lqp =
-  ProjectionNode::make(expression_vector(add_(a, 2)),
-    JoinNode::make(JoinMode::Inner, equals_(a, column0),
-      ProjectionNode::make(expression_vector(a, add_(b, 1)),
-        node_a),
-      stored_table_node));
-
-  const auto expected_lqp =
-  ProjectionNode::make(expression_vector(add_(a, 2)),
-    JoinNode::make(JoinMode::Semi, equals_(a, column0),
-      ProjectionNode::make(expression_vector(a),
-        node_a),
-      stored_table_node));
-
-  node_a->set_pruned_column_ids({ColumnID{1}, ColumnID{2}});
-=======
-  // Create deep copy so we can set pruned ColumnIDs on node_a below without manipulating the input LQP
-  lqp = lqp->deep_copy();
-
   const auto pruned_node_a = pruned(node_a, {ColumnID{2}});
   const auto pruned_a = pruned_node_a->get_column("a");
   const auto pruned_b = pruned_node_a->get_column("b");
@@ -398,7 +213,6 @@
         expected_sub_lqp),
       PredicateNode::make(less_than_(add_(pruned_b, 3), 10),
         expected_sub_lqp)));
->>>>>>> 4781daf9
   // clang-format on
 
   // We can be sure that the top projection node does not recompute a+2 because a is not available
@@ -422,11 +236,70 @@
   const auto pruned_a = pruned_node_a->get_column("a");
 
   const auto actual_lqp = apply_rule(rule, lqp);
-  EXPECT_LQP_EQ(actual_lqp, expected_lqp);
-}
-
-TEST_F(ColumnPruningRuleTest, DoNotTouchInnerJoinWithoutUniqueConstraint) {
-  // based on the InnerJoinToSemiJoin test
+
+  const auto expected_lqp =
+  AggregateNode::make(expression_vector(), expression_vector(sum_(add_(pruned_a, 2))),
+    ProjectionNode::make(expression_vector(add_(pruned_a, 2)),
+      pruned_node_a));
+  // clang-format on
+
+  EXPECT_LQP_EQ(actual_lqp, expected_lqp);
+}
+
+TEST_F(ColumnPruningRuleTest, UngroupedCountStar) {
+  auto lqp = std::shared_ptr<AbstractLQPNode>{};
+
+  // clang-format off
+  lqp =
+  AggregateNode::make(expression_vector(), expression_vector(count_star_()),
+    ProjectionNode::make(expression_vector(a, b, add_(a, 2)),
+      node_a));
+
+  // Create deep copy so we can set pruned ColumnIDs on node_a below without manipulating the input LQP
+  lqp = lqp->deep_copy();
+
+  const auto pruned_node_a = pruned(node_a, {ColumnID{1}, ColumnID{2}});
+  const auto pruned_a = pruned_node_a->get_column("a");
+
+  const auto actual_lqp = apply_rule(rule, lqp);
+
+  const auto expected_lqp =
+  AggregateNode::make(expression_vector(), expression_vector(count_star_()),
+    ProjectionNode::make(expression_vector(pruned_a),
+      pruned_node_a));
+  // clang-format on
+
+  EXPECT_LQP_EQ(actual_lqp, expected_lqp);
+}
+
+TEST_F(ColumnPruningRuleTest, GroupedCountStar) {
+  auto lqp = std::shared_ptr<AbstractLQPNode>{};
+
+  // clang-format off
+  lqp =
+  AggregateNode::make(expression_vector(b, a), expression_vector(count_star_()),
+    ProjectionNode::make(expression_vector(a, b, add_(a, 2)),
+      node_a));
+
+  // Create deep copy so we can set pruned ColumnIDs on node_a below without manipulating the input LQP
+  lqp = lqp->deep_copy();
+
+  const auto pruned_node_a = pruned(node_a, {ColumnID{2}});
+  const auto pruned_a = pruned_node_a->get_column("a");
+  const auto pruned_b = pruned_node_a->get_column("b");
+
+  const auto actual_lqp = apply_rule(rule, lqp);
+
+  const auto expected_lqp =
+  AggregateNode::make(expression_vector(pruned_b, pruned_a), expression_vector(count_star_()),
+    ProjectionNode::make(expression_vector(pruned_a, pruned_b),
+      pruned_node_a));
+  // clang-format on
+
+  EXPECT_LQP_EQ(actual_lqp, expected_lqp);
+}
+
+TEST_F(ColumnPruningRuleTest, InnerJoinToSemiJoin) {
   auto lqp = std::shared_ptr<AbstractLQPNode>{};
 
   {
@@ -434,85 +307,10 @@
     column_definitions.emplace_back("column0", DataType::Int, false);
     auto table = std::make_shared<Table>(column_definitions, TableType::Data, 2, UseMvcc::Yes);
 
-<<<<<<< HEAD
     auto& sm = Hyrise::get().storage_manager;
     sm.add_table("table", table);
-=======
-  const auto expected_lqp =
-  AggregateNode::make(expression_vector(), expression_vector(sum_(add_(pruned_a, 2))),
-    ProjectionNode::make(expression_vector(add_(pruned_a, 2)),
-      pruned_node_a));
-  // clang-format on
-
-  EXPECT_LQP_EQ(actual_lqp, expected_lqp);
-}
-
-TEST_F(ColumnPruningRuleTest, UngroupedCountStar) {
-  auto lqp = std::shared_ptr<AbstractLQPNode>{};
-
-  // clang-format off
-  lqp =
-  AggregateNode::make(expression_vector(), expression_vector(count_star_()),
-    ProjectionNode::make(expression_vector(a, b, add_(a, 2)),
-      node_a));
-
-  // Create deep copy so we can set pruned ColumnIDs on node_a below without manipulating the input LQP
-  lqp = lqp->deep_copy();
-
-  const auto pruned_node_a = pruned(node_a, {ColumnID{1}, ColumnID{2}});
-  const auto pruned_a = pruned_node_a->get_column("a");
-
-  const auto actual_lqp = apply_rule(rule, lqp);
-
-  const auto expected_lqp =
-  AggregateNode::make(expression_vector(), expression_vector(count_star_()),
-    ProjectionNode::make(expression_vector(pruned_a),
-      pruned_node_a));
-  // clang-format on
-
-  EXPECT_LQP_EQ(actual_lqp, expected_lqp);
-}
-
-TEST_F(ColumnPruningRuleTest, GroupedCountStar) {
-  auto lqp = std::shared_ptr<AbstractLQPNode>{};
-
-  // clang-format off
-  lqp =
-  AggregateNode::make(expression_vector(b, a), expression_vector(count_star_()),
-    ProjectionNode::make(expression_vector(a, b, add_(a, 2)),
-      node_a));
-
-  // Create deep copy so we can set pruned ColumnIDs on node_a below without manipulating the input LQP
-  lqp = lqp->deep_copy();
-
-  const auto pruned_node_a = pruned(node_a, {ColumnID{2}});
-  const auto pruned_a = pruned_node_a->get_column("a");
-  const auto pruned_b = pruned_node_a->get_column("b");
-
-  const auto actual_lqp = apply_rule(rule, lqp);
-
-  const auto expected_lqp =
-  AggregateNode::make(expression_vector(pruned_b, pruned_a), expression_vector(count_star_()),
-    ProjectionNode::make(expression_vector(pruned_a, pruned_b),
-      pruned_node_a));
-  // clang-format on
-
-  EXPECT_LQP_EQ(actual_lqp, expected_lqp);
-}
-
-TEST_F(ColumnPruningRuleTest, InnerJoinToSemiJoin) {
-  auto lqp = std::shared_ptr<AbstractLQPNode>{};
-
-  {
-    TableColumnDefinitions column_definitions;
-    column_definitions.emplace_back("column0", DataType::Int, false);
-    auto table = std::make_shared<Table>(column_definitions, TableType::Data, 2, UseMvcc::Yes);
-
-    auto& sm = Hyrise::get().storage_manager;
-    sm.add_table("table", table);
 
     table->add_soft_unique_constraint({ColumnID{0}}, false);
->>>>>>> 4781daf9
   }
 
   const auto stored_table_node = StoredTableNode::make("table");
@@ -526,23 +324,6 @@
         node_a),
       stored_table_node));
 
-<<<<<<< HEAD
-  const auto expected_lqp =
-  ProjectionNode::make(expression_vector(add_(a, 2)),
-    JoinNode::make(JoinMode::Inner, equals_(a, column0),
-      ProjectionNode::make(expression_vector(a),
-        node_a),
-      stored_table_node));
-
-  node_a->set_pruned_column_ids({ColumnID{1}, ColumnID{2}});
-  // clang-format on
-
-  const auto actual_lqp = apply_rule(rule, lqp);
-  EXPECT_LQP_EQ(actual_lqp, expected_lqp);
-}
-
-TEST_F(ColumnPruningRuleTest, DoNotTouchNonInnerJoin) {
-=======
   const auto pruned_node_a = pruned(node_a, {ColumnID{1}, ColumnID{2}});
   const auto pruned_a = pruned_node_a->get_column("a");
 
@@ -646,7 +427,6 @@
 }
 
 TEST_F(ColumnPruningRuleTest, DoNotTouchInnerJoinWithoutUniqueConstraint) {
->>>>>>> 4781daf9
   // based on the InnerJoinToSemiJoin test
   auto lqp = std::shared_ptr<AbstractLQPNode>{};
 
@@ -657,11 +437,6 @@
 
     auto& sm = Hyrise::get().storage_manager;
     sm.add_table("table", table);
-<<<<<<< HEAD
-
-    table->add_soft_unique_constraint({ColumnID{0}}, true);
-=======
->>>>>>> 4781daf9
   }
 
   const auto stored_table_node = StoredTableNode::make("table");
@@ -670,28 +445,11 @@
   // clang-format off
   lqp =
   ProjectionNode::make(expression_vector(add_(a, 2)),
-<<<<<<< HEAD
-    JoinNode::make(JoinMode::Left, equals_(a, column0),
-=======
     JoinNode::make(JoinMode::Inner, equals_(a, column0),
->>>>>>> 4781daf9
       ProjectionNode::make(expression_vector(a, add_(b, 1)),
         node_a),
       stored_table_node));
 
-<<<<<<< HEAD
-  const auto expected_lqp =
-  ProjectionNode::make(expression_vector(add_(a, 2)),
-    JoinNode::make(JoinMode::Left, equals_(a, column0),
-      ProjectionNode::make(expression_vector(a),
-        node_a),
-      stored_table_node));
-
-  node_a->set_pruned_column_ids({ColumnID{1}, ColumnID{2}});
-  // clang-format on
-
-  const auto actual_lqp = apply_rule(rule, lqp);
-=======
   const auto pruned_node_a = pruned(node_a, {ColumnID{1}, ColumnID{2}});
   const auto pruned_a = pruned_node_a->get_column("a");
 
@@ -747,7 +505,6 @@
       stored_table_node));
   // clang-format on
 
->>>>>>> 4781daf9
   EXPECT_LQP_EQ(actual_lqp, expected_lqp);
 }
 
@@ -767,10 +524,7 @@
   // clang-format on
 
   const auto actual_lqp = apply_rule(rule, lqp);
-<<<<<<< HEAD
-=======
   const auto expected_lqp = lqp->deep_copy();
->>>>>>> 4781daf9
   EXPECT_LQP_EQ(actual_lqp, expected_lqp);
 }
 
@@ -785,10 +539,7 @@
   // clang-format on
 
   const auto actual_lqp = apply_rule(rule, lqp);
-<<<<<<< HEAD
-=======
   const auto expected_lqp = lqp->deep_copy();
->>>>>>> 4781daf9
   EXPECT_LQP_EQ(actual_lqp, expected_lqp);
 }
 
@@ -803,10 +554,7 @@
   // clang-format on
 
   const auto actual_lqp = apply_rule(rule, lqp);
-<<<<<<< HEAD
-=======
   const auto expected_lqp = lqp->deep_copy();
->>>>>>> 4781daf9
   EXPECT_LQP_EQ(actual_lqp, expected_lqp);
 }
 
