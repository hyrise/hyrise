--- conflicted
+++ resolved
@@ -7,11 +7,7 @@
 #include "../../base_test.hpp"
 #include "gtest/gtest.h"
 
-<<<<<<< HEAD
-#include "base_expression.hpp"
-=======
 #include "abstract_expression.hpp"
->>>>>>> 9da0d9f3
 #include "logical_query_plan/join_node.hpp"
 #include "logical_query_plan/predicate_node.hpp"
 #include "logical_query_plan/projection_node.hpp"
@@ -71,21 +67,12 @@
   auto statistics_mock = std::make_shared<TableStatisticsMock>();
   stored_table_node->set_statistics(statistics_mock);
 
-<<<<<<< HEAD
-  auto predicate_node_0 =
-      std::make_shared<PredicateNode>(LQPColumnOrigin{stored_table_node, ColumnID{0}}, ScanType::GreaterThan, 10);
-  predicate_node_0->set_left_child(stored_table_node);
-
-  auto predicate_node_1 =
-      std::make_shared<PredicateNode>(LQPColumnOrigin{stored_table_node, ColumnID{1}}, ScanType::GreaterThan, 50);
-=======
   auto predicate_node_0 = std::make_shared<PredicateNode>(LQPColumnReference{stored_table_node, ColumnID{0}},
                                                           PredicateCondition::GreaterThan, 10);
   predicate_node_0->set_left_child(stored_table_node);
 
   auto predicate_node_1 = std::make_shared<PredicateNode>(LQPColumnReference{stored_table_node, ColumnID{1}},
                                                           PredicateCondition::GreaterThan, 50);
->>>>>>> 9da0d9f3
   predicate_node_1->set_left_child(predicate_node_0);
 
   auto reordered = StrategyBaseTest::apply_rule(_rule, predicate_node_1);
@@ -101,18 +88,6 @@
   auto statistics_mock = std::make_shared<TableStatisticsMock>();
   stored_table_node->set_statistics(statistics_mock);
 
-<<<<<<< HEAD
-  auto predicate_node_0 =
-      std::make_shared<PredicateNode>(LQPColumnOrigin{stored_table_node, ColumnID{0}}, ScanType::GreaterThan, 5);
-  predicate_node_0->set_left_child(stored_table_node);
-
-  auto predicate_node_1 =
-      std::make_shared<PredicateNode>(LQPColumnOrigin{stored_table_node, ColumnID{1}}, ScanType::GreaterThan, 1);
-  predicate_node_1->set_left_child(predicate_node_0);
-
-  auto predicate_node_2 =
-      std::make_shared<PredicateNode>(LQPColumnOrigin{stored_table_node, ColumnID{2}}, ScanType::GreaterThan, 9);
-=======
   auto predicate_node_0 = std::make_shared<PredicateNode>(LQPColumnReference{stored_table_node, ColumnID{0}},
                                                           PredicateCondition::GreaterThan, 5);
   predicate_node_0->set_left_child(stored_table_node);
@@ -123,7 +98,6 @@
 
   auto predicate_node_2 = std::make_shared<PredicateNode>(LQPColumnReference{stored_table_node, ColumnID{2}},
                                                           PredicateCondition::GreaterThan, 9);
->>>>>>> 9da0d9f3
   predicate_node_2->set_left_child(predicate_node_1);
 
   auto reordered = StrategyBaseTest::apply_rule(_rule, predicate_node_2);
@@ -139,31 +113,6 @@
   auto statistics_mock = std::make_shared<TableStatisticsMock>();
   stored_table_node->set_statistics(statistics_mock);
 
-<<<<<<< HEAD
-  auto predicate_node_0 =
-      std::make_shared<PredicateNode>(LQPColumnOrigin{stored_table_node, ColumnID{0}}, ScanType::GreaterThan, 10);
-  predicate_node_0->set_left_child(stored_table_node);
-
-  auto predicate_node_1 =
-      std::make_shared<PredicateNode>(LQPColumnOrigin{stored_table_node, ColumnID{1}}, ScanType::GreaterThan, 50);
-  predicate_node_1->set_left_child(predicate_node_0);
-
-  auto predicate_node_2 =
-      std::make_shared<PredicateNode>(LQPColumnOrigin{stored_table_node, ColumnID{2}}, ScanType::GreaterThan, 90);
-  predicate_node_2->set_left_child(predicate_node_1);
-
-  const auto& expressions = LQPExpression::create_columns(
-      {LQPColumnOrigin{stored_table_node, ColumnID{0}}, LQPColumnOrigin{stored_table_node, ColumnID{1}}});
-  const auto projection_node = std::make_shared<ProjectionNode>(expressions);
-  projection_node->set_left_child(predicate_node_2);
-
-  auto predicate_node_3 =
-      std::make_shared<PredicateNode>(LQPColumnOrigin{stored_table_node, ColumnID{0}}, ScanType::GreaterThan, 10);
-  predicate_node_3->set_left_child(projection_node);
-
-  auto predicate_node_4 =
-      std::make_shared<PredicateNode>(LQPColumnOrigin{stored_table_node, ColumnID{1}}, ScanType::GreaterThan, 50);
-=======
   auto predicate_node_0 = std::make_shared<PredicateNode>(LQPColumnReference{stored_table_node, ColumnID{0}},
                                                           PredicateCondition::GreaterThan, 10);
   predicate_node_0->set_left_child(stored_table_node);
@@ -187,7 +136,6 @@
 
   auto predicate_node_4 = std::make_shared<PredicateNode>(LQPColumnReference{stored_table_node, ColumnID{1}},
                                                           PredicateCondition::GreaterThan, 50);
->>>>>>> 9da0d9f3
   predicate_node_4->set_left_child(predicate_node_3);
 
   auto reordered = StrategyBaseTest::apply_rule(_rule, predicate_node_4);
@@ -208,30 +156,6 @@
   auto statistics_mock = std::make_shared<TableStatisticsMock>();
   stored_table_node->set_statistics(statistics_mock);
 
-<<<<<<< HEAD
-  auto predicate_node_0 =
-      std::make_shared<PredicateNode>(LQPColumnOrigin{stored_table_node, ColumnID{0}}, ScanType::GreaterThan, 10);
-  predicate_node_0->set_left_child(stored_table_node);
-
-  auto predicate_node_1 =
-      std::make_shared<PredicateNode>(LQPColumnOrigin{stored_table_node, ColumnID{1}}, ScanType::GreaterThan, 50);
-  predicate_node_1->set_left_child(predicate_node_0);
-
-  auto sort_node = std::make_shared<SortNode>(
-      std::vector<OrderByDefinition>{{LQPColumnOrigin{stored_table_node, ColumnID{0}}, OrderByMode::Ascending}});
-  sort_node->set_left_child(predicate_node_1);
-
-  auto predicate_node_2 =
-      std::make_shared<PredicateNode>(LQPColumnOrigin{stored_table_node, ColumnID{2}}, ScanType::GreaterThan, 90);
-  predicate_node_2->set_left_child(sort_node);
-
-  auto predicate_node_3 =
-      std::make_shared<PredicateNode>(LQPColumnOrigin{stored_table_node, ColumnID{1}}, ScanType::GreaterThan, 50);
-  predicate_node_3->set_left_child(predicate_node_2);
-
-  const auto& expressions = LQPExpression::create_columns(
-      {LQPColumnOrigin{stored_table_node, ColumnID{0}}, LQPColumnOrigin{stored_table_node, ColumnID{1}}});
-=======
   auto predicate_node_0 = std::make_shared<PredicateNode>(LQPColumnReference{stored_table_node, ColumnID{0}},
                                                           PredicateCondition::GreaterThan, 10);
   predicate_node_0->set_left_child(stored_table_node);
@@ -254,7 +178,6 @@
 
   const auto& expressions = LQPExpression::create_columns(
       {LQPColumnReference{stored_table_node, ColumnID{0}}, LQPColumnReference{stored_table_node, ColumnID{1}}});
->>>>>>> 9da0d9f3
   const auto projection_node = std::make_shared<ProjectionNode>(expressions);
   projection_node->set_left_child(predicate_node_3);
 
@@ -278,21 +201,12 @@
 
   // Setup first LQP
   // predicate_node_1 -> predicate_node_0 -> stored_table_node
-<<<<<<< HEAD
-  auto predicate_node_0 =
-      std::make_shared<PredicateNode>(LQPColumnOrigin{stored_table_node, ColumnID{0}}, ScanType::LessThan, 20);
-  predicate_node_0->set_left_child(stored_table_node);
-
-  auto predicate_node_1 =
-      std::make_shared<PredicateNode>(LQPColumnOrigin{stored_table_node, ColumnID{0}}, ScanType::LessThan, 40);
-=======
   auto predicate_node_0 = std::make_shared<PredicateNode>(LQPColumnReference{stored_table_node, ColumnID{0}},
                                                           PredicateCondition::LessThan, 20);
   predicate_node_0->set_left_child(stored_table_node);
 
   auto predicate_node_1 = std::make_shared<PredicateNode>(LQPColumnReference{stored_table_node, ColumnID{0}},
                                                           PredicateCondition::LessThan, 40);
->>>>>>> 9da0d9f3
   predicate_node_1->set_left_child(predicate_node_0);
 
   predicate_node_1->get_statistics();
@@ -301,21 +215,12 @@
 
   // Setup second LQP
   // predicate_node_3 -> predicate_node_2 -> stored_table_node
-<<<<<<< HEAD
-  auto predicate_node_2 =
-      std::make_shared<PredicateNode>(LQPColumnOrigin{stored_table_node, ColumnID{0}}, ScanType::LessThan, 40);
-  predicate_node_2->set_left_child(stored_table_node);
-
-  auto predicate_node_3 =
-      std::make_shared<PredicateNode>(LQPColumnOrigin{stored_table_node, ColumnID{0}}, ScanType::LessThan, 20);
-=======
   auto predicate_node_2 = std::make_shared<PredicateNode>(LQPColumnReference{stored_table_node, ColumnID{0}},
                                                           PredicateCondition::LessThan, 40);
   predicate_node_2->set_left_child(stored_table_node);
 
   auto predicate_node_3 = std::make_shared<PredicateNode>(LQPColumnReference{stored_table_node, ColumnID{0}},
                                                           PredicateCondition::LessThan, 20);
->>>>>>> 9da0d9f3
   predicate_node_3->set_left_child(predicate_node_2);
 
   auto reordered_1 = StrategyBaseTest::apply_rule(_rule, predicate_node_3);
@@ -354,13 +259,6 @@
   auto table_0 = std::make_shared<MockNode>(table_statistics);
   auto table_1 = std::make_shared<MockNode>(table_statistics);
   auto cross_node = std::make_shared<JoinNode>(JoinMode::Cross);
-<<<<<<< HEAD
-  auto predicate_0 = std::make_shared<PredicateNode>(LQPColumnOrigin{table_0, ColumnID{0}}, ScanType::GreaterThan, 80);
-  auto predicate_1 = std::make_shared<PredicateNode>(LQPColumnOrigin{table_0, ColumnID{0}}, ScanType::GreaterThan, 60);
-  auto predicate_2 = std::make_shared<PredicateNode>(LQPColumnOrigin{table_1, ColumnID{0}}, ScanType::GreaterThan, 90);
-  auto predicate_3 = std::make_shared<PredicateNode>(LQPColumnOrigin{table_1, ColumnID{0}}, ScanType::GreaterThan, 50);
-  auto predicate_4 = std::make_shared<PredicateNode>(LQPColumnOrigin{table_1, ColumnID{0}}, ScanType::GreaterThan, 30);
-=======
   auto predicate_0 =
       std::make_shared<PredicateNode>(LQPColumnReference{table_0, ColumnID{0}}, PredicateCondition::GreaterThan, 80);
   auto predicate_1 =
@@ -371,7 +269,6 @@
       std::make_shared<PredicateNode>(LQPColumnReference{table_1, ColumnID{0}}, PredicateCondition::GreaterThan, 50);
   auto predicate_4 =
       std::make_shared<PredicateNode>(LQPColumnReference{table_1, ColumnID{0}}, PredicateCondition::GreaterThan, 30);
->>>>>>> 9da0d9f3
 
   predicate_1->set_left_child(table_0);
   predicate_0->set_left_child(predicate_1);
@@ -418,15 +315,9 @@
   auto table_node = std::make_shared<MockNode>(table_statistics);
   auto union_node = std::make_shared<UnionNode>(UnionMode::Positions);
   auto predicate_a_node =
-<<<<<<< HEAD
-      std::make_shared<PredicateNode>(LQPColumnOrigin{table_node, ColumnID{0}}, ScanType::GreaterThan, 90);
-  auto predicate_b_node =
-      std::make_shared<PredicateNode>(LQPColumnOrigin{table_node, ColumnID{0}}, ScanType::GreaterThan, 10);
-=======
       std::make_shared<PredicateNode>(LQPColumnReference{table_node, ColumnID{0}}, PredicateCondition::GreaterThan, 90);
   auto predicate_b_node =
       std::make_shared<PredicateNode>(LQPColumnReference{table_node, ColumnID{0}}, PredicateCondition::GreaterThan, 10);
->>>>>>> 9da0d9f3
 
   union_node->set_left_child(predicate_a_node);
   union_node->set_right_child(predicate_b_node);
