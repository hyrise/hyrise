#include "gtest/gtest.h"

#include "strategy_base_test.hpp"
#include "testing_assert.hpp"

#include "expression/expression_functional.hpp"
#include "expression/lqp_column_expression.hpp"
#include "logical_query_plan/abstract_lqp_node.hpp"
#include "logical_query_plan/aggregate_node.hpp"
#include "logical_query_plan/join_node.hpp"
#include "logical_query_plan/limit_node.hpp"
#include "logical_query_plan/mock_node.hpp"
#include "logical_query_plan/predicate_node.hpp"
#include "logical_query_plan/projection_node.hpp"
#include "logical_query_plan/sort_node.hpp"
#include "logical_query_plan/stored_table_node.hpp"
#include "logical_query_plan/union_node.hpp"
#include "logical_query_plan/validate_node.hpp"
#include "optimizer/strategy/subquery_to_join_rule.hpp"
#include "storage/storage_manager.hpp"
#include "utils/load_table.hpp"

using namespace opossum::expression_functional;  // NOLINT

namespace opossum {

class SubqueryToJoinRuleTest : public StrategyBaseTest {
 public:
  void SetUp() override {
    node_a = MockNode::make(
        MockNode::ColumnDefinitions{{DataType::Int, "a"}, {DataType::Int, "b"}, {DataType::Int, "c"}}, "a");
    a_a = node_a->get_column("a");
    a_b = node_a->get_column("b");
    a_c = node_a->get_column("c");
    a_a_expression = to_expression(a_a);
    a_b_expression = to_expression(a_b);
    a_c_expression = to_expression(a_c);

    node_b = MockNode::make(MockNode::ColumnDefinitions{{DataType::Int, "a"}, {DataType::Int, "b"}}, "b");
    b_a = node_b->get_column("a");
    b_b = node_b->get_column("b");

    node_c = MockNode::make(
        MockNode::ColumnDefinitions{{DataType::Int, "a"}, {DataType::Int, "b"}, {DataType::Int, "c"}}, "c");
    c_a = node_c->get_column("a");

    node_d = MockNode::make(
        MockNode::ColumnDefinitions{{DataType::Int, "a"}, {DataType::Int, "b"}, {DataType::Int, "c"}}, "d");
    d_a = node_d->get_column("a");
    d_b = node_d->get_column("b");
    d_c = node_d->get_column("c");

    node_e = MockNode::make(
        MockNode::ColumnDefinitions{{DataType::Int, "a"}, {DataType::Int, "b"}, {DataType::Int, "c"}}, "e");
    e_a = node_e->get_column("a");
    e_b = node_e->get_column("b");
    e_c = node_e->get_column("c");

<<<<<<< HEAD
    lineitem = MockNode::make(MockNode::ColumnDefinitions{{DataType::Int, "extendedprice"}, {DataType::Int, "quantity"},
        {DataType::Int, "partkey"}, {DataType::String, "shipdate"}, {DataType::Int, "suppkey"}}, "lineitem");
    l_extendedprice = lineitem->get_column("extendedprice");
=======
    lineitem = MockNode::make(MockNode::ColumnDefinitions{{DataType::Int, "quantity"},
                                                          {DataType::Int, "partkey"},
                                                          {DataType::String, "shipdate"},
                                                          {DataType::Int, "suppkey"}},
                              "lineitem");
>>>>>>> 3befe6ba
    l_quantity = lineitem->get_column("quantity");
    l_partkey = lineitem->get_column("partkey");
    l_shipdate = lineitem->get_column("shipdate");
    l_suppkey = lineitem->get_column("suppkey");

    nation =
        MockNode::make(MockNode::ColumnDefinitions{{DataType::Int, "nationkey"}, {DataType::Int, "name"}}, "nation");
    n_nationkey = nation->get_column("nationkey");
    n_name = nation->get_column("name");

<<<<<<< HEAD
    part = MockNode::make(MockNode::ColumnDefinitions{{DataType::Int, "partkey"}, {DataType::String, "brand"},
        {DataType::String, "container"}, {DataType::String, "name"}});
=======
    part = MockNode::make(MockNode::ColumnDefinitions{{DataType::Int, "partkey"}, {DataType::String, "name"}});
>>>>>>> 3befe6ba
    p_partkey = part->get_column("partkey");
    p_brand = part->get_column("brand");
    p_container = part->get_column("container");
    p_name = part->get_column("name");

    partsupp = MockNode::make(
        MockNode::ColumnDefinitions{
            {DataType::Int, "availqty"}, {DataType::Int, "partkey"}, {DataType::Int, "suppkey"}},
        "partsupp");
    ps_availqty = partsupp->get_column("availqty");
    ps_partkey = partsupp->get_column("partkey");
    ps_suppkey = partsupp->get_column("suppkey");

    supplier = MockNode::make(MockNode::ColumnDefinitions{{DataType::Int, "suppkey"},
                                                          {DataType::String, "address"},
                                                          {DataType::String, "name"},
                                                          {DataType::Int, "nationkey"}},
                              "supplier");
    s_suppkey = supplier->get_column("suppkey");
    s_address = supplier->get_column("address");
    s_name = supplier->get_column("name");
    s_nationkey = supplier->get_column("nationkey");

    _rule = std::make_shared<SubqueryToJoinRule>();
  }

  std::shared_ptr<SubqueryToJoinRule> _rule;

<<<<<<< HEAD
  std::shared_ptr<MockNode> node_a, node_b, node_c, node_d, node_e,
  lineitem, nation, part, partsupp, supplier;
  LQPColumnReference a_a, a_b, a_c, b_a, b_b, c_a, d_a, d_b, d_c, e_a, e_b, e_c,
  l_extendedprice, l_quantity, l_partkey, l_shipdate, l_suppkey,
  n_nationkey, n_name,
  p_partkey, p_brand, p_container, p_name,
  ps_availqty, ps_partkey, ps_suppkey,
  s_suppkey, s_address, s_name, s_nationkey;
=======
  std::shared_ptr<MockNode> node_a, node_b, node_c, node_d, node_e, lineitem, nation, part, partsupp, supplier;
  LQPColumnReference a_a, a_b, a_c, b_a, b_b, c_a, d_a, d_b, d_c, e_a, e_b, e_c, l_quantity, l_partkey, l_shipdate,
      l_suppkey, n_nationkey, n_name, p_partkey, p_name, ps_availqty, ps_partkey, ps_suppkey, s_suppkey, s_address,
      s_name, s_nationkey;
>>>>>>> 3befe6ba
  std::shared_ptr<LQPColumnExpression> a_a_expression, a_b_expression, a_c_expression;
};

// HELPER FUNCTION TESTS

TEST_F(SubqueryToJoinRuleTest, AssessCorrelatedParameterUsageCountsNodesNotUsages) {
  const auto parameter0 = correlated_parameter_(ParameterID{0}, a_a);
  const auto parameter1 = correlated_parameter_(ParameterID{1}, a_b);
  const std::map<ParameterID, std::shared_ptr<AbstractExpression>> parameter_map = {{ParameterID{0}, a_a_expression},
                                                                                    {ParameterID{1}, a_b_expression}};

  // clang-format off
  const auto lqp =
  PredicateNode::make(equals_(b_a, parameter0),
    PredicateNode::make(and_(equals_(b_b, parameter0), equals_(b_b, parameter1)),
      node_b));
  // clang-format on

  const auto result = SubqueryToJoinRule::assess_correlated_parameter_usage(lqp, parameter_map);
  EXPECT_EQ(result, std::pair(true, size_t{2}));
}

TEST_F(SubqueryToJoinRuleTest, AssessCorrelatedParameterUsageIgnoresUnrelatedParameters) {
  const auto unrelated_parameter = correlated_parameter_(ParameterID{0}, a_a);
  const std::map<ParameterID, std::shared_ptr<AbstractExpression>> parameter_map = {};

  // Would return not optimizable for relevant parameter
  // clang-format off
  const auto lqp =
  ProjectionNode::make(expression_vector(add_(b_a, unrelated_parameter)),
    node_a);
  // clang-format on

  const auto result = SubqueryToJoinRule::assess_correlated_parameter_usage(lqp, parameter_map);
  EXPECT_EQ(result, std::pair(true, size_t{0}));
}

TEST_F(SubqueryToJoinRuleTest, AssessCorrelatedParameterUsageFindsUsagesInSubqueries) {
  const auto parameter = correlated_parameter_(ParameterID{0}, a_a);
  const std::map<ParameterID, std::shared_ptr<AbstractExpression>> parameter_map = {{ParameterID{0}, a_a_expression}};

  // clang-format off
  const auto subquery_lqp =
  PredicateNode::make(equals_(parameter, b_a),
    node_b);

  const auto lqp =
  PredicateNode::make(exists_(lqp_subquery_(subquery_lqp)),
    node_a);
  // clang-format on

  const auto& [optimizable, _] = SubqueryToJoinRule::assess_correlated_parameter_usage(lqp, parameter_map);
  EXPECT_FALSE(optimizable);
}

TEST_F(SubqueryToJoinRuleTest, AssessCorrelatedParameterUsageReportsUnoptimizableUsageInProjection) {
  const auto parameter = correlated_parameter_(ParameterID{0}, a_a);
  const std::map<ParameterID, std::shared_ptr<AbstractExpression>> parameter_map = {{ParameterID{0}, a_a_expression}};

  // clang-format off
  const auto lqp =
  ProjectionNode::make(expression_vector(add_(b_a, parameter)),
    node_b);
  // clang-format on

  const auto& [optimizable, _] = SubqueryToJoinRule::assess_correlated_parameter_usage(lqp, parameter_map);
  EXPECT_FALSE(optimizable);
}

TEST_F(SubqueryToJoinRuleTest, AssessCorrelatedParameterUsageReportsUnoptimizableUsageInJoin) {
  const auto parameter = correlated_parameter_(ParameterID{0}, a_a);
  const std::map<ParameterID, std::shared_ptr<AbstractExpression>> parameter_map = {{ParameterID{0}, a_a_expression}};

  // clang-format off
  const auto lqp =
  JoinNode::make(JoinMode::Inner, expression_vector(equals_(b_a, c_a), equals_(b_a, parameter)),
    node_b,
    node_c);
  // clang-format on

  const auto& [optimizable, _] = SubqueryToJoinRule::assess_correlated_parameter_usage(lqp, parameter_map);
  EXPECT_FALSE(optimizable);
}

TEST_F(SubqueryToJoinRuleTest, AdaptAggregateNode) {
  const auto aggregate_node = AggregateNode::make(expression_vector(a_a), expression_vector());
  const auto& original_expressions = aggregate_node->column_expressions();

  // a_a is already group by expression, check it is not added again
  const auto adapted_aggregate_node = SubqueryToJoinRule::adapt_aggregate_node(aggregate_node, {a_a_expression});
  EXPECT_EQ(adapted_aggregate_node->column_expressions().size(), size_t{1});

  // a_b is an additional required group by expression, check it is added
  EXPECT_EQ(std::find(original_expressions.cbegin(), original_expressions.cend(), a_b_expression),
            original_expressions.cend());
  const auto adapted_aggregate_node_2 = SubqueryToJoinRule::adapt_aggregate_node(aggregate_node, {a_b_expression});
  const auto& expressions = adapted_aggregate_node_2->column_expressions();
  EXPECT_NE(std::find(expressions.cbegin(), expressions.cend(), a_b_expression), expressions.cend());
}

TEST_F(SubqueryToJoinRuleTest, AdaptAliasNode) {
  const auto alias_node =
      AliasNode::make(expression_vector(a_a, a_a, a_b), std::vector<std::string>{"a_a", "alias_a_a", "alias_a_b"});
  const auto& original_expressions = alias_node->column_expressions();

  // no added duplicates, preserve multiple names for same column,
  const auto adapted_alias_node = SubqueryToJoinRule::adapt_alias_node(alias_node, {a_a_expression});
  EXPECT_EQ(adapted_alias_node->column_expressions().size(), size_t{3});

  // no additional aliases
  const auto adapted_alias_node2 = SubqueryToJoinRule::adapt_alias_node(alias_node, {a_b_expression});
  EXPECT_EQ(adapted_alias_node2->column_expressions().size(), size_t{3});

  // add if necessary
  EXPECT_EQ(std::find(original_expressions.cbegin(), original_expressions.cend(), a_c_expression),
            original_expressions.cend());
  const auto adapted_alias_node3 = SubqueryToJoinRule::adapt_alias_node(alias_node, {a_c_expression});
  const auto& expressions = adapted_alias_node3->column_expressions();
  EXPECT_NE(std::find(expressions.cbegin(), expressions.cend(), a_c_expression), expressions.cend());
}

TEST_F(SubqueryToJoinRuleTest, AdaptProjectionNode) {
  const auto projection_node = ProjectionNode::make(expression_vector(a_a, a_a));
  const auto& original_expressions = projection_node->column_expressions();

  // no added duplicates, preserve original duplicates
  const auto adapted_projection_node = SubqueryToJoinRule::adapt_projection_node(projection_node, {a_a_expression});
  EXPECT_EQ(adapted_projection_node->column_expressions().size(), size_t{2});

  // add if necessary
  EXPECT_EQ(std::find(original_expressions.cbegin(), original_expressions.cend(), a_b_expression),
            original_expressions.cend());
  const auto adapted_projection_node2 = SubqueryToJoinRule::adapt_projection_node(projection_node, {a_b_expression});
  const auto& expressions = adapted_projection_node2->column_expressions();
  EXPECT_NE(std::find(expressions.cbegin(), expressions.cend(), a_b_expression), expressions.cend());
}

TEST_F(SubqueryToJoinRuleTest, TryToExtractJoinPredicatesSuccessCase) {
  const auto parameter = correlated_parameter_(ParameterID{0}, a_a);
  const std::map<ParameterID, std::shared_ptr<AbstractExpression>> parameter_map = {{ParameterID{0}, a_a_expression}};
  const auto predicate_node = PredicateNode::make(equals_(b_a, parameter), node_b);

  auto extracted_predicates = SubqueryToJoinRule::try_to_extract_join_predicates(predicate_node, parameter_map, false);
  ASSERT_EQ(extracted_predicates.size(), 1);
  EXPECT_EQ(*extracted_predicates.front(), *equals_(a_a, b_a));
}

TEST_F(SubqueryToJoinRuleTest, TryToExtractJoinPredicatesUnsupportedPredicateTypes) {
  const auto parameter = correlated_parameter_(ParameterID{0}, a_a);
  const std::map<ParameterID, std::shared_ptr<AbstractExpression>> parameter_map = {{ParameterID{0}, a_a_expression}};

  // unsupported predicate type: exists
  const auto predicate_node_exists = PredicateNode::make(exists_(lqp_subquery_(node_a)), node_b);
  EXPECT_TRUE(SubqueryToJoinRule::try_to_extract_join_predicates(predicate_node_exists, parameter_map, false).empty());

  // unsupported predicate type: in
  const auto predicate_node_in = PredicateNode::make(in_(parameter, list_(1)), node_b);
  EXPECT_TRUE(SubqueryToJoinRule::try_to_extract_join_predicates(predicate_node_in, parameter_map, false).empty());

  // unsupported predicate type: between
  const auto predicate_node_between = PredicateNode::make(between_(parameter, b_b, value_(100)), node_b);
  EXPECT_TRUE(SubqueryToJoinRule::try_to_extract_join_predicates(predicate_node_between, parameter_map, false).empty());

  // unsupported predicate type: like
  const auto predicate_node_like = PredicateNode::make(like_(parameter, "%test%"), node_b);
  EXPECT_TRUE(SubqueryToJoinRule::try_to_extract_join_predicates(predicate_node_like, parameter_map, false).empty());

  // unsupported predicate type: is null
  const auto predicate_node_is_null = PredicateNode::make(is_null_(parameter), node_b);
  EXPECT_TRUE(SubqueryToJoinRule::try_to_extract_join_predicates(predicate_node_is_null, parameter_map, false).empty());
}

TEST_F(SubqueryToJoinRuleTest, TryToExtractJoinPredicatesNonEqualsPredicateBelowAggregate) {
  const auto parameter = correlated_parameter_(ParameterID{0}, a_a);
  const auto predicate_node = PredicateNode::make(less_than_(b_b, parameter), node_b);
  const auto result =
      SubqueryToJoinRule::try_to_extract_join_predicates(predicate_node, {{ParameterID{0}, a_a_expression}}, true);
  EXPECT_TRUE(result.empty());
}

TEST_F(SubqueryToJoinRuleTest, TryToExtractJoinPredicatesNonParameterSideMustBeAColumnExpression) {
  const auto parameter = correlated_parameter_(ParameterID{0}, a_b);
  const std::map<ParameterID, std::shared_ptr<AbstractExpression>> parameter_map = {{ParameterID{0}, a_a_expression}};

  const auto rejected_predicate_node = PredicateNode::make(equals_(add_(b_a, 2), parameter), node_b);
  EXPECT_TRUE(
      SubqueryToJoinRule::try_to_extract_join_predicates(rejected_predicate_node, parameter_map, false).empty());

  // clang-format off
  const auto accepted_predicate_node =
  PredicateNode::make(equals_(add_(b_a, 2), parameter),
    ProjectionNode::make(expression_vector(add_(b_a, 2)),
      node_b));
  // clang-format on

  EXPECT_FALSE(
      SubqueryToJoinRule::try_to_extract_join_predicates(accepted_predicate_node, parameter_map, false).empty());
}

TEST_F(SubqueryToJoinRuleTest, TryToExtractJoinPredicatesUnrelatedParameter) {
  const auto relevant_parameter = correlated_parameter_(ParameterID{0}, a_a);
  const auto unrelated_parameter = correlated_parameter_(ParameterID{1}, c_a);
  const std::map<ParameterID, std::shared_ptr<AbstractExpression>> parameter_map = {{ParameterID{0}, a_a_expression}};

  const auto predicate_node = PredicateNode::make(equals_(unrelated_parameter, b_a), node_b);
  EXPECT_TRUE(SubqueryToJoinRule::try_to_extract_join_predicates(predicate_node, parameter_map, false).empty());
}

TEST_F(SubqueryToJoinRuleTest, TryToExtractJoinPredicatesHandlesAndedExpressions) {
  const auto parameter = correlated_parameter_(ParameterID{0}, a_b);
  const std::map<ParameterID, std::shared_ptr<AbstractExpression>> parameter_map = {{ParameterID{0}, a_a_expression}};

  const auto expression = and_(equals_(parameter, b_a), and_(equals_(b_a, b_b), less_than_(b_b, parameter)));
  const auto predicate_node = PredicateNode::make(expression, node_b);

  const auto extracted_predicates =
      SubqueryToJoinRule::try_to_extract_join_predicates(predicate_node, parameter_map, false);
  ASSERT_EQ(extracted_predicates.size(), 2);
}

TEST_F(SubqueryToJoinRuleTest, PullUpCorrelatedPredicatesCanPullEqualsFromBelowAggregate) {
  const auto parameter = correlated_parameter_(ParameterID{0}, a_a);
  const std::map<ParameterID, std::shared_ptr<AbstractExpression>> parameter_map = {{ParameterID{0}, a_a_expression}};

  // clang-format off
  const auto lqp =
  AggregateNode::make(expression_vector(), expression_vector(max_(b_a)),
    PredicateNode::make(equals_(b_a, parameter),
      node_b));
  // clang-format on

  const auto result = SubqueryToJoinRule::pull_up_correlated_predicates(lqp, parameter_map);
  ASSERT_EQ(result.join_predicates.size(), 1);
  EXPECT_EQ(*result.join_predicates.front(), *equals_(a_a, b_a));
  // Changes to the LQP are tested in AdaptAggregateNode
}

TEST_F(SubqueryToJoinRuleTest, PullUpCorrelatedPredicatesCannotPullNonEqualsFromBelowAggregate) {
  const auto parameter = correlated_parameter_(ParameterID{0}, a_a);
  const std::map<ParameterID, std::shared_ptr<AbstractExpression>> parameter_map = {{ParameterID{0}, a_a_expression}};

  // clang-format off
  const auto lqp =
  AggregateNode::make(expression_vector(), expression_vector(max_(b_a)),
    PredicateNode::make(less_than_(b_a, parameter),
      node_b));
  // clang-format on

  const auto result = SubqueryToJoinRule::pull_up_correlated_predicates(lqp, parameter_map);
  EXPECT_TRUE(result.join_predicates.empty());
  EXPECT_LQP_EQ(result.adapted_lqp, lqp);
}

TEST_F(SubqueryToJoinRuleTest, PullUpCorrelatedPredicatesCanPullFromBelowAlias) {
  const auto parameter = correlated_parameter_(ParameterID{0}, a_a);
  const std::map<ParameterID, std::shared_ptr<AbstractExpression>> parameter_map = {{ParameterID{0}, a_a_expression}};

  // clang-format off
  const auto lqp =
  AliasNode::make(expression_vector(b_b), std::vector<std::string>{"alias"},
    PredicateNode::make(less_than_(b_a, parameter),
      node_b));
  // clang-format on

  const auto result = SubqueryToJoinRule::pull_up_correlated_predicates(lqp, parameter_map);
  ASSERT_EQ(result.join_predicates.size(), 1);
  EXPECT_EQ(*result.join_predicates.front(), *greater_than_(a_a, b_a));
  // Changes to the LQP are tested in AdaptAliasNode
}

TEST_F(SubqueryToJoinRuleTest, PullUpCorrelatedPredicatesCanPullFromBelowProjection) {
  const auto parameter = correlated_parameter_(ParameterID{0}, a_a);
  const std::map<ParameterID, std::shared_ptr<AbstractExpression>> parameter_map = {{ParameterID{0}, a_a_expression}};

  // clang-format off
  const auto lqp =
  ProjectionNode::make(expression_vector(b_b),
    PredicateNode::make(less_than_(b_a, parameter),
      node_b));
  // clang-format on

  const auto result = SubqueryToJoinRule::pull_up_correlated_predicates(lqp, parameter_map);
  ASSERT_EQ(result.join_predicates.size(), 1);
  EXPECT_EQ(*result.join_predicates.front(), *greater_than_(a_a, b_a));
  // Changes to the LQP are tested in AdaptProjectionNode
}

TEST_F(SubqueryToJoinRuleTest, PullUpCorrelatedPredicatesCanPullFromBelowSort) {
  const auto parameter = correlated_parameter_(ParameterID{0}, a_a);
  const std::map<ParameterID, std::shared_ptr<AbstractExpression>> parameter_map = {{ParameterID{0}, a_a_expression}};

  // clang-format off
  const auto lqp =
  SortNode::make(expression_vector(b_a), std::vector<OrderByMode>{OrderByMode::Ascending},
    PredicateNode::make(less_than_(b_a, parameter),
      node_b));
  const auto expected_lqp =
  SortNode::make(expression_vector(b_a), std::vector<OrderByMode>{OrderByMode::Ascending},
    node_b);
  // clang-format on

  const auto result = SubqueryToJoinRule::pull_up_correlated_predicates(lqp, parameter_map);
  ASSERT_EQ(result.join_predicates.size(), 1);
  EXPECT_EQ(*result.join_predicates.front(), *greater_than_(a_a, b_a));
  EXPECT_LQP_EQ(result.adapted_lqp, expected_lqp);
}

TEST_F(SubqueryToJoinRuleTest, PullUpCorrelatedPredicatesCanPullFromBelowValidate) {
  const auto parameter = correlated_parameter_(ParameterID{0}, a_a);
  const std::map<ParameterID, std::shared_ptr<AbstractExpression>> parameter_map = {{ParameterID{0}, a_a_expression}};

  // clang-format off
  const auto lqp =
  ValidateNode::make(
    PredicateNode::make(less_than_(b_a, parameter),
      node_b));
  // clang-format on

  const auto result = SubqueryToJoinRule::pull_up_correlated_predicates(lqp, parameter_map);
  ASSERT_EQ(result.join_predicates.size(), 1);
  EXPECT_EQ(*result.join_predicates.front(), *greater_than_(a_a, b_a));
  EXPECT_LQP_EQ(result.adapted_lqp, ValidateNode::make(node_b));
}

TEST_F(SubqueryToJoinRuleTest, PullUpCorrelatedPredicatesCanPullFromBothSidesOfInnerJoin) {
  const auto parameter = correlated_parameter_(ParameterID{0}, a_a);
  const std::map<ParameterID, std::shared_ptr<AbstractExpression>> parameter_map = {{ParameterID{0}, a_a_expression}};

  // clang-format off
  const auto lqp =
  JoinNode::make(JoinMode::Inner, equals_(b_a, c_a),
    PredicateNode::make(greater_than_(b_a, parameter),
      node_b),
    PredicateNode::make(equals_(c_a, parameter),
      node_c));
  const auto expected_lqp = JoinNode::make(JoinMode::Inner, equals_(b_a, c_a), node_b, node_c);
  // clang-format on

  const auto result = SubqueryToJoinRule::pull_up_correlated_predicates(lqp, parameter_map);
  EXPECT_EQ(result.join_predicates.size(), 2);
  EXPECT_LQP_EQ(result.adapted_lqp, expected_lqp);
}

TEST_F(SubqueryToJoinRuleTest, PullUpCorrelatedPredicatesCanPullFromBothSidesOfCrossJoin) {
  const auto parameter = correlated_parameter_(ParameterID{0}, a_a);
  const std::map<ParameterID, std::shared_ptr<AbstractExpression>> parameter_map = {{ParameterID{0}, a_a_expression}};

  // clang-format off
  const auto lqp =
  JoinNode::make(JoinMode::Cross,
    PredicateNode::make(greater_than_(b_a, parameter),
      node_b),
    PredicateNode::make(equals_(c_a, parameter),
      node_c));
  const auto expected_lqp = JoinNode::make(JoinMode::Cross, node_b, node_c);
  // clang-format on

  const auto result = SubqueryToJoinRule::pull_up_correlated_predicates(lqp, parameter_map);
  EXPECT_EQ(result.join_predicates.size(), 2);
  EXPECT_LQP_EQ(result.adapted_lqp, expected_lqp);
}

TEST_F(SubqueryToJoinRuleTest, PullUpCorrelatedPredicatesCanPullFromNonNullProducingSidesOfOuterJoins) {
  const auto parameter = correlated_parameter_(ParameterID{0}, a_a);
  const std::map<ParameterID, std::shared_ptr<AbstractExpression>> parameter_map = {{ParameterID{0}, a_a_expression}};

  const auto join_predicate = equals_(b_a, c_a);
  const auto left_predicate_node = PredicateNode::make(greater_than_(b_a, parameter), node_b);
  const auto right_predicate_node = PredicateNode::make(equals_(c_a, parameter), node_c);

  // clang-format off
  const auto full_outer_lqp =
  JoinNode::make(JoinMode::FullOuter, join_predicate,
    left_predicate_node,
    right_predicate_node);
  const auto full_outer_expected_lqp = full_outer_lqp->deep_copy();
  const auto left_outer_lqp =
  JoinNode::make(JoinMode::Left, join_predicate,
    left_predicate_node,
    right_predicate_node);
  const auto left_outer_expected_lqp = JoinNode::make(JoinMode::Left, join_predicate, node_b, right_predicate_node);
  const auto right_outer_lqp =
  JoinNode::make(JoinMode::Right, join_predicate,
    left_predicate_node,
    right_predicate_node);
  const auto right_outer_expected_lqp = JoinNode::make(JoinMode::Right, join_predicate, left_predicate_node, node_c);
  // clang-format on

  const auto full_outer_result = SubqueryToJoinRule::pull_up_correlated_predicates(full_outer_lqp, parameter_map);
  EXPECT_TRUE(full_outer_result.join_predicates.empty());
  EXPECT_LQP_EQ(full_outer_result.adapted_lqp, full_outer_expected_lqp);

  const auto left_outer_result = SubqueryToJoinRule::pull_up_correlated_predicates(left_outer_lqp, parameter_map);
  ASSERT_EQ(left_outer_result.join_predicates.size(), 1);
  EXPECT_EQ(*left_outer_result.join_predicates.front(), *less_than_(a_a, b_a));
  EXPECT_LQP_EQ(left_outer_result.adapted_lqp, left_outer_expected_lqp);

  const auto right_outer_result = SubqueryToJoinRule::pull_up_correlated_predicates(right_outer_lqp, parameter_map);
  ASSERT_EQ(right_outer_result.join_predicates.size(), 1);
  EXPECT_EQ(*right_outer_result.join_predicates.front(), *equals_(a_a, c_a));
  EXPECT_LQP_EQ(right_outer_result.adapted_lqp, right_outer_expected_lqp);
}

TEST_F(SubqueryToJoinRuleTest, PullUpCorrelatedPredicatesCanPullFromLeftSideOfSemiAntiJoins) {
  const auto parameter = correlated_parameter_(ParameterID{0}, a_a);
  const std::map<ParameterID, std::shared_ptr<AbstractExpression>> parameter_map = {{ParameterID{0}, a_a_expression}};

  for (const auto join_mode : {JoinMode::Semi, JoinMode::AntiNullAsTrue, JoinMode::AntiNullAsFalse}) {
    // clang-format off
    const auto lqp =
    JoinNode::make(join_mode, equals_(b_a, c_a),
      PredicateNode::make(not_equals_(b_a, parameter),
        node_b),
      PredicateNode::make(less_than_equals_(c_a, parameter),
        node_c));
    const auto expected_lqp =
    JoinNode::make(join_mode, equals_(b_a, c_a),
      node_b,
      PredicateNode::make(less_than_equals_(c_a, parameter),
        node_c));
    // clang-format on

    const auto result = SubqueryToJoinRule::pull_up_correlated_predicates(lqp, parameter_map);
    ASSERT_EQ(result.join_predicates.size(), 1);
    EXPECT_EQ(*result.join_predicates.front(), *not_equals_(a_a, b_a));
    EXPECT_LQP_EQ(result.adapted_lqp, expected_lqp);
  }
}

TEST_F(SubqueryToJoinRuleTest, PullUpCorrelatedPredicatesCannotPullFromBelowLimits) {
  const auto parameter = correlated_parameter_(ParameterID{0}, a_a);
  const std::map<ParameterID, std::shared_ptr<AbstractExpression>> parameter_map = {{ParameterID{0}, a_a_expression}};

  // clang-format off
  const auto lqp =
  LimitNode::make(value_(1),
    PredicateNode::make(equals_(b_a, parameter),
      node_b));
  // clang-format on

  const auto result = SubqueryToJoinRule::pull_up_correlated_predicates(lqp, parameter_map);
  EXPECT_TRUE(result.join_predicates.empty());
  EXPECT_LQP_EQ(result.adapted_lqp, lqp->deep_copy());
}

TEST_F(SubqueryToJoinRuleTest, PullUpCorrelatedPredicatesRemovesPullablePredicates) {
  const auto parameter = correlated_parameter_(ParameterID{0}, a_a);
  const std::map<ParameterID, std::shared_ptr<AbstractExpression>> parameter_map = {{ParameterID{0}, a_a_expression}};

  // clang-format off
  const auto lqp =
  PredicateNode::make(equals_(b_a, parameter),
    node_b);
  // clang-format on

  const auto result = SubqueryToJoinRule::pull_up_correlated_predicates(lqp, parameter_map);
  EXPECT_LQP_EQ(result.adapted_lqp, node_b->deep_copy());
}

TEST_F(SubqueryToJoinRuleTest, PullUpCorrelatedPredicatesDoesNotChangeOriginalLQPNodes) {
  const auto parameter = correlated_parameter_(ParameterID{0}, a_a);
  const std::map<ParameterID, std::shared_ptr<AbstractExpression>> parameter_map = {{ParameterID{0}, a_a_expression}};

  // clang-format off
  const auto lqp =
  PredicateNode::make(equals_(b_a, b_b),
    PredicateNode::make(equals_(b_a, parameter),
      node_b));
  // clang-format on

  const auto lqp_copy = lqp->deep_copy();
  SubqueryToJoinRule::pull_up_correlated_predicates(lqp, parameter_map);
  EXPECT_LQP_EQ(lqp, lqp_copy);
}

TEST_F(SubqueryToJoinRuleTest, PullUpCorrelatedPredicatesHandlesDiamondLQPs) {
  const auto parameter = correlated_parameter_(ParameterID{0}, a_a);
  const std::map<ParameterID, std::shared_ptr<AbstractExpression>> parameter_map = {{ParameterID{0}, a_a_expression}};

  // clang-format off
  const auto predicate_node = PredicateNode::make(equals_(b_a, parameter), node_b);

  const auto lqp =
  JoinNode::make(JoinMode::Inner, equals_(b_b, b_b),
    ProjectionNode::make(expression_vector(b_b),
      predicate_node),
    AggregateNode::make(expression_vector(b_b), expression_vector(),
      predicate_node));

  const auto expected_lqp =
  JoinNode::make(JoinMode::Inner, equals_(b_b, b_b),
    ProjectionNode::make(expression_vector(b_b, b_a),
      node_b),
    AggregateNode::make(expression_vector(b_b, b_a), expression_vector(),
      node_b));
  // clang-format on

  const auto result = SubqueryToJoinRule::pull_up_correlated_predicates(lqp, parameter_map);
  EXPECT_LQP_EQ(result.adapted_lqp, expected_lqp);
  ASSERT_EQ(result.join_predicates.size(), 1);
}

TEST_F(SubqueryToJoinRuleTest, IsPredicateNodeJoinCandidateHandlesCorrelatedExists) {
  const auto parameter = correlated_parameter_(ParameterID{0}, a_a);
  const auto subquery_lqp = PredicateNode::make(equals_(b_a, parameter), node_b);
  const auto subquery_expression = lqp_subquery_(subquery_lqp, std::pair{ParameterID{0}, a_a});
  const auto lqp = PredicateNode::make(exists_(subquery_expression), node_a);

  const auto input_info = SubqueryToJoinRule::is_predicate_node_join_candidate(*lqp);
  ASSERT_TRUE(input_info);
  EXPECT_EQ(input_info->subquery, subquery_expression);
  EXPECT_EQ(input_info->join_mode, JoinMode::Semi);
  EXPECT_FALSE(input_info->join_predicate);
}

TEST_F(SubqueryToJoinRuleTest, IsPredicateNodeJoinCandidateHandlesCorrelatedNotExists) {
  const auto parameter = correlated_parameter_(ParameterID{0}, a_a);
  const auto subquery_lqp = PredicateNode::make(equals_(b_a, parameter), node_b);
  const auto subquery_expression = lqp_subquery_(subquery_lqp, std::pair{ParameterID{0}, a_a});
  const auto lqp = PredicateNode::make(not_exists_(subquery_expression), node_a);

  const auto input_info = SubqueryToJoinRule::is_predicate_node_join_candidate(*lqp);
  ASSERT_TRUE(input_info);
  EXPECT_EQ(input_info->subquery, subquery_expression);
  EXPECT_EQ(input_info->join_mode, JoinMode::AntiNullAsFalse);
  EXPECT_FALSE(input_info->join_predicate);
}

TEST_F(SubqueryToJoinRuleTest, IsPredicateNodeJoinCandidateHandlesIn) {
  const auto subquery_lqp = ProjectionNode::make(expression_vector(b_a), node_b);
  const auto subquery_expression = lqp_subquery_(subquery_lqp);
  const auto lqp = PredicateNode::make(in_(a_a, subquery_expression), node_a);

  const auto input_info = SubqueryToJoinRule::is_predicate_node_join_candidate(*lqp);
  ASSERT_TRUE(input_info);
  EXPECT_EQ(input_info->subquery, subquery_expression);
  EXPECT_EQ(input_info->join_mode, JoinMode::Semi);
  EXPECT_EQ(*input_info->join_predicate, *equals_(a_a, b_a));
}

TEST_F(SubqueryToJoinRuleTest, IsPredicateNodeJoinCandidateHandlesUncorrelatedNotIn) {
  const auto subquery_lqp = ProjectionNode::make(expression_vector(b_a), node_b);
  const auto subquery_expression = lqp_subquery_(subquery_lqp);
  const auto lqp = PredicateNode::make(not_in_(a_a, subquery_expression), node_a);

  const auto input_info = SubqueryToJoinRule::is_predicate_node_join_candidate(*lqp);
  ASSERT_TRUE(input_info);
  EXPECT_EQ(input_info->subquery, subquery_expression);
  EXPECT_EQ(input_info->join_mode, JoinMode::AntiNullAsTrue);
  EXPECT_EQ(*input_info->join_predicate, *equals_(a_a, b_a));
}

TEST_F(SubqueryToJoinRuleTest, IsPredicateNodeJoinCandidateHandlesComparison) {
  const auto subquery_lqp = ProjectionNode::make(expression_vector(b_a), node_b);
  const auto subquery_expression = lqp_subquery_(subquery_lqp);
  const auto lqp = PredicateNode::make(less_than_(a_a, subquery_expression), node_a);

  const auto input_info = SubqueryToJoinRule::is_predicate_node_join_candidate(*lqp);
  ASSERT_TRUE(input_info);
  EXPECT_EQ(input_info->subquery, subquery_expression);
  EXPECT_EQ(input_info->join_mode, JoinMode::Semi);
  EXPECT_EQ(*input_info->join_predicate, *less_than_(a_a, b_a));
}

TEST_F(SubqueryToJoinRuleTest, IsPredicateNodeJoinCandidateRejectsCorrelatedNotIn) {
  const auto parameter = correlated_parameter_(ParameterID{0}, a_a);

  // clang-format off
  const auto subquery_lqp =
  ProjectionNode::make(expression_vector(b_a),
    PredicateNode::make(equals_(b_a, parameter),
      node_b));
  // clang-format on

  const auto subquery_expression = lqp_subquery_(subquery_lqp, std::pair{ParameterID{0}, a_a});
  const auto lqp = PredicateNode::make(not_in_(a_a, subquery_expression), node_a);

  const auto input_info = SubqueryToJoinRule::is_predicate_node_join_candidate(*lqp);
  EXPECT_FALSE(input_info);
}

TEST_F(SubqueryToJoinRuleTest, IsPredicateNodeJoinCandidateRejectsInWithConstantList) {
  // See #1546
  const auto lqp = PredicateNode::make(in_(a_a, list_(value_(1), value_(2))), node_a);
  const auto input_info = SubqueryToJoinRule::is_predicate_node_join_candidate(*lqp);
  EXPECT_FALSE(input_info);
}

TEST_F(SubqueryToJoinRuleTest, IsPredicateNodeJoinCandidateRejectsUncorrelatedExists) {
  const auto subquery_expression = lqp_subquery_(node_b);
  for (const auto& predicate : {exists_(subquery_expression), not_exists_(subquery_expression)}) {
    const auto lqp = PredicateNode::make(predicate, node_a);
    const auto input_info = SubqueryToJoinRule::is_predicate_node_join_candidate(*lqp);
    EXPECT_FALSE(input_info);
  }
}

TEST_F(SubqueryToJoinRuleTest, IsPredicateNodeJoinCandidateLeftInOperandMustBeAColumnExpression) {
  // See #1547
  const auto subquery_lqp = ProjectionNode::make(expression_vector(b_a), node_b);
  const auto subquery_expression = lqp_subquery_(subquery_lqp);
  const auto predicate = in_(add_(a_a, 2), subquery_expression);

  const auto reject_lqp = PredicateNode::make(predicate, node_a);
  EXPECT_FALSE(SubqueryToJoinRule::is_predicate_node_join_candidate(*reject_lqp));

  // clang-format off
  const auto accept_lqp =
  PredicateNode::make(predicate,
    ProjectionNode::make(expression_vector(add_(a_a, 2)),
      node_a));
  // clang-format on

  EXPECT_TRUE(SubqueryToJoinRule::is_predicate_node_join_candidate(*accept_lqp));
}

TEST_F(SubqueryToJoinRuleTest, IsPredicateNodeJoinCandidateLeftComparisonOperandMustBeAColumnExpression) {
  // See #1547
  const auto subquery_lqp = ProjectionNode::make(expression_vector(b_a), node_b);
  const auto subquery_expression = lqp_subquery_(subquery_lqp);
  const auto predicate = less_than_(add_(a_a, 2), subquery_expression);

  const auto reject_lqp = PredicateNode::make(predicate, node_a);
  EXPECT_FALSE(SubqueryToJoinRule::is_predicate_node_join_candidate(*reject_lqp));

  // clang-format off
  const auto accept_lqp =
  PredicateNode::make(predicate,
    ProjectionNode::make(expression_vector(add_(a_a, 2)),
      node_a));
  // clang-format on

  EXPECT_TRUE(SubqueryToJoinRule::is_predicate_node_join_candidate(*accept_lqp));
}

// LQP INTEGRATION TESTS

TEST_F(SubqueryToJoinRuleTest, UncorrelatedInToSemiJoin) {
  // SELECT * FROM a WHERE a.a IN (SELECT b.a FROM b)

  // clang-format off
  const auto subquery_lqp =
  ProjectionNode::make(expression_vector(b_a),
    node_b);

  const auto subquery = lqp_subquery_(subquery_lqp);

  const auto input_lqp =
  PredicateNode::make(in_(a_a, subquery),
    node_a);

  const auto expected_lqp =
  JoinNode::make(JoinMode::Semi, equals_(a_a, b_a),
    node_a,
    ProjectionNode::make(expression_vector(b_a),
      node_b));
  // clang-format on

  const auto actual_lqp = StrategyBaseTest::apply_rule(_rule, input_lqp);

  EXPECT_LQP_EQ(actual_lqp, expected_lqp);
}

TEST_F(SubqueryToJoinRuleTest, SimpleCorrelatedInToSemiJoin) {
  // SELECT * FROM a WHERE a.a IN (SELECT b.a FROM b WHERE b.b = a.b)

  const auto parameter = correlated_parameter_(ParameterID{0}, a_b);

  // clang-format off
  const auto subquery_lqp =
  ProjectionNode::make(expression_vector(b_a),
    PredicateNode::make(equals_(b_b, parameter), node_b));

  const auto subquery = lqp_subquery_(subquery_lqp, std::make_pair(ParameterID{0}, a_b));

  const auto input_lqp =
  PredicateNode::make(in_(a_a, subquery),
    node_a);

  const auto expected_lqp =
  JoinNode::make(JoinMode::Semi, expression_vector(equals_(a_a, b_a), equals_(a_b, b_b)),
    node_a,
    ProjectionNode::make(expression_vector(b_a, b_b),
      node_b));
  // clang-format on

  const auto actual_lqp = StrategyBaseTest::apply_rule(_rule, input_lqp);

  EXPECT_LQP_EQ(actual_lqp, expected_lqp);
}

TEST_F(SubqueryToJoinRuleTest, SimpleCorrelatedExistsToSemiJoin) {
  // SELECT * FROM a WHERE EXISTS (SELECT * FROM b WHERE b.b = a.b)

  const auto parameter = correlated_parameter_(ParameterID{0}, a_b);

  // clang-format off
  const auto subquery_lqp =
  PredicateNode::make(equals_(b_b, parameter),
    node_b);

  const auto subquery = lqp_subquery_(subquery_lqp, std::make_pair(ParameterID{0}, a_b));

  const auto input_lqp =
  PredicateNode::make(exists_(subquery),
    node_a);

  const auto expected_lqp =
  JoinNode::make(JoinMode::Semi, equals_(a_b, b_b),
    node_a,
    node_b);
  // clang-format on

  const auto actual_lqp = StrategyBaseTest::apply_rule(_rule, input_lqp);

  EXPECT_LQP_EQ(actual_lqp, expected_lqp);
}

TEST_F(SubqueryToJoinRuleTest, SimpleCorrelatedExistsWithAlias) {
  // SELECT * FROM d WHERE EXISTS (SELECT e.a AS b, e.b AS a FROM e WHERE e.b = d.b)

  const auto parameter = correlated_parameter_(ParameterID{0}, d_b);

  // clang-format off
  const auto subquery_lqp =
  AliasNode::make(expression_vector(e_a, e_b), std::vector<std::string>({"b", "a"}),
    ProjectionNode::make(expression_vector(e_a),
      PredicateNode::make(equals_(e_b, parameter),
        node_e)));

  const auto subquery = lqp_subquery_(subquery_lqp, std::make_pair(ParameterID{0}, d_b));

  const auto input_lqp =
  PredicateNode::make(exists_(subquery), node_d);

  const auto expected_lqp =
  JoinNode::make(JoinMode::Semi, equals_(d_b, e_b),
    node_d,
    AliasNode::make(expression_vector(e_a, e_b), std::vector<std::string>({"b", "a"}),
      ProjectionNode::make(expression_vector(e_a, e_b),
      node_e)));
  // clang-format on

  const auto actual_lqp = StrategyBaseTest::apply_rule(_rule, input_lqp);

  EXPECT_LQP_EQ(actual_lqp, expected_lqp);
}

TEST_F(SubqueryToJoinRuleTest, DoubleCorrelatedExistsToSemiJoin) {
  // SELECT * FROM d WHERE EXISTS (SELECT * FROM e WHERE e.b = d.b AND e.c < d.c)

  const auto parameter0 = correlated_parameter_(ParameterID{0}, d_b);
  const auto parameter1 = correlated_parameter_(ParameterID{1}, d_c);

  // clang-format off
  const auto subquery_lqp =
  ProjectionNode::make(expression_vector(e_a),
    PredicateNode::make(equals_(e_b, parameter0),
      PredicateNode::make(less_than_(e_c, parameter1),
        node_e)));

  const auto subquery =
  lqp_subquery_(subquery_lqp, std::make_pair(ParameterID{0}, d_b), std::make_pair(ParameterID{1}, d_c));

  const auto input_lqp =
  PredicateNode::make(exists_(subquery),
    node_d);

  const auto expected_lqp =
  JoinNode::make(JoinMode::Semi, expression_vector(equals_(d_b, e_b), greater_than_(d_c, e_c)),
    node_d,
    ProjectionNode::make(expression_vector(e_a, e_c, e_b),
      node_e));
  // clang-format on
  const auto actual_lqp = StrategyBaseTest::apply_rule(_rule, input_lqp);

  EXPECT_LQP_EQ(actual_lqp, expected_lqp);
}

TEST_F(SubqueryToJoinRuleTest, SimpleCorrelatedInWithAdditionToSemiJoin) {
  // SELECT * FROM a WHERE a.a IN (SELECT b.a + 2 FROM b WHERE b.b = a.b)

  const auto parameter = correlated_parameter_(ParameterID{0}, a_b);

  // clang-format off
  const auto b_a_plus_2 = add_(b_a, value_(2));
  const auto subquery_lqp =
  ProjectionNode::make(expression_vector(b_a_plus_2),
    PredicateNode::make(equals_(b_b, parameter),
      node_b));

  const auto subquery = lqp_subquery_(subquery_lqp, std::make_pair(ParameterID{0}, a_b));

  const auto input_lqp =
  PredicateNode::make(in_(a_a, subquery),
    node_a);

  const auto expected_lqp =
  JoinNode::make(JoinMode::Semi, expression_vector(equals_(a_a, b_a_plus_2), equals_(a_b, b_b)),
    node_a,
    ProjectionNode::make(expression_vector(b_a_plus_2, b_b),
      node_b));
  // clang-format on

  const auto actual_lqp = StrategyBaseTest::apply_rule(_rule, input_lqp);

  EXPECT_LQP_EQ(actual_lqp, expected_lqp);
}

TEST_F(SubqueryToJoinRuleTest, UncorrelatedNestedInToSemiJoins) {
  // SELECT * FROM a WHERE a.a IN (SELECT b.a FROM b WHERE b.a IN (SELECT c.a FROM c))

  // clang-format off
  const auto inner_subquery_lqp =
  ProjectionNode::make(expression_vector(c_a),
    node_c);

  const auto inner_subquery = lqp_subquery_(inner_subquery_lqp);

  const auto subquery_lqp =
  ProjectionNode::make(expression_vector(b_a),
    PredicateNode::make(in_(b_a, inner_subquery),
      node_b));

  const auto subquery = lqp_subquery_(subquery_lqp);

  const auto input_lqp =
  PredicateNode::make(in_(a_a, subquery),
    node_a);

  const auto expected_lqp =
  JoinNode::make(JoinMode::Semi, equals_(a_a, b_a),
    node_a,
    ProjectionNode::make(expression_vector(b_a),
      JoinNode::make(JoinMode::Semi, equals_(b_a, c_a),
        node_b,
        ProjectionNode::make(expression_vector(c_a),
          node_c))));
  // clang-format on

  const auto actual_lqp = StrategyBaseTest::apply_rule(_rule, input_lqp);

  EXPECT_LQP_EQ(actual_lqp, expected_lqp);
}

TEST_F(SubqueryToJoinRuleTest, UncorrelatedNotInToAntiJoin) {
  // SELECT * FROM a WHERE a.a NOT IN (SELECT b.a FROM b)

  // clang-format off
  const auto subquery_lqp =
  ProjectionNode::make(expression_vector(b_a),
    node_b);

  const auto subquery = lqp_subquery_(subquery_lqp);

  const auto input_lqp =
  PredicateNode::make(not_in_(a_a, subquery),
    node_a);

  const auto expected_lqp =
  JoinNode::make(JoinMode::AntiNullAsTrue, equals_(a_a, b_a),
    node_a,
    ProjectionNode::make(expression_vector(b_a),
      node_b));
  // clang-format on

  const auto actual_lqp = StrategyBaseTest::apply_rule(_rule, input_lqp);

  EXPECT_LQP_EQ(actual_lqp, expected_lqp);
}

TEST_F(SubqueryToJoinRuleTest, DoubleCorrelatedInToSemiJoin) {
  // SELECT * FROM d WHERE d.a IN (SELECT e.a FROM e WHERE e.b = d.b AND e.c < d.c)

  const auto parameter0 = correlated_parameter_(ParameterID{0}, d_b);
  const auto parameter1 = correlated_parameter_(ParameterID{1}, d_c);

  // clang-format off
  const auto subquery_lqp =
  ProjectionNode::make(expression_vector(e_a),
    PredicateNode::make(equals_(e_b, parameter0),
      PredicateNode::make(less_than_(e_c, parameter1),
        node_e)));

  const auto subquery =
  lqp_subquery_(subquery_lqp, std::make_pair(ParameterID{0}, d_b), std::make_pair(ParameterID{1}, d_c));

  const auto input_lqp =
  PredicateNode::make(in_(d_a, subquery),
    node_d);

  const auto join_predicates = expression_vector(equals_(d_a, e_a), greater_than_(d_c, e_c), equals_(d_b, e_b));

  const auto expected_lqp =
  JoinNode::make(JoinMode::Semi, join_predicates,
    node_d,
    ProjectionNode::make(expression_vector(e_a, e_c, e_b),
      node_e));
  // clang-format on

  const auto actual_lqp = StrategyBaseTest::apply_rule(_rule, input_lqp);

  EXPECT_LQP_EQ(actual_lqp, expected_lqp);
}

TEST_F(SubqueryToJoinRuleTest, UncorrelatedComparatorToSemiJoin) {
  // SELECT * FROM a WHERE a.a = (SELECT SUM(b.a) FROM b)

  const auto parameter = correlated_parameter_(ParameterID{0}, a_b);

  // clang-format off
  const auto subquery_lqp =
  AggregateNode::make(expression_vector(), expression_vector(sum_(b_a)),
    node_b);

  const auto subquery = lqp_subquery_(subquery_lqp, std::make_pair(ParameterID{0}, a_b));

  const auto input_lqp =
  PredicateNode::make(equals_(a_a, subquery),
    node_a);

  const auto expected_lqp =
  JoinNode::make(JoinMode::Semi, expression_vector(equals_(a_a, sum_(b_a))),
    node_a,
    AggregateNode::make(expression_vector(), expression_vector(sum_(b_a)),
      node_b));
  // clang-format on

  const auto actual_lqp = StrategyBaseTest::apply_rule(_rule, input_lqp);

  EXPECT_LQP_EQ(actual_lqp, expected_lqp);
}

TEST_F(SubqueryToJoinRuleTest, SimpleCorrelatedComparatorToSemiJoin) {
  // SELECT * FROM a WHERE a.a > (SELECT SUM(b.a) FROM b WHERE b.b = a.b)

  const auto parameter = correlated_parameter_(ParameterID{0}, a_b);

  // clang-format off
  const auto subquery_lqp =
  AggregateNode::make(expression_vector(), expression_vector(sum_(b_a)),
    PredicateNode::make(equals_(b_b, parameter),
      node_b));

  const auto subquery = lqp_subquery_(subquery_lqp, std::make_pair(ParameterID{0}, a_b));

  const auto input_lqp =
  PredicateNode::make(greater_than_(a_a, subquery),
    node_a);

  const auto expected_lqp =
  JoinNode::make(JoinMode::Semi, expression_vector(equals_(a_b, b_b), greater_than_(a_a, sum_(b_a))),
    node_a,
    AggregateNode::make(expression_vector(b_b), expression_vector(sum_(b_a)),
      node_b));
  // clang-format on

  const auto actual_lqp = StrategyBaseTest::apply_rule(_rule, input_lqp);

  EXPECT_LQP_EQ(actual_lqp, expected_lqp);
}

TEST_F(SubqueryToJoinRuleTest, DoubleCorrelatedComparatorToSemiJoin) {
  // SELECT * FROM a WHERE d.a > (SELECT SUM(e.a) FROM e WHERE e.b = d.b AND e.c = d.c)

  const auto parameter0 = correlated_parameter_(ParameterID{0}, d_b);
  const auto parameter1 = correlated_parameter_(ParameterID{1}, d_c);

  // clang-format off
  const auto subquery_lqp =
  AggregateNode::make(expression_vector(), expression_vector(sum_(e_a)),
    PredicateNode::make(equals_(e_b, parameter0),
      PredicateNode::make(equals_(e_c, parameter1),
        node_e)));

  const auto subquery =
  lqp_subquery_(subquery_lqp, std::make_pair(ParameterID{0}, d_b), std::make_pair(ParameterID{1}, d_c));

  const auto input_lqp =
  PredicateNode::make(greater_than_(d_a, subquery),
    node_d);

  const auto join_predicates = expression_vector(equals_(d_c, e_c), greater_than_(d_a, sum_(e_a)), equals_(d_b, e_b));

  const auto expected_lqp =
  JoinNode::make(JoinMode::Semi, join_predicates,
    node_d,
    AggregateNode::make(expression_vector(e_c, e_b), expression_vector(sum_(e_a)),
      node_e));
  // clang-format on

  const auto actual_lqp = StrategyBaseTest::apply_rule(_rule, input_lqp);

  EXPECT_LQP_EQ(actual_lqp, expected_lqp);
}

TEST_F(SubqueryToJoinRuleTest, OptimizeTPCH17) {
  // Optimize a pre-optimized LQP version of TPC-H 17, as the SubqueryToJoinRule would receive it

  const auto parameter = correlated_parameter_(ParameterID{0}, p_partkey);

  // clang-format off
  const auto subquery_lqp =
  ProjectionNode::make(expression_vector(mul_(value_(0.2), avg_(l_quantity))),
    AggregateNode::make(expression_vector(), expression_vector(avg_(l_quantity)),
      PredicateNode::make(equals_(l_partkey, parameter),
        ProjectionNode::make(expression_vector(l_partkey, l_quantity),
          lineitem))));

  const auto subquery = lqp_subquery_(subquery_lqp, std::make_pair(ParameterID{0}, p_partkey));

  const auto input_lqp =
  AliasNode::make(expression_vector(div_(sum_(l_extendedprice), value_(7))), std::vector<std::string>{"avg_yearly"},
    ProjectionNode::make(expression_vector(div_(sum_(l_extendedprice), value_(7))),
      AggregateNode::make(expression_vector(), expression_vector(sum_(l_extendedprice)),
        PredicateNode::make(less_than_(l_quantity, subquery),
          JoinNode::make(JoinMode::Inner, equals_(p_partkey, l_partkey),
            ProjectionNode::make(expression_vector(l_partkey, l_quantity, l_extendedprice),
              lineitem),
            PredicateNode::make(equals_(p_container, value_("test_container")),
              PredicateNode::make(equals_(p_brand, value_("test_brand")),
                ProjectionNode::make(expression_vector(p_partkey, p_brand, p_container),
                  part))))))));

  const auto expected_lqp =
  AliasNode::make(expression_vector(div_(sum_(l_extendedprice), value_(7))), std::vector<std::string>{"avg_yearly"},
    ProjectionNode::make(expression_vector(div_(sum_(l_extendedprice), value_(7))),
      AggregateNode::make(expression_vector(), expression_vector(sum_(l_extendedprice)),
        JoinNode::make(JoinMode::Semi, expression_vector(equals_(p_partkey, l_partkey), less_than_(l_quantity, mul_(value_(0.2), avg_(l_quantity)))),
          JoinNode::make(JoinMode::Inner, equals_(p_partkey, l_partkey),
            ProjectionNode::make(expression_vector(l_partkey, l_quantity, l_extendedprice),
              lineitem),
            PredicateNode::make(equals_(p_container, value_("test_container")),
              PredicateNode::make(equals_(p_brand, value_("test_brand")),
                ProjectionNode::make(expression_vector(p_partkey, p_brand, p_container),
                  part)))),
          ProjectionNode::make(expression_vector(mul_(value_(0.2), avg_(l_quantity)), l_partkey),
            AggregateNode::make(expression_vector(l_partkey), expression_vector(avg_(l_quantity)),
              ProjectionNode::make(expression_vector(l_partkey, l_quantity),
                lineitem)))))));
  // clang-format on

  const auto actual_lqp = StrategyBaseTest::apply_rule(_rule, input_lqp);

  EXPECT_LQP_EQ(actual_lqp, expected_lqp);
}

TEST_F(SubqueryToJoinRuleTest, OptimizeTPCH20) {
  // Optimize a pre-optimized LQP version of TPC-H 20, as the SubqueryToJoinRule would receive it

  const auto parameter0 = correlated_parameter_(ParameterID{0}, ps_partkey);
  const auto parameter1 = correlated_parameter_(ParameterID{1}, ps_suppkey);

  // clang-format off
  const auto subquery_lqp0 =
  ProjectionNode::make(expression_vector(mul_(value_(0.5), sum_(l_quantity))),
    PredicateNode::make(less_than_(l_shipdate, "01.01.2020"),
      PredicateNode::make(greater_than_equals_(l_shipdate, "01.01.2019"),
        PredicateNode::make(equals_(l_suppkey, parameter1),
          PredicateNode::make(equals_(l_partkey, parameter0),
            ProjectionNode::make(expression_vector(l_partkey, l_suppkey, l_quantity, l_shipdate),
              lineitem))))));

  const auto subquery0 =
  lqp_subquery_(subquery_lqp0, std::make_pair(ParameterID{0}, ps_partkey), std::make_pair(ParameterID{1}, ps_suppkey));

  const auto subquery_lqp1 =
  ProjectionNode::make(expression_vector(p_partkey),
    PredicateNode::make(like_(p_name, "test_color%"),
      ProjectionNode::make(expression_vector(p_partkey, p_name),
        part)));

  const auto subquery1 = lqp_subquery_(subquery_lqp1);

  const auto subquery_lqp2 =
  ProjectionNode::make(expression_vector(ps_suppkey),
    PredicateNode::make(greater_than_(ps_availqty, subquery0),
      PredicateNode::make(in_(ps_partkey, subquery1),
        ProjectionNode::make(expression_vector(ps_partkey, ps_suppkey, ps_availqty),
         partsupp))));

  const auto subquery2 = lqp_subquery_(subquery_lqp2);

  const auto input_lqp =
  ProjectionNode::make(expression_vector(s_name, s_address),
    SortNode::make(expression_vector(s_name), std::vector<OrderByMode>{OrderByMode::Ascending},
      JoinNode::make(JoinMode::Inner, equals_(s_nationkey, n_nationkey),
        PredicateNode::make(in_(s_suppkey, subquery2),
          ProjectionNode::make(expression_vector(s_suppkey, s_name, s_address, s_nationkey),
            supplier)),
        PredicateNode::make(equals_(n_name, "test_nation"),
          ProjectionNode::make(expression_vector(n_nationkey, n_name),
            nation)))));

  const auto join_predicates = expression_vector(
    equals_(ps_partkey, l_partkey),
    greater_than_(ps_availqty, mul_(value_(0.5), sum_(l_quantity))),
    equals_(ps_suppkey, l_suppkey));

  const auto expected_lqp =
  ProjectionNode::make(expression_vector(s_name, s_address),
    SortNode::make(expression_vector(s_name), std::vector<OrderByMode>{OrderByMode::Ascending},
      JoinNode::make(JoinMode::Inner, equals_(s_nationkey, n_nationkey),
        JoinNode::make(JoinMode::Semi, equals_(s_suppkey, ps_suppkey),
          ProjectionNode::make(expression_vector(s_suppkey, s_name, s_address, s_nationkey),
            supplier),
          ProjectionNode::make(expression_vector(ps_suppkey),
            JoinNode::make(JoinMode::Semi, join_predicates,
              JoinNode::make(JoinMode::Semi, equals_(ps_partkey, p_partkey),
                ProjectionNode::make(expression_vector(ps_partkey, ps_suppkey, ps_availqty),
                  partsupp),
                ProjectionNode::make(expression_vector(p_partkey),
                  PredicateNode::make(like_(p_name, "test_color%"),
                    ProjectionNode::make(expression_vector(p_partkey, p_name),
                      part)))),
              ProjectionNode::make(expression_vector(mul_(value_(0.5), sum_(l_quantity)), l_partkey, l_suppkey),
                PredicateNode::make(less_than_(l_shipdate, "01.01.2020"),
                  PredicateNode::make(greater_than_equals_(l_shipdate, "01.01.2019"),
                    ProjectionNode::make(expression_vector(l_partkey, l_suppkey, l_quantity, l_shipdate),
                      lineitem))))))),
        PredicateNode::make(equals_(n_name, "test_nation"),
          ProjectionNode::make(expression_vector(n_nationkey, n_name),
            nation)))));
  // clang-format on

  const auto actual_lqp = StrategyBaseTest::apply_rule(_rule, input_lqp);

  EXPECT_LQP_EQ(actual_lqp, expected_lqp);
}

// The reformulation requires OR support in the MultiPredicateJoinOperator (#1580).
TEST_F(SubqueryToJoinRuleTest, NoRewriteOfOr) {
  // SELECT * FROM d WHERE d.a IN (SELECT e.a FROM e WHERE e.b = d.b OR e.c < d.c)

  const auto parameter0 = correlated_parameter_(ParameterID{0}, d_b);
  const auto parameter1 = correlated_parameter_(ParameterID{1}, d_c);

  // clang-format off
  const auto subquery_lqp =
  ProjectionNode::make(expression_vector(e_a),
    PredicateNode::make(or_(equals_(e_b, parameter0), less_than_(e_c, parameter1)),
      node_e));

  const auto subquery =
  lqp_subquery_(subquery_lqp, std::make_pair(ParameterID{0}, d_b), std::make_pair(ParameterID{1}, d_c));

  const auto input_lqp =
  PredicateNode::make(in_(d_a, subquery),
    node_d);

  const auto expected_lqp = input_lqp->deep_copy();
  // clang-format on

  const auto actual_lqp = StrategyBaseTest::apply_rule(_rule, input_lqp);

  EXPECT_LQP_EQ(actual_lqp, expected_lqp);
}

TEST_F(SubqueryToJoinRuleTest, NoRewriteConstantIn) {
  // SELECT * FROM a WHERE IN (1, 2, 3)

  // clang-format off
  const auto input_lqp =
  PredicateNode::make(in_(a_a, list_(1, 2, 3)),
    node_a);

  const auto expected_lqp = input_lqp->deep_copy();
  // clang-format on

  const auto actual_lqp = StrategyBaseTest::apply_rule(_rule, input_lqp);

  EXPECT_LQP_EQ(actual_lqp, expected_lqp);
}

TEST_F(SubqueryToJoinRuleTest, NoRewriteUncorrelatedExists) {
  // SELECT * FROM a WHERE (NOT) EXISTS (SELECT * FROM b)

  const auto subquery = lqp_subquery_(node_b);

  std::vector<std::shared_ptr<ExistsExpression>> predicates;
  predicates.emplace_back(exists_(subquery));
  predicates.emplace_back(not_exists_(subquery));

  for (const auto& predicate : predicates) {
    // clang-format off
    const auto input_lqp =
    PredicateNode::make(predicate,
      node_a);

    const auto expected_lqp = input_lqp->deep_copy();
    // clang-format on

    const auto actual_lqp = StrategyBaseTest::apply_rule(_rule, input_lqp);

    EXPECT_LQP_EQ(actual_lqp, expected_lqp);
  }
}

TEST_F(SubqueryToJoinRuleTest, NoRewriteCorrelatedNotIn) {
  // SELECT * FROM a WHERE a.a NOT IN (SELECT b.a FROM b WHERE b.b = a.b)

  const auto parameter = correlated_parameter_(ParameterID{0}, a_b);

  // clang-format off
  const auto subquery_lqp =
  ProjectionNode::make(expression_vector(b_a),
    PredicateNode::make(equals_(b_b, parameter),
      node_b));

  const auto subquery = lqp_subquery_(subquery_lqp, std::make_pair(ParameterID{0}, a_b));

  const auto input_lqp =
  PredicateNode::make(not_in_(a_a, subquery),
    node_a);

  const auto expected_lqp = input_lqp->deep_copy();
  // clang-format on

  const auto actual_lqp = StrategyBaseTest::apply_rule(_rule, input_lqp);

  EXPECT_LQP_EQ(actual_lqp, expected_lqp);
}

// The reformulation requires semi-/anti-join support in the SortMergeJoin operator (#1497).
TEST_F(SubqueryToJoinRuleTest, NoRewriteIfNoEqualsPredicateCanBeDerived) {
  // SELECT * FROM a WHERE EXISTS (SELECT * FROM b WHERE b.b < a.b)

  const auto parameter = correlated_parameter_(ParameterID{0}, a_b);

  // clang-format off
  const auto subquery_lqp =
  PredicateNode::make(less_than_(b_b, parameter),
    node_b);

  const auto subquery = lqp_subquery_(subquery_lqp, std::make_pair(ParameterID{0}, a_b));

  const auto input_lqp =
  PredicateNode::make(exists_(subquery),
    node_a);

  const auto expected_lqp = input_lqp->deep_copy();
  // clang-format on

  const auto actual_lqp = StrategyBaseTest::apply_rule(_rule, input_lqp);

  EXPECT_LQP_EQ(actual_lqp, expected_lqp);
}

}  // namespace opossum<|MERGE_RESOLUTION|>--- conflicted
+++ resolved
@@ -56,17 +56,9 @@
     e_b = node_e->get_column("b");
     e_c = node_e->get_column("c");
 
-<<<<<<< HEAD
     lineitem = MockNode::make(MockNode::ColumnDefinitions{{DataType::Int, "extendedprice"}, {DataType::Int, "quantity"},
         {DataType::Int, "partkey"}, {DataType::String, "shipdate"}, {DataType::Int, "suppkey"}}, "lineitem");
     l_extendedprice = lineitem->get_column("extendedprice");
-=======
-    lineitem = MockNode::make(MockNode::ColumnDefinitions{{DataType::Int, "quantity"},
-                                                          {DataType::Int, "partkey"},
-                                                          {DataType::String, "shipdate"},
-                                                          {DataType::Int, "suppkey"}},
-                              "lineitem");
->>>>>>> 3befe6ba
     l_quantity = lineitem->get_column("quantity");
     l_partkey = lineitem->get_column("partkey");
     l_shipdate = lineitem->get_column("shipdate");
@@ -77,30 +69,22 @@
     n_nationkey = nation->get_column("nationkey");
     n_name = nation->get_column("name");
 
-<<<<<<< HEAD
     part = MockNode::make(MockNode::ColumnDefinitions{{DataType::Int, "partkey"}, {DataType::String, "brand"},
         {DataType::String, "container"}, {DataType::String, "name"}});
-=======
-    part = MockNode::make(MockNode::ColumnDefinitions{{DataType::Int, "partkey"}, {DataType::String, "name"}});
->>>>>>> 3befe6ba
     p_partkey = part->get_column("partkey");
     p_brand = part->get_column("brand");
     p_container = part->get_column("container");
     p_name = part->get_column("name");
 
-    partsupp = MockNode::make(
-        MockNode::ColumnDefinitions{
-            {DataType::Int, "availqty"}, {DataType::Int, "partkey"}, {DataType::Int, "suppkey"}},
-        "partsupp");
+    partsupp = MockNode::make(MockNode::ColumnDefinitions{{DataType::Int, "availqty"}, {DataType::Int, "partkey"},
+                                                          {DataType::Int, "suppkey"}}, "partsupp");
     ps_availqty = partsupp->get_column("availqty");
     ps_partkey = partsupp->get_column("partkey");
     ps_suppkey = partsupp->get_column("suppkey");
 
-    supplier = MockNode::make(MockNode::ColumnDefinitions{{DataType::Int, "suppkey"},
-                                                          {DataType::String, "address"},
-                                                          {DataType::String, "name"},
-                                                          {DataType::Int, "nationkey"}},
-                              "supplier");
+    supplier = MockNode::make(MockNode::ColumnDefinitions{{DataType::Int, "suppkey"}, {DataType::String, "address"},
+                                                          {DataType::String, "name"}, {DataType::Int, "nationkey"}},
+                                                          "supplier");
     s_suppkey = supplier->get_column("suppkey");
     s_address = supplier->get_column("address");
     s_name = supplier->get_column("name");
@@ -111,7 +95,6 @@
 
   std::shared_ptr<SubqueryToJoinRule> _rule;
 
-<<<<<<< HEAD
   std::shared_ptr<MockNode> node_a, node_b, node_c, node_d, node_e,
   lineitem, nation, part, partsupp, supplier;
   LQPColumnReference a_a, a_b, a_c, b_a, b_b, c_a, d_a, d_b, d_c, e_a, e_b, e_c,
@@ -120,12 +103,6 @@
   p_partkey, p_brand, p_container, p_name,
   ps_availqty, ps_partkey, ps_suppkey,
   s_suppkey, s_address, s_name, s_nationkey;
-=======
-  std::shared_ptr<MockNode> node_a, node_b, node_c, node_d, node_e, lineitem, nation, part, partsupp, supplier;
-  LQPColumnReference a_a, a_b, a_c, b_a, b_b, c_a, d_a, d_b, d_c, e_a, e_b, e_c, l_quantity, l_partkey, l_shipdate,
-      l_suppkey, n_nationkey, n_name, p_partkey, p_name, ps_availqty, ps_partkey, ps_suppkey, s_suppkey, s_address,
-      s_name, s_nationkey;
->>>>>>> 3befe6ba
   std::shared_ptr<LQPColumnExpression> a_a_expression, a_b_expression, a_c_expression;
 };
 
