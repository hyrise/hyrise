#include <memory>

#include "base_test.hpp"
#include "gtest/gtest.h"

#include "expression/expression_functional.hpp"
#include "logical_query_plan/aggregate_node.hpp"
#include "logical_query_plan/join_node.hpp"
#include "logical_query_plan/logical_plan_root_node.hpp"
#include "logical_query_plan/predicate_node.hpp"
#include "logical_query_plan/projection_node.hpp"
#include "logical_query_plan/sort_node.hpp"
#include "logical_query_plan/stored_table_node.hpp"
#include "logical_query_plan/union_node.hpp"
#include "logical_query_plan/validate_node.hpp"
#include "optimizer/strategy/predicate_placement_rule.hpp"
#include "optimizer/strategy/strategy_base_test.hpp"
#include "testing_assert.hpp"
#include "types.hpp"

using namespace opossum::expression_functional;  // NOLINT

namespace opossum {

class PredicatePlacementRuleTest : public StrategyBaseTest {
 protected:
  void SetUp() override {
    Hyrise::get().storage_manager.add_table("a", load_table("resources/test_data/tbl/int_float.tbl"));
    _table_a = std::make_shared<StoredTableNode>("a");
    _a_a = LQPColumnReference(_table_a, ColumnID{0});
    _a_b = LQPColumnReference(_table_a, ColumnID{1});

    Hyrise::get().storage_manager.add_table("b", load_table("resources/test_data/tbl/int_float2.tbl"));
    _table_b = std::make_shared<StoredTableNode>("b");
    _b_a = LQPColumnReference(_table_b, ColumnID{0});
    _b_b = LQPColumnReference(_table_b, ColumnID{1});

    Hyrise::get().storage_manager.add_table("c", load_table("resources/test_data/tbl/int_float3.tbl"));
    _table_c = std::make_shared<StoredTableNode>("c");
    _c_a = LQPColumnReference(_table_c, ColumnID{0});
    _c_b = LQPColumnReference(_table_c, ColumnID{1});

    _rule = std::make_shared<PredicatePlacementRule>();

    {
      // Initialization of projection pushdown LQP
      const auto int_float_node_a = StoredTableNode::make("a");
      auto a = _table_a->get_column("a");

      auto parameter_c = correlated_parameter_(ParameterID{0}, a);
      auto lqp_c = AggregateNode::make(expression_vector(), expression_vector(max_(add_(a, parameter_c))),
                                       ProjectionNode::make(expression_vector(add_(a, parameter_c)), int_float_node_a));

      _subquery_c = lqp_subquery_(lqp_c, std::make_pair(ParameterID{0}, a));

      _projection_pushdown_node = ProjectionNode::make(expression_vector(_a_a, _a_b, _subquery_c), _table_a);
    }

    _parameter_a_a = correlated_parameter_(ParameterID{0}, _a_a);
    _subquery_lqp = PredicateNode::make(equals_(_parameter_a_a, _b_a), _table_b);
    _subquery = lqp_subquery_(_subquery_lqp, std::make_pair(ParameterID{0}, _a_a));
  }

  std::shared_ptr<CorrelatedParameterExpression> _parameter_a_a;
  std::shared_ptr<AbstractLQPNode> _subquery_lqp;
  std::shared_ptr<PredicatePlacementRule> _rule;
  std::shared_ptr<StoredTableNode> _table_a, _table_b, _table_c;
  LQPColumnReference _a_a, _a_b, _b_a, _b_b, _c_a, _c_b;
  std::shared_ptr<ProjectionNode> _projection_pushdown_node;
  std::shared_ptr<opossum::LQPSubqueryExpression> _subquery_c, _subquery;
};

TEST_F(PredicatePlacementRuleTest, SimpleLiteralJoinPushdownTest) {
  auto join_node = std::make_shared<JoinNode>(JoinMode::Inner, equals_(_a_a, _b_a));
  join_node->set_left_input(_table_a);
  join_node->set_right_input(_table_b);

  auto predicate_node_0 = std::make_shared<PredicateNode>(greater_than_(_a_a, 10));
  predicate_node_0->set_left_input(join_node);

  auto reordered = StrategyBaseTest::apply_rule(_rule, predicate_node_0);

  EXPECT_EQ(reordered, join_node);
  EXPECT_EQ(reordered->left_input(), predicate_node_0);
  EXPECT_EQ(reordered->right_input(), _table_b);
  EXPECT_EQ(reordered->left_input()->left_input(), _table_a);
}

TEST_F(PredicatePlacementRuleTest, SimpleOneSideJoinPushdownTest) {
  auto join_node = std::make_shared<JoinNode>(JoinMode::Inner, equals_(_a_a, _b_a));
  join_node->set_left_input(_table_a);
  join_node->set_right_input(_table_b);

  auto predicate_node_0 = std::make_shared<PredicateNode>(greater_than_(_a_a, _a_b));
  predicate_node_0->set_left_input(join_node);

  auto reordered = StrategyBaseTest::apply_rule(_rule, predicate_node_0);

  EXPECT_EQ(reordered, join_node);
  EXPECT_EQ(reordered->left_input(), predicate_node_0);
  EXPECT_EQ(reordered->right_input(), _table_b);
  EXPECT_EQ(reordered->left_input()->left_input(), _table_a);
}

TEST_F(PredicatePlacementRuleTest, SimpleBothSideJoinPushdownTest) {
  auto join_node = std::make_shared<JoinNode>(JoinMode::Inner, equals_(_a_b, _b_a));
  join_node->set_left_input(_table_a);
  join_node->set_right_input(_table_b);

  auto predicate_node_0 = std::make_shared<PredicateNode>(greater_than_(_a_a, _b_b));
  predicate_node_0->set_left_input(join_node);

  auto reordered = StrategyBaseTest::apply_rule(_rule, predicate_node_0);

  EXPECT_EQ(reordered, predicate_node_0);
  EXPECT_EQ(reordered->left_input(), join_node);
  EXPECT_EQ(reordered->left_input()->right_input(), _table_b);
  EXPECT_EQ(reordered->left_input()->left_input(), _table_a);
}

TEST_F(PredicatePlacementRuleTest, SimpleSortPushdownTest) {
  // clang-format off
  const auto input_lqp =
  PredicateNode::make(greater_than_(_a_a, _a_b),
    SortNode::make(expression_vector(_a_a), std::vector<OrderByMode>{OrderByMode::Ascending},
      _table_a));

  const auto expected_lqp =
  SortNode::make(expression_vector(_a_a), std::vector<OrderByMode>{OrderByMode::Ascending},
    PredicateNode::make(greater_than_(_a_a, _a_b),
      _table_a));
  // clang-format on

  auto actual_lqp = StrategyBaseTest::apply_rule(_rule, input_lqp);

  EXPECT_LQP_EQ(actual_lqp, expected_lqp);
}

TEST_F(PredicatePlacementRuleTest, DiamondPushdownInputRecoveryTest) {
  // If the predicate cannot be pushed down and is effectively re-inserted at the same position, make sure that
  // its outputs are correctly restored.
  // clang-format off
  const auto input_sub_lqp =
  PredicateNode::make(greater_than_(_a_a, 1),
    ValidateNode::make(
      _table_a));

  const auto input_lqp =
  UpdateNode::make("int_float",
    input_sub_lqp,
    ProjectionNode::make(expression_vector(_a_a, cast_(3.2, DataType::Float)),
      input_sub_lqp));

  const auto expected_sub_lqp =
  PredicateNode::make(greater_than_(_a_a, 1),
    ValidateNode::make(
      _table_a));

  const auto expected_lqp =
  UpdateNode::make("int_float",
    expected_sub_lqp,
    ProjectionNode::make(expression_vector(_a_a, cast_(3.2, DataType::Float)),
      expected_sub_lqp));
  // clang-format on

  auto actual_lqp = StrategyBaseTest::apply_rule(_rule, input_lqp);

  EXPECT_LQP_EQ(actual_lqp, expected_lqp);
}

<<<<<<< HEAD
=======
TEST_F(PredicatePlacementRuleTest, StopPushdownAtDiamondTest) {
  // We should stop pushing down predicates once we reached a node with multiple outputs
  // clang-format off
  const auto input_common_node =
  PredicateNode::make(greater_than_(_a_a, 1),
    ProjectionNode::make(expression_vector(_a_a, _a_b, cast_(11, DataType::Float)),
      _table_a));

  const auto input_lqp =
  UnionNode::make(UnionMode::All,
    PredicateNode::make(greater_than_(_a_a, 2),
      PredicateNode::make(less_than_(_a_b, 5),
       ProjectionNode::make(expression_vector(_a_a, _a_b, cast_(3.2, DataType::Float)),
        input_common_node))),
    PredicateNode::make(greater_than_(_a_a, 10),
      PredicateNode::make(less_than_(_a_b, 50),
       ProjectionNode::make(expression_vector(_a_a, _a_b, cast_(5.2, DataType::Float)),
        input_common_node))));

  const auto expected_common_node =
  PredicateNode::make(greater_than_(_a_a, 1),
    ProjectionNode::make(expression_vector(_a_a, _a_b, cast_(11, DataType::Float)),
      _table_a));

  const auto expected_lqp =
  UnionNode::make(UnionMode::All,
    ProjectionNode::make(expression_vector(_a_a, _a_b, cast_(3.2, DataType::Float)),
      PredicateNode::make(greater_than_(_a_a, 2),
        PredicateNode::make(less_than_(_a_b, 5),
          expected_common_node))),
    ProjectionNode::make(expression_vector(_a_a, _a_b, cast_(5.2, DataType::Float)),
      PredicateNode::make(greater_than_(_a_a, 10),
        PredicateNode::make(less_than_(_a_b, 50),
          expected_common_node))));
  // clang-format on

  auto actual_lqp = StrategyBaseTest::apply_rule(_rule, input_lqp);

  EXPECT_LQP_EQ(actual_lqp, expected_lqp);
}

>>>>>>> b1d57926
TEST_F(PredicatePlacementRuleTest, ComplexBlockingPredicatesPushdownTest) {
  // clang-format off
  const auto input_lqp =
  PredicateNode::make(greater_than_(_c_a, 150),
    PredicateNode::make(greater_than_(_c_a, 100),
      PredicateNode::make(greater_than_(_a_b, 123),
        PredicateNode::make(equals_(_b_b, _a_b),
          JoinNode::make(JoinMode::Inner, equals_(_a_a, _b_a),
            JoinNode::make(JoinMode::Inner, equals_(_b_a, _c_a),
              _table_b,
              _table_c),
            _table_a)))));

  const auto expected_lqp =
  PredicateNode::make(equals_(_b_b, _a_b),
    JoinNode::make(JoinMode::Inner, equals_(_a_a, _b_a),
      JoinNode::make(JoinMode::Inner, equals_(_b_a, _c_a),
        _table_b,
        PredicateNode::make(greater_than_(_c_a, 150),
          PredicateNode::make(greater_than_(_c_a, 100),
            _table_c))),
      PredicateNode::make(greater_than_(_a_b, 123),
        _table_a)));
  // clang-format on

  auto actual_lqp = StrategyBaseTest::apply_rule(_rule, input_lqp);

  EXPECT_LQP_EQ(actual_lqp, expected_lqp);
}

TEST_F(PredicatePlacementRuleTest, AllowedValuePredicatePushdownThroughProjectionTest) {
  // We can push `a > 4` under the projection because it does not depend on the subquery.

  auto predicate_node = std::make_shared<PredicateNode>(greater_than_(_a_a, value_(4)));
  predicate_node->set_left_input(_projection_pushdown_node);

  auto reordered = StrategyBaseTest::apply_rule(_rule, predicate_node);

  EXPECT_EQ(reordered, _projection_pushdown_node);
  EXPECT_EQ(reordered->left_input(), predicate_node);
  EXPECT_EQ(reordered->left_input()->left_input(), _table_a);
}

TEST_F(PredicatePlacementRuleTest, AllowedColumnPredicatePushdownThroughProjectionTest) {
  // We can push `a > b` under the projection because it does not depend on the subquery.

  auto predicate_node = std::make_shared<PredicateNode>(greater_than_(_a_a, _a_b));
  predicate_node->set_left_input(_projection_pushdown_node);

  auto reordered = StrategyBaseTest::apply_rule(_rule, predicate_node);

  EXPECT_EQ(reordered, _projection_pushdown_node);
  EXPECT_EQ(reordered->left_input(), predicate_node);
  EXPECT_EQ(reordered->left_input()->left_input(), _table_a);
}

TEST_F(PredicatePlacementRuleTest, ForbiddenPredicatePushdownThroughProjectionTest) {
  // We can't push `(SELECT ...) > a.b` under the projection because the projection is responsible for the SELECT.

  auto predicate_node = std::make_shared<PredicateNode>(greater_than_(_subquery_c, _a_b));
  predicate_node->set_left_input(_projection_pushdown_node);

  auto reordered = StrategyBaseTest::apply_rule(_rule, predicate_node);

  EXPECT_EQ(reordered, predicate_node);
  EXPECT_EQ(reordered->left_input(), _projection_pushdown_node);
  EXPECT_EQ(reordered->left_input()->left_input(), _table_a);
}

TEST_F(PredicatePlacementRuleTest, PredicatePushdownThroughOtherPredicateTest) {
  // Even if one predicate cannot be pushed down, others might be better off

  auto predicate_node_1 = std::make_shared<PredicateNode>(greater_than_(_subquery_c, _a_b));
  predicate_node_1->set_left_input(_projection_pushdown_node);

  auto predicate_node_2 = std::make_shared<PredicateNode>(greater_than_(_a_a, _a_b));
  predicate_node_2->set_left_input(predicate_node_1);

  auto reordered = StrategyBaseTest::apply_rule(_rule, predicate_node_2);

  EXPECT_EQ(reordered, predicate_node_1);
  EXPECT_EQ(reordered->left_input(), _projection_pushdown_node);
  EXPECT_EQ(reordered->left_input()->left_input(), predicate_node_2);
  EXPECT_EQ(reordered->left_input()->left_input()->left_input(), _table_a);
}

TEST_F(PredicatePlacementRuleTest, MovePastInnerSemiAntiCrossJoin) {
  // clang-format off
  const auto input_lqp =
  PredicateNode::make(less_than_(_a_a, 5),
    JoinNode::make(JoinMode::Semi, equals_(_c_a, _a_a),
      JoinNode::make(JoinMode::AntiNullAsTrue, equals_(_c_a, _a_a),
        JoinNode::make(JoinMode::Cross,
          JoinNode::make(JoinMode::Inner, equals_(_c_a, _a_a),
            PredicateNode::make(exists_(_subquery),
              _table_a),
            _table_c),
          StoredTableNode::make("c")),
        StoredTableNode::make("c")),
      StoredTableNode::make("c")));

  const auto expected_lqp =
  PredicateNode::make(exists_(_subquery),
    JoinNode::make(JoinMode::Semi, equals_(_c_a, _a_a),
      JoinNode::make(JoinMode::AntiNullAsTrue, equals_(_c_a, _a_a),
        JoinNode::make(JoinMode::Cross,
          JoinNode::make(JoinMode::Inner, equals_(_c_a, _a_a),
            PredicateNode::make(less_than_(_a_a, 5),
              _table_a),
            _table_c),
          StoredTableNode::make("c")),
        StoredTableNode::make("c")),
      StoredTableNode::make("c")));
  // clang-format on

  auto actual_lqp = StrategyBaseTest::apply_rule(_rule, input_lqp);

  EXPECT_LQP_EQ(actual_lqp, expected_lqp);
}

TEST_F(PredicatePlacementRuleTest, PullUpPastProjection) {
  /**
   * Test that if all columns required for the evaluation of a PredicateNode are still available above a ProjectionNode,
   * then the PredicateNode can be pulled up
   */
  // clang-format off
  const auto input_lqp =
  ProjectionNode::make(expression_vector(_a_a),
    PredicateNode::make(exists_(_subquery),
      _table_a));

  const auto expected_lqp =
  PredicateNode::make(exists_(_subquery),
    ProjectionNode::make(expression_vector(_a_a),
      _table_a));
  // clang-format on

  auto actual_lqp = StrategyBaseTest::apply_rule(_rule, input_lqp);

  EXPECT_LQP_EQ(actual_lqp, expected_lqp);
}

TEST_F(PredicatePlacementRuleTest, NoPullUpPastProjectionThatPrunes) {
  /**
   * Test that if a ProjectionNode prunes columns necessary for the evaluation of a PredicateNode, PredicateNodes can
   * not be pulled above it
   */
  // clang-format off
  const auto input_lqp =
  ProjectionNode::make(expression_vector(_a_b),
    PredicateNode::make(exists_(_subquery),
      _table_a));

  const auto expected_lqp =
  ProjectionNode::make(expression_vector(_a_b),
    PredicateNode::make(exists_(_subquery),
      _table_a));
  // clang-format on

  auto actual_lqp = StrategyBaseTest::apply_rule(_rule, input_lqp);

  EXPECT_LQP_EQ(actual_lqp, expected_lqp);
}

TEST_F(PredicatePlacementRuleTest, NoPullUpPastSort) {
  /**
   * Test that SortNodes are treated as barriers and nothing is pulled up above them
   */
  // clang-format off
  const auto input_lqp =
  SortNode::make(expression_vector(_a_b), std::vector<OrderByMode>{OrderByMode::Ascending},
    PredicateNode::make(exists_(_subquery),
      _table_a));

  const auto expected_lqp =
  SortNode::make(expression_vector(_a_b), std::vector<OrderByMode>{OrderByMode::Ascending},
    PredicateNode::make(exists_(_subquery),
      _table_a));
  // clang-format on

  auto actual_lqp = StrategyBaseTest::apply_rule(_rule, input_lqp);

  EXPECT_LQP_EQ(actual_lqp, expected_lqp);
}

TEST_F(PredicatePlacementRuleTest, NoPullUpPastNodeWithMultipleOutputsNoPullUpPastUnion) {
  /**
   * Test that Nodes with multiple outputs are treated as barriers, and so are UnionNodes
   */
  // clang-format off
  const auto input_predicate_node_with_multiple_outputs = PredicateNode::make(exists_(_subquery), _table_a);
  const auto input_lqp =
  UnionNode::make(UnionMode::Positions,
    PredicateNode::make(exists_(_subquery),
      input_predicate_node_with_multiple_outputs),
    input_predicate_node_with_multiple_outputs);

  const auto expected_predicate_node_with_multiple_outputs = PredicateNode::make(exists_(_subquery), _table_a);
  const auto expected_lqp =
  UnionNode::make(UnionMode::Positions,
    PredicateNode::make(exists_(_subquery),
      expected_predicate_node_with_multiple_outputs),
    expected_predicate_node_with_multiple_outputs);
  // clang-format on

  auto actual_lqp = StrategyBaseTest::apply_rule(_rule, input_lqp);

  EXPECT_LQP_EQ(actual_lqp, expected_lqp);
}

TEST_F(PredicatePlacementRuleTest, PushDownAndPullUp) {
  // clang-format off
  const auto parameter = correlated_parameter_(ParameterID{0}, _a_a);
  const auto subquery_lqp =
  AggregateNode::make(expression_vector(), expression_vector(max_(add_(_b_a, parameter))),
    ProjectionNode::make(expression_vector(add_(_b_a, parameter)),
      _table_b));
  const auto subquery = lqp_subquery_(subquery_lqp, std::make_pair(ParameterID{0}, _a_a));

  const auto input_lqp =
  JoinNode::make(JoinMode::Inner, equals_(_a_a, _b_a),
    PredicateNode::make(greater_than_(_a_a, _a_b),
      PredicateNode::make(less_than_(subquery, _a_b),
        SortNode::make(expression_vector(_a_a), std::vector<OrderByMode>{OrderByMode::Ascending},
           ProjectionNode::make(expression_vector(_a_a, _a_b),
             _table_a)))),
    _table_b);

  const auto expected_lqp =
  PredicateNode::make(less_than_(subquery, _a_b),
    JoinNode::make(JoinMode::Inner, equals_(_a_a, _b_a),
     SortNode::make(expression_vector(_a_a), std::vector<OrderByMode>{OrderByMode::Ascending},
       ProjectionNode::make(expression_vector(_a_a, _a_b),
         PredicateNode::make(greater_than_(_a_a, _a_b),
           _table_a))),
     _table_b));
  // clang-format on

  auto actual_lqp = StrategyBaseTest::apply_rule(_rule, input_lqp);

  EXPECT_LQP_EQ(actual_lqp, expected_lqp);
}

TEST_F(PredicatePlacementRuleTest, DoNotMoveUncorrelatedPredicates) {
  // For now, the PredicatePlacementRule doesn't touch uncorrelated (think 6 > (SELECT...)) predicates

  // clang-format off
  const auto input_lqp =
  PredicateNode::make(greater_than_(5, 3),
    PredicateNode::make(equals_(_a_a, 3),
      JoinNode::make(JoinMode::Cross,
      _table_a,
      _table_b)));

  const auto expected_lqp =
  PredicateNode::make(greater_than_(5, 3),
    JoinNode::make(JoinMode::Cross,
      PredicateNode::make(equals_(_a_a, 3),
        _table_a),
      _table_b));
  // clang-format on

  auto actual_lqp = StrategyBaseTest::apply_rule(_rule, input_lqp);

  EXPECT_LQP_EQ(actual_lqp, expected_lqp);
}

}  // namespace opossum<|MERGE_RESOLUTION|>--- conflicted
+++ resolved
@@ -168,8 +168,6 @@
   EXPECT_LQP_EQ(actual_lqp, expected_lqp);
 }
 
-<<<<<<< HEAD
-=======
 TEST_F(PredicatePlacementRuleTest, StopPushdownAtDiamondTest) {
   // We should stop pushing down predicates once we reached a node with multiple outputs
   // clang-format off
@@ -211,7 +209,6 @@
   EXPECT_LQP_EQ(actual_lqp, expected_lqp);
 }
 
->>>>>>> b1d57926
 TEST_F(PredicatePlacementRuleTest, ComplexBlockingPredicatesPushdownTest) {
   // clang-format off
   const auto input_lqp =
