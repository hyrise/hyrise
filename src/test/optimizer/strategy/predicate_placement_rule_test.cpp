#include <memory>

#include "base_test.hpp"
#include "gtest/gtest.h"

#include "expression/expression_functional.hpp"
#include "logical_query_plan/aggregate_node.hpp"
#include "logical_query_plan/join_node.hpp"
#include "logical_query_plan/predicate_node.hpp"
#include "logical_query_plan/projection_node.hpp"
#include "logical_query_plan/sort_node.hpp"
#include "logical_query_plan/stored_table_node.hpp"
#include "logical_query_plan/union_node.hpp"
#include "logical_query_plan/validate_node.hpp"
#include "optimizer/strategy/predicate_placement_rule.hpp"
#include "optimizer/strategy/strategy_base_test.hpp"
#include "testing_assert.hpp"
#include "types.hpp"

using namespace opossum::expression_functional;  // NOLINT

namespace opossum {

class PredicatePlacementRuleTest : public StrategyBaseTest {
 protected:
  void SetUp() override {
    Hyrise::get().storage_manager.add_table("a", load_table("resources/test_data/tbl/int_float.tbl"));
    _table_a = std::make_shared<StoredTableNode>("a");
    _a_a = LQPColumnReference(_table_a, ColumnID{0});
    _a_b = LQPColumnReference(_table_a, ColumnID{1});

    Hyrise::get().storage_manager.add_table("b", load_table("resources/test_data/tbl/int_float2.tbl"));
    _table_b = std::make_shared<StoredTableNode>("b");
    _b_a = LQPColumnReference(_table_b, ColumnID{0});
    _b_b = LQPColumnReference(_table_b, ColumnID{1});

    Hyrise::get().storage_manager.add_table("c", load_table("resources/test_data/tbl/int_float3.tbl"));
    _table_c = std::make_shared<StoredTableNode>("c");
    _c_a = LQPColumnReference(_table_c, ColumnID{0});
    _c_b = LQPColumnReference(_table_c, ColumnID{1});

    Hyrise::get().storage_manager.add_table("d", load_table("resources/test_data/tbl/int_int3.tbl"));
    _table_d = std::make_shared<StoredTableNode>("d");
    _d_a = LQPColumnReference(_table_d, ColumnID{0});
    _d_b = LQPColumnReference(_table_d, ColumnID{1});

    Hyrise::get().storage_manager.add_table("e", load_table("resources/test_data/tbl/int_int4.tbl"));
    _table_e = std::make_shared<StoredTableNode>("e");
    _e_a = LQPColumnReference(_table_e, ColumnID{0});
    _e_b = LQPColumnReference(_table_e, ColumnID{1});

    _rule = std::make_shared<PredicatePlacementRule>();

    {
      // Initialization of projection pushdown LQP
      const auto int_float_node_a = StoredTableNode::make("a");
      auto a = _table_a->get_column("a");

      auto parameter_c = correlated_parameter_(ParameterID{0}, a);
      auto lqp_c = AggregateNode::make(expression_vector(), expression_vector(max_(add_(a, parameter_c))),
                                       ProjectionNode::make(expression_vector(add_(a, parameter_c)), int_float_node_a));

      _subquery_c = lqp_subquery_(lqp_c, std::make_pair(ParameterID{0}, a));

      _projection_pushdown_node = ProjectionNode::make(expression_vector(_a_a, _a_b, _subquery_c), _table_a);
    }

    _parameter_a_a = correlated_parameter_(ParameterID{0}, _a_a);
    _subquery_lqp = PredicateNode::make(equals_(_parameter_a_a, _b_a), _table_b);
    _subquery = lqp_subquery_(_subquery_lqp, std::make_pair(ParameterID{0}, _a_a));
  }

  std::shared_ptr<CorrelatedParameterExpression> _parameter_a_a;
  std::shared_ptr<AbstractLQPNode> _subquery_lqp;
  std::shared_ptr<PredicatePlacementRule> _rule;
  std::shared_ptr<StoredTableNode> _table_a, _table_b, _table_c, _table_d, _table_e;
  LQPColumnReference _a_a, _a_b, _b_a, _b_b, _c_a, _c_b, _d_a, _d_b, _e_a, _e_b;
  std::shared_ptr<ProjectionNode> _projection_pushdown_node;
  std::shared_ptr<opossum::LQPSubqueryExpression> _subquery_c, _subquery;
};

TEST_F(PredicatePlacementRuleTest, SimpleLiteralJoinPushdownTest) {
  auto join_node = std::make_shared<JoinNode>(JoinMode::Inner, equals_(_a_a, _b_a));
  join_node->set_left_input(_table_a);
  join_node->set_right_input(_table_b);

  auto predicate_node_0 = std::make_shared<PredicateNode>(greater_than_(_a_a, 10));
  predicate_node_0->set_left_input(join_node);

  auto reordered = StrategyBaseTest::apply_rule(_rule, predicate_node_0);

  EXPECT_EQ(reordered, join_node);
  EXPECT_EQ(reordered->left_input(), predicate_node_0);
  EXPECT_EQ(reordered->right_input(), _table_b);
  EXPECT_EQ(reordered->left_input()->left_input(), _table_a);
}

TEST_F(PredicatePlacementRuleTest, SimpleOneSideJoinPushdownTest) {
  auto join_node = std::make_shared<JoinNode>(JoinMode::Inner, equals_(_a_a, _b_a));
  join_node->set_left_input(_table_a);
  join_node->set_right_input(_table_b);

  auto predicate_node_0 = std::make_shared<PredicateNode>(greater_than_(_a_a, _a_b));
  predicate_node_0->set_left_input(join_node);

  auto reordered = StrategyBaseTest::apply_rule(_rule, predicate_node_0);

  EXPECT_EQ(reordered, join_node);
  EXPECT_EQ(reordered->left_input(), predicate_node_0);
  EXPECT_EQ(reordered->right_input(), _table_b);
  EXPECT_EQ(reordered->left_input()->left_input(), _table_a);
}

TEST_F(PredicatePlacementRuleTest, SimpleBothSideJoinPushdownTest) {
  auto join_node = std::make_shared<JoinNode>(JoinMode::Inner, equals_(_a_b, _b_a));
  join_node->set_left_input(_table_a);
  join_node->set_right_input(_table_b);

  auto predicate_node_0 = std::make_shared<PredicateNode>(greater_than_(_a_a, _b_b));
  predicate_node_0->set_left_input(join_node);

  auto reordered = StrategyBaseTest::apply_rule(_rule, predicate_node_0);

  EXPECT_EQ(reordered, predicate_node_0);
  EXPECT_EQ(reordered->left_input(), join_node);
  EXPECT_EQ(reordered->left_input()->right_input(), _table_b);
  EXPECT_EQ(reordered->left_input()->left_input(), _table_a);
}

TEST_F(PredicatePlacementRuleTest, SimpleSortPushdownTest) {
  // clang-format off
  const auto input_lqp =
  PredicateNode::make(greater_than_(_a_a, _a_b),
    SortNode::make(expression_vector(_a_a), std::vector<OrderByMode>{OrderByMode::Ascending},
      _table_a));

  const auto expected_lqp =
  SortNode::make(expression_vector(_a_a), std::vector<OrderByMode>{OrderByMode::Ascending},
    PredicateNode::make(greater_than_(_a_a, _a_b),
      _table_a));
  // clang-format on

  auto actual_lqp = StrategyBaseTest::apply_rule(_rule, input_lqp);

  EXPECT_LQP_EQ(actual_lqp, expected_lqp);
}

TEST_F(PredicatePlacementRuleTest, DiamondPushdownInputRecoveryTest) {
  // If the predicate cannot be pushed down and is effectively re-inserted at the same position, make sure that
  // its outputs are correctly restored.
  // clang-format off
  const auto input_sub_lqp =
  PredicateNode::make(greater_than_(_a_a, 1),
    ValidateNode::make(
      _table_a));

  const auto input_lqp =
  UpdateNode::make("int_float",
    input_sub_lqp,
    ProjectionNode::make(expression_vector(_a_a, cast_(3.2, DataType::Float)),
      input_sub_lqp));

  const auto expected_sub_lqp =
  PredicateNode::make(greater_than_(_a_a, 1),
    ValidateNode::make(
      _table_a));

  const auto expected_lqp =
  UpdateNode::make("int_float",
    expected_sub_lqp,
    ProjectionNode::make(expression_vector(_a_a, cast_(3.2, DataType::Float)),
      expected_sub_lqp));
  // clang-format on

  auto actual_lqp = StrategyBaseTest::apply_rule(_rule, input_lqp);

  EXPECT_LQP_EQ(actual_lqp, expected_lqp);
}

<<<<<<< HEAD
=======
TEST_F(PredicatePlacementRuleTest, StopPushdownAtDiamondTest) {
  // We should stop pushing down predicates once we reached a node with multiple outputs
  // clang-format off
  const auto input_common_node =
  PredicateNode::make(greater_than_(_a_a, 1),
    ProjectionNode::make(expression_vector(_a_a, _a_b, cast_(11, DataType::Float)),
      _table_a));

  const auto input_lqp =
  UnionNode::make(UnionMode::All,
    PredicateNode::make(greater_than_(_a_a, 2),
      PredicateNode::make(less_than_(_a_b, 5),
       ProjectionNode::make(expression_vector(_a_a, _a_b, cast_(3.2, DataType::Float)),
        input_common_node))),
    PredicateNode::make(greater_than_(_a_a, 10),
      PredicateNode::make(less_than_(_a_b, 50),
       ProjectionNode::make(expression_vector(_a_a, _a_b, cast_(5.2, DataType::Float)),
        input_common_node))));

  const auto expected_common_node =
  PredicateNode::make(greater_than_(_a_a, 1),
    ProjectionNode::make(expression_vector(_a_a, _a_b, cast_(11, DataType::Float)),
      _table_a));

  const auto expected_lqp =
  UnionNode::make(UnionMode::All,
    ProjectionNode::make(expression_vector(_a_a, _a_b, cast_(3.2, DataType::Float)),
      PredicateNode::make(greater_than_(_a_a, 2),
        PredicateNode::make(less_than_(_a_b, 5),
          expected_common_node))),
    ProjectionNode::make(expression_vector(_a_a, _a_b, cast_(5.2, DataType::Float)),
      PredicateNode::make(greater_than_(_a_a, 10),
        PredicateNode::make(less_than_(_a_b, 50),
          expected_common_node))));
  // clang-format on

  auto actual_lqp = StrategyBaseTest::apply_rule(_rule, input_lqp);

  EXPECT_LQP_EQ(actual_lqp, expected_lqp);
}

>>>>>>> 05ca088c
TEST_F(PredicatePlacementRuleTest, ComplexBlockingPredicatesPushdownTest) {
  // clang-format off
  const auto input_lqp =
  PredicateNode::make(greater_than_(_c_a, 150),
    PredicateNode::make(greater_than_(_c_a, 100),
      PredicateNode::make(greater_than_(_a_b, 123),
        PredicateNode::make(equals_(_b_b, _a_b),
          JoinNode::make(JoinMode::Inner, equals_(_a_a, _b_a),
            JoinNode::make(JoinMode::Inner, equals_(_b_a, _c_a),
              _table_b,
              _table_c),
            _table_a)))));

  const auto expected_lqp =
  PredicateNode::make(equals_(_b_b, _a_b),
    JoinNode::make(JoinMode::Inner, equals_(_a_a, _b_a),
      JoinNode::make(JoinMode::Inner, equals_(_b_a, _c_a),
        _table_b,
        PredicateNode::make(greater_than_(_c_a, 150),
          PredicateNode::make(greater_than_(_c_a, 100),
            _table_c))),
      PredicateNode::make(greater_than_(_a_b, 123),
        _table_a)));
  // clang-format on

  auto actual_lqp = StrategyBaseTest::apply_rule(_rule, input_lqp);

  EXPECT_LQP_EQ(actual_lqp, expected_lqp);
}

TEST_F(PredicatePlacementRuleTest, AllowedValuePredicatePushdownThroughProjectionTest) {
  // We can push `a > 4` under the projection because it does not depend on the subquery.

  auto predicate_node = std::make_shared<PredicateNode>(greater_than_(_a_a, value_(4)));
  predicate_node->set_left_input(_projection_pushdown_node);

  auto reordered = StrategyBaseTest::apply_rule(_rule, predicate_node);

  EXPECT_EQ(reordered, _projection_pushdown_node);
  EXPECT_EQ(reordered->left_input(), predicate_node);
  EXPECT_EQ(reordered->left_input()->left_input(), _table_a);
}

TEST_F(PredicatePlacementRuleTest, AllowedColumnPredicatePushdownThroughProjectionTest) {
  // We can push `a > b` under the projection because it does not depend on the subquery.

  auto predicate_node = std::make_shared<PredicateNode>(greater_than_(_a_a, _a_b));
  predicate_node->set_left_input(_projection_pushdown_node);

  auto reordered = StrategyBaseTest::apply_rule(_rule, predicate_node);

  EXPECT_EQ(reordered, _projection_pushdown_node);
  EXPECT_EQ(reordered->left_input(), predicate_node);
  EXPECT_EQ(reordered->left_input()->left_input(), _table_a);
}

TEST_F(PredicatePlacementRuleTest, ForbiddenPredicatePushdownThroughProjectionTest) {
  // We can't push `(SELECT ...) > a.b` under the projection because the projection is responsible for the SELECT.

  auto predicate_node = std::make_shared<PredicateNode>(greater_than_(_subquery_c, _a_b));
  predicate_node->set_left_input(_projection_pushdown_node);

  auto reordered = StrategyBaseTest::apply_rule(_rule, predicate_node);

  EXPECT_EQ(reordered, predicate_node);
  EXPECT_EQ(reordered->left_input(), _projection_pushdown_node);
  EXPECT_EQ(reordered->left_input()->left_input(), _table_a);
}

TEST_F(PredicatePlacementRuleTest, PredicatePushdownThroughOtherPredicateTest) {
  // Even if one predicate cannot be pushed down, others might be better off

  auto predicate_node_1 = std::make_shared<PredicateNode>(greater_than_(_subquery_c, _a_b));
  predicate_node_1->set_left_input(_projection_pushdown_node);

  auto predicate_node_2 = std::make_shared<PredicateNode>(greater_than_(_a_a, _a_b));
  predicate_node_2->set_left_input(predicate_node_1);

  auto reordered = StrategyBaseTest::apply_rule(_rule, predicate_node_2);

  EXPECT_EQ(reordered, predicate_node_1);
  EXPECT_EQ(reordered->left_input(), _projection_pushdown_node);
  EXPECT_EQ(reordered->left_input()->left_input(), predicate_node_2);
  EXPECT_EQ(reordered->left_input()->left_input()->left_input(), _table_a);
}

TEST_F(PredicatePlacementRuleTest, SemiPushDown) {
  // clang-format off
  const auto input_lqp =
  PredicateNode::make(greater_than_(_c_a, 150),
    PredicateNode::make(greater_than_(_c_a, 100),
      PredicateNode::make(greater_than_(_b_b, 123),
        JoinNode::make(JoinMode::Semi, equals_(_a_a, _b_a),
          JoinNode::make(JoinMode::Inner, equals_(_b_a, _c_a),
            _table_b,
            _table_c),
          _table_a))));

  const auto expected_lqp =
  JoinNode::make(JoinMode::Inner, equals_(_b_a, _c_a),
    PredicateNode::make(greater_than_(_b_b, 123),
      JoinNode::make(JoinMode::Semi, equals_(_a_a, _b_a),
        _table_b,
        _table_a)),
    PredicateNode::make(greater_than_(_c_a, 150),
      PredicateNode::make(greater_than_(_c_a, 100),
        _table_c)));
  // clang-format on

  auto actual_lqp = StrategyBaseTest::apply_rule(_rule, input_lqp);

  EXPECT_LQP_EQ(actual_lqp, expected_lqp);
}

TEST_F(PredicatePlacementRuleTest, PushDownPredicateThroughAggregate) {
  // clang-format off
  const auto input_lqp =
  PredicateNode::make(greater_than_(sum_(_c_b), 150),
    PredicateNode::make(greater_than_(_c_a, 100),
      AggregateNode::make(expression_vector(_c_a), expression_vector(sum_(_c_b)),
        _table_c)));

  const auto expected_lqp =
  PredicateNode::make(greater_than_(sum_(_c_b), 150),
    AggregateNode::make(expression_vector(_c_a), expression_vector(sum_(_c_b)),
      PredicateNode::make(greater_than_(_c_a, 100),
        _table_c)));
  // clang-format on

  auto actual_lqp = StrategyBaseTest::apply_rule(_rule, input_lqp);

  EXPECT_LQP_EQ(actual_lqp, expected_lqp);
}

TEST_F(PredicatePlacementRuleTest, PushDownAntiThroughAggregate) {
  // clang-format off
  const auto input_lqp =
  JoinNode::make(JoinMode::AntiNullAsTrue, equals_(_c_a, _b_a),
    PredicateNode::make(greater_than_(sum_(_c_b), 150),
      PredicateNode::make(greater_than_(_c_a, 100),
        AggregateNode::make(expression_vector(_c_a), expression_vector(sum_(_c_b)),
          _table_c))),
    _table_b);

  const auto expected_lqp =
  PredicateNode::make(greater_than_(sum_(_c_b), 150),
    AggregateNode::make(expression_vector(_c_a), expression_vector(sum_(_c_b)),
      JoinNode::make(JoinMode::AntiNullAsTrue, equals_(_c_a, _b_a),
        PredicateNode::make(greater_than_(_c_a, 100),
          _table_c),
        _table_b)));
  // clang-format on

  auto actual_lqp = StrategyBaseTest::apply_rule(_rule, input_lqp);

  EXPECT_LQP_EQ(actual_lqp, expected_lqp);
}

TEST_F(PredicatePlacementRuleTest, PullUpPastProjection) {
  /**
   * Test that if all columns required for the evaluation of a PredicateNode are still available above a ProjectionNode,
   * then the PredicateNode can be pulled up
   */
  // clang-format off
  const auto input_lqp =
  ProjectionNode::make(expression_vector(_a_a),
    PredicateNode::make(exists_(_subquery),
      _table_a));

  const auto expected_lqp =
  PredicateNode::make(exists_(_subquery),
    ProjectionNode::make(expression_vector(_a_a),
      _table_a));
  // clang-format on

  auto actual_lqp = StrategyBaseTest::apply_rule(_rule, input_lqp);

  EXPECT_LQP_EQ(actual_lqp, expected_lqp);
}

TEST_F(PredicatePlacementRuleTest, NoPullUpPastProjectionThatPrunes) {
  /**
   * Test that if a ProjectionNode prunes columns necessary for the evaluation of a PredicateNode, PredicateNodes can
   * not be pulled above it
   */
  // clang-format off
  const auto input_lqp =
  ProjectionNode::make(expression_vector(_a_b),
    PredicateNode::make(exists_(_subquery),
      _table_a));

  const auto expected_lqp =
  ProjectionNode::make(expression_vector(_a_b),
    PredicateNode::make(exists_(_subquery),
      _table_a));
  // clang-format on

  auto actual_lqp = StrategyBaseTest::apply_rule(_rule, input_lqp);

  EXPECT_LQP_EQ(actual_lqp, expected_lqp);
}

TEST_F(PredicatePlacementRuleTest, NoPullUpPastSort) {
  /**
   * Test that SortNodes are treated as barriers and nothing is pulled up above them
   */
  // clang-format off
  const auto input_lqp =
  SortNode::make(expression_vector(_a_b), std::vector<OrderByMode>{OrderByMode::Ascending},
    PredicateNode::make(exists_(_subquery),
      _table_a));

  const auto expected_lqp =
  SortNode::make(expression_vector(_a_b), std::vector<OrderByMode>{OrderByMode::Ascending},
    PredicateNode::make(exists_(_subquery),
      _table_a));
  // clang-format on

  auto actual_lqp = StrategyBaseTest::apply_rule(_rule, input_lqp);

  EXPECT_LQP_EQ(actual_lqp, expected_lqp);
}

TEST_F(PredicatePlacementRuleTest, NoPullUpPastNodeWithMultipleOutputsNoPullUpPastUnion) {
  /**
   * Test that Nodes with multiple outputs are treated as barriers, and so are UnionNodes
   */
  // clang-format off
  const auto input_predicate_node_with_multiple_outputs = PredicateNode::make(exists_(_subquery), _table_a);
  const auto input_lqp =
  UnionNode::make(UnionMode::Positions,
    PredicateNode::make(exists_(_subquery),
      input_predicate_node_with_multiple_outputs),
    input_predicate_node_with_multiple_outputs);

  const auto expected_predicate_node_with_multiple_outputs = PredicateNode::make(exists_(_subquery), _table_a);
  const auto expected_lqp =
  UnionNode::make(UnionMode::Positions,
    PredicateNode::make(exists_(_subquery),
      expected_predicate_node_with_multiple_outputs),
    expected_predicate_node_with_multiple_outputs);
  // clang-format on

  auto actual_lqp = StrategyBaseTest::apply_rule(_rule, input_lqp);

  EXPECT_LQP_EQ(actual_lqp, expected_lqp);
}

TEST_F(PredicatePlacementRuleTest, PushDownAndPullUp) {
  // clang-format off
  const auto parameter = correlated_parameter_(ParameterID{0}, _a_a);
  const auto subquery_lqp =
  AggregateNode::make(expression_vector(), expression_vector(max_(add_(_b_a, parameter))),
    ProjectionNode::make(expression_vector(add_(_b_a, parameter)),
      _table_b));
  const auto subquery = lqp_subquery_(subquery_lqp, std::make_pair(ParameterID{0}, _a_a));

  const auto input_lqp =
  JoinNode::make(JoinMode::Inner, equals_(_a_a, _b_a),
    PredicateNode::make(greater_than_(_a_a, _a_b),
      PredicateNode::make(less_than_(subquery, _a_b),
        SortNode::make(expression_vector(_a_a), std::vector<OrderByMode>{OrderByMode::Ascending},
           ProjectionNode::make(expression_vector(_a_a, _a_b),
             _table_a)))),
    _table_b);

  const auto expected_lqp =
  PredicateNode::make(less_than_(subquery, _a_b),
    JoinNode::make(JoinMode::Inner, equals_(_a_a, _b_a),
     SortNode::make(expression_vector(_a_a), std::vector<OrderByMode>{OrderByMode::Ascending},
       ProjectionNode::make(expression_vector(_a_a, _a_b),
         PredicateNode::make(greater_than_(_a_a, _a_b),
           _table_a))),
     _table_b));
  // clang-format on

  auto actual_lqp = StrategyBaseTest::apply_rule(_rule, input_lqp);

  EXPECT_LQP_EQ(actual_lqp, expected_lqp);
}

TEST_F(PredicatePlacementRuleTest, DoNotMoveUncorrelatedPredicates) {
  // For now, the PredicatePlacementRule doesn't touch uncorrelated (think 6 > (SELECT...)) predicates

  // clang-format off
  const auto input_lqp =
  PredicateNode::make(greater_than_(5, 3),
    PredicateNode::make(equals_(_a_a, 3),
      JoinNode::make(JoinMode::Cross,
      _table_a,
      _table_b)));

  const auto expected_lqp =
  PredicateNode::make(greater_than_(5, 3),
    JoinNode::make(JoinMode::Cross,
      PredicateNode::make(equals_(_a_a, 3),
        _table_a),
      _table_b));
  // clang-format on

  auto actual_lqp = StrategyBaseTest::apply_rule(_rule, input_lqp);

  EXPECT_LQP_EQ(actual_lqp, expected_lqp);
}

TEST_F(PredicatePlacementRuleTest, CreatePreJoinPredicateOnLeftSide) {
  // SELECT * FROM d JOIN e on d.a = e.a WHERE (d.b = 1 AND e.a = 2) OR (d.b = 2) should lead to
  // (b = 1 OR b = 2) being created on the left side of the join. We cannot filter the right side, because
  // all tuples qualify for the second part of the disjunction.

  // clang-format off
  const auto input_lqp = PredicateNode::make(or_(and_(equals_(_d_b, 1), equals_(_e_a, 10)), equals_(_d_b, 2)),
    JoinNode::make(JoinMode::Inner, equals_(_d_a, _e_a),
      _table_d,
      _table_e));

  const auto expected_lqp = PredicateNode::make(or_(and_(equals_(_d_b, 1), equals_(_e_a, 10)), equals_(_d_b, 2)),
    JoinNode::make(JoinMode::Inner, equals_(_d_a, _e_a),
      PredicateNode::make(or_(equals_(_d_b, 1), equals_(_d_b, 2)),
        _table_d),
      _table_e));
  // clang-format on

  const auto actual_lqp = StrategyBaseTest::apply_rule(_rule, input_lqp);

  EXPECT_LQP_EQ(actual_lqp, expected_lqp);
}

TEST_F(PredicatePlacementRuleTest, CreatePreJoinPredicateOnBothSides) {
  // SELECT * FROM d JOIN e on d.a = e.a WHERE (d.b = 1 AND e.a = 10) OR (d.b = 2 AND e.a = 3) should lead to
  // (b = 1 OR b = 2) being created on the left and (a = 10 OR a = 3) on the right side of the join

  // clang-format off
  const auto input_lqp = PredicateNode::make(or_(and_(equals_(_d_b, 1), equals_(_e_a, 10)), and_(equals_(_d_b, 2), equals_(_e_a, 1))),  // NOLINT
    JoinNode::make(JoinMode::Inner, equals_(_d_a, _e_a),
      _table_d,
      _table_e));

  const auto expected_lqp = PredicateNode::make(or_(and_(equals_(_d_b, 1), equals_(_e_a, 10)), and_(equals_(_d_b, 2), equals_(_e_a, 1))),  // NOLINT
    JoinNode::make(JoinMode::Inner, equals_(_d_a, _e_a),
      PredicateNode::make(or_(equals_(_d_b, 1), equals_(_d_b, 2)),
        _table_d),
      PredicateNode::make(or_(equals_(_e_a, 10), equals_(_e_a, 1)),
        _table_e)));
  // clang-format on

  const auto actual_lqp = StrategyBaseTest::apply_rule(_rule, input_lqp);

  EXPECT_LQP_EQ(actual_lqp, expected_lqp);
}

TEST_F(PredicatePlacementRuleTest, CreatePreJoinPredicateOnlyWhereBeneficial) {
  // SELECT * FROM d JOIN e on d.a = e.a WHERE (d.b = 1 AND e.a < 10) OR (d.b = 2 AND e.a = 3) should lead to
  // (b = 1 OR b = 2) being created on the left side of the join, but no predicate on the right side, as it only
  // removes 2 out of 11 values and thus is not selective enough

  // clang-format off
  const auto input_lqp = PredicateNode::make(or_(and_(equals_(_d_b, 1), less_than_(_e_a, 10)), and_(equals_(_d_b, 2), equals_(_e_a, 1))),  // NOLINT
    JoinNode::make(JoinMode::Inner, equals_(_d_a, _e_a),
      _table_d,
      _table_e));

  const auto expected_lqp = PredicateNode::make(or_(and_(equals_(_d_b, 1), less_than_(_e_a, 10)), and_(equals_(_d_b, 2), equals_(_e_a, 1))),  // NOLINT
    JoinNode::make(JoinMode::Inner, equals_(_d_a, _e_a),
      PredicateNode::make(or_(equals_(_d_b, 1), equals_(_d_b, 2)),
        _table_d),
      _table_e));
  // clang-format on

  const auto actual_lqp = StrategyBaseTest::apply_rule(_rule, input_lqp);

  EXPECT_LQP_EQ(actual_lqp, expected_lqp);
}

TEST_F(PredicatePlacementRuleTest, DoNotCreatePreJoinPredicateIfNonInner) {
  // Similar to the previous test, but we do not do anything (yet) because it uses a non-inner join

  // clang-format off
  const auto input_lqp = PredicateNode::make(or_(and_(equals_(_d_b, 1), equals_(_e_a, 10)), and_(equals_(_d_b, 2), equals_(_e_a, 1))),  // NOLINT
    JoinNode::make(JoinMode::Left, equals_(_d_a, _e_a),
      _table_d,
      _table_e));

  const auto expected_lqp = input_lqp->deep_copy();
  // clang-format on

  const auto actual_lqp = StrategyBaseTest::apply_rule(_rule, input_lqp);

  EXPECT_LQP_EQ(actual_lqp, expected_lqp);
}

TEST_F(PredicatePlacementRuleTest, DoNotCreatePreJoinPredicateIfUnrelated) {
  // SELECT * FROM a JOIN b on a.a = b.a WHERE (a.b = 1 AND ? = 2) OR (b.a = 2 AND ? = 1) should not lead to a pre-join
  // being created, as we cannot make any assumptions about the two predicates that do not belong to any table

  // clang-format off
  const auto input_lqp = PredicateNode::make(or_(and_(equals_(_d_b, 1), equals_(placeholder_(ParameterID{0}), 2)), and_(equals_(_e_a, 10), equals_(placeholder_(ParameterID{1}), 1))),  // NOLINT
    JoinNode::make(JoinMode::Inner, equals_(_d_a, _e_a),
      _table_d,
      _table_e));

  const auto expected_lqp = input_lqp->deep_copy();
  // clang-format on

  const auto actual_lqp = StrategyBaseTest::apply_rule(_rule, input_lqp);

  EXPECT_LQP_EQ(actual_lqp, expected_lqp);
}

}  // namespace opossum<|MERGE_RESOLUTION|>--- conflicted
+++ resolved
@@ -177,8 +177,6 @@
   EXPECT_LQP_EQ(actual_lqp, expected_lqp);
 }
 
-<<<<<<< HEAD
-=======
 TEST_F(PredicatePlacementRuleTest, StopPushdownAtDiamondTest) {
   // We should stop pushing down predicates once we reached a node with multiple outputs
   // clang-format off
@@ -220,7 +218,6 @@
   EXPECT_LQP_EQ(actual_lqp, expected_lqp);
 }
 
->>>>>>> 05ca088c
 TEST_F(PredicatePlacementRuleTest, ComplexBlockingPredicatesPushdownTest) {
   // clang-format off
   const auto input_lqp =
