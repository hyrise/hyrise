--- conflicted
+++ resolved
@@ -189,15 +189,6 @@
  |  \_[2] [MockTable]
  |  |  \_[3] [MockTable]
  |  |     \_[4] [MockTable]
-<<<<<<< HEAD
- |  |     \_[4] [MockTable]
- |  \_[2] [MockTable]
- |     \_Recurring Node --> [3]
- |     \_Recurring Node --> [4]
- \_[1] [MockTable]
-    \_Recurring Node --> [3]
-    \_Recurring Node --> [4]
-=======
  |  |     \_[5] [MockTable]
  |  \_[6] [MockTable]
  |     \_Recurring Node --> [3]
@@ -205,7 +196,6 @@
  \_[7] [MockTable]
     \_Recurring Node --> [3]
     \_Recurring Node --> [5]
->>>>>>> a78220bc
 )");
 }
 
