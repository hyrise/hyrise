--- conflicted
+++ resolved
@@ -29,32 +29,19 @@
     x = node_b->get_column("x");
     y = node_b->get_column("y");
 
-<<<<<<< HEAD
     node_c = MockNode::make(MockNode::ColumnDefinitions{{DataType::Int, "u"}});
     u = node_c->get_column("u");
 
-    select_lqp_a = LimitNode::make(to_expression(1), node_b);
-    select_a = lqp_select_(select_lqp_a);
-    select_lqp_b = LimitNode::make(to_expression(1), PredicateNode::make(greater_than_(x, y), node_b));
-    select_b = lqp_select_(select_lqp_b);
-  }
-
-  std::shared_ptr<MockNode> node_a, node_b, node_c;
-  LQPColumnReference a, b, x, y, u;
-  std::shared_ptr<AbstractLQPNode> select_lqp_a, select_lqp_b;
-  std::shared_ptr<LQPSelectExpression> select_a, select_b;
-=======
     subquery_lqp_a = LimitNode::make(to_expression(1), node_b);
     subquery_a = lqp_subquery_(subquery_lqp_a);
     subquery_lqp_b = LimitNode::make(to_expression(1), PredicateNode::make(greater_than_(x, y), node_b));
     subquery_b = lqp_subquery_(subquery_lqp_b);
   }
 
-  std::shared_ptr<MockNode> node_a, node_b;
-  LQPColumnReference a, b, x, y;
+  std::shared_ptr<MockNode> node_a, node_b, node_c;
+  LQPColumnReference a, b, x, y, u;
   std::shared_ptr<AbstractLQPNode> subquery_lqp_a, subquery_lqp_b;
   std::shared_ptr<LQPSubqueryExpression> subquery_a, subquery_b;
->>>>>>> d96c5ca7
 };
 
 TEST_F(OptimizerTest, OptimizesSubqueries) {
@@ -190,16 +177,16 @@
 TEST_F(OptimizerTest, PopulateOptimizationContext) {
   // clang-format off
   const auto u_equals_5 = equals_(u, 5);
-  const auto subselect_lqp = PredicateNode::make(u_equals_5, node_c);
-  const auto subselect = lqp_select_(subselect_lqp);
-
-  const auto a_greater_than_subselect = greater_than_(a, subselect);
+  const auto subsubquery_lqp = PredicateNode::make(u_equals_5, node_c);
+  const auto subsubquery = lqp_subquery_(subsubquery_lqp);
+
+  const auto a_greater_than_subsubquery = greater_than_(a, subsubquery);
   const auto a_less_than_x = less_than_(a, x);
   const auto b_equals_y = equals_(b, y);
 
   const auto input_lqp =
   SortNode::make(expression_vector(a), std::vector<OrderByMode>{OrderByMode::Ascending},
-    PredicateNode::make(a_greater_than_subselect,
+    PredicateNode::make(a_greater_than_subsubquery,
       PredicateNode::make(a_less_than_x,
         JoinNode::make(JoinMode::Inner, b_equals_y,
           node_a,
@@ -215,7 +202,7 @@
   EXPECT_EQ(optimization_context->plan_leaf_indices.at(node_a), 1u);
   EXPECT_EQ(optimization_context->plan_leaf_indices.at(node_b), 2u);
 
-  EXPECT_EQ(optimization_context->predicate_indices.at(a_greater_than_subselect), 0u);
+  EXPECT_EQ(optimization_context->predicate_indices.at(a_greater_than_subsubquery), 0u);
   EXPECT_EQ(optimization_context->predicate_indices.at(u_equals_5), 1u);
   EXPECT_EQ(optimization_context->predicate_indices.at(a_less_than_x), 2u);
   EXPECT_EQ(optimization_context->predicate_indices.at(b_equals_y), 3u);
