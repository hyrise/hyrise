#include <memory>
#include <optional>
#include <string>
#include <utility>
#include <vector>

#include "base_test.hpp"
#include "gtest/gtest.h"

#include "logical_query_plan/aggregate_node.hpp"
#include "logical_query_plan/join_node.hpp"
#include "logical_query_plan/limit_node.hpp"
#include "logical_query_plan/lqp_translator.hpp"
#include "logical_query_plan/predicate_node.hpp"
#include "logical_query_plan/projection_node.hpp"
#include "logical_query_plan/show_columns_node.hpp"
#include "logical_query_plan/show_tables_node.hpp"
#include "logical_query_plan/sort_node.hpp"
#include "logical_query_plan/stored_table_node.hpp"
#include "logical_query_plan/union_node.hpp"
#include "operators/aggregate.hpp"
#include "operators/get_table.hpp"
#include "operators/join_hash.hpp"
#include "operators/join_sort_merge.hpp"
#include "operators/limit.hpp"
#include "operators/maintenance/show_columns.hpp"
#include "operators/maintenance/show_tables.hpp"
<<<<<<< HEAD
#include "operators/operator_expression.hpp"
=======
#include "operators/pqp_expression.hpp"
>>>>>>> 9da0d9f3
#include "operators/projection.hpp"
#include "operators/sort.hpp"
#include "operators/table_scan.hpp"
#include "storage/storage_manager.hpp"

namespace opossum {

class LQPTranslatorTest : public BaseTest {
 protected:
  void SetUp() override {
    StorageManager::get().add_table("table_int_float", load_table("src/test/tables/int_float.tbl", Chunk::MAX_SIZE));
    StorageManager::get().add_table("table_int_float2", load_table("src/test/tables/int_float2.tbl", Chunk::MAX_SIZE));
    StorageManager::get().add_table("table_alias_name",
                                    load_table("src/test/tables/table_alias_name.tbl", Chunk::MAX_SIZE));
  }
};

TEST_F(LQPTranslatorTest, StoredTableNode) {
  /**
   * Build LQP and translate to PQP
   */
  const auto node = std::make_shared<StoredTableNode>("table_int_float");
  const auto op = LQPTranslator{}.translate_node(node);

  /**
   * Check PQP
   */
  const auto get_table_op = std::dynamic_pointer_cast<GetTable>(op);
  ASSERT_TRUE(get_table_op);
  EXPECT_EQ(get_table_op->table_name(), "table_int_float");
}

TEST_F(LQPTranslatorTest, PredicateNodeUnaryScan) {
  /**
   * Build LQP and translate to PQP
   */
  const auto stored_table_node = std::make_shared<StoredTableNode>("table_int_float");
<<<<<<< HEAD
  auto predicate_node =
      std::make_shared<PredicateNode>(LQPColumnOrigin(stored_table_node, ColumnID{1}), ScanType::Equals, 42);
=======
  auto predicate_node = std::make_shared<PredicateNode>(LQPColumnReference(stored_table_node, ColumnID{1}),
                                                        PredicateCondition::Equals, 42);
>>>>>>> 9da0d9f3
  predicate_node->set_left_child(stored_table_node);
  const auto op = LQPTranslator{}.translate_node(predicate_node);

  /**
   * Check PQP
   */
  const auto table_scan_op = std::dynamic_pointer_cast<TableScan>(op);
  ASSERT_TRUE(table_scan_op);
  EXPECT_EQ(table_scan_op->left_column_id(), ColumnID{1} /* "a" */);
<<<<<<< HEAD
  EXPECT_EQ(table_scan_op->scan_type(), ScanType::Equals);
=======
  EXPECT_EQ(table_scan_op->predicate_condition(), PredicateCondition::Equals);
>>>>>>> 9da0d9f3
  EXPECT_EQ(table_scan_op->right_parameter(), AllParameterVariant(42));
}

TEST_F(LQPTranslatorTest, PredicateNodeBinaryScan) {
  /**
   * Build LQP and translate to PQP
   */
  const auto stored_table_node = std::make_shared<StoredTableNode>("table_int_float");
  auto predicate_node =
<<<<<<< HEAD
      std::make_shared<PredicateNode>(LQPColumnOrigin(stored_table_node, ColumnID{0}), ScanType::Between,
=======
      std::make_shared<PredicateNode>(LQPColumnReference(stored_table_node, ColumnID{0}), PredicateCondition::Between,
>>>>>>> 9da0d9f3
                                      AllParameterVariant(42), AllTypeVariant(1337));
  predicate_node->set_left_child(stored_table_node);
  const auto op = LQPTranslator{}.translate_node(predicate_node);

  /**
   * Check PQP
   */
  const auto table_scan_op2 = std::dynamic_pointer_cast<TableScan>(op);
  ASSERT_TRUE(table_scan_op2);
  EXPECT_EQ(table_scan_op2->left_column_id(), ColumnID{0} /* "a" */);
  EXPECT_EQ(table_scan_op2->predicate_condition(), PredicateCondition::LessThanEquals);
  EXPECT_EQ(table_scan_op2->right_parameter(), AllParameterVariant(1337));

  const auto table_scan_op = std::dynamic_pointer_cast<const TableScan>(table_scan_op2->input_left());
  ASSERT_TRUE(table_scan_op);
  EXPECT_EQ(table_scan_op->left_column_id(), ColumnID{0} /* "a" */);
  EXPECT_EQ(table_scan_op->predicate_condition(), PredicateCondition::GreaterThanEquals);
  EXPECT_EQ(table_scan_op->right_parameter(), AllParameterVariant(42));
}

TEST_F(LQPTranslatorTest, ProjectionNode) {
  /**
   * Build LQP and translate to PQP
   */
  const auto stored_table_node = std::make_shared<StoredTableNode>("table_int_float");
  const auto expressions = std::vector<std::shared_ptr<LQPExpression>>{
<<<<<<< HEAD
      LQPExpression::create_column(LQPColumnOrigin(stored_table_node, ColumnID{0}), {"a"})};
=======
      LQPExpression::create_column(LQPColumnReference(stored_table_node, ColumnID{0}), {"a"})};
>>>>>>> 9da0d9f3
  auto projection_node = std::make_shared<ProjectionNode>(expressions);
  projection_node->set_left_child(stored_table_node);
  const auto op = LQPTranslator{}.translate_node(projection_node);

  /**
   * Check PQP
   */
  const auto projection_op = std::dynamic_pointer_cast<Projection>(op);
  ASSERT_TRUE(projection_op);
  EXPECT_EQ(projection_op->column_expressions().size(), 1u);
  EXPECT_EQ(projection_op->column_expressions()[0]->column_id(), ColumnID{0});
  EXPECT_EQ(*projection_op->column_expressions()[0]->alias(), "a");
}

TEST_F(LQPTranslatorTest, SortNode) {
  /**
   * Build LQP and translate to PQP
   */
  const auto stored_table_node = std::make_shared<StoredTableNode>("table_int_float");
  auto sort_node = std::make_shared<SortNode>(
<<<<<<< HEAD
      std::vector<OrderByDefinition>{{LQPColumnOrigin(stored_table_node, ColumnID{0}), OrderByMode::Ascending}});
=======
      std::vector<OrderByDefinition>{{LQPColumnReference(stored_table_node, ColumnID{0}), OrderByMode::Ascending}});
>>>>>>> 9da0d9f3
  sort_node->set_left_child(stored_table_node);
  const auto op = LQPTranslator{}.translate_node(sort_node);

  const auto sort_op = std::dynamic_pointer_cast<Sort>(op);
  ASSERT_TRUE(sort_op);
  EXPECT_EQ(sort_op->column_id(), ColumnID{0});
  EXPECT_EQ(sort_op->order_by_mode(), OrderByMode::Ascending);
}

TEST_F(LQPTranslatorTest, JoinNode) {
  /**
   * Build LQP and translate to PQP
   */
  const auto stored_table_node_left = std::make_shared<StoredTableNode>("table_int_float");
  const auto stored_table_node_right = std::make_shared<StoredTableNode>("table_int_float2");
<<<<<<< HEAD
  auto join_node =
      std::make_shared<JoinNode>(JoinMode::Outer, std::make_pair(LQPColumnOrigin(stored_table_node_left, ColumnID{1}),
                                                                 LQPColumnOrigin(stored_table_node_right, ColumnID{0})),
                                 ScanType::Equals);
=======
  auto join_node = std::make_shared<JoinNode>(JoinMode::Outer,
                                              std::make_pair(LQPColumnReference(stored_table_node_left, ColumnID{1}),
                                                             LQPColumnReference(stored_table_node_right, ColumnID{0})),
                                              PredicateCondition::Equals);
>>>>>>> 9da0d9f3
  join_node->set_left_child(stored_table_node_left);
  join_node->set_right_child(stored_table_node_right);
  const auto op = LQPTranslator{}.translate_node(join_node);

  /**
   * Check PQP
   */
  const auto join_op = std::dynamic_pointer_cast<JoinSortMerge>(op);
  ASSERT_TRUE(join_op);
<<<<<<< HEAD
  EXPECT_EQ(join_op->column_ids(), JoinColumnIDs(ColumnID{1}, ColumnID{0}));
  EXPECT_EQ(join_op->scan_type(), ScanType::Equals);
=======
  EXPECT_EQ(join_op->column_ids(), ColumnIDPair(ColumnID{1}, ColumnID{0}));
  EXPECT_EQ(join_op->predicate_condition(), PredicateCondition::Equals);
>>>>>>> 9da0d9f3
  EXPECT_EQ(join_op->mode(), JoinMode::Outer);
}

TEST_F(LQPTranslatorTest, ShowTablesNode) {
  /**
   * Build LQP and translate to PQP
   */
  const auto show_tables_node = std::make_shared<ShowTablesNode>();
  const auto op = LQPTranslator{}.translate_node(show_tables_node);

  /**
   * Check PQP
   */
  const auto show_tables_op = std::dynamic_pointer_cast<ShowTables>(op);
  ASSERT_TRUE(show_tables_op);
  EXPECT_EQ(show_tables_op->name(), "ShowTables");
}

TEST_F(LQPTranslatorTest, ShowColumnsNode) {
  /**
   * Build LQP and translate to PQP
   */
  const auto show_column_node = std::make_shared<ShowColumnsNode>("table_a");
  const auto op = LQPTranslator{}.translate_node(show_column_node);

  /**
   * Check PQP
   */
  const auto show_columns_op = std::dynamic_pointer_cast<ShowColumns>(op);
  ASSERT_TRUE(show_columns_op);
  EXPECT_EQ(show_columns_op->name(), "ShowColumns");
}

TEST_F(LQPTranslatorTest, AggregateNodeNoArithmetics) {
  /**
   * Build LQP and translate to PQP
   */
  const auto stored_table_node = std::make_shared<StoredTableNode>("table_int_float");

  auto sum_expression = LQPExpression::create_aggregate_function(
<<<<<<< HEAD
      AggregateFunction::Sum, {LQPExpression::create_column(LQPColumnOrigin(stored_table_node, ColumnID{0}))},
      {"sum_of_a"});

  auto aggregate_node = std::make_shared<AggregateNode>(std::vector<std::shared_ptr<LQPExpression>>{sum_expression},
                                                        std::vector<LQPColumnOrigin>{});
=======
      AggregateFunction::Sum, {LQPExpression::create_column(LQPColumnReference(stored_table_node, ColumnID{0}))},
      {"sum_of_a"});

  auto aggregate_node = std::make_shared<AggregateNode>(std::vector<std::shared_ptr<LQPExpression>>{sum_expression},
                                                        std::vector<LQPColumnReference>{});
>>>>>>> 9da0d9f3
  aggregate_node->set_left_child(stored_table_node);

  const auto op = LQPTranslator{}.translate_node(aggregate_node);

  /**
   * Check PQP
   */
  const auto aggregate_op = std::dynamic_pointer_cast<Aggregate>(op);
  ASSERT_TRUE(aggregate_op);
  ASSERT_EQ(aggregate_op->aggregates().size(), 1u);
  EXPECT_EQ(aggregate_op->groupby_column_ids().size(), 0u);

  const auto aggregate_definition = aggregate_op->aggregates()[0];
  EXPECT_EQ(aggregate_definition.column, ColumnID{0});
  EXPECT_EQ(aggregate_definition.function, AggregateFunction::Sum);
  EXPECT_EQ(aggregate_definition.alias, std::optional<std::string>("sum_of_a"));
}

TEST_F(LQPTranslatorTest, AggregateNodeWithArithmetics) {
  /**
   * Build LQP and translate to PQP
   */
  const auto stored_table_node = std::make_shared<StoredTableNode>("table_int_float");

  // Create expression "b * 2".
<<<<<<< HEAD
  const auto expr_col_b = LQPExpression::create_column(LQPColumnOrigin{stored_table_node, ColumnID{1}});
=======
  const auto expr_col_b = LQPExpression::create_column(LQPColumnReference{stored_table_node, ColumnID{1}});
>>>>>>> 9da0d9f3
  const auto expr_literal = LQPExpression::create_literal(2);
  const auto expr_multiplication =
      LQPExpression::create_binary_operator(ExpressionType::Multiplication, expr_col_b, expr_literal);

  // Create aggregate with expression "SUM(b * 2)".
  // TODO(tim): Projection cannot handle expression `$a + $b`
  // because it is not able to handle columns with different data types.
  // Create issue with failing test.
  auto sum_expression =
      LQPExpression::create_aggregate_function(AggregateFunction::Sum, {expr_multiplication}, {"sum_of_b_times_two"});
<<<<<<< HEAD
  auto aggregate_node =
      std::make_shared<AggregateNode>(std::vector<std::shared_ptr<LQPExpression>>{sum_expression},
                                      std::vector<LQPColumnOrigin>{LQPColumnOrigin(stored_table_node, ColumnID{0})});
=======
  auto aggregate_node = std::make_shared<AggregateNode>(
      std::vector<std::shared_ptr<LQPExpression>>{sum_expression},
      std::vector<LQPColumnReference>{LQPColumnReference(stored_table_node, ColumnID{0})});
>>>>>>> 9da0d9f3
  aggregate_node->set_left_child(stored_table_node);

  const auto op = LQPTranslator{}.translate_node(aggregate_node);

  /**
   * Check PQP
   */
  // Check aggregate operator.
  const auto aggregate_op = std::dynamic_pointer_cast<Aggregate>(op);
  ASSERT_TRUE(aggregate_op);
  ASSERT_EQ(aggregate_op->aggregates().size(), 1u);

  ASSERT_EQ(aggregate_op->groupby_column_ids().size(), 1u);
  EXPECT_EQ(aggregate_op->groupby_column_ids()[0], ColumnID{0});

  const auto aggregate_definition = aggregate_op->aggregates()[0];
  EXPECT_EQ(aggregate_definition.column, ColumnID{1});
  EXPECT_EQ(aggregate_definition.function, AggregateFunction::Sum);
  EXPECT_EQ(aggregate_definition.alias, std::optional<std::string>("sum_of_b_times_two"));

  // Check projection operator.
  // The projection operator is required because we need the arithmetic operation to be calculated first.
  const auto left_op = aggregate_op->input_left();
  ASSERT_TRUE(left_op);

  const auto projection_op = std::dynamic_pointer_cast<const Projection>(left_op);
  ASSERT_TRUE(projection_op);

  const auto column_expressions = projection_op->column_expressions();
  ASSERT_EQ(column_expressions.size(), 2u);

  const auto column_expression0 = column_expressions[0];
  EXPECT_EQ(column_expression0->type(), ExpressionType::Column);
  EXPECT_EQ(column_expression0->column_id(), ColumnID{0});

  const auto column_expression1 = column_expressions[1];
  EXPECT_EQ(column_expression1->to_string(), "ColumnID #1 * 2");
  EXPECT_EQ(column_expression1->alias(), std::nullopt);
}

TEST_F(LQPTranslatorTest, MultipleNodesHierarchy) {
  /**
   * Build LQP and translate to PQP
   */
  const auto stored_table_node_left = std::make_shared<StoredTableNode>("table_int_float");
<<<<<<< HEAD
  auto predicate_node_left = std::make_shared<PredicateNode>(LQPColumnOrigin(stored_table_node_left, ColumnID{0}),
                                                             ScanType::Equals, AllParameterVariant(42));
  predicate_node_left->set_left_child(stored_table_node_left);

  const auto stored_table_node_right = std::make_shared<StoredTableNode>("table_int_float2");
  auto predicate_node_right = std::make_shared<PredicateNode>(LQPColumnOrigin(stored_table_node_right, ColumnID{1}),
                                                              ScanType::GreaterThan, AllParameterVariant(30.0));
  predicate_node_right->set_left_child(stored_table_node_right);

  auto join_node = std::make_shared<JoinNode>(JoinMode::Inner,
                                              JoinColumnOrigins(LQPColumnOrigin(stored_table_node_left, ColumnID{0}),
                                                                LQPColumnOrigin(stored_table_node_right, ColumnID{0})),
                                              ScanType::Equals);
=======
  auto predicate_node_left = std::make_shared<PredicateNode>(LQPColumnReference(stored_table_node_left, ColumnID{0}),
                                                             PredicateCondition::Equals, AllParameterVariant(42));
  predicate_node_left->set_left_child(stored_table_node_left);

  const auto stored_table_node_right = std::make_shared<StoredTableNode>("table_int_float2");
  auto predicate_node_right =
      std::make_shared<PredicateNode>(LQPColumnReference(stored_table_node_right, ColumnID{1}),
                                      PredicateCondition::GreaterThan, AllParameterVariant(30.0));
  predicate_node_right->set_left_child(stored_table_node_right);

  auto join_node = std::make_shared<JoinNode>(
      JoinMode::Inner, LQPColumnReferencePair(LQPColumnReference(stored_table_node_left, ColumnID{0}),
                                              LQPColumnReference(stored_table_node_right, ColumnID{0})),
      PredicateCondition::Equals);
>>>>>>> 9da0d9f3
  join_node->set_left_child(predicate_node_left);
  join_node->set_right_child(predicate_node_right);

  const auto op = LQPTranslator{}.translate_node(join_node);

  /**
   * Check PQP
   */
  const auto join_op = std::dynamic_pointer_cast<const JoinHash>(op);
  ASSERT_TRUE(join_op);

  const auto predicate_op_left = std::dynamic_pointer_cast<const TableScan>(join_op->input_left());
  ASSERT_TRUE(predicate_op_left);
  EXPECT_EQ(predicate_op_left->predicate_condition(), PredicateCondition::Equals);

  const auto predicate_op_right = std::dynamic_pointer_cast<const TableScan>(join_op->input_right());
  ASSERT_TRUE(predicate_op_right);
  EXPECT_EQ(predicate_op_right->predicate_condition(), PredicateCondition::GreaterThan);

  const auto get_table_op_left = std::dynamic_pointer_cast<const GetTable>(predicate_op_left->input_left());
  ASSERT_TRUE(get_table_op_left);
  EXPECT_EQ(get_table_op_left->table_name(), "table_int_float");

  const auto get_table_op_right = std::dynamic_pointer_cast<const GetTable>(predicate_op_right->input_left());
  ASSERT_TRUE(get_table_op_right);
  EXPECT_EQ(get_table_op_right->table_name(), "table_int_float2");
}

TEST_F(LQPTranslatorTest, LimitNode) {
  /**
   * Build LQP and translate to PQP
   */
  const auto stored_table_node = std::make_shared<StoredTableNode>("table_int_float");

  const auto num_rows = 2u;
  auto limit_node = std::make_shared<LimitNode>(num_rows);
  limit_node->set_left_child(stored_table_node);

  /**
   * Check PQP
   */
  const auto op = LQPTranslator{}.translate_node(limit_node);
  const auto limit_op = std::dynamic_pointer_cast<Limit>(op);
  ASSERT_TRUE(limit_op);
  EXPECT_EQ(limit_op->num_rows(), num_rows);
}

TEST_F(LQPTranslatorTest, DiamondShapeSimple) {
  /**
   * Test that
   *
   *    _____union____
   *   /              \
   *  predicate_a     predicate_b
   *  \                /
   *   \__predicate_c_/
   *          |
   *     table_int_float2
   *
   * has a diamond shape in the PQP as well. If it wouldn't have it might look like this:
   *
   *    _____union____
   *   /              \
   *  predicate_a     predicate_b
   *      |             |
   *  predicate_c(1)  predicate_c(2)
   *      |             |
   * table_int_float2 table_int_float2
   *
   * which is still semantically correct, but would mean predicate_c gets executed twice
   */

  auto table_node = std::make_shared<StoredTableNode>("table_int_float2");
  auto predicate_node_a =
<<<<<<< HEAD
      std::make_shared<PredicateNode>(LQPColumnOrigin{table_node, ColumnID{0}}, ScanType::Equals, 3);
  auto predicate_node_b =
      std::make_shared<PredicateNode>(LQPColumnOrigin{table_node, ColumnID{0}}, ScanType::Equals, 4);
  auto predicate_node_c =
      std::make_shared<PredicateNode>(LQPColumnOrigin{table_node, ColumnID{1}}, ScanType::Equals, 5.0);
=======
      std::make_shared<PredicateNode>(LQPColumnReference{table_node, ColumnID{0}}, PredicateCondition::Equals, 3);
  auto predicate_node_b =
      std::make_shared<PredicateNode>(LQPColumnReference{table_node, ColumnID{0}}, PredicateCondition::Equals, 4);
  auto predicate_node_c =
      std::make_shared<PredicateNode>(LQPColumnReference{table_node, ColumnID{1}}, PredicateCondition::Equals, 5.0);
>>>>>>> 9da0d9f3
  auto union_node = std::make_shared<UnionNode>(UnionMode::Positions);
  const auto& lqp = union_node;

  union_node->set_left_child(predicate_node_a);
  union_node->set_right_child(predicate_node_b);
  predicate_node_a->set_left_child(predicate_node_c);
  predicate_node_b->set_left_child(predicate_node_c);
  predicate_node_c->set_left_child(table_node);

  const auto pqp = LQPTranslator{}.translate_node(lqp);

  ASSERT_NE(pqp, nullptr);
  ASSERT_NE(pqp->input_left(), nullptr);
  ASSERT_NE(pqp->input_right(), nullptr);
  ASSERT_NE(pqp->input_left()->input_left(), nullptr);
  ASSERT_NE(pqp->input_right()->input_left(), nullptr);
  EXPECT_EQ(pqp->input_left()->input_left(), pqp->input_right()->input_left());
  EXPECT_EQ(pqp->input_left()->input_left()->input_left(), pqp->input_right()->input_left()->input_left());
}

}  // namespace opossum<|MERGE_RESOLUTION|>--- conflicted
+++ resolved
@@ -25,11 +25,7 @@
 #include "operators/limit.hpp"
 #include "operators/maintenance/show_columns.hpp"
 #include "operators/maintenance/show_tables.hpp"
-<<<<<<< HEAD
-#include "operators/operator_expression.hpp"
-=======
 #include "operators/pqp_expression.hpp"
->>>>>>> 9da0d9f3
 #include "operators/projection.hpp"
 #include "operators/sort.hpp"
 #include "operators/table_scan.hpp"
@@ -67,13 +63,8 @@
    * Build LQP and translate to PQP
    */
   const auto stored_table_node = std::make_shared<StoredTableNode>("table_int_float");
-<<<<<<< HEAD
-  auto predicate_node =
-      std::make_shared<PredicateNode>(LQPColumnOrigin(stored_table_node, ColumnID{1}), ScanType::Equals, 42);
-=======
   auto predicate_node = std::make_shared<PredicateNode>(LQPColumnReference(stored_table_node, ColumnID{1}),
                                                         PredicateCondition::Equals, 42);
->>>>>>> 9da0d9f3
   predicate_node->set_left_child(stored_table_node);
   const auto op = LQPTranslator{}.translate_node(predicate_node);
 
@@ -83,11 +74,7 @@
   const auto table_scan_op = std::dynamic_pointer_cast<TableScan>(op);
   ASSERT_TRUE(table_scan_op);
   EXPECT_EQ(table_scan_op->left_column_id(), ColumnID{1} /* "a" */);
-<<<<<<< HEAD
-  EXPECT_EQ(table_scan_op->scan_type(), ScanType::Equals);
-=======
   EXPECT_EQ(table_scan_op->predicate_condition(), PredicateCondition::Equals);
->>>>>>> 9da0d9f3
   EXPECT_EQ(table_scan_op->right_parameter(), AllParameterVariant(42));
 }
 
@@ -97,11 +84,7 @@
    */
   const auto stored_table_node = std::make_shared<StoredTableNode>("table_int_float");
   auto predicate_node =
-<<<<<<< HEAD
-      std::make_shared<PredicateNode>(LQPColumnOrigin(stored_table_node, ColumnID{0}), ScanType::Between,
-=======
       std::make_shared<PredicateNode>(LQPColumnReference(stored_table_node, ColumnID{0}), PredicateCondition::Between,
->>>>>>> 9da0d9f3
                                       AllParameterVariant(42), AllTypeVariant(1337));
   predicate_node->set_left_child(stored_table_node);
   const auto op = LQPTranslator{}.translate_node(predicate_node);
@@ -128,11 +111,7 @@
    */
   const auto stored_table_node = std::make_shared<StoredTableNode>("table_int_float");
   const auto expressions = std::vector<std::shared_ptr<LQPExpression>>{
-<<<<<<< HEAD
-      LQPExpression::create_column(LQPColumnOrigin(stored_table_node, ColumnID{0}), {"a"})};
-=======
       LQPExpression::create_column(LQPColumnReference(stored_table_node, ColumnID{0}), {"a"})};
->>>>>>> 9da0d9f3
   auto projection_node = std::make_shared<ProjectionNode>(expressions);
   projection_node->set_left_child(stored_table_node);
   const auto op = LQPTranslator{}.translate_node(projection_node);
@@ -153,11 +132,7 @@
    */
   const auto stored_table_node = std::make_shared<StoredTableNode>("table_int_float");
   auto sort_node = std::make_shared<SortNode>(
-<<<<<<< HEAD
-      std::vector<OrderByDefinition>{{LQPColumnOrigin(stored_table_node, ColumnID{0}), OrderByMode::Ascending}});
-=======
       std::vector<OrderByDefinition>{{LQPColumnReference(stored_table_node, ColumnID{0}), OrderByMode::Ascending}});
->>>>>>> 9da0d9f3
   sort_node->set_left_child(stored_table_node);
   const auto op = LQPTranslator{}.translate_node(sort_node);
 
@@ -173,17 +148,10 @@
    */
   const auto stored_table_node_left = std::make_shared<StoredTableNode>("table_int_float");
   const auto stored_table_node_right = std::make_shared<StoredTableNode>("table_int_float2");
-<<<<<<< HEAD
-  auto join_node =
-      std::make_shared<JoinNode>(JoinMode::Outer, std::make_pair(LQPColumnOrigin(stored_table_node_left, ColumnID{1}),
-                                                                 LQPColumnOrigin(stored_table_node_right, ColumnID{0})),
-                                 ScanType::Equals);
-=======
   auto join_node = std::make_shared<JoinNode>(JoinMode::Outer,
                                               std::make_pair(LQPColumnReference(stored_table_node_left, ColumnID{1}),
                                                              LQPColumnReference(stored_table_node_right, ColumnID{0})),
                                               PredicateCondition::Equals);
->>>>>>> 9da0d9f3
   join_node->set_left_child(stored_table_node_left);
   join_node->set_right_child(stored_table_node_right);
   const auto op = LQPTranslator{}.translate_node(join_node);
@@ -193,13 +161,8 @@
    */
   const auto join_op = std::dynamic_pointer_cast<JoinSortMerge>(op);
   ASSERT_TRUE(join_op);
-<<<<<<< HEAD
-  EXPECT_EQ(join_op->column_ids(), JoinColumnIDs(ColumnID{1}, ColumnID{0}));
-  EXPECT_EQ(join_op->scan_type(), ScanType::Equals);
-=======
   EXPECT_EQ(join_op->column_ids(), ColumnIDPair(ColumnID{1}, ColumnID{0}));
   EXPECT_EQ(join_op->predicate_condition(), PredicateCondition::Equals);
->>>>>>> 9da0d9f3
   EXPECT_EQ(join_op->mode(), JoinMode::Outer);
 }
 
@@ -240,19 +203,11 @@
   const auto stored_table_node = std::make_shared<StoredTableNode>("table_int_float");
 
   auto sum_expression = LQPExpression::create_aggregate_function(
-<<<<<<< HEAD
-      AggregateFunction::Sum, {LQPExpression::create_column(LQPColumnOrigin(stored_table_node, ColumnID{0}))},
-      {"sum_of_a"});
-
-  auto aggregate_node = std::make_shared<AggregateNode>(std::vector<std::shared_ptr<LQPExpression>>{sum_expression},
-                                                        std::vector<LQPColumnOrigin>{});
-=======
       AggregateFunction::Sum, {LQPExpression::create_column(LQPColumnReference(stored_table_node, ColumnID{0}))},
       {"sum_of_a"});
 
   auto aggregate_node = std::make_shared<AggregateNode>(std::vector<std::shared_ptr<LQPExpression>>{sum_expression},
                                                         std::vector<LQPColumnReference>{});
->>>>>>> 9da0d9f3
   aggregate_node->set_left_child(stored_table_node);
 
   const auto op = LQPTranslator{}.translate_node(aggregate_node);
@@ -278,11 +233,7 @@
   const auto stored_table_node = std::make_shared<StoredTableNode>("table_int_float");
 
   // Create expression "b * 2".
-<<<<<<< HEAD
-  const auto expr_col_b = LQPExpression::create_column(LQPColumnOrigin{stored_table_node, ColumnID{1}});
-=======
   const auto expr_col_b = LQPExpression::create_column(LQPColumnReference{stored_table_node, ColumnID{1}});
->>>>>>> 9da0d9f3
   const auto expr_literal = LQPExpression::create_literal(2);
   const auto expr_multiplication =
       LQPExpression::create_binary_operator(ExpressionType::Multiplication, expr_col_b, expr_literal);
@@ -293,15 +244,9 @@
   // Create issue with failing test.
   auto sum_expression =
       LQPExpression::create_aggregate_function(AggregateFunction::Sum, {expr_multiplication}, {"sum_of_b_times_two"});
-<<<<<<< HEAD
-  auto aggregate_node =
-      std::make_shared<AggregateNode>(std::vector<std::shared_ptr<LQPExpression>>{sum_expression},
-                                      std::vector<LQPColumnOrigin>{LQPColumnOrigin(stored_table_node, ColumnID{0})});
-=======
   auto aggregate_node = std::make_shared<AggregateNode>(
       std::vector<std::shared_ptr<LQPExpression>>{sum_expression},
       std::vector<LQPColumnReference>{LQPColumnReference(stored_table_node, ColumnID{0})});
->>>>>>> 9da0d9f3
   aggregate_node->set_left_child(stored_table_node);
 
   const auto op = LQPTranslator{}.translate_node(aggregate_node);
@@ -347,21 +292,6 @@
    * Build LQP and translate to PQP
    */
   const auto stored_table_node_left = std::make_shared<StoredTableNode>("table_int_float");
-<<<<<<< HEAD
-  auto predicate_node_left = std::make_shared<PredicateNode>(LQPColumnOrigin(stored_table_node_left, ColumnID{0}),
-                                                             ScanType::Equals, AllParameterVariant(42));
-  predicate_node_left->set_left_child(stored_table_node_left);
-
-  const auto stored_table_node_right = std::make_shared<StoredTableNode>("table_int_float2");
-  auto predicate_node_right = std::make_shared<PredicateNode>(LQPColumnOrigin(stored_table_node_right, ColumnID{1}),
-                                                              ScanType::GreaterThan, AllParameterVariant(30.0));
-  predicate_node_right->set_left_child(stored_table_node_right);
-
-  auto join_node = std::make_shared<JoinNode>(JoinMode::Inner,
-                                              JoinColumnOrigins(LQPColumnOrigin(stored_table_node_left, ColumnID{0}),
-                                                                LQPColumnOrigin(stored_table_node_right, ColumnID{0})),
-                                              ScanType::Equals);
-=======
   auto predicate_node_left = std::make_shared<PredicateNode>(LQPColumnReference(stored_table_node_left, ColumnID{0}),
                                                              PredicateCondition::Equals, AllParameterVariant(42));
   predicate_node_left->set_left_child(stored_table_node_left);
@@ -376,7 +306,6 @@
       JoinMode::Inner, LQPColumnReferencePair(LQPColumnReference(stored_table_node_left, ColumnID{0}),
                                               LQPColumnReference(stored_table_node_right, ColumnID{0})),
       PredicateCondition::Equals);
->>>>>>> 9da0d9f3
   join_node->set_left_child(predicate_node_left);
   join_node->set_right_child(predicate_node_right);
 
@@ -451,19 +380,11 @@
 
   auto table_node = std::make_shared<StoredTableNode>("table_int_float2");
   auto predicate_node_a =
-<<<<<<< HEAD
-      std::make_shared<PredicateNode>(LQPColumnOrigin{table_node, ColumnID{0}}, ScanType::Equals, 3);
-  auto predicate_node_b =
-      std::make_shared<PredicateNode>(LQPColumnOrigin{table_node, ColumnID{0}}, ScanType::Equals, 4);
-  auto predicate_node_c =
-      std::make_shared<PredicateNode>(LQPColumnOrigin{table_node, ColumnID{1}}, ScanType::Equals, 5.0);
-=======
       std::make_shared<PredicateNode>(LQPColumnReference{table_node, ColumnID{0}}, PredicateCondition::Equals, 3);
   auto predicate_node_b =
       std::make_shared<PredicateNode>(LQPColumnReference{table_node, ColumnID{0}}, PredicateCondition::Equals, 4);
   auto predicate_node_c =
       std::make_shared<PredicateNode>(LQPColumnReference{table_node, ColumnID{1}}, PredicateCondition::Equals, 5.0);
->>>>>>> 9da0d9f3
   auto union_node = std::make_shared<UnionNode>(UnionMode::Positions);
   const auto& lqp = union_node;
 
