--- conflicted
+++ resolved
@@ -416,13 +416,11 @@
   EXPECT_EQ(*table_scan_op->predicate(), *equals_(b, 42));
 }
 
-TEST_F(LQPTranslatorTest, PredicateNodeSupportedBetweenScan) {
+TEST_F(LQPTranslatorTest, PredicateNodeBetweenScan) {
   /**
    * Build LQP and translate to PQP
    */
   auto predicate_node = PredicateNode::make(between_(int_float_a, 42, 1337), int_float_node);
-<<<<<<< HEAD
-=======
   const auto op = LQPTranslator{}.translate_node(predicate_node);
 
   /**
@@ -430,37 +428,8 @@
    */
   const auto table_scan_op = std::dynamic_pointer_cast<TableScan>(op);
   ASSERT_TRUE(table_scan_op);
-  EXPECT_EQ(table_scan_op->predicate().column_id, ColumnID{0} /* "a" */);
-  EXPECT_EQ(table_scan_op->predicate().predicate_condition, PredicateCondition::Between);
-  EXPECT_EQ(table_scan_op->predicate().value, AllParameterVariant(42));
-  EXPECT_EQ(*table_scan_op->predicate().value2, AllParameterVariant(1337));
-}
-
-TEST_F(LQPTranslatorTest, PredicateNodeNonSupportedBetweenScan) {
-  /**
-   * Build LQP and translate to PQP
-   */
-
-  // Because the BETWEEN TableScan does not handle varying types (yet), two scans should be created
-  auto predicate_node = PredicateNode::make(between_(int_float_a, 42, 1337.5), int_float_node);
->>>>>>> 8911a8ab
-  const auto op = LQPTranslator{}.translate_node(predicate_node);
-
-  /**
-   * Check PQP
-   */
-<<<<<<< HEAD
-  const auto table_scan_op = std::dynamic_pointer_cast<TableScan>(op);
+
   const auto a = PQPColumnExpression::from_table(*table_int_float, "a");
-=======
-  const auto table_scan_op2 = std::dynamic_pointer_cast<TableScan>(op);
-  ASSERT_TRUE(table_scan_op2);
-  EXPECT_EQ(table_scan_op2->predicate().column_id, ColumnID{0} /* "a" */);
-  EXPECT_EQ(table_scan_op2->predicate().predicate_condition, PredicateCondition::LessThanEquals);
-  EXPECT_EQ(table_scan_op2->predicate().value, AllParameterVariant(1337.5));
->>>>>>> 8911a8ab
-
-  ASSERT_TRUE(table_scan_op);
   EXPECT_EQ(*table_scan_op->predicate(), *between_(a, 42, 1337));
 }
 
