#include <memory>
#include <string>
#include <utility>
#include <vector>

#include "../base_test.hpp"
#include "gtest/gtest.h"

#include "optimizer/abstract_syntax_tree/join_node.hpp"
#include "optimizer/abstract_syntax_tree/predicate_node.hpp"
#include "optimizer/abstract_syntax_tree/projection_node.hpp"
#include "optimizer/abstract_syntax_tree/stored_table_node.hpp"
#include "storage/storage_manager.hpp"

namespace opossum {

class AbstractSyntaxTreeTest : public BaseTest {
 protected:
  void SetUp() override {
    StorageManager::get().add_table("a", load_table("src/test/tables/int_float.tbl", 0));
    StorageManager::get().add_table("b", load_table("src/test/tables/int_float2.tbl", 0));
  }
};

TEST_F(AbstractSyntaxTreeTest, ParentTest) {
  const auto table_node = std::make_shared<StoredTableNode>("a");

  ASSERT_EQ(table_node->left_child(), nullptr);
  ASSERT_EQ(table_node->right_child(), nullptr);
  ASSERT_EQ(table_node->parent(), nullptr);

  const auto predicate_node = std::make_shared<PredicateNode>(ColumnID{0}, nullptr, ScanType::OpEquals, "a");
  predicate_node->set_left_child(table_node);

  ASSERT_EQ(table_node->parent(), predicate_node);
  ASSERT_EQ(predicate_node->left_child(), table_node);
  ASSERT_EQ(predicate_node->right_child(), nullptr);
  ASSERT_EQ(predicate_node->parent(), nullptr);

<<<<<<< HEAD
  const std::vector<ColumnID> column_ids = {ColumnID{0}, ColumnID{1}};
  const auto& expressions = ExpressionNode::create_column_references(column_ids);
  const auto projection_node = std::make_shared<ProjectionNode>(expressions);
=======
  const auto column_expressions = std::vector<std::shared_ptr<ExpressionNode>>{
      ExpressionNode::create_column_identifier("c1"), ExpressionNode::create_column_identifier("c2")};
  const auto projection_node = std::make_shared<ProjectionNode>(column_expressions);
>>>>>>> 08a3a9ee
  projection_node->set_left_child(predicate_node);

  ASSERT_EQ(predicate_node->parent(), projection_node);
  ASSERT_EQ(projection_node->left_child(), predicate_node);
  ASSERT_EQ(projection_node->right_child(), nullptr);
  ASSERT_EQ(projection_node->parent(), nullptr);
}

TEST_F(AbstractSyntaxTreeTest, ClearParentTest) {
  const auto table_node = std::make_shared<StoredTableNode>("a");

  const auto predicate_node = std::make_shared<PredicateNode>(ColumnID{0}, nullptr, ScanType::OpEquals, "a");
  predicate_node->set_left_child(table_node);

  ASSERT_EQ(table_node->parent(), predicate_node);
  ASSERT_EQ(predicate_node->left_child(), table_node);
  ASSERT_EQ(predicate_node->right_child(), nullptr);
  ASSERT_EQ(predicate_node->parent(), nullptr);

  table_node->clear_parent();

  ASSERT_EQ(table_node->parent(), nullptr);
  ASSERT_EQ(predicate_node->left_child(), nullptr);
  ASSERT_EQ(predicate_node->right_child(), nullptr);
  ASSERT_EQ(predicate_node->parent(), nullptr);
}

TEST_F(AbstractSyntaxTreeTest, ChainSameNodesTest) {
  const auto table_node = std::make_shared<StoredTableNode>("a");

  ASSERT_EQ(table_node->left_child(), nullptr);
  ASSERT_EQ(table_node->right_child(), nullptr);
  ASSERT_EQ(table_node->parent(), nullptr);

  const auto predicate_node = std::make_shared<PredicateNode>(ColumnID{0}, nullptr, ScanType::OpEquals, "a");
  predicate_node->set_left_child(table_node);

  ASSERT_EQ(table_node->parent(), predicate_node);
  ASSERT_EQ(predicate_node->left_child(), table_node);
  ASSERT_EQ(predicate_node->right_child(), nullptr);
  ASSERT_EQ(predicate_node->parent(), nullptr);

  const auto predicate_node_2 = std::make_shared<PredicateNode>(ColumnID{1}, nullptr, ScanType::OpEquals, "b");
  predicate_node_2->set_left_child(predicate_node);

  ASSERT_EQ(predicate_node->parent(), predicate_node_2);
  ASSERT_EQ(predicate_node_2->left_child(), predicate_node);
  ASSERT_EQ(predicate_node_2->right_child(), nullptr);
  ASSERT_EQ(predicate_node_2->parent(), nullptr);

<<<<<<< HEAD
  const std::vector<ColumnID> column_ids = {ColumnID{0}, ColumnID{1}};
  const auto& expressions = ExpressionNode::create_column_references(column_ids);
  const auto projection_node = std::make_shared<ProjectionNode>(expressions);
=======
  const auto column_expressions = std::vector<std::shared_ptr<ExpressionNode>>{
      ExpressionNode::create_column_identifier("c1"), ExpressionNode::create_column_identifier("c2")};
  const auto projection_node = std::make_shared<ProjectionNode>(column_expressions);
>>>>>>> 08a3a9ee
  projection_node->set_left_child(predicate_node_2);

  ASSERT_EQ(predicate_node_2->parent(), projection_node);
  ASSERT_EQ(projection_node->left_child(), predicate_node_2);
  ASSERT_EQ(projection_node->right_child(), nullptr);
  ASSERT_EQ(projection_node->parent(), nullptr);
}

TEST_F(AbstractSyntaxTreeTest, TwoInputsTest) {
<<<<<<< HEAD
  const auto join_node = std::make_shared<JoinNode>(std::pair<ColumnID, ColumnID>(ColumnID{0}, ColumnID{1}),
                                                    ScanType::OpEquals, JoinMode::Inner);
=======
  const auto join_node = std::make_shared<JoinNode>(
      JoinMode::Inner, "left", "right", std::pair<std::string, std::string>("col_a", "col_b"), ScanType::OpEquals);
>>>>>>> 08a3a9ee

  ASSERT_EQ(join_node->left_child(), nullptr);
  ASSERT_EQ(join_node->right_child(), nullptr);
  ASSERT_EQ(join_node->parent(), nullptr);

  const auto table_a_node = std::make_shared<StoredTableNode>("a");
  const auto table_b_node = std::make_shared<StoredTableNode>("b");

  join_node->set_left_child(table_a_node);
  join_node->set_right_child(table_b_node);

  ASSERT_EQ(join_node->left_child(), table_a_node);
  ASSERT_EQ(join_node->right_child(), table_b_node);
  ASSERT_EQ(join_node->parent(), nullptr);

  ASSERT_EQ(table_a_node->parent(), join_node);
  ASSERT_EQ(table_b_node->parent(), join_node);
}

}  // namespace opossum<|MERGE_RESOLUTION|>--- conflicted
+++ resolved
@@ -37,15 +37,9 @@
   ASSERT_EQ(predicate_node->right_child(), nullptr);
   ASSERT_EQ(predicate_node->parent(), nullptr);
 
-<<<<<<< HEAD
   const std::vector<ColumnID> column_ids = {ColumnID{0}, ColumnID{1}};
-  const auto& expressions = ExpressionNode::create_column_references(column_ids);
+  const auto& expressions = ExpressionNode::create_column_identifiers(column_ids);
   const auto projection_node = std::make_shared<ProjectionNode>(expressions);
-=======
-  const auto column_expressions = std::vector<std::shared_ptr<ExpressionNode>>{
-      ExpressionNode::create_column_identifier("c1"), ExpressionNode::create_column_identifier("c2")};
-  const auto projection_node = std::make_shared<ProjectionNode>(column_expressions);
->>>>>>> 08a3a9ee
   projection_node->set_left_child(predicate_node);
 
   ASSERT_EQ(predicate_node->parent(), projection_node);
@@ -96,15 +90,9 @@
   ASSERT_EQ(predicate_node_2->right_child(), nullptr);
   ASSERT_EQ(predicate_node_2->parent(), nullptr);
 
-<<<<<<< HEAD
   const std::vector<ColumnID> column_ids = {ColumnID{0}, ColumnID{1}};
-  const auto& expressions = ExpressionNode::create_column_references(column_ids);
+  const auto& expressions = ExpressionNode::create_column_identifiers(column_ids);
   const auto projection_node = std::make_shared<ProjectionNode>(expressions);
-=======
-  const auto column_expressions = std::vector<std::shared_ptr<ExpressionNode>>{
-      ExpressionNode::create_column_identifier("c1"), ExpressionNode::create_column_identifier("c2")};
-  const auto projection_node = std::make_shared<ProjectionNode>(column_expressions);
->>>>>>> 08a3a9ee
   projection_node->set_left_child(predicate_node_2);
 
   ASSERT_EQ(predicate_node_2->parent(), projection_node);
@@ -114,13 +102,8 @@
 }
 
 TEST_F(AbstractSyntaxTreeTest, TwoInputsTest) {
-<<<<<<< HEAD
-  const auto join_node = std::make_shared<JoinNode>(std::pair<ColumnID, ColumnID>(ColumnID{0}, ColumnID{1}),
-                                                    ScanType::OpEquals, JoinMode::Inner);
-=======
   const auto join_node = std::make_shared<JoinNode>(
-      JoinMode::Inner, "left", "right", std::pair<std::string, std::string>("col_a", "col_b"), ScanType::OpEquals);
->>>>>>> 08a3a9ee
+      JoinMode::Inner, std::pair<ColumnID, ColumnID>(ColumnID{0}, ColumnID{1}), ScanType::OpEquals);
 
   ASSERT_EQ(join_node->left_child(), nullptr);
   ASSERT_EQ(join_node->right_child(), nullptr);
