--- conflicted
+++ resolved
@@ -98,20 +98,12 @@
   EXPECT_SEGMENT_EQ(segment_to_test, expected_segment, OrderSensitivity::Yes, TypeCmpMode::Strict, \
                     FloatComparisonMode::AbsoluteDifference)
 
-<<<<<<< HEAD
-#define ASSERT_LQP_TIE(output, input_side, input)             \
-  {                                                           \
-    if (!opossum::check_lqp_tie(output, input_side, input)) { \
-      FAIL();                                                 \
-    }                                                         \
-  }                                                           \
-=======
-#define ASSERT_LQP_TIE(output, input_side, input)           \
-  {                                                         \
-    if (!hyrise::check_lqp_tie(output, input_side, input)) \
-      FAIL();                                               \
-  }                                                         \
->>>>>>> 08c2b3fc
+#define ASSERT_LQP_TIE(output, input_side, input)            \
+  {                                                          \
+    if (!hyrise::check_lqp_tie(output, input_side, input)) { \
+      FAIL();                                                \
+    }                                                        \
+  }                                                          \
   static_assert(true, "End call of macro with a semicolon")
 
 #define EXPECT_LQP_EQ(lhs, rhs)                                                                           \
@@ -119,18 +111,17 @@
     Assert(lhs != rhs, "Comparing an LQP with itself is always true. Did you mean to take a deep copy?"); \
     const auto mismatch = lqp_find_subplan_mismatch(lhs, rhs);                                            \
     if (mismatch) {                                                                                       \
-      std::cout << "Differing subtrees" << std::endl;                                                     \
-      std::cout << "-------------- Actual LQP --------------" << std::endl;                               \
+      std::cout << "Differing subtrees\n";                                                                \
+      std::cout << "-------------- Actual LQP --------------\n";                                          \
       if (mismatch->first)                                                                                \
         std::cout << *mismatch->first;                                                                    \
       else                                                                                                \
-        std::cout << "NULL" << std::endl;                                                                 \
-      std::cout << std::endl;                                                                             \
-      std::cout << "------------- Expected LQP -------------" << std::endl;                               \
+        std::cout << "NULL\n";                                                                            \
+      std::cout << "\n------------- Expected LQP -------------\n";                                        \
       if (mismatch->second)                                                                               \
         std::cout << *mismatch->second;                                                                   \
       else                                                                                                \
-        std::cout << "NULL" << std::endl;                                                                 \
+        std::cout << "NULL\n";                                                                            \
       std::cout << "-------------..............-------------" << std::endl;                               \
       GTEST_FAIL();                                                                                       \
     }                                                                                                     \
