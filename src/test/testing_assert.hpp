#pragma once

#include <cmath>
#include <memory>
#include <string>

#include "logical_query_plan/abstract_lqp_node.hpp"
#include "logical_query_plan/lqp_utils.hpp"
#include "operators/abstract_operator.hpp"
#include "scheduler/operator_task.hpp"
#include "types.hpp"
#include "utils/check_table_equal.hpp"

namespace hyrise {

class AbstractLQPNode;
class Table;

bool check_lqp_tie(const std::shared_ptr<const AbstractLQPNode>& output, LQPInputSide input_side,
                   const std::shared_ptr<const AbstractLQPNode>& input);

template <typename Functor>
bool contained_in_lqp(const std::shared_ptr<AbstractLQPNode>& node, Functor contains_fn) {
  if (!node) {
    return false;
  }

  if (contains_fn(node)) {
    return true;
  }

  return contained_in_lqp(node->left_input(), contains_fn) || contained_in_lqp(node->right_input(), contains_fn);
}

template <typename Functor>
bool contained_in_query_plan(const std::shared_ptr<const AbstractOperator>& node, Functor contains_fn) {
  if (!node) {
    return false;
  }

  if (contains_fn(node)) {
    return true;
  }

  return contained_in_query_plan(node->left_input(), contains_fn) ||
         contained_in_query_plan(node->right_input(), contains_fn);
}

}  // namespace hyrise

/**
 * Compare two tables with respect to OrderSensitivity, TypeCmpMode and FloatComparisonMode
 */
#define EXPECT_TABLE_EQ(hyrise_table, expected_table, order_sensitivity, type_cmp_mode, float_comparison_mode)       \
  {                                                                                                                  \
    if (const auto table_difference_message =                                                                        \
            check_table_equal(hyrise_table, expected_table, order_sensitivity, type_cmp_mode, float_comparison_mode, \
                              IgnoreNullable::No)) {                                                                 \
      FAIL() << *table_difference_message;                                                                           \
    }                                                                                                                \
  }                                                                                                                  \
  static_assert(true, "End call of macro with a semicolon")

/**
 * Specialised version of EXPECT_TABLE_EQ
 */
#define EXPECT_TABLE_EQ_UNORDERED(hyrise_table, expected_table)                            \
  EXPECT_TABLE_EQ(hyrise_table, expected_table, OrderSensitivity::No, TypeCmpMode::Strict, \
                  FloatComparisonMode::AbsoluteDifference)

/**
 * Specialised version of EXPECT_TABLE_EQ
 */
#define EXPECT_TABLE_EQ_ORDERED(hyrise_table, expected_table)                               \
  EXPECT_TABLE_EQ(hyrise_table, expected_table, OrderSensitivity::Yes, TypeCmpMode::Strict, \
                  FloatComparisonMode::AbsoluteDifference)

/**
 * Compare two segments with respect to OrderSensitivity, TypeCmpMode and FloatComparisonMode
 */
// clang-format off
#define EXPECT_SEGMENT_EQ(segment_to_test, expected_segment, order_sensitivity, type_cmp_mode, float_comparison_mode) \
  EXPECT_TRUE(segment_to_test && expected_segment && check_segment_equal(                                             \
              segment_to_test, expected_segment, order_sensitivity, type_cmp_mode, float_comparison_mode))
// clang-format on

/**
 * Specialised version of EXPECT_SEGMENT_EQ
 */
#define EXPECT_SEGMENT_EQ_UNORDERED(segment_to_test, expected_segment)                            \
  EXPECT_SEGMENT_EQ(segment_to_test, expected_segment, OrderSensitivity::No, TypeCmpMode::Strict, \
                    FloatComparisonMode::AbsoluteDifference)

/**
 * Specialised version of EXPECT_SEGMENT_EQ
 */
#define EXPECT_SEGMENT_EQ_ORDERED(segment_to_test, expected_segment)                               \
  EXPECT_SEGMENT_EQ(segment_to_test, expected_segment, OrderSensitivity::Yes, TypeCmpMode::Strict, \
                    FloatComparisonMode::AbsoluteDifference)

#define ASSERT_LQP_TIE(output, input_side, input)            \
  {                                                          \
    if (!hyrise::check_lqp_tie(output, input_side, input)) { \
      FAIL();                                                \
    }                                                        \
  }                                                          \
  static_assert(true, "End call of macro with a semicolon")

<<<<<<< HEAD
#define EXPECT_LQP_EQ(lhs, rhs)                                                                              \
  {                                                                                                          \
    Assert(std::static_pointer_cast<AbstractLQPNode>(lhs) != std::static_pointer_cast<AbstractLQPNode>(rhs), \
           "Comparing an LQP with itself is always true. Did you mean to take a deep copy?");                \
    const auto mismatch = lqp_find_subplan_mismatch(lhs, rhs);                                               \
    if (mismatch) {                                                                                          \
      std::cout << "Differing subtrees\n";                                                                   \
      std::cout << "-------------- Actual LQP --------------\n";                                             \
      if (mismatch->first)                                                                                   \
        std::cout << *mismatch->first;                                                                       \
      else                                                                                                   \
        std::cout << "NULL\n";                                                                               \
      std::cout << "\n------------- Expected LQP -------------\n";                                           \
      if (mismatch->second)                                                                                  \
        std::cout << *mismatch->second;                                                                      \
      else                                                                                                   \
        std::cout << "NULL\n";                                                                               \
      std::cout << "-------------..............-------------" << std::endl;                                  \
      GTEST_FAIL();                                                                                          \
    }                                                                                                        \
  }                                                                                                          \
=======
#define EXPECT_LQP_EQ(lhs, rhs)                                                                           \
  {                                                                                                       \
    Assert(lhs != rhs, "Comparing an LQP with itself is always true. Did you mean to take a deep copy?"); \
    const auto mismatch = lqp_find_subplan_mismatch(lhs, rhs);                                            \
    if (mismatch) {                                                                                       \
      std::cout << "Differing subtrees\n";                                                                \
      std::cout << "-------------- Actual LQP --------------\n";                                          \
      if (mismatch->first)                                                                                \
        std::cout << *mismatch->first;                                                                    \
      else                                                                                                \
        std::cout << "NULL\n";                                                                            \
      std::cout << "\n------------- Expected LQP -------------\n";                                        \
      if (mismatch->second)                                                                               \
        std::cout << *mismatch->second;                                                                   \
      else                                                                                                \
        std::cout << "NULL\n";                                                                            \
      std::cout << "-------------..............-------------\n";                                          \
      GTEST_FAIL();                                                                                       \
    }                                                                                                     \
  }                                                                                                       \
>>>>>>> f7417f58
  static_assert(true, "End call of macro with a semicolon")<|MERGE_RESOLUTION|>--- conflicted
+++ resolved
@@ -106,48 +106,27 @@
   }                                                          \
   static_assert(true, "End call of macro with a semicolon")
 
-<<<<<<< HEAD
 #define EXPECT_LQP_EQ(lhs, rhs)                                                                              \
   {                                                                                                          \
     Assert(std::static_pointer_cast<AbstractLQPNode>(lhs) != std::static_pointer_cast<AbstractLQPNode>(rhs), \
            "Comparing an LQP with itself is always true. Did you mean to take a deep copy?");                \
     const auto mismatch = lqp_find_subplan_mismatch(lhs, rhs);                                               \
     if (mismatch) {                                                                                          \
-      std::cout << "Differing subtrees\n";                                                                   \
-      std::cout << "-------------- Actual LQP --------------\n";                                             \
-      if (mismatch->first)                                                                                   \
-        std::cout << *mismatch->first;                                                                       \
-      else                                                                                                   \
-        std::cout << "NULL\n";                                                                               \
-      std::cout << "\n------------- Expected LQP -------------\n";                                           \
-      if (mismatch->second)                                                                                  \
-        std::cout << *mismatch->second;                                                                      \
-      else                                                                                                   \
-        std::cout << "NULL\n";                                                                               \
-      std::cout << "-------------..............-------------" << std::endl;                                  \
+      std::cerr << "Differing subtrees\n";                                                                   \
+      std::cerr << "-------------- Actual LQP --------------\n";                                             \
+      if (mismatch->first) {                                                                                 \
+        std::cerr << *mismatch->first;                                                                       \
+      } else {                                                                                               \
+        std::cerr << "NULL\n";                                                                               \
+      }                                                                                                      \
+      std::cerr << "\n------------- Expected LQP -------------\n";                                           \
+      if (mismatch->second) {                                                                                \
+        std::cerr << *mismatch->second;                                                                      \
+      } else {                                                                                               \
+        std::cerr << "NULL\n";                                                                               \
+      }                                                                                                      \
+      std::cout << "-------------..............-------------\n";                                             \
       GTEST_FAIL();                                                                                          \
     }                                                                                                        \
   }                                                                                                          \
-=======
-#define EXPECT_LQP_EQ(lhs, rhs)                                                                           \
-  {                                                                                                       \
-    Assert(lhs != rhs, "Comparing an LQP with itself is always true. Did you mean to take a deep copy?"); \
-    const auto mismatch = lqp_find_subplan_mismatch(lhs, rhs);                                            \
-    if (mismatch) {                                                                                       \
-      std::cout << "Differing subtrees\n";                                                                \
-      std::cout << "-------------- Actual LQP --------------\n";                                          \
-      if (mismatch->first)                                                                                \
-        std::cout << *mismatch->first;                                                                    \
-      else                                                                                                \
-        std::cout << "NULL\n";                                                                            \
-      std::cout << "\n------------- Expected LQP -------------\n";                                        \
-      if (mismatch->second)                                                                               \
-        std::cout << *mismatch->second;                                                                   \
-      else                                                                                                \
-        std::cout << "NULL\n";                                                                            \
-      std::cout << "-------------..............-------------\n";                                          \
-      GTEST_FAIL();                                                                                       \
-    }                                                                                                     \
-  }                                                                                                       \
->>>>>>> f7417f58
   static_assert(true, "End call of macro with a semicolon")