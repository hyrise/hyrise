--- conflicted
+++ resolved
@@ -41,15 +41,6 @@
 /**
  * Compare two tables with respect to OrderSensitivity, TypeCmpMode and FloatComparisonMode
  */
-<<<<<<< HEAD
-#define EXPECT_TABLE_EQ(opossum_table, expected_table, order_sensitivity, type_cmp_mode, float_comparison_mode)   \
-  {                                                                                                               \
-    if (const auto table_difference_message = check_table_equal(opossum_table, expected_table, order_sensitivity, \
-                                                                type_cmp_mode, float_comparison_mode)) {          \
-      FAIL() << *table_difference_message;                                                                        \
-    }                                                                                                             \
-  }                                                                                                               \
-=======
 #define EXPECT_TABLE_EQ(opossum_table, expected_table, order_sensitivity, type_cmp_mode, float_comparison_mode)       \
   {                                                                                                                   \
     if (const auto table_difference_message =                                                                         \
@@ -58,7 +49,6 @@
       FAIL() << *table_difference_message;                                                                            \
     }                                                                                                                 \
   }                                                                                                                   \
->>>>>>> 9b21e558
   static_assert(true, "End call of macro with a semicolon")
 
 /**
