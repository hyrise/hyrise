#include "base_test.hpp"

#include <algorithm>
#include <memory>
#include <string>
#include <utility>
#include <vector>

#include "concurrency/transaction_manager.hpp"
#include "optimizer/abstract_syntax_tree/join_node.hpp"
#include "storage/storage_manager.hpp"
#include "storage/table.hpp"
#include "type_cast.hpp"
#include "utils/load_table.hpp"

namespace opossum {

void BaseTest::EXPECT_TABLE_EQ(const Table& tleft, const Table& tright, bool order_sensitive, bool strict_types) {
  EXPECT_TRUE(_table_equal(tleft, tright, order_sensitive, strict_types));
}

void BaseTest::ASSERT_TABLE_EQ(const Table& tleft, const Table& tright, bool order_sensitive, bool strict_types) {
  ASSERT_TRUE(_table_equal(tleft, tright, order_sensitive, strict_types));
}

void BaseTest::EXPECT_TABLE_EQ(std::shared_ptr<const Table> tleft, std::shared_ptr<const Table> tright,
                               bool order_sensitive, bool strict_types) {
  EXPECT_TABLE_EQ(*tleft, *tright, order_sensitive, strict_types);
}

void BaseTest::ASSERT_TABLE_EQ(std::shared_ptr<const Table> tleft, std::shared_ptr<const Table> tright,
                               bool order_sensitive, bool strict_types) {
  ASSERT_TABLE_EQ(*tleft, *tright, order_sensitive, strict_types);
}

void BaseTest::ASSERT_INNER_JOIN_NODE(const std::shared_ptr<AbstractASTNode>& node, ScanType scanType,
                                      ColumnID left_column_id, ColumnID right_column_id) {
  ASSERT_EQ(node->type(), ASTNodeType::Join);  // Can't cast otherwise
  auto join_node = std::dynamic_pointer_cast<JoinNode>(node);
  ASSERT_EQ(join_node->join_mode(), JoinMode::Inner);  // Can't access join_column_ids() otherwise
  EXPECT_EQ(join_node->scan_type(), ScanType::OpEquals);
  EXPECT_EQ(join_node->join_column_ids(), std::make_pair(left_column_id, right_column_id));
}

void BaseTest::ASSERT_CROSS_JOIN_NODE(const std::shared_ptr<AbstractASTNode>& node) {}

BaseTest::Matrix BaseTest::_table_to_matrix(const Table& t) {
  // initialize matrix with table sizes
  Matrix matrix(t.row_count(), std::vector<AllTypeVariant>(t.column_count()));

  // set values
  unsigned row_offset = 0;
  for (ChunkID chunk_id{0}; chunk_id < t.chunk_count(); chunk_id++) {
    const Chunk& chunk = t.get_chunk(chunk_id);

    // an empty table's chunk might be missing actual columns
    if (chunk.size() == 0) continue;

    for (ColumnID col_id{0}; col_id < t.column_count(); ++col_id) {
      auto column = chunk.get_column(col_id);

      for (ChunkOffset chunk_offset = 0; chunk_offset < chunk.size(); ++chunk_offset) {
        matrix[row_offset + chunk_offset][col_id] = (*column)[chunk_offset];
      }
    }
    row_offset += chunk.size();
  }

  return matrix;
}

void BaseTest::_print_matrix(const BaseTest::Matrix& m) {
  std::cout << "-------------" << std::endl;
  for (unsigned row = 0; row < m.size(); row++) {
    for (ColumnID col{0}; col < m[row].size(); col++) {
      std::cout << std::setw(8) << m[row][col] << " ";
    }
    std::cout << std::endl;
  }
  std::cout << "-------------" << std::endl;
}

::testing::AssertionResult BaseTest::_table_equal(const Table& tleft, const Table& tright, bool order_sensitive,
                                                  bool strict_types) {
  Matrix left = _table_to_matrix(tleft);
  Matrix right = _table_to_matrix(tright);

  const auto print_tables = [&]() {
    std::cout << "== Tables are not equal ==" << std::endl;
    _print_matrix(left);
    _print_matrix(right);
    std::cout << "==========================" << std::endl;
  };

  // compare schema of tables
  //  - column count
<<<<<<< HEAD
  if (tleft.col_count() != tright.col_count()) {
    print_tables();
    return ::testing::AssertionFailure() << "Number of columns is different. " << tleft.col_count()
                                         << " != " << tright.col_count();
=======
  if (tleft.column_count() != tright.column_count()) {
    _print_matrix(left);
    _print_matrix(right);
    return ::testing::AssertionFailure() << "Number of columns is different.";
>>>>>>> d9c8b43c
  }

  //  - column names and types
  std::string left_col_type, right_col_type;
  for (ColumnID col_id{0}; col_id < tright.column_count(); ++col_id) {
    left_col_type = tleft.column_type(col_id);
    right_col_type = tright.column_type(col_id);
    // This is needed for the SQLiteTestrunner, since SQLite does not differentiate between float/double, and int/long.
    if (!strict_types) {
      if (left_col_type == "double") {
        left_col_type = "float";
      } else if (left_col_type == "long") {
        left_col_type = "int";
      }

      if (right_col_type == "double") {
        right_col_type = "float";
      } else if (right_col_type == "long") {
        right_col_type = "int";
      }
    }
    if (left_col_type != right_col_type || tleft.column_name(col_id) != tright.column_name(col_id)) {
      std::cout << "Column with ID " << col_id << " is different" << std::endl;
      std::cout << "Got: " << tleft.column_name(col_id) << " (" << tleft.column_type(col_id) << ")" << std::endl;
      std::cout << "Expected: " << tright.column_name(col_id) << " (" << tright.column_type(col_id) << ")" << std::endl;
      print_tables();
      return ::testing::AssertionFailure() << "Table schema is different.";
    }
  }

  // compare content of tables
  //  - row count for fast failure
  if (tleft.row_count() != tright.row_count()) {
    std::cout << "Got: " << tleft.row_count() << " rows" << std::endl;
    std::cout << "Expected: " << tright.row_count() << " rows" << std::endl;
    print_tables();
    return ::testing::AssertionFailure() << "Number of rows is different.";
  }

  // sort if order does not matter
  if (!order_sensitive) {
    std::sort(left.begin(), left.end());
    std::sort(right.begin(), right.end());
  }

  for (unsigned row = 0; row < left.size(); row++)
    for (ColumnID col{0}; col < left[row].size(); col++) {
      if (is_null(left[row][col]) || is_null(right[row][col])) {
        EXPECT_TRUE(is_null(left[row][col]) && is_null(right[row][col]));
      } else if (tleft.column_type(col) == "float") {
        auto left_val = type_cast<float>(left[row][col]);
        auto right_val = type_cast<float>(right[row][col]);

        if (strict_types) {
          EXPECT_EQ(tright.column_type(col), "float");
        } else {
          EXPECT_TRUE(tright.column_type(col) == "float" || tright.column_type(col) == "double");
        }
        EXPECT_NEAR(left_val, right_val, 0.0001) << "Row/Col:" << row << "/" << col;
      } else if (tleft.column_type(col) == "double") {
        auto left_val = type_cast<double>(left[row][col]);
        auto right_val = type_cast<double>(right[row][col]);

        if (strict_types) {
          EXPECT_EQ(tright.column_type(col), "double");
        } else {
          EXPECT_TRUE(tright.column_type(col) == "float" || tright.column_type(col) == "double");
        }
        EXPECT_NEAR(left_val, right_val, 0.0001) << "Row/Col:" << row << "/" << col;
      } else {
        if (!strict_types && (tleft.column_type(col) == "int" || tleft.column_type(col) == "long")) {
          auto left_val = type_cast<int64_t>(left[row][col]);
          auto right_val = type_cast<int64_t>(right[row][col]);
          EXPECT_EQ(left_val, right_val) << "Row:" << row + 1 << " Col:" << col + 1;
        } else {
          EXPECT_EQ(left[row][col], right[row][col]) << "Row:" << row + 1 << " Col:" << col + 1;
        }
      }
    }

  if (::testing::Test::HasFailure()) {
    print_tables();
  }

  return ::testing::AssertionSuccess();
}

std::shared_ptr<Table> BaseTest::load_table(const std::string& file_name, size_t chunk_size) {
  return opossum::load_table(file_name, chunk_size);
}

BaseTest::~BaseTest() {
  StorageManager::reset();
  TransactionManager::reset();
}

}  // namespace opossum<|MERGE_RESOLUTION|>--- conflicted
+++ resolved
@@ -94,17 +94,10 @@
 
   // compare schema of tables
   //  - column count
-<<<<<<< HEAD
   if (tleft.col_count() != tright.col_count()) {
     print_tables();
     return ::testing::AssertionFailure() << "Number of columns is different. " << tleft.col_count()
                                          << " != " << tright.col_count();
-=======
-  if (tleft.column_count() != tright.column_count()) {
-    _print_matrix(left);
-    _print_matrix(right);
-    return ::testing::AssertionFailure() << "Number of columns is different.";
->>>>>>> d9c8b43c
   }
 
   //  - column names and types
