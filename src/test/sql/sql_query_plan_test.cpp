#include <memory>
#include <string>
#include <utility>

#include "../base_test.hpp"
#include "SQLParser.h"
#include "gtest/gtest.h"

#include "scheduler/current_scheduler.hpp"
#include "scheduler/job_task.hpp"
#include "scheduler/node_queue_scheduler.hpp"
#include "scheduler/topology.hpp"
<<<<<<< HEAD
#include "sql/sql.hpp"
=======
#include "sql/sql_pipeline_builder.hpp"
>>>>>>> 074d2dea
#include "sql/sql_pipeline_statement.hpp"
#include "storage/storage_manager.hpp"

namespace opossum {

// The fixture for testing class GetTable.
class SQLQueryPlanTest : public BaseTest {
 protected:
  void SetUp() override {
    std::shared_ptr<Table> table_a = load_table("src/test/tables/int_float.tbl", 2);
    StorageManager::get().add_table("table_a", std::move(table_a));

    std::shared_ptr<Table> table_b = load_table("src/test/tables/int_float2.tbl", 2);
    StorageManager::get().add_table("table_b", std::move(table_b));
  }
};

TEST_F(SQLQueryPlanTest, SQLQueryPlanCloneTest) {
  std::string query1 = "SELECT a FROM table_a;";

<<<<<<< HEAD
  auto pipeline_statement = SQL{query1}.disable_mvcc().pipeline_statement();
=======
  auto pipeline_statement = SQLPipelineBuilder{query1}.disable_mvcc().create_pipeline_statement();
>>>>>>> 074d2dea

  // Get the query plan.
  const auto& plan1 = pipeline_statement.get_query_plan();
  auto tasks = plan1->create_tasks();
  ASSERT_EQ(2u, tasks.size());
  EXPECT_EQ("GetTable", tasks[0]->get_operator()->name());
  EXPECT_EQ("Projection", tasks[1]->get_operator()->name());

  const auto plan2 = plan1->recreate();
  auto cloned_tasks = plan2.create_tasks();
  ASSERT_EQ(2u, cloned_tasks.size());
  EXPECT_EQ("GetTable", cloned_tasks[0]->get_operator()->name());
  EXPECT_EQ("Projection", cloned_tasks[1]->get_operator()->name());

  // Execute both task lists.
  for (auto task : tasks) {
    task->execute();
  }

  for (auto task : cloned_tasks) {
    task->execute();
  }

  // Compare results.
  EXPECT_TABLE_EQ_UNORDERED(tasks.back()->get_operator()->get_output(),
                            cloned_tasks.back()->get_operator()->get_output());
}

TEST_F(SQLQueryPlanTest, SQLQueryPlanCloneWithSchedulerTest) {
  std::shared_ptr<Table> expected_result = load_table("src/test/tables/int_float_filtered.tbl", 2);

  std::string query1 = "SELECT * FROM table_a WHERE a >= 1234 AND b < 457.9;";

  // Generate query plan.
<<<<<<< HEAD
  auto pipeline_statement = SQL{query1}.disable_mvcc().pipeline_statement();
=======
  auto pipeline_statement = SQLPipelineBuilder{query1}.disable_mvcc().create_pipeline_statement();
>>>>>>> 074d2dea

  // Get the query plan template.
  const auto& tmpl = pipeline_statement.get_query_plan();

  // Get a copy and schedule all tasks.
  CurrentScheduler::set(std::make_shared<NodeQueueScheduler>(Topology::create_fake_numa_topology(8, 4)));

  auto cloned_tasks = tmpl->recreate().create_tasks();
  for (auto task : cloned_tasks) {
    task->schedule();
  }

  auto cloned_tasks2 = tmpl->recreate().create_tasks();
  for (auto task : cloned_tasks2) {
    task->schedule();
  }

  CurrentScheduler::get()->finish();
  CurrentScheduler::set(nullptr);

  EXPECT_TABLE_EQ_UNORDERED(cloned_tasks.back()->get_operator()->get_output(), expected_result);
  EXPECT_TABLE_EQ_UNORDERED(cloned_tasks2.back()->get_operator()->get_output(), expected_result);
}

}  // namespace opossum<|MERGE_RESOLUTION|>--- conflicted
+++ resolved
@@ -10,11 +10,7 @@
 #include "scheduler/job_task.hpp"
 #include "scheduler/node_queue_scheduler.hpp"
 #include "scheduler/topology.hpp"
-<<<<<<< HEAD
-#include "sql/sql.hpp"
-=======
 #include "sql/sql_pipeline_builder.hpp"
->>>>>>> 074d2dea
 #include "sql/sql_pipeline_statement.hpp"
 #include "storage/storage_manager.hpp"
 
@@ -35,11 +31,7 @@
 TEST_F(SQLQueryPlanTest, SQLQueryPlanCloneTest) {
   std::string query1 = "SELECT a FROM table_a;";
 
-<<<<<<< HEAD
-  auto pipeline_statement = SQL{query1}.disable_mvcc().pipeline_statement();
-=======
   auto pipeline_statement = SQLPipelineBuilder{query1}.disable_mvcc().create_pipeline_statement();
->>>>>>> 074d2dea
 
   // Get the query plan.
   const auto& plan1 = pipeline_statement.get_query_plan();
@@ -74,11 +66,7 @@
   std::string query1 = "SELECT * FROM table_a WHERE a >= 1234 AND b < 457.9;";
 
   // Generate query plan.
-<<<<<<< HEAD
-  auto pipeline_statement = SQL{query1}.disable_mvcc().pipeline_statement();
-=======
   auto pipeline_statement = SQLPipelineBuilder{query1}.disable_mvcc().create_pipeline_statement();
->>>>>>> 074d2dea
 
   // Get the query plan template.
   const auto& tmpl = pipeline_statement.get_query_plan();
