SELECT * FROM int_float;
SELECT * FROM int_float_null;

-- Table Scans
SELECT * FROM int_float2 WHERE a = 12345 AND b > 457;
SELECT * FROM int_float WHERE a >= 1234;
SELECT * FROM int_float WHERE 1234 <= a;
SELECT * FROM int_float WHERE a >= 1234 AND b < 457.9
SELECT * FROM int_string2 WHERE a BETWEEN 122 AND 124
SELECT * FROM int_int_int WHERE a BETWEEN b AND 10
SELECT * FROM int_float4 WHERE a > 12345 OR b < 351.0
SELECT * FROM int_float4 WHERE a > 12345 OR (a <= 123 AND b > 400.0)
SELECT * FROM int_float4 WHERE a > 12345 OR b < 351.0 OR (b > 457.0 AND b < 458.0)

-- Projection
SELECT a FROM int_float;
SELECT a as b FROM int_float;
SELECT a, 4+6 as b FROM int_float;

-- ORDER BY
SELECT * FROM int_float ORDER BY a DESC;
SELECT * FROM int_float4 ORDER BY a, b;
SELECT * FROM int_float4 ORDER BY a, b ASC;
SELECT * FROM int_float4 ORDER BY a, b DESC;
SELECT a, b FROM int_float ORDER BY a;
SELECT * FROM int_float4 ORDER BY a, b;
SELECT a FROM (SELECT a, b FROM int_float WHERE a > 1 ORDER BY b) AS sub WHERE sub.a > 0 ORDER BY a;

-- LIMIT
SELECT * FROM int_int3 LIMIT 4;

-- PRODUCT
SELECT "left".a, "left".b, "right".a, "right".b FROM int_float AS "left",  int_float2 AS "right" WHERE "left".a = "right".a;

-- JOIN
SELECT "left".a, "left".b, "right".a, "right".b FROM int_float AS "left" JOIN int_float2 AS "right" ON "left".a = "right".a;
-- SELECT * FROM int_float AS "left" LEFT JOIN int_float2 AS "right" ON "left".a = "right".a;
SELECT * FROM int_float AS "left" INNER JOIN int_float2 AS "right" ON "left".a = "right".a;

-- JOIN multiple tables
SELECT * FROM int_float AS t1 INNER JOIN int_float2 AS t2 ON t1.a = t2.a INNER JOIN int_string2 AS t3 ON t1.a = t3.a;

-- Make sure that name-to-id-resolving works fine.
SELECT t1.a, t1.b, t2.b, t3.b FROM int_float AS t1 INNER JOIN int_float2 AS t2 ON t1.a = t2.a INNER JOIN int_string2 AS t3 ON t1.a = t3.a;

-- Make sure that t1.* is resolved only to columns from t1, not all columns from input node.
SELECT t1.*, t2.b, t3.b FROM int_float AS t1 INNER JOIN int_float2 AS t2 ON t1.a = t2.a INNER JOIN int_string2 AS t3 ON t1.a = t3.a;
SELECT t1.*, t2.a, t2.b, t3.* FROM int_float AS t1 INNER JOIN int_float2 AS t2 ON t1.a = t2.a INNER JOIN int_string2 AS t3 ON t1.a = t3.a;

-- Join four tables, just because we can.
SELECT t1.a, t1.b, t2.b, t3.b, t4.b FROM int_float AS t1 INNER JOIN int_float2 AS t2 ON t1.a = t2.a INNER JOIN int_float6 AS t3 ON t1.a = t3.a INNER JOIN int_string2 AS t4 ON t1.a = t4.a;

-- Join three tables and perform a scan
SELECT * FROM int_float AS t1 INNER JOIN int_float2 AS t2 ON t1.a = t2.a INNER JOIN int_string2 AS t3 ON t1.a = t3.a WHERE t2.b > 457.0 AND t3.b = 'C';

-- Aggregates
SELECT SUM(b + b) AS sum_b_b FROM int_float;

-- GROUP BY
SELECT a, SUM(b) FROM groupby_int_1gb_1agg GROUP BY a;
SELECT a, SUM(b), AVG(c) FROM groupby_int_1gb_2agg GROUP BY a;
SELECT a, b, MAX(c), AVG(d) FROM groupby_int_2gb_2agg GROUP BY a, b;

-- Join, GROUP BY, Having, ...
SELECT c_custkey, c_name, COUNT(o_orderkey) FROM customer JOIN orders ON c_custkey = o_custkey GROUP BY c_custkey, c_name HAVING COUNT(orders.o_orderkey) >= 1;
SELECT c_custkey, c_name, COUNT(o_orderkey) FROM customer JOIN ( SELECT * FROM orders JOIN lineitem ON o_orderkey = l_orderkey ) AS orderitems ON customer.c_custkey = orderitems.o_custkey GROUP BY c_custkey, c_name HAVING COUNT(orderitems.o_orderkey) >= 1;

-- COUNT(*)
SELECT a, COUNT(*) FROM groupby_int_1gb_1agg_null GROUP BY a;
SELECT COUNT(*), SUM(a + b) FROM int_int3;
SELECT COUNT(*) FROM groupby_int_1gb_1agg_null GROUP BY a;

-- COUNT(DISTINCT)
SELECT a, COUNT(DISTINCT b) FROM groupby_int_1gb_1agg_null GROUP BY a;

-- Case insensitivity
SELECT Sum(b + b) AS sum_b_b FROM int_float;

-- Aggregates with NULL
SELECT a, MAX(b) FROM groupby_int_1gb_1agg_null GROUP BY a;
SELECT a, MIN(b) FROM groupby_int_1gb_1agg_null GROUP BY a;
SELECT a, SUM(b) FROM groupby_int_1gb_1agg_null GROUP BY a;
SELECT a, AVG(b) FROM groupby_int_1gb_1agg_null GROUP BY a;
SELECT a, COUNT(b) FROM groupby_int_1gb_1agg_null GROUP BY a;

-- Checks that output of Aggregate can be worked with correctly.
SELECT d, sub.min_c, max_a FROM ( SELECT b, d, MAX(a) AS max_a, MIN(c) AS min_c FROM groupby_int_2gb_2agg_2 GROUP BY b, d ) AS sub WHERE d BETWEEN 20 AND 50 AND min_c > 15;

-- HAVING
SELECT a, b, MAX(c), AVG(d) FROM groupby_int_2gb_2agg GROUP BY a, b HAVING MAX(c) >= 10 AND MAX(c) < 40;
SELECT a, b, MAX(c), AVG(d) FROM groupby_int_2gb_2agg GROUP BY a, b HAVING MAX(c) > 10 AND MAX(c) <= 30;
SELECT a, b, MAX(c), AVG(d) FROM groupby_int_2gb_2agg GROUP BY a, b HAVING b > 457 AND a = 12345;

-- HAVING w/o mentioning in the SELECT list
SELECT a, b, AVG(d) FROM groupby_int_2gb_2agg GROUP BY a, b HAVING MAX(c) > 10 AND MAX(c) <= 30;
SELECT * FROM customer;
SELECT c_custkey, c_name FROM customer;

-- DELETE
DELETE FROM int_for_delete_1; INSERT INTO int_for_delete_1 VALUES (2); SELECT * FROM int_for_delete_1;
DELETE FROM int_for_delete_2 WHERE a > 1000; SELECT * FROM int_for_delete_2;

-- Update
UPDATE int_int_for_update SET a = a + 1 WHERE b > 10; SELECT * FROM int_int_for_update;

-- INSERT
INSERT INTO int_int_for_insert_1 VALUES (1, 3); SELECT * FROM int_int_for_insert_1;
INSERT INTO int_int_for_insert_1 (a, b) VALUES (1, 3); SELECT * FROM int_int_for_insert_1;
INSERT INTO int_int_for_insert_1 (b, a) VALUES (3, 1); SELECT * FROM int_int_for_insert_1;

INSERT INTO int_int_for_insert_1 VALUES (1, 3); INSERT INTO int_int_for_insert_1 VALUES (13, 2); INSERT INTO int_int_for_insert_1 VALUES (6, 9); SELECT * FROM int_int_for_insert_1;

-- INSERT ... INTO ... (with literal projection)
INSERT INTO int_int_for_insert_1 SELECT 1, 3 FROM int_int_for_insert_1; SELECT * FROM int_int_for_insert_1;
INSERT INTO int_int_for_insert_1 (a, b) SELECT 1, 3 FROM int_int_for_insert_1; SELECT * FROM int_int_for_insert_1;
INSERT INTO int_int_for_insert_1 (b, a) SELECT 3, 1 FROM int_int_for_insert_1; SELECT * FROM int_int_for_insert_1;

-- INSERT ... INTO ... (with regular queries)
INSERT INTO int_int_for_insert_1 SELECT * FROM int_int3 WHERE a = 1 AND b = 3; INSERT INTO int_int_for_insert_1 SELECT * FROM int_int3 WHERE a = 13; INSERT INTO int_int_for_insert_1 (a, b) SELECT a, b FROM int_int3 WHERE a = 6; SELECT * FROM int_int_for_insert_1;

<<<<<<< HEAD
-- VIEWS
CREATE VIEW count_view AS SELECT a, COUNT(DISTINCT b) FROM groupby_int_1gb_1agg_null GROUP BY a;
SELECT * FROM count_view;
SELECT * FROM count_view WHERE a > 10;
=======
-- TODO: Fails
-- SELECT a, b, MAX(c), AVG(d) FROM groupby_int_2gb_2agg GROUP BY a, b HAVING b > 457 OR b = 1234 OR b = 12345;
>>>>>>> 97607359
<|MERGE_RESOLUTION|>--- conflicted
+++ resolved
@@ -118,12 +118,10 @@
 -- INSERT ... INTO ... (with regular queries)
 INSERT INTO int_int_for_insert_1 SELECT * FROM int_int3 WHERE a = 1 AND b = 3; INSERT INTO int_int_for_insert_1 SELECT * FROM int_int3 WHERE a = 13; INSERT INTO int_int_for_insert_1 (a, b) SELECT a, b FROM int_int3 WHERE a = 6; SELECT * FROM int_int_for_insert_1;
 
-<<<<<<< HEAD
 -- VIEWS
 CREATE VIEW count_view AS SELECT a, COUNT(DISTINCT b) FROM groupby_int_1gb_1agg_null GROUP BY a;
 SELECT * FROM count_view;
 SELECT * FROM count_view WHERE a > 10;
-=======
+
 -- TODO: Fails
--- SELECT a, b, MAX(c), AVG(d) FROM groupby_int_2gb_2agg GROUP BY a, b HAVING b > 457 OR b = 1234 OR b = 12345;
->>>>>>> 97607359
+-- SELECT a, b, MAX(c), AVG(d) FROM groupby_int_2gb_2agg GROUP BY a, b HAVING b > 457 OR b = 1234 OR b = 12345;