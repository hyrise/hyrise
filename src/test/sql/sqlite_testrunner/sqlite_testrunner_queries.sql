SELECT * FROM int_float;
SELECT * FROM int_float_null;

-- Table Scans
SELECT * FROM int_float2 WHERE a = 12345 AND b > 457;
SELECT * FROM int_float WHERE a >= 1234;
SELECT * FROM int_float WHERE 1234 <= a;
SELECT * FROM int_float WHERE a >= 1234 AND b < 457.9
SELECT * FROM int_string2 WHERE a BETWEEN 122 AND 124
SELECT * FROM int_int_int WHERE a BETWEEN b AND 10
SELECT * FROM int_float4 WHERE a > 12345 OR b < 351.0
SELECT * FROM int_float4 WHERE a > 12345 OR (a <= 123 AND b > 400.0)
SELECT * FROM int_float4 WHERE a > 12345 OR b < 351.0 OR (b > 457.0 AND b < 458.0)

-- Projection
SELECT a FROM int_float;
SELECT a as b FROM int_float;
SELECT a, 4+6 as b FROM int_float;

-- ORDER BY
SELECT * FROM int_float ORDER BY a DESC;
SELECT * FROM int_float4 ORDER BY a, b;
SELECT * FROM int_float4 ORDER BY a, b ASC;
SELECT * FROM int_float4 ORDER BY a, b DESC;
SELECT a, b FROM int_float ORDER BY a;
SELECT * FROM int_float4 ORDER BY a, b;
SELECT a FROM (SELECT a, b FROM int_float WHERE a > 1 ORDER BY b) AS sub WHERE sub.a > 0 ORDER BY a;

-- LIMIT
SELECT * FROM int_int3 LIMIT 4;

-- PRODUCT
SELECT "left".a, "left".b, "right".a, "right".b FROM int_float AS "left",  int_float2 AS "right" WHERE "left".a = "right".a;

-- JOIN
SELECT "left".a, "left".b, "right".a, "right".b FROM int_float AS "left" JOIN int_float2 AS "right" ON "left".a = "right".a;
-- SELECT * FROM int_float AS "left" LEFT JOIN int_float2 AS "right" ON "left".a = "right".a;
SELECT * FROM int_float AS "left" INNER JOIN int_float2 AS "right" ON "left".a = "right".a;

-- JOIN multiple tables
SELECT * FROM int_float AS t1 INNER JOIN int_float2 AS t2 ON t1.a = t2.a INNER JOIN int_string2 AS t3 ON t1.a = t3.a;

-- Make sure that name-to-id-resolving works fine.
SELECT t1.a, t1.b, t2.b, t3.b FROM int_float AS t1 INNER JOIN int_float2 AS t2 ON t1.a = t2.a INNER JOIN int_string2 AS t3 ON t1.a = t3.a;

-- Make sure that t1.* is resolved only to columns from t1, not all columns from input node.
SELECT t1.*, t2.b, t3.b FROM int_float AS t1 INNER JOIN int_float2 AS t2 ON t1.a = t2.a INNER JOIN int_string2 AS t3 ON t1.a = t3.a;
SELECT t1.*, t2.a, t2.b, t3.* FROM int_float AS t1 INNER JOIN int_float2 AS t2 ON t1.a = t2.a INNER JOIN int_string2 AS t3 ON t1.a = t3.a;

-- Join four tables, just because we can.
SELECT t1.a, t1.b, t2.b, t3.b, t4.b FROM int_float AS t1 INNER JOIN int_float2 AS t2 ON t1.a = t2.a INNER JOIN int_float6 AS t3 ON t1.a = t3.a INNER JOIN int_string2 AS t4 ON t1.a = t4.a;

-- Join three tables and perform a scan
SELECT * FROM int_float AS t1 INNER JOIN int_float2 AS t2 ON t1.a = t2.a INNER JOIN int_string2 AS t3 ON t1.a = t3.a WHERE t2.b > 457.0 AND t3.b = 'C';

-- Aggregates
SELECT SUM(b + b) AS sum_b_b FROM int_float;

-- GROUP BY
SELECT a, SUM(b) FROM groupby_int_1gb_1agg GROUP BY a;
SELECT a, SUM(b), AVG(c) FROM groupby_int_1gb_2agg GROUP BY a;
SELECT a, b, MAX(c), AVG(d) FROM groupby_int_2gb_2agg GROUP BY a, b;

-- Join, GROUP BY, Having, ...
SELECT c_custkey, c_name, COUNT(o_orderkey) FROM customer JOIN orders ON c_custkey = o_custkey GROUP BY c_custkey, c_name HAVING COUNT(orders.o_orderkey) >= 1;
SELECT c_custkey, c_name, COUNT(o_orderkey) FROM customer JOIN ( SELECT * FROM orders JOIN lineitem ON o_orderkey = l_orderkey ) AS orderitems ON customer.c_custkey = orderitems.o_custkey GROUP BY c_custkey, c_name HAVING COUNT(orderitems.o_orderkey) >= 1;

-- COUNT(*)
SELECT a, COUNT(*) FROM groupby_int_1gb_1agg_null GROUP BY a;
SELECT COUNT(*), SUM(a + b) FROM int_int3;
SELECT COUNT(*) FROM groupby_int_1gb_1agg_null GROUP BY a;

-- COUNT(DISTINCT)
SELECT a, COUNT(DISTINCT b) FROM groupby_int_1gb_1agg_null GROUP BY a;

-- Case insensitivity
SELECT Sum(b + b) AS sum_b_b FROM int_float;

-- Aggregates with NULL
SELECT a, MAX(b) FROM groupby_int_1gb_1agg_null GROUP BY a;
SELECT a, MIN(b) FROM groupby_int_1gb_1agg_null GROUP BY a;
SELECT a, SUM(b) FROM groupby_int_1gb_1agg_null GROUP BY a;
SELECT a, AVG(b) FROM groupby_int_1gb_1agg_null GROUP BY a;
SELECT a, COUNT(b) FROM groupby_int_1gb_1agg_null GROUP BY a;

-- Checks that output of Aggregate can be worked with correctly.
SELECT d, sub.min_c, max_a FROM ( SELECT b, d, MAX(a) AS max_a, MIN(c) AS min_c FROM groupby_int_2gb_2agg_2 GROUP BY b, d ) AS sub WHERE d BETWEEN 20 AND 50 AND min_c > 15;

-- HAVING
SELECT a, b, MAX(c), AVG(d) FROM groupby_int_2gb_2agg GROUP BY a, b HAVING MAX(c) >= 10 AND MAX(c) < 40;
SELECT a, b, MAX(c), AVG(d) FROM groupby_int_2gb_2agg GROUP BY a, b HAVING MAX(c) > 10 AND MAX(c) <= 30;
SELECT a, b, MAX(c), AVG(d) FROM groupby_int_2gb_2agg GROUP BY a, b HAVING b > 457 AND a = 12345;

-- HAVING w/o mentioning in the SELECT list
SELECT a, b, AVG(d) FROM groupby_int_2gb_2agg GROUP BY a, b HAVING MAX(c) > 10 AND MAX(c) <= 30;
SELECT * FROM customer;
SELECT c_custkey, c_name FROM customer;

-- DELETE
-- TODO(MD): this will only work once SELECT automatically validates (#188)
-- DELETE FROM int_for_delete_1; SELECT * FROM int_for_delete_1;
-- DELETE FROM int_for_delete_2 WHERE a > 1000; SELECT * FROM int_for_delete_2;

-- Update
-- TODO(md): see DELETE
-- UPDATE int_int_for_update SET a = a + 1 WHERE b > 10; SELECT * FROM int_int_for_update;

-- INSERT
INSERT INTO int_int_for_insert_1 VALUES (1, 3); SELECT * FROM int_int_for_insert_1;
INSERT INTO int_int_for_insert_1 (a, b) VALUES (1, 3); SELECT * FROM int_int_for_insert_1;
INSERT INTO int_int_for_insert_1 (b, a) VALUES (3, 1); SELECT * FROM int_int_for_insert_1;

INSERT INTO int_int_for_insert_1 VALUES (1, 3); INSERT INTO int_int_for_insert_1 VALUES (13, 2); INSERT INTO int_int_for_insert_1 VALUES (6, 9); SELECT * FROM int_int_for_insert_1;

-- INSERT ... INTO ... (with literal projection)
INSERT INTO int_int_for_insert_1 SELECT 1, 3 FROM int_int_for_insert_1; SELECT * FROM int_int_for_insert_1;
INSERT INTO int_int_for_insert_1 (a, b) SELECT 1, 3 FROM int_int_for_insert_1; SELECT * FROM int_int_for_insert_1;
INSERT INTO int_int_for_insert_1 (b, a) SELECT 3, 1 FROM int_int_for_insert_1; SELECT * FROM int_int_for_insert_1;

-- INSERT ... INTO ... (with regular queries)
<<<<<<< HEAD
INSERT INTO int_int_for_insert_1 SELECT * FROM int_int3 WHERE a = 1 AND b = 3; INSERT INTO int_int_for_insert_1 SELECT * FROM int_int3 WHERE a = 13; INSERT INTO int_int_for_insert_1 (a, b) SELECT a, b FROM int_int3 WHERE a = 6; SELECT * FROM int_int_for_insert_1;

-- TODO: Fails
-- SELECT customer.c_custkey, customer.c_name, COUNT(orders.o_orderkey) FROM customer JOIN orders ON c_custkey = o_custkey GROUP BY customer.c_custkey, customer.c_name HAVING COUNT(orders.o_orderkey) >= 100;
-- SELECT customer.c_custkey, customer.c_name, COUNT(orderitems.o_orderkey) FROM customer JOIN ( SELECT * FROM orders JOIN lineitem ON o_orderkey = l_orderkey ) AS orderitems ON customer.c_custkey = orderitems.o_custkey GROUP BY customer.c_custkey, customer.c_name HAVING COUNT(orderitems.o_orderkey) >= 100;
-- SELECT a, b, MAX(c), AVG(d) FROM groupby_int_2gb_2agg GROUP BY a, b HAVING b > 457 OR b = 1234 OR b = 12345;
=======
INSERT INTO int_int_for_insert_1 SELECT * FROM int_int3 WHERE a = 1 AND b = 3; INSERT INTO int_int_for_insert_1 SELECT * FROM int_int3 WHERE a = 13; INSERT INTO int_int_for_insert_1 (a, b) SELECT a, b FROM int_int3 WHERE a = 6; SELECT * FROM int_int_for_insert_1;
>>>>>>> 2ffae61f
<|MERGE_RESOLUTION|>--- conflicted
+++ resolved
@@ -118,13 +118,7 @@
 INSERT INTO int_int_for_insert_1 (b, a) SELECT 3, 1 FROM int_int_for_insert_1; SELECT * FROM int_int_for_insert_1;
 
 -- INSERT ... INTO ... (with regular queries)
-<<<<<<< HEAD
 INSERT INTO int_int_for_insert_1 SELECT * FROM int_int3 WHERE a = 1 AND b = 3; INSERT INTO int_int_for_insert_1 SELECT * FROM int_int3 WHERE a = 13; INSERT INTO int_int_for_insert_1 (a, b) SELECT a, b FROM int_int3 WHERE a = 6; SELECT * FROM int_int_for_insert_1;
 
 -- TODO: Fails
--- SELECT customer.c_custkey, customer.c_name, COUNT(orders.o_orderkey) FROM customer JOIN orders ON c_custkey = o_custkey GROUP BY customer.c_custkey, customer.c_name HAVING COUNT(orders.o_orderkey) >= 100;
--- SELECT customer.c_custkey, customer.c_name, COUNT(orderitems.o_orderkey) FROM customer JOIN ( SELECT * FROM orders JOIN lineitem ON o_orderkey = l_orderkey ) AS orderitems ON customer.c_custkey = orderitems.o_custkey GROUP BY customer.c_custkey, customer.c_name HAVING COUNT(orderitems.o_orderkey) >= 100;
--- SELECT a, b, MAX(c), AVG(d) FROM groupby_int_2gb_2agg GROUP BY a, b HAVING b > 457 OR b = 1234 OR b = 12345;
-=======
-INSERT INTO int_int_for_insert_1 SELECT * FROM int_int3 WHERE a = 1 AND b = 3; INSERT INTO int_int_for_insert_1 SELECT * FROM int_int3 WHERE a = 13; INSERT INTO int_int_for_insert_1 (a, b) SELECT a, b FROM int_int3 WHERE a = 6; SELECT * FROM int_int_for_insert_1;
->>>>>>> 2ffae61f
+-- SELECT a, b, MAX(c), AVG(d) FROM groupby_int_2gb_2agg GROUP BY a, b HAVING b > 457 OR b = 1234 OR b = 12345;