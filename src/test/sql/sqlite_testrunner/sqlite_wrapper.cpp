#include "sqlite_wrapper.hpp"

#include <boost/algorithm/string/split.hpp>
#include <boost/algorithm/string/trim.hpp>

#include <fstream>
#include <memory>
#include <string>
#include <vector>

#include "constant_mappings.hpp"
#include "sql/sql_pipeline.hpp"
#include "sql/sql_pipeline_builder.hpp"
#include "storage/table.hpp"
#include "utils/load_table.hpp"
#include "utils/string_utils.hpp"

namespace opossum {

SQLiteWrapper::SQLiteWrapper() {
  int rc = sqlite3_open(":memory:", &_db);

  if (rc != SQLITE_OK) {
    sqlite3_close(_db);
    throw std::runtime_error("Cannot open database: " + std::string(sqlite3_errmsg(_db)) + "\n");
  }
}

SQLiteWrapper::~SQLiteWrapper() { sqlite3_close(_db); }

void SQLiteWrapper::create_table_from_tbl(const std::string& file, const std::string& table_name) {
  std::ifstream infile(file);
  Assert(infile.is_open(), "SQLiteWrapper: Could not find file " + file);

  std::string line;
  std::getline(infile, line);
  std::vector<std::string> column_names = split_string_by_delimiter(line, '|');
  std::getline(infile, line);
  std::vector<std::string> column_types;

  for (const std::string& type : split_string_by_delimiter(line, '|')) {
    std::string actual_type = split_string_by_delimiter(type, '_')[0];
    if (actual_type == "int" || actual_type == "long") {
      column_types.push_back("INT");
    } else if (actual_type == "float" || actual_type == "double") {
      column_types.push_back("REAL");
    } else if (actual_type == "string") {
      column_types.push_back("TEXT");
    } else {
      DebugAssert(false, "SQLiteWrapper: column type " + type + " not supported.");
    }
  }

  std::stringstream query;
  query << "CREATE TABLE " << table_name << "(";
  for (size_t i = 0; i < column_names.size(); i++) {
    query << column_names[i] << " " << column_types[i];

    if ((i + 1) < column_names.size()) {
      query << ", ";
    }
  }
  query << ");";

  size_t rows_added = 0;
  query << "INSERT INTO " << table_name << " VALUES ";
  while (std::getline(infile, line)) {
<<<<<<< HEAD
    if (rows_added) query << ", ";
    query << "(";
    std::vector<std::string> values = _split<std::string>(line, '|');
=======
    query << "INSERT INTO " << table_name << " VALUES (";
    std::vector<std::string> values = split_string_by_delimiter(line, '|');
>>>>>>> ce9eff3f
    for (size_t i = 0; i < values.size(); i++) {
      if (column_types[i] == "TEXT" && values[i] != "null") {
        query << "'" << values[i] << "'";
      } else {
        query << values[i];
      }

      if ((i + 1) < values.size()) {
        query << ", ";
      }
    }
    query << ")";
    ++rows_added;
  }
  query << ";";

  _exec_sql(query.str());
}

void SQLiteWrapper::create_table(const Table& table, const std::string& table_name) {
  std::vector<std::string> column_types;

  for (const auto& column_definition : table.column_definitions()) {
    switch (column_definition.data_type) {
      case DataType::Int:
      case DataType::Long:
        column_types.push_back("INT");
        break;
      case DataType::Float:
      case DataType::Double:
        column_types.push_back("REAL");
        break;
      case DataType::String:
        column_types.push_back("TEXT");
        break;
      case DataType::Null:
      case DataType::Bool:
        Fail("SQLiteWrapper: column type not supported.");
        break;
    }
  }

  std::stringstream create_table_query;
  create_table_query << "CREATE TABLE " << table_name << "(";
  for (auto column_id = ColumnID{0}; column_id < table.column_definitions().size(); column_id++) {
    create_table_query << table.column_definitions()[column_id].name << " " << column_types[column_id];

    if (column_id + 1u < table.column_definitions().size()) {
      create_table_query << ", ";
    }
  }
  create_table_query << ");";
  _exec_sql(create_table_query.str());

  for (auto chunk_id = ChunkID{0}; chunk_id < table.chunk_count(); ++chunk_id) {
    const auto chunk = table.get_chunk(chunk_id);

    for (auto chunk_offset = ChunkOffset{0}; chunk_offset < chunk->size(); ++chunk_offset) {
      std::stringstream insert_query;

      insert_query << "INSERT INTO " << table_name << " VALUES (";
      for (auto column_id = ColumnID{0}; column_id < table.column_count(); column_id++) {
        const auto segment = chunk->get_segment(column_id);
        const auto value = (*segment)[chunk_offset];

        if (column_types[column_id] == "TEXT" && !variant_is_null(value)) {
          insert_query << "'" << value << "'";
        } else {
          insert_query << value;
        }

        if ((column_id + 1u) < table.column_count()) {
          insert_query << ", ";
        }
      }
      insert_query << ");";
      _exec_sql(insert_query.str());
    }
  }
}

std::shared_ptr<Table> SQLiteWrapper::execute_query(const std::string& sql_query) {
  sqlite3_stmt* result_row;

  auto sql_pipeline = SQLPipelineBuilder{sql_query}.create_pipeline();
  const auto& queries = sql_pipeline.get_sql_strings();

  // We need to split the queries such that we only create columns/add rows from the final SELECT query
  std::vector<std::string> queries_before_select(queries.begin(), queries.end() - 1);
  std::string select_query = queries.back();

  int rc;
  for (const auto& query : queries_before_select) {
    rc = sqlite3_prepare_v2(_db, query.c_str(), -1, &result_row, 0);

    if (rc != SQLITE_OK) {
      sqlite3_finalize(result_row);
      sqlite3_close(_db);
      throw std::runtime_error("Failed to execute query \"" + query + "\": " + std::string(sqlite3_errmsg(_db)) + "\n");
    }

    while ((rc = sqlite3_step(result_row)) != SQLITE_DONE) {
    }
  }

  rc = sqlite3_prepare_v2(_db, select_query.c_str(), -1, &result_row, 0);

  if (rc != SQLITE_OK) {
    auto error_message = "Failed to execute query \"" + select_query + "\": " + std::string(sqlite3_errmsg(_db));
    sqlite3_finalize(result_row);
    sqlite3_close(_db);
    throw std::runtime_error(error_message);
  }

  auto result_table = _create_table(result_row, sqlite3_column_count(result_row));

  sqlite3_reset(result_row);

  while ((rc = sqlite3_step(result_row)) == SQLITE_ROW) {
    _add_row(result_table, result_row, sqlite3_column_count(result_row));
  }

  sqlite3_finalize(result_row);
  return result_table;
}

std::shared_ptr<Table> SQLiteWrapper::_create_table(sqlite3_stmt* result_row, int column_count) {
  std::vector<bool> column_nullable(column_count, false);
  std::vector<std::string> column_types(column_count, "");
  std::vector<std::string> column_names(column_count, "");

  bool no_result = true;
  int rc;
  while ((rc = sqlite3_step(result_row)) == SQLITE_ROW) {
    for (int i = 0; i < column_count; ++i) {
      if (no_result) {
        column_names[i] = sqlite3_column_name(result_row, i);
      }

      switch (sqlite3_column_type(result_row, i)) {
        case SQLITE_INTEGER: {
          column_types[i] = "int";
          break;
        }

        case SQLITE_FLOAT: {
          column_types[i] = "double";
          break;
        }

        case SQLITE_TEXT: {
          column_types[i] = "string";
          break;
        }

        case SQLITE_NULL: {
          column_nullable[i] = true;
          break;
        }

        case SQLITE_BLOB:
        default: {
          sqlite3_finalize(result_row);
          sqlite3_close(_db);
          throw std::runtime_error("Column type not supported.");
        }
      }
    }
    no_result = false;
  }

  if (!no_result) {
    TableColumnDefinitions column_definitions;
    for (int i = 0; i < column_count; ++i) {
      if (column_types[i].empty()) {
        // Hyrise does not have explicit NULL columns
        column_types[i] = "int";
      }

      const auto data_type = data_type_to_string.right.at(column_types[i]);
      column_definitions.emplace_back(column_names[i], data_type, column_nullable[i]);
    }

    return std::make_shared<Table>(column_definitions, TableType::Data);
  }

  return nullptr;
}

void SQLiteWrapper::reset_table_from_copy(const std::string& table_name_to_reset,
                                          const std::string& table_name_to_copy_from) const {
  std::stringstream command_ss;
  command_ss << "DROP TABLE IF EXISTS " << table_name_to_reset << ";";
  command_ss << "CREATE TABLE " << table_name_to_reset << " AS SELECT * FROM " << table_name_to_copy_from << ";";

  _exec_sql(command_ss.str());
}

void SQLiteWrapper::_add_row(std::shared_ptr<Table> table, sqlite3_stmt* result_row, int column_count) {
  std::vector<AllTypeVariant> row;

  for (int i = 0; i < column_count; ++i) {
    switch (sqlite3_column_type(result_row, i)) {
      case SQLITE_INTEGER: {
        row.push_back(AllTypeVariant{sqlite3_column_int(result_row, i)});
        break;
      }

      case SQLITE_FLOAT: {
        row.push_back(AllTypeVariant{sqlite3_column_double(result_row, i)});
        break;
      }

      case SQLITE_TEXT: {
        row.push_back(AllTypeVariant{std::string(reinterpret_cast<const char*>(sqlite3_column_text(result_row, i)))});
        break;
      }

      case SQLITE_NULL: {
        row.push_back(NULL_VALUE);
        break;
      }

      case SQLITE_BLOB:
      default: {
        sqlite3_finalize(result_row);
        sqlite3_close(_db);
        throw std::runtime_error("Column type not supported.");
      }
    }
  }

  table->append(row);
}

void SQLiteWrapper::_exec_sql(const std::string& sql) const {
  char* err_msg;
  auto rc = sqlite3_exec(_db, sql.c_str(), 0, 0, &err_msg);

  if (rc != SQLITE_OK) {
    auto msg = std::string(err_msg);
    sqlite3_free(err_msg);
    sqlite3_close(_db);
    Fail("Failed to create table. SQL error: " + msg + "\n");
  }
}

}  // namespace opossum<|MERGE_RESOLUTION|>--- conflicted
+++ resolved
@@ -65,14 +65,9 @@
   size_t rows_added = 0;
   query << "INSERT INTO " << table_name << " VALUES ";
   while (std::getline(infile, line)) {
-<<<<<<< HEAD
     if (rows_added) query << ", ";
     query << "(";
-    std::vector<std::string> values = _split<std::string>(line, '|');
-=======
-    query << "INSERT INTO " << table_name << " VALUES (";
     std::vector<std::string> values = split_string_by_delimiter(line, '|');
->>>>>>> ce9eff3f
     for (size_t i = 0; i < values.size(); i++) {
       if (column_types[i] == "TEXT" && values[i] != "null") {
         query << "'" << values[i] << "'";
