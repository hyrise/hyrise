#include <boost/algorithm/string/split.hpp>
#include <boost/algorithm/string/trim.hpp>

#include <fstream>
#include <iostream>
#include <memory>
#include <string>
#include <utility>
#include <vector>

#include "SQLParser.h"
#include "base_test.hpp"
#include "gtest/gtest.h"

#include "concurrency/transaction_context.hpp"
#include "concurrency/transaction_manager.hpp"
#include "operators/print.hpp"
#include "scheduler/current_scheduler.hpp"
#include "scheduler/node_queue_scheduler.hpp"
#include "scheduler/operator_task.hpp"
#include "scheduler/topology.hpp"
#include "sql/sql_pipeline.hpp"
#include "sql/sql_pipeline_builder.hpp"
#include "sql/sql_pipeline_statement.hpp"
#include "sqlite_wrapper.hpp"
#include "storage/storage_manager.hpp"
#include "utils/load_table.hpp"

namespace opossum {

class SQLiteTestRunner : public BaseTestWithParam<std::string> {
 protected:
  void SetUp() override {
    StorageManager::get().reset();
    _sqlite = std::make_unique<SQLiteWrapper>();

    std::ifstream file("src/test/sql/sqlite_testrunner/sqlite_testrunner.tables");
    std::string line;
    while (std::getline(file, line)) {
      if (line.empty()) {
        continue;
      }

      std::vector<std::string> args;
      boost::algorithm::split(args, line, boost::is_space());

      if (args.size() != 2) {
        continue;
      }

      std::string table_file = args.at(0);
      std::string table_name = args.at(1);

      DebugAssert(!StorageManager::get().has_table(table_name), "Table already loaded");

      _sqlite->create_table_from_tbl(table_file, table_name);

      std::shared_ptr<Table> table = load_table(table_file);
      StorageManager::get().add_table(table_name, std::move(table));
    }

<<<<<<< HEAD
    //    opossum::CurrentScheduler::set(
    //        std::make_shared<opossum::NodeQueueScheduler>(opossum::Topology::create_numa_topology()));
=======
    opossum::Topology::use_numa_topology();
    opossum::CurrentScheduler::set(std::make_shared<opossum::NodeQueueScheduler>());
>>>>>>> ee48d913

    SQLQueryCache<SQLQueryPlan>::get().clear();
  }

  std::unique_ptr<SQLiteWrapper> _sqlite;
};

std::vector<std::string> read_queries_from_file() {
  std::vector<std::string> queries;

  std::ifstream file("src/test/sql/sqlite_testrunner/sqlite_testrunner_queries.sql");
  std::string query;
  while (std::getline(file, query)) {
    if (query.empty() || query.substr(0, 2) == "--") {
      continue;
    }
    queries.emplace_back(std::move(query));
  }

  return queries;
}

TEST_P(SQLiteTestRunner, CompareToSQLite) {
  const std::string query = GetParam();

  const auto prepared_statement_cache = std::make_shared<PreparedStatementCache>();

  auto sql_pipeline =
      SQLPipelineBuilder{query}.with_prepared_statement_cache(prepared_statement_cache).create_pipeline();

  const auto& result_table = sql_pipeline.get_result_table();

  auto sqlite_result_table = _sqlite->execute_query(query);

  // The problem is that we can only infer columns from sqlite if they have at least one row.
  ASSERT_TRUE(result_table && result_table->row_count() > 0 && sqlite_result_table &&
              sqlite_result_table->row_count() > 0)
      << "The SQLiteTestRunner cannot handle queries without results";

  auto order_sensitivity = OrderSensitivity::No;

  const auto& parse_result = sql_pipeline.get_parsed_sql_statements().back();
  if (parse_result->getStatements().front()->is(hsql::kStmtSelect)) {
    auto select_statement = dynamic_cast<const hsql::SelectStatement*>(parse_result->getStatements().back());
    if (select_statement->order != nullptr) {
      order_sensitivity = OrderSensitivity::Yes;
    }
  }

  ASSERT_TRUE(check_table_equal(result_table, sqlite_result_table, order_sensitivity, TypeCmpMode::Lenient,
                                FloatComparisonMode::RelativeDifference))
      << "Query failed: " << query;
}

auto formatter = [](const testing::TestParamInfo<std::string>) {
  // stupid, but otherwise Wextra complains about the unused macro parameter
  static int test = 1;
  return std::to_string(test++);
};
INSTANTIATE_TEST_CASE_P(SQLiteTestRunnerInstances, SQLiteTestRunner, testing::ValuesIn(read_queries_from_file()),
                        formatter);

}  // namespace opossum<|MERGE_RESOLUTION|>--- conflicted
+++ resolved
@@ -59,13 +59,8 @@
       StorageManager::get().add_table(table_name, std::move(table));
     }
 
-<<<<<<< HEAD
-    //    opossum::CurrentScheduler::set(
-    //        std::make_shared<opossum::NodeQueueScheduler>(opossum::Topology::create_numa_topology()));
-=======
     opossum::Topology::use_numa_topology();
     opossum::CurrentScheduler::set(std::make_shared<opossum::NodeQueueScheduler>());
->>>>>>> ee48d913
 
     SQLQueryCache<SQLQueryPlan>::get().clear();
   }
