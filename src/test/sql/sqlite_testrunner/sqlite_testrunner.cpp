--- conflicted
+++ resolved
@@ -74,26 +74,13 @@
       continue;
     }
 
-<<<<<<< HEAD
-    // Expect the query to be a single statement.
-    EXPECT_EQ(parse_result.size(), 1u);
-    if (parse_result.size() != 1u) {
-      continue;
-    }
-
-    auto plan = SQLPlanner::plan(parse_result, false);
-    auto result_operator = plan.tree_roots().front();
-=======
     auto plan = SQLPlanner::plan(parse_result);
->>>>>>> f58d8690
 
     auto tx_context = TransactionManager::get().new_transaction_context();
+    
+    plan.set_transaction_context(tx_context);
     for (const auto& root : plan.tree_roots()) {
       auto tasks = OperatorTask::make_tasks_from_operator(root);
-
-      for (auto& task : tasks) {
-        task->get_operator()->set_transaction_context(tx_context);
-      }
 
       CurrentScheduler::schedule_and_wait_for_tasks(tasks);
     }
