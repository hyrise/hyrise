--- conflicted
+++ resolved
@@ -179,14 +179,9 @@
     }
   }
 
-<<<<<<< HEAD
-  const auto table_comparison_msg = check_table_equal(result_table, sqlite_result_table, order_sensitivity,
-                                                      TypeCmpMode::Lenient, FloatComparisonMode::RelativeDifference);
-=======
   const auto table_comparison_msg =
       check_table_equal(result_table, sqlite_result_table, order_sensitivity, TypeCmpMode::Lenient,
                         FloatComparisonMode::RelativeDifference, IgnoreNullable::Yes);
->>>>>>> 9b21e558
 
   if (table_comparison_msg) {
     FAIL() << "Query failed: " << *table_comparison_msg << std::endl;
