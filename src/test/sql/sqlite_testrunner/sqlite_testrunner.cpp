#include <boost/algorithm/string/predicate.hpp>
#include <boost/algorithm/string/split.hpp>
#include <boost/algorithm/string/trim.hpp>

#include <fstream>
#include <iostream>
#include <memory>
#include <string>
#include <utility>
#include <vector>

#include "SQLParser.h"
#include "base_test.hpp"
#include "gtest/gtest.h"

#include "concurrency/transaction_context.hpp"
#include "concurrency/transaction_manager.hpp"
#include "logical_query_plan/jit_aware_lqp_translator.hpp"
#include "logical_query_plan/lqp_translator.hpp"
#include "operators/print.hpp"
#include "scheduler/current_scheduler.hpp"
#include "scheduler/node_queue_scheduler.hpp"
#include "scheduler/operator_task.hpp"
#include "scheduler/topology.hpp"
#include "sql/sql_pipeline.hpp"
#include "sql/sql_pipeline_builder.hpp"
#include "sql/sql_pipeline_statement.hpp"
#include "sqlite_wrapper.hpp"
#include "storage/storage_manager.hpp"
#include "utils/load_table.hpp"

namespace opossum {

using TestConfiguration = std::tuple<std::string, bool, bool>;  // SQL Query, use_jit, use_mvcc

class SQLiteTestRunner : public BaseTestWithParam<TestConfiguration> {
 protected:
  void SetUp() override {
    StorageManager::get().reset();
    _sqlite = std::make_unique<SQLiteWrapper>();

    std::ifstream file("src/test/sql/sqlite_testrunner/sqlite_testrunner.tables");
    std::string line;
    while (std::getline(file, line)) {
      if (line.empty()) {
        continue;
      }

      std::vector<std::string> args;
      boost::algorithm::split(args, line, boost::is_space());

      if (args.size() != 2) {
        continue;
      }

      std::string table_file = args.at(0);
      std::string table_name = args.at(1);

      DebugAssert(!StorageManager::get().has_table(table_name), "Table already loaded");

      _sqlite->create_table_from_tbl(table_file, table_name);

      std::shared_ptr<Table> table = load_table(table_file, 10);
      StorageManager::get().add_table(table_name, std::move(table));
    }

    opossum::Topology::use_numa_topology();
    opossum::CurrentScheduler::set(std::make_shared<opossum::NodeQueueScheduler>());

    SQLQueryCache<SQLQueryPlan>::get().clear();
  }

  std::unique_ptr<SQLiteWrapper> _sqlite;
};

std::vector<TestConfiguration> build_combinations() {
  std::vector<std::string> queries;
  std::ifstream file("src/test/sql/sqlite_testrunner/sqlite_testrunner_queries.sql");
  std::string query;
  while (std::getline(file, query)) {
    if (query.empty() || query.substr(0, 2) == "--") {
      continue;
    }
    queries.emplace_back(std::move(query));
  }

  std::vector<TestConfiguration> tests;
  for (const auto& query : queries) {
    tests.push_back({query, false, true});
    if constexpr (HYRISE_JIT_SUPPORT) {
      tests.push_back({query, true, true});
      // If validate is not present, there is the possibility that one JitOperatorWrapper can combine more operators
      if (boost::starts_with(query, "SELECT")) {
        tests.push_back({query, true, false});
      }
    }
  }
  return tests;
}

TEST_P(SQLiteTestRunner, CompareToSQLite) {
  const auto& [query, use_jit, use_mvcc] = GetParam();

  SCOPED_TRACE("SQLite " + query + " " + (use_jit ? "with JIT" : "without JIT") + " " +
               (use_mvcc ? "with MVCC" : "without MVCC"));

  std::shared_ptr<LQPTranslator> lqp_translator;
  if (use_jit) {
    lqp_translator = std::make_shared<JitAwareLQPTranslator>();
  } else {
    lqp_translator = std::make_shared<LQPTranslator>();
  }

  SCOPED_TRACE(query);

  const auto prepared_statement_cache = std::make_shared<PreparedStatementCache>();

  auto sql_pipeline = SQLPipelineBuilder{query}
                          .with_prepared_statement_cache(prepared_statement_cache)
                          .with_lqp_translator(lqp_translator)
                          .with_mvcc(UseMvcc(use_mvcc))
                          .create_pipeline();

  const auto& result_table = sql_pipeline.get_result_table();

  auto sqlite_result_table = _sqlite->execute_query(query);

  // The problem is that we can only infer column types from sqlite if they have at least one row.
  ASSERT_TRUE(result_table && result_table->row_count() > 0 && sqlite_result_table &&
              sqlite_result_table->row_count() > 0)
      << "The SQLiteTestRunner cannot handle queries without results";

  auto order_sensitivity = OrderSensitivity::No;

  const auto& parse_result = sql_pipeline.get_parsed_sql_statements().back();
  if (parse_result->getStatements().front()->is(hsql::kStmtSelect)) {
    auto select_statement = dynamic_cast<const hsql::SelectStatement*>(parse_result->getStatements().back());
    if (select_statement->order != nullptr) {
      order_sensitivity = OrderSensitivity::Yes;
    }
  }

  ASSERT_TRUE(check_table_equal(result_table, sqlite_result_table, order_sensitivity, TypeCmpMode::Lenient,
                                FloatComparisonMode::RelativeDifference))
      << "Query failed: " << query;
}

INSTANTIATE_TEST_CASE_P(SQLiteTestRunnerInstances, SQLiteTestRunner,
<<<<<<< HEAD
                        testing::ValuesIn(build_combinations()), );  // NOLINT
=======
                        testing::ValuesIn(read_queries_from_file()), );  // NOLINT
>>>>>>> 4d4e5466

}  // namespace opossum<|MERGE_RESOLUTION|>--- conflicted
+++ resolved
@@ -73,7 +73,7 @@
   std::unique_ptr<SQLiteWrapper> _sqlite;
 };
 
-std::vector<TestConfiguration> build_combinations() {
+std::vector<TestConfiguration> read_queries_from_file() {
   std::vector<std::string> queries;
   std::ifstream file("src/test/sql/sqlite_testrunner/sqlite_testrunner_queries.sql");
   std::string query;
@@ -146,10 +146,6 @@
 }
 
 INSTANTIATE_TEST_CASE_P(SQLiteTestRunnerInstances, SQLiteTestRunner,
-<<<<<<< HEAD
-                        testing::ValuesIn(build_combinations()), );  // NOLINT
-=======
                         testing::ValuesIn(read_queries_from_file()), );  // NOLINT
->>>>>>> 4d4e5466
 
 }  // namespace opossum