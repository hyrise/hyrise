#include <memory>
#include <string>
#include <utility>

#include "base_test.hpp"

#include "sql/gdfs_cache.hpp"
#include "sql/lru_cache.hpp"
#include "sql/lru_k_cache.hpp"
#include "sql/sql_pipeline_builder.hpp"
#include "sql/sql_pipeline_statement.hpp"
#include "sql/sql_query_cache.hpp"
#include "sql/sql_query_plan.hpp"
#include "storage/storage_manager.hpp"

namespace opossum {

class SQLQueryPlanCacheTest : public BaseTest {
 protected:
  void SetUp() override {
    // Load tables.
    auto table_a = load_table("src/test/tables/int_float.tbl", 2);
    StorageManager::get().add_table("table_a", std::move(table_a));
    auto table_b = load_table("src/test/tables/int_float2.tbl", 2);
    StorageManager::get().add_table("table_b", std::move(table_b));

    _query_plan_cache_hits = 0;

    SQLQueryCache<SQLQueryPlan>::get().clear();
  }

  void execute_query(const std::string& query) {
<<<<<<< HEAD
    SQLPipelineStatement pipeline_statement{query, UseMvcc::No};
=======
    auto pipeline_statement = SQLPipelineBuilder{query}.create_pipeline_statement();
>>>>>>> 049fd5d8
    pipeline_statement.get_result_table();

    if (pipeline_statement.query_plan_cache_hit()) {
      _query_plan_cache_hits++;
    }
  }

  const std::string Q1 = "SELECT * FROM table_a;";
  const std::string Q2 = "SELECT * FROM table_b;";
  const std::string Q3 = "SELECT * FROM table_a WHERE a > 1;";

  size_t _query_plan_cache_hits;
};

TEST_F(SQLQueryPlanCacheTest, SQLQueryPlanCacheTest) {
  auto& cache = SQLQueryCache<SQLQueryPlan>::get();

  EXPECT_FALSE(cache.has(Q1));
  EXPECT_FALSE(cache.has(Q2));

  // Execute a query and cache its plan.
  auto pipeline_statement = SQLPipelineBuilder{Q1}.disable_mvcc().create_pipeline_statement();
  pipeline_statement.get_result_table();
  cache.set(Q1, *(pipeline_statement.get_query_plan()));

  EXPECT_TRUE(cache.has(Q1));
  EXPECT_FALSE(cache.has(Q2));

  // Retrieve and execute the cached plan.
  const SQLQueryPlan cached_plan = cache.get(Q1);
  auto task_list1 = cached_plan.recreate().create_tasks();
  auto task_list2 = cached_plan.recreate().create_tasks();

  for (auto task : task_list1) task->execute();
  for (auto task : task_list2) task->execute();

  EXPECT_TABLE_EQ_UNORDERED(task_list1.back()->get_operator()->get_output(),
                            task_list2.back()->get_operator()->get_output());
}

// Test query plan cache with LRU implementation.
TEST_F(SQLQueryPlanCacheTest, AutomaticQueryOperatorCacheLRU) {
  auto& cache = SQLQueryCache<SQLQueryPlan>::get();
  cache.replace_cache_impl<LRUCache<std::string, SQLQueryPlan>>(2);

  // Execute the queries in arbitrary order.
  execute_query(Q1);  // Miss.
  execute_query(Q2);  // Miss.
  execute_query(Q1);  // Hit.
  execute_query(Q3);  // Miss, evict Q2.
  execute_query(Q3);  // Hit.
  execute_query(Q1);  // Hit.
  execute_query(Q2);  // Miss, evict Q3.
  execute_query(Q1);  // Hit.
  execute_query(Q3);  // Miss, evict Q2.
  execute_query(Q1);  // Hit.

  EXPECT_TRUE(cache.has(Q1));
  EXPECT_FALSE(cache.has(Q2));
  EXPECT_TRUE(cache.has(Q3));
  EXPECT_FALSE(cache.has("SELECT * FROM test;"));

  // Check for the expected number of hits.
  EXPECT_EQ(5u, _query_plan_cache_hits);
}

// Test query plan cache with GDFS implementation.
TEST_F(SQLQueryPlanCacheTest, AutomaticQueryOperatorCacheGDFS) {
  auto& cache = SQLQueryCache<SQLQueryPlan>::get();
  cache.replace_cache_impl<GDFSCache<std::string, SQLQueryPlan>>(2);

  // Execute the queries in arbitrary order.
  execute_query(Q1);  // Miss.
  execute_query(Q2);  // Miss.
  execute_query(Q1);  // Hit.
  execute_query(Q3);  // Miss, evict Q2.
  execute_query(Q3);  // Hit.
  execute_query(Q3);  // Hit.
  execute_query(Q3);  // Hit.
  execute_query(Q3);  // Hit.
  execute_query(Q3);  // Hit.
  execute_query(Q1);  // Hit.
  execute_query(Q2);  // Miss, evict Q1.
  execute_query(Q1);  // Miss, evict Q2.
  execute_query(Q3);  // Hit.
  execute_query(Q1);  // Hit.

  EXPECT_TRUE(cache.has(Q1));
  EXPECT_FALSE(cache.has(Q2));
  EXPECT_TRUE(cache.has(Q3));
  EXPECT_FALSE(cache.has("SELECT * FROM test;"));

  // Check for the expected number of hits.
  EXPECT_EQ(9u, _query_plan_cache_hits);
}

// Test query plan cache with LRUK implementation.
TEST_F(SQLQueryPlanCacheTest, AutomaticQueryOperatorCacheLRUK2) {
  auto& cache = SQLQueryCache<SQLQueryPlan>::get();
  cache.replace_cache_impl<LRUKCache<2, std::string, SQLQueryPlan>>(2);

  // Execute the queries in arbitrary order.
  execute_query(Q1);  // Miss.
  execute_query(Q2);  // Miss.
  execute_query(Q2);  // Hit.
  execute_query(Q1);  // Hit.
  execute_query(Q3);  // Miss, evict Q1.
  execute_query(Q3);  // Hit.
  execute_query(Q1);  // Miss, evict Q2.
  execute_query(Q2);  // Miss, evict Q1.
  execute_query(Q1);  // Miss, evict Q2.
  execute_query(Q3);  // Hit.
  execute_query(Q1);  // Hit.

  EXPECT_TRUE(cache.has(Q1));
  EXPECT_FALSE(cache.has(Q2));
  EXPECT_TRUE(cache.has(Q3));
  EXPECT_FALSE(cache.has("SELECT * FROM test;"));

  // Check for the expected number of hits.
  EXPECT_EQ(5u, _query_plan_cache_hits);
}

}  // namespace opossum<|MERGE_RESOLUTION|>--- conflicted
+++ resolved
@@ -30,11 +30,7 @@
   }
 
   void execute_query(const std::string& query) {
-<<<<<<< HEAD
-    SQLPipelineStatement pipeline_statement{query, UseMvcc::No};
-=======
     auto pipeline_statement = SQLPipelineBuilder{query}.create_pipeline_statement();
->>>>>>> 049fd5d8
     pipeline_statement.get_result_table();
 
     if (pipeline_statement.query_plan_cache_hit()) {
