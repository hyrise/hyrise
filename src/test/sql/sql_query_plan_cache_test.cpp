--- conflicted
+++ resolved
@@ -7,11 +7,7 @@
 #include "sql/gdfs_cache.hpp"
 #include "sql/lru_cache.hpp"
 #include "sql/lru_k_cache.hpp"
-<<<<<<< HEAD
-#include "sql/sql.hpp"
-=======
 #include "sql/sql_pipeline_builder.hpp"
->>>>>>> 074d2dea
 #include "sql/sql_pipeline_statement.hpp"
 #include "sql/sql_query_cache.hpp"
 #include "sql/sql_query_plan.hpp"
@@ -34,11 +30,7 @@
   }
 
   void execute_query(const std::string& query) {
-<<<<<<< HEAD
-    auto pipeline_statement = SQL{query}.pipeline_statement();
-=======
     auto pipeline_statement = SQLPipelineBuilder{query}.create_pipeline_statement();
->>>>>>> 074d2dea
     pipeline_statement.get_result_table();
 
     if (pipeline_statement.query_plan_cache_hit()) {
@@ -60,11 +52,7 @@
   EXPECT_FALSE(cache.has(Q2));
 
   // Execute a query and cache its plan.
-<<<<<<< HEAD
-  auto pipeline_statement = SQL{Q1}.disable_mvcc().pipeline_statement();
-=======
   auto pipeline_statement = SQLPipelineBuilder{Q1}.disable_mvcc().create_pipeline_statement();
->>>>>>> 074d2dea
   pipeline_statement.get_result_table();
   cache.set(Q1, *(pipeline_statement.get_query_plan()));
 
