#include <boost/algorithm/string.hpp>
#include <memory>
#include <string>
#include <utility>
#include <vector>

#include "../base_test.hpp"
#include "SQLParser.h"
#include "gtest/gtest.h"

#include "constant_mappings.hpp"
#include "optimizer/abstract_syntax_tree/abstract_ast_node.hpp"
#include "optimizer/abstract_syntax_tree/aggregate_node.hpp"
#include "optimizer/abstract_syntax_tree/join_node.hpp"
#include "optimizer/abstract_syntax_tree/limit_node.hpp"
#include "optimizer/abstract_syntax_tree/predicate_node.hpp"
#include "optimizer/abstract_syntax_tree/projection_node.hpp"
#include "optimizer/abstract_syntax_tree/sort_node.hpp"
#include "sql/sql_to_ast_translator.hpp"
#include "storage/storage_manager.hpp"

namespace opossum {

class SQLToASTTranslatorTest : public BaseTest {
 protected:
  void SetUp() override {
    std::shared_ptr<Table> table_a = load_table("src/test/tables/int_float.tbl", 2);
    StorageManager::get().add_table("table_a", std::move(table_a));

    std::shared_ptr<Table> table_b = load_table("src/test/tables/int_float2.tbl", 2);
    StorageManager::get().add_table("table_b", std::move(table_b));

    std::shared_ptr<Table> table_c = load_table("src/test/tables/int_float5.tbl", 2);
    StorageManager::get().add_table("table_c", std::move(table_c));

    // TPCH
    std::shared_ptr<Table> customer = load_table("src/test/tables/tpch/customer.tbl", 1);
    StorageManager::get().add_table("customer", customer);

    std::shared_ptr<Table> orders = load_table("src/test/tables/tpch/orders.tbl", 1);
    StorageManager::get().add_table("orders", orders);

    std::shared_ptr<Table> lineitem = load_table("src/test/tables/tpch/lineitem.tbl", 1);
    StorageManager::get().add_table("lineitem", lineitem);
  }

  std::shared_ptr<AbstractASTNode> compile_query(const std::string& query) {
    hsql::SQLParserResult parse_result;
    hsql::SQLParser::parseSQLString(query, &parse_result);

    if (!parse_result.isValid()) {
      throw std::runtime_error("Query is not valid.");
    }

    return SQLToASTTranslator::get().translate_parse_result(parse_result)[0];
  }
};

TEST_F(SQLToASTTranslatorTest, SelectStarAllTest) {
  const auto query = "SELECT * FROM table_a;";
  auto result_node = compile_query(query);

  std::vector<std::string> expected_columns{"a", "b"};
  EXPECT_EQ(result_node->output_column_names(), expected_columns);

  EXPECT_FALSE(result_node->right_child());
  EXPECT_FALSE(result_node->left_child()->left_child());
}

// TODO(mp): SQLToASTTranslator cannot translate Predicates that contain arithmetic expressions yet.
TEST_F(SQLToASTTranslatorTest, DISABLED_ExpressionTest) {
  const auto query = "SELECT * FROM table_a WHERE a = 1234 + 1";
  auto result_node = compile_query(query);

  EXPECT_EQ(result_node->type(), ASTNodeType::Projection);
  EXPECT_FALSE(result_node->right_child());

  auto ts_node_1 = result_node->left_child();
  EXPECT_EQ(ts_node_1->type(), ASTNodeType::Predicate);
  EXPECT_FALSE(ts_node_1->right_child());

  auto predicate = std::static_pointer_cast<PredicateNode>(ts_node_1)->predicate();
  EXPECT_EQ(predicate->type(), ExpressionType::Equals);
}

TEST_F(SQLToASTTranslatorTest, ExpressionStringTest) {
  const auto query = "SELECT * FROM table_a WHERE a = \"b\"";
  auto result_node = compile_query(query);

  EXPECT_EQ(result_node->type(), ASTNodeType::Projection);
  EXPECT_FALSE(result_node->right_child());

  auto ts_node_1 = result_node->left_child();
  EXPECT_EQ(ts_node_1->type(), ASTNodeType::Predicate);
  EXPECT_FALSE(ts_node_1->right_child());

  auto predicate = std::static_pointer_cast<PredicateNode>(ts_node_1)->predicate();
  EXPECT_EQ(predicate->type(), ExpressionType::Equals);
}

TEST_F(SQLToASTTranslatorTest, ExpressionStringTest2) {
  const auto query = "SELECT * FROM table_a WHERE a = 'b'";
  auto result_node = compile_query(query);

  EXPECT_EQ(result_node->type(), ASTNodeType::Projection);
  EXPECT_FALSE(result_node->right_child());

  auto ts_node_1 = result_node->left_child();
  EXPECT_EQ(ts_node_1->type(), ASTNodeType::Predicate);
  EXPECT_FALSE(ts_node_1->right_child());

  auto predicate = std::static_pointer_cast<PredicateNode>(ts_node_1)->predicate();
  EXPECT_EQ(predicate->type(), ExpressionType::Equals);
}

TEST_F(SQLToASTTranslatorTest, SelectWithAndCondition) {
  const auto query = "SELECT * FROM table_a WHERE a >= 1234 AND b < 457.9";
  auto result_node = compile_query(query);

  EXPECT_EQ(result_node->type(), ASTNodeType::Projection);
  EXPECT_FALSE(result_node->right_child());

  auto ts_node_1 = result_node->left_child();
  EXPECT_EQ(ts_node_1->type(), ASTNodeType::Predicate);
  EXPECT_FALSE(ts_node_1->right_child());

  auto ts_node_2 = ts_node_1->left_child();
  EXPECT_EQ(ts_node_2->type(), ASTNodeType::Predicate);
  EXPECT_FALSE(ts_node_2->right_child());

  auto t_node = ts_node_2->left_child();
  EXPECT_EQ(t_node->type(), ASTNodeType::StoredTable);
  EXPECT_FALSE(t_node->left_child());
  EXPECT_FALSE(t_node->right_child());
}

TEST_F(SQLToASTTranslatorTest, AggregateWithGroupBy) {
  const auto query = "SELECT a, SUM(b) AS s FROM table_a GROUP BY a;";
  const auto result_node = compile_query(query);

  EXPECT_EQ(result_node->type(), ASTNodeType::Aggregate);
  EXPECT_FALSE(result_node->right_child());

  const auto aggregate_node = std::dynamic_pointer_cast<AggregateNode>(result_node);
  EXPECT_EQ(aggregate_node->aggregates().size(), 1u);
  const std::vector<std::string> groupby_columns = {"a"};
  EXPECT_EQ(aggregate_node->groupby_columns(), groupby_columns);
  EXPECT_EQ(aggregate_node->aggregates().at(0).alias, std::string("s"));

  auto t_node_1 = result_node->left_child();
  EXPECT_EQ(t_node_1->type(), ASTNodeType::StoredTable);
  EXPECT_FALSE(t_node_1->left_child());
  EXPECT_FALSE(t_node_1->right_child());
}

TEST_F(SQLToASTTranslatorTest, AggregateWithInvalidGroupBy) {
  // Cannot select b without it being in the GROUP BY clause.
  const auto query = "SELECT b, SUM(b) AS s FROM table_a GROUP BY a;";
  EXPECT_THROW(compile_query(query), std::logic_error);
}

TEST_F(SQLToASTTranslatorTest, AggregateWithExpression) {
  const auto query = "SELECT SUM(a+b) AS s, SUM(a*b) as f FROM table_a";
  const auto result_node = compile_query(query);

  EXPECT_EQ(result_node->type(), ASTNodeType::Aggregate);
  EXPECT_FALSE(result_node->right_child());

  const auto aggregate_node = std::dynamic_pointer_cast<AggregateNode>(result_node);
  EXPECT_EQ(aggregate_node->aggregates().size(), 2u);
  EXPECT_EQ(aggregate_node->groupby_columns().size(), 0u);
  EXPECT_EQ(aggregate_node->aggregates().at(0).alias, std::string("s"));
  EXPECT_EQ(aggregate_node->aggregates().at(1).alias, std::string("f"));

  auto t_node_1 = result_node->left_child();
  EXPECT_EQ(t_node_1->type(), ASTNodeType::StoredTable);
  EXPECT_FALSE(t_node_1->left_child());
  EXPECT_FALSE(t_node_1->right_child());
}

TEST_F(SQLToASTTranslatorTest, SelectMultipleOrderBy) {
  const auto query = "SELECT * FROM table_a ORDER BY a DESC, b ASC;";
  auto result_node = compile_query(query);

  auto sort_node = std::dynamic_pointer_cast<SortNode>(result_node);
  EXPECT_EQ(sort_node->type(), ASTNodeType::Sort);

  const auto& order_by_definitions = sort_node->order_by_definitions();
  EXPECT_EQ(order_by_definitions.size(), 2u);

  const auto& definition_1 = order_by_definitions[0];
  EXPECT_EQ(definition_1.column_name, "a");
  EXPECT_EQ(definition_1.order_by_mode, OrderByMode::Descending);

  const auto& definition_2 = order_by_definitions[1];
  EXPECT_EQ(definition_2.column_name, "b");
  EXPECT_EQ(definition_2.order_by_mode, OrderByMode::Ascending);

  // The sort node has an input node, but we don't care what kind it is in this test.
  EXPECT_TRUE(sort_node->left_child());
  EXPECT_FALSE(sort_node->right_child());
}

TEST_F(SQLToASTTranslatorTest, SelectInnerJoin) {
  const auto query = "SELECT * FROM table_a AS a INNER JOIN table_b AS b ON a.a = b.a;";
  auto result_node = compile_query(query);

  EXPECT_EQ(result_node->type(), ASTNodeType::Projection);
  auto projection_node = std::dynamic_pointer_cast<ProjectionNode>(result_node);
  std::vector<std::string> output_columns = {"a.a", "a.b", "b.a", "b.b"};
  EXPECT_EQ(projection_node->output_column_names(), output_columns);

  EXPECT_EQ(result_node->left_child()->type(), ASTNodeType::Join);
  auto join_node = std::dynamic_pointer_cast<JoinNode>(result_node->left_child());
  EXPECT_EQ(join_node->scan_type(), ScanType::OpEquals);
  EXPECT_EQ(join_node->join_mode(), JoinMode::Inner);
  EXPECT_EQ(join_node->prefix_left(), "a.");
  EXPECT_EQ(join_node->prefix_right(), "b.");
  EXPECT_EQ(join_node->join_column_names()->first, "a");
  EXPECT_EQ(join_node->join_column_names()->second, "a");
}

<<<<<<< HEAD
// Verifies that LEFT/RIGHT JOIN are handled correctly and LEFT/RIGHT OUTER JOIN identically
TEST_F(SQLToASTTranslatorTest, SelectLeftRightOuterJoins) {
  using namespace std::string_literals;  // NOLINT (Linter does not know about using namespace)

  for (auto mode : {JoinMode::Left, JoinMode::Right}) {
    std::string mode_str = boost::to_upper_copy(join_mode_to_string.at(mode));
    const auto query = "SELECT * FROM table_a AS a "s + mode_str + " JOIN table_b AS b ON a.a = b.a;";
    auto result_node = compile_query(query);

    EXPECT_EQ(result_node->type(), ASTNodeType::Projection);
    auto projection_node = std::dynamic_pointer_cast<ProjectionNode>(result_node);
    std::vector<std::string> output_columns = {"a.a", "a.b", "b.a", "b.b"};
    EXPECT_EQ(projection_node->output_column_names(), output_columns);

    EXPECT_EQ(result_node->left_child()->type(), ASTNodeType::Join);
    auto join_node = std::dynamic_pointer_cast<JoinNode>(result_node->left_child());
    EXPECT_EQ(join_node->scan_type(), ScanType::OpEquals);
    EXPECT_EQ(join_node->join_mode(), mode);
    EXPECT_EQ(join_node->prefix_left(), "a.");
    EXPECT_EQ(join_node->prefix_right(), "b.");
    EXPECT_EQ(join_node->join_column_names()->first, "a");
    EXPECT_EQ(join_node->join_column_names()->second, "a");

    // "OUTER" should be translated the exact same way
    const auto query_outer = "SELECT * FROM table_a AS a "s + mode_str + " OUTER JOIN table_b AS b ON a.a = b.a;";
    auto result_node_outer = compile_query(query_outer);

    EXPECT_EQ(result_node_outer->type(), ASTNodeType::Projection);
    auto projection_node_outer = std::dynamic_pointer_cast<ProjectionNode>(result_node_outer);
    std::vector<std::string> output_columns_outer = {"a.a", "a.b", "b.a", "b.b"};
    EXPECT_EQ(projection_node_outer->output_column_names(), output_columns_outer);

    EXPECT_EQ(result_node_outer->left_child()->type(), ASTNodeType::Join);
    auto join_node_outer = std::dynamic_pointer_cast<JoinNode>(result_node_outer->left_child());
    EXPECT_EQ(join_node_outer->scan_type(), join_node->scan_type());
    EXPECT_EQ(join_node_outer->join_mode(), join_node->join_mode());
    EXPECT_EQ(join_node_outer->prefix_left(), join_node->prefix_left());
    EXPECT_EQ(join_node_outer->prefix_right(), join_node->prefix_right());
    EXPECT_EQ(join_node_outer->join_column_names()->first, join_node->join_column_names()->first);
    EXPECT_EQ(join_node_outer->join_column_names()->second, join_node->join_column_names()->second);
  }
}

TEST_F(SQLToASTTranslatorTest, SelectOuterJoin) {
  const auto query = "SELECT * FROM table_a AS a OUTER JOIN table_b AS b ON a.a = b.a;";
  auto result_node = compile_query(query);

  EXPECT_EQ(result_node->type(), ASTNodeType::Projection);
  auto projection_node = std::dynamic_pointer_cast<ProjectionNode>(result_node);
  std::vector<std::string> output_columns = {"a.a", "a.b", "b.a", "b.b"};
  EXPECT_EQ(projection_node->output_column_names(), output_columns);

  EXPECT_EQ(result_node->left_child()->type(), ASTNodeType::Join);
  auto join_node = std::dynamic_pointer_cast<JoinNode>(result_node->left_child());
  EXPECT_EQ(join_node->scan_type(), ScanType::OpEquals);
  EXPECT_EQ(join_node->join_mode(), JoinMode::Outer);
  EXPECT_EQ(join_node->prefix_left(), "a.");
  EXPECT_EQ(join_node->prefix_right(), "b.");
  EXPECT_EQ(join_node->join_column_names()->first, "a");
  EXPECT_EQ(join_node->join_column_names()->second, "a");
}

// TODO(mp): Natural Joins are not translated correctly yet. Resolving matching columns is not implemented so far.
TEST_F(SQLToASTTranslatorTest, DISABLED_SelectNaturalJoin) {
  const auto query = "SELECT * FROM table_a AS a NATURAL JOIN table_b AS b;";
  auto result_node = compile_query(query);

  EXPECT_EQ(result_node->type(), ASTNodeType::Projection);
  auto projection_node = std::dynamic_pointer_cast<ProjectionNode>(result_node);
  std::vector<std::string> output_columns = {"a.a", "a.b", "b.a", "b.b"};
  EXPECT_EQ(projection_node->output_column_names(), output_columns);

  EXPECT_EQ(result_node->left_child()->type(), ASTNodeType::Join);
  auto join_node = std::dynamic_pointer_cast<JoinNode>(result_node->left_child());
  EXPECT_EQ(join_node->scan_type(), ScanType::OpEquals);
  EXPECT_EQ(join_node->join_mode(), JoinMode::Natural);
  EXPECT_EQ(join_node->prefix_left(), "a.");
  EXPECT_EQ(join_node->prefix_right(), "b.");
  EXPECT_EQ(join_node->join_column_names()->first, "a");
  EXPECT_EQ(join_node->join_column_names()->second, "a");
}

TEST_F(SQLToASTTranslatorTest, SelectCrossJoin) {
  const auto query = "SELECT * FROM table_a AS a, table_b AS b WHERE a.a = b.a;";
  auto result_node = compile_query(query);

  EXPECT_EQ(result_node->type(), ASTNodeType::Projection);
  auto projection_node = std::dynamic_pointer_cast<ProjectionNode>(result_node);
  std::vector<std::string> output_columns = {"a", "b", "a", "b"};
  EXPECT_EQ(projection_node->output_column_names(), output_columns);

  EXPECT_EQ(result_node->left_child()->type(), ASTNodeType::Predicate);
  EXPECT_EQ(result_node->left_child()->left_child()->type(), ASTNodeType::Join);
  auto join_node = std::dynamic_pointer_cast<JoinNode>(result_node->left_child()->left_child());
  EXPECT_FALSE(join_node->scan_type());
  EXPECT_EQ(join_node->join_mode(), JoinMode::Cross);
  EXPECT_FALSE(join_node->join_column_names());
=======
TEST_F(SQLToASTTranslatorTest, SelectLimit) {
  const auto query = "SELECT * FROM table_a LIMIT 2;";
  auto result_node = compile_query(query);

  EXPECT_EQ(result_node->type(), ASTNodeType::Limit);
  auto limit_node = std::dynamic_pointer_cast<LimitNode>(result_node);
  EXPECT_EQ(limit_node->num_rows(), 2u);
  EXPECT_EQ(limit_node->left_child()->type(), ASTNodeType::Projection);
>>>>>>> 7ce882fa
}

}  // namespace opossum<|MERGE_RESOLUTION|>--- conflicted
+++ resolved
@@ -220,7 +220,6 @@
   EXPECT_EQ(join_node->join_column_names()->second, "a");
 }
 
-<<<<<<< HEAD
 // Verifies that LEFT/RIGHT JOIN are handled correctly and LEFT/RIGHT OUTER JOIN identically
 TEST_F(SQLToASTTranslatorTest, SelectLeftRightOuterJoins) {
   using namespace std::string_literals;  // NOLINT (Linter does not know about using namespace)
@@ -318,7 +317,8 @@
   EXPECT_FALSE(join_node->scan_type());
   EXPECT_EQ(join_node->join_mode(), JoinMode::Cross);
   EXPECT_FALSE(join_node->join_column_names());
-=======
+}
+
 TEST_F(SQLToASTTranslatorTest, SelectLimit) {
   const auto query = "SELECT * FROM table_a LIMIT 2;";
   auto result_node = compile_query(query);
@@ -327,7 +327,6 @@
   auto limit_node = std::dynamic_pointer_cast<LimitNode>(result_node);
   EXPECT_EQ(limit_node->num_rows(), 2u);
   EXPECT_EQ(limit_node->left_child()->type(), ASTNodeType::Projection);
->>>>>>> 7ce882fa
 }
 
 }  // namespace opossum