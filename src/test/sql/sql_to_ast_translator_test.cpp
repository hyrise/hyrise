#include <boost/algorithm/string.hpp>
#include <memory>
#include <string>
#include <utility>
#include <vector>

#include "../base_test.hpp"
#include "SQLParser.h"
#include "gtest/gtest.h"

#include "constant_mappings.hpp"
#include "optimizer/abstract_syntax_tree/abstract_ast_node.hpp"
#include "optimizer/abstract_syntax_tree/aggregate_node.hpp"
#include "optimizer/abstract_syntax_tree/insert_node.hpp"
#include "optimizer/abstract_syntax_tree/join_node.hpp"
#include "optimizer/abstract_syntax_tree/limit_node.hpp"
#include "optimizer/abstract_syntax_tree/predicate_node.hpp"
#include "optimizer/abstract_syntax_tree/projection_node.hpp"
#include "optimizer/abstract_syntax_tree/sort_node.hpp"
#include "optimizer/abstract_syntax_tree/update_node.hpp"
#include "sql/sql_to_ast_translator.hpp"
#include "storage/storage_manager.hpp"

namespace opossum {

class SQLToASTTranslatorTest : public BaseTest {
 protected:
  void SetUp() override {
    std::shared_ptr<Table> table_a = load_table("src/test/tables/int_float.tbl", 2);
    StorageManager::get().add_table("table_a", std::move(table_a));

    std::shared_ptr<Table> table_b = load_table("src/test/tables/int_float2.tbl", 2);
    StorageManager::get().add_table("table_b", std::move(table_b));

    std::shared_ptr<Table> table_c = load_table("src/test/tables/int_float5.tbl", 2);
    StorageManager::get().add_table("table_c", std::move(table_c));

    // TPCH
    std::shared_ptr<Table> customer = load_table("src/test/tables/tpch/customer.tbl", 1);
    StorageManager::get().add_table("customer", customer);

    std::shared_ptr<Table> orders = load_table("src/test/tables/tpch/orders.tbl", 1);
    StorageManager::get().add_table("orders", orders);

    std::shared_ptr<Table> lineitem = load_table("src/test/tables/tpch/lineitem.tbl", 1);
    StorageManager::get().add_table("lineitem", lineitem);
  }

  std::shared_ptr<AbstractASTNode> compile_query(const std::string& query) {
    hsql::SQLParserResult parse_result;
    hsql::SQLParser::parseSQLString(query, &parse_result);

    if (!parse_result.isValid()) {
      throw std::runtime_error("Query is not valid.");
    }

    return SQLToASTTranslator{false}.translate_parse_result(parse_result)[0];
  }
};

TEST_F(SQLToASTTranslatorTest, SelectStarAllTest) {
  const auto query = "SELECT * FROM table_a;";
  auto result_node = compile_query(query);

  std::vector<ColumnID> expected_columns{ColumnID{0}, ColumnID{1}};
  EXPECT_EQ(expected_columns, result_node->output_column_ids_to_input_column_ids());

  EXPECT_EQ(result_node->type(), ASTNodeType::Projection);

  EXPECT_TRUE(result_node->left_child());
  EXPECT_EQ(result_node->left_child()->type(), ASTNodeType::StoredTable);

  EXPECT_FALSE(result_node->right_child());
  EXPECT_FALSE(result_node->left_child()->left_child());
}

/*
 * Disabled because: Opossums's Expressions are able to handle this kind of expression. However, a PredicateNode needs
 * the parsed expression as input. And it does not support nested Expressions, such as '1234 + 1'.
 * This is why this test is currently not supported. It will be enabled once we are able to parse these expressions
 * in the translator.
 */
TEST_F(SQLToASTTranslatorTest, DISABLED_ExpressionTest /* #494 */) {
  const auto query = "SELECT * FROM table_a WHERE a = 1234 + 1";
  auto result_node = compile_query(query);

  EXPECT_EQ(result_node->type(), ASTNodeType::Projection);
  EXPECT_FALSE(result_node->right_child());

  auto ts_node_1 = std::dynamic_pointer_cast<PredicateNode>(result_node->left_child());
  EXPECT_EQ(ts_node_1->type(), ASTNodeType::Predicate);
  EXPECT_FALSE(ts_node_1->right_child());
  EXPECT_EQ(ts_node_1->column_id(), ColumnID{0});
  EXPECT_EQ(ts_node_1->scan_type(), ScanType::OpEquals);
  // TODO(anybody): once this is implemented, the value side has to be checked.
}

TEST_F(SQLToASTTranslatorTest, TwoColumnFilter) {
  const auto query = "SELECT * FROM table_a WHERE a = \"b\"";
  auto result_node = compile_query(query);

  EXPECT_EQ(result_node->type(), ASTNodeType::Projection);
  EXPECT_FALSE(result_node->right_child());

  auto ts_node_1 = std::static_pointer_cast<PredicateNode>(result_node->left_child());
  EXPECT_EQ(ts_node_1->type(), ASTNodeType::Predicate);
  EXPECT_FALSE(ts_node_1->right_child());
  EXPECT_EQ(ts_node_1->scan_type(), ScanType::OpEquals);
  EXPECT_EQ(ts_node_1->column_id(), ColumnID{0});
  EXPECT_EQ(ts_node_1->value(), AllParameterVariant{ColumnID{1}});
}

TEST_F(SQLToASTTranslatorTest, ExpressionStringTest) {
  const auto query = "SELECT * FROM table_a WHERE a = 'b'";
  auto result_node = compile_query(query);

  EXPECT_EQ(result_node->type(), ASTNodeType::Projection);
  EXPECT_FALSE(result_node->right_child());

  auto ts_node_1 = std::static_pointer_cast<PredicateNode>(result_node->left_child());
  EXPECT_EQ(ts_node_1->type(), ASTNodeType::Predicate);
  EXPECT_FALSE(ts_node_1->right_child());
  EXPECT_EQ(ts_node_1->column_id(), ColumnID{0});
  EXPECT_EQ(ts_node_1->scan_type(), ScanType::OpEquals);
  EXPECT_EQ(ts_node_1->value(), AllParameterVariant{std::string{"b"}});
}

TEST_F(SQLToASTTranslatorTest, SelectWithAndCondition) {
  const auto query = "SELECT * FROM table_a WHERE a >= 1234 AND b < 457.9";
  auto result_node = compile_query(query);

  EXPECT_EQ(result_node->type(), ASTNodeType::Projection);
  EXPECT_FALSE(result_node->right_child());

  auto ts_node_1 = result_node->left_child();
  EXPECT_EQ(ts_node_1->type(), ASTNodeType::Predicate);
  EXPECT_FALSE(ts_node_1->right_child());

  auto ts_node_2 = ts_node_1->left_child();
  EXPECT_EQ(ts_node_2->type(), ASTNodeType::Predicate);
  EXPECT_FALSE(ts_node_2->right_child());

  auto t_node = ts_node_2->left_child();
  EXPECT_EQ(t_node->type(), ASTNodeType::StoredTable);
  EXPECT_FALSE(t_node->left_child());
  EXPECT_FALSE(t_node->right_child());
}

TEST_F(SQLToASTTranslatorTest, AggregateWithGroupBy) {
  const auto query = "SELECT a, SUM(b) AS s FROM table_a GROUP BY a;";
  const auto result_node = compile_query(query);

  EXPECT_EQ(result_node->type(), ASTNodeType::Projection);
  EXPECT_FALSE(result_node->right_child());

  const auto projection_node = std::dynamic_pointer_cast<ProjectionNode>(result_node);
  EXPECT_NE(projection_node, nullptr);
  EXPECT_EQ(projection_node->column_expressions().size(), 2u);
  EXPECT_EQ(projection_node->output_column_names().size(), 2u);
  EXPECT_EQ(projection_node->output_column_names()[0], std::string("a"));
  EXPECT_EQ(projection_node->output_column_names()[1], std::string("s"));

  const auto aggregate_node = std::dynamic_pointer_cast<AggregateNode>(result_node->left_child());
  EXPECT_NE(aggregate_node, nullptr);
  EXPECT_EQ(aggregate_node->aggregate_expressions().size(), 1u);
  const std::vector<ColumnID> groupby_columns = {ColumnID{0}};
  EXPECT_EQ(aggregate_node->groupby_column_ids(), groupby_columns);
  EXPECT_EQ(aggregate_node->aggregate_expressions().at(0)->alias(), std::string("s"));

  auto t_node_1 = aggregate_node->left_child();
  EXPECT_EQ(t_node_1->type(), ASTNodeType::StoredTable);
  EXPECT_FALSE(t_node_1->left_child());
  EXPECT_FALSE(t_node_1->right_child());
}

TEST_F(SQLToASTTranslatorTest, AggregateWithInvalidGroupBy) {
  // Cannot select b without it being in the GROUP BY clause.
  const auto query = "SELECT b, SUM(b) AS s FROM table_a GROUP BY a;";
  EXPECT_THROW(compile_query(query), std::logic_error);
}

TEST_F(SQLToASTTranslatorTest, AggregateWithExpression) {
  const auto query = "SELECT SUM(a+b) AS s, SUM(a*b) as f FROM table_a";
  const auto result_node = compile_query(query);

  EXPECT_EQ(result_node->type(), ASTNodeType::Projection);
  EXPECT_FALSE(result_node->right_child());

  const auto projection_node = std::dynamic_pointer_cast<ProjectionNode>(result_node);
  EXPECT_NE(projection_node, nullptr);
  EXPECT_EQ(projection_node->column_expressions().size(), 2u);
  EXPECT_EQ(projection_node->output_column_names().size(), 2u);
  EXPECT_EQ(projection_node->output_column_names()[0], std::string("s"));
  EXPECT_EQ(projection_node->output_column_names()[1], std::string("f"));

  const auto aggregate_node = std::dynamic_pointer_cast<AggregateNode>(result_node->left_child());
  EXPECT_EQ(aggregate_node->aggregate_expressions().size(), 2u);
  EXPECT_EQ(aggregate_node->groupby_column_ids().size(), 0u);
  EXPECT_EQ(aggregate_node->aggregate_expressions().at(0)->alias(), std::string("s"));
  EXPECT_EQ(aggregate_node->aggregate_expressions().at(1)->alias(), std::string("f"));

  auto t_node_1 = aggregate_node->left_child();
  EXPECT_EQ(t_node_1->type(), ASTNodeType::StoredTable);
  EXPECT_FALSE(t_node_1->left_child());
  EXPECT_FALSE(t_node_1->right_child());
}

TEST_F(SQLToASTTranslatorTest, AggregateWithCountDistinct) {
  const auto query = "SELECT a, COUNT(DISTINCT b) AS s FROM table_a GROUP BY a;";
  const auto result_node = compile_query(query);

  EXPECT_EQ(result_node->type(), ASTNodeType::Projection);
  EXPECT_FALSE(result_node->right_child());

  const auto projection_node = std::dynamic_pointer_cast<ProjectionNode>(result_node);
  EXPECT_NE(projection_node, nullptr);
  EXPECT_EQ(projection_node->column_expressions().size(), 2u);
  EXPECT_EQ(projection_node->output_column_names().size(), 2u);
  EXPECT_EQ(projection_node->output_column_names()[0], std::string("a"));
  EXPECT_EQ(projection_node->output_column_names()[1], std::string("s"));

  const auto aggregate_node = std::dynamic_pointer_cast<AggregateNode>(result_node->left_child());
  EXPECT_NE(aggregate_node, nullptr);
  EXPECT_EQ(aggregate_node->aggregate_expressions().size(), 1u);
  const std::vector<ColumnID> groupby_columns = {ColumnID{0}};
  EXPECT_EQ(aggregate_node->groupby_column_ids(), groupby_columns);
  EXPECT_EQ(aggregate_node->aggregate_expressions().at(0)->alias(), std::string("s"));
  EXPECT_EQ(aggregate_node->aggregate_expressions().at(0)->aggregate_function(), AggregateFunction::CountDistinct);

  auto t_node_1 = aggregate_node->left_child();
  EXPECT_EQ(t_node_1->type(), ASTNodeType::StoredTable);
  EXPECT_FALSE(t_node_1->left_child());
  EXPECT_FALSE(t_node_1->right_child());
}

TEST_F(SQLToASTTranslatorTest, SelectMultipleOrderBy) {
  const auto query = "SELECT * FROM table_a ORDER BY a DESC, b ASC;";
  auto result_node = compile_query(query);

  auto sort_node = std::dynamic_pointer_cast<SortNode>(result_node);
  EXPECT_EQ(sort_node->type(), ASTNodeType::Sort);

  const auto& order_by_definitions = sort_node->order_by_definitions();
  EXPECT_EQ(order_by_definitions.size(), 2u);

  const auto& definition_1 = order_by_definitions[0];
  EXPECT_EQ(definition_1.column_id, ColumnID{0});
  EXPECT_EQ(definition_1.order_by_mode, OrderByMode::Descending);

  const auto& definition_2 = order_by_definitions[1];
  EXPECT_EQ(definition_2.column_id, ColumnID{1});
  EXPECT_EQ(definition_2.order_by_mode, OrderByMode::Ascending);

  // The sort node has an input node, but we don't care what kind it is in this test.
  EXPECT_TRUE(sort_node->left_child());
  EXPECT_FALSE(sort_node->right_child());
}

TEST_F(SQLToASTTranslatorTest, SelectInnerJoin) {
  const auto query = "SELECT * FROM table_a AS a INNER JOIN table_b AS b ON a.a = b.a;";
  auto result_node = compile_query(query);

  EXPECT_EQ(result_node->type(), ASTNodeType::Projection);
  auto projection_node = std::dynamic_pointer_cast<ProjectionNode>(result_node);
  EXPECT_EQ(projection_node->output_column_count(), 4u);
  std::vector<std::string> output_columns = {"a", "b", "a", "b"};
  EXPECT_EQ(projection_node->output_column_names(), output_columns);

  EXPECT_EQ(result_node->left_child()->type(), ASTNodeType::Join);
  auto join_node = std::dynamic_pointer_cast<JoinNode>(result_node->left_child());
  EXPECT_EQ(join_node->scan_type(), ScanType::OpEquals);
  EXPECT_EQ(join_node->join_mode(), JoinMode::Inner);
  EXPECT_EQ((*join_node->join_column_ids()).first, ColumnID{0});
  EXPECT_EQ((*join_node->join_column_ids()).second, ColumnID{0});
}

// Verifies that LEFT/RIGHT JOIN are handled correctly and LEFT/RIGHT OUTER JOIN identically
TEST_F(SQLToASTTranslatorTest, SelectLeftRightOuterJoins) {
  using namespace std::string_literals;  // NOLINT (Linter does not know about using namespace)

  for (auto mode : {JoinMode::Left, JoinMode::Right}) {
    std::string mode_str = boost::to_upper_copy(join_mode_to_string.at(mode));
    const auto query = "SELECT * FROM table_a AS a "s + mode_str + " JOIN table_b AS b ON a.a = b.a;";
    auto result_node = compile_query(query);

    EXPECT_EQ(result_node->type(), ASTNodeType::Projection);
    auto projection_node = std::dynamic_pointer_cast<ProjectionNode>(result_node);
    std::vector<std::string> output_columns = {"a", "b", "a", "b"};
    EXPECT_EQ(projection_node->output_column_names(), output_columns);

    EXPECT_EQ(result_node->left_child()->type(), ASTNodeType::Join);
    auto join_node = std::dynamic_pointer_cast<JoinNode>(result_node->left_child());
    EXPECT_EQ(join_node->scan_type(), ScanType::OpEquals);
    EXPECT_EQ(join_node->join_mode(), mode);
    EXPECT_EQ((*join_node->join_column_ids()).first, ColumnID{0} /* "a" */);
    EXPECT_EQ((*join_node->join_column_ids()).second, ColumnID{0} /* "a" */);

    // "OUTER" should be translated the exact same way
    const auto query_outer = "SELECT * FROM table_a AS a "s + mode_str + " OUTER JOIN table_b AS b ON a.a = b.a;";
    auto result_node_outer = compile_query(query_outer);

    EXPECT_EQ(result_node_outer->type(), ASTNodeType::Projection);
    auto projection_node_outer = std::dynamic_pointer_cast<ProjectionNode>(result_node_outer);
    std::vector<std::string> output_columns_outer = {"a", "b", "a", "b"};
    EXPECT_EQ(projection_node_outer->output_column_names(), output_columns_outer);

    EXPECT_EQ(result_node_outer->left_child()->type(), ASTNodeType::Join);
    auto join_node_outer = std::dynamic_pointer_cast<JoinNode>(result_node_outer->left_child());
    EXPECT_EQ(join_node_outer->scan_type(), join_node->scan_type());
    EXPECT_EQ(join_node_outer->join_mode(), join_node->join_mode());
    EXPECT_EQ((*join_node_outer->join_column_ids()).first, (*join_node->join_column_ids()).first);
    EXPECT_EQ((*join_node_outer->join_column_ids()).second, (*join_node->join_column_ids()).second);
  }
}

TEST_F(SQLToASTTranslatorTest, SelectOuterJoin) {
  const auto query = "SELECT * FROM table_a AS a OUTER JOIN table_b AS b ON a.a = b.a;";
  auto result_node = compile_query(query);

  EXPECT_EQ(result_node->type(), ASTNodeType::Projection);
  auto projection_node = std::dynamic_pointer_cast<ProjectionNode>(result_node);
  std::vector<std::string> output_columns = {"a", "b", "a", "b"};
  EXPECT_EQ(projection_node->output_column_names(), output_columns);

  EXPECT_EQ(result_node->left_child()->type(), ASTNodeType::Join);
  auto join_node = std::dynamic_pointer_cast<JoinNode>(result_node->left_child());
  EXPECT_EQ(join_node->scan_type(), ScanType::OpEquals);
  EXPECT_EQ(join_node->join_mode(), JoinMode::Outer);
  EXPECT_EQ((*join_node->join_column_ids()).first, ColumnID{0} /* "a" */);
  EXPECT_EQ((*join_node->join_column_ids()).second, ColumnID{0} /* "a" */);
}

<<<<<<< HEAD
TEST_F(SQLToASTTranslatorTest, SelectNaturalJoin) {
  const auto query = "SELECT * FROM table_a NATURAL JOIN table_c;";
=======
// TODO(mp): Natural Joins are not translated correctly yet. Resolving matching columns is not implemented so far.
TEST_F(SQLToASTTranslatorTest, DISABLED_SelectNaturalJoin /* #495 */) {
  const auto query = "SELECT * FROM table_a AS a NATURAL JOIN table_b AS b;";
>>>>>>> a78220bc
  auto result_node = compile_query(query);

  // skip the projection that is always inserted on the top
  result_node = result_node->left_child();

  EXPECT_EQ(result_node->type(), ASTNodeType::Projection);
  auto projection_node = std::dynamic_pointer_cast<ProjectionNode>(result_node);
  std::vector<std::string> output_columns = {"a", "b", "d"};
  EXPECT_EQ(projection_node->output_column_names(), output_columns);

  EXPECT_EQ(projection_node->left_child()->type(), ASTNodeType::Predicate);
  auto predicate = std::dynamic_pointer_cast<PredicateNode>(projection_node->left_child());
  EXPECT_FALSE(predicate->right_child());
  EXPECT_EQ(predicate->column_id(), ColumnID{0});
  EXPECT_EQ(predicate->scan_type(), ScanType::OpEquals);
  EXPECT_EQ(predicate->value(), AllParameterVariant{ColumnID{2}});

  EXPECT_EQ(predicate->left_child()->type(), ASTNodeType::Join);
  auto cross = std::dynamic_pointer_cast<JoinNode>(predicate->left_child());
  EXPECT_EQ(cross->join_mode(), JoinMode::Cross);
  EXPECT_EQ(cross->left_child()->type(), ASTNodeType::StoredTable);
  EXPECT_EQ(cross->right_child()->type(), ASTNodeType::StoredTable);
}

TEST_F(SQLToASTTranslatorTest, SelectCrossJoin) {
  const auto query = "SELECT * FROM table_a AS a, table_b AS b WHERE a.a = b.a;";
  auto result_node = compile_query(query);

  EXPECT_EQ(result_node->type(), ASTNodeType::Projection);
  auto projection_node = std::dynamic_pointer_cast<ProjectionNode>(result_node);
  std::vector<std::string> output_columns = {"a", "b", "a", "b"};
  EXPECT_EQ(projection_node->output_column_names(), output_columns);

  EXPECT_EQ(result_node->left_child()->type(), ASTNodeType::Predicate);
  EXPECT_EQ(result_node->left_child()->left_child()->type(), ASTNodeType::Join);
  auto join_node = std::dynamic_pointer_cast<JoinNode>(result_node->left_child()->left_child());
  EXPECT_FALSE(join_node->scan_type());
  EXPECT_EQ(join_node->join_mode(), JoinMode::Cross);
}

TEST_F(SQLToASTTranslatorTest, SelectLimit) {
  const auto query = "SELECT * FROM table_a LIMIT 2;";
  auto result_node = compile_query(query);

  EXPECT_EQ(result_node->type(), ASTNodeType::Limit);
  auto limit_node = std::dynamic_pointer_cast<LimitNode>(result_node);
  EXPECT_EQ(limit_node->num_rows(), 2u);
  EXPECT_EQ(limit_node->left_child()->type(), ASTNodeType::Projection);
}

TEST_F(SQLToASTTranslatorTest, InsertValues) {
  const auto query = "INSERT INTO table_a VALUES (10, 12.5);";
  auto result_node = compile_query(query);

  EXPECT_EQ(result_node->type(), ASTNodeType::Insert);
  auto insert_node = std::dynamic_pointer_cast<InsertNode>(result_node);
  EXPECT_EQ(insert_node->table_name(), "table_a");
  EXPECT_EQ(insert_node->left_child()->type(), ASTNodeType::Projection);

  auto projection = std::dynamic_pointer_cast<ProjectionNode>(insert_node->left_child());
  EXPECT_NE(projection, nullptr);

  auto expressions = projection->column_expressions();
  EXPECT_EQ(expressions[0]->type(), ExpressionType::Literal);
  EXPECT_EQ(boost::get<int32_t>(expressions[0]->value()), 10);
  EXPECT_EQ(expressions[1]->type(), ExpressionType::Literal);
  EXPECT_EQ(boost::get<float>(expressions[1]->value()), 12.5);

  EXPECT_EQ(projection->left_child()->type(), ASTNodeType::DummyTable);
}

TEST_F(SQLToASTTranslatorTest, InsertValuesColumnReorder) {
  const auto query = "INSERT INTO table_a (b, a) VALUES (10, 12.5);";
  auto result_node = compile_query(query);

  EXPECT_EQ(result_node->type(), ASTNodeType::Insert);
  auto insert_node = std::dynamic_pointer_cast<InsertNode>(result_node);
  EXPECT_EQ(insert_node->table_name(), "table_a");
  EXPECT_EQ(insert_node->left_child()->type(), ASTNodeType::Projection);

  auto projection = std::dynamic_pointer_cast<ProjectionNode>(insert_node->left_child());
  EXPECT_NE(projection, nullptr);

  auto expressions = projection->column_expressions();
  EXPECT_EQ(expressions[0]->type(), ExpressionType::Literal);
  EXPECT_EQ(boost::get<float>(expressions[0]->value()), 12.5);
  EXPECT_EQ(expressions[1]->type(), ExpressionType::Literal);
  EXPECT_EQ(boost::get<int32_t>(expressions[1]->value()), 10);

  EXPECT_EQ(projection->left_child()->type(), ASTNodeType::DummyTable);
}

TEST_F(SQLToASTTranslatorTest, InsertValuesIncompleteColumns) {
  const auto query = "INSERT INTO table_a (a) VALUES (10);";
  auto result_node = compile_query(query);

  EXPECT_EQ(result_node->type(), ASTNodeType::Insert);
  auto insert_node = std::dynamic_pointer_cast<InsertNode>(result_node);
  EXPECT_EQ(insert_node->table_name(), "table_a");
  EXPECT_EQ(insert_node->left_child()->type(), ASTNodeType::Projection);

  auto projection = std::dynamic_pointer_cast<ProjectionNode>(insert_node->left_child());
  EXPECT_NE(projection, nullptr);

  auto expressions = projection->column_expressions();
  EXPECT_EQ(expressions[0]->type(), ExpressionType::Literal);
  EXPECT_EQ(boost::get<int32_t>(expressions[0]->value()), 10);
  EXPECT_TRUE(expressions[1]->is_null_literal());

  EXPECT_EQ(projection->left_child()->type(), ASTNodeType::DummyTable);
}

TEST_F(SQLToASTTranslatorTest, InsertSubquery) {
  const auto query = "INSERT INTO table_a SELECT a, b FROM table_b;";
  auto result_node = compile_query(query);

  EXPECT_EQ(result_node->type(), ASTNodeType::Insert);
  auto insert_node = std::dynamic_pointer_cast<InsertNode>(result_node);
  EXPECT_EQ(insert_node->table_name(), "table_a");
  EXPECT_EQ(insert_node->left_child()->type(), ASTNodeType::Projection);

  auto projection = std::dynamic_pointer_cast<ProjectionNode>(insert_node->left_child());
  EXPECT_NE(projection, nullptr);

  auto expressions = projection->column_expressions();
  EXPECT_EQ(expressions[0]->type(), ExpressionType::Column);
  EXPECT_EQ(expressions[0]->column_id(), ColumnID{0});
  EXPECT_EQ(expressions[1]->type(), ExpressionType::Column);
  EXPECT_EQ(expressions[1]->column_id(), ColumnID{1});
}

TEST_F(SQLToASTTranslatorTest, Update) {
  const auto query = "UPDATE table_a SET b = 3.2 WHERE a > 1;";
  auto result_node = compile_query(query);

  EXPECT_EQ(result_node->type(), ASTNodeType::Update);
  auto update_node = std::dynamic_pointer_cast<UpdateNode>(result_node);
  EXPECT_EQ(update_node->table_name(), "table_a");
  EXPECT_EQ(update_node->left_child()->type(), ASTNodeType::Predicate);

  auto expressions = update_node->column_expressions();
  EXPECT_EQ(expressions[0]->type(), ExpressionType::Column);
  EXPECT_EQ(expressions[0]->column_id(), ColumnID{0});
  EXPECT_EQ(expressions[1]->type(), ExpressionType::Literal);
  EXPECT_FLOAT_EQ(boost::get<float>(expressions[1]->value()), 3.2);
  EXPECT_TRUE(expressions[1]->alias());
  EXPECT_EQ(*expressions[1]->alias(), "b");
}

}  // namespace opossum<|MERGE_RESOLUTION|>--- conflicted
+++ resolved
@@ -330,14 +330,8 @@
   EXPECT_EQ((*join_node->join_column_ids()).second, ColumnID{0} /* "a" */);
 }
 
-<<<<<<< HEAD
 TEST_F(SQLToASTTranslatorTest, SelectNaturalJoin) {
   const auto query = "SELECT * FROM table_a NATURAL JOIN table_c;";
-=======
-// TODO(mp): Natural Joins are not translated correctly yet. Resolving matching columns is not implemented so far.
-TEST_F(SQLToASTTranslatorTest, DISABLED_SelectNaturalJoin /* #495 */) {
-  const auto query = "SELECT * FROM table_a AS a NATURAL JOIN table_b AS b;";
->>>>>>> a78220bc
   auto result_node = compile_query(query);
 
   // skip the projection that is always inserted on the top
