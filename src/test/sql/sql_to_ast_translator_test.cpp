#include <boost/algorithm/string.hpp>
#include <memory>
#include <string>
#include <utility>
#include <vector>

#include "../base_test.hpp"
#include "SQLParser.h"
#include "gtest/gtest.h"

#include "constant_mappings.hpp"
#include "optimizer/abstract_syntax_tree/abstract_ast_node.hpp"
#include "optimizer/abstract_syntax_tree/aggregate_node.hpp"
#include "optimizer/abstract_syntax_tree/join_node.hpp"
#include "optimizer/abstract_syntax_tree/limit_node.hpp"
#include "optimizer/abstract_syntax_tree/predicate_node.hpp"
#include "optimizer/abstract_syntax_tree/projection_node.hpp"
#include "optimizer/abstract_syntax_tree/sort_node.hpp"
#include "sql/sql_to_ast_translator.hpp"
#include "storage/storage_manager.hpp"

namespace opossum {

class SQLToASTTranslatorTest : public BaseTest {
 protected:
  void SetUp() override {
    std::shared_ptr<Table> table_a = load_table("src/test/tables/int_float.tbl", 2);
    StorageManager::get().add_table("table_a", std::move(table_a));

    std::shared_ptr<Table> table_b = load_table("src/test/tables/int_float2.tbl", 2);
    StorageManager::get().add_table("table_b", std::move(table_b));

    std::shared_ptr<Table> table_c = load_table("src/test/tables/int_float5.tbl", 2);
    StorageManager::get().add_table("table_c", std::move(table_c));

    // TPCH
    std::shared_ptr<Table> customer = load_table("src/test/tables/tpch/customer.tbl", 1);
    StorageManager::get().add_table("customer", customer);

    std::shared_ptr<Table> orders = load_table("src/test/tables/tpch/orders.tbl", 1);
    StorageManager::get().add_table("orders", orders);

    std::shared_ptr<Table> lineitem = load_table("src/test/tables/tpch/lineitem.tbl", 1);
    StorageManager::get().add_table("lineitem", lineitem);
  }

  std::shared_ptr<AbstractASTNode> compile_query(const std::string& query) {
    hsql::SQLParserResult parse_result;
    hsql::SQLParser::parseSQLString(query, &parse_result);

    if (!parse_result.isValid()) {
      throw std::runtime_error("Query is not valid.");
    }

    return SQLToASTTranslator::get().translate_parse_result(parse_result)[0];
  }
};

TEST_F(SQLToASTTranslatorTest, SelectStarAllTest) {
  const auto query = "SELECT * FROM table_a;";
  auto result_node = compile_query(query);

  std::vector<ColumnID> expected_columns{ColumnID{0}, ColumnID{1}};
  EXPECT_EQ(expected_columns, result_node->output_column_id_to_input_column_id());

  EXPECT_EQ(result_node->type(), ASTNodeType::Projection);

  EXPECT_TRUE(result_node->left_child());
  EXPECT_EQ(result_node->left_child()->type(), ASTNodeType::StoredTable);

  EXPECT_FALSE(result_node->right_child());
  EXPECT_FALSE(result_node->left_child()->left_child());
}

<<<<<<< HEAD
/*
 * Opossums's Expressions are able to handle this kind of expression. However, a PredicateNode needs the parsed
 * expression as
 * input. And it does not support nested Expressions, such as '1234 + 1'.
 * This is why this test is currently not supported. It will be enabled once we are able to parse these expressions
 * in the translator.
 */
=======
// TODO(mp): SQLToASTTranslator cannot translate Predicates that contain arithmetic expressions yet.
>>>>>>> 0074eabc
TEST_F(SQLToASTTranslatorTest, DISABLED_ExpressionTest) {
  const auto query = "SELECT * FROM table_a WHERE a = 1234 + 1";
  auto result_node = compile_query(query);

  EXPECT_EQ(result_node->type(), ASTNodeType::Projection);
  EXPECT_FALSE(result_node->right_child());

  auto ts_node_1 = std::dynamic_pointer_cast<PredicateNode>(result_node->left_child());
  EXPECT_EQ(ts_node_1->type(), ASTNodeType::Predicate);
  EXPECT_FALSE(ts_node_1->right_child());
  EXPECT_EQ(ts_node_1->column_id(), ColumnID{0});
  EXPECT_EQ(ts_node_1->scan_type(), ScanType::OpEquals);
  // TODO(anybody): once this is implemented, the value side has to be checked.
}

TEST_F(SQLToASTTranslatorTest, TwoColumnFilter) {
  const auto query = "SELECT * FROM table_a WHERE a = \"b\"";
  auto result_node = compile_query(query);

  EXPECT_EQ(result_node->type(), ASTNodeType::Projection);
  EXPECT_FALSE(result_node->right_child());

  auto ts_node_1 = std::static_pointer_cast<PredicateNode>(result_node->left_child());
  EXPECT_EQ(ts_node_1->type(), ASTNodeType::Predicate);
  EXPECT_FALSE(ts_node_1->right_child());
  EXPECT_EQ(ts_node_1->scan_type(), ScanType::OpEquals);
  EXPECT_EQ(ts_node_1->column_id(), ColumnID{0});
  EXPECT_EQ(ts_node_1->value(), AllParameterVariant{ColumnID{1}});
}

TEST_F(SQLToASTTranslatorTest, ExpressionStringTest) {
  const auto query = "SELECT * FROM table_a WHERE a = 'b'";
  auto result_node = compile_query(query);

  EXPECT_EQ(result_node->type(), ASTNodeType::Projection);
  EXPECT_FALSE(result_node->right_child());

  auto ts_node_1 = std::static_pointer_cast<PredicateNode>(result_node->left_child());
  EXPECT_EQ(ts_node_1->type(), ASTNodeType::Predicate);
  EXPECT_FALSE(ts_node_1->right_child());
  EXPECT_EQ(ts_node_1->column_id(), ColumnID{0});
  EXPECT_EQ(ts_node_1->scan_type(), ScanType::OpEquals);
  EXPECT_EQ(ts_node_1->value(), AllParameterVariant{std::string{"b"}});
}

TEST_F(SQLToASTTranslatorTest, SelectWithAndCondition) {
  const auto query = "SELECT * FROM table_a WHERE a >= 1234 AND b < 457.9";
  auto result_node = compile_query(query);

  EXPECT_EQ(result_node->type(), ASTNodeType::Projection);
  EXPECT_FALSE(result_node->right_child());

  auto ts_node_1 = result_node->left_child();
  EXPECT_EQ(ts_node_1->type(), ASTNodeType::Predicate);
  EXPECT_FALSE(ts_node_1->right_child());

  auto ts_node_2 = ts_node_1->left_child();
  EXPECT_EQ(ts_node_2->type(), ASTNodeType::Predicate);
  EXPECT_FALSE(ts_node_2->right_child());

  auto t_node = ts_node_2->left_child();
  EXPECT_EQ(t_node->type(), ASTNodeType::StoredTable);
  EXPECT_FALSE(t_node->left_child());
  EXPECT_FALSE(t_node->right_child());
}

TEST_F(SQLToASTTranslatorTest, AggregateWithGroupBy) {
  const auto query = "SELECT a, SUM(b) AS s FROM table_a GROUP BY a;";
  const auto result_node = compile_query(query);

  EXPECT_EQ(result_node->type(), ASTNodeType::Aggregate);
  EXPECT_FALSE(result_node->right_child());

  const auto aggregate_node = std::dynamic_pointer_cast<AggregateNode>(result_node);
  EXPECT_EQ(aggregate_node->aggregate_expressions().size(), 1u);
  const std::vector<ColumnID> groupby_columns = {ColumnID{0}};
  EXPECT_EQ(aggregate_node->groupby_column_ids(), groupby_columns);
  EXPECT_EQ(aggregate_node->aggregate_expressions().at(0)->alias(), std::string("s"));

  auto t_node_1 = result_node->left_child();
  EXPECT_EQ(t_node_1->type(), ASTNodeType::StoredTable);
  EXPECT_FALSE(t_node_1->left_child());
  EXPECT_FALSE(t_node_1->right_child());
}

TEST_F(SQLToASTTranslatorTest, AggregateWithInvalidGroupBy) {
  // Cannot select b without it being in the GROUP BY clause.
  const auto query = "SELECT b, SUM(b) AS s FROM table_a GROUP BY a;";
  EXPECT_THROW(compile_query(query), std::logic_error);
}

TEST_F(SQLToASTTranslatorTest, AggregateWithExpression) {
  const auto query = "SELECT SUM(a+b) AS s, SUM(a*b) as f FROM table_a";
  const auto result_node = compile_query(query);

  EXPECT_EQ(result_node->type(), ASTNodeType::Aggregate);
  EXPECT_FALSE(result_node->right_child());

  const auto aggregate_node = std::dynamic_pointer_cast<AggregateNode>(result_node);
  EXPECT_EQ(aggregate_node->aggregate_expressions().size(), 2u);
  EXPECT_EQ(aggregate_node->groupby_column_ids().size(), 0u);
  EXPECT_EQ(aggregate_node->aggregate_expressions().at(0)->alias(), std::string("s"));
  EXPECT_EQ(aggregate_node->aggregate_expressions().at(1)->alias(), std::string("f"));

  auto t_node_1 = result_node->left_child();
  EXPECT_EQ(t_node_1->type(), ASTNodeType::StoredTable);
  EXPECT_FALSE(t_node_1->left_child());
  EXPECT_FALSE(t_node_1->right_child());
}

TEST_F(SQLToASTTranslatorTest, SelectMultipleOrderBy) {
  const auto query = "SELECT * FROM table_a ORDER BY a DESC, b ASC;";
  auto result_node = compile_query(query);

  auto sort_node = std::dynamic_pointer_cast<SortNode>(result_node);
  EXPECT_EQ(sort_node->type(), ASTNodeType::Sort);

  const auto& order_by_definitions = sort_node->order_by_definitions();
  EXPECT_EQ(order_by_definitions.size(), 2u);

  const auto& definition_1 = order_by_definitions[0];
  EXPECT_EQ(definition_1.column_id, ColumnID{0});
  EXPECT_EQ(definition_1.order_by_mode, OrderByMode::Descending);

  const auto& definition_2 = order_by_definitions[1];
  EXPECT_EQ(definition_2.column_id, ColumnID{1});
  EXPECT_EQ(definition_2.order_by_mode, OrderByMode::Ascending);

  // The sort node has an input node, but we don't care what kind it is in this test.
  EXPECT_TRUE(sort_node->left_child());
  EXPECT_FALSE(sort_node->right_child());
}

TEST_F(SQLToASTTranslatorTest, SelectInnerJoin) {
  const auto query = "SELECT * FROM table_a AS a INNER JOIN table_b AS b ON a.a = b.a;";
  auto result_node = compile_query(query);

  EXPECT_EQ(result_node->type(), ASTNodeType::Projection);
  auto projection_node = std::dynamic_pointer_cast<ProjectionNode>(result_node);
  EXPECT_EQ(projection_node->output_col_count(), 4u);
  std::vector<std::string> output_columns = {"a", "b", "a", "b"};
  EXPECT_EQ(projection_node->output_column_names(), output_columns);

  EXPECT_EQ(result_node->left_child()->type(), ASTNodeType::Join);
  auto join_node = std::dynamic_pointer_cast<JoinNode>(result_node->left_child());
  EXPECT_EQ(join_node->scan_type(), ScanType::OpEquals);
  EXPECT_EQ(join_node->join_mode(), JoinMode::Inner);
  EXPECT_EQ((*join_node->join_column_ids()).first, ColumnID{0});
  EXPECT_EQ((*join_node->join_column_ids()).second, ColumnID{0});
}

// Verifies that LEFT/RIGHT JOIN are handled correctly and LEFT/RIGHT OUTER JOIN identically
TEST_F(SQLToASTTranslatorTest, SelectLeftRightOuterJoins) {
  using namespace std::string_literals;  // NOLINT (Linter does not know about using namespace)

  for (auto mode : {JoinMode::Left, JoinMode::Right}) {
    std::string mode_str = boost::to_upper_copy(join_mode_to_string.at(mode));
    const auto query = "SELECT * FROM table_a AS a "s + mode_str + " JOIN table_b AS b ON a.a = b.a;";
    auto result_node = compile_query(query);

    EXPECT_EQ(result_node->type(), ASTNodeType::Projection);
    auto projection_node = std::dynamic_pointer_cast<ProjectionNode>(result_node);
    std::vector<std::string> output_columns = {"a.a", "a.b", "b.a", "b.b"};
    EXPECT_EQ(projection_node->output_column_names(), output_columns);

    EXPECT_EQ(result_node->left_child()->type(), ASTNodeType::Join);
    auto join_node = std::dynamic_pointer_cast<JoinNode>(result_node->left_child());
    EXPECT_EQ(join_node->scan_type(), ScanType::OpEquals);
    EXPECT_EQ(join_node->join_mode(), mode);
    EXPECT_EQ(join_node->prefix_left(), "a.");
    EXPECT_EQ(join_node->prefix_right(), "b.");
    EXPECT_EQ(join_node->join_column_names()->first, "a");
    EXPECT_EQ(join_node->join_column_names()->second, "a");

    // "OUTER" should be translated the exact same way
    const auto query_outer = "SELECT * FROM table_a AS a "s + mode_str + " OUTER JOIN table_b AS b ON a.a = b.a;";
    auto result_node_outer = compile_query(query_outer);

    EXPECT_EQ(result_node_outer->type(), ASTNodeType::Projection);
    auto projection_node_outer = std::dynamic_pointer_cast<ProjectionNode>(result_node_outer);
    std::vector<std::string> output_columns_outer = {"a.a", "a.b", "b.a", "b.b"};
    EXPECT_EQ(projection_node_outer->output_column_names(), output_columns_outer);

    EXPECT_EQ(result_node_outer->left_child()->type(), ASTNodeType::Join);
    auto join_node_outer = std::dynamic_pointer_cast<JoinNode>(result_node_outer->left_child());
    EXPECT_EQ(join_node_outer->scan_type(), join_node->scan_type());
    EXPECT_EQ(join_node_outer->join_mode(), join_node->join_mode());
    EXPECT_EQ(join_node_outer->prefix_left(), join_node->prefix_left());
    EXPECT_EQ(join_node_outer->prefix_right(), join_node->prefix_right());
    EXPECT_EQ(join_node_outer->join_column_names()->first, join_node->join_column_names()->first);
    EXPECT_EQ(join_node_outer->join_column_names()->second, join_node->join_column_names()->second);
  }
}

TEST_F(SQLToASTTranslatorTest, SelectOuterJoin) {
  const auto query = "SELECT * FROM table_a AS a OUTER JOIN table_b AS b ON a.a = b.a;";
  auto result_node = compile_query(query);

  EXPECT_EQ(result_node->type(), ASTNodeType::Projection);
  auto projection_node = std::dynamic_pointer_cast<ProjectionNode>(result_node);
  std::vector<std::string> output_columns = {"a.a", "a.b", "b.a", "b.b"};
  EXPECT_EQ(projection_node->output_column_names(), output_columns);

  EXPECT_EQ(result_node->left_child()->type(), ASTNodeType::Join);
  auto join_node = std::dynamic_pointer_cast<JoinNode>(result_node->left_child());
  EXPECT_EQ(join_node->scan_type(), ScanType::OpEquals);
  EXPECT_EQ(join_node->join_mode(), JoinMode::Outer);
  EXPECT_EQ(join_node->prefix_left(), "a.");
  EXPECT_EQ(join_node->prefix_right(), "b.");
  EXPECT_EQ(join_node->join_column_names()->first, "a");
  EXPECT_EQ(join_node->join_column_names()->second, "a");
}

// TODO(mp): Natural Joins are not translated correctly yet. Resolving matching columns is not implemented so far.
TEST_F(SQLToASTTranslatorTest, DISABLED_SelectNaturalJoin) {
  const auto query = "SELECT * FROM table_a AS a NATURAL JOIN table_b AS b;";
  auto result_node = compile_query(query);

  EXPECT_EQ(result_node->type(), ASTNodeType::Projection);
  auto projection_node = std::dynamic_pointer_cast<ProjectionNode>(result_node);
  std::vector<std::string> output_columns = {"a.a", "a.b", "b.a", "b.b"};
  EXPECT_EQ(projection_node->output_column_names(), output_columns);

  EXPECT_EQ(result_node->left_child()->type(), ASTNodeType::Join);
  auto join_node = std::dynamic_pointer_cast<JoinNode>(result_node->left_child());
  EXPECT_EQ(join_node->scan_type(), ScanType::OpEquals);
  EXPECT_EQ(join_node->join_mode(), JoinMode::Natural);
  EXPECT_EQ(join_node->prefix_left(), "a.");
  EXPECT_EQ(join_node->prefix_right(), "b.");
  EXPECT_EQ(join_node->join_column_names()->first, "a");
  EXPECT_EQ(join_node->join_column_names()->second, "a");
}

TEST_F(SQLToASTTranslatorTest, SelectCrossJoin) {
  const auto query = "SELECT * FROM table_a AS a, table_b AS b WHERE a.a = b.a;";
  auto result_node = compile_query(query);

  EXPECT_EQ(result_node->type(), ASTNodeType::Projection);
  auto projection_node = std::dynamic_pointer_cast<ProjectionNode>(result_node);
  std::vector<std::string> output_columns = {"a", "b", "a", "b"};
  EXPECT_EQ(projection_node->output_column_names(), output_columns);

  EXPECT_EQ(result_node->left_child()->type(), ASTNodeType::Predicate);
  EXPECT_EQ(result_node->left_child()->left_child()->type(), ASTNodeType::Join);
  auto join_node = std::dynamic_pointer_cast<JoinNode>(result_node->left_child()->left_child());
  EXPECT_FALSE(join_node->scan_type());
  EXPECT_EQ(join_node->join_mode(), JoinMode::Cross);
  EXPECT_FALSE(join_node->join_column_names());
}

TEST_F(SQLToASTTranslatorTest, SelectLimit) {
  const auto query = "SELECT * FROM table_a LIMIT 2;";
  auto result_node = compile_query(query);

  EXPECT_EQ(result_node->type(), ASTNodeType::Limit);
  auto limit_node = std::dynamic_pointer_cast<LimitNode>(result_node);
  EXPECT_EQ(limit_node->num_rows(), 2u);
  EXPECT_EQ(limit_node->left_child()->type(), ASTNodeType::Projection);
}

}  // namespace opossum<|MERGE_RESOLUTION|>--- conflicted
+++ resolved
@@ -72,17 +72,12 @@
   EXPECT_FALSE(result_node->left_child()->left_child());
 }
 
-<<<<<<< HEAD
 /*
- * Opossums's Expressions are able to handle this kind of expression. However, a PredicateNode needs the parsed
- * expression as
- * input. And it does not support nested Expressions, such as '1234 + 1'.
+ * Disabled because: Opossums's Expressions are able to handle this kind of expression. However, a PredicateNode needs
+ * the parsed expression as input. And it does not support nested Expressions, such as '1234 + 1'.
  * This is why this test is currently not supported. It will be enabled once we are able to parse these expressions
  * in the translator.
  */
-=======
-// TODO(mp): SQLToASTTranslator cannot translate Predicates that contain arithmetic expressions yet.
->>>>>>> 0074eabc
 TEST_F(SQLToASTTranslatorTest, DISABLED_ExpressionTest) {
   const auto query = "SELECT * FROM table_a WHERE a = 1234 + 1";
   auto result_node = compile_query(query);
