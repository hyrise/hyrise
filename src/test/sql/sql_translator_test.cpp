--- conflicted
+++ resolved
@@ -365,26 +365,14 @@
 }
 
 TEST_F(SQLTranslatorTest, InsertValuesColumnReorder) {
-<<<<<<< HEAD
-  const auto query = "INSERT INTO table_a (b,a) VALUES (10, 12.5);";
-=======
   const auto query = "INSERT INTO table_a (b, a) VALUES (12.5, 10);";
->>>>>>> 8007ac9d
-  auto result_node = compile_query(query);
-
-  const auto value_a = LQPExpression::create_literal(12.5f);
-  const auto value_b = LQPExpression::create_literal(10);
-
-<<<<<<< HEAD
+  auto result_node = compile_query(query);
+
+  const auto value_a = LQPExpression::create_literal(10);
+  const auto value_b = LQPExpression::create_literal(12.5f);
+
   const auto lqp =
       InsertNode::make("table_a", ProjectionNode::make({value_a, value_b}, std::make_shared<DummyTableNode>()));
-=======
-  auto expressions = projection->column_expressions();
-  EXPECT_EQ(expressions[0]->type(), ExpressionType::Literal);
-  EXPECT_EQ(boost::get<int32_t>(expressions[0]->value()), 10);
-  EXPECT_EQ(expressions[1]->type(), ExpressionType::Literal);
-  EXPECT_EQ(boost::get<float>(expressions[1]->value()), 12.5);
->>>>>>> 8007ac9d
 
   EXPECT_LQP_EQ(lqp, result_node);
 }
