--- conflicted
+++ resolved
@@ -565,15 +565,9 @@
     PredicateNode::make(greater_than_(int_float_a, value_(10)),
       stored_table_node_int_float));
 
-<<<<<<< HEAD
-  const auto view_columns = std::unordered_map<ColumnID, std::vector<std::string>>({
-                                                                      {ColumnID{0}, {"a", "x"}},
-                                                                      {ColumnID{1}, {"b", "y"}}
-=======
   const auto view_columns = std::unordered_map<ColumnID, std::string>({
                                                                       {ColumnID{0}, "x"},
                                                                       {ColumnID{1}, "y"}
->>>>>>> 9b21e558
                                                                       });
   // clang-format on
 
@@ -597,17 +591,10 @@
       PredicateNode::make(greater_than_(int_float_a, value_(10)),
         stored_table_node_int_float)));
 
-<<<<<<< HEAD
-  const auto view_columns = std::unordered_map<ColumnID, std::vector<std::string>>({
-                                                                                   {ColumnID{0}, {"a", "a1"}},
-                                                                                   {ColumnID{1}, {"a", "a2"}}
-                                                                                   });
-=======
   const auto view_columns = std::unordered_map<ColumnID, std::string>({
                                                                       {ColumnID{0}, "a1"},
                                                                       {ColumnID{1}, "a2"}
                                                                       });
->>>>>>> 9b21e558
   // clang-format on
 
   const auto view = std::make_shared<LQPView>(view_lqp, view_columns);
@@ -630,14 +617,7 @@
       PredicateNode::make(greater_than_(int_float_a, value_(10)),
         stored_table_node_int_float)));
 
-<<<<<<< HEAD
-  const auto view_columns = std::unordered_map<ColumnID, std::vector<std::string>>({
-                                                                                   {ColumnID{0}, {"a", "a1", "a3"}},
-                                                                                   {ColumnID{1}, {"a", "a2", "a4"}}
-                                                                                   });
-=======
   const auto view_columns = std::unordered_map<ColumnID, std::string>({{ColumnID{0}, "a3"}, {ColumnID{1}, "a4"}});
->>>>>>> 9b21e558
   // clang-format on
 
   const auto view = std::make_shared<LQPView>(view_lqp, view_columns);
@@ -1667,12 +1647,6 @@
   const auto placeholder_2 = placeholder_(ParameterID{4});
   const auto placeholder_3 = placeholder_(ParameterID{0});
   const auto placeholder_4 = placeholder_(ParameterID{6});
-<<<<<<< HEAD
-
-  const auto parameter_int_float2_a = correlated_parameter_(ParameterID{3}, int_float2_a);
-  const auto parameter_int_float2_b = correlated_parameter_(ParameterID{5}, int_float2_b);
-=======
->>>>>>> 9b21e558
 
   const auto parameter_int_float2_a = correlated_parameter_(ParameterID{3}, int_float2_a);
   const auto parameter_int_float2_b = correlated_parameter_(ParameterID{5}, int_float2_b);
@@ -1986,11 +1960,11 @@
       PredicateNode::make(equals_(int_float_a, "b"),
          stored_table_node_int_float)));
 
-  const auto view_columns = std::unordered_map<ColumnID, std::vector<std::string>>({
-                                                                                   {ColumnID{0}, {"a"}},
-                                                                                   {ColumnID{1}, {"b"}},
-                                                                                   {ColumnID{3}, {"t"}},
-                                                                                   });
+  const auto view_columns = std::unordered_map<ColumnID, std::string>({
+                                                                      {ColumnID{0}, "a"},
+                                                                      {ColumnID{1}, "b"},
+                                                                      {ColumnID{3}, "t"},
+                                                                      });
   // clang-format on
 
   const auto view = std::make_shared<LQPView>(view_lqp, view_columns);
@@ -2004,10 +1978,10 @@
   const auto actual_lqp = compile_query("CREATE VIEW my_second_view (c, d) AS SELECT * FROM int_float WHERE a = 'b';");
 
   // clang-format off
-  const auto view_columns = std::unordered_map<ColumnID, std::vector<std::string>>({
-                                                                                   {ColumnID{0}, {"a", "c"}},
-                                                                                   {ColumnID{1}, {"b", "d"}}
-                                                                                   });
+  const auto view_columns = std::unordered_map<ColumnID, std::string>({
+                                                                      {ColumnID{0}, "c"},
+                                                                      {ColumnID{1}, "d"}
+                                                                      });
 
   const auto view_lqp = PredicateNode::make(equals_(int_float_a, "b"), stored_table_node_int_float);
   // clang-format on
@@ -2032,8 +2006,7 @@
       stored_table_node_int_float));
   // clang-format on
 
-  const auto view_columns =
-      std::unordered_map<ColumnID, std::vector<std::string>>({{ColumnID{0}, {"b"}}, {ColumnID{1}, {"a"}}});
+  const auto view_columns = std::unordered_map<ColumnID, std::string>({{ColumnID{0}, "b"}, {ColumnID{1}, "a"}});
 
   const auto view = std::make_shared<LQPView>(view_lqp, view_columns);
 
@@ -2087,7 +2060,6 @@
                                                          {"a_float", DataType::Float, false},
                                                          {"a_double", DataType::Double, true},
                                                          {"a_string", DataType::String, false}};
-<<<<<<< HEAD
 
   const auto static_table_node = StaticTableNode::make(Table::create_dummy_table(column_definitions));
   const auto expected_lqp = CreateTableNode::make("a_table", true, static_table_node);
@@ -2098,18 +2070,6 @@
 TEST_F(SQLTranslatorTest, CreateTableAsSelect) {
   const auto actual_lqp = compile_query("CREATE TABLE a_table AS SELECT * FROM int_float");
 
-=======
-
-  const auto static_table_node = StaticTableNode::make(Table::create_dummy_table(column_definitions));
-  const auto expected_lqp = CreateTableNode::make("a_table", true, static_table_node);
-
-  EXPECT_LQP_EQ(actual_lqp, expected_lqp);
-}
-
-TEST_F(SQLTranslatorTest, CreateTableAsSelect) {
-  const auto actual_lqp = compile_query("CREATE TABLE a_table AS SELECT * FROM int_float");
-
->>>>>>> 9b21e558
   const auto stored_table_node = StoredTableNode::make("int_float");
   const auto expected_lqp = CreateTableNode::make("a_table", false, stored_table_node);
 
@@ -2296,8 +2256,6 @@
   EXPECT_THROW(compile_query("DELETE FROM no_such_table WHERE a = 1"), InvalidInputException);
   EXPECT_THROW(compile_query("UPDATE no_such_table SET a = 1"), InvalidInputException);
   EXPECT_THROW(compile_query("UPDATE no_such_table SET a = 1 WHERE a = 1"), InvalidInputException);
-<<<<<<< HEAD
-=======
   EXPECT_THROW(compile_query("WITH q AS (SELECT * FROM int_float), q AS (SELECT b FROM q) SELECT * FROM q;"),
                InvalidInputException);
 }
@@ -2543,7 +2501,6 @@
   // clang-format on
 
   EXPECT_LQP_EQ(actual_lqp, expected_lqp);
->>>>>>> 9b21e558
 }
 
 }  // namespace opossum