--- conflicted
+++ resolved
@@ -29,9 +29,14 @@
 class SQLTranslatorTest : public BaseTest {
  protected:
   void SetUp() override {
-    StorageManager::get().add_table("table_a", load_table("src/test/tables/int_float.tbl", 2));
-    StorageManager::get().add_table("table_b", load_table("src/test/tables/int_float2.tbl", 2));
-    StorageManager::get().add_table("table_c", load_table("src/test/tables/int_float5.tbl", 2));
+    std::shared_ptr<Table> table_a = load_table("src/test/tables/int_float.tbl", 2);
+    StorageManager::get().add_table("table_a", std::move(table_a));
+
+    std::shared_ptr<Table> table_b = load_table("src/test/tables/int_float2.tbl", 2);
+    StorageManager::get().add_table("table_b", std::move(table_b));
+
+    std::shared_ptr<Table> table_c = load_table("src/test/tables/int_float5.tbl", 2);
+    StorageManager::get().add_table("table_c", std::move(table_c));
   }
 
   std::shared_ptr<AbstractLQPNode> compile_query(const std::string& query) {
@@ -46,22 +51,21 @@
   }
 };
 
-TEST_F(SQLTranslatorTest, SelectStarAllTest) {
-  const auto query = "SELECT * FROM table_a;";
-  auto result_node = SQL(query);
-
-  std::vector<ColumnID> expected_columns{ColumnID{0}, ColumnID{1}};
-  EXPECT_EQ(expected_columns, result_node->output_column_ids_to_input_column_ids());
-
-  EXPECT_EQ(result_node->type(), LQPNodeType::Projection);
-
-  EXPECT_TRUE(result_node->left_child());
-  EXPECT_EQ(result_node->left_child()->type(), LQPNodeType::StoredTable);
-
-  EXPECT_FALSE(result_node->right_child());
-  EXPECT_FALSE(result_node->left_child()->left_child());
-}
-<<<<<<< HEAD
+//TEST_F(SQLTranslatorTest, SelectStarAllTest) {
+//  const auto query = "SELECT * FROM table_a;";
+//  auto result_node = compile_query(query);
+//
+//  std::vector<ColumnID> expected_columns{ColumnID{0}, ColumnID{1}};
+//  EXPECT_EQ(expected_columns, result_node->output_column_ids_to_input_column_ids());
+//
+//  EXPECT_EQ(result_node->type(), LQPNodeType::Projection);
+//
+//  EXPECT_TRUE(result_node->left_child());
+//  EXPECT_EQ(result_node->left_child()->type(), LQPNodeType::StoredTable);
+//
+//  EXPECT_FALSE(result_node->right_child());
+//  EXPECT_FALSE(result_node->left_child()->left_child());
+//}
 //
 ///*
 // * Disabled because: Opossums's Expressions are able to handle this kind of expression. However, a PredicateNode needs
@@ -80,7 +84,7 @@
 //  EXPECT_EQ(ts_node_1->type(), LQPNodeType::Predicate);
 //  EXPECT_FALSE(ts_node_1->right_child());
 //  EXPECT_EQ(ts_node_1->column_id(), ColumnID{0});
-//  EXPECT_EQ(ts_node_1->scan_type(), ScanType::OpEquals);
+//  EXPECT_EQ(ts_node_1->scan_type(), ScanType::Equals);
 //  // TODO(anybody): once this is implemented, the value side has to be checked.
 //}
 //
@@ -94,7 +98,7 @@
 //  auto ts_node_1 = std::static_pointer_cast<PredicateNode>(result_node->left_child());
 //  EXPECT_EQ(ts_node_1->type(), LQPNodeType::Predicate);
 //  EXPECT_FALSE(ts_node_1->right_child());
-//  EXPECT_EQ(ts_node_1->scan_type(), ScanType::OpEquals);
+//  EXPECT_EQ(ts_node_1->scan_type(), ScanType::Equals);
 //  EXPECT_EQ(ts_node_1->column_id(), ColumnID{0});
 //  EXPECT_EQ(ts_node_1->value(), AllParameterVariant{ColumnID{1}});
 //}
@@ -110,7 +114,7 @@
 //  EXPECT_EQ(ts_node_1->type(), LQPNodeType::Predicate);
 //  EXPECT_FALSE(ts_node_1->right_child());
 //  EXPECT_EQ(ts_node_1->column_id(), ColumnID{0});
-//  EXPECT_EQ(ts_node_1->scan_type(), ScanType::OpEquals);
+//  EXPECT_EQ(ts_node_1->scan_type(), ScanType::Equals);
 //  EXPECT_EQ(ts_node_1->value(), AllParameterVariant{std::string{"b"}});
 //}
 //
@@ -257,7 +261,7 @@
 //
 //  EXPECT_EQ(result_node->left_child()->type(), LQPNodeType::Join);
 //  auto join_node = std::dynamic_pointer_cast<JoinNode>(result_node->left_child());
-//  EXPECT_EQ(join_node->scan_type(), ScanType::OpEquals);
+//  EXPECT_EQ(join_node->scan_type(), ScanType::Equals);
 //  EXPECT_EQ(join_node->join_mode(), JoinMode::Inner);
 //  EXPECT_EQ((*join_node->join_column_ids()).first, ColumnID{0});
 //  EXPECT_EQ((*join_node->join_column_ids()).second, ColumnID{0});
@@ -279,7 +283,7 @@
 //
 //    EXPECT_EQ(result_node->left_child()->type(), LQPNodeType::Join);
 //    auto join_node = std::dynamic_pointer_cast<JoinNode>(result_node->left_child());
-//    EXPECT_EQ(join_node->scan_type(), ScanType::OpEquals);
+//    EXPECT_EQ(join_node->scan_type(), ScanType::Equals);
 //    EXPECT_EQ(join_node->join_mode(), mode);
 //    EXPECT_EQ((*join_node->join_column_ids()).first, ColumnID{0} /* "a" */);
 //    EXPECT_EQ((*join_node->join_column_ids()).second, ColumnID{0} /* "a" */);
@@ -313,7 +317,7 @@
 //
 //  EXPECT_EQ(result_node->left_child()->type(), LQPNodeType::Join);
 //  auto join_node = std::dynamic_pointer_cast<JoinNode>(result_node->left_child());
-//  EXPECT_EQ(join_node->scan_type(), ScanType::OpEquals);
+//  EXPECT_EQ(join_node->scan_type(), ScanType::Equals);
 //  EXPECT_EQ(join_node->join_mode(), JoinMode::Outer);
 //  EXPECT_EQ((*join_node->join_column_ids()).first, ColumnID{0} /* "a" */);
 //  EXPECT_EQ((*join_node->join_column_ids()).second, ColumnID{0} /* "a" */);
@@ -335,7 +339,7 @@
 //  auto predicate = std::dynamic_pointer_cast<PredicateNode>(projection_node->left_child());
 //  EXPECT_FALSE(predicate->right_child());
 //  EXPECT_EQ(predicate->column_id(), ColumnID{0});
-//  EXPECT_EQ(predicate->scan_type(), ScanType::OpEquals);
+//  EXPECT_EQ(predicate->scan_type(), ScanType::Equals);
 //  EXPECT_EQ(predicate->value(), AllParameterVariant{ColumnID{2}});
 //
 //  EXPECT_EQ(predicate->left_child()->type(), LQPNodeType::Join);
@@ -533,528 +537,55 @@
 //  ASSERT_STORED_TABLE_NODE(aggregate_node->left_child()->left_child()->right_child(), "table_c");
 //  ASSERT_STORED_TABLE_NODE(aggregate_node->left_child()->right_child(), "table_a");
 //}
-=======
-
-/*
- * Disabled because: Opossums's Expressions are able to handle this kind of expression. However, a PredicateNode needs
- * the parsed expression as input. And it does not support nested Expressions, such as '1234 + 1'.
- * This is why this test is currently not supported. It will be enabled once we are able to parse these expressions
- * in the translator.
- */
-TEST_F(SQLTranslatorTest, DISABLED_ExpressionTest /* #494 */) {
-  const auto query = "SELECT * FROM table_a WHERE a = 1234 + 1";
-  auto result_node = compile_query(query);
-
-  EXPECT_EQ(result_node->type(), LQPNodeType::Projection);
-  EXPECT_FALSE(result_node->right_child());
-
-  auto ts_node_1 = std::dynamic_pointer_cast<PredicateNode>(result_node->left_child());
-  EXPECT_EQ(ts_node_1->type(), LQPNodeType::Predicate);
-  EXPECT_FALSE(ts_node_1->right_child());
-  EXPECT_EQ(ts_node_1->column_id(), ColumnID{0});
-  EXPECT_EQ(ts_node_1->scan_type(), ScanType::Equals);
-  // TODO(anybody): once this is implemented, the value side has to be checked.
-}
-
-TEST_F(SQLTranslatorTest, TwoColumnFilter) {
-  const auto query = "SELECT * FROM table_a WHERE a = \"b\"";
-  auto result_node = compile_query(query);
-
-  EXPECT_EQ(result_node->type(), LQPNodeType::Projection);
-  EXPECT_FALSE(result_node->right_child());
-
-  auto ts_node_1 = std::static_pointer_cast<PredicateNode>(result_node->left_child());
-  EXPECT_EQ(ts_node_1->type(), LQPNodeType::Predicate);
-  EXPECT_FALSE(ts_node_1->right_child());
-  EXPECT_EQ(ts_node_1->scan_type(), ScanType::Equals);
-  EXPECT_EQ(ts_node_1->column_id(), ColumnID{0});
-  EXPECT_EQ(ts_node_1->value(), AllParameterVariant{ColumnID{1}});
-}
-
-TEST_F(SQLTranslatorTest, ExpressionStringTest) {
-  const auto query = "SELECT * FROM table_a WHERE a = 'b'";
-  auto result_node = compile_query(query);
-
-  EXPECT_EQ(result_node->type(), LQPNodeType::Projection);
-  EXPECT_FALSE(result_node->right_child());
-
-  auto ts_node_1 = std::static_pointer_cast<PredicateNode>(result_node->left_child());
-  EXPECT_EQ(ts_node_1->type(), LQPNodeType::Predicate);
-  EXPECT_FALSE(ts_node_1->right_child());
-  EXPECT_EQ(ts_node_1->column_id(), ColumnID{0});
-  EXPECT_EQ(ts_node_1->scan_type(), ScanType::Equals);
-  EXPECT_EQ(ts_node_1->value(), AllParameterVariant{std::string{"b"}});
-}
-
-TEST_F(SQLTranslatorTest, SelectWithAndCondition) {
-  const auto query = "SELECT * FROM table_a WHERE a >= 1234 AND b < 457.9";
-  auto result_node = compile_query(query);
-
-  EXPECT_EQ(result_node->type(), LQPNodeType::Projection);
-  EXPECT_FALSE(result_node->right_child());
-
-  auto ts_node_1 = result_node->left_child();
-  EXPECT_EQ(ts_node_1->type(), LQPNodeType::Predicate);
-  EXPECT_FALSE(ts_node_1->right_child());
-
-  auto ts_node_2 = ts_node_1->left_child();
-  EXPECT_EQ(ts_node_2->type(), LQPNodeType::Predicate);
-  EXPECT_FALSE(ts_node_2->right_child());
-
-  auto t_node = ts_node_2->left_child();
-  EXPECT_EQ(t_node->type(), LQPNodeType::StoredTable);
-  EXPECT_FALSE(t_node->left_child());
-  EXPECT_FALSE(t_node->right_child());
-}
-
-TEST_F(SQLTranslatorTest, AggregateWithGroupBy) {
-  const auto query = "SELECT a, SUM(b) AS s FROM table_a GROUP BY a;";
-  const auto result_node = compile_query(query);
-
-  EXPECT_EQ(result_node->type(), LQPNodeType::Projection);
-  EXPECT_FALSE(result_node->right_child());
-
-  const auto projection_node = std::dynamic_pointer_cast<ProjectionNode>(result_node);
-  EXPECT_NE(projection_node, nullptr);
-  EXPECT_EQ(projection_node->column_expressions().size(), 2u);
-  EXPECT_EQ(projection_node->output_column_names().size(), 2u);
-  EXPECT_EQ(projection_node->output_column_names()[0], std::string("a"));
-  EXPECT_EQ(projection_node->output_column_names()[1], std::string("s"));
-
-  const auto aggregate_node = std::dynamic_pointer_cast<AggregateNode>(result_node->left_child());
-  EXPECT_NE(aggregate_node, nullptr);
-  EXPECT_EQ(aggregate_node->aggregate_expressions().size(), 1u);
-  const std::vector<ColumnID> groupby_columns = {ColumnID{0}};
-  EXPECT_EQ(aggregate_node->groupby_column_ids(), groupby_columns);
-  EXPECT_EQ(aggregate_node->aggregate_expressions().at(0)->alias(), std::string("s"));
-
-  auto t_node_1 = aggregate_node->left_child();
-  EXPECT_EQ(t_node_1->type(), LQPNodeType::StoredTable);
-  EXPECT_FALSE(t_node_1->left_child());
-  EXPECT_FALSE(t_node_1->right_child());
-}
-
-TEST_F(SQLTranslatorTest, AggregateWithInvalidGroupBy) {
-  // Cannot select b without it being in the GROUP BY clause.
-  const auto query = "SELECT b, SUM(b) AS s FROM table_a GROUP BY a;";
-  EXPECT_THROW(compile_query(query), std::logic_error);
-}
-
-TEST_F(SQLTranslatorTest, AggregateWithExpression) {
-  const auto query = "SELECT SUM(a+b) AS s, SUM(a*b) as f FROM table_a";
-  const auto result_node = compile_query(query);
-
-  EXPECT_EQ(result_node->type(), LQPNodeType::Projection);
-  EXPECT_FALSE(result_node->right_child());
-
-  const auto projection_node = std::dynamic_pointer_cast<ProjectionNode>(result_node);
-  EXPECT_NE(projection_node, nullptr);
-  EXPECT_EQ(projection_node->column_expressions().size(), 2u);
-  EXPECT_EQ(projection_node->output_column_names().size(), 2u);
-  EXPECT_EQ(projection_node->output_column_names()[0], std::string("s"));
-  EXPECT_EQ(projection_node->output_column_names()[1], std::string("f"));
-
-  const auto aggregate_node = std::dynamic_pointer_cast<AggregateNode>(result_node->left_child());
-  EXPECT_EQ(aggregate_node->aggregate_expressions().size(), 2u);
-  EXPECT_EQ(aggregate_node->groupby_column_ids().size(), 0u);
-  EXPECT_EQ(aggregate_node->aggregate_expressions().at(0)->alias(), std::string("s"));
-  EXPECT_EQ(aggregate_node->aggregate_expressions().at(1)->alias(), std::string("f"));
-
-  auto t_node_1 = aggregate_node->left_child();
-  EXPECT_EQ(t_node_1->type(), LQPNodeType::StoredTable);
-  EXPECT_FALSE(t_node_1->left_child());
-  EXPECT_FALSE(t_node_1->right_child());
-}
-
-TEST_F(SQLTranslatorTest, AggregateWithCountDistinct) {
-  const auto query = "SELECT a, COUNT(DISTINCT b) AS s FROM table_a GROUP BY a;";
-  const auto result_node = compile_query(query);
-
-  EXPECT_EQ(result_node->type(), LQPNodeType::Projection);
-  EXPECT_FALSE(result_node->right_child());
-
-  const auto projection_node = std::dynamic_pointer_cast<ProjectionNode>(result_node);
-  EXPECT_NE(projection_node, nullptr);
-  EXPECT_EQ(projection_node->column_expressions().size(), 2u);
-  EXPECT_EQ(projection_node->output_column_names().size(), 2u);
-  EXPECT_EQ(projection_node->output_column_names()[0], std::string("a"));
-  EXPECT_EQ(projection_node->output_column_names()[1], std::string("s"));
-
-  const auto aggregate_node = std::dynamic_pointer_cast<AggregateNode>(result_node->left_child());
-  EXPECT_NE(aggregate_node, nullptr);
-  EXPECT_EQ(aggregate_node->aggregate_expressions().size(), 1u);
-  const std::vector<ColumnID> groupby_columns = {ColumnID{0}};
-  EXPECT_EQ(aggregate_node->groupby_column_ids(), groupby_columns);
-  EXPECT_EQ(aggregate_node->aggregate_expressions().at(0)->alias(), std::string("s"));
-  EXPECT_EQ(aggregate_node->aggregate_expressions().at(0)->aggregate_function(), AggregateFunction::CountDistinct);
-
-  auto t_node_1 = aggregate_node->left_child();
-  EXPECT_EQ(t_node_1->type(), LQPNodeType::StoredTable);
-  EXPECT_FALSE(t_node_1->left_child());
-  EXPECT_FALSE(t_node_1->right_child());
-}
-
-TEST_F(SQLTranslatorTest, SelectMultipleOrderBy) {
-  const auto query = "SELECT * FROM table_a ORDER BY a DESC, b ASC;";
-  auto result_node = compile_query(query);
-
-  auto sort_node = std::dynamic_pointer_cast<SortNode>(result_node);
-  EXPECT_EQ(sort_node->type(), LQPNodeType::Sort);
-
-  const auto& order_by_definitions = sort_node->order_by_definitions();
-  EXPECT_EQ(order_by_definitions.size(), 2u);
-
-  const auto& definition_1 = order_by_definitions[0];
-  EXPECT_EQ(definition_1.column_id, ColumnID{0});
-  EXPECT_EQ(definition_1.order_by_mode, OrderByMode::Descending);
-
-  const auto& definition_2 = order_by_definitions[1];
-  EXPECT_EQ(definition_2.column_id, ColumnID{1});
-  EXPECT_EQ(definition_2.order_by_mode, OrderByMode::Ascending);
-
-  // The sort node has an input node, but we don't care what kind it is in this test.
-  EXPECT_TRUE(sort_node->left_child());
-  EXPECT_FALSE(sort_node->right_child());
-}
-
-TEST_F(SQLTranslatorTest, SelectInnerJoin) {
-  const auto query = "SELECT * FROM table_a AS a INNER JOIN table_b AS b ON a.a = b.a;";
-  auto result_node = compile_query(query);
-
-  EXPECT_EQ(result_node->type(), LQPNodeType::Projection);
-  auto projection_node = std::dynamic_pointer_cast<ProjectionNode>(result_node);
-  EXPECT_EQ(projection_node->output_column_count(), 4u);
-  std::vector<std::string> output_columns = {"a", "b", "a", "b"};
-  EXPECT_EQ(projection_node->output_column_names(), output_columns);
-
-  EXPECT_EQ(result_node->left_child()->type(), LQPNodeType::Join);
-  auto join_node = std::dynamic_pointer_cast<JoinNode>(result_node->left_child());
-  EXPECT_EQ(join_node->scan_type(), ScanType::Equals);
-  EXPECT_EQ(join_node->join_mode(), JoinMode::Inner);
-  EXPECT_EQ((*join_node->join_column_ids()).first, ColumnID{0});
-  EXPECT_EQ((*join_node->join_column_ids()).second, ColumnID{0});
-}
-
-// Verifies that LEFT/RIGHT JOIN are handled correctly and LEFT/RIGHT OUTER JOIN identically
-TEST_F(SQLTranslatorTest, SelectLeftRightOuterJoins) {
-  using namespace std::string_literals;  // NOLINT (Linter does not know about using namespace)
-
-  for (auto mode : {JoinMode::Left, JoinMode::Right}) {
-    std::string mode_str = boost::to_upper_copy(join_mode_to_string.at(mode));
-    const auto query = "SELECT * FROM table_a AS a "s + mode_str + " JOIN table_b AS b ON a.a = b.a;";
-    auto result_node = compile_query(query);
-
-    EXPECT_EQ(result_node->type(), LQPNodeType::Projection);
-    auto projection_node = std::dynamic_pointer_cast<ProjectionNode>(result_node);
-    std::vector<std::string> output_columns = {"a", "b", "a", "b"};
-    EXPECT_EQ(projection_node->output_column_names(), output_columns);
-
-    EXPECT_EQ(result_node->left_child()->type(), LQPNodeType::Join);
-    auto join_node = std::dynamic_pointer_cast<JoinNode>(result_node->left_child());
-    EXPECT_EQ(join_node->scan_type(), ScanType::Equals);
-    EXPECT_EQ(join_node->join_mode(), mode);
-    EXPECT_EQ((*join_node->join_column_ids()).first, ColumnID{0} /* "a" */);
-    EXPECT_EQ((*join_node->join_column_ids()).second, ColumnID{0} /* "a" */);
-
-    // "OUTER" should be translated the exact same way
-    const auto query_outer = "SELECT * FROM table_a AS a "s + mode_str + " OUTER JOIN table_b AS b ON a.a = b.a;";
-    auto result_node_outer = compile_query(query_outer);
-
-    EXPECT_EQ(result_node_outer->type(), LQPNodeType::Projection);
-    auto projection_node_outer = std::dynamic_pointer_cast<ProjectionNode>(result_node_outer);
-    std::vector<std::string> output_columns_outer = {"a", "b", "a", "b"};
-    EXPECT_EQ(projection_node_outer->output_column_names(), output_columns_outer);
-
-    EXPECT_EQ(result_node_outer->left_child()->type(), LQPNodeType::Join);
-    auto join_node_outer = std::dynamic_pointer_cast<JoinNode>(result_node_outer->left_child());
-    EXPECT_EQ(join_node_outer->scan_type(), join_node->scan_type());
-    EXPECT_EQ(join_node_outer->join_mode(), join_node->join_mode());
-    EXPECT_EQ((*join_node_outer->join_column_ids()).first, (*join_node->join_column_ids()).first);
-    EXPECT_EQ((*join_node_outer->join_column_ids()).second, (*join_node->join_column_ids()).second);
-  }
-}
-
-TEST_F(SQLTranslatorTest, SelectOuterJoin) {
-  const auto query = "SELECT * FROM table_a AS a OUTER JOIN table_b AS b ON a.a = b.a;";
-  auto result_node = compile_query(query);
-
-  EXPECT_EQ(result_node->type(), LQPNodeType::Projection);
-  auto projection_node = std::dynamic_pointer_cast<ProjectionNode>(result_node);
-  std::vector<std::string> output_columns = {"a", "b", "a", "b"};
-  EXPECT_EQ(projection_node->output_column_names(), output_columns);
-
-  EXPECT_EQ(result_node->left_child()->type(), LQPNodeType::Join);
-  auto join_node = std::dynamic_pointer_cast<JoinNode>(result_node->left_child());
-  EXPECT_EQ(join_node->scan_type(), ScanType::Equals);
-  EXPECT_EQ(join_node->join_mode(), JoinMode::Outer);
-  EXPECT_EQ((*join_node->join_column_ids()).first, ColumnID{0} /* "a" */);
-  EXPECT_EQ((*join_node->join_column_ids()).second, ColumnID{0} /* "a" */);
-}
-
-TEST_F(SQLTranslatorTest, SelectNaturalJoin) {
-  const auto query = "SELECT * FROM table_a NATURAL JOIN table_c;";
-  auto result_node = compile_query(query);
-
-  // skip the projection that is always inserted on the top
-  result_node = result_node->left_child();
-
-  EXPECT_EQ(result_node->type(), LQPNodeType::Projection);
-  auto projection_node = std::dynamic_pointer_cast<ProjectionNode>(result_node);
-  std::vector<std::string> output_columns = {"a", "b", "d"};
-  EXPECT_EQ(projection_node->output_column_names(), output_columns);
-
-  EXPECT_EQ(projection_node->left_child()->type(), LQPNodeType::Predicate);
-  auto predicate = std::dynamic_pointer_cast<PredicateNode>(projection_node->left_child());
-  EXPECT_FALSE(predicate->right_child());
-  EXPECT_EQ(predicate->column_id(), ColumnID{0});
-  EXPECT_EQ(predicate->scan_type(), ScanType::Equals);
-  EXPECT_EQ(predicate->value(), AllParameterVariant{ColumnID{2}});
-
-  EXPECT_EQ(predicate->left_child()->type(), LQPNodeType::Join);
-  auto cross = std::dynamic_pointer_cast<JoinNode>(predicate->left_child());
-  EXPECT_EQ(cross->join_mode(), JoinMode::Cross);
-  EXPECT_EQ(cross->left_child()->type(), LQPNodeType::StoredTable);
-  EXPECT_EQ(cross->right_child()->type(), LQPNodeType::StoredTable);
-}
-
-TEST_F(SQLTranslatorTest, SelectCrossJoin) {
-  const auto query = "SELECT * FROM table_a AS a, table_b AS b WHERE a.a = b.a;";
-  auto result_node = compile_query(query);
-
-  EXPECT_EQ(result_node->type(), LQPNodeType::Projection);
-  auto projection_node = std::dynamic_pointer_cast<ProjectionNode>(result_node);
-  std::vector<std::string> output_columns = {"a", "b", "a", "b"};
-  EXPECT_EQ(projection_node->output_column_names(), output_columns);
-
-  EXPECT_EQ(result_node->left_child()->type(), LQPNodeType::Predicate);
-  EXPECT_EQ(result_node->left_child()->left_child()->type(), LQPNodeType::Join);
-  auto join_node = std::dynamic_pointer_cast<JoinNode>(result_node->left_child()->left_child());
-  EXPECT_FALSE(join_node->scan_type());
-  EXPECT_EQ(join_node->join_mode(), JoinMode::Cross);
-}
-
-TEST_F(SQLTranslatorTest, SelectLimit) {
-  const auto query = "SELECT * FROM table_a LIMIT 2;";
-  auto result_node = compile_query(query);
-
-  EXPECT_EQ(result_node->type(), LQPNodeType::Limit);
-  auto limit_node = std::dynamic_pointer_cast<LimitNode>(result_node);
-  EXPECT_EQ(limit_node->num_rows(), 2u);
-  EXPECT_EQ(limit_node->left_child()->type(), LQPNodeType::Projection);
-}
-
-TEST_F(SQLTranslatorTest, InsertValues) {
-  const auto query = "INSERT INTO table_a VALUES (10, 12.5);";
-  auto result_node = compile_query(query);
-
-  EXPECT_EQ(result_node->type(), LQPNodeType::Insert);
-  auto insert_node = std::dynamic_pointer_cast<InsertNode>(result_node);
-  EXPECT_EQ(insert_node->table_name(), "table_a");
-  EXPECT_EQ(insert_node->left_child()->type(), LQPNodeType::Projection);
-
-  auto projection = std::dynamic_pointer_cast<ProjectionNode>(insert_node->left_child());
-  EXPECT_NE(projection, nullptr);
-
-  auto expressions = projection->column_expressions();
-  EXPECT_EQ(expressions[0]->type(), ExpressionType::Literal);
-  EXPECT_EQ(boost::get<int32_t>(expressions[0]->value()), 10);
-  EXPECT_EQ(expressions[1]->type(), ExpressionType::Literal);
-  EXPECT_EQ(boost::get<float>(expressions[1]->value()), 12.5);
-
-  EXPECT_EQ(projection->left_child()->type(), LQPNodeType::DummyTable);
-}
-
-TEST_F(SQLTranslatorTest, InsertValuesColumnReorder) {
-  const auto query = "INSERT INTO table_a (b, a) VALUES (10, 12.5);";
-  auto result_node = compile_query(query);
-
-  EXPECT_EQ(result_node->type(), LQPNodeType::Insert);
-  auto insert_node = std::dynamic_pointer_cast<InsertNode>(result_node);
-  EXPECT_EQ(insert_node->table_name(), "table_a");
-  EXPECT_EQ(insert_node->left_child()->type(), LQPNodeType::Projection);
-
-  auto projection = std::dynamic_pointer_cast<ProjectionNode>(insert_node->left_child());
-  EXPECT_NE(projection, nullptr);
-
-  auto expressions = projection->column_expressions();
-  EXPECT_EQ(expressions[0]->type(), ExpressionType::Literal);
-  EXPECT_EQ(boost::get<float>(expressions[0]->value()), 12.5);
-  EXPECT_EQ(expressions[1]->type(), ExpressionType::Literal);
-  EXPECT_EQ(boost::get<int32_t>(expressions[1]->value()), 10);
-
-  EXPECT_EQ(projection->left_child()->type(), LQPNodeType::DummyTable);
-}
-
-TEST_F(SQLTranslatorTest, InsertValuesIncompleteColumns) {
-  const auto query = "INSERT INTO table_a (a) VALUES (10);";
-  auto result_node = compile_query(query);
-
-  EXPECT_EQ(result_node->type(), LQPNodeType::Insert);
-  auto insert_node = std::dynamic_pointer_cast<InsertNode>(result_node);
-  EXPECT_EQ(insert_node->table_name(), "table_a");
-  EXPECT_EQ(insert_node->left_child()->type(), LQPNodeType::Projection);
-
-  auto projection = std::dynamic_pointer_cast<ProjectionNode>(insert_node->left_child());
-  EXPECT_NE(projection, nullptr);
-
-  auto expressions = projection->column_expressions();
-  EXPECT_EQ(expressions[0]->type(), ExpressionType::Literal);
-  EXPECT_EQ(boost::get<int32_t>(expressions[0]->value()), 10);
-  EXPECT_TRUE(expressions[1]->is_null_literal());
-
-  EXPECT_EQ(projection->left_child()->type(), LQPNodeType::DummyTable);
-}
-
-TEST_F(SQLTranslatorTest, InsertSubquery) {
-  const auto query = "INSERT INTO table_a SELECT a, b FROM table_b;";
-  auto result_node = compile_query(query);
-
-  EXPECT_EQ(result_node->type(), LQPNodeType::Insert);
-  auto insert_node = std::dynamic_pointer_cast<InsertNode>(result_node);
-  EXPECT_EQ(insert_node->table_name(), "table_a");
-  EXPECT_EQ(insert_node->left_child()->type(), LQPNodeType::Projection);
-
-  auto projection = std::dynamic_pointer_cast<ProjectionNode>(insert_node->left_child());
-  EXPECT_NE(projection, nullptr);
-
-  auto expressions = projection->column_expressions();
-  EXPECT_EQ(expressions[0]->type(), ExpressionType::Column);
-  EXPECT_EQ(expressions[0]->column_id(), ColumnID{0});
-  EXPECT_EQ(expressions[1]->type(), ExpressionType::Column);
-  EXPECT_EQ(expressions[1]->column_id(), ColumnID{1});
-}
-
-TEST_F(SQLTranslatorTest, Update) {
-  const auto query = "UPDATE table_a SET b = 3.2 WHERE a > 1;";
-  auto result_node = compile_query(query);
-
-  EXPECT_EQ(result_node->type(), LQPNodeType::Update);
-  auto update_node = std::dynamic_pointer_cast<UpdateNode>(result_node);
-  EXPECT_EQ(update_node->table_name(), "table_a");
-  EXPECT_EQ(update_node->left_child()->type(), LQPNodeType::Predicate);
-
-  auto expressions = update_node->column_expressions();
-  EXPECT_EQ(expressions[0]->type(), ExpressionType::Column);
-  EXPECT_EQ(expressions[0]->column_id(), ColumnID{0});
-  EXPECT_EQ(expressions[1]->type(), ExpressionType::Literal);
-  EXPECT_FLOAT_EQ(boost::get<float>(expressions[1]->value()), 3.2);
-  EXPECT_TRUE(expressions[1]->alias());
-  EXPECT_EQ(*expressions[1]->alias(), "b");
-}
-
-TEST_F(SQLTranslatorTest, MixedAggregateAndGroupBySelectList) {
-  /**
-   * Test:
-   *    - Select list can contain both GroupBy and Aggregate Columns in any order
-   *    - The order of GroupBy Columns in the SelectList can differ from the order in the GroupByList
-   */
-
-  const auto query = R"(SELECT
-                          table_b.a, SUM(table_c.a), table_a.b, table_b.b
-                        FROM
-                          table_a, table_b, table_c
-                        GROUP BY
-                          table_a.b, table_a.a, table_b.a, table_b.b)";
-
-  /**
-   * Expect this AST:
-   *
-   * [Projection] table_a.a, SUM(table_c.a), table_a.b, table_a.b
-   *  |_[Aggregate] SUM(table_c.a) GROUP BY [table_a.b, table_a.a, table_b.a, table_b.b]
-   *     |_[Cross Join]
-   *        |_[Cross Join]
-   *         |  |_[StoredTable] Name: 'table_b'
-   *         |  |_[StoredTable] Name: 'table_c'
-   *         |_[StoredTable] Name: 'table_a'
-   */
-
-  auto result = compile_query(query);
-
-  /**
-   * Assert the Projection
-   */
-  ASSERT_EQ(result->type(), LQPNodeType::Projection);
-  const auto projection_node = std::dynamic_pointer_cast<ProjectionNode>(result);
-  ASSERT_EQ(projection_node->column_expressions().size(), 4u);
-  ASSERT_COLUMN_EXPRESSION(projection_node->column_expressions()[0], ColumnID{2});
-  ASSERT_COLUMN_EXPRESSION(projection_node->column_expressions()[1], ColumnID{4});
-  ASSERT_COLUMN_EXPRESSION(projection_node->column_expressions()[2], ColumnID{0});
-  ASSERT_COLUMN_EXPRESSION(projection_node->column_expressions()[3], ColumnID{3});
-
-  /**
-   * Assert the Aggregate
-   */
-  ASSERT_EQ(projection_node->left_child()->type(), LQPNodeType::Aggregate);
-  const auto aggregate_node = std::dynamic_pointer_cast<AggregateNode>(projection_node->left_child());
-  ASSERT_EQ(aggregate_node->groupby_column_ids().size(), 4u);
-  EXPECT_EQ(aggregate_node->groupby_column_ids()[0], ColumnID{5});
-  EXPECT_EQ(aggregate_node->groupby_column_ids()[1], ColumnID{4});
-  EXPECT_EQ(aggregate_node->groupby_column_ids()[2], ColumnID{0});
-  EXPECT_EQ(aggregate_node->groupby_column_ids()[3], ColumnID{1});
-  ASSERT_EQ(aggregate_node->aggregate_expressions().size(), 1u);
-  const auto sum_expression = aggregate_node->aggregate_expressions()[0];
-  ASSERT_EQ(sum_expression->type(), ExpressionType::Function);
-  ASSERT_AGGREGATE_FUNCTION_EXPRESSION(sum_expression, AggregateFunction::Sum, ColumnID{2});
-
-  /**
-   * Assert rest of the AST
-   */
-  ASSERT_CROSS_JOIN_NODE(aggregate_node->left_child());
-  ASSERT_CROSS_JOIN_NODE(aggregate_node->left_child()->left_child());
-  ASSERT_STORED_TABLE_NODE(aggregate_node->left_child()->left_child()->left_child(), "table_b");
-  ASSERT_STORED_TABLE_NODE(aggregate_node->left_child()->left_child()->right_child(), "table_c");
-  ASSERT_STORED_TABLE_NODE(aggregate_node->left_child()->right_child(), "table_a");
-}
->>>>>>> 8b0407da
-
-TEST_F(SQLTranslatorTest, CreateView) {
-  const auto query = "CREATE VIEW my_first_view AS SELECT * FROM table_a WHERE a = 'b';";
-  auto result_node = compile_query(query);
-  EXPECT_EQ(result_node->type(), LQPNodeType::CreateView);
-  auto create_view_node = std::dynamic_pointer_cast<CreateViewNode>(result_node);
-
-  EXPECT_EQ(create_view_node->type(), LQPNodeType::CreateView);
-  EXPECT_EQ(create_view_node->view_name(), "my_first_view");
-
-  auto view_lqp = create_view_node->lqp();
-  EXPECT_EQ(view_lqp->type(), LQPNodeType::Projection);
-  EXPECT_FALSE(view_lqp->right_child());
-
-  auto ts_node_1 = std::static_pointer_cast<PredicateNode>(view_lqp->left_child());
-  EXPECT_EQ(ts_node_1->type(), LQPNodeType::Predicate);
-  EXPECT_FALSE(ts_node_1->right_child());
-  EXPECT_EQ(ts_node_1->column_id(), ColumnID{0});
-  EXPECT_EQ(ts_node_1->scan_type(), ScanType::Equals);
-  EXPECT_EQ(ts_node_1->value(), AllParameterVariant{std::string{"b"}});
-}
-
-TEST_F(SQLTranslatorTest, CreateAliasView) {
-  const auto query = "CREATE VIEW my_second_view (c, d) AS SELECT * FROM table_a WHERE a = 'b';";
-  auto result_node = compile_query(query);
-  EXPECT_EQ(result_node->type(), LQPNodeType::CreateView);
-  auto create_view_node = std::dynamic_pointer_cast<CreateViewNode>(result_node);
-
-  auto view_lqp = create_view_node->lqp();
-
-  EXPECT_EQ(view_lqp->output_column_names(), std::vector<std::string>({"c", "d"}));
-}
-
-TEST_F(SQLTranslatorTest, DropView) {
-  const auto query = "DROP VIEW my_third_view";
-  auto result_node = compile_query(query);
-  EXPECT_EQ(result_node->type(), LQPNodeType::DropView);
-  auto drop_view_node = std::dynamic_pointer_cast<DropViewNode>(result_node);
-  EXPECT_EQ(drop_view_node->view_name(), "my_third_view");
-}
-
-TEST_F(SQLTranslatorTest, AccessInvalidColumn) {
-  const auto query = "SELECT * FROM table_a WHERE invalidname = 0;";
-  EXPECT_THROW(compile_query(query), std::logic_error);
-}
-
-TEST_F(SQLTranslatorTest, AccessInvalidTable) {
-  const auto query = "SELECT * FROM invalid_table;";
-  EXPECT_THROW(compile_query(query), std::logic_error);
-}
+//
+//TEST_F(SQLTranslatorTest, CreateView) {
+//  const auto query = "CREATE VIEW my_first_view AS SELECT * FROM table_a WHERE a = 'b';";
+//  auto result_node = compile_query(query);
+//  EXPECT_EQ(result_node->type(), LQPNodeType::CreateView);
+//  auto create_view_node = std::dynamic_pointer_cast<CreateViewNode>(result_node);
+//
+//  EXPECT_EQ(create_view_node->type(), LQPNodeType::CreateView);
+//  EXPECT_EQ(create_view_node->view_name(), "my_first_view");
+//
+//  auto view_lqp = create_view_node->lqp();
+//  EXPECT_EQ(view_lqp->type(), LQPNodeType::Projection);
+//  EXPECT_FALSE(view_lqp->right_child());
+//
+//  auto ts_node_1 = std::static_pointer_cast<PredicateNode>(view_lqp->left_child());
+//  EXPECT_EQ(ts_node_1->type(), LQPNodeType::Predicate);
+//  EXPECT_FALSE(ts_node_1->right_child());
+//  EXPECT_EQ(ts_node_1->column_id(), ColumnID{0});
+//  EXPECT_EQ(ts_node_1->scan_type(), ScanType::Equals);
+//  EXPECT_EQ(ts_node_1->value(), AllParameterVariant{std::string{"b"}});
+//}
+//
+//TEST_F(SQLTranslatorTest, CreateAliasView) {
+//  const auto query = "CREATE VIEW my_second_view (c, d) AS SELECT * FROM table_a WHERE a = 'b';";
+//  auto result_node = compile_query(query);
+//  EXPECT_EQ(result_node->type(), LQPNodeType::CreateView);
+//  auto create_view_node = std::dynamic_pointer_cast<CreateViewNode>(result_node);
+//
+//  auto view_lqp = create_view_node->lqp();
+//
+//  EXPECT_EQ(view_lqp->output_column_names(), std::vector<std::string>({"c", "d"}));
+//}
+//
+//TEST_F(SQLTranslatorTest, DropView) {
+//  const auto query = "DROP VIEW my_third_view";
+//  auto result_node = compile_query(query);
+//  EXPECT_EQ(result_node->type(), LQPNodeType::DropView);
+//  auto drop_view_node = std::dynamic_pointer_cast<DropViewNode>(result_node);
+//  EXPECT_EQ(drop_view_node->view_name(), "my_third_view");
+//}
+//
+//TEST_F(SQLTranslatorTest, AccessInvalidColumn) {
+//  const auto query = "SELECT * FROM table_a WHERE invalidname = 0;";
+//  EXPECT_THROW(compile_query(query), std::logic_error);
+//}
+//
+//TEST_F(SQLTranslatorTest, AccessInvalidTable) {
+//  const auto query = "SELECT * FROM invalid_table;";
+//  EXPECT_THROW(compile_query(query), std::logic_error);
+//}
 
 }  // namespace opossum