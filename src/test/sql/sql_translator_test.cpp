#include "gtest/gtest.h"

#include "constant_mappings.hpp"
#include "expression/abstract_expression.hpp"
#include "expression/arithmetic_expression.hpp"
#include "expression/binary_predicate_expression.hpp"
#include "expression/case_expression.hpp"
#include "expression/expression_functional.hpp"
#include "expression/expression_utils.hpp"
#include "expression/lqp_column_expression.hpp"
#include "expression/value_expression.hpp"
#include "logical_query_plan/abstract_lqp_node.hpp"
#include "logical_query_plan/aggregate_node.hpp"
#include "logical_query_plan/alias_node.hpp"
#include "logical_query_plan/create_view_node.hpp"
#include "logical_query_plan/delete_node.hpp"
#include "logical_query_plan/drop_view_node.hpp"
#include "logical_query_plan/dummy_table_node.hpp"
#include "logical_query_plan/insert_node.hpp"
#include "logical_query_plan/join_node.hpp"
#include "logical_query_plan/limit_node.hpp"
#include "logical_query_plan/lqp_column_reference.hpp"
#include "logical_query_plan/predicate_node.hpp"
#include "logical_query_plan/projection_node.hpp"
#include "logical_query_plan/show_columns_node.hpp"
#include "logical_query_plan/show_tables_node.hpp"
#include "logical_query_plan/sort_node.hpp"
#include "logical_query_plan/stored_table_node.hpp"
#include "logical_query_plan/union_node.hpp"
#include "logical_query_plan/update_node.hpp"
#include "sql/create_sql_parser_error_message.hpp"
#include "sql/sql_translator.hpp"
#include "storage/storage_manager.hpp"
#include "testing_assert.hpp"
#include "tpch/tpch_queries.hpp"
#include "utils/load_table.hpp"

using namespace opossum::expression_functional;  // NOLINT
using namespace std::string_literals;            // NOLINT

namespace opossum {

class SQLTranslatorTest : public ::testing::Test {
 public:
  void SetUp() override {
    opossum::StorageManager::get().add_table("int_float", opossum::load_table("src/test/tables/int_float.tbl"));
    opossum::StorageManager::get().add_table("int_string", opossum::load_table("src/test/tables/int_string.tbl"));
    opossum::StorageManager::get().add_table("int_float2", opossum::load_table("src/test/tables/int_float2.tbl"));
    opossum::StorageManager::get().add_table("int_float5", opossum::load_table("src/test/tables/int_float5.tbl"));
    opossum::StorageManager::get().add_table("int_int_int", opossum::load_table("src/test/tables/int_int_int.tbl"));

    stored_table_node_int_float = StoredTableNode::make("int_float");
    stored_table_node_int_string = StoredTableNode::make("int_string");
    stored_table_node_int_float2 = StoredTableNode::make("int_float2");
    stored_table_node_int_float5 = StoredTableNode::make("int_float5");
    stored_table_node_int_int_int = StoredTableNode::make("int_int_int");

    int_float_a = stored_table_node_int_float->get_column("a");
    int_float_b = stored_table_node_int_float->get_column("b");
    int_string_a = stored_table_node_int_string->get_column("a");
    int_string_b = stored_table_node_int_string->get_column("b");
    int_float2_a = stored_table_node_int_float2->get_column("a");
    int_float2_b = stored_table_node_int_float2->get_column("b");
    int_float5_a = stored_table_node_int_float5->get_column("a");
    int_float5_d = stored_table_node_int_float5->get_column("d");
    int_int_int_a = stored_table_node_int_int_int->get_column("a");
    int_int_int_b = stored_table_node_int_int_int->get_column("b");
    int_int_int_c = stored_table_node_int_int_int->get_column("c");
  }

  void TearDown() override { StorageManager::reset(); }

  std::shared_ptr<opossum::AbstractLQPNode> compile_query(const std::string& query) {
    hsql::SQLParserResult parser_result;
    hsql::SQLParser::parseSQLString(query, &parser_result);
    Assert(parser_result.isValid(), create_sql_parser_error_message(query, parser_result));

    const auto lqps = opossum::SQLTranslator{}.translate_parser_result(parser_result);
    Assert(lqps.size() == 1, "Expected just one LQP");
    return lqps.at(0);
  }

  std::shared_ptr<StoredTableNode> stored_table_node_int_float;
  std::shared_ptr<StoredTableNode> stored_table_node_int_string;
  std::shared_ptr<StoredTableNode> stored_table_node_int_float2;
  std::shared_ptr<StoredTableNode> stored_table_node_int_float5;
  std::shared_ptr<StoredTableNode> stored_table_node_int_int_int;
  LQPColumnReference int_float_a, int_float_b, int_string_a, int_string_b, int_float5_a, int_float5_d, int_float2_a,
      int_float2_b, int_int_int_a, int_int_int_b, int_int_int_c;
};

TEST_F(SQLTranslatorTest, NoFromClause) {
  const auto actual_lqp = compile_query("SELECT 1 + 2;");

  // clang-format off
  const auto expected_lqp =
  ProjectionNode::make(expression_vector(add_(value_(1), value_(2))),
    DummyTableNode::make());
  // clang-format on

  EXPECT_LQP_EQ(actual_lqp, expected_lqp);
}

TEST_F(SQLTranslatorTest, ExpressionStringTest) {
  const auto actual_lqp = compile_query("SELECT * FROM int_float WHERE a = 'b'");

  // clang-format off
  const auto expected_lqp =
  PredicateNode::make(equals_(int_float_a, "b"s),
    stored_table_node_int_float);
  // clang-format on

  EXPECT_LQP_EQ(actual_lqp, expected_lqp);
}

TEST_F(SQLTranslatorTest, SelectSingleColumn) {
  const auto actual_lqp = compile_query("SELECT a FROM int_float;");

  const auto expected_lqp = ProjectionNode::make(expression_vector(int_float_a), stored_table_node_int_float);

  EXPECT_LQP_EQ(actual_lqp, expected_lqp);
}

TEST_F(SQLTranslatorTest, SelectStar) {
  const auto actual_lqp_no_table = compile_query("SELECT * FROM int_float;");
  const auto actual_lqp_table = compile_query("SELECT int_float.* FROM int_float;");

  EXPECT_LQP_EQ(actual_lqp_no_table, stored_table_node_int_float);
  EXPECT_LQP_EQ(actual_lqp_table, stored_table_node_int_float);
}

TEST_F(SQLTranslatorTest, SelectStarSelectsOnlyFromColumns) {
  /**
   * Test that if temporary columns are introduced, these are not selected by "*"
   */

  // "a + b" is a temporary column that shouldn't be in the output
  const auto actual_lqp_no_table = compile_query("SELECT * FROM int_float ORDER BY a + b");
  const auto actual_lqp_table = compile_query("SELECT int_float.* FROM int_float ORDER BY a + b");

  // clang-format off
  const auto expected_lqp =
  ProjectionNode::make(expression_vector(int_float_a, int_float_b),
    SortNode::make(expression_vector(add_(int_float_a, int_float_b)), std::vector<OrderByMode>{OrderByMode::Ascending},
      ProjectionNode::make(expression_vector(add_(int_float_a, int_float_b), int_float_a, int_float_b),
        stored_table_node_int_float)));
  // clang-format on

  EXPECT_LQP_EQ(actual_lqp_no_table, expected_lqp);
  EXPECT_LQP_EQ(actual_lqp_table, expected_lqp);
}

TEST_F(SQLTranslatorTest, SimpleArithmeticExpression) {
  const auto actual_lqp_a = compile_query("SELECT a * b FROM int_float;");
  const auto actual_lqp_b = compile_query("SELECT a / b FROM int_float;");
  const auto actual_lqp_c = compile_query("SELECT a + b FROM int_float;");
  const auto actual_lqp_d = compile_query("SELECT a - b FROM int_float;");
  const auto actual_lqp_e = compile_query("SELECT a % b FROM int_float;");

  // clang-format off
  const auto expected_lqp_a = ProjectionNode::make(expression_vector(mul_(int_float_a, int_float_b)), stored_table_node_int_float);  // NOLINT
  const auto expected_lqp_b = ProjectionNode::make(expression_vector(div_(int_float_a, int_float_b)), stored_table_node_int_float);  // NOLINT
  const auto expected_lqp_c = ProjectionNode::make(expression_vector(add_(int_float_a, int_float_b)), stored_table_node_int_float);  // NOLINT
  const auto expected_lqp_d = ProjectionNode::make(expression_vector(sub_(int_float_a, int_float_b)), stored_table_node_int_float);  // NOLINT
  const auto expected_lqp_e = ProjectionNode::make(expression_vector(mod_(int_float_a, int_float_b)), stored_table_node_int_float);  // NOLINT
  // clang-format on

  EXPECT_LQP_EQ(actual_lqp_a, expected_lqp_a);
  EXPECT_LQP_EQ(actual_lqp_b, expected_lqp_b);
  EXPECT_LQP_EQ(actual_lqp_c, expected_lqp_c);
  EXPECT_LQP_EQ(actual_lqp_d, expected_lqp_d);
  EXPECT_LQP_EQ(actual_lqp_e, expected_lqp_e);
}

TEST_F(SQLTranslatorTest, NestedArithmeticExpression) {
  // With parentheses: `(a*b) + ((a/b) % 5))`
  const auto actual_lqp = compile_query("SELECT a * b + a / b % 5 FROM int_float;");

  // clang-format off
  const auto expected_lqp =
  ProjectionNode::make(expression_vector(add_(mul_(int_float_a, int_float_b), mod_(div_(int_float_a, int_float_b), 5))),
    stored_table_node_int_float);
  // clang-format on

  EXPECT_LQP_EQ(actual_lqp, expected_lqp);
}

TEST_F(SQLTranslatorTest, CaseExpressionSimple) {
  const auto actual_lqp = compile_query(
      "SELECT"
      "    CASE (a + b) * 3"
      "       WHEN 123 THEN 'Hello'"
      "       WHEN 1234 THEN 'World'"
      "       ELSE 'Nope'"
      "    END"
      " FROM int_float;");

  // clang-format off
  const auto a_plus_b_times_3 = mul_(add_(int_float_a, int_float_b), 3);

  const auto expression = case_(equals_(a_plus_b_times_3, 123), "Hello",
                                case_(equals_(a_plus_b_times_3, 1234), "World",
                                      "Nope"));
  // clang-format on

  const auto expected_lqp = ProjectionNode::make(expression_vector(expression), stored_table_node_int_float);

  EXPECT_LQP_EQ(actual_lqp, expected_lqp);
}

TEST_F(SQLTranslatorTest, CaseExpressionSimpleNoElse) {
  const auto actual_lqp = compile_query(
      "SELECT"
      "    CASE (a + b) * 3"
      "       WHEN 123 THEN 'Hello'"
      "       WHEN 1234 THEN 'World'"
      "    END"
      " FROM int_float;");

  // clang-format off
  const auto a_plus_b_times_3 = mul_(add_(int_float_a, int_float_b), 3);

  const auto expression = case_(equals_(a_plus_b_times_3, 123), "Hello",
                                case_(equals_(a_plus_b_times_3, 1234), "World",
                                      null_()));
  // clang-format on

  const auto expected_lqp = ProjectionNode::make(expression_vector(expression), stored_table_node_int_float);

  EXPECT_LQP_EQ(actual_lqp, expected_lqp);
}

TEST_F(SQLTranslatorTest, CaseExpressionSearched) {
  const auto actual_lqp = compile_query(
      "SELECT"
      "    CASE"
      "       WHEN a = 123 THEN b"
      "       WHEN a = 1234 THEN a"
      "       ELSE NULL"
      "    END"
      " FROM int_float;");

  // clang-format off
  const auto expression = case_(equals_(int_float_a, 123),
                                int_float_b,
                                case_(equals_(int_float_a, 1234),
                                      int_float_a,
                                      null_()));
  // clang-format on

  const auto expected_lqp = ProjectionNode::make(expression_vector(expression), stored_table_node_int_float);

  EXPECT_LQP_EQ(actual_lqp, expected_lqp);
}

TEST_F(SQLTranslatorTest, AliasesInSelectList) {
  const auto actual_lqp = compile_query("SELECT a AS column_a, b, b + a AS sum_column FROM int_float;");

  const auto aliases = std::vector<std::string>{{"column_a", "b", "sum_column"}};
  const auto expressions = expression_vector(int_float_a, int_float_b, add_(int_float_b, int_float_a));

  // clang-format off
  const auto expected_lqp =
  AliasNode::make(expressions, aliases,
    ProjectionNode::make(expressions, stored_table_node_int_float));
  // clang-format on

  EXPECT_LQP_EQ(actual_lqp, expected_lqp);
}

TEST_F(SQLTranslatorTest, WhereSimple) {
  const auto actual_lqp = compile_query("SELECT a FROM int_float WHERE a < 200;");

  // clang-format off
  const auto expected_lqp =
  ProjectionNode::make(expression_vector(int_float_a),
    PredicateNode::make(less_than_(int_float_a, 200), stored_table_node_int_float));
  // clang-format on

  EXPECT_LQP_EQ(actual_lqp, expected_lqp);
}

TEST_F(SQLTranslatorTest, WhereWithArithmetics) {
  const auto actual_lqp = compile_query("SELECT a FROM int_float WHERE a * b >= b + a;");

  const auto a_times_b = mul_(int_float_a, int_float_b);
  const auto b_plus_a = add_(int_float_b, int_float_a);

  // clang-format off
  const auto expected_lqp =
  ProjectionNode::make(expression_vector(int_float_a),
    PredicateNode::make(greater_than_equals_(a_times_b, b_plus_a),
      stored_table_node_int_float));  // NOLINT
  // clang-format on

  EXPECT_LQP_EQ(actual_lqp, expected_lqp);
}

TEST_F(SQLTranslatorTest, WhereWithLike) {
  const auto actual_lqp_a = compile_query("SELECT * FROM int_string WHERE b LIKE '%test1%';");
  const auto actual_lqp_b = compile_query("SELECT * FROM int_string WHERE b NOT LIKE '%test1%';");
  const auto actual_lqp_c = compile_query("SELECT * FROM int_string WHERE b NOT LIKE CONCAT('%test1', '%');");

  // clang-format off
  const auto expected_lqp_a = PredicateNode::make(like_(int_string_b, "%test1%"), stored_table_node_int_string);
  const auto expected_lqp_b = PredicateNode::make(not_like_(int_string_b, "%test1%"), stored_table_node_int_string);
  const auto expected_lqp_c =
  PredicateNode::make(not_like_(int_string_b, concat_("%test1", "%")),
      stored_table_node_int_string);
  // clang-format on

  EXPECT_LQP_EQ(actual_lqp_a, expected_lqp_a);
  EXPECT_LQP_EQ(actual_lqp_b, expected_lqp_b);
  EXPECT_LQP_EQ(actual_lqp_c, expected_lqp_c);
}

TEST_F(SQLTranslatorTest, WhereWithLogical) {
  const auto actual_lqp = compile_query("SELECT a FROM int_float WHERE 5 >= b + a OR (a > 2 AND b > 2);");

  const auto b_plus_a = add_(int_float_b, int_float_a);

  // clang-format off
  const auto predicate = or_(greater_than_equals_(5, add_(int_float_b, int_float_a)),
                             and_(greater_than_(int_float_a, 2), greater_than_(int_float_b, 2)));

  const auto expected_lqp =
  ProjectionNode::make(expression_vector(int_float_a),
    PredicateNode::make(predicate,
      stored_table_node_int_float));  // NOLINT
  // clang-format on

  EXPECT_LQP_EQ(actual_lqp, expected_lqp);
}

TEST_F(SQLTranslatorTest, WhereWithBetween) {
  const auto actual_lqp = compile_query("SELECT a FROM int_float WHERE a BETWEEN b and 5;");

  const auto a_times_b = mul_(int_float_a, int_float_b);
  const auto b_plus_a = add_(int_float_b, int_float_a);

  // clang-format off
  const auto expected_lqp =
  ProjectionNode::make(expression_vector(int_float_a),
    PredicateNode::make(between_(int_float_a, int_float_b, 5),
      stored_table_node_int_float));  // NOLINT
  // clang-format on

  EXPECT_LQP_EQ(actual_lqp, expected_lqp);
}

TEST_F(SQLTranslatorTest, WhereIsNull) {
  const auto actual_lqp = compile_query("SELECT b FROM int_float WHERE a + b IS NULL;");

  // clang-format off
  const auto expected_lqp =
  ProjectionNode::make(expression_vector(int_float_b),
    PredicateNode::make(is_null_(add_(int_float_a, int_float_b)),
      stored_table_node_int_float));
  // clang-format on

  EXPECT_LQP_EQ(actual_lqp, expected_lqp);
}

TEST_F(SQLTranslatorTest, WhereIsNotNull) {
  const auto actual_lqp = compile_query("SELECT b FROM int_float WHERE a IS NOT NULL;");

  // clang-format off
  const auto expected_lqp =
  ProjectionNode::make(expression_vector(int_float_b),
    PredicateNode::make(is_not_null_(int_float_a),
      stored_table_node_int_float));  // NOLINT
  // clang-format on

  EXPECT_LQP_EQ(actual_lqp, expected_lqp);
}

TEST_F(SQLTranslatorTest, WhereExists) {
  const auto actual_lqp =
      compile_query("SELECT * FROM int_float WHERE EXISTS(SELECT * FROM int_float2 WHERE int_float.a = int_float2.a);");

  // clang-format off
  const auto parameter_int_float_a = correlated_parameter_(ParameterID{0}, int_float_a);
  const auto sub_select_lqp =
  PredicateNode::make(equals_(parameter_int_float_a, int_float2_a), stored_table_node_int_float2);
  const auto sub_select = lqp_select_(sub_select_lqp, std::make_pair(ParameterID{0}, int_float_a));

  const auto expected_lqp =
  PredicateNode::make(exists_(sub_select),
    stored_table_node_int_float);  // NOLINT
  // clang-format on

  EXPECT_LQP_EQ(actual_lqp, expected_lqp);
}


TEST_F(SQLTranslatorTest, WhereNotExists) {
  const auto actual_lqp =
      compile_query("SELECT * FROM int_float WHERE EXISTS(SELECT * FROM int_float2 WHERE int_float.a = int_float2.a);");

  // clang-format off
  const auto parameter_int_float_a = parameter_(ParameterID{0}, int_float_a);
  const auto sub_select_lqp =
  PredicateNode::make(equals_(parameter_int_float_a, int_float2_a), stored_table_node_int_float2);
  const auto sub_select = select_(sub_select_lqp, std::make_pair(ParameterID{0}, int_float_a));

  const auto expected_lqp =
  PredicateNode::make(not_exists_(sub_select),
                      stored_table_node_int_float);  // NOLINT
  // clang-format on

  EXPECT_LQP_EQ(actual_lqp, expected_lqp);
}

TEST_F(SQLTranslatorTest, WhereWithCorrelatedSelect) {
  const auto actual_lqp =
      compile_query("SELECT * FROM int_float WHERE a > (SELECT MIN(a + int_float.b) FROM int_float2);");

  const auto parameter_b = correlated_parameter_(ParameterID{0}, int_float_b);

  // clang-format off
  const auto sub_select_lqp =
  AggregateNode::make(expression_vector(), expression_vector(min_(add_(int_float2_a, parameter_b))),
    ProjectionNode::make(expression_vector(int_float2_a, int_float2_b, add_(int_float2_a, parameter_b)),
      stored_table_node_int_float2));
  const auto sub_select = lqp_select_(sub_select_lqp, std::make_pair(ParameterID{0}, int_float_b));

  const auto expected_lqp =
  PredicateNode::make(greater_than_(int_float_a, sub_select),
      stored_table_node_int_float);
  // clang-format on

  EXPECT_LQP_EQ(actual_lqp, expected_lqp);
}

TEST_F(SQLTranslatorTest, WhereSimpleNotPredicate) {
  const auto actual_lqp_a = compile_query("SELECT * FROM int_float WHERE NOT (a = b);");
  const auto actual_lqp_b = compile_query("SELECT * FROM int_float WHERE NOT (a != b);");
  const auto actual_lqp_c = compile_query("SELECT * FROM int_float WHERE NOT (a > b);");
  const auto actual_lqp_d = compile_query("SELECT * FROM int_float WHERE NOT (a < b);");
  const auto actual_lqp_e = compile_query("SELECT * FROM int_float WHERE NOT (a >= b);");
  const auto actual_lqp_f = compile_query("SELECT * FROM int_float WHERE NOT (a <= b);");
  const auto actual_lqp_g = compile_query("SELECT * FROM int_float WHERE NOT (a IS NULL);");
  const auto actual_lqp_h = compile_query("SELECT * FROM int_float WHERE NOT (a IS NOT NULL);");

  // clang-format off
  const auto expected_lqp_a = PredicateNode::make(not_equals_(int_float_a, int_float_b), stored_table_node_int_float);
  const auto expected_lqp_b = PredicateNode::make(equals_(int_float_a, int_float_b), stored_table_node_int_float);
  const auto expected_lqp_c = PredicateNode::make(less_than_equals_(int_float_a, int_float_b), stored_table_node_int_float);  // NOLINT
  const auto expected_lqp_d = PredicateNode::make(greater_than_equals_(int_float_a, int_float_b), stored_table_node_int_float);  // NOLINT
  const auto expected_lqp_e = PredicateNode::make(less_than_(int_float_a, int_float_b), stored_table_node_int_float);
  const auto expected_lqp_f = PredicateNode::make(greater_than_(int_float_a, int_float_b), stored_table_node_int_float);
  const auto expected_lqp_g = PredicateNode::make(is_not_null_(int_float_a), stored_table_node_int_float);
  const auto expected_lqp_h = PredicateNode::make(is_null_(int_float_a), stored_table_node_int_float);
  // clang-format on

  EXPECT_LQP_EQ(actual_lqp_a, expected_lqp_a);
  EXPECT_LQP_EQ(actual_lqp_b, expected_lqp_b);
  EXPECT_LQP_EQ(actual_lqp_c, expected_lqp_c);
  EXPECT_LQP_EQ(actual_lqp_d, expected_lqp_d);
  EXPECT_LQP_EQ(actual_lqp_e, expected_lqp_e);
  EXPECT_LQP_EQ(actual_lqp_f, expected_lqp_f);
  EXPECT_LQP_EQ(actual_lqp_g, expected_lqp_g);
  EXPECT_LQP_EQ(actual_lqp_h, expected_lqp_h);
}

TEST_F(SQLTranslatorTest, WhereNotFallback) {
  /**
   * If we can't inverse a predicate to apply NOT, we translate the NOT expression from
   * "NOT <some_expression>" to "<some_expression> == 0"
   */

  const auto actual_lqp = compile_query("SELECT * FROM int_float WHERE NOT (a IN (1, 2));");

  // clang-format off
  const auto expected_lqp =
  PredicateNode::make(equals_(in_(int_float_a, list_(1, 2)), 0),
    stored_table_node_int_float);
  // clang-format on

  EXPECT_LQP_EQ(actual_lqp, expected_lqp);
}

TEST_F(SQLTranslatorTest, AggregateWithGroupBy) {
  const auto actual_lqp = compile_query("SELECT SUM(a * 3) * b FROM int_float GROUP BY b");

  const auto a_times_3 = mul_(int_float_a, 3);

  // clang-format off
  const auto expected_lqp =
  ProjectionNode::make(expression_vector(mul_(sum_(a_times_3), int_float_b)),
    AggregateNode::make(expression_vector(int_float_b), expression_vector(sum_(a_times_3)),
      ProjectionNode::make(expression_vector(int_float_a, int_float_b, a_times_3),
      stored_table_node_int_float)));
  // clang-format on

  EXPECT_LQP_EQ(actual_lqp, expected_lqp);
}

TEST_F(SQLTranslatorTest, Distinct) {
  const auto actual_lqp = compile_query("SELECT DISTINCT b FROM int_float");

  // clang-format off
  const auto expected_lqp =
  AggregateNode::make(expression_vector(int_float_b), expression_vector(),
    stored_table_node_int_float);
  // clang-format on

  EXPECT_LQP_EQ(actual_lqp, expected_lqp);
}

TEST_F(SQLTranslatorTest, DistinctStar) {
  const auto actual_lqp = compile_query("SELECT DISTINCT * FROM int_float");

  // clang-format off
  const auto expected_lqp =
  AggregateNode::make(expression_vector(int_float_a, int_float_b), expression_vector(),
    stored_table_node_int_float);
  // clang-format on

  EXPECT_LQP_EQ(actual_lqp, expected_lqp);
}

TEST_F(SQLTranslatorTest, DistinctAndGroupBy) {
  const auto actual_lqp = compile_query("SELECT DISTINCT b FROM int_float GROUP BY b");

  // clang-format off
  const auto expected_lqp =
  AggregateNode::make(expression_vector(int_float_b), expression_vector(),
    AggregateNode::make(expression_vector(int_float_b), expression_vector(),
      stored_table_node_int_float));
  // clang-format on

  EXPECT_LQP_EQ(actual_lqp, expected_lqp);
}

TEST_F(SQLTranslatorTest, AggregateWithDistinctAndRelatedGroupBy) {
  const auto actual_lqp = compile_query("SELECT DISTINCT b, SUM(a * 3) * b FROM int_float GROUP BY b");

  const auto a_times_3 = mul_(int_float_a, 3);

  // clang-format off
  const auto expected_lqp =
  AggregateNode::make(expression_vector(int_float_b, mul_(sum_(a_times_3), int_float_b)), expression_vector(),
    AggregateNode::make(expression_vector(int_float_b), expression_vector(sum_(a_times_3)),
      ProjectionNode::make(expression_vector(int_float_a, int_float_b, a_times_3),
      stored_table_node_int_float)));
  // clang-format on

  EXPECT_LQP_EQ(actual_lqp, expected_lqp);
}

TEST_F(SQLTranslatorTest, AggregateWithDistinctAndUnrelatedGroupBy) {
  const auto actual_lqp = compile_query("SELECT DISTINCT MIN(a) FROM int_float GROUP BY b");

  const auto a_times_3 = mul_(int_float_a, 3);

  // clang-format off
  const auto expected_lqp =
  AggregateNode::make(expression_vector(min_(int_float_a)), expression_vector(),
    AggregateNode::make(expression_vector(int_float_b), expression_vector(min_(int_float_a)),
    stored_table_node_int_float));
  // clang-format on

  EXPECT_LQP_EQ(actual_lqp, expected_lqp);
}

TEST_F(SQLTranslatorTest, AggregateCount) {
  const auto actual_lqp_count_a = compile_query("SELECT b, COUNT(a) FROM int_float GROUP BY b");
  // clang-format off
  const auto expected_lqp_a =
  AggregateNode::make(expression_vector(int_float_b), expression_vector(count_(int_float_a)),
    stored_table_node_int_float);
  // clang-format on
  EXPECT_LQP_EQ(actual_lqp_count_a, expected_lqp_a);

  const auto actual_lqp_count_star = compile_query("SELECT b, COUNT(*) FROM int_float GROUP BY b");
  // clang-format off
  const auto expected_lqp_star =
  AggregateNode::make(expression_vector(int_float_b), expression_vector(count_star_()),
    stored_table_node_int_float);
  // clang-format on
  EXPECT_LQP_EQ(actual_lqp_count_star, expected_lqp_star);

  const auto actual_lqp_count_distinct_a_plus_b =
      compile_query("SELECT a, b, COUNT(DISTINCT a + b) FROM int_float GROUP BY a, b");
  // clang-format off
  const auto expected_lqp_count_distinct_a_plus_b =
  AggregateNode::make(expression_vector(int_float_a, int_float_b), expression_vector(count_distinct_(add_(int_float_a, int_float_b))),  // NOLINT
    ProjectionNode::make(expression_vector(int_float_a, int_float_b, add_(int_float_a, int_float_b)),
      stored_table_node_int_float));

  // clang-format on
  EXPECT_LQP_EQ(actual_lqp_count_distinct_a_plus_b, expected_lqp_count_distinct_a_plus_b);
}

TEST_F(SQLTranslatorTest, GroupByOnly) {
  const auto actual_lqp = compile_query("SELECT * FROM int_float GROUP BY b + 3, a / b, b");

  const auto b_plus_3 = add_(int_float_b, 3);
  const auto a_divided_by_b = div_(int_float_a, int_float_b);
  const auto group_by_expressions = expression_vector(b_plus_3, a_divided_by_b, int_float_b);

  // clang-format off
  const auto expected_lqp =
  AggregateNode::make(expression_vector(b_plus_3, a_divided_by_b, int_float_b), expression_vector(),
    ProjectionNode::make(expression_vector(int_float_a, int_float_b, b_plus_3, a_divided_by_b),
      stored_table_node_int_float));
  // clang-format on

  EXPECT_LQP_EQ(actual_lqp, expected_lqp);
}

TEST_F(SQLTranslatorTest, AggregateAndGroupByWildcard) {
  // - "int_float.*" will select only "b", because a is not in GROUP BY
  // - y is an alias assigned in the SELECT list and can be used in the GROUP BY list
  const auto actual_lqp = compile_query("SELECT int_float.*, b+3 AS y, SUM(a+b) FROM int_float GROUP BY y, b");

  const auto sum_a_plus_b = sum_(add_(int_float_a, int_float_b));
  const auto b_plus_3 = add_(int_float_b, 3);

  const auto aliases = std::vector<std::string>({"b", "y", "SUM(a + b)"});
  const auto select_list_expressions = expression_vector(int_float_b, b_plus_3, sum_(add_(int_float_a, int_float_b)));

  // clang-format off
  const auto expected_lqp =
  AliasNode::make(select_list_expressions, aliases,
    ProjectionNode::make(select_list_expressions,
      AggregateNode::make(expression_vector(b_plus_3, int_float_b), expression_vector(sum_a_plus_b),
        ProjectionNode::make(expression_vector(int_float_a, int_float_b, add_(int_float_a, int_float_b), b_plus_3),
          stored_table_node_int_float))));
  // clang-format on

  EXPECT_LQP_EQ(actual_lqp, expected_lqp);
}

TEST_F(SQLTranslatorTest, AggregateForwarding) {
  // Test that a referenced Aggregate does not result in redundant (and illegal!) AggregateNodes

  const auto actual_lqp = compile_query("SELECT x + 3 FROM (SELECT MIN(a) as x FROM int_float) AS t;");

  // clang-format off
  const auto expected_lqp =
  ProjectionNode::make(expression_vector(add_(min_(int_float_a), 3)),
    AliasNode::make(expression_vector(min_(int_float_a)), std::vector<std::string>({"x"}),
      AggregateNode::make(expression_vector(), expression_vector(min_(int_float_a)),
        stored_table_node_int_float)));
  // clang-format on

  EXPECT_LQP_EQ(actual_lqp, expected_lqp);
}

TEST_F(SQLTranslatorTest, SubSelectFromSimple) {
  const auto actual_lqp_a = compile_query("SELECT z.x, z.a, z.b FROM (SELECT a + b AS x, * FROM int_float) AS z");
  const auto actual_lqp_b = compile_query("SELECT * FROM (SELECT a + b AS x, * FROM int_float) AS z");
  const auto actual_lqp_c = compile_query("SELECT z.* FROM (SELECT a + b AS x, * FROM int_float) AS z");

  const auto expressions = expression_vector(add_(int_float_a, int_float_b), int_float_a, int_float_b);
  const auto aliases = std::vector<std::string>({"x", "a", "b"});

  // Redundant AliasNode due to the SQLTranslator architecture. Doesn't look nice, but not really an issue.
  // clang-format off
  const auto expected_lqp =
  AliasNode::make(expressions, aliases,
    AliasNode::make(expressions, aliases,
      ProjectionNode::make(expressions, stored_table_node_int_float)));
  // clang-format on

  EXPECT_LQP_EQ(actual_lqp_a, expected_lqp);
  EXPECT_LQP_EQ(actual_lqp_b, expected_lqp);
  EXPECT_LQP_EQ(actual_lqp_c, expected_lqp);
}

TEST_F(SQLTranslatorTest, SubSelectSelectList) {
  const auto actual_lqp = compile_query("SELECT (SELECT MIN(a + d) FROM int_float), a FROM int_float5 AS f");

  // clang-format off
  const auto parameter_d = correlated_parameter_(ParameterID{0}, int_float5_d);
  const auto a_plus_d = add_(int_float_a, parameter_d);
  const auto sub_select_lqp =
  AggregateNode::make(expression_vector(), expression_vector(min_(a_plus_d)),
    ProjectionNode::make(expression_vector(int_float_a, int_float_b, a_plus_d), stored_table_node_int_float));
  // clang-format on

  const auto sub_select = lqp_select_(sub_select_lqp, std::make_pair(ParameterID{0}, int_float5_d));

  // clang-format off
  const auto expected_lqp =
  ProjectionNode::make(expression_vector(sub_select, int_float5_a),
     stored_table_node_int_float5);
  // clang-format on

  EXPECT_LQP_EQ(actual_lqp, expected_lqp);
}

TEST_F(SQLTranslatorTest, OrderByTest) {
  const auto actual_lqp = compile_query("SELECT * FROM int_float ORDER BY a, a+b DESC, b ASC");

  const auto order_by_modes =
      std::vector<OrderByMode>({OrderByMode::Ascending, OrderByMode::Descending, OrderByMode::Ascending});

  // clang-format off
  const auto expected_lqp =
  ProjectionNode::make(expression_vector(int_float_a, int_float_b),
    SortNode::make(expression_vector(int_float_a, add_(int_float_a, int_float_b), int_float_b), order_by_modes,
      ProjectionNode::make(expression_vector(add_(int_float_a, int_float_b), int_float_a, int_float_b),
        stored_table_node_int_float)));
  // clang-format on

  EXPECT_LQP_EQ(actual_lqp, expected_lqp)
}

TEST_F(SQLTranslatorTest, InArray) {
  const auto actual_lqp = compile_query("SELECT * FROM int_float WHERE a + 7 IN (1+2,3,4)");

  const auto a_plus_7_in = in_(add_(int_float_a, 7), list_(add_(1, 2), 3, 4));

  // clang-format off
  const auto expected_lqp =
    PredicateNode::make(a_plus_7_in,
         stored_table_node_int_float);
  // clang-format on

  EXPECT_LQP_EQ(actual_lqp, expected_lqp);
}

TEST_F(SQLTranslatorTest, InSelect) {
  const auto actual_lqp = compile_query("SELECT * FROM int_float WHERE a + 7 IN (SELECT * FROM int_float2)");

  // clang-format off
  const auto sub_select_lqp = stored_table_node_int_float2;
  const auto sub_select = lqp_select_(sub_select_lqp);

  // clang-format off
  const auto expected_lqp =
  PredicateNode::make(in_(add_(int_float_a, 7), sub_select),
    stored_table_node_int_float);
  // clang-format on

  EXPECT_LQP_EQ(actual_lqp, expected_lqp);
}

TEST_F(SQLTranslatorTest, InCorrelatedSelect) {
  const auto actual_lqp = compile_query(
      "SELECT * FROM int_float WHERE a IN (SELECT * FROM int_float2 WHERE int_float.b * int_float.a * int_float.a > "
      "b)");

  // clang-format off
  const auto parameter_a = correlated_parameter_(ParameterID{1}, int_float_a);
  const auto parameter_b = correlated_parameter_(ParameterID{0}, int_float_b);

  const auto b_times_a_times_a = mul_(mul_(parameter_b, parameter_a), parameter_a);

  const auto sub_select_lqp =
  PredicateNode::make(greater_than_(b_times_a_times_a, int_float2_b),
      stored_table_node_int_float2);

  const auto sub_select = lqp_select_(sub_select_lqp, std::make_pair(ParameterID{1}, int_float_a),
                                  std::make_pair(ParameterID{0}, int_float_b));

  // clang-format off
  const auto expected_lqp =
    PredicateNode::make(in_(int_float_a, sub_select),
      stored_table_node_int_float);
  // clang-format on

  EXPECT_LQP_EQ(actual_lqp, expected_lqp);
}

TEST_F(SQLTranslatorTest, JoinSimple) {
  const auto actual_lqp_a = compile_query("SELECT * FROM int_float JOIN int_float2 ON int_float2.a > int_float.a");
  const auto actual_lqp_b = compile_query("SELECT * FROM int_float LEFT JOIN int_float2 ON int_float2.a > int_float.a");
  const auto actual_lqp_c =
      compile_query("SELECT * FROM int_float RIGHT JOIN int_float2 ON int_float2.a > int_float.a");
  const auto actual_lqp_d =
      compile_query("SELECT * FROM int_float FULL OUTER JOIN int_float2 ON int_float2.a > int_float.a");

  const auto a_gt_a = greater_than_(int_float2_a, int_float_a);
  const auto node_a = stored_table_node_int_float;
  const auto node_b = stored_table_node_int_float2;

  const auto expected_lqp_a = JoinNode::make(JoinMode::Inner, a_gt_a, node_a, node_b);
  const auto expected_lqp_b = JoinNode::make(JoinMode::Left, a_gt_a, node_a, node_b);
  const auto expected_lqp_c = JoinNode::make(JoinMode::Right, a_gt_a, node_a, node_b);
  const auto expected_lqp_d = JoinNode::make(JoinMode::Outer, a_gt_a, node_a, node_b);

  EXPECT_LQP_EQ(actual_lqp_a, expected_lqp_a);
  EXPECT_LQP_EQ(actual_lqp_b, expected_lqp_b);
  EXPECT_LQP_EQ(actual_lqp_c, expected_lqp_c);
  EXPECT_LQP_EQ(actual_lqp_d, expected_lqp_d);
}

TEST_F(SQLTranslatorTest, JoinCrossSelectStar) {
  const auto actual_lqp = compile_query("SELECT * FROM int_float, int_float2 AS t, int_float5 WHERE t.a < 2");

  // clang-format off
  const auto expected_lqp =
  PredicateNode::make(less_than_(int_float2_a, 2),
    JoinNode::make(JoinMode::Cross,
      JoinNode::make(JoinMode::Cross,
        stored_table_node_int_float,
        stored_table_node_int_float2),
    stored_table_node_int_float5));
  // clang-format on

  EXPECT_LQP_EQ(actual_lqp, expected_lqp);
}

TEST_F(SQLTranslatorTest, JoinCrossSelectElements) {
  const auto actual_lqp =
      compile_query("SELECT int_float5.d, t.* FROM int_float, int_float2 AS t, int_float5 WHERE t.a < 2");

  // clang-format off
  const auto expected_lqp =
  ProjectionNode::make(expression_vector(int_float5_d, int_float2_a, int_float2_b),
    PredicateNode::make(less_than_(int_float2_a, 2),
      JoinNode::make(JoinMode::Cross,
        JoinNode::make(JoinMode::Cross,
          stored_table_node_int_float,
          stored_table_node_int_float2),
      stored_table_node_int_float5)));
  // clang-format on

  EXPECT_LQP_EQ(actual_lqp, expected_lqp);
}

TEST_F(SQLTranslatorTest, JoinLeftOuter) {
  // Test local predicates in outer joins - those on the preserving side are discarded, those on the null supplying side
  // are performed before the join

  const auto actual_lqp = compile_query(
      "SELECT"
      "  * "
      "FROM "
      "  int_float AS a LEFT JOIN int_float2 AS b "
      "    ON a.a = b.a AND b.a > 5 AND b.b <= 13 AND a.a < 3 "
      "WHERE b.b < 2;");

  // clang-format off
  const auto expected_lqp =
  PredicateNode::make(less_than_(int_float2_b, 2),
    JoinNode::make(JoinMode::Left, equals_(int_float_a, int_float2_a),
      stored_table_node_int_float,
      PredicateNode::make(greater_than_(int_float2_a, 5),
        PredicateNode::make(less_than_equals_(int_float2_b, 13), stored_table_node_int_float2))));
  // clang-format on

  EXPECT_LQP_EQ(actual_lqp, expected_lqp);
}

TEST_F(SQLTranslatorTest, JoinNaturalSimple) {
  // Also test that columns can be referenced after a natural join

  const auto actual_lqp = compile_query(
      "SELECT "
      "  * "
      "FROM "
      "  int_float AS a NATURAL JOIN int_float2 AS b "
      "WHERE "
      "  a.b > 10 AND a.a > 5");

  // clang-format off
  const auto expected_lqp =
  PredicateNode::make(greater_than_(int_float_b, 10),
    PredicateNode::make(greater_than_(int_float_a, 5),
      ProjectionNode::make(expression_vector(int_float_a, int_float_b),
        PredicateNode::make(equals_(int_float_b, int_float2_b),
          JoinNode::make(JoinMode::Inner, equals_(int_float_a, int_float2_a),
            stored_table_node_int_float,
            stored_table_node_int_float2)))));
  // clang-format on

  EXPECT_LQP_EQ(actual_lqp, expected_lqp);
}

TEST_F(SQLTranslatorTest, JoinNaturalColumnAlias) {
  // Test that the Natural join can work with column aliases and that the output columns have the correct name

  const auto actual_lqp = compile_query(
      "SELECT "
      "  * "
      "FROM "
      "  int_float AS a NATURAL JOIN (SELECT a AS d, b AS a, c FROM int_int_int) AS b");

  const auto aliases = std::vector<std::string>{{"a", "b", "d", "c"}};
  const auto sub_select_aliases = std::vector<std::string>{{"d", "a", "c"}};

  // clang-format off
  const auto expected_lqp =
  AliasNode::make(expression_vector(int_float_a, int_float_b, int_int_int_a, int_int_int_c), aliases,
    ProjectionNode::make(expression_vector(int_float_a, int_float_b, int_int_int_a, int_int_int_c),
      JoinNode::make(JoinMode::Inner, equals_(int_float_a, int_int_int_b),
        stored_table_node_int_float,
        AliasNode::make(expression_vector(int_int_int_a, int_int_int_b, int_int_int_c), sub_select_aliases,
          stored_table_node_int_int_int))));
  // clang-format on

  EXPECT_LQP_EQ(actual_lqp, expected_lqp);
}

TEST_F(SQLTranslatorTest, JoinInnerComplexPredicate) {
  const auto actual_lqp = compile_query(
      "SELECT * FROM int_float JOIN int_float2 ON int_float.a + int_float2.a = int_float2.b * int_float.a;");

  // clang-format off
  const auto a_plus_a = add_(int_float_a, int_float2_a);
  const auto b_times_a = mul_(int_float2_b, int_float_a);
  const auto expected_lqp =
  PredicateNode::make(equals_(a_plus_a, b_times_a),
      JoinNode::make(JoinMode::Cross,
        stored_table_node_int_float,
        stored_table_node_int_float2));
  // clang-format on

  EXPECT_LQP_EQ(actual_lqp, expected_lqp);
}

TEST_F(SQLTranslatorTest, JoinInnerComplexLogicalPredicate) {
  const auto actual_lqp =
      compile_query("SELECT * FROM int_float AS m1 JOIN int_float AS m2 ON m1.a * 3 = m2.a - 5 OR m1.a > 20;");

  // clang-format off
  const auto a_times_3 = mul_(int_float_a, 3);
  const auto a_minus_5 = sub_(int_float_a, 5);

  const auto join_cross = JoinNode::make(JoinMode::Cross, stored_table_node_int_float, stored_table_node_int_float);
  const auto join_predicate = or_(equals_(mul_(int_float_a, 3), sub_(int_float_a, 5)), greater_than_(int_float_a, 20));

  const auto expected_lqp =
  PredicateNode::make(join_predicate,
      JoinNode::make(JoinMode::Cross,
        stored_table_node_int_float,
        stored_table_node_int_float));
  // clang-format on

  EXPECT_LQP_EQ(actual_lqp, expected_lqp);
}

TEST_F(SQLTranslatorTest, FromColumnAliasingSimple) {
  const auto actual_lqp_a = compile_query("SELECT t.x FROM int_float AS t (x, y) WHERE x = t.y");
  const auto actual_lqp_b = compile_query("SELECT t.x FROM (SELECT * FROM int_float) AS t (x, y) WHERE x = t.y");

  // clang-format off
  const auto expected_lqp =
  AliasNode::make(expression_vector(int_float_a), std::vector<std::string>({"x", }),
    ProjectionNode::make(expression_vector(int_float_a),
      PredicateNode::make(equals_(int_float_a, int_float_b),
        stored_table_node_int_float)));
  // clang-format on

  EXPECT_LQP_EQ(actual_lqp_a, expected_lqp);
  EXPECT_LQP_EQ(actual_lqp_b, expected_lqp);
}

TEST_F(SQLTranslatorTest, FromColumnAliasingTablesSwitchNames) {
  // Tricky: Tables "switch names". int_float becomes int_float2 and int_float2 becomes int_float

  const auto actual_lqp_a = compile_query(
      "SELECT int_float.y, int_float2.* "
      "FROM int_float AS int_float2 (a, b), int_float2 AS int_float(x,y) "
      "WHERE int_float.x = int_float2.b");
  const auto actual_lqp_b = compile_query(
      "SELECT int_float.y, int_float2.* "
      "FROM (SELECT * FROM int_float) AS int_float2 (a, b), (SELECT * FROM int_float2) AS int_float(x,y) "
      "WHERE int_float.x = int_float2.b");

  // clang-format off
  const auto expected_lqp =
  AliasNode::make(expression_vector(int_float2_b, int_float_a, int_float_b), std::vector<std::string>({"y", "a", "b"}),
    ProjectionNode::make(expression_vector(int_float2_b, int_float_a, int_float_b),
      PredicateNode::make(equals_(int_float2_a, int_float_b),
        JoinNode::make(JoinMode::Cross,
          stored_table_node_int_float,
          stored_table_node_int_float2))));
  // clang-format on

  EXPECT_LQP_EQ(actual_lqp_a, expected_lqp);
  EXPECT_LQP_EQ(actual_lqp_b, expected_lqp);
}

TEST_F(SQLTranslatorTest, LimitLiteral) {
  // Most common case: LIMIT to a fixed number
  const auto actual_lqp = compile_query("SELECT * FROM int_float LIMIT 1;");
  const auto expected_lqp = LimitNode::make(value_(static_cast<int64_t>(1)), stored_table_node_int_float);
  EXPECT_LQP_EQ(actual_lqp, expected_lqp);
}

// TODO(anybody) Disabled because SQLParser doesn't support Expressions in LIMIT clause
//               See sql-parser issue #91
//  TEST_F(SQLTranslatorTest, LimitExpression) {
//    // Uncommon: LIMIT to the result of an Expression (which has to be uncorrelated
//    const auto actual_lqp =
//        compile_query("SELECT int_float.a AS x FROM int_float LIMIT 3 + (SELECT MIN(b) FROM int_float2);");
//
//    // clang-format off
//    const auto sub_select =
//    AggregateNode::make(expression_vector(), expression_vector(min_(int_float2_b)),
//                        stored_table_node_int_float2);
//
//    const auto expected_lqp =
//    LimitNode::make(add_(3, lqp_select_(sub_select)),
//                    stored_table_node_int_float);
//    // clang-format on
//    EXPECT_LQP_EQ(actual_lqp, expected_lqp);
//  }

TEST_F(SQLTranslatorTest, Extract) {
  std::vector<DatetimeComponent> components{DatetimeComponent::Year,   DatetimeComponent::Month,
                                            DatetimeComponent::Day,    DatetimeComponent::Hour,
                                            DatetimeComponent::Minute, DatetimeComponent::Second};

  std::shared_ptr<opossum::AbstractLQPNode> actual_lqp;
  std::shared_ptr<opossum::AbstractLQPNode> expected_lqp;
  ProjectionNode::make(expression_vector(extract_(DatetimeComponent::Year, "1993-08-01")), DummyTableNode::make());

  for (const auto& component : components) {
    std::stringstream query_str;
    query_str << "SELECT EXTRACT(" << component << " FROM '1993-08-01');";

    actual_lqp = compile_query(query_str.str());
    expected_lqp = ProjectionNode::make(expression_vector(extract_(component, "1993-08-01")), DummyTableNode::make());

    EXPECT_LQP_EQ(actual_lqp, expected_lqp);
  }
}

TEST_F(SQLTranslatorTest, ValuePlaceholders) {
  const auto actual_lqp = compile_query("SELECT a + ?, ? FROM int_float WHERE a > ?");

  // clang-format off
  const auto expected_lqp =
  ProjectionNode::make(expression_vector(add_(int_float_a, uncorrelated_parameter_(ParameterID{1})),
                                         uncorrelated_parameter_(ParameterID{2})),
    PredicateNode::make(greater_than_(int_float_a, uncorrelated_parameter_(ParameterID{0})),
      stored_table_node_int_float));
  // clang-format on

  EXPECT_LQP_EQ(actual_lqp, expected_lqp);
}

TEST_F(SQLTranslatorTest, ParameterIDAllocationSimple) {
  /**
   * Test that ParameterIDs are correctly allocated to ValuePlaceholders and External Parameters
   */

  const auto query = "SELECT (SELECT (SELECT int_float2.a + int_float.b) FROM int_float2) FROM int_float";

  hsql::SQLParserResult parser_result;
  hsql::SQLParser::parseSQLString(query, &parser_result);
  Assert(parser_result.isValid(), create_sql_parser_error_message(query, parser_result));

  SQLTranslator sql_translator;

  const auto actual_lqp = sql_translator.translate_parser_result(parser_result).at(0);

  // clang-format off
  const auto parameter_int_float_b = correlated_parameter_(ParameterID{1}, int_float_b);
  const auto parameter_int_float2_a = correlated_parameter_(ParameterID{0}, int_float2_a);

  // "(SELECT int_float2.a + int_float.b)"
  const auto expected_sub_sub_select_lqp =
  ProjectionNode::make(expression_vector(add_(parameter_int_float2_a, parameter_int_float_b)),
     DummyTableNode::make());
  const auto sub_sub_select = lqp_select_(expected_sub_sub_select_lqp,
                                      std::make_pair(ParameterID{0}, int_float2_a));


  // "(SELECT (SELECT int_float2.a + int_float.b) FROM int_float2)"
  const auto expected_sub_select_lqp =
  ProjectionNode::make(expression_vector(sub_sub_select),
    stored_table_node_int_float2);
  const auto expected_sub_select = lqp_select_(expected_sub_select_lqp, std::make_pair(ParameterID{1}, int_float_b));

  const auto expected_lqp =
  ProjectionNode::make(expression_vector(expected_sub_select),
    stored_table_node_int_float);
  // clang-format on

  EXPECT_LQP_EQ(actual_lqp, expected_lqp);
}

TEST_F(SQLTranslatorTest, ParameterIDAllocation) {
  /**
   * Test that ParameterIDs are correctly allocated to ValuePlaceholders and External Parameters
   */
  const auto query =
      "SELECT ?, "
      "  (SELECT MIN(b) + int_float.a FROM int_float2), "
      "  (SELECT MAX(b) + int_float.b + (SELECT int_float2.a + int_float.b) FROM int_float2)"
      "FROM int_float WHERE a > ?";

  hsql::SQLParserResult parser_result;
  hsql::SQLParser::parseSQLString(query, &parser_result);
  Assert(parser_result.isValid(), create_sql_parser_error_message(query, parser_result));

  SQLTranslator sql_translator;
  const auto actual_lqp = sql_translator.translate_parser_result(parser_result).at(0);

  // clang-format off
  const auto parameter_int_float_a = correlated_parameter_(ParameterID{2}, int_float_a);
  const auto parameter_int_float_b = correlated_parameter_(ParameterID{3}, int_float_b);
  const auto parameter_int_float2_a = correlated_parameter_(ParameterID{4}, int_float2_a);

  // "(SELECT MIN(b) + int_float.a FROM int_float2)"
  const auto expected_sub_select_lqp_a =
  ProjectionNode::make(expression_vector(add_(min_(int_float2_b), parameter_int_float_a)),
    AggregateNode::make(expression_vector(), expression_vector(min_(int_float2_b)),
      stored_table_node_int_float2));

  const auto expected_sub_select_a = lqp_select_(expected_sub_select_lqp_a,
                                                 std::make_pair(ParameterID{2}, int_float_a));

  // "(SELECT int_float2.a + int_float.b)"
  const auto expected_sub_sub_select_lqp =
  ProjectionNode::make(expression_vector(add_(parameter_int_float2_a, parameter_int_float_b)),
    DummyTableNode::make());

  const auto sub_sub_select = lqp_select_(expected_sub_sub_select_lqp,
                                      std::make_pair(ParameterID{4}, int_float2_a));


  // "(SELECT MAX(b) + int_float.b + (SELECT int_float2.a + int_float.b) FROM int_float2)"
  const auto expected_sub_select_lqp_b =
  ProjectionNode::make(expression_vector(add_(add_(max_(int_float2_b), parameter_int_float_b), sub_sub_select)),
    AggregateNode::make(expression_vector(), expression_vector(max_(int_float2_b)),
      stored_table_node_int_float2));
  const auto expected_sub_select_b = lqp_select_(expected_sub_select_lqp_b,
                                                 std::make_pair(ParameterID{3}, int_float_b));

  const auto expected_lqp =
  ProjectionNode::make(expression_vector(uncorrelated_parameter_(ParameterID{1}),
                                         expected_sub_select_a,
                                         expected_sub_select_b),
    PredicateNode::make(greater_than_(int_float_a, uncorrelated_parameter_(ParameterID{0})),
      stored_table_node_int_float));
  // clang-format on

  EXPECT_EQ(sql_translator.value_placeholders().size(), 2u);
  EXPECT_EQ(sql_translator.value_placeholders().at(ValuePlaceholderID{0}), ParameterID{1});
  EXPECT_EQ(sql_translator.value_placeholders().at(ValuePlaceholderID{1}), ParameterID{0});

  const auto actual_projection_node = std::dynamic_pointer_cast<ProjectionNode>(actual_lqp);
  ASSERT_TRUE(actual_projection_node);

  const auto actual_sub_select_a =
      std::dynamic_pointer_cast<LQPSelectExpression>(actual_projection_node->expressions.at(1));
  ASSERT_TRUE(actual_sub_select_a);

  const auto actual_sub_select_b =
      std::dynamic_pointer_cast<LQPSelectExpression>(actual_projection_node->expressions.at(2));
  ASSERT_TRUE(actual_sub_select_b);

  EXPECT_LQP_EQ(actual_lqp, expected_lqp);
}

TEST_F(SQLTranslatorTest, UseMvcc) {
  const auto query = "SELECT * FROM int_float, int_float2 WHERE int_float.a = int_float2.b";

  hsql::SQLParserResult parser_result;
  hsql::SQLParser::parseSQLString(query, &parser_result);
  Assert(parser_result.isValid(), create_sql_parser_error_message(query, parser_result));

  const auto lqp_a = SQLTranslator{UseMvcc::No}.translate_parser_result(parser_result).at(0);
  const auto lqp_b = SQLTranslator{UseMvcc::Yes}.translate_parser_result(parser_result).at(0);

  EXPECT_FALSE(lqp_is_validated(lqp_a));
  EXPECT_TRUE(lqp_is_validated(lqp_b));
}

TEST_F(SQLTranslatorTest, Substr) {
  const auto actual_lqp_a = compile_query("SELECT SUBSTR('Hello', 3, 2 + 3)");
  const auto actual_lqp_b = compile_query("SELECT substr('Hello', 3, 2 + 3)");
  const auto actual_lqp_c = compile_query("SELECT substring('Hello', 3, 2 + 3)");

  // clang-format off
  const auto expected_lqp =
  ProjectionNode::make(expression_vector(substr_("Hello", 3, add_(2, 3))),
    DummyTableNode::make());
  // clang-format on

  EXPECT_LQP_EQ(actual_lqp_a, expected_lqp);
  EXPECT_LQP_EQ(actual_lqp_b, expected_lqp);
  EXPECT_LQP_EQ(actual_lqp_c, expected_lqp);
}

TEST_F(SQLTranslatorTest, Exists) {
  const auto actual_lqp = compile_query("SELECT EXISTS(SELECT * FROM int_float);");

  // clang-format off
  const auto expected_lqp =
  ProjectionNode::make(expression_vector(exists_(lqp_select_(stored_table_node_int_float))),
    DummyTableNode::make());
  // clang-format on

  EXPECT_LQP_EQ(actual_lqp, expected_lqp);
}

TEST_F(SQLTranslatorTest, NotExists) {
  const auto actual_lqp = compile_query("SELECT NOT EXISTS(SELECT * FROM int_float);");

  // clang-format off
  const auto expected_lqp =
<<<<<<< HEAD
  ProjectionNode::make(expression_vector(not_exists_(select_(stored_table_node_int_float))),
=======
  ProjectionNode::make(expression_vector(equals_(exists_(lqp_select_(stored_table_node_int_float)), 0)),
>>>>>>> d067ef6b
    DummyTableNode::make());
  // clang-format on

  EXPECT_LQP_EQ(actual_lqp, expected_lqp);
}

TEST_F(SQLTranslatorTest, ExistsCorrelated) {
  const auto actual_lqp =
      compile_query("SELECT EXISTS(SELECT * FROM int_float WHERE int_float.a > int_float2.b) FROM int_float2");

  // clang-format off
  const auto sub_select_lqp =
  PredicateNode::make(greater_than_(int_float_a, correlated_parameter_(ParameterID{0}, int_float2_b)),
    stored_table_node_int_float);
  const auto sub_select = lqp_select_(sub_select_lqp, std::make_pair(ParameterID{0}, int_float2_b));

  const auto expected_lqp =
  ProjectionNode::make(expression_vector(exists_(sub_select)),
    stored_table_node_int_float2);
  // clang-format on

  EXPECT_LQP_EQ(actual_lqp, expected_lqp);
}

TEST_F(SQLTranslatorTest, UnaryMinus) {
  const auto actual_lqp = compile_query("SELECT -a FROM int_float");

  // clang-format off
  const auto expected_lqp =
  ProjectionNode::make(expression_vector(unary_minus_(int_float_a)),
    stored_table_node_int_float);
  // clang-format on

  EXPECT_LQP_EQ(actual_lqp, expected_lqp);
}

TEST_F(SQLTranslatorTest, ShowTables) {
  const auto actual_lqp = compile_query("SHOW TABLES");
  const auto expected_lqp = ShowTablesNode::make();

  EXPECT_LQP_EQ(actual_lqp, expected_lqp);
}

TEST_F(SQLTranslatorTest, ShowColumns) {
  const auto actual_lqp = compile_query("SHOW COLUMNS int_float");
  const auto expected_lqp = ShowColumnsNode::make("int_float");

  EXPECT_LQP_EQ(actual_lqp, expected_lqp);
}

TEST_F(SQLTranslatorTest, InsertValues) {
  const auto actual_lqp = compile_query("INSERT INTO int_float VALUES (10, 12.5);");

  // clang-format off
  const auto expected_lqp =
  InsertNode::make("int_float",
   ProjectionNode::make(expression_vector(10, 12.5f),
     DummyTableNode::make()));
  // clang-format on

  EXPECT_LQP_EQ(actual_lqp, expected_lqp);
}

TEST_F(SQLTranslatorTest, InsertValuesColumnReorder) {
  const auto actual_lqp = compile_query("INSERT INTO int_float (b, a) VALUES (12.5, 10);");

  // clang-format off
  const auto expected_lqp =
  InsertNode::make("int_float",
    ProjectionNode::make(expression_vector(10, 12.5f),
        DummyTableNode::make()));
  // clang-format on

  EXPECT_LQP_EQ(actual_lqp, expected_lqp);
}

TEST_F(SQLTranslatorTest, InsertValuesColumnSubset) {
  const auto actual_lqp = compile_query("INSERT INTO int_float (b) VALUES (12.5);");

  // clang-format off
  const auto expected_lqp =
  InsertNode::make("int_float",
    ProjectionNode::make(expression_vector(cast_(null_(), DataType::Int), 12.5f),
      DummyTableNode::make()));
  // clang-format on

  EXPECT_LQP_EQ(actual_lqp, expected_lqp);
}

TEST_F(SQLTranslatorTest, InsertNull) {
  const auto actual_lqp = compile_query("INSERT INTO int_float (b, a) VALUES (12.5, NULL);");

  // clang-format off
  const auto expected_lqp =
  InsertNode::make("int_float",
    ProjectionNode::make(expression_vector(cast_(null_(), DataType::Int), 12.5f),
      DummyTableNode::make()));
  // clang-format on

  EXPECT_LQP_EQ(actual_lqp, expected_lqp);
}

TEST_F(SQLTranslatorTest, InsertSubquery) {
  const auto actual_lqp = compile_query("INSERT INTO int_float SELECT a, b FROM int_float2 WHERE a > 5;");

  // clang-format off
  const auto expected_lqp =
  InsertNode::make("int_float",
    PredicateNode::make(greater_than_(int_float2_a, 5),
      stored_table_node_int_float2));
  // clang-format on

  EXPECT_LQP_EQ(actual_lqp, expected_lqp);
}

TEST_F(SQLTranslatorTest, InsertConvertibleType) {
  const auto actual_lqp = compile_query("INSERT INTO int_float VALUES (5.5, 12)");

  // clang-format off
  const auto expected_lqp =
  InsertNode::make("int_float",
    ProjectionNode::make(expression_vector(cast_(5.5f, DataType::Int), cast_(12, DataType::Float)),
      DummyTableNode::make()));
  // clang-format on

  EXPECT_LQP_EQ(actual_lqp, expected_lqp);
}

TEST_F(SQLTranslatorTest, DeleteSimple) {
  const auto actual_lqp = compile_query("DELETE FROM int_float");

  // clang-format off
  const auto expected_lqp =
  DeleteNode::make("int_float",
    StoredTableNode::make("int_float"));
  // clang-format on

  EXPECT_LQP_EQ(actual_lqp, expected_lqp);
}

TEST_F(SQLTranslatorTest, DeleteConditional) {
  const auto actual_lqp = compile_query("DELETE FROM int_float WHERE a > 5");

  // clang-format off
  const auto expected_lqp =
  DeleteNode::make("int_float",
    PredicateNode::make(greater_than_(int_float_a, 5),
      stored_table_node_int_float));
  // clang-format on

  EXPECT_LQP_EQ(actual_lqp, expected_lqp);
}

TEST_F(SQLTranslatorTest, UpdateConditional) {
  const auto actual_lqp = compile_query("UPDATE int_float SET b = 3.2 WHERE a > 1;");

  // clang-format off
  const auto expected_lqp =
  UpdateNode::make("int_float", expression_vector(int_float_a, 3.2f),
    PredicateNode::make(greater_than_(int_float_a, 1),
      stored_table_node_int_float));
  // clang-format on

  EXPECT_LQP_EQ(actual_lqp, expected_lqp);
}

TEST_F(SQLTranslatorTest, CreateView) {
  const auto query = "CREATE VIEW my_first_view AS SELECT a, b, a + b, a*b AS t FROM int_float WHERE a = 'b';";
  const auto result_node = compile_query(query);

  // clang-format off
  const auto select_list_expressions = expression_vector(int_float_a, int_float_b, add_(int_float_a, int_float_b), mul_(int_float_a, int_float_b));  // NOLINT

  const auto view_lqp =
  AliasNode::make(select_list_expressions, std::vector<std::string>({"a", "b", "a + b", "t"}),
    ProjectionNode::make(select_list_expressions,
      PredicateNode::make(equals_(int_float_a, "b"),
         stored_table_node_int_float)));

  const auto view_columns = std::unordered_map<ColumnID, std::string>({
                                                                      {ColumnID{0}, "a"},
                                                                      {ColumnID{1}, "b"},
                                                                      {ColumnID{3}, "t"},
                                                                      });
  // clang-format on

  const auto view = std::make_shared<LQPView>(view_lqp, view_columns);

  const auto lqp = CreateViewNode::make("my_first_view", view);

  EXPECT_LQP_EQ(lqp, result_node);
}

TEST_F(SQLTranslatorTest, CreateAliasView) {
  const auto actual_lqp = compile_query("CREATE VIEW my_second_view (c, d) AS SELECT * FROM int_float WHERE a = 'b';");

  // clang-format off
  const auto view_columns = std::unordered_map<ColumnID, std::string>({
                                                                      {ColumnID{0}, "c"},
                                                                      {ColumnID{1}, "d"}
                                                                      });

  const auto view_lqp = PredicateNode::make(equals_(int_float_a, "b"), stored_table_node_int_float);
  // clang-format on

  const auto view = std::make_shared<LQPView>(view_lqp, view_columns);

  const auto expected_lqp = CreateViewNode::make("my_second_view", view);

  EXPECT_LQP_EQ(actual_lqp, expected_lqp);
}

TEST_F(SQLTranslatorTest, DropView) {
  const auto query = "DROP VIEW my_third_view";
  auto result_node = compile_query(query);

  const auto lqp = DropViewNode::make("my_third_view");

  EXPECT_LQP_EQ(lqp, result_node);
}

TEST_F(SQLTranslatorTest, OperatorPrecedence) {
  /**
   * Though the operator precedence is handled by the sql-parser, do some checks here as well that it works as expected.
   * SQLite is our reference: https://www.sqlite.org/lang_expr.html
   * For operators with the same precedence, we evaluate left-to-right
   */

  // clang-format off
  EXPECT_LQP_EQ(compile_query("SELECT 1 + 2 * 3 / -4"), ProjectionNode::make(expression_vector(add_(1, div_(mul_(2, 3), -4))), DummyTableNode::make()));  // NOLINT
  EXPECT_LQP_EQ(compile_query("SELECT 1 + 2 * 3 / 4"), ProjectionNode::make(expression_vector(add_(1, div_(mul_(2, 3), 4))), DummyTableNode::make()));  // NOLINT
  EXPECT_LQP_EQ(compile_query("SELECT 3 + 5 % 3"), ProjectionNode::make(expression_vector(add_(3, mod_(5, 3))), DummyTableNode::make()));  // NOLINT
  EXPECT_LQP_EQ(compile_query("SELECT 3 + 5 > 4 / 2"), ProjectionNode::make(expression_vector(greater_than_(add_(3, 5), div_(4, 2))), DummyTableNode::make()));  // NOLINT
  EXPECT_LQP_EQ(compile_query("SELECT 5 < 3 == 2 < 1"), ProjectionNode::make(expression_vector(equals_(less_than_(5, 3), less_than_(2, 1))), DummyTableNode::make()));  // NOLINT
  EXPECT_LQP_EQ(compile_query("SELECT 1 OR 2 AND 3 OR 4"), ProjectionNode::make(expression_vector(or_(or_(1, and_(2, 3)), 4)), DummyTableNode::make()));  // NOLINT
  // clang-format on
}

TEST_F(SQLTranslatorTest, CatchInputErrors) {
  EXPECT_THROW(compile_query("SELECT no_such_table.* FROM int_float;"), InvalidInputException);
  EXPECT_THROW(compile_query("SELECT no_such_function(5+3);"), InvalidInputException);
  EXPECT_THROW(compile_query("SELECT no_such_column FROM int_float;"), InvalidInputException);
  EXPECT_THROW(compile_query("SELECT * FROM no_such_table;"), InvalidInputException);
  EXPECT_THROW(compile_query("SELECT b, SUM(b) AS s FROM table_a GROUP BY a;"), InvalidInputException);
  EXPECT_THROW(compile_query("SELECT * FROM table_a JOIN table_b ON a = b;"), InvalidInputException);
  EXPECT_THROW(compile_query("SELECT * FROM table_a JOIN table_b ON table_a.a = table_b.a AND a = 3;"),
               InvalidInputException);  // NOLINT
  EXPECT_THROW(compile_query("SELECT * FROM int_float WHERE 3 + 4;"), InvalidInputException);
  EXPECT_THROW(compile_query("INSERT INTO int_float VALUES (1, 2, 3, 4)"), InvalidInputException);
}

}  // namespace opossum<|MERGE_RESOLUTION|>--- conflicted
+++ resolved
@@ -1199,11 +1199,7 @@
 
   // clang-format off
   const auto expected_lqp =
-<<<<<<< HEAD
   ProjectionNode::make(expression_vector(not_exists_(select_(stored_table_node_int_float))),
-=======
-  ProjectionNode::make(expression_vector(equals_(exists_(lqp_select_(stored_table_node_int_float)), 0)),
->>>>>>> d067ef6b
     DummyTableNode::make());
   // clang-format on
 
