#include "base_test.hpp"

#include "constant_mappings.hpp"
#include "expression/abstract_expression.hpp"
#include "expression/binary_predicate_expression.hpp"
#include "expression/expression_functional.hpp"
#include "expression/expression_utils.hpp"
#include "hyrise.hpp"
#include "import_export/file_type.hpp"
#include "logical_query_plan/abstract_lqp_node.hpp"
#include "logical_query_plan/aggregate_node.hpp"
#include "logical_query_plan/alias_node.hpp"
#include "logical_query_plan/create_prepared_plan_node.hpp"
#include "logical_query_plan/create_table_node.hpp"
#include "logical_query_plan/create_view_node.hpp"
#include "logical_query_plan/delete_node.hpp"
#include "logical_query_plan/drop_table_node.hpp"
#include "logical_query_plan/drop_view_node.hpp"
#include "logical_query_plan/dummy_table_node.hpp"
<<<<<<< HEAD
#include "logical_query_plan/except_node.hpp"
=======
#include "logical_query_plan/export_node.hpp"
#include "logical_query_plan/import_node.hpp"
>>>>>>> 0ffa9dc7
#include "logical_query_plan/insert_node.hpp"
#include "logical_query_plan/intersect_node.hpp"
#include "logical_query_plan/join_node.hpp"
#include "logical_query_plan/limit_node.hpp"
#include "logical_query_plan/lqp_column_reference.hpp"
#include "logical_query_plan/predicate_node.hpp"
#include "logical_query_plan/projection_node.hpp"
#include "logical_query_plan/sort_node.hpp"
#include "logical_query_plan/static_table_node.hpp"
#include "logical_query_plan/stored_table_node.hpp"
#include "logical_query_plan/update_node.hpp"
#include "logical_query_plan/validate_node.hpp"
#include "sql/create_sql_parser_error_message.hpp"
#include "sql/sql_translator.hpp"
#include "storage/table.hpp"
#include "utils/load_table.hpp"
#include "utils/meta_table_manager.hpp"

using namespace opossum::expression_functional;  // NOLINT
using namespace std::string_literals;            // NOLINT

namespace opossum {

class SQLTranslatorTest : public BaseTest {
 public:
  void SetUp() override {
    Hyrise::get().storage_manager.add_table("int_float", load_table("resources/test_data/tbl/int_float.tbl"));
    Hyrise::get().storage_manager.add_table("int_string", load_table("resources/test_data/tbl/int_string.tbl"));
    Hyrise::get().storage_manager.add_table("int_float2", load_table("resources/test_data/tbl/int_float2.tbl"));
    Hyrise::get().storage_manager.add_table("int_float5", load_table("resources/test_data/tbl/int_float5.tbl"));
    Hyrise::get().storage_manager.add_table("int_int_int", load_table("resources/test_data/tbl/int_int_int.tbl"));

    stored_table_node_int_float = StoredTableNode::make("int_float");
    stored_table_node_int_string = StoredTableNode::make("int_string");
    stored_table_node_int_float2 = StoredTableNode::make("int_float2");
    stored_table_node_int_float5 = StoredTableNode::make("int_float5");
    stored_table_node_int_int_int = StoredTableNode::make("int_int_int");

    int_float_a = stored_table_node_int_float->get_column("a");
    int_float_b = stored_table_node_int_float->get_column("b");
    int_string_a = stored_table_node_int_string->get_column("a");
    int_string_b = stored_table_node_int_string->get_column("b");
    int_float2_a = stored_table_node_int_float2->get_column("a");
    int_float2_b = stored_table_node_int_float2->get_column("b");
    int_float5_a = stored_table_node_int_float5->get_column("a");
    int_float5_d = stored_table_node_int_float5->get_column("d");
    int_int_int_a = stored_table_node_int_int_int->get_column("a");
    int_int_int_b = stored_table_node_int_int_int->get_column("b");
    int_int_int_c = stored_table_node_int_int_int->get_column("c");
  }

  std::shared_ptr<opossum::AbstractLQPNode> compile_query(const std::string& query,
                                                          const UseMvcc use_mvcc = UseMvcc::No) {
    hsql::SQLParserResult parser_result;
    hsql::SQLParser::parseSQLString(query, &parser_result);
    Assert(parser_result.isValid(), create_sql_parser_error_message(query, parser_result));

    const auto lqps = SQLTranslator{use_mvcc}.translate_parser_result(parser_result);

    Assert(lqps.size() == 1, "Expected just one LQP");
    return lqps.at(0);
  }

  std::pair<std::shared_ptr<opossum::AbstractLQPNode>, std::vector<ParameterID>> compile_prepared_query(
      const std::string& query) {
    hsql::SQLParserResult parser_result;
    hsql::SQLParser::parseSQLString(query, &parser_result);
    Assert(parser_result.isValid(), create_sql_parser_error_message(query, parser_result));

    SQLTranslator sql_translator{UseMvcc::No};
    const auto lqps = sql_translator.translate_parser_result(parser_result);
    Assert(lqps.size() == 1, "Expected just one LQP");
    return {lqps.at(0), sql_translator.parameter_ids_of_value_placeholders()};
  }

  std::shared_ptr<StoredTableNode> stored_table_node_int_float;
  std::shared_ptr<StoredTableNode> stored_table_node_int_string;
  std::shared_ptr<StoredTableNode> stored_table_node_int_float2;
  std::shared_ptr<StoredTableNode> stored_table_node_int_float5;
  std::shared_ptr<StoredTableNode> stored_table_node_int_int_int;
  LQPColumnReference int_float_a, int_float_b, int_string_a, int_string_b, int_float5_a, int_float5_d, int_float2_a,
      int_float2_b, int_int_int_a, int_int_int_b, int_int_int_c;
};

TEST_F(SQLTranslatorTest, NoFromClause) {
  const auto actual_lqp = compile_query("SELECT 1 + 2;");

  // clang-format off
  const auto expected_lqp =
  ProjectionNode::make(expression_vector(add_(value_(1), value_(2))),
    DummyTableNode::make());
  // clang-format on

  EXPECT_LQP_EQ(actual_lqp, expected_lqp);
}

TEST_F(SQLTranslatorTest, ExpressionStringTest) {
  const auto actual_lqp = compile_query("SELECT * FROM int_float WHERE a = 'b'");

  // clang-format off
  const auto expected_lqp =
  PredicateNode::make(equals_(int_float_a, pmr_string{"b"}),
    stored_table_node_int_float);
  // clang-format on

  EXPECT_LQP_EQ(actual_lqp, expected_lqp);
}

TEST_F(SQLTranslatorTest, SelectSingleColumn) {
  const auto actual_lqp = compile_query("SELECT a FROM int_float;");

  const auto expected_lqp = ProjectionNode::make(expression_vector(int_float_a), stored_table_node_int_float);

  EXPECT_LQP_EQ(actual_lqp, expected_lqp);
}

TEST_F(SQLTranslatorTest, SelectStar) {
  const auto actual_lqp_no_table = compile_query("SELECT * FROM int_float;");
  const auto actual_lqp_table = compile_query("SELECT int_float.* FROM int_float;");

  EXPECT_LQP_EQ(actual_lqp_no_table, stored_table_node_int_float);
  EXPECT_LQP_EQ(actual_lqp_table, stored_table_node_int_float);
}

TEST_F(SQLTranslatorTest, SelectStarSelectsOnlyFromColumns) {
  /**
   * Test that if temporary columns are introduced, these are not selected by "*"
   */

  // "a + b" is a temporary column that shouldn't be in the output
  const auto actual_lqp_no_table = compile_query("SELECT * FROM int_float ORDER BY a + b");
  const auto actual_lqp_table = compile_query("SELECT int_float.* FROM int_float ORDER BY a + b");

  // clang-format off
  const auto expected_lqp =
  ProjectionNode::make(expression_vector(int_float_a, int_float_b),
    SortNode::make(expression_vector(add_(int_float_a, int_float_b)), std::vector<OrderByMode>{OrderByMode::Ascending},
      ProjectionNode::make(expression_vector(add_(int_float_a, int_float_b), int_float_a, int_float_b),
        stored_table_node_int_float)));
  // clang-format on

  EXPECT_LQP_EQ(actual_lqp_no_table, expected_lqp);
  EXPECT_LQP_EQ(actual_lqp_table, expected_lqp);
}

TEST_F(SQLTranslatorTest, SimpleArithmeticExpression) {
  const auto actual_lqp_a = compile_query("SELECT a * b FROM int_float;");
  const auto actual_lqp_b = compile_query("SELECT a / b FROM int_float;");
  const auto actual_lqp_c = compile_query("SELECT a + b FROM int_float;");
  const auto actual_lqp_d = compile_query("SELECT a - b FROM int_float;");
  const auto actual_lqp_e = compile_query("SELECT a % b FROM int_float;");

  // clang-format off
  const auto expected_lqp_a = ProjectionNode::make(expression_vector(mul_(int_float_a, int_float_b)), stored_table_node_int_float);  // NOLINT
  const auto expected_lqp_b = ProjectionNode::make(expression_vector(div_(int_float_a, int_float_b)), stored_table_node_int_float);  // NOLINT
  const auto expected_lqp_c = ProjectionNode::make(expression_vector(add_(int_float_a, int_float_b)), stored_table_node_int_float);  // NOLINT
  const auto expected_lqp_d = ProjectionNode::make(expression_vector(sub_(int_float_a, int_float_b)), stored_table_node_int_float);  // NOLINT
  const auto expected_lqp_e = ProjectionNode::make(expression_vector(mod_(int_float_a, int_float_b)), stored_table_node_int_float);  // NOLINT
  // clang-format on

  EXPECT_LQP_EQ(actual_lqp_a, expected_lqp_a);
  EXPECT_LQP_EQ(actual_lqp_b, expected_lqp_b);
  EXPECT_LQP_EQ(actual_lqp_c, expected_lqp_c);
  EXPECT_LQP_EQ(actual_lqp_d, expected_lqp_d);
  EXPECT_LQP_EQ(actual_lqp_e, expected_lqp_e);
}

TEST_F(SQLTranslatorTest, NestedArithmeticExpression) {
  // With parentheses: `(a*b) + ((a/b) % 5))`
  const auto actual_lqp = compile_query("SELECT a * b + a / b % 5 FROM int_float;");

  // clang-format off
  const auto expected_lqp =
  ProjectionNode::make(expression_vector(add_(mul_(int_float_a, int_float_b), mod_(div_(int_float_a, int_float_b), 5))),
    stored_table_node_int_float);
  // clang-format on

  EXPECT_LQP_EQ(actual_lqp, expected_lqp);
}

TEST_F(SQLTranslatorTest, CaseExpressionSimple) {
  const auto actual_lqp = compile_query(
      "SELECT"
      "    CASE (a + b) * 3"
      "       WHEN 123 THEN 'Hello'"
      "       WHEN 1234 THEN 'World'"
      "       ELSE 'Nope'"
      "    END"
      " FROM int_float;");

  // clang-format off
  const auto a_plus_b_times_3 = mul_(add_(int_float_a, int_float_b), 3);

  const auto expression = case_(equals_(a_plus_b_times_3, 123), "Hello",
                                case_(equals_(a_plus_b_times_3, 1234), "World",
                                      "Nope"));
  // clang-format on

  const auto expected_lqp = ProjectionNode::make(expression_vector(expression), stored_table_node_int_float);

  EXPECT_LQP_EQ(actual_lqp, expected_lqp);
}

TEST_F(SQLTranslatorTest, CaseExpressionSimpleNoElse) {
  const auto actual_lqp = compile_query(
      "SELECT"
      "    CASE (a + b) * 3"
      "       WHEN 123 THEN 'Hello'"
      "       WHEN 1234 THEN 'World'"
      "    END"
      " FROM int_float;");

  // clang-format off
  const auto a_plus_b_times_3 = mul_(add_(int_float_a, int_float_b), 3);

  const auto expression = case_(equals_(a_plus_b_times_3, 123), "Hello",
                                case_(equals_(a_plus_b_times_3, 1234), "World",
                                      null_()));
  // clang-format on

  const auto expected_lqp = ProjectionNode::make(expression_vector(expression), stored_table_node_int_float);

  EXPECT_LQP_EQ(actual_lqp, expected_lqp);
}

TEST_F(SQLTranslatorTest, CaseExpressionSearched) {
  const auto actual_lqp = compile_query(
      "SELECT"
      "    CASE"
      "       WHEN a = 123 THEN b"
      "       WHEN a = 1234 THEN a"
      "       ELSE NULL"
      "    END"
      " FROM int_float;");

  // clang-format off
  const auto expression = case_(equals_(int_float_a, 123),
                                int_float_b,
                                case_(equals_(int_float_a, 1234),
                                      int_float_a,
                                      null_()));
  // clang-format on

  const auto expected_lqp = ProjectionNode::make(expression_vector(expression), stored_table_node_int_float);

  EXPECT_LQP_EQ(actual_lqp, expected_lqp);
}

TEST_F(SQLTranslatorTest, SelectListAlias) {
  const auto actual_lqp = compile_query("SELECT a AS column_a, b, b + a AS sum_column FROM int_float;");

  const auto aliases = std::vector<std::string>{{"column_a", "b", "sum_column"}};
  const auto expressions = expression_vector(int_float_a, int_float_b, add_(int_float_b, int_float_a));

  // clang-format off
  const auto expected_lqp =
  AliasNode::make(expressions, aliases,
    ProjectionNode::make(expressions, stored_table_node_int_float));
  // clang-format on

  EXPECT_LQP_EQ(actual_lqp, expected_lqp);
}

TEST_F(SQLTranslatorTest, SelectListAliasUsedInWhere) {
  const auto actual_lqp_a = compile_query("SELECT a AS x FROM int_float WHERE a > 5");
  const auto actual_lqp_b = compile_query("SELECT a AS x FROM int_float WHERE x > 5");

  const auto aliases = std::vector<std::string>({"x"});

  // clang-format off
  const auto expected_lqp =
  AliasNode::make(expression_vector(int_float_a), aliases,
    ProjectionNode::make(expression_vector(int_float_a),
      PredicateNode::make(greater_than_(int_float_a, value_(5)),
        stored_table_node_int_float)));
  // clang-format on

  EXPECT_LQP_EQ(actual_lqp_a, expected_lqp);
  EXPECT_LQP_EQ(actual_lqp_b, expected_lqp);
}

TEST_F(SQLTranslatorTest, SelectListAliasUsedInGroupBy) {
  const auto actual_lqp_a = compile_query("SELECT a AS x FROM int_float GROUP BY a");
  const auto actual_lqp_b = compile_query("SELECT a AS x FROM int_float GROUP BY x");
  const auto actual_lqp_c = compile_query("SELECT a AS x FROM int_float GROUP BY int_float.a");
  const auto actual_lqp_d = compile_query("SELECT a AS x FROM int_float GROUP BY int_float.x");

  const auto aliases = std::vector<std::string>({"x"});

  // clang-format off
  const auto expected_lqp =
  AliasNode::make(expression_vector(int_float_a), aliases,
    AggregateNode::make(expression_vector(int_float_a), expression_vector(),
      stored_table_node_int_float));
  // clang-format on

  EXPECT_LQP_EQ(actual_lqp_a, expected_lqp);
  EXPECT_LQP_EQ(actual_lqp_b, expected_lqp);
  EXPECT_LQP_EQ(actual_lqp_c, expected_lqp);
  EXPECT_LQP_EQ(actual_lqp_d, expected_lqp);
}

TEST_F(SQLTranslatorTest, SelectListAliasUsedInGroupByAndHaving) {
  const auto actual_lqp_a = compile_query("SELECT a AS x FROM int_float GROUP BY x HAVING a > 5");
  const auto actual_lqp_b = compile_query("SELECT a AS x FROM int_float GROUP BY x HAVING x > 5");

  const auto aliases = std::vector<std::string>({"x"});

  // clang-format off
  const auto expected_lqp =
  AliasNode::make(expression_vector(int_float_a), aliases,
    PredicateNode::make(greater_than_(int_float_a, value_(5)),
      AggregateNode::make(expression_vector(int_float_a), expression_vector(),
        stored_table_node_int_float)));
  // clang-format on

  EXPECT_LQP_EQ(actual_lqp_a, expected_lqp);
  EXPECT_LQP_EQ(actual_lqp_b, expected_lqp);
}

TEST_F(SQLTranslatorTest, SelectListAliasUsedInOrderBy) {
  const auto actual_lqp_a = compile_query("SELECT a AS x, b AS y FROM int_float ORDER BY a, b");
  const auto actual_lqp_b = compile_query("SELECT a AS x, b AS y FROM int_float ORDER BY x, y");

  const auto aliases = std::vector<std::string>({"x", "y"});
  const auto order_by_modes = std::vector<OrderByMode>({OrderByMode::Ascending, OrderByMode::Ascending});

  // clang-format off
  const auto expected_lqp =
  AliasNode::make(expression_vector(int_float_a, int_float_b), aliases,
    SortNode::make(expression_vector(int_float_a, int_float_b), order_by_modes,
      stored_table_node_int_float));
  // clang-format on

  EXPECT_LQP_EQ(actual_lqp_a, expected_lqp);
  EXPECT_LQP_EQ(actual_lqp_b, expected_lqp);
}

TEST_F(SQLTranslatorTest, SelectListAliasUsedInJoin) {
  const auto actual_lqp_a = compile_query(
      "SELECT R.a, R.b FROM (SELECT a AS c, b AS d FROM int_float) AS R JOIN int_float2 AS S ON R.b = S.b");
  const auto actual_lqp_b = compile_query(
      "SELECT R.c, R.d FROM (SELECT a AS c, b AS d FROM int_float) AS R JOIN int_float2 AS S ON R.d = S.b");

  const auto aliases = std::vector<std::string>({"c", "d"});

  // clang-format off
  const auto expected_lqp_a =
  ProjectionNode::make(expression_vector(int_float_a, int_float_b),
    JoinNode::make(JoinMode::Inner, equals_(int_float_b, int_float2_b),
      AliasNode::make(expression_vector(int_float_a, int_float_b), aliases,
        stored_table_node_int_float),
      stored_table_node_int_float2));

  const auto expected_lqp_b =
  AliasNode::make(expression_vector(int_float_a, int_float_b), aliases,
    expected_lqp_a);
  // clang-format on

  EXPECT_LQP_EQ(actual_lqp_a, expected_lqp_a);
  EXPECT_LQP_EQ(actual_lqp_b, expected_lqp_b);
}

TEST_F(SQLTranslatorTest, SelectListAliasesDifferentForSimilarColumns) {
  const auto actual_lqp = compile_query("SELECT a AS a1, b AS b2, b AS b3, a AS a3, b AS b1, a AS a2 FROM int_float");

  const auto aliases = std::vector<std::string>({"a1", "b2", "b3", "a3", "b1", "a2"});
  const auto expressions =
      expression_vector(int_float_a, int_float_b, int_float_b, int_float_a, int_float_b, int_float_a);

  // clang-format off
  const auto expected_lqp =
  AliasNode::make(expressions, aliases,
    ProjectionNode::make(expressions,
      stored_table_node_int_float));
  // clang-format on

  EXPECT_LQP_EQ(actual_lqp, expected_lqp);
}

TEST_F(SQLTranslatorTest, SelectListAliasesDifferentForSimilarAggregates) {
  const auto actual_lqp = compile_query("SELECT COUNT(*) AS cnt1, COUNT(*) AS cnt2, COUNT(*) AS cnt3 FROM int_float");

  const auto aliases = std::vector<std::string>({"cnt1", "cnt2", "cnt3"});
  const auto aggregate = count_star_(stored_table_node_int_float);
  const auto aggregates = expression_vector(aggregate, aggregate, aggregate);

  // clang-format off
  const auto expected_lqp =
  AliasNode::make(aggregates, aliases,
    ProjectionNode::make(aggregates,
      AggregateNode::make(expression_vector(), expression_vector(aggregate),
        stored_table_node_int_float)));
  // clang-format on

  EXPECT_LQP_EQ(actual_lqp, expected_lqp);
}

TEST_F(SQLTranslatorTest, SelectListAliasesDifferentForSimilarColumnsInSubquery) {
  const auto actual_lqp = compile_query(
      "SELECT a1, b2, a3 FROM (SELECT a AS a1, b AS b2, b AS b3, a AS a3, b AS b1, a AS a2 FROM int_float) AS R");

  const auto outer_aliases = std::vector<std::string>({"a1", "b2", "a3"});
  const auto inner_aliases = std::vector<std::string>({"a1", "b2", "b3", "a3", "b1", "a2"});
  const auto outer_expressions = expression_vector(int_float_a, int_float_b, int_float_a);
  const auto inner_expressions =
      expression_vector(int_float_a, int_float_b, int_float_b, int_float_a, int_float_b, int_float_a);

  // clang-format off
  const auto expected_lqp =
  AliasNode::make(outer_expressions, outer_aliases,
    ProjectionNode::make(outer_expressions,
      AliasNode::make(inner_expressions, inner_aliases,
        ProjectionNode::make(inner_expressions,
          stored_table_node_int_float))));
  // clang-format on

  EXPECT_LQP_EQ(actual_lqp, expected_lqp);
}

TEST_F(SQLTranslatorTest, SelectListAliasesDifferentForSimilarAggregatesInSubquery) {
  const auto actual_lqp =
      compile_query("SELECT * FROM (SELECT COUNT(*) AS cnt1, COUNT(*) AS cnt2, COUNT(*) AS cnt3 FROM int_float) AS R");

  const auto aliases = std::vector<std::string>({"cnt1", "cnt2", "cnt3"});
  const auto aggregate = count_star_(stored_table_node_int_float);
  const auto aggregates = expression_vector(aggregate, aggregate, aggregate);

  // clang-format off
  // #1186: Redundant AliasNode due to the SQLTranslator architecture.
  const auto expected_lqp =
  AliasNode::make(aggregates, aliases,
    AliasNode::make(aggregates, aliases,
      ProjectionNode::make(aggregates,
        AggregateNode::make(expression_vector(), expression_vector(aggregate),
          stored_table_node_int_float))));
  // clang-format on

  EXPECT_LQP_EQ(actual_lqp, expected_lqp);
}

TEST_F(SQLTranslatorTest, SelectAggregate) {
  const auto actual_lqp = compile_query("SELECT COUNT(*) FROM int_float");

  const auto aggregate = count_star_(stored_table_node_int_float);

  // clang-format off
  const auto expected_lqp =
  AggregateNode::make(expression_vector(), expression_vector(aggregate),
    stored_table_node_int_float);
  // clang-format on

  EXPECT_LQP_EQ(actual_lqp, expected_lqp);
}

TEST_F(SQLTranslatorTest, SelectAggregates) {
  const auto actual_lqp = compile_query("SELECT COUNT(*), SUM(a + b) FROM int_float");

  const auto aggregate0 = count_star_(stored_table_node_int_float);
  const auto aggregate1 = sum_(add_(int_float_a, int_float_b));

  // clang-format off
  const auto expected_lqp =
  AggregateNode::make(expression_vector(), expression_vector(aggregate0, aggregate1),
    ProjectionNode::make(expression_vector(add_(int_float_a, int_float_b)),
      stored_table_node_int_float));
  // clang-format on

  EXPECT_LQP_EQ(actual_lqp, expected_lqp);
}

TEST_F(SQLTranslatorTest, SelectAggregatesFromSubqueries) {
  const auto actual_lqp = compile_query(
      "SELECT * FROM ("
      "  SELECT COUNT(*) AS cnt1"
      "  FROM int_float"
      ") AS s1, ("
      "  SELECT COUNT(*) AS cnt2"
      "  FROM int_float2"
      ") AS s2");

  const auto aliases = std::vector<std::string>({"cnt1", "cnt2"});
  const auto aggregate0 = count_star_(stored_table_node_int_float);
  const auto aggregate1 = count_star_(stored_table_node_int_float2);

  // clang-format off
  const auto expected_lqp =
  AliasNode::make(expression_vector(aggregate0, aggregate1), aliases,
    JoinNode::make(JoinMode::Cross,
      AliasNode::make(expression_vector(aggregate0), std::vector<std::string>({"cnt1"}),
        AggregateNode::make(expression_vector(), expression_vector(aggregate0),
          stored_table_node_int_float)),
      AliasNode::make(expression_vector(aggregate1), std::vector<std::string>({"cnt2"}),
        AggregateNode::make(expression_vector(), expression_vector(aggregate1),
          stored_table_node_int_float2))));
  // clang-format on

  EXPECT_LQP_EQ(actual_lqp, expected_lqp);
}

TEST_F(SQLTranslatorTest, SelectListAliasesDifferentForSimilarColumnsAndFromColumnAliasing) {
  const auto actual_lqp =
      compile_query("SELECT x AS x1, x AS x2, x AS x3, y AS y1, y AS y2, y AS y3 FROM int_float AS R (x, y)");

  const auto aliases = std::vector<std::string>({"x1", "x2", "x3", "y1", "y2", "y3"});
  const auto expressions =
      expression_vector(int_float_a, int_float_a, int_float_a, int_float_b, int_float_b, int_float_b);

  // clang-format off
  const auto expected_lqp =
  AliasNode::make(expressions, aliases,
    ProjectionNode::make(expressions,
      stored_table_node_int_float));
  // clang-format on

  EXPECT_LQP_EQ(actual_lqp, expected_lqp);
}

TEST_F(SQLTranslatorTest, SelectListAliasesDifferentForSimilarColumnsInSubqueryAndFromColumnAliasing) {
  const auto actual_lqp = compile_query(
      "SELECT u, z, w FROM (SELECT a AS a1, b AS b2, b AS b3, a AS a3, b AS b1, a AS a2 FROM int_float)"
      "AS R (y, x, v, w, u, z)");

  const auto outer_aliases = std::vector<std::string>({"u", "z", "w"});
  const auto inner_aliases = std::vector<std::string>({"a1", "b2", "b3", "a3", "b1", "a2"});
  const auto outer_expressions = expression_vector(int_float_b, int_float_a, int_float_a);
  const auto inner_expressions =
      expression_vector(int_float_a, int_float_b, int_float_b, int_float_a, int_float_b, int_float_a);

  // clang-format off
  const auto expected_lqp =
  AliasNode::make(outer_expressions, outer_aliases,
    ProjectionNode::make(outer_expressions,
      AliasNode::make(inner_expressions, inner_aliases,
        ProjectionNode::make(inner_expressions,
          stored_table_node_int_float))));
  // clang-format on

  EXPECT_LQP_EQ(actual_lqp, expected_lqp);
}

TEST_F(SQLTranslatorTest, SelectListAliasesDifferentForSimilarColumnsUsedInJoin) {
  const auto actual_lqp = compile_query(
      "SELECT l.a1, l.a2, r.a1 FROM ("
      "  SELECT a AS a1, a AS a2 FROM int_float"
      ") AS l JOIN ("
      "  SELECT a AS a1, a AS a2 FROM int_float2"
      ") AS r ON l.a1 = r.a2;");

  const auto outer_aliases = std::vector<std::string>({"a1", "a2", "a1"});
  const auto inner_aliases = std::vector<std::string>({"a1", "a2"});
  const auto expressions = expression_vector(int_float_a, int_float_a, int_float2_a);

  // clang-format off
  const auto expected_lqp =
  AliasNode::make(expressions, outer_aliases,
    ProjectionNode::make(expressions,
      JoinNode::make(JoinMode::Inner, equals_(int_float_a, int_float2_a),
        AliasNode::make(expression_vector(int_float_a, int_float_a), inner_aliases,
          ProjectionNode::make(expression_vector(int_float_a, int_float_a),
            stored_table_node_int_float)),
        AliasNode::make(expression_vector(int_float2_a, int_float2_a), inner_aliases,
          ProjectionNode::make(expression_vector(int_float2_a, int_float2_a),
            stored_table_node_int_float2)))));
  // clang-format on

  EXPECT_LQP_EQ(actual_lqp, expected_lqp);
}

TEST_F(SQLTranslatorTest, SelectListAliasesDifferentForSimilarColumnsUsedInCorrelatedSubquery) {
  const auto actual_lqp = compile_query(
      "SELECT b AS b1, b AS b2 FROM int_float WHERE a < (SELECT MAX(b) FROM int_float2 WHERE int_float2.b > b1)");

  const auto aliases = std::vector<std::string>({"b1", "b2"});
  const auto expressions = expression_vector(int_float_a, int_float_a, int_float2_a);

  // clang-format off
  const auto parameter_int_float_b = correlated_parameter_(ParameterID{0}, int_float_b);
  const auto subquery_lqp =
  AggregateNode::make(expression_vector(), expression_vector(max_(int_float2_b)),
    PredicateNode::make(greater_than_(int_float2_b, parameter_int_float_b),
      stored_table_node_int_float2));
  const auto subquery = lqp_subquery_(subquery_lqp, std::make_pair(ParameterID{0}, int_float_b));

  const auto expected_lqp =
  AliasNode::make(expression_vector(int_float_b, int_float_b), aliases,
    ProjectionNode::make(expression_vector(int_float_b, int_float_b),
      PredicateNode::make(less_than_(int_float_a, subquery),
        stored_table_node_int_float)));
  // clang-format on

  EXPECT_LQP_EQ(actual_lqp, expected_lqp);
}

TEST_F(SQLTranslatorTest, SelectListAliasesUsedInView) {
  const auto result_node = compile_query("CREATE VIEW alias_view AS SELECT a AS x, b as y FROM int_float WHERE a > 10");

  // clang-format off
  const auto aliases = std::vector<std::string>({"x", "y"});

  const auto view_lqp =
  AliasNode::make(expression_vector(int_float_a, int_float_b), aliases,
    PredicateNode::make(greater_than_(int_float_a, value_(10)),
      stored_table_node_int_float));

  const auto view_columns = std::unordered_map<ColumnID, std::string>({
                                                                      {ColumnID{0}, "x"},
                                                                      {ColumnID{1}, "y"}
                                                                      });
  // clang-format on

  const auto view = std::make_shared<LQPView>(view_lqp, view_columns);

  const auto expected_lqp = CreateViewNode::make("alias_view", view, false);

  EXPECT_LQP_EQ(result_node, expected_lqp);
}

TEST_F(SQLTranslatorTest, SelectListAliasesDifferentForSimilarColumnsUsedInView) {
  const auto result_node =
      compile_query("CREATE VIEW alias_view AS SELECT a AS a1, a AS a2 FROM int_float WHERE a > 10");

  // clang-format off
  const auto aliases = std::vector<std::string>({"a1", "a2"});

  const auto view_lqp =
  AliasNode::make(expression_vector(int_float_a, int_float_a), aliases,
    ProjectionNode::make(expression_vector(int_float_a, int_float_a),
      PredicateNode::make(greater_than_(int_float_a, value_(10)),
        stored_table_node_int_float)));

  const auto view_columns = std::unordered_map<ColumnID, std::string>({
                                                                      {ColumnID{0}, "a1"},
                                                                      {ColumnID{1}, "a2"}
                                                                      });
  // clang-format on

  const auto view = std::make_shared<LQPView>(view_lqp, view_columns);

  const auto expected_lqp = CreateViewNode::make("alias_view", view, false);

  EXPECT_LQP_EQ(result_node, expected_lqp);
}

TEST_F(SQLTranslatorTest, SelectListManyAliasesDifferentForSimilarColumnsUsedInView) {
  const auto result_node =
      compile_query("CREATE VIEW alias_view (a3, a4) AS SELECT a AS a1, a AS a2 FROM int_float WHERE a > 10");

  // clang-format off
  const auto aliases = std::vector<std::string>({"a1", "a2"});

  const auto view_lqp =
  AliasNode::make(expression_vector(int_float_a, int_float_a), aliases,
    ProjectionNode::make(expression_vector(int_float_a, int_float_a),
      PredicateNode::make(greater_than_(int_float_a, value_(10)),
        stored_table_node_int_float)));

  const auto view_columns = std::unordered_map<ColumnID, std::string>({{ColumnID{0}, "a3"}, {ColumnID{1}, "a4"}});
  // clang-format on

  const auto view = std::make_shared<LQPView>(view_lqp, view_columns);

  const auto expected_lqp = CreateViewNode::make("alias_view", view, false);

  EXPECT_LQP_EQ(result_node, expected_lqp);
}

TEST_F(SQLTranslatorTest, WhereSimple) {
  const auto actual_lqp = compile_query("SELECT a FROM int_float WHERE a < 200;");

  // clang-format off
  const auto expected_lqp =
  ProjectionNode::make(expression_vector(int_float_a),
    PredicateNode::make(less_than_(int_float_a, 200), stored_table_node_int_float));
  // clang-format on

  EXPECT_LQP_EQ(actual_lqp, expected_lqp);
}

TEST_F(SQLTranslatorTest, WhereWithArithmetics) {
  const auto actual_lqp = compile_query("SELECT a FROM int_float WHERE a * b >= b + a;");

  const auto a_times_b = mul_(int_float_a, int_float_b);
  const auto b_plus_a = add_(int_float_b, int_float_a);

  // clang-format off
  const auto expected_lqp =
  ProjectionNode::make(expression_vector(int_float_a),
    PredicateNode::make(greater_than_equals_(a_times_b, b_plus_a),
      stored_table_node_int_float));  // NOLINT
  // clang-format on

  EXPECT_LQP_EQ(actual_lqp, expected_lqp);
}

TEST_F(SQLTranslatorTest, WhereWithLike) {
  const auto actual_lqp_a = compile_query("SELECT * FROM int_string WHERE b LIKE '%test1%';");
  const auto actual_lqp_b = compile_query("SELECT * FROM int_string WHERE b NOT LIKE '%test1%';");
  const auto actual_lqp_c = compile_query("SELECT * FROM int_string WHERE b NOT LIKE CONCAT('%test1', '%');");

  // clang-format off
  const auto expected_lqp_a = PredicateNode::make(like_(int_string_b, "%test1%"), stored_table_node_int_string);
  const auto expected_lqp_b = PredicateNode::make(not_like_(int_string_b, "%test1%"), stored_table_node_int_string);
  const auto expected_lqp_c =
  PredicateNode::make(not_like_(int_string_b, concat_("%test1", "%")),
      stored_table_node_int_string);
  // clang-format on

  EXPECT_LQP_EQ(actual_lqp_a, expected_lqp_a);
  EXPECT_LQP_EQ(actual_lqp_b, expected_lqp_b);
  EXPECT_LQP_EQ(actual_lqp_c, expected_lqp_c);
}

TEST_F(SQLTranslatorTest, WhereWithLogical) {
  const auto actual_lqp = compile_query("SELECT a FROM int_float WHERE 5 >= b + a OR (a > 2 AND b > 2);");

  const auto b_plus_a = add_(int_float_b, int_float_a);

  // clang-format off
  const auto predicate = or_(greater_than_equals_(5, add_(int_float_b, int_float_a)),
                             and_(greater_than_(int_float_a, 2), greater_than_(int_float_b, 2)));

  const auto expected_lqp =
  ProjectionNode::make(expression_vector(int_float_a),
    PredicateNode::make(predicate,
      stored_table_node_int_float));  // NOLINT
  // clang-format on

  EXPECT_LQP_EQ(actual_lqp, expected_lqp);
}

TEST_F(SQLTranslatorTest, WhereWithBetween) {
  const auto actual_lqp = compile_query("SELECT a FROM int_float WHERE a BETWEEN b and 5;");

  const auto a_times_b = mul_(int_float_a, int_float_b);
  const auto b_plus_a = add_(int_float_b, int_float_a);

  // clang-format off
  const auto expected_lqp =
  ProjectionNode::make(expression_vector(int_float_a),
    PredicateNode::make(between_inclusive_(int_float_a, int_float_b, 5),
      stored_table_node_int_float));  // NOLINT
  // clang-format on

  EXPECT_LQP_EQ(actual_lqp, expected_lqp);
}

TEST_F(SQLTranslatorTest, WhereIsNull) {
  const auto actual_lqp = compile_query("SELECT b FROM int_float WHERE a + b IS NULL;");

  // clang-format off
  const auto expected_lqp =
  ProjectionNode::make(expression_vector(int_float_b),
    PredicateNode::make(is_null_(add_(int_float_a, int_float_b)),
      stored_table_node_int_float));
  // clang-format on

  EXPECT_LQP_EQ(actual_lqp, expected_lqp);
}

TEST_F(SQLTranslatorTest, WhereIsNotNull) {
  const auto actual_lqp = compile_query("SELECT b FROM int_float WHERE a IS NOT NULL;");

  // clang-format off
  const auto expected_lqp =
  ProjectionNode::make(expression_vector(int_float_b),
    PredicateNode::make(is_not_null_(int_float_a),
      stored_table_node_int_float));  // NOLINT
  // clang-format on

  EXPECT_LQP_EQ(actual_lqp, expected_lqp);
}

TEST_F(SQLTranslatorTest, WhereExists) {
  const auto actual_lqp =
      compile_query("SELECT * FROM int_float WHERE EXISTS(SELECT * FROM int_float2 WHERE int_float.a = int_float2.a);");

  // clang-format off
  const auto parameter_int_float_a = correlated_parameter_(ParameterID{0}, int_float_a);
  const auto subquery_lqp =
  PredicateNode::make(equals_(parameter_int_float_a, int_float2_a), stored_table_node_int_float2);
  const auto subquery = lqp_subquery_(subquery_lqp, std::make_pair(ParameterID{0}, int_float_a));

  const auto expected_lqp =
  PredicateNode::make(exists_(subquery),
    stored_table_node_int_float);  // NOLINT
  // clang-format on

  EXPECT_LQP_EQ(actual_lqp, expected_lqp);
}

TEST_F(SQLTranslatorTest, WhereNotExists) {
  const auto actual_lqp = compile_query(
      "SELECT * FROM int_float WHERE NOT EXISTS(SELECT * FROM int_float2 WHERE int_float.a = int_float2.a);");

  // clang-format off
  const auto parameter_int_float_a = correlated_parameter_(ParameterID{0}, int_float_a);
  const auto subquery_lqp =
  PredicateNode::make(equals_(parameter_int_float_a, int_float2_a), stored_table_node_int_float2);
  const auto subquery = lqp_subquery_(subquery_lqp, std::make_pair(ParameterID{0}, int_float_a));

  const auto expected_lqp =
  PredicateNode::make(not_exists_(subquery),
                      stored_table_node_int_float);  // NOLINT
  // clang-format on

  EXPECT_LQP_EQ(actual_lqp, expected_lqp);
}

TEST_F(SQLTranslatorTest, WhereWithCorrelatedSubquery) {
  const auto actual_lqp =
      compile_query("SELECT * FROM int_float WHERE a > (SELECT MIN(a + int_float.b) FROM int_float2);");

  const auto parameter_b = correlated_parameter_(ParameterID{0}, int_float_b);

  // clang-format off
  const auto subquery_lqp =
  AggregateNode::make(expression_vector(), expression_vector(min_(add_(int_float2_a, parameter_b))),
    ProjectionNode::make(expression_vector(add_(int_float2_a, parameter_b)),
      stored_table_node_int_float2));
  const auto subquery = lqp_subquery_(subquery_lqp, std::make_pair(ParameterID{0}, int_float_b));

  const auto expected_lqp =
  PredicateNode::make(greater_than_(int_float_a, subquery),
      stored_table_node_int_float);
  // clang-format on

  EXPECT_LQP_EQ(actual_lqp, expected_lqp);
}

TEST_F(SQLTranslatorTest, WhereSimpleNotPredicate) {
  const auto actual_lqp_a = compile_query("SELECT * FROM int_float WHERE NOT (a = b);");
  const auto actual_lqp_b = compile_query("SELECT * FROM int_float WHERE NOT (a != b);");
  const auto actual_lqp_c = compile_query("SELECT * FROM int_float WHERE NOT (a > b);");
  const auto actual_lqp_d = compile_query("SELECT * FROM int_float WHERE NOT (a < b);");
  const auto actual_lqp_e = compile_query("SELECT * FROM int_float WHERE NOT (a >= b);");
  const auto actual_lqp_f = compile_query("SELECT * FROM int_float WHERE NOT (a <= b);");
  const auto actual_lqp_g = compile_query("SELECT * FROM int_float WHERE NOT (a IS NULL);");
  const auto actual_lqp_h = compile_query("SELECT * FROM int_float WHERE NOT (a IS NOT NULL);");

  // clang-format off
  const auto expected_lqp_a = PredicateNode::make(not_equals_(int_float_a, int_float_b), stored_table_node_int_float);
  const auto expected_lqp_b = PredicateNode::make(equals_(int_float_a, int_float_b), stored_table_node_int_float);
  const auto expected_lqp_c = PredicateNode::make(less_than_equals_(int_float_a, int_float_b), stored_table_node_int_float);  // NOLINT
  const auto expected_lqp_d = PredicateNode::make(greater_than_equals_(int_float_a, int_float_b), stored_table_node_int_float);  // NOLINT
  const auto expected_lqp_e = PredicateNode::make(less_than_(int_float_a, int_float_b), stored_table_node_int_float);
  const auto expected_lqp_f = PredicateNode::make(greater_than_(int_float_a, int_float_b), stored_table_node_int_float);
  const auto expected_lqp_g = PredicateNode::make(is_not_null_(int_float_a), stored_table_node_int_float);
  const auto expected_lqp_h = PredicateNode::make(is_null_(int_float_a), stored_table_node_int_float);
  // clang-format on

  EXPECT_LQP_EQ(actual_lqp_a, expected_lqp_a);
  EXPECT_LQP_EQ(actual_lqp_b, expected_lqp_b);
  EXPECT_LQP_EQ(actual_lqp_c, expected_lqp_c);
  EXPECT_LQP_EQ(actual_lqp_d, expected_lqp_d);
  EXPECT_LQP_EQ(actual_lqp_e, expected_lqp_e);
  EXPECT_LQP_EQ(actual_lqp_f, expected_lqp_f);
  EXPECT_LQP_EQ(actual_lqp_g, expected_lqp_g);
  EXPECT_LQP_EQ(actual_lqp_h, expected_lqp_h);
}

TEST_F(SQLTranslatorTest, AggregateWithGroupBy) {
  const auto actual_lqp = compile_query("SELECT SUM(a * 3) * b FROM int_float GROUP BY b");

  const auto a_times_3 = mul_(int_float_a, 3);

  // clang-format off
  const auto expected_lqp =
  ProjectionNode::make(expression_vector(mul_(sum_(a_times_3), int_float_b)),
    AggregateNode::make(expression_vector(int_float_b), expression_vector(sum_(a_times_3)),
      ProjectionNode::make(expression_vector(a_times_3, int_float_b),
        stored_table_node_int_float)));
  // clang-format on

  EXPECT_LQP_EQ(actual_lqp, expected_lqp);
}

TEST_F(SQLTranslatorTest, AggregateWithGroupByAndHaving) {
  const auto actual_lqp = compile_query("SELECT b, SUM(a) AS s FROM int_float GROUP BY b HAVING s > 1000");

  const auto select_list_expressions = expression_vector(int_float_b, sum_(int_float_a));
  const auto aliases = std::vector<std::string>({"b", "s"});

  // clang-format off
  const auto expected_lqp =
  AliasNode::make(select_list_expressions, aliases,
    PredicateNode::make(greater_than_(sum_(int_float_a), value_(1000)),
      AggregateNode::make(expression_vector(int_float_b), expression_vector(sum_(int_float_a)),
        stored_table_node_int_float)));
  // clang-format on

  EXPECT_LQP_EQ(actual_lqp, expected_lqp);
}

TEST_F(SQLTranslatorTest, AggregateWithGroupByAndUnrelatedHaving) {
  const auto actual_lqp = compile_query("SELECT b, COUNT(a) FROM int_float GROUP BY b HAVING SUM(a) > 1000");

  // clang-format off
  const auto expected_lqp =
  ProjectionNode::make(expression_vector(int_float_b, count_(int_float_a)),
    PredicateNode::make(greater_than_(sum_(int_float_a), value_(1000)),
      AggregateNode::make(expression_vector(int_float_b), expression_vector(count_(int_float_a), sum_(int_float_a)),
        stored_table_node_int_float)));
  // clang-format on

  EXPECT_LQP_EQ(actual_lqp, expected_lqp);
}

TEST_F(SQLTranslatorTest, Distinct) {
  const auto actual_lqp = compile_query("SELECT DISTINCT b FROM int_float");

  // clang-format off
  const auto expected_lqp =
  AggregateNode::make(expression_vector(int_float_b), expression_vector(),
    stored_table_node_int_float);
  // clang-format on

  EXPECT_LQP_EQ(actual_lqp, expected_lqp);
}

TEST_F(SQLTranslatorTest, DistinctStar) {
  const auto actual_lqp = compile_query("SELECT DISTINCT * FROM int_float");

  // clang-format off
  const auto expected_lqp =
  AggregateNode::make(expression_vector(int_float_a, int_float_b), expression_vector(),
    stored_table_node_int_float);
  // clang-format on

  EXPECT_LQP_EQ(actual_lqp, expected_lqp);
}

TEST_F(SQLTranslatorTest, DistinctAndGroupBy) {
  const auto actual_lqp = compile_query("SELECT DISTINCT b FROM int_float GROUP BY b");

  // clang-format off
  const auto expected_lqp =
  AggregateNode::make(expression_vector(int_float_b), expression_vector(),
    AggregateNode::make(expression_vector(int_float_b), expression_vector(),
      stored_table_node_int_float));
  // clang-format on

  EXPECT_LQP_EQ(actual_lqp, expected_lqp);
}

TEST_F(SQLTranslatorTest, AggregateWithDistinctAndRelatedGroupBy) {
  const auto actual_lqp = compile_query("SELECT DISTINCT b, SUM(a * 3) * b FROM int_float GROUP BY b");

  const auto a_times_3 = mul_(int_float_a, 3);

  // clang-format off
  const auto expected_lqp =
  AggregateNode::make(expression_vector(int_float_b, mul_(sum_(a_times_3), int_float_b)), expression_vector(),
    AggregateNode::make(expression_vector(int_float_b), expression_vector(sum_(a_times_3)),
      ProjectionNode::make(expression_vector(a_times_3, int_float_b),
        stored_table_node_int_float)));
  // clang-format on

  EXPECT_LQP_EQ(actual_lqp, expected_lqp);
}

TEST_F(SQLTranslatorTest, AggregateWithDistinctAndUnrelatedGroupBy) {
  const auto actual_lqp = compile_query("SELECT DISTINCT MIN(a) FROM int_float GROUP BY b");

  const auto a_times_3 = mul_(int_float_a, 3);

  // clang-format off
  const auto expected_lqp =
  AggregateNode::make(expression_vector(min_(int_float_a)), expression_vector(),
    AggregateNode::make(expression_vector(int_float_b), expression_vector(min_(int_float_a)),
    stored_table_node_int_float));
  // clang-format on

  EXPECT_LQP_EQ(actual_lqp, expected_lqp);
}

TEST_F(SQLTranslatorTest, AggregateCount) {
  const auto actual_lqp_count_a = compile_query("SELECT b, COUNT(a) FROM int_float GROUP BY b");
  // clang-format off
  const auto expected_lqp_a =
  AggregateNode::make(expression_vector(int_float_b), expression_vector(count_(int_float_a)),
    stored_table_node_int_float);
  // clang-format on
  EXPECT_LQP_EQ(actual_lqp_count_a, expected_lqp_a);

  const auto actual_lqp_count_star = compile_query("SELECT b, COUNT(*) FROM int_float GROUP BY b");
  // clang-format off
  const auto expected_lqp_star =
  AggregateNode::make(expression_vector(int_float_b), expression_vector(count_star_(stored_table_node_int_float)),
    stored_table_node_int_float);
  // clang-format on
  EXPECT_LQP_EQ(actual_lqp_count_star, expected_lqp_star);

  const auto actual_lqp_count_distinct_a_plus_b =
      compile_query("SELECT a, b, COUNT(DISTINCT a + b) FROM int_float GROUP BY a, b");
  // clang-format off
  const auto expected_lqp_count_distinct_a_plus_b =
  AggregateNode::make(expression_vector(int_float_a, int_float_b), expression_vector(count_distinct_(add_(int_float_a, int_float_b))),  // NOLINT
    ProjectionNode::make(expression_vector(add_(int_float_a, int_float_b), int_float_a, int_float_b),
      stored_table_node_int_float));
  // clang-format on
  EXPECT_LQP_EQ(actual_lqp_count_distinct_a_plus_b, expected_lqp_count_distinct_a_plus_b);

  const auto actual_lqp_count_1 = compile_query("SELECT a, COUNT(1) FROM int_float GROUP BY a");
  // clang-format off
  const auto expected_lqp_count_1 =
  AggregateNode::make(expression_vector(int_float_a), expression_vector(count_(value_(1))),
    ProjectionNode::make(expression_vector(value_(1), int_float_a),
      stored_table_node_int_float));
  // clang-format on
  EXPECT_LQP_EQ(actual_lqp_count_1, expected_lqp_count_1);
}

TEST_F(SQLTranslatorTest, GroupByOnly) {
  const auto actual_lqp = compile_query("SELECT * FROM int_float GROUP BY b + 3, a / b, a, b");

  const auto b_plus_3 = add_(int_float_b, 3);
  const auto a_divided_by_b = div_(int_float_a, int_float_b);
  const auto group_by_expressions = expression_vector(b_plus_3, a_divided_by_b, int_float_b);

  // clang-format off
  const auto expected_lqp =
  AggregateNode::make(expression_vector(b_plus_3, a_divided_by_b, int_float_a, int_float_b), expression_vector(),
    ProjectionNode::make(expression_vector(b_plus_3, a_divided_by_b, int_float_a, int_float_b),
      stored_table_node_int_float));
  // clang-format on

  EXPECT_LQP_EQ(actual_lqp, expected_lqp);
}

TEST_F(SQLTranslatorTest, AggregateAndGroupByWildcard) {
  // - y is an alias assigned in the SELECT list and can be used in the GROUP BY list
  const auto actual_lqp = compile_query("SELECT int_float.*, b+3 AS y, SUM(a+b) FROM int_float GROUP BY a, y, b");

  const auto sum_a_plus_b = sum_(add_(int_float_a, int_float_b));
  const auto b_plus_3 = add_(int_float_b, 3);

  const auto aliases = std::vector<std::string>({"a", "b", "y", "SUM(a + b)"});
  const auto select_list_expressions =
      expression_vector(int_float_a, int_float_b, b_plus_3, sum_(add_(int_float_a, int_float_b)));

  // clang-format off
  const auto expected_lqp =
  AliasNode::make(select_list_expressions, aliases,
    ProjectionNode::make(select_list_expressions,
      AggregateNode::make(expression_vector(int_float_a, b_plus_3, int_float_b), expression_vector(sum_a_plus_b),
        ProjectionNode::make(expression_vector(add_(int_float_a, int_float_b), int_float_a, b_plus_3, int_float_b),
          stored_table_node_int_float))));
  // clang-format on

  EXPECT_LQP_EQ(actual_lqp, expected_lqp);
}

TEST_F(SQLTranslatorTest, AggregateAndGroupByWildcardTwoTables) {
  // - y is an alias assigned in the SELECT list and can be used in the GROUP BY list
  const auto actual_lqp =
      compile_query("SELECT t1.*, t2.a, SUM(t2.b) FROM int_float t1, int_float t2 GROUP BY t1.a, t1.b, t2.a");

  // clang-format off
  const auto expected_lqp =
  AggregateNode::make(expression_vector(int_float_a, int_float_b, int_float_a), expression_vector(sum_(int_float_b)),
    JoinNode::make(JoinMode::Cross, stored_table_node_int_float, stored_table_node_int_float));
  // clang-format on

  EXPECT_LQP_EQ(actual_lqp, expected_lqp);
}

TEST_F(SQLTranslatorTest, AggregateForwarding) {
  // Test that a referenced Aggregate does not result in redundant (and illegal!) AggregateNodes

  const auto actual_lqp = compile_query("SELECT x + 3 FROM (SELECT MIN(a) as x FROM int_float) AS t;");

  // clang-format off
  const auto expected_lqp =
  ProjectionNode::make(expression_vector(add_(min_(int_float_a), 3)),
    AliasNode::make(expression_vector(min_(int_float_a)), std::vector<std::string>({"x"}),
      AggregateNode::make(expression_vector(), expression_vector(min_(int_float_a)),
        stored_table_node_int_float)));
  // clang-format on

  EXPECT_LQP_EQ(actual_lqp, expected_lqp);
}

TEST_F(SQLTranslatorTest, ProjectedAggregateForwarding) {
  // Test that a referenced Aggregate does not result in redundant (and illegal!) AggregateNodes

  const auto actual_lqp = compile_query("SELECT x + 3 FROM (SELECT MIN(a) - 1 as x FROM int_float) AS t;");

  // clang-format off
  const auto expected_lqp =
  ProjectionNode::make(expression_vector(add_(sub_(min_(int_float_a), 1), 3)),
    AliasNode::make(expression_vector(sub_(min_(int_float_a), 1)), std::vector<std::string>({"x"}),
      ProjectionNode::make(expression_vector(sub_(min_(int_float_a), 1)),
        AggregateNode::make(expression_vector(), expression_vector(min_(int_float_a)),
          stored_table_node_int_float))));
  // clang-format on

  EXPECT_LQP_EQ(actual_lqp, expected_lqp);
}

TEST_F(SQLTranslatorTest, SubqueryFromSimple) {
  const auto actual_lqp_a = compile_query("SELECT z.x, z.a, z.b FROM (SELECT a + b AS x, * FROM int_float) AS z");
  const auto actual_lqp_b = compile_query("SELECT * FROM (SELECT a + b AS x, * FROM int_float) AS z");
  const auto actual_lqp_c = compile_query("SELECT z.* FROM (SELECT a + b AS x, * FROM int_float) AS z");

  const auto expressions = expression_vector(add_(int_float_a, int_float_b), int_float_a, int_float_b);
  const auto aliases = std::vector<std::string>({"x", "a", "b"});

  // #1186: Redundant AliasNode due to the SQLTranslator architecture.
  // clang-format off
  const auto expected_lqp =
  AliasNode::make(expressions, aliases,
    AliasNode::make(expressions, aliases,
      ProjectionNode::make(expressions, stored_table_node_int_float)));
  // clang-format on

  EXPECT_LQP_EQ(actual_lqp_a, expected_lqp);
  EXPECT_LQP_EQ(actual_lqp_b, expected_lqp);
  EXPECT_LQP_EQ(actual_lqp_c, expected_lqp);
}

TEST_F(SQLTranslatorTest, SubquerySelectList) {
  const auto actual_lqp = compile_query("SELECT (SELECT MIN(a + d) FROM int_float), a FROM int_float5 AS f");

  // clang-format off
  const auto parameter_d = correlated_parameter_(ParameterID{0}, int_float5_d);
  const auto a_plus_d = add_(int_float_a, parameter_d);
  const auto subquery_lqp =
  AggregateNode::make(expression_vector(), expression_vector(min_(a_plus_d)),
    ProjectionNode::make(expression_vector(a_plus_d), stored_table_node_int_float));
  // clang-format on

  const auto subquery = lqp_subquery_(subquery_lqp, std::make_pair(ParameterID{0}, int_float5_d));

  // clang-format off
  const auto expected_lqp =
  ProjectionNode::make(expression_vector(subquery, int_float5_a),
     stored_table_node_int_float5);
  // clang-format on

  EXPECT_LQP_EQ(actual_lqp, expected_lqp);
}

TEST_F(SQLTranslatorTest, OrderByTest) {
  const auto actual_lqp = compile_query("SELECT * FROM int_float ORDER BY a, a+b DESC, b ASC");

  const auto order_by_modes =
      std::vector<OrderByMode>({OrderByMode::Ascending, OrderByMode::Descending, OrderByMode::Ascending});

  // clang-format off
  const auto expected_lqp =
  ProjectionNode::make(expression_vector(int_float_a, int_float_b),
    SortNode::make(expression_vector(int_float_a, add_(int_float_a, int_float_b), int_float_b), order_by_modes,
      ProjectionNode::make(expression_vector(add_(int_float_a, int_float_b), int_float_a, int_float_b),
        stored_table_node_int_float)));
  // clang-format on

  EXPECT_LQP_EQ(actual_lqp, expected_lqp);
}

TEST_F(SQLTranslatorTest, InArray) {
  const auto actual_lqp = compile_query("SELECT * FROM int_float WHERE a + 7 IN (1+2,3,4)");

  // clang-format off
  const auto expected_lqp =
  PredicateNode::make(in_(add_(int_float_a, 7), list_(add_(1, 2), 3, 4)),
    stored_table_node_int_float);
  // clang-format on

  EXPECT_LQP_EQ(actual_lqp, expected_lqp);
}

TEST_F(SQLTranslatorTest, NotInArray) {
  const auto actual_lqp = compile_query("SELECT * FROM int_float WHERE a + 7 NOT IN (1+2,3,4)");

  // clang-format off
  const auto expected_lqp =
  PredicateNode::make(not_in_(add_(int_float_a, 7), list_(add_(1, 2), 3, 4)),
    stored_table_node_int_float);
  // clang-format on

  EXPECT_LQP_EQ(actual_lqp, expected_lqp);
}

TEST_F(SQLTranslatorTest, InSelect) {
  const auto actual_lqp = compile_query("SELECT * FROM int_float WHERE a + 7 IN (SELECT * FROM int_float2)");

  // clang-format off
  const auto subquery_lqp = stored_table_node_int_float2;
  const auto subquery = lqp_subquery_(subquery_lqp);

  // clang-format off
  const auto expected_lqp =
  PredicateNode::make(in_(add_(int_float_a, 7), subquery),
    stored_table_node_int_float);
  // clang-format on

  EXPECT_LQP_EQ(actual_lqp, expected_lqp);
}

TEST_F(SQLTranslatorTest, InCorrelatedSubquery) {
  const auto actual_lqp = compile_query(
      "SELECT * FROM int_float WHERE a IN (SELECT * FROM int_float2 WHERE int_float.b * int_float.a * int_float.a > "
      "b)");

  // clang-format off
  const auto parameter_a = correlated_parameter_(ParameterID{1}, int_float_a);
  const auto parameter_b = correlated_parameter_(ParameterID{0}, int_float_b);

  const auto b_times_a_times_a = mul_(mul_(parameter_b, parameter_a), parameter_a);

  const auto subquery_lqp =
  PredicateNode::make(greater_than_(b_times_a_times_a, int_float2_b),
      stored_table_node_int_float2);

  const auto subquery = lqp_subquery_(subquery_lqp, std::make_pair(ParameterID{1}, int_float_a),
                                  std::make_pair(ParameterID{0}, int_float_b));

  // clang-format off
  const auto expected_lqp =
    PredicateNode::make(in_(int_float_a, subquery),
      stored_table_node_int_float);
  // clang-format on

  EXPECT_LQP_EQ(actual_lqp, expected_lqp);
}

TEST_F(SQLTranslatorTest, JoinSimple) {
  const auto actual_lqp_a = compile_query("SELECT * FROM int_float JOIN int_float2 ON int_float2.a > int_float.a");
  const auto actual_lqp_b = compile_query("SELECT * FROM int_float LEFT JOIN int_float2 ON int_float2.a > int_float.a");
  const auto actual_lqp_c =
      compile_query("SELECT * FROM int_float RIGHT JOIN int_float2 ON int_float2.a > int_float.a");
  const auto actual_lqp_d =
      compile_query("SELECT * FROM int_float FULL OUTER JOIN int_float2 ON int_float2.a > int_float.a");

  const auto a_gt_a = greater_than_(int_float2_a, int_float_a);
  const auto node_a = stored_table_node_int_float;
  const auto node_b = stored_table_node_int_float2;

  const auto expected_lqp_a = JoinNode::make(JoinMode::Inner, a_gt_a, node_a, node_b);
  const auto expected_lqp_b = JoinNode::make(JoinMode::Left, a_gt_a, node_a, node_b);
  const auto expected_lqp_c = JoinNode::make(JoinMode::Right, a_gt_a, node_a, node_b);
  const auto expected_lqp_d = JoinNode::make(JoinMode::FullOuter, a_gt_a, node_a, node_b);

  EXPECT_LQP_EQ(actual_lqp_a, expected_lqp_a);
  EXPECT_LQP_EQ(actual_lqp_b, expected_lqp_b);
  EXPECT_LQP_EQ(actual_lqp_c, expected_lqp_c);
  EXPECT_LQP_EQ(actual_lqp_d, expected_lqp_d);
}

TEST_F(SQLTranslatorTest, JoinCrossSelectStar) {
  const auto actual_lqp = compile_query("SELECT * FROM int_float, int_float2 AS t, int_float5 WHERE t.a < 2");

  // clang-format off
  const auto expected_lqp =
  PredicateNode::make(less_than_(int_float2_a, 2),
    JoinNode::make(JoinMode::Cross,
      JoinNode::make(JoinMode::Cross,
        stored_table_node_int_float,
        stored_table_node_int_float2),
    stored_table_node_int_float5));
  // clang-format on

  EXPECT_LQP_EQ(actual_lqp, expected_lqp);
}

TEST_F(SQLTranslatorTest, JoinCrossSelectElements) {
  const auto actual_lqp =
      compile_query("SELECT int_float5.d, t.* FROM int_float, int_float2 AS t, int_float5 WHERE t.a < 2");

  // clang-format off
  const auto expected_lqp =
  ProjectionNode::make(expression_vector(int_float5_d, int_float2_a, int_float2_b),
    PredicateNode::make(less_than_(int_float2_a, 2),
      JoinNode::make(JoinMode::Cross,
        JoinNode::make(JoinMode::Cross,
          stored_table_node_int_float,
          stored_table_node_int_float2),
      stored_table_node_int_float5)));
  // clang-format on

  EXPECT_LQP_EQ(actual_lqp, expected_lqp);
}

TEST_F(SQLTranslatorTest, JoinLeftRightFullOuter) {
  const auto actual_lqp_left = compile_query("SELECT * FROM int_float AS a LEFT JOIN int_float2 AS b ON a.a = b.a;");

  // clang-format off
  const auto expected_lqp_left =
  JoinNode::make(JoinMode::Left, equals_(int_float_a, int_float2_a),
    stored_table_node_int_float,
    stored_table_node_int_float2);
  // clang-format on

  EXPECT_LQP_EQ(actual_lqp_left, expected_lqp_left);

  const auto actual_lqp_right = compile_query("SELECT * FROM int_float AS a RIGHT JOIN int_float2 AS b ON a.a = b.a;");

  // clang-format off
  const auto expected_lqp_right =
  JoinNode::make(JoinMode::Right, equals_(int_float_a, int_float2_a),
    stored_table_node_int_float,
    stored_table_node_int_float2);
  // clang-format on
  EXPECT_LQP_EQ(actual_lqp_right, expected_lqp_right);

  const auto actual_lqp_full = compile_query("SELECT * FROM int_float AS a FULL JOIN int_float2 AS b ON a.a = b.a;");

  // clang-format off
  const auto expected_lqp_full_outer =
  JoinNode::make(JoinMode::FullOuter, equals_(int_float_a, int_float2_a),
    stored_table_node_int_float,
    stored_table_node_int_float2);
  // clang-format on

  EXPECT_LQP_EQ(actual_lqp_full, expected_lqp_full_outer);
}

TEST_F(SQLTranslatorTest, JoinSemiOuterPredicatesForNullSupplyingSide) {
  // Test that predicates in the JOIN condition that reference only the null-supplying side are pushed down

  const auto actual_lqp_left = compile_query(
      "SELECT"
      "  * "
      "FROM "
      "  int_float AS a LEFT JOIN int_float2 AS b "
      "    ON b.a > 5 AND a.a = b.a "
      "WHERE b.b < 2;");

  // clang-format off

  const auto expected_lqp_left =
  PredicateNode::make(less_than_(int_float2_b, 2),
      JoinNode::make(JoinMode::Left, equals_(int_float_a, int_float2_a),
        stored_table_node_int_float,
        PredicateNode::make(greater_than_(int_float2_a, 5),
          stored_table_node_int_float2)));
  // clang-format on

  EXPECT_LQP_EQ(actual_lqp_left, expected_lqp_left);

  const auto actual_lqp_right = compile_query(
      "SELECT"
      "  * "
      "FROM "
      "  int_float AS a RIGHT JOIN int_float2 AS b "
      "    ON a.a > 5 AND a.a = b.a "
      "WHERE b.b < 2;");

  // clang-format off

  const auto expected_lqp_right =
  PredicateNode::make(less_than_(int_float2_b, 2),
      JoinNode::make(JoinMode::Right, equals_(int_float_a, int_float2_a),
        PredicateNode::make(greater_than_(int_float_a, 5),
          stored_table_node_int_float),
        stored_table_node_int_float2));
  // clang-format on

  EXPECT_LQP_EQ(actual_lqp_right, expected_lqp_right);
}

TEST_F(SQLTranslatorTest, JoinOuterPredicatesForNullPreservingSide) {
  // See #1436

  EXPECT_THROW(compile_query("SELECT * FROM int_float AS a LEFT JOIN int_float2 AS b ON a.a > 5 AND a.a = b.a"),
               InvalidInputException);

  EXPECT_THROW(compile_query("SELECT * FROM int_float AS a RIGHT JOIN int_float2 AS b ON b.a > 5 AND a.a = b.a"),
               InvalidInputException);

  EXPECT_THROW(compile_query("SELECT * FROM int_float AS a FULL JOIN int_float2 AS b ON a.a > 5 AND a.a = b.a"),
               InvalidInputException);

  EXPECT_THROW(compile_query("SELECT * FROM int_float AS a FULL JOIN int_float2 AS b ON b.a > 5 AND a.a = b.a"),
               InvalidInputException);
}

TEST_F(SQLTranslatorTest, JoinNaturalSimple) {
  // Also test that columns can be referenced after a natural join

  const auto actual_lqp = compile_query(
      "SELECT "
      "  * "
      "FROM "
      "  int_float AS a NATURAL JOIN int_float2 AS b "
      "WHERE "
      "  a.b > 10 AND a.a > 5");

  // clang-format off
  const auto expected_lqp =
  PredicateNode::make(greater_than_(int_float_b, 10),
    PredicateNode::make(greater_than_(int_float_a, 5),
      ProjectionNode::make(expression_vector(int_float_a, int_float_b),
        PredicateNode::make(equals_(int_float_b, int_float2_b),
          JoinNode::make(JoinMode::Inner, equals_(int_float_a, int_float2_a),
            stored_table_node_int_float,
            stored_table_node_int_float2)))));
  // clang-format on

  EXPECT_LQP_EQ(actual_lqp, expected_lqp);
}

TEST_F(SQLTranslatorTest, JoinNaturalColumnAlias) {
  // Test that the Natural join can work with column aliases and that the output columns have the correct name

  const auto actual_lqp = compile_query(
      "SELECT "
      "  * "
      "FROM "
      "  int_float AS a NATURAL JOIN (SELECT a AS d, b AS a, c FROM int_int_int) AS b");

  const auto aliases = std::vector<std::string>{{"a", "b", "d", "c"}};
  const auto subquery_aliases = std::vector<std::string>{{"d", "a", "c"}};

  // clang-format off
  const auto expected_lqp =
  AliasNode::make(expression_vector(int_float_a, int_float_b, int_int_int_a, int_int_int_c), aliases,
    ProjectionNode::make(expression_vector(int_float_a, int_float_b, int_int_int_a, int_int_int_c),
      JoinNode::make(JoinMode::Inner, equals_(int_float_a, int_int_int_b),
        stored_table_node_int_float,
        AliasNode::make(expression_vector(int_int_int_a, int_int_int_b, int_int_int_c), subquery_aliases,
          stored_table_node_int_int_int))));
  // clang-format on

  EXPECT_LQP_EQ(actual_lqp, expected_lqp);
}

TEST_F(SQLTranslatorTest, JoinInnerComplexPredicateA) {
  const auto actual_lqp = compile_query(
      "SELECT * FROM int_float JOIN int_float2 ON int_float.a + int_float2.a = int_float2.b * int_float.a;");

  // clang-format off
  const auto a_plus_a = add_(int_float_a, int_float2_a);
  const auto b_times_a = mul_(int_float2_b, int_float_a);
  const auto expected_lqp =
  PredicateNode::make(equals_(a_plus_a, b_times_a),
    JoinNode::make(JoinMode::Cross,
      stored_table_node_int_float,
      stored_table_node_int_float2));
  // clang-format on

  EXPECT_LQP_EQ(actual_lqp, expected_lqp);
}

TEST_F(SQLTranslatorTest, JoinInnerComplexPredicateB) {
  const auto actual_lqp =
      compile_query("SELECT * FROM int_float AS m1 JOIN int_float AS m2 ON m1.a * 3 = m2.a - 5 OR m1.a > 20;");

  // clang-format off
  const auto a_times_3 = mul_(int_float_a, 3);
  const auto a_minus_5 = sub_(int_float_a, 5);

  const auto join_cross = JoinNode::make(JoinMode::Cross, stored_table_node_int_float, stored_table_node_int_float);
  const auto join_predicate = or_(equals_(mul_(int_float_a, 3), sub_(int_float_a, 5)), greater_than_(int_float_a, 20));

  const auto expected_lqp =
  PredicateNode::make(join_predicate,
    JoinNode::make(JoinMode::Cross,
      stored_table_node_int_float,
      stored_table_node_int_float));
  // clang-format on

  EXPECT_LQP_EQ(actual_lqp, expected_lqp);
}

TEST_F(SQLTranslatorTest, FromColumnAliasingSimple) {
  const auto actual_lqp_a = compile_query("SELECT t.x FROM int_float AS t (x, y) WHERE x = t.y");
  const auto actual_lqp_b = compile_query("SELECT t.x FROM (SELECT * FROM int_float) AS t (x, y) WHERE x = t.y");

  // clang-format off
  const auto expected_lqp =
  AliasNode::make(expression_vector(int_float_a), std::vector<std::string>({"x", }),
    ProjectionNode::make(expression_vector(int_float_a),
      PredicateNode::make(equals_(int_float_a, int_float_b),
        stored_table_node_int_float)));
  // clang-format on

  EXPECT_LQP_EQ(actual_lqp_a, expected_lqp);
  EXPECT_LQP_EQ(actual_lqp_b, expected_lqp);
}

TEST_F(SQLTranslatorTest, FromColumnAliasingAggregation) {
  const auto actual_lqp =
      compile_query("SELECT foo + 1 FROM (SELECT a, MIN(b) FROM int_float WHERE a > 10 GROUP BY a) AS t (bar, foo)");

  // clang-format off
  const auto expected_lqp =
  ProjectionNode::make(expression_vector(add_(min_(int_float_b), 1)),
    AggregateNode::make(expression_vector(int_float_a), expression_vector(min_(int_float_b)),
      PredicateNode::make(greater_than_(int_float_a, 10),
        stored_table_node_int_float)));
  // clang-format on

  EXPECT_LQP_EQ(actual_lqp, expected_lqp);
}

TEST_F(SQLTranslatorTest, FromColumnAliasingColumnsSwitchNames) {
  // Tricky: Columns "switch names". a becomes b and b becomes a

  const auto actual_lqp_a = compile_query("SELECT * FROM int_float AS t (b, a) WHERE b = t.a");
  const auto actual_lqp_b = compile_query("SELECT * FROM (SELECT * FROM int_float) AS t (b, a) WHERE b = t.a");

  // clang-format off
  const auto expected_lqp =
  AliasNode::make(expression_vector(int_float_a, int_float_b), std::vector<std::string>({"b", "a"}),
    PredicateNode::make(equals_(int_float_a, int_float_b),
      stored_table_node_int_float));
  // clang-format on

  EXPECT_LQP_EQ(actual_lqp_a, expected_lqp);
  EXPECT_LQP_EQ(actual_lqp_b, expected_lqp);
}

TEST_F(SQLTranslatorTest, FromColumnAliasingTablesSwitchNames) {
  // Tricky: Tables "switch names". int_float becomes int_float2 and int_float2 becomes int_float

  const auto actual_lqp_a = compile_query(
      "SELECT int_float.y, int_float2.* "
      "FROM int_float AS int_float2 (a, b), int_float2 AS int_float(x,y) "
      "WHERE int_float.x = int_float2.b");
  const auto actual_lqp_b = compile_query(
      "SELECT int_float.y, int_float2.* "
      "FROM (SELECT * FROM int_float) AS int_float2 (a, b), (SELECT * FROM int_float2) AS int_float(x,y) "
      "WHERE int_float.x = int_float2.b");

  // clang-format off
  const auto expected_lqp =
  AliasNode::make(expression_vector(int_float2_b, int_float_a, int_float_b), std::vector<std::string>({"y", "a", "b"}),
    ProjectionNode::make(expression_vector(int_float2_b, int_float_a, int_float_b),
      PredicateNode::make(equals_(int_float2_a, int_float_b),
        JoinNode::make(JoinMode::Cross,
          stored_table_node_int_float,
          stored_table_node_int_float2))));
  // clang-format on

  EXPECT_LQP_EQ(actual_lqp_a, expected_lqp);
  EXPECT_LQP_EQ(actual_lqp_b, expected_lqp);
}

TEST_F(SQLTranslatorTest, SameColumnForDifferentTableNames) {
  const auto actual_lqp = compile_query("SELECT R.a, S.a FROM int_float AS R, int_float AS S");

  // clang-format off
  const auto expected_lqp =
  ProjectionNode::make(expression_vector(int_float_a, int_float_a),
    JoinNode::make(JoinMode::Cross,
      stored_table_node_int_float,
      stored_table_node_int_float));
  // clang-format on

  EXPECT_LQP_EQ(actual_lqp, expected_lqp);
}

TEST_F(SQLTranslatorTest, LimitLiteral) {
  // Most common case: LIMIT to a fixed number
  const auto actual_lqp = compile_query("SELECT * FROM int_float LIMIT 1;");
  const auto expected_lqp = LimitNode::make(value_(1), stored_table_node_int_float);
  EXPECT_LQP_EQ(actual_lqp, expected_lqp);
}

TEST_F(SQLTranslatorTest, LimitExpression) {
  // Uncommon: LIMIT to the result of an Expression (which has to be uncorrelated)
  const auto actual_lqp = compile_query("SELECT * FROM int_float LIMIT 3 + (SELECT MIN(b) FROM int_float2);");

  // clang-format off
  const auto subquery =
  AggregateNode::make(expression_vector(), expression_vector(min_(int_float2_b)),
    stored_table_node_int_float2);

  const auto expected_lqp =
  LimitNode::make(add_(3, lqp_subquery_(subquery)),
    stored_table_node_int_float);
  // clang-format on

  EXPECT_LQP_EQ(actual_lqp, expected_lqp);
}

TEST_F(SQLTranslatorTest, Extract) {
  std::vector<DatetimeComponent> components{DatetimeComponent::Year,   DatetimeComponent::Month,
                                            DatetimeComponent::Day,    DatetimeComponent::Hour,
                                            DatetimeComponent::Minute, DatetimeComponent::Second};

  std::shared_ptr<opossum::AbstractLQPNode> actual_lqp;
  std::shared_ptr<opossum::AbstractLQPNode> expected_lqp;
  ProjectionNode::make(expression_vector(extract_(DatetimeComponent::Year, "1993-08-01")), DummyTableNode::make());

  for (const auto& component : components) {
    std::stringstream query_str;
    query_str << "SELECT EXTRACT(" << component << " FROM '1993-08-01');";

    actual_lqp = compile_query(query_str.str());
    expected_lqp = ProjectionNode::make(expression_vector(extract_(component, "1993-08-01")), DummyTableNode::make());

    EXPECT_LQP_EQ(actual_lqp, expected_lqp);
  }
}

TEST_F(SQLTranslatorTest, ValuePlaceholders) {
  const auto actual_lqp = compile_query("SELECT a + ?, ? FROM int_float WHERE a > ?");

  // clang-format off
  const auto expected_lqp =
  ProjectionNode::make(expression_vector(add_(int_float_a, placeholder_(ParameterID{0})),
                                         placeholder_(ParameterID{1})),
    PredicateNode::make(greater_than_(int_float_a, placeholder_(ParameterID{2})),
      stored_table_node_int_float));
  // clang-format on

  EXPECT_LQP_EQ(actual_lqp, expected_lqp);
}

TEST_F(SQLTranslatorTest, ValuePlaceholdersInSubselect) {
  // clang-format off
  const auto [actual_lqp, parameter_ids_of_value_placeholders] = compile_prepared_query(
      "SELECT ? + (SELECT a + ? "
                  "FROM int_float2) "
      "FROM (SELECT a "
            "FROM int_float WHERE ? > (SELECT a + ? "
                                      "FROM int_string)) s1");

  ASSERT_EQ(parameter_ids_of_value_placeholders.size(), 4u);
  EXPECT_EQ(parameter_ids_of_value_placeholders.at(0), ParameterID{2});
  EXPECT_EQ(parameter_ids_of_value_placeholders.at(1), ParameterID{3});
  EXPECT_EQ(parameter_ids_of_value_placeholders.at(2), ParameterID{0});
  EXPECT_EQ(parameter_ids_of_value_placeholders.at(3), ParameterID{1});

  const auto placeholder_0 = placeholder_(ParameterID{2});
  const auto placeholder_1 = placeholder_(ParameterID{3});
  const auto placeholder_2 = placeholder_(ParameterID{0});
  const auto placeholder_3 = placeholder_(ParameterID{1});

  const auto subquery_a_lqp =
  ProjectionNode::make(expression_vector(add_(int_float2_a, placeholder_1)),
                       stored_table_node_int_float2);
  const auto subquery_a = lqp_subquery_(subquery_a_lqp);
  const auto subquery_b_lqp =
  ProjectionNode::make(expression_vector(add_(int_string_a, placeholder_3)),
    stored_table_node_int_string);
  const auto subquery_b = lqp_subquery_(subquery_b_lqp);

  const auto expected_lqp =
  ProjectionNode::make(expression_vector(add_(placeholder_0, subquery_a)),
    ProjectionNode::make(expression_vector(int_float_a),
      PredicateNode::make(greater_than_(placeholder_2, subquery_b),
        stored_table_node_int_float)));
  // clang-format on

  EXPECT_LQP_EQ(actual_lqp, expected_lqp);
}

TEST_F(SQLTranslatorTest, ParameterIDAllocationSimple) {
  /**
   * Test that ParameterIDs are correctly allocated to correlated Parameters
   */

  const auto query = "SELECT (SELECT (SELECT int_float2.a + int_float.b) FROM int_float2) FROM int_float";

  hsql::SQLParserResult parser_result;
  hsql::SQLParser::parseSQLString(query, &parser_result);
  Assert(parser_result.isValid(), create_sql_parser_error_message(query, parser_result));

  SQLTranslator sql_translator{UseMvcc::No};

  const auto actual_lqp = sql_translator.translate_parser_result(parser_result).at(0);

  // clang-format off
  const auto parameter_int_float_b = correlated_parameter_(ParameterID{1}, int_float_b);
  const auto parameter_int_float2_a = correlated_parameter_(ParameterID{0}, int_float2_a);

  // "(SELECT int_float2.a + int_float.b)"
  const auto expected_sub_subquery_lqp =
  ProjectionNode::make(expression_vector(add_(parameter_int_float2_a, parameter_int_float_b)),
     DummyTableNode::make());
  const auto sub_subquery = lqp_subquery_(expected_sub_subquery_lqp,
                                      std::make_pair(ParameterID{0}, int_float2_a));


  // "(SELECT (SELECT int_float2.a + int_float.b) FROM int_float2)"
  const auto expected_subquery_lqp =
  ProjectionNode::make(expression_vector(sub_subquery),
    stored_table_node_int_float2);
  const auto expected_subquery = lqp_subquery_(expected_subquery_lqp, std::make_pair(ParameterID{1}, int_float_b));

  const auto expected_lqp =
  ProjectionNode::make(expression_vector(expected_subquery),
    stored_table_node_int_float);
  // clang-format on

  EXPECT_LQP_EQ(actual_lqp, expected_lqp);
}

TEST_F(SQLTranslatorTest, ParameterIDAllocation) {
  /**
   * Test that ParameterIDs are correctly allocated to ValuePlaceholders and External Parameters
   */
  // clang-format off
  const auto query =
      "SELECT ?, (SELECT ? + MAX(b) + (SELECT int_float2.a + ? + int_float2.b) "
                 "FROM int_float2) "
      "FROM (SELECT a + ? AS k "
            "FROM int_float) s1 WHERE k > (SELECT ? "
                                          "FROM int_string)";

  // NOLINTNEXTLINE
  const auto [actual_lqp, parameter_ids_of_value_placeholders] = compile_prepared_query(query);

  ASSERT_EQ(parameter_ids_of_value_placeholders.size(), 5u);
  EXPECT_EQ(parameter_ids_of_value_placeholders.at(0), ParameterID{1});
  EXPECT_EQ(parameter_ids_of_value_placeholders.at(1), ParameterID{2});
  EXPECT_EQ(parameter_ids_of_value_placeholders.at(2), ParameterID{4});
  EXPECT_EQ(parameter_ids_of_value_placeholders.at(3), ParameterID{0});
  EXPECT_EQ(parameter_ids_of_value_placeholders.at(4), ParameterID{6});

  const auto placeholder_0 = placeholder_(ParameterID{1});
  const auto placeholder_1 = placeholder_(ParameterID{2});
  const auto placeholder_2 = placeholder_(ParameterID{4});
  const auto placeholder_3 = placeholder_(ParameterID{0});
  const auto placeholder_4 = placeholder_(ParameterID{6});

  const auto parameter_int_float2_a = correlated_parameter_(ParameterID{3}, int_float2_a);
  const auto parameter_int_float2_b = correlated_parameter_(ParameterID{5}, int_float2_b);

  // SELECT int_float2.a + ? + int_float2.b
  const auto subquery_a_lqp =
  ProjectionNode::make(expression_vector(add_(add_(parameter_int_float2_a, placeholder_2), parameter_int_float2_b)),
    DummyTableNode::make());
  const auto subquery_a = lqp_subquery_(subquery_a_lqp, std::make_pair(ParameterID{5}, int_float2_b),
    std::make_pair(ParameterID{3}, int_float2_a));

  // (SELECT ? + MAX(b) + (subquery_a) FROM int_float2)
  const auto subquery_b_lqp =
  ProjectionNode::make(expression_vector(add_(add_(placeholder_1, max_(int_float2_b)), subquery_a)),
    AggregateNode::make(expression_vector(), expression_vector(max_(int_float2_b)),
      stored_table_node_int_float2));
  const auto subquery_b = lqp_subquery_(subquery_b_lqp);

  // SELECT ? FROM int_string
  const auto subquery_c_lqp = ProjectionNode::make(expression_vector(placeholder_4), stored_table_node_int_string);
  const auto subquery_c = lqp_subquery_(subquery_c_lqp);

  const auto expected_lqp =
  ProjectionNode::make(expression_vector(placeholder_0, subquery_b),
    PredicateNode::make(greater_than_(add_(int_float_a, placeholder_3), subquery_c),
      AliasNode::make(expression_vector(add_(int_float_a, placeholder_3)), std::vector<std::string>{"k"},
        ProjectionNode::make(expression_vector(add_(int_float_a, placeholder_3)),
          stored_table_node_int_float))));
  // clang-format on

  EXPECT_LQP_EQ(actual_lqp, expected_lqp);
}

TEST_F(SQLTranslatorTest, UseMvcc) {
  const auto query = "SELECT * FROM int_float, int_float2 WHERE int_float.a = int_float2.b";

  hsql::SQLParserResult parser_result;
  hsql::SQLParser::parseSQLString(query, &parser_result);
  Assert(parser_result.isValid(), create_sql_parser_error_message(query, parser_result));

  const auto lqp_a = SQLTranslator{UseMvcc::No}.translate_parser_result(parser_result).at(0);
  const auto lqp_b = SQLTranslator{UseMvcc::Yes}.translate_parser_result(parser_result).at(0);

  EXPECT_FALSE(lqp_is_validated(lqp_a));
  EXPECT_TRUE(lqp_is_validated(lqp_b));
}

TEST_F(SQLTranslatorTest, Substr) {
  const auto actual_lqp_a = compile_query("SELECT SUBSTR('Hello', 3, 2 + 3)");
  const auto actual_lqp_b = compile_query("SELECT substr('Hello', 3, 2 + 3)");
  const auto actual_lqp_c = compile_query("SELECT substring('Hello', 3, 2 + 3)");

  // clang-format off
  const auto expected_lqp =
  ProjectionNode::make(expression_vector(substr_("Hello", 3, add_(2, 3))),
    DummyTableNode::make());
  // clang-format on

  EXPECT_LQP_EQ(actual_lqp_a, expected_lqp);
  EXPECT_LQP_EQ(actual_lqp_b, expected_lqp);
  EXPECT_LQP_EQ(actual_lqp_c, expected_lqp);
}

TEST_F(SQLTranslatorTest, Exists) {
  const auto actual_lqp = compile_query("SELECT EXISTS(SELECT * FROM int_float);");

  // clang-format off
  const auto expected_lqp =
  ProjectionNode::make(expression_vector(exists_(lqp_subquery_(stored_table_node_int_float))),
    DummyTableNode::make());
  // clang-format on

  EXPECT_LQP_EQ(actual_lqp, expected_lqp);
}

TEST_F(SQLTranslatorTest, NotExists) {
  const auto actual_lqp = compile_query("SELECT NOT EXISTS(SELECT * FROM int_float);");

  // clang-format off
  const auto expected_lqp =
  ProjectionNode::make(expression_vector(not_exists_(lqp_subquery_(stored_table_node_int_float))),
    DummyTableNode::make());
  // clang-format on

  EXPECT_LQP_EQ(actual_lqp, expected_lqp);
}

TEST_F(SQLTranslatorTest, ExistsCorrelated) {
  const auto actual_lqp =
      compile_query("SELECT EXISTS(SELECT * FROM int_float WHERE int_float.a > int_float2.b) FROM int_float2");

  // clang-format off
  const auto subquery_lqp =
  PredicateNode::make(greater_than_(int_float_a, correlated_parameter_(ParameterID{0}, int_float2_b)),
    stored_table_node_int_float);
  const auto subquery = lqp_subquery_(subquery_lqp, std::make_pair(ParameterID{0}, int_float2_b));

  const auto expected_lqp =
  ProjectionNode::make(expression_vector(exists_(subquery)),
    stored_table_node_int_float2);
  // clang-format on

  EXPECT_LQP_EQ(actual_lqp, expected_lqp);
}

TEST_F(SQLTranslatorTest, UnaryMinus) {
  const auto actual_lqp = compile_query("SELECT -a FROM int_float");

  // clang-format off
  const auto expected_lqp =
  ProjectionNode::make(expression_vector(unary_minus_(int_float_a)),
    stored_table_node_int_float);
  // clang-format on

  EXPECT_LQP_EQ(actual_lqp, expected_lqp);
}

TEST_F(SQLTranslatorTest, ShowTables) {
  const auto actual_lqp = compile_query("SHOW TABLES");

  const auto expected_lqp = StoredTableNode::make(MetaTableManager::META_PREFIX + "tables");

  EXPECT_LQP_EQ(actual_lqp, expected_lqp);
}

TEST_F(SQLTranslatorTest, ShowColumns) {
  const auto actual_lqp = compile_query("SHOW COLUMNS int_float");

  // clang-format off
  const auto stored_table_node = StoredTableNode::make(MetaTableManager::META_PREFIX + "columns");
  const auto table_name_column = stored_table_node->get_column("table_name");
  const auto expected_lqp =
      PredicateNode::make(equals_(table_name_column, "int_float"),
        stored_table_node);
  // clang-format on

  EXPECT_LQP_EQ(actual_lqp, expected_lqp);
}

TEST_F(SQLTranslatorTest, DMLOnMetatables) {
  EXPECT_THROW(compile_query("UPDATE meta_tables SET table_name = 'foo';"), InvalidInputException);
  EXPECT_THROW(compile_query("DELETE FROM meta_tables;"), InvalidInputException);
  EXPECT_THROW(compile_query("INSERT INTO meta_tables SELECT * FROM meta_tables;"), InvalidInputException);
}

TEST_F(SQLTranslatorTest, InsertValues) {
  const auto actual_lqp = compile_query("INSERT INTO int_float VALUES (10, 12.5);");

  // clang-format off
  const auto expected_lqp =
  InsertNode::make("int_float",
   ProjectionNode::make(expression_vector(10, cast_(12.5, DataType::Float)),
     DummyTableNode::make()));
  // clang-format on

  EXPECT_LQP_EQ(actual_lqp, expected_lqp);
}

TEST_F(SQLTranslatorTest, InsertValuesColumnReorder) {
  const auto actual_lqp = compile_query("INSERT INTO int_float (b, a) VALUES (12.5, 10);");

  // clang-format off
  const auto expected_lqp =
  InsertNode::make("int_float",
    ProjectionNode::make(expression_vector(10, cast_(12.5, DataType::Float)),
        DummyTableNode::make()));
  // clang-format on

  EXPECT_LQP_EQ(actual_lqp, expected_lqp);
}

TEST_F(SQLTranslatorTest, InsertValuesColumnSubset) {
  const auto actual_lqp = compile_query("INSERT INTO int_float (b) VALUES (12.5);");

  // clang-format off
  const auto expected_lqp =
  InsertNode::make("int_float",
    ProjectionNode::make(expression_vector(cast_(null_(), DataType::Int), cast_(12.5, DataType::Float)),
      DummyTableNode::make()));
  // clang-format on

  EXPECT_LQP_EQ(actual_lqp, expected_lqp);
}

TEST_F(SQLTranslatorTest, InsertNull) {
  const auto actual_lqp = compile_query("INSERT INTO int_float (b, a) VALUES (12.5, NULL);");

  // clang-format off
  const auto expected_lqp =
  InsertNode::make("int_float",
    ProjectionNode::make(expression_vector(cast_(null_(), DataType::Int), cast_(12.5, DataType::Float)),
      DummyTableNode::make()));
  // clang-format on

  EXPECT_LQP_EQ(actual_lqp, expected_lqp);
}

TEST_F(SQLTranslatorTest, InsertSubquery) {
  const auto actual_lqp = compile_query("INSERT INTO int_float SELECT a, b FROM int_float2 WHERE a > 5;");

  // clang-format off
  const auto expected_lqp =
  InsertNode::make("int_float",
    PredicateNode::make(greater_than_(int_float2_a, 5),
      stored_table_node_int_float2));
  // clang-format on

  EXPECT_LQP_EQ(actual_lqp, expected_lqp);
}

TEST_F(SQLTranslatorTest, InsertConvertibleType) {
  const auto actual_lqp = compile_query("INSERT INTO int_float VALUES (5.5, 12)");

  // clang-format off
  const auto expected_lqp =
  InsertNode::make("int_float",
    ProjectionNode::make(expression_vector(cast_(5.5, DataType::Int), cast_(12, DataType::Float)),
      DummyTableNode::make()));
  // clang-format on

  EXPECT_LQP_EQ(actual_lqp, expected_lqp);
}

TEST_F(SQLTranslatorTest, DeleteWithoutMVCC) {
  EXPECT_THROW(compile_query("DELETE FROM int_float;"), std::logic_error);
}

TEST_F(SQLTranslatorTest, DeleteSimple) {
  const auto actual_lqp = compile_query("DELETE FROM int_float", UseMvcc::Yes);

  // clang-format off
  const auto expected_lqp =
  DeleteNode::make(
    ValidateNode::make(
      StoredTableNode::make("int_float")));
  // clang-format on

  EXPECT_LQP_EQ(actual_lqp, expected_lqp);
}

TEST_F(SQLTranslatorTest, DeleteConditional) {
  const auto actual_lqp = compile_query("DELETE FROM int_float WHERE a > 5", UseMvcc::Yes);

  // clang-format off
  const auto expected_lqp =
  DeleteNode::make(
    PredicateNode::make(greater_than_(int_float_a, 5),
      ValidateNode::make(
        stored_table_node_int_float)));
  // clang-format on

  EXPECT_LQP_EQ(actual_lqp, expected_lqp);
}

TEST_F(SQLTranslatorTest, UpdateWithoutMVCC) {
  EXPECT_THROW(compile_query("UPDATE int_float SET b = 3.2 WHERE a > 1;"), std::logic_error);
}

TEST_F(SQLTranslatorTest, UpdateUnconditional) {
  const auto actual_lqp = compile_query("UPDATE int_float SET b = b + 1", UseMvcc::Yes);

  // clang-format off
  const auto row_subquery_lqp =
  ValidateNode::make(
    stored_table_node_int_float);

  const auto expected_lqp =
  UpdateNode::make("int_float",
    row_subquery_lqp,
    ProjectionNode::make(expression_vector(int_float_a, add_(int_float_b, value_(1))),
      row_subquery_lqp));
  // clang-format on

  EXPECT_LQP_EQ(actual_lqp, expected_lqp);
}

TEST_F(SQLTranslatorTest, UpdateConditional) {
  const auto actual_lqp = compile_query("UPDATE int_float SET b = 3.2 WHERE a > 1;", UseMvcc::Yes);

  // clang-format off
  const auto row_subquery_lqp =
  PredicateNode::make(greater_than_(int_float_a, 1),
    ValidateNode::make(
      stored_table_node_int_float));

  const auto expected_lqp =
  UpdateNode::make("int_float",
    row_subquery_lqp,
    ProjectionNode::make(expression_vector(int_float_a, cast_(3.2, DataType::Float)),
      row_subquery_lqp));
  // clang-format on

  EXPECT_LQP_EQ(actual_lqp, expected_lqp);
}

TEST_F(SQLTranslatorTest, UpdateCast) {
  const auto actual_lqp = compile_query("UPDATE int_float SET a = b, b = 3 WHERE a > 1;", UseMvcc::Yes);

  // clang-format off
  const auto row_subquery_lqp =
  PredicateNode::make(greater_than_(int_float_a, 1),
    ValidateNode::make(
      stored_table_node_int_float));

  const auto expected_lqp =
  UpdateNode::make("int_float",
    row_subquery_lqp,
    ProjectionNode::make(expression_vector(cast_(int_float_b, DataType::Int), cast_(3, DataType::Float)),
      row_subquery_lqp));
  // clang-format on

  EXPECT_LQP_EQ(actual_lqp, expected_lqp);
}

TEST_F(SQLTranslatorTest, CreateView) {
  const auto query = "CREATE VIEW my_first_view AS SELECT a, b, a + b, a*b AS t FROM int_float WHERE a = 'b';";
  const auto result_node = compile_query(query);

  // clang-format off
  const auto select_list_expressions = expression_vector(int_float_a, int_float_b, add_(int_float_a, int_float_b), mul_(int_float_a, int_float_b));  // NOLINT

  const auto view_lqp =
  AliasNode::make(select_list_expressions, std::vector<std::string>({"a", "b", "a + b", "t"}),
    ProjectionNode::make(select_list_expressions,
      PredicateNode::make(equals_(int_float_a, "b"),
         stored_table_node_int_float)));

  const auto view_columns = std::unordered_map<ColumnID, std::string>({
                                                                      {ColumnID{0}, "a"},
                                                                      {ColumnID{1}, "b"},
                                                                      {ColumnID{3}, "t"},
                                                                      });
  // clang-format on

  const auto view = std::make_shared<LQPView>(view_lqp, view_columns);

  const auto expected_lqp = CreateViewNode::make("my_first_view", view, false);

  EXPECT_LQP_EQ(result_node, expected_lqp);
}

TEST_F(SQLTranslatorTest, CreateAliasView) {
  const auto actual_lqp = compile_query("CREATE VIEW my_second_view (c, d) AS SELECT * FROM int_float WHERE a = 'b';");

  // clang-format off
  const auto view_columns = std::unordered_map<ColumnID, std::string>({
                                                                      {ColumnID{0}, "c"},
                                                                      {ColumnID{1}, "d"}
                                                                      });

  const auto view_lqp = PredicateNode::make(equals_(int_float_a, "b"), stored_table_node_int_float);
  // clang-format on

  const auto view = std::make_shared<LQPView>(view_lqp, view_columns);

  const auto expected_lqp = CreateViewNode::make("my_second_view", view, false);

  EXPECT_LQP_EQ(actual_lqp, expected_lqp);
}

TEST_F(SQLTranslatorTest, CreateViewIfNotExists) {
  const auto query = "CREATE VIEW IF NOT EXISTS my_first_view AS SELECT b, a FROM int_float WHERE a = 'b';";
  const auto result_node = compile_query(query);

  const auto select_list_expressions = expression_vector(int_float_b, int_float_a);

  // clang-format off
  const auto view_lqp =
  ProjectionNode::make(select_list_expressions,
    PredicateNode::make(equals_(int_float_a, "b"),
      stored_table_node_int_float));
  // clang-format on

  const auto view_columns = std::unordered_map<ColumnID, std::string>({{ColumnID{0}, "b"}, {ColumnID{1}, "a"}});

  const auto view = std::make_shared<LQPView>(view_lqp, view_columns);

  const auto expected_lqp = CreateViewNode::make("my_first_view", view, true);

  EXPECT_LQP_EQ(result_node, expected_lqp);
}

TEST_F(SQLTranslatorTest, DropView) {
  const auto query = "DROP VIEW my_third_view";
  auto result_node = compile_query(query);

  const auto lqp = DropViewNode::make("my_third_view", false);

  EXPECT_LQP_EQ(lqp, result_node);
}

TEST_F(SQLTranslatorTest, DropViewIfExists) {
  const auto query = "DROP VIEW IF EXISTS my_third_view";
  auto result_node = compile_query(query);

  const auto lqp = DropViewNode::make("my_third_view", true);

  EXPECT_LQP_EQ(lqp, result_node);
}

TEST_F(SQLTranslatorTest, CreateTable) {
  const auto actual_lqp = compile_query(
      "CREATE TABLE a_table (a_int INTEGER, a_long LONG, a_float FLOAT, a_double DOUBLE NULL, a_string VARCHAR(10) NOT "
      "NULL)");

  const auto column_definitions = TableColumnDefinitions{{"a_int", DataType::Int, false},
                                                         {"a_long", DataType::Long, false},
                                                         {"a_float", DataType::Float, false},
                                                         {"a_double", DataType::Double, true},
                                                         {"a_string", DataType::String, false}};

  const auto static_table_node = StaticTableNode::make(Table::create_dummy_table(column_definitions));
  const auto expected_lqp = CreateTableNode::make("a_table", false, static_table_node);

  EXPECT_LQP_EQ(actual_lqp, expected_lqp);
}

TEST_F(SQLTranslatorTest, CreateTableIfNotExists) {
  const auto actual_lqp = compile_query(
      "CREATE TABLE IF NOT EXISTS a_table (a_int INTEGER, a_long LONG, a_float FLOAT, a_double DOUBLE NULL, a_string "
      "VARCHAR(10) NOT NULL)");

  const auto column_definitions = TableColumnDefinitions{{"a_int", DataType::Int, false},
                                                         {"a_long", DataType::Long, false},
                                                         {"a_float", DataType::Float, false},
                                                         {"a_double", DataType::Double, true},
                                                         {"a_string", DataType::String, false}};

  const auto static_table_node = StaticTableNode::make(Table::create_dummy_table(column_definitions));
  const auto expected_lqp = CreateTableNode::make("a_table", true, static_table_node);

  EXPECT_LQP_EQ(actual_lqp, expected_lqp);
}

TEST_F(SQLTranslatorTest, CreateTableAsSelect) {
  const auto actual_lqp = compile_query("CREATE TABLE a_table AS SELECT * FROM int_float");

  const auto stored_table_node = StoredTableNode::make("int_float");
  const auto expected_lqp = CreateTableNode::make("a_table", false, stored_table_node);

  EXPECT_LQP_EQ(actual_lqp, expected_lqp);
}

TEST_F(SQLTranslatorTest, DropTable) {
  const auto actual_lqp = compile_query("DROP TABLE a_table");

  const auto expected_lqp = DropTableNode::make("a_table", false);

  EXPECT_LQP_EQ(actual_lqp, expected_lqp);
}

TEST_F(SQLTranslatorTest, DropTableIfExists) {
  const auto actual_lqp = compile_query("DROP TABLE IF EXISTS a_table");

  const auto expected_lqp = DropTableNode::make("a_table", true);

  EXPECT_LQP_EQ(actual_lqp, expected_lqp);
}

TEST_F(SQLTranslatorTest, PrepareWithoutParameters) {
  const auto actual_lqp = compile_query("PREPARE some_prepared_plan FROM 'SELECT a AS x FROM int_float'");

  // clang-format off
  const auto statement_lqp =
  AliasNode::make(expression_vector(int_float_a), std::vector<std::string>{"x"},
    ProjectionNode::make(expression_vector(int_float_a), stored_table_node_int_float));
  // clang-format on

  const auto prepared_plan = std::make_shared<PreparedPlan>(statement_lqp, std::vector<ParameterID>{});

  const auto expected_lqp = CreatePreparedPlanNode::make("some_prepared_plan", prepared_plan);

  EXPECT_LQP_EQ(actual_lqp, expected_lqp);
}

TEST_F(SQLTranslatorTest, PrepareWithParameters) {
  const auto actual_lqp = compile_query(
      "PREPARE some_prepared_plan FROM 'SELECT * FROM int_float "
      "WHERE a > ? AND b < ?'");

  // clang-format off
  const auto statement_lqp =
  PredicateNode::make(greater_than_(int_float_a, placeholder_(ParameterID{0})),
    PredicateNode::make(less_than_(int_float_b, placeholder_(ParameterID{1})),
      stored_table_node_int_float));
  // clang-format on

  const auto prepared_plan =
      std::make_shared<PreparedPlan>(statement_lqp, std::vector<ParameterID>{ParameterID{0}, ParameterID{1}});

  const auto expected_lqp = CreatePreparedPlanNode::make("some_prepared_plan", prepared_plan);

  EXPECT_LQP_EQ(actual_lqp, expected_lqp);
}

TEST_F(SQLTranslatorTest, PrepareWithParametersAndCorrelatedSubquery) {
  // Correlated subqueries and prepared statement's parameters both use the ParameterID system, so let's test that they
  // cooperate

  const auto actual_lqp = compile_query(
      "PREPARE some_prepared_plan FROM 'SELECT * FROM int_float WHERE a > ? AND"
      " a < (SELECT MIN(a) FROM int_string WHERE int_float.a = int_string.a) AND"
      " b < ?'");

  // clang-format off
  const auto correlated_parameter = correlated_parameter_(ParameterID{1}, int_float_a);

  const auto subquery_lqp =
  AggregateNode::make(expression_vector(), expression_vector(min_(int_string_a)),
    PredicateNode::make(equals_(correlated_parameter, int_string_a),
      stored_table_node_int_string));

  const auto subquery = lqp_subquery_(subquery_lqp, std::make_pair(ParameterID{1}, int_float_a));

  const auto statement_lqp = PredicateNode::make(greater_than_(int_float_a, placeholder_(ParameterID{0})),
  PredicateNode::make(less_than_(int_float_a, subquery),
    PredicateNode::make(less_than_(int_float_b, placeholder_(ParameterID{2})),
       stored_table_node_int_float)));
  // clang-format on

  const auto prepared_plan =
      std::make_shared<PreparedPlan>(statement_lqp, std::vector<ParameterID>{ParameterID{0}, ParameterID{2}});

  const auto expected_lqp = CreatePreparedPlanNode::make("some_prepared_plan", prepared_plan);

  EXPECT_LQP_EQ(actual_lqp, expected_lqp);
}

TEST_F(SQLTranslatorTest, Execute) {
  // clang-format off
  const auto uncorrelated_parameter = placeholder_(ParameterID{3});
  const auto correlated_parameter = correlated_parameter_(ParameterID{2}, int_float_a);

  const auto prepared_subquery_lqp = AggregateNode::make(expression_vector(), expression_vector(min_(int_float_a)),
    PredicateNode::make(equals_(uncorrelated_parameter, correlated_parameter),
      stored_table_node_int_float));

  const auto prepared_subquery = lqp_subquery_(prepared_subquery_lqp, std::make_pair(ParameterID{1}, int_string_a));

  const auto prepared_plan_lqp =
  PredicateNode::make(greater_than_(int_string_a, placeholder_(ParameterID{1})),
    PredicateNode::make(less_than_(int_string_b, placeholder_(ParameterID{0})),
      PredicateNode::make(equals_(int_string_a, prepared_subquery), stored_table_node_int_string)));
  // clang-format on

  const auto prepared_plan = std::make_shared<PreparedPlan>(
      prepared_plan_lqp, std::vector<ParameterID>{ParameterID{0}, ParameterID{1}, ParameterID{3}});

  Hyrise::get().storage_manager.add_prepared_plan("some_prepared_plan", prepared_plan);

  const auto actual_lqp = compile_query("EXECUTE some_prepared_plan ('Hello', 1, 42)");

  // clang-format off
  const auto execute_subquery_lqp =
      AggregateNode::make(expression_vector(), expression_vector(min_(int_float_a)),
                          PredicateNode::make(equals_(42, correlated_parameter), stored_table_node_int_float));

  const auto execute_subquery = lqp_subquery_(execute_subquery_lqp, std::make_pair(ParameterID{1}, int_string_a));

  const auto expected_lqp =
  PredicateNode::make(greater_than_(int_string_a, 1),
    PredicateNode::make(less_than_(int_string_b, "Hello"),
      PredicateNode::make(equals_(int_string_a, execute_subquery),
        stored_table_node_int_string)));
  // clang-format on

  EXPECT_LQP_EQ(actual_lqp, expected_lqp);
}

TEST_F(SQLTranslatorTest, ExecuteWithoutParams) {
  const auto prepared_lqp =
      AggregateNode::make(expression_vector(), expression_vector(min_(int_float_a)), stored_table_node_int_float);

  const auto prepared_plan = std::make_shared<PreparedPlan>(prepared_lqp, std::vector<ParameterID>{});

  Hyrise::get().storage_manager.add_prepared_plan("another_prepared_plan", prepared_plan);

  const auto actual_lqp = compile_query("EXECUTE another_prepared_plan ()");

  EXPECT_LQP_EQ(actual_lqp, prepared_lqp);
}

TEST_F(SQLTranslatorTest, OperatorPrecedence) {
  /**
   * Though the operator precedence is handled by the sql-parser, do some checks here as well that it works as expected.
   * SQLite is our reference: https://www.sqlite.org/lang_expr.html
   * For operators with the same precedence, we evaluate left-to-right
   */

  // clang-format off
  EXPECT_LQP_EQ(compile_query("SELECT 1 + 2 * 3 / -4"), ProjectionNode::make(expression_vector(add_(1, div_(mul_(2, 3), -4))), DummyTableNode::make()));  // NOLINT
  EXPECT_LQP_EQ(compile_query("SELECT 1 + 2 * 3 / 4"), ProjectionNode::make(expression_vector(add_(1, div_(mul_(2, 3), 4))), DummyTableNode::make()));  // NOLINT
  EXPECT_LQP_EQ(compile_query("SELECT 3 + 5 % 3"), ProjectionNode::make(expression_vector(add_(3, mod_(5, 3))), DummyTableNode::make()));  // NOLINT
  EXPECT_LQP_EQ(compile_query("SELECT 3 + 5 > 4 / 2"), ProjectionNode::make(expression_vector(greater_than_(add_(3, 5), div_(4, 2))), DummyTableNode::make()));  // NOLINT
  EXPECT_LQP_EQ(compile_query("SELECT 5 < 3 == 2 < 1"), ProjectionNode::make(expression_vector(equals_(less_than_(5, 3), less_than_(2, 1))), DummyTableNode::make()));  // NOLINT
  EXPECT_LQP_EQ(compile_query("SELECT 1 OR 2 AND 3 OR 4"), ProjectionNode::make(expression_vector(or_(or_(1, and_(2, 3)), 4)), DummyTableNode::make()));  // NOLINT
  // clang-format on
}

TEST_F(SQLTranslatorTest, CatchInputErrors) {
  EXPECT_THROW(compile_query("SELECT no_such_table.* FROM int_float;"), InvalidInputException);
  EXPECT_THROW(compile_query("SELECT no_such_function(5+3);"), InvalidInputException);
  EXPECT_THROW(compile_query("SELECT no_such_column FROM int_float;"), InvalidInputException);
  EXPECT_THROW(compile_query("SELECT * FROM no_such_table;"), InvalidInputException);
  EXPECT_THROW(compile_query("SELECT b, SUM(b) AS s FROM table_a GROUP BY a;"), InvalidInputException);
  EXPECT_THROW(compile_query("SELECT * FROM int_float GROUP BY a;"), InvalidInputException);
  EXPECT_THROW(compile_query("SELECT t1.*, t2.*, SUM(t2.b) FROM int_float t1, int_float t2 GROUP BY t1.a, t1.b, t2.a"),
               InvalidInputException);
  EXPECT_THROW(compile_query("SELECT * FROM table_a JOIN table_b ON a = b;"), InvalidInputException);
  EXPECT_THROW(compile_query("SELECT * FROM table_a JOIN table_b ON table_a.a = table_b.a AND a = 3;"),
               InvalidInputException);  // NOLINT
  EXPECT_THROW(compile_query("SELECT * FROM int_float WHERE 3 + 4;"), InvalidInputException);
  EXPECT_THROW(compile_query("SELECT a AS b FROM int_float WHERE b > 5"), InvalidInputException);
  EXPECT_THROW(compile_query("SELECT a AS b FROM int_float GROUP BY int_float.b"), InvalidInputException);
  EXPECT_THROW(compile_query("SELECT a AS b, b AS a FROM int_float WHERE a > 5"), InvalidInputException);
  EXPECT_THROW(compile_query("INSERT INTO int_float VALUES (1, 2, 3, 4)"), InvalidInputException);
  EXPECT_THROW(compile_query("SELECT a, SUM(b) FROM int_float GROUP BY a HAVING b > 10;"), InvalidInputException);
  EXPECT_THROW(compile_query("SELECT * FROM int_float LIMIT 1 OFFSET 1;"), InvalidInputException);
  EXPECT_THROW(compile_query("INSERT INTO no_such_table (a) VALUES (1);"), InvalidInputException);
  EXPECT_THROW(compile_query("DELETE FROM no_such_table"), InvalidInputException);
  EXPECT_THROW(compile_query("DELETE FROM no_such_table WHERE a = 1"), InvalidInputException);
  EXPECT_THROW(compile_query("UPDATE no_such_table SET a = 1"), InvalidInputException);
  EXPECT_THROW(compile_query("UPDATE no_such_table SET a = 1 WHERE a = 1"), InvalidInputException);
  EXPECT_THROW(compile_query("WITH q AS (SELECT * FROM int_float), q AS (SELECT b FROM q) SELECT * FROM q;"),
               InvalidInputException);
  EXPECT_THROW(compile_query("COPY no_such_table TO 'a_file.tbl';"), InvalidInputException);
}

TEST_F(SQLTranslatorTest, WithClauseSingleQuerySimple) {
  const auto actual_lqp = compile_query(
      "WITH "
      "wq AS (SELECT a, b FROM int_int_int) "
      "SELECT * FROM wq WHERE a > 123;");

  // clang-format off
  const auto wq_lqp =
    ProjectionNode::make(expression_vector(int_int_int_a, int_int_int_b),
      stored_table_node_int_int_int);

  const auto expected_lqp =
    PredicateNode::make(greater_than_(int_int_int_a, value_(123)),
      wq_lqp);
  // clang-format on

  EXPECT_LQP_EQ(actual_lqp, expected_lqp);
}

TEST_F(SQLTranslatorTest, WithClauseSingleQueryAlias) {
  const auto actual_lqp = compile_query(
      "WITH "
      "wq AS (SELECT a AS x FROM int_int_int) "
      "SELECT * FROM wq WHERE x > 123;");

  // clang-format off
  const auto aliases = std::vector<std::string>{"x"};
  const auto expressions = expression_vector(int_int_int_a);
  const auto wq_lqp =
    AliasNode::make(expressions, aliases,
      ProjectionNode::make(expression_vector(int_int_int_a),
        stored_table_node_int_int_int));

  const auto expected_lqp =
    AliasNode::make(expressions, aliases,
      PredicateNode::make(greater_than_(int_int_int_a, value_(123)),
        wq_lqp));
  // clang-format on

  EXPECT_LQP_EQ(actual_lqp, expected_lqp);
}

TEST_F(SQLTranslatorTest, WithClauseSingleQueryAliasWhere) {
  const auto actual_lqp = compile_query(
      "WITH "
      "wq AS (SELECT a AS x FROM int_int_int WHERE a > 123) "
      "SELECT x AS z FROM wq;");

  // clang-format off
  const auto alias_x = std::vector<std::string>{"x"};
  const auto wq_lqp =
    AliasNode::make(expression_vector(int_int_int_a), alias_x,
      ProjectionNode::make(expression_vector(int_int_int_a),
        PredicateNode::make(greater_than_(int_int_int_a, value_(123)),
          stored_table_node_int_int_int)));

  const auto alias_z = std::vector<std::string>{"z"};
  const auto expected_lqp =
    AliasNode::make(expression_vector(int_int_int_a), alias_z,
      wq_lqp);
  // clang-format on

  EXPECT_LQP_EQ(actual_lqp, expected_lqp);
}

TEST_F(SQLTranslatorTest, WithClauseSingleQueryAggregateGroupBy) {
  const auto actual_lqp = compile_query(
      "WITH "
      "wq AS (SELECT a, SUM(b) FROM int_int_int GROUP BY a) "
      "SELECT * FROM wq;");

  // clang-format off
  const auto wq_lqp =
    AggregateNode::make(expression_vector(int_int_int_a), expression_vector(sum_(int_int_int_b)),
      stored_table_node_int_int_int);

  const auto expected_lqp = wq_lqp;
  // clang-format on

  EXPECT_LQP_EQ(actual_lqp, expected_lqp);
}

TEST_F(SQLTranslatorTest, WithClauseSingleQueryAggregateGroupByAlias) {
  const auto actual_lqp = compile_query(
      "WITH "
      "wq AS (SELECT a, SUM(b) AS sum FROM int_int_int GROUP BY a) "
      "SELECT * FROM wq WHERE sum > 10;");

  // clang-format off
  const auto sum_b = sum_(int_int_int_b);
  const auto select_list_expressions = expression_vector(int_int_int_a, sum_b);
  const auto aliases = std::vector<std::string>{"a", "sum"};
  const auto wq_lqp =
    AliasNode::make(select_list_expressions, aliases,
      AggregateNode::make(expression_vector(int_int_int_a), expression_vector(sum_b),
        stored_table_node_int_int_int));

  // #1186: Redundant AliasNode due to the SQLTranslator architecture.
  const auto expected_lqp =
    AliasNode::make(select_list_expressions, aliases,
      PredicateNode::make(greater_than_(sum_b, value_(10)),
        wq_lqp));
  // clang-format on

  EXPECT_LQP_EQ(actual_lqp, expected_lqp);
}

TEST_F(SQLTranslatorTest, WithClauseDoubleQuery) {
  const auto actual_lqp = compile_query(
      "WITH "
      "wq1 AS (SELECT a AS a1, b AS b1 FROM int_float), "
      "wq2 AS (SELECT a AS a2, b AS b2 FROM int_float2) "
      "SELECT * FROM wq1 JOIN wq2 ON a1 = a2;");
  // clang-format off
  const auto expressions_wq1 = expression_vector(int_float_a, int_float_b);
  const auto aliases_wq1 = std::vector<std::string>{"a1", "b1"};
  const auto wq1_lqp =
    AliasNode::make(expressions_wq1, aliases_wq1,
      stored_table_node_int_float);

  const auto expressions_wq2 = expression_vector(int_float2_a, int_float2_b);
  const auto aliases_wq2 = std::vector<std::string>{"a2", "b2"};
  const auto wq2_lqp =
    AliasNode::make(expressions_wq2, aliases_wq2,
      stored_table_node_int_float2);

  const auto expressions_join = expression_vector(int_float_a, int_float_b, int_float2_a, int_float2_b);
  const auto aliases_join = std::vector<std::string>({"a1", "b1", "a2", "b2"});
  const auto a1_equals_a2 = equals_(int_float_a, int_float2_a);
  const auto expected_lqp =
    AliasNode::make(expressions_join, aliases_join,
      JoinNode::make(JoinMode::Inner, a1_equals_a2, wq1_lqp, wq2_lqp));
  // clang-format on

  EXPECT_LQP_EQ(actual_lqp, expected_lqp);
}

TEST_F(SQLTranslatorTest, WithClauseConsecutiveQueriesSimple) {
  const auto actual_lqp = compile_query(
      "WITH "
      "wq1 AS (SELECT a, b FROM int_int_int), "
      "wq2 AS (SELECT b FROM wq1) "
      "SELECT * FROM wq2;");

  // clang-format off
  const auto wq1_lqp =
    ProjectionNode::make(expression_vector(int_int_int_a, int_int_int_b),
      stored_table_node_int_int_int);
  const auto wq2_lqp =
    ProjectionNode::make(expression_vector(int_int_int_b),
      wq1_lqp);

  const auto expected_lqp = wq2_lqp;
  // clang-format on

  EXPECT_LQP_EQ(actual_lqp, expected_lqp);
}

TEST_F(SQLTranslatorTest, WithClauseConsecutiveQueriesWhereAlias) {
  const auto actual_lqp = compile_query(
      "WITH "
      "wq1 AS (SELECT a, b FROM int_int_int WHERE a > 9), "
      "wq2 AS (SELECT b AS z FROM wq1 WHERE b >= 10) "
      "SELECT * FROM wq2;");

  // clang-format off
  const auto wq1_lqp =
    ProjectionNode::make(expression_vector(int_int_int_a, int_int_int_b),
      PredicateNode::make(greater_than_(int_int_int_a, value_(9)),
        stored_table_node_int_int_int));

  const auto alias_z = std::vector<std::string>{"z"};
  const auto wq2_lqp =
    AliasNode::make(expression_vector(int_int_int_b), alias_z,
      ProjectionNode::make(expression_vector(int_int_int_b),
        PredicateNode::make(greater_than_equals_(int_int_int_b, value_(10)),
          wq1_lqp)));


  // #1186: Redundant AliasNode due to the SQLTranslator architecture.
  const auto expected_lqp =
    AliasNode::make(expression_vector(int_int_int_b), alias_z,
      wq2_lqp);
  // clang-format on
  EXPECT_LQP_EQ(actual_lqp, expected_lqp);
}

TEST_F(SQLTranslatorTest, WithClausePlaceholders) {
  // clang-format off
  const auto [actual_lqp, parameter_ids_of_value_placeholders] = compile_prepared_query(
      "WITH "
      "wq AS (SELECT ?, a, b "
             "FROM int_int_int WHERE a > ?) "
      "SELECT ?, a "
      "FROM (SELECT * FROM wq WHERE b = ?) AS t WHERE a = ?;");

  ASSERT_EQ(parameter_ids_of_value_placeholders.size(), 5u);
  EXPECT_EQ(parameter_ids_of_value_placeholders.at(0), ParameterID{0});
  EXPECT_EQ(parameter_ids_of_value_placeholders.at(1), ParameterID{1});
  EXPECT_EQ(parameter_ids_of_value_placeholders.at(2), ParameterID{3});
  EXPECT_EQ(parameter_ids_of_value_placeholders.at(3), ParameterID{2});
  EXPECT_EQ(parameter_ids_of_value_placeholders.at(4), ParameterID{4});

  const auto placeholder_0 = placeholder_(ParameterID{0});
  const auto placeholder_1 = placeholder_(ParameterID{1});
  const auto wq_lqp =
    ProjectionNode::make(expression_vector(placeholder_0, int_int_int_a, int_int_int_b),
      PredicateNode::make(greater_than_(int_int_int_a, placeholder_1),
        stored_table_node_int_int_int));

  const auto placeholder_2 = placeholder_(ParameterID{3});
  const auto placeholder_3 = placeholder_(ParameterID{2});
  const auto placeholder_4 = placeholder_(ParameterID{4});
  const auto expected_lqp =
    ProjectionNode::make(expression_vector(placeholder_2, int_int_int_a),
      PredicateNode::make(equals_(int_int_int_a, placeholder_4),
        PredicateNode::make(equals_(int_int_int_b, placeholder_3),
          wq_lqp)));
  // clang-format on

  EXPECT_LQP_EQ(actual_lqp, expected_lqp);
}

TEST_F(SQLTranslatorTest, WithClauseTableMasking) {
  // Check StorageManager for existance of table int_float
  const auto pre_condition_lqp_actual = compile_query("SELECT * FROM int_float;");
  const auto pre_condition_lqp_expected = stored_table_node_int_float;
  EXPECT_LQP_EQ(pre_condition_lqp_actual, pre_condition_lqp_expected);

  // Mask StorageManager's int_float table via WITH clause
  const auto actual_lqp = compile_query(
      "WITH "
      "int_float AS (SELECT a, b FROM int_int_int) "
      "SELECT * FROM int_float;");

  // clang-format off
  const auto expected_lqp =
    ProjectionNode::make(expression_vector(int_int_int_a, int_int_int_b),
      stored_table_node_int_int_int);
  // clang-format on

  EXPECT_LQP_EQ(actual_lqp, expected_lqp);
}

<<<<<<< HEAD
TEST_F(SQLTranslatorTest, SetOperationSingleExcept) {
  const auto actual_lqp = compile_query(
      "SELECT a FROM int_float "
      "EXCEPT "
      "SELECT a FROM int_float2;");

  // clang-format off
  const auto left_projection = ProjectionNode::make(expression_vector(int_float_a), stored_table_node_int_float);
  const auto right_projection = ProjectionNode::make(expression_vector(int_float2_a), stored_table_node_int_float2);
  
  auto join_predicates = std::vector<std::shared_ptr<AbstractExpression>>{};
  join_predicates.emplace_back(equals_(int_float_a, int_float2_a));

  const auto lqp = ExceptNode::make(UnionMode::Positions, join_predicates, left_projection, right_projection);

  const auto projection_lqp = ProjectionNode::make(expression_vector(int_float_a), lqp);

  const auto expected_lqp = AggregateNode::make(expression_vector(int_float_a), expression_vector(), projection_lqp);
  // clang-format on

  EXPECT_LQP_EQ(actual_lqp, expected_lqp);
}

TEST_F(SQLTranslatorTest, SetOperationSingleIntersect) {
  const auto actual_lqp = compile_query(
      "SELECT a FROM int_float "
      "INTERSECT "
      "SELECT a FROM int_float2;");

  // clang-format off
  const auto left_projection = ProjectionNode::make(expression_vector(int_float_a), stored_table_node_int_float);
  const auto right_projection = ProjectionNode::make(expression_vector(int_float2_a), stored_table_node_int_float2);

  auto join_predicates = std::vector<std::shared_ptr<AbstractExpression>>{};
  join_predicates.emplace_back(equals_(int_float_a, int_float2_a));

  const auto lqp = IntersectNode::make(UnionMode::Positions, join_predicates, left_projection, right_projection);
  const auto projection_lqp = ProjectionNode::make(expression_vector(int_float_a), lqp);

  const auto expected_lqp = AggregateNode::make(expression_vector(int_float_a), expression_vector(), projection_lqp);
  // clang-format on

  EXPECT_LQP_EQ(actual_lqp, expected_lqp);
}

TEST_F(SQLTranslatorTest, MultiSetOperations) {
  const auto actual_lqp = compile_query(
      "SELECT a FROM int_int_int "
      "INTERSECT "
      "SELECT b FROM int_int_int "
      "EXCEPT "
      "SELECT c FROM int_int_int;");

  // clang-format off
  const auto a_projection = ProjectionNode::make(expression_vector(int_int_int_a), stored_table_node_int_int_int); 
  const auto b_projection = ProjectionNode::make(expression_vector(int_int_int_b), stored_table_node_int_int_int); 
  const auto c_projection = ProjectionNode::make(expression_vector(int_int_int_c), stored_table_node_int_int_int); 

  auto join_predicates_a_b = std::vector<std::shared_ptr<AbstractExpression>>{};
  join_predicates_a_b.emplace_back(equals_(int_int_int_a, int_int_int_b)); 

  auto join_predicates_b_c = std::vector<std::shared_ptr<AbstractExpression>>{};
  join_predicates_b_c.emplace_back(equals_(int_int_int_b, int_int_int_c)); 

  const auto except_lqp = ExceptNode::make(UnionMode::Positions, join_predicates_b_c, b_projection, c_projection);

  const auto aggregate_lqp = 
          AggregateNode::make(expression_vector(int_int_int_b), expression_vector(), 
            ProjectionNode::make(expression_vector(int_int_int_b), except_lqp));

  const auto intesect_lqp = IntersectNode::make(UnionMode::Positions, join_predicates_a_b, a_projection, aggregate_lqp);

  const auto expected_lqp = 
          AggregateNode::make(expression_vector(int_int_int_a), expression_vector(), 
            ProjectionNode::make(expression_vector(int_int_int_a), intesect_lqp));
  // clang-format on

  EXPECT_LQP_EQ(actual_lqp, expected_lqp);
=======
TEST_F(SQLTranslatorTest, CopyStatementImport) {
  {
    const auto actual_lqp = compile_query("COPY a_table FROM 'a_file.tbl';");
    const auto expected_lqp = ImportNode::make("a_table", "a_file.tbl", FileType::Auto);
    EXPECT_LQP_EQ(actual_lqp, expected_lqp);
  }
  {
    const auto actual_lqp = compile_query("COPY a_table FROM 'a_file.tbl' WITH FORMAT TBL;");
    const auto expected_lqp = ImportNode::make("a_table", "a_file.tbl", FileType::Tbl);
    EXPECT_LQP_EQ(actual_lqp, expected_lqp);
  }
  {
    const auto actual_lqp = compile_query("COPY a_table FROM 'a_file.tbl' WITH FORMAT CSV;");
    const auto expected_lqp = ImportNode::make("a_table", "a_file.tbl", FileType::Csv);
    EXPECT_LQP_EQ(actual_lqp, expected_lqp);
  }
  {
    const auto actual_lqp = compile_query("COPY a_table FROM 'a_file.tbl' WITH FORMAT BINARY;");
    const auto expected_lqp = ImportNode::make("a_table", "a_file.tbl", FileType::Binary);
    EXPECT_LQP_EQ(actual_lqp, expected_lqp);
  }
  {
    const auto actual_lqp = compile_query("COPY a_table FROM 'a_file.tbl' WITH FORMAT BIN;");
    const auto expected_lqp = ImportNode::make("a_table", "a_file.tbl", FileType::Binary);
    EXPECT_LQP_EQ(actual_lqp, expected_lqp);
  }
}

TEST_F(SQLTranslatorTest, CopyStatementExport) {
  // clang-format off
  {
    const auto actual_lqp = compile_query("COPY int_float TO 'a_file.tbl';");
    const auto expected_lqp = ExportNode::make("int_float", "a_file.tbl", FileType::Auto, stored_table_node_int_float); //NOLINT
    EXPECT_LQP_EQ(actual_lqp, expected_lqp);
  }
  {
    const auto actual_lqp = compile_query("COPY int_float TO 'a_file.tbl';", UseMvcc::Yes);
    const auto expected_lqp =
      ExportNode::make("int_float", "a_file.tbl", FileType::Auto,
        ValidateNode::make(stored_table_node_int_float));
    EXPECT_LQP_EQ(actual_lqp, expected_lqp);
  }
  {
    const auto actual_lqp = compile_query("COPY int_float TO 'a_file.tbl' WITH FORMAT TBL;");
    const auto expected_lqp = ExportNode::make("int_float", "a_file.tbl", FileType::Tbl, stored_table_node_int_float);
    EXPECT_LQP_EQ(actual_lqp, expected_lqp);
  }
  {
    const auto actual_lqp = compile_query("COPY int_float TO 'a_file.tbl' WITH FORMAT CSV;");
    const auto expected_lqp = ExportNode::make("int_float", "a_file.tbl", FileType::Csv, stored_table_node_int_float);
    EXPECT_LQP_EQ(actual_lqp, expected_lqp);
  }
  {
    const auto actual_lqp = compile_query("COPY int_float TO 'a_file.tbl' WITH FORMAT BINARY;");
    const auto expected_lqp = ExportNode::make("int_float", "a_file.tbl", FileType::Binary, stored_table_node_int_float);  // NOLINT
    EXPECT_LQP_EQ(actual_lqp, expected_lqp);
  }
  {
    const auto actual_lqp = compile_query("COPY int_float TO 'a_file.tbl' WITH FORMAT BIN;");
    const auto expected_lqp = ExportNode::make("int_float", "a_file.tbl", FileType::Binary, stored_table_node_int_float);  // NOLINT
    EXPECT_LQP_EQ(actual_lqp, expected_lqp);
  }
  // clang-format on
}

TEST_F(SQLTranslatorTest, ImportStatement) {
  {
    const auto actual_lqp = compile_query("IMPORT FROM TBL FILE 'a_file.tbl' INTO a_table;");
    const auto expected_lqp = ImportNode::make("a_table", "a_file.tbl", FileType::Tbl);
    EXPECT_LQP_EQ(actual_lqp, expected_lqp);
  }
  {
    const auto actual_lqp = compile_query("IMPORT FROM CSV FILE 'a_file.tbl' INTO a_table;");
    const auto expected_lqp = ImportNode::make("a_table", "a_file.tbl", FileType::Csv);
    EXPECT_LQP_EQ(actual_lqp, expected_lqp);
  }
  {
    const auto actual_lqp = compile_query("IMPORT FROM BINARY FILE 'a_file.tbl' INTO a_table;");
    const auto expected_lqp = ImportNode::make("a_table", "a_file.tbl", FileType::Binary);
    EXPECT_LQP_EQ(actual_lqp, expected_lqp);
  }
  {
    const auto actual_lqp = compile_query("IMPORT FROM BIN FILE 'a_file.tbl' INTO a_table;");
    const auto expected_lqp = ImportNode::make("a_table", "a_file.tbl", FileType::Binary);
    EXPECT_LQP_EQ(actual_lqp, expected_lqp);
  }
>>>>>>> 0ffa9dc7
}

}  // namespace opossum<|MERGE_RESOLUTION|>--- conflicted
+++ resolved
@@ -17,12 +17,9 @@
 #include "logical_query_plan/drop_table_node.hpp"
 #include "logical_query_plan/drop_view_node.hpp"
 #include "logical_query_plan/dummy_table_node.hpp"
-<<<<<<< HEAD
 #include "logical_query_plan/except_node.hpp"
-=======
 #include "logical_query_plan/export_node.hpp"
 #include "logical_query_plan/import_node.hpp"
->>>>>>> 0ffa9dc7
 #include "logical_query_plan/insert_node.hpp"
 #include "logical_query_plan/intersect_node.hpp"
 #include "logical_query_plan/join_node.hpp"
@@ -2614,7 +2611,6 @@
   EXPECT_LQP_EQ(actual_lqp, expected_lqp);
 }
 
-<<<<<<< HEAD
 TEST_F(SQLTranslatorTest, SetOperationSingleExcept) {
   const auto actual_lqp = compile_query(
       "SELECT a FROM int_float "
@@ -2693,7 +2689,8 @@
   // clang-format on
 
   EXPECT_LQP_EQ(actual_lqp, expected_lqp);
-=======
+}
+
 TEST_F(SQLTranslatorTest, CopyStatementImport) {
   {
     const auto actual_lqp = compile_query("COPY a_table FROM 'a_file.tbl';");
@@ -2780,7 +2777,6 @@
     const auto expected_lqp = ImportNode::make("a_table", "a_file.tbl", FileType::Binary);
     EXPECT_LQP_EQ(actual_lqp, expected_lqp);
   }
->>>>>>> 0ffa9dc7
 }
 
 }  // namespace opossum