--- conflicted
+++ resolved
@@ -206,11 +206,7 @@
   EXPECT_EQ(first->right_child()->type(), ExpressionType::Literal);
 }
 
-<<<<<<< HEAD
 // TODO(mp): Subselects are not supported yet
-=======
-// Enable as soon as SQLToASTTranslator is merged
->>>>>>> 08a3a9ee
 TEST_F(SQLExpressionTranslatorTest, DISABLED_ExpressionIn) {
   const auto query = "SELECT * FROM table_a WHERE a in (SELECT a FROM table_b)";
   auto expression = compile_where_expression(query);
@@ -220,11 +216,7 @@
   EXPECT_EQ(expression->right_child()->type(), ExpressionType::Select);
 }
 
-<<<<<<< HEAD
 // TODO(mp): Subselects are not supported yet
-=======
-// Enable as soon as SQLToASTTranslator is merged
->>>>>>> 08a3a9ee
 TEST_F(SQLExpressionTranslatorTest, DISABLED_ExpressionExist) {
   const auto query = "SELECT * FROM table_a WHERE EXISTS (SELECT * FROM table_b)";
   auto expression = compile_where_expression(query);
