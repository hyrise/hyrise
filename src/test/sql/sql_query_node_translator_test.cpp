--- conflicted
+++ resolved
@@ -80,7 +80,6 @@
   EXPECT_FALSE(t_node->right());
 }
 
-<<<<<<< HEAD
 TEST_F(SQLQueryNodeTranslatorTest, AggregateWithExpression) {
   const auto query = "SELECT SUM(a+b) AS s, SUM(a*b) as f FROM table_a";
   const auto result_node = compile_query(query);
@@ -103,8 +102,6 @@
 
 }
 
-
-=======
 TEST_F(SQLQueryNodeTranslatorTest, SelectMultipleOrderBy) {
   const auto query = "SELECT * FROM table_a ORDER BY a DESC, b ASC;";
   auto result_node = compile_query(query);
@@ -124,6 +121,4 @@
   // This node has an input node, but we don't care for it in this test.
   EXPECT_TRUE(sort_node_2->left());
 }
-
->>>>>>> 7d24fe92
 }  // namespace opossum