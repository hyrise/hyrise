#include <memory>
#include <string>
#include <tuple>
#include <utility>

#include "SQLParser.h"
#include "base_test.hpp"
#include "gtest/gtest.h"

#include "concurrency/transaction_manager.hpp"
#include "operators/get_table.hpp"
#include "operators/table_scan.hpp"
#include "operators/validate.hpp"
#include "optimizer/abstract_syntax_tree/ast_to_operator_translator.hpp"
#include "scheduler/current_scheduler.hpp"
#include "scheduler/node_queue_scheduler.hpp"
#include "scheduler/operator_task.hpp"
#include "scheduler/topology.hpp"
#include "sql/sql_planner.hpp"
#include "sql/sql_to_ast_translator.hpp"
#include "storage/storage_manager.hpp"

namespace opossum {

enum class OrderSensitivity { Sensitive, Insensitive };

struct SQLTestParam {
  SQLTestParam(const std::string& query, const std::string& result_table_path,
               OrderSensitivity orderSensitivity = OrderSensitivity::Insensitive)
      : query(query), result_table_path(result_table_path), order_sensitive(orderSensitivity) {}

  const std::string query;
  const std::string result_table_path;
  const OrderSensitivity order_sensitive;
};

class SQLToResultTest : public BaseTest, public ::testing::WithParamInterface<SQLTestParam> {
 protected:
  void SetUp() override {
    // Load TPC-H tables
    StorageManager::get().add_table("customer", load_table("src/test/tables/tpch/customer.tbl", 1));
    StorageManager::get().add_table("orders", load_table("src/test/tables/tpch/orders.tbl", 1));
    StorageManager::get().add_table("lineitem", load_table("src/test/tables/tpch/lineitem.tbl", 1));
  }
};

// Generic test case that will be called with the parameters listed below.
// Compiles a query, optimizes, and executes it.
// Checks the result against a table in a file.
TEST_P(SQLToResultTest, SQLQueryTest) {
  SQLTestParam params = GetParam();

  auto expected_result = load_table(params.result_table_path, 2);

  hsql::SQLParserResult parse_result;
  hsql::SQLParser::parseSQLString(params.query, &parse_result);

  if (!parse_result.isValid()) {
    throw std::runtime_error("Query is not valid.");
  }

  auto plan = SQLPlanner::plan(parse_result);

  std::shared_ptr<AbstractOperator> result_operator;

  auto tx_context = TransactionManager::get().new_transaction_context();

  for (const auto& root : plan.tree_roots()) {
    auto tasks = OperatorTask::make_tasks_from_operator(root);

    for (auto& task : tasks) {
      task->get_operator()->set_transaction_context(tx_context);
    }

    CurrentScheduler::schedule_and_wait_for_tasks(tasks);
    result_operator = tasks.back()->get_operator();
  }

  EXPECT_TABLE_EQ(result_operator->get_output(), expected_result,
                  params.order_sensitive == OrderSensitivity::Sensitive);
}

const SQLTestParam test_queries[] = {
<<<<<<< HEAD
    {"SELECT * FROM int_float;", "src/test/tables/int_float.tbl"},

    // Table Scans
    {"SELECT * FROM int_float2 WHERE a = 12345 AND b > 457;", "src/test/tables/int_float2_filtered.tbl"},
    {"SELECT * FROM int_float WHERE a >= 1234;", "src/test/tables/int_float_filtered2.tbl"},
    {"SELECT * FROM int_float WHERE 1234 <= a;", "src/test/tables/int_float_filtered2.tbl"},
    {"SELECT * FROM int_float WHERE a >= 1234 AND b < 457.9", "src/test/tables/int_float_filtered.tbl"},
    {"SELECT * FROM int_string2 WHERE a BETWEEN 122 AND 124", "src/test/tables/int_string_filtered.tbl"},
    {"SELECT * FROM int_int_int WHERE a BETWEEN b AND 10", "src/test/tables/int_int_int_between_column_literal.tbl"},
    {"SELECT * FROM int_float4 WHERE a > 12345 OR b < 351.0", "src/test/tables/int_float4_or_0.tbl"},
    {"SELECT * FROM int_float4 WHERE a > 12345 OR (a <= 123 AND b > 400.0)", "src/test/tables/int_float4_or_1.tbl"},
    {"SELECT * FROM int_float4 WHERE a > 12345 OR b < 351.0 OR (b > 457.0 AND b < 458.0)", "src/test/tables/int_float4_or_2.tbl"},

    // Projection
    {"SELECT a FROM int_float;", "src/test/tables/int.tbl"},
    {"SELECT a as b FROM int_float;", "src/test/tables/int2.tbl"},
    {"SELECT a, 4+6 as b FROM int_float;", "src/test/tables/int_int_constant.tbl"},

    // ORDER BY
    {"SELECT * FROM int_float ORDER BY a DESC;", "src/test/tables/int_float_reverse.tbl", OrderSensitivity::Sensitive},
    {"SELECT * FROM int_float4 ORDER BY a, b;", "src/test/tables/int_float2_sorted.tbl", OrderSensitivity::Sensitive},
    {"SELECT * FROM int_float4 ORDER BY a, b ASC;", "src/test/tables/int_float2_sorted.tbl",
     OrderSensitivity::Sensitive},
    {"SELECT * FROM int_float4 ORDER BY a, b DESC;", "src/test/tables/int_float2_sorted_mixed.tbl",
     OrderSensitivity::Sensitive},
    {"SELECT a, b FROM int_float ORDER BY a;", "src/test/tables/int_float_sorted.tbl", OrderSensitivity::Sensitive},
    {"SELECT * FROM int_float4 ORDER BY a, b;", "src/test/tables/int_float2_sorted.tbl", OrderSensitivity::Sensitive},
    {"SELECT a FROM (SELECT a, b FROM int_float WHERE a > 1 ORDER BY b) WHERE a > 0 ORDER BY a;",
     "src/test/tables/int.tbl", OrderSensitivity::Sensitive},

    // LIMIT
    {"SELECT * FROM int_int3 LIMIT 4;", "src/test/tables/int_int3_limit_4.tbl"},

    // PRODUCT
    {R"(SELECT "left".a, "left".b, "right".a, "right".b
        FROM int_float AS "left",  int_float2 AS "right"
        WHERE "left".a = "right".a;)",
     "src/test/tables/joinoperators/int_inner_join.tbl"},

    // JOIN
    {R"(SELECT "left".a, "left".b, "right".a, "right".b
        FROM int_float AS "left"
        JOIN int_float2 AS "right"
        ON "left".a = "right".a;)",
     "src/test/tables/joinoperators/int_inner_join.tbl"},
    {R"(SELECT *
        FROM int_float AS "left"
        LEFT JOIN int_float2 AS "right"
        ON "left".a = "right".a;)",
     "src/test/tables/joinoperators/int_left_join.tbl"},
    {R"(SELECT *
        FROM int_float AS "left"
        INNER JOIN int_float2 AS "right"
        ON "left".a = "right".a;)",
     "src/test/tables/joinoperators/int_inner_join.tbl"},

    // JOIN multiple tables
    {R"(SELECT *
        FROM int_float AS t1
        INNER JOIN int_float2 AS t2
        ON t1.a = t2.a
        INNER JOIN int_string2 AS t3
        ON t1.a = t3.a)",
     "src/test/tables/joinoperators/int_inner_join_3_tables.tbl"},

    // Make sure that name-to-id-resolving works fine.
    {R"(SELECT t1.a, t1.b, t2.b, t3.b
        FROM int_float AS t1
        INNER JOIN int_float2 AS t2
        ON t1.a = t2.a
        INNER JOIN int_string2 AS t3
        ON t1.a = t3.a)",
     "src/test/tables/joinoperators/int_inner_join_3_tables_projection.tbl"},

    // Make sure that t1.* is resolved only to columns from t1, not all columns from input node.
    {R"(SELECT t1.*, t2.b, t3.b
        FROM int_float AS t1
        INNER JOIN int_float2 AS t2
        ON t1.a = t2.a
        INNER JOIN int_string2 AS t3
        ON t1.a = t3.a)",
     "src/test/tables/joinoperators/int_inner_join_3_tables_projection.tbl"},

    {R"(SELECT t1.*, t2.a, t2.b, t3.*
        FROM int_float AS t1
        INNER JOIN int_float2 AS t2
        ON t1.a = t2.a
        INNER JOIN int_string2 AS t3
        ON t1.a = t3.a)",
     "src/test/tables/joinoperators/int_inner_join_3_tables.tbl"},

    // Join four tables, just because we can.
    {R"(SELECT t1.a, t1.b, t2.b, t3.b, t4.b
        FROM int_float AS t1
        INNER JOIN int_float2 AS t2
        ON t1.a = t2.a
        INNER JOIN int_float6 AS t3
        ON t1.a = t3.a
        INNER JOIN int_string2 AS t4
        ON t1.a = t4.a)",
     "src/test/tables/joinoperators/int_inner_join_4_tables_projection.tbl"},

    // Join three tables and perform a scan
    // TODO(anybody) can't be optimized due to lack of join statistics right now
    // {R"(SELECT *
    //    FROM int_float AS t1
    //    INNER JOIN int_float2 AS t2
    //    ON t1.a = t2.a
    //    INNER JOIN int_string2 AS t3
    //    ON t1.a = t3.a
    //    WHERE t2.b > 457.0
    //    AND t3.b = 'C')",
    // "src/test/tables/joinoperators/int_inner_join_3_tables_filter.tbl"},

    // Aggregates
    {"SELECT SUM(b + b) AS sum_b_b FROM int_float;", "src/test/tables/int_float_sum_b_plus_b.tbl"},

    // GROUP BY
    {"SELECT a, SUM(b) FROM groupby_int_1gb_1agg GROUP BY a;",
     "src/test/tables/aggregateoperator/groupby_int_1gb_1agg/sum.tbl"},
    {"SELECT a, SUM(b), AVG(c) FROM groupby_int_1gb_2agg GROUP BY a;",
     "src/test/tables/aggregateoperator/groupby_int_1gb_2agg/sum_avg.tbl"},
    {"SELECT a, b, MAX(c), AVG(d) FROM groupby_int_2gb_2agg GROUP BY a, b;",
     "src/test/tables/aggregateoperator/groupby_int_2gb_2agg/max_avg.tbl"},

    // COUNT(*)
    {"SELECT a, COUNT(*) FROM groupby_int_1gb_1agg_null GROUP BY a;",
     "src/test/tables/aggregateoperator/groupby_int_1gb_0agg/count_star.tbl"},
    {"SELECT COUNT(*), SUM(a+b) FROM int_int3;", "src/test/tables/aggregateoperator/0gb_2agg/count_sum.tbl"},
    // todo(anyone): Enable as soon as #182 is resolved
    {"SELECT COUNT(*) FROM groupby_int_1gb_1agg_null GROUP BY a;",
     "src/test/tables/aggregateoperator/groupby_int_1gb_1agg/count_star.tbl"},

    // case insensitivity
    {"SELECT Sum(b + b) AS sum_b_b FROM int_float;", "src/test/tables/int_float_sum_b_plus_b.tbl"},

    // Aggregates with NULL
    {"SELECT a, MAX(b) FROM groupby_int_1gb_1agg_null GROUP BY a;",
     "src/test/tables/aggregateoperator/groupby_int_1gb_1agg/max_null.tbl"},
    {"SELECT a, MIN(b) FROM groupby_int_1gb_1agg_null GROUP BY a;",
     "src/test/tables/aggregateoperator/groupby_int_1gb_1agg/min_null.tbl"},
    {"SELECT a, SUM(b) FROM groupby_int_1gb_1agg_null GROUP BY a;",
     "src/test/tables/aggregateoperator/groupby_int_1gb_1agg/sum_null.tbl"},
    {"SELECT a, AVG(b) FROM groupby_int_1gb_1agg_null GROUP BY a;",
     "src/test/tables/aggregateoperator/groupby_int_1gb_1agg/avg_null.tbl"},
    {"SELECT a, COUNT(b) FROM groupby_int_1gb_1agg_null GROUP BY a;",
     "src/test/tables/aggregateoperator/groupby_int_1gb_1agg/count_null.tbl"},

    // Checks that output of Aggregate can be worked with correctly.
    {R"(SELECT d, min_c, max_a
        FROM (
          SELECT b, d, MAX(a) AS max_a, MIN(c) AS min_c
          FROM groupby_int_2gb_2agg_2
          GROUP BY b, d
        )
        WHERE d BETWEEN 20 AND 50 AND min_c > 15;)",
     "src/test/tables/aggregateoperator/groupby_int_2gb_2agg/max_min_filter_projection.tbl"},
    {"SELECT SUM(b) FROM groupby_int_1gb_1agg", "src/test/tables/aggregateoperator/0gb_1agg/sum.tbl"},

    // HAVING
    {"SELECT a, b, MAX(c), AVG(d) FROM groupby_int_2gb_2agg GROUP BY a, b HAVING MAX(c) >= 10 AND MAX(c) < 40;",
     "src/test/tables/aggregateoperator/groupby_int_2gb_2agg/max_avg.tbl"},
    {"SELECT a, b, MAX(c), AVG(d) FROM groupby_int_2gb_2agg GROUP BY a, b HAVING MAX(c) > 10 AND MAX(c) <= 30;",
     "src/test/tables/aggregateoperator/groupby_int_2gb_2agg/max_avg_having.tbl"},
    {"SELECT a, b, MAX(c), AVG(d) FROM groupby_int_2gb_2agg GROUP BY a, b HAVING b > 457 AND a = 12345;",
     "src/test/tables/aggregateoperator/groupby_int_2gb_2agg/having_on_gb.tbl"},

    // HAVING w/o mentioning in the SELECT list
    {"SELECT a, b, AVG(d) FROM groupby_int_2gb_2agg GROUP BY a, b HAVING MAX(c) > 10 AND MAX(c) <= 30;",
     "src/test/tables/aggregateoperator/groupby_int_2gb_2agg/avg_having.tbl"},

    {"SELECT * FROM customer;", "src/test/tables/tpch/customer.tbl"},
    {"SELECT c_custkey, c_name FROM customer;", "src/test/tables/tpch/customer_projection.tbl"},

    // DELETE
    // TODO(MD): this will only work once SELECT automatically validates (#188)
    // {"DELETE FROM int_for_delete_1; SELECT * FROM int_for_delete_1", "src/test/tables/int_empty.tbl"},
    // {"DELETE FROM int_for_delete_2 WHERE a > 1000; SELECT * FROM int_for_delete_2",
    // "src/test/tables/int_deleted.tbl"}

    // UPDATE
    // TODO(md): see DELETE
    // {"UPDATE int_int_for_update SET a = a + 1 WHERE b > 10; SELECT * FROM int_int_for_update",
    // "src/test/tables/int_int3_updated.tbl"},

    // INSERT
    {"INSERT INTO int_int_for_insert_1 VALUES (1, 3); SELECT * FROM int_int_for_insert_1;",
     "src/test/tables/int_int3_limit_2.tbl"},
    {"INSERT INTO int_int_for_insert_1 (a, b) VALUES (1, 3); SELECT * FROM int_int_for_insert_1;",
     "src/test/tables/int_int3_limit_2.tbl"},
    {"INSERT INTO int_int_for_insert_1 (b, a) VALUES (3, 1); SELECT * FROM int_int_for_insert_1;",
     "src/test/tables/int_int3_limit_2.tbl"},

    {R"(INSERT INTO int_int_for_insert_1 VALUES (1, 3);
     INSERT INTO int_int_for_insert_1 VALUES (13, 2);
     INSERT INTO int_int_for_insert_1 VALUES (6, 9);
     SELECT * FROM int_int_for_insert_1;)",
     "src/test/tables/int_int3_limit_4.tbl"},

    // INSERT ... INTO ... (with literal projection)
    {R"(INSERT INTO int_int_for_insert_1 SELECT 1, 3 FROM int_int_for_insert_1; 
        SELECT * FROM int_int_for_insert_1;)",
     "src/test/tables/int_int3_limit_2.tbl"},
    {R"(INSERT INTO int_int_for_insert_1 (a, b) SELECT 1, 3 FROM int_int_for_insert_1; 
        SELECT * FROM int_int_for_insert_1;)",
     "src/test/tables/int_int3_limit_2.tbl"},
    {R"(INSERT INTO int_int_for_insert_1 (b, a) SELECT 3, 1 FROM int_int_for_insert_1; 
        SELECT * FROM int_int_for_insert_1;)",
     "src/test/tables/int_int3_limit_2.tbl"},

    // INSERT ... INTO ... (with regular queries)
    {R"(INSERT INTO int_int_for_insert_1 SELECT * FROM int_int3 WHERE a = 1 AND b = 3;
        INSERT INTO int_int_for_insert_1 SELECT * FROM int_int3 WHERE a = 13;
        INSERT INTO int_int_for_insert_1 (a, b) SELECT a, b FROM int_int3 WHERE a = 6;
        SELECT * FROM int_int_for_insert_1;)",
     "src/test/tables/int_int3_limit_4.tbl"},

=======
>>>>>>> b906f936
    {R"(SELECT customer.c_custkey, customer.c_name, COUNT(orders.o_orderkey)
        FROM customer JOIN orders ON c_custkey = o_custkey
        GROUP BY customer.c_custkey, customer.c_name
        HAVING COUNT(orders.o_orderkey) >= 100;)",
     "src/test/tables/tpch/customer_join_orders.tbl"},

    {R"(SELECT customer.c_custkey, customer.c_name, COUNT(orderitems.o_orderkey)
       FROM customer JOIN (
         SELECT * FROM orders JOIN lineitem ON o_orderkey = l_orderkey
       ) AS orderitems
       ON customer.c_custkey = orderitems.o_custkey
       GROUP BY customer.c_custkey, customer.c_name
       HAVING COUNT(orderitems.o_orderkey) >= 100;)",
     "src/test/tables/tpch/customer_join_orders_alias.tbl"},
};

INSTANTIATE_TEST_CASE_P(test_queries, SQLToResultTest, ::testing::ValuesIn(test_queries));

}  // namespace opossum<|MERGE_RESOLUTION|>--- conflicted
+++ resolved
@@ -81,226 +81,6 @@
 }
 
 const SQLTestParam test_queries[] = {
-<<<<<<< HEAD
-    {"SELECT * FROM int_float;", "src/test/tables/int_float.tbl"},
-
-    // Table Scans
-    {"SELECT * FROM int_float2 WHERE a = 12345 AND b > 457;", "src/test/tables/int_float2_filtered.tbl"},
-    {"SELECT * FROM int_float WHERE a >= 1234;", "src/test/tables/int_float_filtered2.tbl"},
-    {"SELECT * FROM int_float WHERE 1234 <= a;", "src/test/tables/int_float_filtered2.tbl"},
-    {"SELECT * FROM int_float WHERE a >= 1234 AND b < 457.9", "src/test/tables/int_float_filtered.tbl"},
-    {"SELECT * FROM int_string2 WHERE a BETWEEN 122 AND 124", "src/test/tables/int_string_filtered.tbl"},
-    {"SELECT * FROM int_int_int WHERE a BETWEEN b AND 10", "src/test/tables/int_int_int_between_column_literal.tbl"},
-    {"SELECT * FROM int_float4 WHERE a > 12345 OR b < 351.0", "src/test/tables/int_float4_or_0.tbl"},
-    {"SELECT * FROM int_float4 WHERE a > 12345 OR (a <= 123 AND b > 400.0)", "src/test/tables/int_float4_or_1.tbl"},
-    {"SELECT * FROM int_float4 WHERE a > 12345 OR b < 351.0 OR (b > 457.0 AND b < 458.0)", "src/test/tables/int_float4_or_2.tbl"},
-
-    // Projection
-    {"SELECT a FROM int_float;", "src/test/tables/int.tbl"},
-    {"SELECT a as b FROM int_float;", "src/test/tables/int2.tbl"},
-    {"SELECT a, 4+6 as b FROM int_float;", "src/test/tables/int_int_constant.tbl"},
-
-    // ORDER BY
-    {"SELECT * FROM int_float ORDER BY a DESC;", "src/test/tables/int_float_reverse.tbl", OrderSensitivity::Sensitive},
-    {"SELECT * FROM int_float4 ORDER BY a, b;", "src/test/tables/int_float2_sorted.tbl", OrderSensitivity::Sensitive},
-    {"SELECT * FROM int_float4 ORDER BY a, b ASC;", "src/test/tables/int_float2_sorted.tbl",
-     OrderSensitivity::Sensitive},
-    {"SELECT * FROM int_float4 ORDER BY a, b DESC;", "src/test/tables/int_float2_sorted_mixed.tbl",
-     OrderSensitivity::Sensitive},
-    {"SELECT a, b FROM int_float ORDER BY a;", "src/test/tables/int_float_sorted.tbl", OrderSensitivity::Sensitive},
-    {"SELECT * FROM int_float4 ORDER BY a, b;", "src/test/tables/int_float2_sorted.tbl", OrderSensitivity::Sensitive},
-    {"SELECT a FROM (SELECT a, b FROM int_float WHERE a > 1 ORDER BY b) WHERE a > 0 ORDER BY a;",
-     "src/test/tables/int.tbl", OrderSensitivity::Sensitive},
-
-    // LIMIT
-    {"SELECT * FROM int_int3 LIMIT 4;", "src/test/tables/int_int3_limit_4.tbl"},
-
-    // PRODUCT
-    {R"(SELECT "left".a, "left".b, "right".a, "right".b
-        FROM int_float AS "left",  int_float2 AS "right"
-        WHERE "left".a = "right".a;)",
-     "src/test/tables/joinoperators/int_inner_join.tbl"},
-
-    // JOIN
-    {R"(SELECT "left".a, "left".b, "right".a, "right".b
-        FROM int_float AS "left"
-        JOIN int_float2 AS "right"
-        ON "left".a = "right".a;)",
-     "src/test/tables/joinoperators/int_inner_join.tbl"},
-    {R"(SELECT *
-        FROM int_float AS "left"
-        LEFT JOIN int_float2 AS "right"
-        ON "left".a = "right".a;)",
-     "src/test/tables/joinoperators/int_left_join.tbl"},
-    {R"(SELECT *
-        FROM int_float AS "left"
-        INNER JOIN int_float2 AS "right"
-        ON "left".a = "right".a;)",
-     "src/test/tables/joinoperators/int_inner_join.tbl"},
-
-    // JOIN multiple tables
-    {R"(SELECT *
-        FROM int_float AS t1
-        INNER JOIN int_float2 AS t2
-        ON t1.a = t2.a
-        INNER JOIN int_string2 AS t3
-        ON t1.a = t3.a)",
-     "src/test/tables/joinoperators/int_inner_join_3_tables.tbl"},
-
-    // Make sure that name-to-id-resolving works fine.
-    {R"(SELECT t1.a, t1.b, t2.b, t3.b
-        FROM int_float AS t1
-        INNER JOIN int_float2 AS t2
-        ON t1.a = t2.a
-        INNER JOIN int_string2 AS t3
-        ON t1.a = t3.a)",
-     "src/test/tables/joinoperators/int_inner_join_3_tables_projection.tbl"},
-
-    // Make sure that t1.* is resolved only to columns from t1, not all columns from input node.
-    {R"(SELECT t1.*, t2.b, t3.b
-        FROM int_float AS t1
-        INNER JOIN int_float2 AS t2
-        ON t1.a = t2.a
-        INNER JOIN int_string2 AS t3
-        ON t1.a = t3.a)",
-     "src/test/tables/joinoperators/int_inner_join_3_tables_projection.tbl"},
-
-    {R"(SELECT t1.*, t2.a, t2.b, t3.*
-        FROM int_float AS t1
-        INNER JOIN int_float2 AS t2
-        ON t1.a = t2.a
-        INNER JOIN int_string2 AS t3
-        ON t1.a = t3.a)",
-     "src/test/tables/joinoperators/int_inner_join_3_tables.tbl"},
-
-    // Join four tables, just because we can.
-    {R"(SELECT t1.a, t1.b, t2.b, t3.b, t4.b
-        FROM int_float AS t1
-        INNER JOIN int_float2 AS t2
-        ON t1.a = t2.a
-        INNER JOIN int_float6 AS t3
-        ON t1.a = t3.a
-        INNER JOIN int_string2 AS t4
-        ON t1.a = t4.a)",
-     "src/test/tables/joinoperators/int_inner_join_4_tables_projection.tbl"},
-
-    // Join three tables and perform a scan
-    // TODO(anybody) can't be optimized due to lack of join statistics right now
-    // {R"(SELECT *
-    //    FROM int_float AS t1
-    //    INNER JOIN int_float2 AS t2
-    //    ON t1.a = t2.a
-    //    INNER JOIN int_string2 AS t3
-    //    ON t1.a = t3.a
-    //    WHERE t2.b > 457.0
-    //    AND t3.b = 'C')",
-    // "src/test/tables/joinoperators/int_inner_join_3_tables_filter.tbl"},
-
-    // Aggregates
-    {"SELECT SUM(b + b) AS sum_b_b FROM int_float;", "src/test/tables/int_float_sum_b_plus_b.tbl"},
-
-    // GROUP BY
-    {"SELECT a, SUM(b) FROM groupby_int_1gb_1agg GROUP BY a;",
-     "src/test/tables/aggregateoperator/groupby_int_1gb_1agg/sum.tbl"},
-    {"SELECT a, SUM(b), AVG(c) FROM groupby_int_1gb_2agg GROUP BY a;",
-     "src/test/tables/aggregateoperator/groupby_int_1gb_2agg/sum_avg.tbl"},
-    {"SELECT a, b, MAX(c), AVG(d) FROM groupby_int_2gb_2agg GROUP BY a, b;",
-     "src/test/tables/aggregateoperator/groupby_int_2gb_2agg/max_avg.tbl"},
-
-    // COUNT(*)
-    {"SELECT a, COUNT(*) FROM groupby_int_1gb_1agg_null GROUP BY a;",
-     "src/test/tables/aggregateoperator/groupby_int_1gb_0agg/count_star.tbl"},
-    {"SELECT COUNT(*), SUM(a+b) FROM int_int3;", "src/test/tables/aggregateoperator/0gb_2agg/count_sum.tbl"},
-    // todo(anyone): Enable as soon as #182 is resolved
-    {"SELECT COUNT(*) FROM groupby_int_1gb_1agg_null GROUP BY a;",
-     "src/test/tables/aggregateoperator/groupby_int_1gb_1agg/count_star.tbl"},
-
-    // case insensitivity
-    {"SELECT Sum(b + b) AS sum_b_b FROM int_float;", "src/test/tables/int_float_sum_b_plus_b.tbl"},
-
-    // Aggregates with NULL
-    {"SELECT a, MAX(b) FROM groupby_int_1gb_1agg_null GROUP BY a;",
-     "src/test/tables/aggregateoperator/groupby_int_1gb_1agg/max_null.tbl"},
-    {"SELECT a, MIN(b) FROM groupby_int_1gb_1agg_null GROUP BY a;",
-     "src/test/tables/aggregateoperator/groupby_int_1gb_1agg/min_null.tbl"},
-    {"SELECT a, SUM(b) FROM groupby_int_1gb_1agg_null GROUP BY a;",
-     "src/test/tables/aggregateoperator/groupby_int_1gb_1agg/sum_null.tbl"},
-    {"SELECT a, AVG(b) FROM groupby_int_1gb_1agg_null GROUP BY a;",
-     "src/test/tables/aggregateoperator/groupby_int_1gb_1agg/avg_null.tbl"},
-    {"SELECT a, COUNT(b) FROM groupby_int_1gb_1agg_null GROUP BY a;",
-     "src/test/tables/aggregateoperator/groupby_int_1gb_1agg/count_null.tbl"},
-
-    // Checks that output of Aggregate can be worked with correctly.
-    {R"(SELECT d, min_c, max_a
-        FROM (
-          SELECT b, d, MAX(a) AS max_a, MIN(c) AS min_c
-          FROM groupby_int_2gb_2agg_2
-          GROUP BY b, d
-        )
-        WHERE d BETWEEN 20 AND 50 AND min_c > 15;)",
-     "src/test/tables/aggregateoperator/groupby_int_2gb_2agg/max_min_filter_projection.tbl"},
-    {"SELECT SUM(b) FROM groupby_int_1gb_1agg", "src/test/tables/aggregateoperator/0gb_1agg/sum.tbl"},
-
-    // HAVING
-    {"SELECT a, b, MAX(c), AVG(d) FROM groupby_int_2gb_2agg GROUP BY a, b HAVING MAX(c) >= 10 AND MAX(c) < 40;",
-     "src/test/tables/aggregateoperator/groupby_int_2gb_2agg/max_avg.tbl"},
-    {"SELECT a, b, MAX(c), AVG(d) FROM groupby_int_2gb_2agg GROUP BY a, b HAVING MAX(c) > 10 AND MAX(c) <= 30;",
-     "src/test/tables/aggregateoperator/groupby_int_2gb_2agg/max_avg_having.tbl"},
-    {"SELECT a, b, MAX(c), AVG(d) FROM groupby_int_2gb_2agg GROUP BY a, b HAVING b > 457 AND a = 12345;",
-     "src/test/tables/aggregateoperator/groupby_int_2gb_2agg/having_on_gb.tbl"},
-
-    // HAVING w/o mentioning in the SELECT list
-    {"SELECT a, b, AVG(d) FROM groupby_int_2gb_2agg GROUP BY a, b HAVING MAX(c) > 10 AND MAX(c) <= 30;",
-     "src/test/tables/aggregateoperator/groupby_int_2gb_2agg/avg_having.tbl"},
-
-    {"SELECT * FROM customer;", "src/test/tables/tpch/customer.tbl"},
-    {"SELECT c_custkey, c_name FROM customer;", "src/test/tables/tpch/customer_projection.tbl"},
-
-    // DELETE
-    // TODO(MD): this will only work once SELECT automatically validates (#188)
-    // {"DELETE FROM int_for_delete_1; SELECT * FROM int_for_delete_1", "src/test/tables/int_empty.tbl"},
-    // {"DELETE FROM int_for_delete_2 WHERE a > 1000; SELECT * FROM int_for_delete_2",
-    // "src/test/tables/int_deleted.tbl"}
-
-    // UPDATE
-    // TODO(md): see DELETE
-    // {"UPDATE int_int_for_update SET a = a + 1 WHERE b > 10; SELECT * FROM int_int_for_update",
-    // "src/test/tables/int_int3_updated.tbl"},
-
-    // INSERT
-    {"INSERT INTO int_int_for_insert_1 VALUES (1, 3); SELECT * FROM int_int_for_insert_1;",
-     "src/test/tables/int_int3_limit_2.tbl"},
-    {"INSERT INTO int_int_for_insert_1 (a, b) VALUES (1, 3); SELECT * FROM int_int_for_insert_1;",
-     "src/test/tables/int_int3_limit_2.tbl"},
-    {"INSERT INTO int_int_for_insert_1 (b, a) VALUES (3, 1); SELECT * FROM int_int_for_insert_1;",
-     "src/test/tables/int_int3_limit_2.tbl"},
-
-    {R"(INSERT INTO int_int_for_insert_1 VALUES (1, 3);
-     INSERT INTO int_int_for_insert_1 VALUES (13, 2);
-     INSERT INTO int_int_for_insert_1 VALUES (6, 9);
-     SELECT * FROM int_int_for_insert_1;)",
-     "src/test/tables/int_int3_limit_4.tbl"},
-
-    // INSERT ... INTO ... (with literal projection)
-    {R"(INSERT INTO int_int_for_insert_1 SELECT 1, 3 FROM int_int_for_insert_1; 
-        SELECT * FROM int_int_for_insert_1;)",
-     "src/test/tables/int_int3_limit_2.tbl"},
-    {R"(INSERT INTO int_int_for_insert_1 (a, b) SELECT 1, 3 FROM int_int_for_insert_1; 
-        SELECT * FROM int_int_for_insert_1;)",
-     "src/test/tables/int_int3_limit_2.tbl"},
-    {R"(INSERT INTO int_int_for_insert_1 (b, a) SELECT 3, 1 FROM int_int_for_insert_1; 
-        SELECT * FROM int_int_for_insert_1;)",
-     "src/test/tables/int_int3_limit_2.tbl"},
-
-    // INSERT ... INTO ... (with regular queries)
-    {R"(INSERT INTO int_int_for_insert_1 SELECT * FROM int_int3 WHERE a = 1 AND b = 3;
-        INSERT INTO int_int_for_insert_1 SELECT * FROM int_int3 WHERE a = 13;
-        INSERT INTO int_int_for_insert_1 (a, b) SELECT a, b FROM int_int3 WHERE a = 6;
-        SELECT * FROM int_int_for_insert_1;)",
-     "src/test/tables/int_int3_limit_4.tbl"},
-
-=======
->>>>>>> b906f936
     {R"(SELECT customer.c_custkey, customer.c_name, COUNT(orders.o_orderkey)
         FROM customer JOIN orders ON c_custkey = o_custkey
         GROUP BY customer.c_custkey, customer.c_name
