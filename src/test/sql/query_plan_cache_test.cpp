#include <memory>
#include <string>
#include <utility>

#include "base_test.hpp"

#include "hyrise.hpp"
#include "sql/sql_pipeline_builder.hpp"
#include "sql/sql_pipeline_statement.hpp"
#include "sql/sql_plan_cache.hpp"

namespace opossum {

class QueryPlanCacheTest : public BaseTest {
 protected:
  void SetUp() override {
    // Load tables.
    auto table_a = load_table("resources/test_data/tbl/int_float.tbl", 2);
    Hyrise::get().storage_manager.add_table("table_a", std::move(table_a));
    auto table_b = load_table("resources/test_data/tbl/int_float2.tbl", 2);
    Hyrise::get().storage_manager.add_table("table_b", std::move(table_b));

    _query_plan_cache_hits = 0;

    cache = std::make_shared<SQLPhysicalPlanCache>();
  }

  void execute_query(const std::string& query) {
    auto pipeline = SQLPipelineBuilder{query}.with_pqp_cache(cache).create_pipeline();
    pipeline.get_result_table();

    if (pipeline.metrics().statement_metrics.at(0)->query_plan_cache_hit) {
      _query_plan_cache_hits++;
    }
  }

  const std::string Q1 = "SELECT * FROM table_a;";
  const std::string Q2 = "SELECT * FROM table_b;";
  const std::string Q3 = "SELECT * FROM table_a WHERE a > 1;";

  size_t _query_plan_cache_hits;

  std::shared_ptr<SQLPhysicalPlanCache> cache;
};

TEST_F(QueryPlanCacheTest, QueryPlanCacheTest) {
  EXPECT_FALSE(cache->has(Q1));
  EXPECT_FALSE(cache->has(Q2));

  // Execute a query and cache its plan.
  auto pipeline = SQLPipelineBuilder{Q1}.disable_mvcc().create_pipeline();
  pipeline.get_result_table();
  cache->set(Q1, pipeline.get_physical_plans().at(0));

  EXPECT_TRUE(cache->has(Q1));
  EXPECT_FALSE(cache->has(Q2));

  // Retrieve and execute the cached plan.
<<<<<<< HEAD
  const auto cached_plan = cache->get(Q1);
  EXPECT_EQ(cached_plan, pipeline_statement.get_physical_plan());
=======
  const auto cached_plan = cache->get_entry(Q1);
  EXPECT_EQ(cached_plan, pipeline.get_physical_plans().at(0));
>>>>>>> 0be3ad61
}

// Test query plan cache with GDFS implementation.
TEST_F(QueryPlanCacheTest, AutomaticQueryOperatorCacheGDFS) {
  cache = std::make_shared<SQLPhysicalPlanCache>(2);

  // Execute the queries in arbitrary order.
  execute_query(Q1);  // Miss.
  execute_query(Q2);  // Miss.
  execute_query(Q1);  // Hit.
  execute_query(Q3);  // Miss, evict Q2.
  execute_query(Q3);  // Hit.
  execute_query(Q3);  // Hit.
  execute_query(Q3);  // Hit.
  execute_query(Q3);  // Hit.
  execute_query(Q3);  // Hit.
  execute_query(Q1);  // Hit.
  execute_query(Q2);  // Miss, evict Q1.
  execute_query(Q1);  // Miss, evict Q2.
  execute_query(Q3);  // Hit.
  execute_query(Q1);  // Hit.

  EXPECT_TRUE(cache->has(Q1));
  EXPECT_FALSE(cache->has(Q2));
  EXPECT_TRUE(cache->has(Q3));
  EXPECT_FALSE(cache->has("SELECT * FROM test;"));

  // Check for the expected number of hits.
  EXPECT_EQ(9u, _query_plan_cache_hits);
}

// Check access to PQP cache. When set, check the underlying cache implementation, and verify that it is a GDFS cache
// that supports retrieving the cache frequency count.
TEST_F(QueryPlanCacheTest, CachedPQPFrequencyCount) {
  // Create pipeline and pass pqp cache. Verify that this does not change default_pqp_cache.
  auto sql_pipeline = SQLPipelineBuilder{Q1}.with_pqp_cache(cache).create_pipeline();
  EXPECT_EQ(Hyrise::get().default_pqp_cache, nullptr);

  // Setting default_pqp_cache and verify it's set.
  Hyrise::get().default_pqp_cache = cache;
  EXPECT_NE(Hyrise::get().default_pqp_cache, nullptr);

  // Create new pipeline, without setting a cache (default cache set previously). Execute pipeline and check if
  // frequency of query is as expected.
  auto new_sql_pipeline = SQLPipelineBuilder{Q1}.create_pipeline();
  new_sql_pipeline.get_result_table();
  EXPECT_EQ(1, cache->frequency(Q1));
}

}  // namespace opossum<|MERGE_RESOLUTION|>--- conflicted
+++ resolved
@@ -56,13 +56,8 @@
   EXPECT_FALSE(cache->has(Q2));
 
   // Retrieve and execute the cached plan.
-<<<<<<< HEAD
   const auto cached_plan = cache->get(Q1);
-  EXPECT_EQ(cached_plan, pipeline_statement.get_physical_plan());
-=======
-  const auto cached_plan = cache->get_entry(Q1);
   EXPECT_EQ(cached_plan, pipeline.get_physical_plans().at(0));
->>>>>>> 0be3ad61
 }
 
 // Test query plan cache with GDFS implementation.
