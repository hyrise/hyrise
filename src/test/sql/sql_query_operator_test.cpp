#include <memory>
#include <string>
#include <utility>

#include "../base_test.hpp"
#include "gtest/gtest.h"

#include "network/response_builder.hpp"
#include "operators/sort.hpp"
#include "scheduler/current_scheduler.hpp"
#include "scheduler/job_task.hpp"
#include "scheduler/node_queue_scheduler.hpp"
#include "scheduler/topology.hpp"
#include "sql/sql_query_operator.hpp"
#include "storage/storage_manager.hpp"
#include "storage/table.hpp"

namespace opossum {

// The fixture for testing class SQLQueryOperator.
class SQLQueryOperatorTest : public BaseTest {
 protected:
  void SetUp() override {
    CurrentScheduler::set(std::make_shared<NodeQueueScheduler>(Topology::create_fake_numa_topology(8, 4)));

    auto table_a = load_table("src/test/tables/int_float.tbl", 2);
    StorageManager::get().add_table("table_a", std::move(table_a));
    auto table_b = load_table("src/test/tables/int_float2.tbl", 2);
    StorageManager::get().add_table("table_b", std::move(table_b));

    SQLQueryOperator::get_query_plan_cache().clear_and_resize(0);
    SQLQueryOperator::get_parse_tree_cache().clear_and_resize(0);
  }

  void TearDown() override {
    CurrentScheduler::set(nullptr);  // Make sure there is no Scheduler anymore
  }
};

TEST_F(SQLQueryOperatorTest, BasicTest) {
  const std::string query = "SELECT * FROM table_a;";
  auto sql_op = std::make_shared<SQLQueryOperator>(query);
  auto sql_task = std::make_shared<OperatorTask>(sql_op);
  sql_task->schedule();

  CurrentScheduler::get()->finish();

  auto sql_result_task = sql_op->get_result_task();
  auto expected_result = load_table("src/test/tables/int_float.tbl", 2);
  EXPECT_TABLE_EQ(sql_result_task->get_operator()->get_output(), expected_result);
}

<<<<<<< HEAD
// TODO(mp): Fix with upcoming ColumnIDs
TEST_F(SQLQueryOperatorTest, DISABLED_ComplexQueryTest) {
  const std::string query =
      R"(SELECT "left".a, "left".b, "right".a, "right".b
       FROM table_a AS "left" INNER JOIN table_b AS "right" ON "left".a = "right".a)";
  auto sql_op = std::make_shared<SQLQueryOperator>(query);
  auto sql_task = std::make_shared<OperatorTask>(sql_op);
  sql_task->schedule();

  CurrentScheduler::get()->finish();

  auto sql_result_task = sql_op->get_result_task();
  auto expected_result = load_table("src/test/tables/joinoperators/int_inner_join.tbl", 1);
  EXPECT_TABLE_EQ(sql_result_task->get_operator()->get_output(), expected_result);
}

=======
>>>>>>> c46160ee
TEST_F(SQLQueryOperatorTest, NextTaskTest) {
  const std::string query = "SELECT a, b FROM table_a;";

  auto sql_op = std::make_shared<SQLQueryOperator>(query);
  auto sql_task = std::make_shared<OperatorTask>(sql_op);
  auto sql_result_task = sql_op->get_result_task();

  // Add sort to the result of the SQL query.
  auto sort = std::make_shared<Sort>(sql_result_task->get_operator(), ColumnID{0}, OrderByMode::Ascending);
  auto sort_task = std::make_shared<OperatorTask>(sort);
  sql_result_task->set_as_predecessor_of(sort_task);

  // Schedule.
  sort_task->schedule();
  sql_task->schedule();

  CurrentScheduler::get()->finish();

  auto expected_result = load_table("src/test/tables/int_float_sorted.tbl", 2);
  EXPECT_TABLE_EQ(sort->get_output(), expected_result, true);
}

// Similar to how it's done in request_handler.cpp
TEST_F(SQLQueryOperatorTest, NextAdHocTaskTest) {
  const std::string query = "SELECT a, b FROM table_a;";

  auto sql_op = std::make_shared<SQLQueryOperator>(query);
  auto sql_task = std::make_shared<OperatorTask>(sql_op);
  auto result_task = sql_op->get_result_task();
  auto result_operator = result_task->get_operator();

  auto materialize_job = std::make_shared<opossum::JobTask>([this, result_operator]() {
    // These lines are executed by the opossum scheduler
    auto table = result_operator->get_output();
    // Materialize and fill response
    proto::Response response;
    ResponseBuilder response_builder;
    response_builder.build_response(response, std::move(table));

    // send_response();
  });
  result_task->set_as_predecessor_of(materialize_job);

  // Schedule.
  materialize_job->schedule();
  sql_task->schedule();

  CurrentScheduler::get()->finish();
}

}  // namespace opossum<|MERGE_RESOLUTION|>--- conflicted
+++ resolved
@@ -50,25 +50,6 @@
   EXPECT_TABLE_EQ(sql_result_task->get_operator()->get_output(), expected_result);
 }
 
-<<<<<<< HEAD
-// TODO(mp): Fix with upcoming ColumnIDs
-TEST_F(SQLQueryOperatorTest, DISABLED_ComplexQueryTest) {
-  const std::string query =
-      R"(SELECT "left".a, "left".b, "right".a, "right".b
-       FROM table_a AS "left" INNER JOIN table_b AS "right" ON "left".a = "right".a)";
-  auto sql_op = std::make_shared<SQLQueryOperator>(query);
-  auto sql_task = std::make_shared<OperatorTask>(sql_op);
-  sql_task->schedule();
-
-  CurrentScheduler::get()->finish();
-
-  auto sql_result_task = sql_op->get_result_task();
-  auto expected_result = load_table("src/test/tables/joinoperators/int_inner_join.tbl", 1);
-  EXPECT_TABLE_EQ(sql_result_task->get_operator()->get_output(), expected_result);
-}
-
-=======
->>>>>>> c46160ee
 TEST_F(SQLQueryOperatorTest, NextTaskTest) {
   const std::string query = "SELECT a, b FROM table_a;";
 
