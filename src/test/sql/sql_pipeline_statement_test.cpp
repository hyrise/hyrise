--- conflicted
+++ resolved
@@ -15,11 +15,7 @@
 #include "scheduler/job_task.hpp"
 #include "scheduler/node_queue_scheduler.hpp"
 #include "scheduler/topology.hpp"
-<<<<<<< HEAD
-#include "sql/sql.hpp"
-=======
 #include "sql/sql_pipeline_builder.hpp"
->>>>>>> 074d2dea
 #include "sql/sql_pipeline_statement.hpp"
 #include "storage/storage_manager.hpp"
 
@@ -107,22 +103,14 @@
 };
 
 TEST_F(SQLPipelineStatementTest, SimpleCreation) {
-<<<<<<< HEAD
-  auto sql_pipeline = SQL{_select_query_a}.pipeline_statement();
-=======
-  auto sql_pipeline = SQLPipelineBuilder{_select_query_a}.create_pipeline_statement();
->>>>>>> 074d2dea
+  auto sql_pipeline = SQLPipelineBuilder{_select_query_a}.create_pipeline_statement();
 
   EXPECT_EQ(sql_pipeline.transaction_context(), nullptr);
   EXPECT_EQ(sql_pipeline.get_sql_string(), _select_query_a);
 }
 
 TEST_F(SQLPipelineStatementTest, SimpleCreationWithoutMVCC) {
-<<<<<<< HEAD
-  auto sql_pipeline = SQL{_join_query}.disable_mvcc().pipeline_statement();
-=======
   auto sql_pipeline = SQLPipelineBuilder{_join_query}.disable_mvcc().create_pipeline_statement();
->>>>>>> 074d2dea
 
   EXPECT_EQ(sql_pipeline.transaction_context(), nullptr);
   EXPECT_EQ(sql_pipeline.get_sql_string(), _join_query);
@@ -130,34 +118,22 @@
 
 TEST_F(SQLPipelineStatementTest, SimpleCreationWithCustomTransactionContext) {
   auto context = TransactionManager::get().new_transaction_context();
-<<<<<<< HEAD
-  auto sql_pipeline = SQL{_select_query_a}.set_transaction_context(context).pipeline_statement();
-=======
   auto sql_pipeline = SQLPipelineBuilder{_select_query_a}.with_transaction_context(context).create_pipeline_statement();
->>>>>>> 074d2dea
 
   EXPECT_EQ(sql_pipeline.transaction_context().get(), context.get());
   EXPECT_EQ(sql_pipeline.get_sql_string(), _select_query_a);
 }
 
 TEST_F(SQLPipelineStatementTest, SimpleParsedCreation) {
-<<<<<<< HEAD
-  auto sql_pipeline = SQL{_select_query_a}.pipeline_statement(_select_parse_result);
-=======
   auto sql_pipeline = SQLPipelineBuilder{_select_query_a}.create_pipeline_statement(_select_parse_result);
->>>>>>> 074d2dea
 
   EXPECT_EQ(sql_pipeline.transaction_context(), nullptr);
   EXPECT_EQ(sql_pipeline.get_parsed_sql_statement().get(), _select_parse_result.get());
 }
 
 TEST_F(SQLPipelineStatementTest, SimpleParsedCreationWithoutMVCC) {
-<<<<<<< HEAD
-  auto sql_pipeline = SQL{_select_query_a}.disable_mvcc().pipeline_statement(_select_parse_result);
-=======
   auto sql_pipeline =
       SQLPipelineBuilder{_select_query_a}.disable_mvcc().create_pipeline_statement(_select_parse_result);
->>>>>>> 074d2dea
 
   EXPECT_EQ(sql_pipeline.transaction_context(), nullptr);
   EXPECT_EQ(sql_pipeline.get_parsed_sql_statement().get(), _select_parse_result.get());
@@ -165,25 +141,17 @@
 
 TEST_F(SQLPipelineStatementTest, SimpleParsedCreationWithCustomTransactionContext) {
   auto context = TransactionManager::get().new_transaction_context();
-<<<<<<< HEAD
-  auto sql_pipeline = SQL{_select_query_a}.set_transaction_context(context).pipeline_statement(_select_parse_result);
-=======
   auto sql_pipeline = SQLPipelineBuilder{_select_query_a}.with_transaction_context(context).create_pipeline_statement(
       _select_parse_result);
->>>>>>> 074d2dea
 
   EXPECT_EQ(sql_pipeline.transaction_context().get(), context.get());
   EXPECT_EQ(sql_pipeline.get_parsed_sql_statement().get(), _select_parse_result.get());
 }
 
 TEST_F(SQLPipelineStatementTest, SimpleParsedCreationTooManyStatements) {
-<<<<<<< HEAD
-  EXPECT_THROW(SQL(_multi_statement_dependant).disable_mvcc().pipeline_statement(_multi_statement_parse_result),
-=======
   EXPECT_THROW(SQLPipelineBuilder(_multi_statement_dependant)
                    .disable_mvcc()
                    .create_pipeline_statement(_multi_statement_parse_result),
->>>>>>> 074d2dea
                std::exception);
 }
 
@@ -195,19 +163,6 @@
   auto transaction_context = TransactionManager::get().new_transaction_context();
 
   // No transaction context
-<<<<<<< HEAD
-  auto sql_pipeline1 = SQL{_select_query_a}.set_optimizer(optimizer).pipeline_statement();
-  EXPECT_EQ(sql_pipeline1.transaction_context(), nullptr);
-  EXPECT_EQ(sql_pipeline1.get_sql_string(), _select_query_a);
-
-  auto sql_pipeline2 =
-      SQL{_select_query_a}.set_prepared_statement_cache(prepared_cache).disable_mvcc().pipeline_statement();
-  EXPECT_EQ(sql_pipeline2.transaction_context(), nullptr);
-  EXPECT_EQ(sql_pipeline2.get_sql_string(), _select_query_a);
-
-  auto sql_pipeline3 =
-      SQL{_select_query_a}.set_optimizer(optimizer).set_prepared_statement_cache(prepared_cache).pipeline_statement();
-=======
   auto sql_pipeline1 = SQLPipelineBuilder{_select_query_a}.with_optimizer(optimizer).create_pipeline_statement();
   EXPECT_EQ(sql_pipeline1.transaction_context(), nullptr);
   EXPECT_EQ(sql_pipeline1.get_sql_string(), _select_query_a);
@@ -223,30 +178,10 @@
                            .with_optimizer(optimizer)
                            .with_prepared_statement_cache(prepared_cache)
                            .create_pipeline_statement();
->>>>>>> 074d2dea
   EXPECT_EQ(sql_pipeline3.transaction_context(), nullptr);
   EXPECT_EQ(sql_pipeline3.get_sql_string(), _select_query_a);
 
   // With transaction context
-<<<<<<< HEAD
-  auto sql_pipeline4 =
-      SQL{_select_query_a}.set_optimizer(optimizer).set_transaction_context(transaction_context).pipeline_statement();
-  EXPECT_EQ(sql_pipeline4.transaction_context(), transaction_context);
-  EXPECT_EQ(sql_pipeline4.get_sql_string(), _select_query_a);
-
-  auto sql_pipeline5 = SQL{_select_query_a}
-                           .set_prepared_statement_cache(prepared_cache)
-                           .set_transaction_context(transaction_context)
-                           .pipeline_statement();
-  EXPECT_EQ(sql_pipeline5.transaction_context(), transaction_context);
-  EXPECT_EQ(sql_pipeline5.get_sql_string(), _select_query_a);
-
-  auto sql_pipeline6 = SQL{_select_query_a}
-                           .set_optimizer(optimizer)
-                           .set_prepared_statement_cache(prepared_cache)
-                           .set_transaction_context(transaction_context)
-                           .pipeline_statement();
-=======
   auto sql_pipeline4 = SQLPipelineBuilder{_select_query_a}
                            .with_optimizer(optimizer)
                            .with_transaction_context(transaction_context)
@@ -266,17 +201,12 @@
                            .with_prepared_statement_cache(prepared_cache)
                            .with_transaction_context(transaction_context)
                            .create_pipeline_statement();
->>>>>>> 074d2dea
   EXPECT_EQ(sql_pipeline6.transaction_context(), transaction_context);
   EXPECT_EQ(sql_pipeline6.get_sql_string(), _select_query_a);
 }
 
 TEST_F(SQLPipelineStatementTest, GetParsedSQL) {
-<<<<<<< HEAD
-  auto sql_pipeline = SQL{_select_query_a}.pipeline_statement();
-=======
-  auto sql_pipeline = SQLPipelineBuilder{_select_query_a}.create_pipeline_statement();
->>>>>>> 074d2dea
+  auto sql_pipeline = SQLPipelineBuilder{_select_query_a}.create_pipeline_statement();
   const auto& parsed_sql = sql_pipeline.get_parsed_sql_statement();
 
   EXPECT_TRUE(parsed_sql->isValid());
@@ -288,20 +218,12 @@
 }
 
 TEST_F(SQLPipelineStatementTest, GetParsedSQLMulti) {
-<<<<<<< HEAD
-  auto sql_pipeline = SQL{_multi_statement_query}.pipeline_statement();
-=======
   auto sql_pipeline = SQLPipelineBuilder{_multi_statement_query}.create_pipeline_statement();
->>>>>>> 074d2dea
   EXPECT_THROW(sql_pipeline.get_parsed_sql_statement(), std::exception);
 }
 
 TEST_F(SQLPipelineStatementTest, GetUnoptimizedLQP) {
-<<<<<<< HEAD
-  auto sql_pipeline = SQL{_join_query}.pipeline_statement();
-=======
   auto sql_pipeline = SQLPipelineBuilder{_join_query}.create_pipeline_statement();
->>>>>>> 074d2dea
 
   const auto& lqp = sql_pipeline.get_unoptimized_logical_plan();
 
@@ -310,11 +232,7 @@
 }
 
 TEST_F(SQLPipelineStatementTest, GetUnoptimizedLQPTwice) {
-<<<<<<< HEAD
-  auto sql_pipeline = SQL{_join_query}.pipeline_statement();
-=======
   auto sql_pipeline = SQLPipelineBuilder{_join_query}.create_pipeline_statement();
->>>>>>> 074d2dea
 
   sql_pipeline.get_unoptimized_logical_plan();
   const auto& lqp = sql_pipeline.get_unoptimized_logical_plan();
@@ -324,11 +242,7 @@
 }
 
 TEST_F(SQLPipelineStatementTest, GetUnoptimizedLQPValidated) {
-<<<<<<< HEAD
-  auto sql_pipeline = SQL{_select_query_a}.pipeline_statement();
-=======
-  auto sql_pipeline = SQLPipelineBuilder{_select_query_a}.create_pipeline_statement();
->>>>>>> 074d2dea
+  auto sql_pipeline = SQLPipelineBuilder{_select_query_a}.create_pipeline_statement();
 
   const auto& lqp = sql_pipeline.get_unoptimized_logical_plan();
 
@@ -338,11 +252,7 @@
 }
 
 TEST_F(SQLPipelineStatementTest, GetUnoptimizedLQPNotValidated) {
-<<<<<<< HEAD
-  auto sql_pipeline = SQL{_select_query_a}.disable_mvcc().pipeline_statement();
-=======
   auto sql_pipeline = SQLPipelineBuilder{_select_query_a}.disable_mvcc().create_pipeline_statement();
->>>>>>> 074d2dea
 
   const auto& lqp = sql_pipeline.get_unoptimized_logical_plan();
 
@@ -352,11 +262,7 @@
 }
 
 TEST_F(SQLPipelineStatementTest, GetOptimizedLQP) {
-<<<<<<< HEAD
-  auto sql_pipeline = SQL{_join_query}.pipeline_statement();
-=======
   auto sql_pipeline = SQLPipelineBuilder{_join_query}.create_pipeline_statement();
->>>>>>> 074d2dea
 
   const auto& lqp = sql_pipeline.get_optimized_logical_plan();
 
@@ -365,11 +271,7 @@
 }
 
 TEST_F(SQLPipelineStatementTest, GetOptimizedLQPTwice) {
-<<<<<<< HEAD
-  auto sql_pipeline = SQL{_join_query}.pipeline_statement();
-=======
   auto sql_pipeline = SQLPipelineBuilder{_join_query}.create_pipeline_statement();
->>>>>>> 074d2dea
 
   sql_pipeline.get_optimized_logical_plan();
   const auto& lqp = sql_pipeline.get_optimized_logical_plan();
@@ -379,11 +281,7 @@
 }
 
 TEST_F(SQLPipelineStatementTest, GetOptimizedLQPValidated) {
-<<<<<<< HEAD
-  auto sql_pipeline = SQL{_select_query_a}.pipeline_statement();
-=======
-  auto sql_pipeline = SQLPipelineBuilder{_select_query_a}.create_pipeline_statement();
->>>>>>> 074d2dea
+  auto sql_pipeline = SQLPipelineBuilder{_select_query_a}.create_pipeline_statement();
 
   const auto& lqp = sql_pipeline.get_optimized_logical_plan();
 
@@ -393,11 +291,7 @@
 }
 
 TEST_F(SQLPipelineStatementTest, GetOptimizedLQPNotValidated) {
-<<<<<<< HEAD
-  auto sql_pipeline = SQL{_select_query_a}.disable_mvcc().pipeline_statement();
-=======
   auto sql_pipeline = SQLPipelineBuilder{_select_query_a}.disable_mvcc().create_pipeline_statement();
->>>>>>> 074d2dea
 
   const auto& lqp = sql_pipeline.get_optimized_logical_plan();
 
@@ -407,11 +301,7 @@
 }
 
 TEST_F(SQLPipelineStatementTest, GetOptimizedLQPDoesNotInfluenceUnoptimizedLQP) {
-<<<<<<< HEAD
-  auto sql_pipeline = SQL{_join_query}.pipeline_statement();
-=======
   auto sql_pipeline = SQLPipelineBuilder{_join_query}.create_pipeline_statement();
->>>>>>> 074d2dea
 
   const auto& unoptimized_lqp = sql_pipeline.get_unoptimized_logical_plan();
 
@@ -427,11 +317,7 @@
 }
 
 TEST_F(SQLPipelineStatementTest, GetQueryPlan) {
-<<<<<<< HEAD
-  auto sql_pipeline = SQL{_select_query_a}.pipeline_statement();
-=======
-  auto sql_pipeline = SQLPipelineBuilder{_select_query_a}.create_pipeline_statement();
->>>>>>> 074d2dea
+  auto sql_pipeline = SQLPipelineBuilder{_select_query_a}.create_pipeline_statement();
 
   // We don't have a transaction context yet, as it was not needed
   EXPECT_EQ(sql_pipeline.transaction_context(), nullptr);
@@ -446,11 +332,7 @@
 }
 
 TEST_F(SQLPipelineStatementTest, GetQueryPlanTwice) {
-<<<<<<< HEAD
-  auto sql_pipeline = SQL{_select_query_a}.pipeline_statement();
-=======
-  auto sql_pipeline = SQLPipelineBuilder{_select_query_a}.create_pipeline_statement();
->>>>>>> 074d2dea
+  auto sql_pipeline = SQLPipelineBuilder{_select_query_a}.create_pipeline_statement();
 
   sql_pipeline.get_query_plan();
   auto duration = sql_pipeline.compile_time_microseconds();
@@ -468,11 +350,7 @@
 }
 
 TEST_F(SQLPipelineStatementTest, GetQueryPlanJoinWithFilter) {
-<<<<<<< HEAD
-  auto sql_pipeline = SQL{_join_query}.pipeline_statement();
-=======
   auto sql_pipeline = SQLPipelineBuilder{_join_query}.create_pipeline_statement();
->>>>>>> 074d2dea
 
   const auto& plan = sql_pipeline.get_query_plan();
   const auto& roots = plan->tree_roots();
@@ -487,22 +365,14 @@
 }
 
 TEST_F(SQLPipelineStatementTest, GetQueryPlanWithMVCC) {
-<<<<<<< HEAD
-  auto sql_pipeline = SQL{_select_query_a}.pipeline_statement();
-=======
-  auto sql_pipeline = SQLPipelineBuilder{_select_query_a}.create_pipeline_statement();
->>>>>>> 074d2dea
+  auto sql_pipeline = SQLPipelineBuilder{_select_query_a}.create_pipeline_statement();
   const auto& plan = sql_pipeline.get_query_plan();
 
   EXPECT_NE(plan->tree_roots().at(0)->transaction_context(), nullptr);
 }
 
 TEST_F(SQLPipelineStatementTest, GetQueryPlanWithoutMVCC) {
-<<<<<<< HEAD
-  auto sql_pipeline = SQL{_select_query_a}.disable_mvcc().pipeline_statement();
-=======
   auto sql_pipeline = SQLPipelineBuilder{_select_query_a}.disable_mvcc().create_pipeline_statement();
->>>>>>> 074d2dea
   const auto& plan = sql_pipeline.get_query_plan();
 
   EXPECT_EQ(plan->tree_roots().at(0)->transaction_context(), nullptr);
@@ -510,22 +380,14 @@
 
 TEST_F(SQLPipelineStatementTest, GetQueryPlanWithCustomTransactionContext) {
   auto context = TransactionManager::get().new_transaction_context();
-<<<<<<< HEAD
-  auto sql_pipeline = SQL{_select_query_a}.set_transaction_context(context).pipeline_statement();
-=======
   auto sql_pipeline = SQLPipelineBuilder{_select_query_a}.with_transaction_context(context).create_pipeline_statement();
->>>>>>> 074d2dea
   const auto& plan = sql_pipeline.get_query_plan();
 
   EXPECT_EQ(plan->tree_roots().at(0)->transaction_context().get(), context.get());
 }
 
 TEST_F(SQLPipelineStatementTest, GetTasks) {
-<<<<<<< HEAD
-  auto sql_pipeline = SQL{_select_query_a}.pipeline_statement();
-=======
-  auto sql_pipeline = SQLPipelineBuilder{_select_query_a}.create_pipeline_statement();
->>>>>>> 074d2dea
+  auto sql_pipeline = SQLPipelineBuilder{_select_query_a}.create_pipeline_statement();
 
   const auto& tasks = sql_pipeline.get_tasks();
 
@@ -534,11 +396,7 @@
 }
 
 TEST_F(SQLPipelineStatementTest, GetTasksTwice) {
-<<<<<<< HEAD
-  auto sql_pipeline = SQL{_select_query_a}.pipeline_statement();
-=======
-  auto sql_pipeline = SQLPipelineBuilder{_select_query_a}.create_pipeline_statement();
->>>>>>> 074d2dea
+  auto sql_pipeline = SQLPipelineBuilder{_select_query_a}.create_pipeline_statement();
 
   sql_pipeline.get_tasks();
   const auto& tasks = sql_pipeline.get_tasks();
@@ -548,11 +406,7 @@
 }
 
 TEST_F(SQLPipelineStatementTest, GetTasksNotValidated) {
-<<<<<<< HEAD
-  auto sql_pipeline = SQL{_select_query_a}.disable_mvcc().pipeline_statement();
-=======
   auto sql_pipeline = SQLPipelineBuilder{_select_query_a}.disable_mvcc().create_pipeline_statement();
->>>>>>> 074d2dea
 
   const auto& tasks = sql_pipeline.get_tasks();
 
@@ -561,22 +415,14 @@
 }
 
 TEST_F(SQLPipelineStatementTest, GetResultTable) {
-<<<<<<< HEAD
-  auto sql_pipeline = SQL{_select_query_a}.pipeline_statement();
-=======
-  auto sql_pipeline = SQLPipelineBuilder{_select_query_a}.create_pipeline_statement();
->>>>>>> 074d2dea
+  auto sql_pipeline = SQLPipelineBuilder{_select_query_a}.create_pipeline_statement();
   const auto& table = sql_pipeline.get_result_table();
 
   EXPECT_TABLE_EQ_UNORDERED(table, _table_a)
 }
 
 TEST_F(SQLPipelineStatementTest, GetResultTableTwice) {
-<<<<<<< HEAD
-  auto sql_pipeline = SQL{_select_query_a}.pipeline_statement();
-=======
-  auto sql_pipeline = SQLPipelineBuilder{_select_query_a}.create_pipeline_statement();
->>>>>>> 074d2dea
+  auto sql_pipeline = SQLPipelineBuilder{_select_query_a}.create_pipeline_statement();
 
   sql_pipeline.get_result_table();
   auto duration = sql_pipeline.execution_time_microseconds();
@@ -590,22 +436,14 @@
 }
 
 TEST_F(SQLPipelineStatementTest, GetResultTableJoin) {
-<<<<<<< HEAD
-  auto sql_pipeline = SQL{_join_query}.pipeline_statement();
-=======
   auto sql_pipeline = SQLPipelineBuilder{_join_query}.create_pipeline_statement();
->>>>>>> 074d2dea
   const auto& table = sql_pipeline.get_result_table();
 
   EXPECT_TABLE_EQ_UNORDERED(table, _join_result);
 }
 
 TEST_F(SQLPipelineStatementTest, GetResultTableWithScheduler) {
-<<<<<<< HEAD
-  auto sql_pipeline = SQL{_join_query}.pipeline_statement();
-=======
   auto sql_pipeline = SQLPipelineBuilder{_join_query}.create_pipeline_statement();
->>>>>>> 074d2dea
 
   CurrentScheduler::set(std::make_shared<NodeQueueScheduler>(Topology::create_fake_numa_topology(8, 4)));
   const auto& table = sql_pipeline.get_result_table();
@@ -615,11 +453,7 @@
 
 TEST_F(SQLPipelineStatementTest, GetResultTableBadQueryNoMVCC) {
   auto sql = "SELECT a + b FROM table_a";
-<<<<<<< HEAD
-  auto sql_pipeline = SQL{sql}.disable_mvcc().pipeline_statement();
-=======
   auto sql_pipeline = SQLPipelineBuilder{sql}.disable_mvcc().create_pipeline_statement();
->>>>>>> 074d2dea
 
   // Make sure this is actually the failed execution and not a logic_error from the transaction management.
   EXPECT_THROW(sql_pipeline.get_result_table(), std::runtime_error);
@@ -627,11 +461,7 @@
 
 TEST_F(SQLPipelineStatementTest, GetResultTableBadQuery) {
   auto sql = "SELECT a + b FROM table_a";
-<<<<<<< HEAD
-  auto sql_pipeline = SQL{sql}.pipeline_statement();
-=======
   auto sql_pipeline = SQLPipelineBuilder{sql}.create_pipeline_statement();
->>>>>>> 074d2dea
 
   EXPECT_THROW(sql_pipeline.get_result_table(), std::exception);
   EXPECT_TRUE(sql_pipeline.transaction_context()->aborted());
@@ -639,11 +469,7 @@
 
 TEST_F(SQLPipelineStatementTest, GetResultTableNoOutput) {
   const auto sql = "UPDATE table_a SET a = 1 WHERE a < 5";
-<<<<<<< HEAD
-  auto sql_pipeline = SQL{sql}.pipeline_statement();
-=======
   auto sql_pipeline = SQLPipelineBuilder{sql}.create_pipeline_statement();
->>>>>>> 074d2dea
 
   const auto& table = sql_pipeline.get_result_table();
   EXPECT_EQ(table, nullptr);
@@ -654,11 +480,7 @@
 }
 
 TEST_F(SQLPipelineStatementTest, GetResultTableNoMVCC) {
-<<<<<<< HEAD
-  auto sql_pipeline = SQL{_select_query_a}.disable_mvcc().pipeline_statement();
-=======
   auto sql_pipeline = SQLPipelineBuilder{_select_query_a}.disable_mvcc().create_pipeline_statement();
->>>>>>> 074d2dea
 
   const auto& table = sql_pipeline.get_result_table();
 
@@ -669,11 +491,7 @@
 }
 
 TEST_F(SQLPipelineStatementTest, GetTimes) {
-<<<<<<< HEAD
-  auto sql_pipeline = SQL{_select_query_a}.pipeline_statement();
-=======
-  auto sql_pipeline = SQLPipelineBuilder{_select_query_a}.create_pipeline_statement();
->>>>>>> 074d2dea
+  auto sql_pipeline = SQLPipelineBuilder{_select_query_a}.create_pipeline_statement();
 
   EXPECT_THROW(sql_pipeline.compile_time_microseconds(), std::exception);
   EXPECT_THROW(sql_pipeline.execution_time_microseconds(), std::exception);
@@ -690,11 +508,7 @@
   return;
 #endif
 
-<<<<<<< HEAD
-  auto sql_pipeline = SQL{_invalid_sql}.pipeline_statement();
-=======
   auto sql_pipeline = SQLPipelineBuilder{_invalid_sql}.create_pipeline_statement();
->>>>>>> 074d2dea
   try {
     sql_pipeline.get_parsed_sql_statement();
     // Fail if the previous command did not throw an exception
@@ -710,14 +524,9 @@
   auto prepared_statement_cache = std::make_shared<SQLQueryCache<SQLQueryPlan>>(5);
 
   const std::string prepared_statement = "PREPARE x1 FROM 'SELECT * FROM table_a WHERE a = ?'";
-<<<<<<< HEAD
-  auto sql_pipeline =
-      SQL{prepared_statement}.set_prepared_statement_cache(prepared_statement_cache).pipeline_statement();
-=======
   auto sql_pipeline = SQLPipelineBuilder{prepared_statement}
                           .with_prepared_statement_cache(prepared_statement_cache)
                           .create_pipeline_statement();
->>>>>>> 074d2dea
 
   sql_pipeline.get_query_plan();
 
@@ -731,27 +540,17 @@
   auto prepared_statement_cache = std::make_shared<SQLQueryCache<SQLQueryPlan>>(5);
 
   const std::string prepared_statement = "PREPARE x1 FROM 'SELECT * FROM table_a WHERE a = ?'";
-<<<<<<< HEAD
-  auto prepare_sql_pipeline =
-      SQL{prepared_statement}.set_prepared_statement_cache(prepared_statement_cache).pipeline_statement();
-=======
   auto prepare_sql_pipeline = SQLPipelineBuilder{prepared_statement}
                                   .with_prepared_statement_cache(prepared_statement_cache)
                                   .create_pipeline_statement();
->>>>>>> 074d2dea
   prepare_sql_pipeline.get_result_table();
 
   EXPECT_EQ(prepared_statement_cache->size(), 1u);
 
   const std::string execute_statement = "EXECUTE x1 (123)";
-<<<<<<< HEAD
-  auto execute_sql_pipeline =
-      SQL{execute_statement}.set_prepared_statement_cache(prepared_statement_cache).pipeline_statement();
-=======
   auto execute_sql_pipeline = SQLPipelineBuilder{execute_statement}
                                   .with_prepared_statement_cache(prepared_statement_cache)
                                   .create_pipeline_statement();
->>>>>>> 074d2dea
   const auto& table = execute_sql_pipeline.get_result_table();
 
   auto expected = std::make_shared<Table>(_int_float_column_definitions, TableType::Data);
@@ -764,27 +563,17 @@
   auto prepared_statement_cache = std::make_shared<SQLQueryCache<SQLQueryPlan>>(5);
 
   const std::string prepared_statement = "PREPARE x1 FROM 'SELECT * FROM table_a WHERE a = ? OR (a > ? AND b < ?)'";
-<<<<<<< HEAD
-  auto prepare_sql_pipeline =
-      SQL{prepared_statement}.set_prepared_statement_cache(prepared_statement_cache).pipeline_statement();
-=======
   auto prepare_sql_pipeline = SQLPipelineBuilder{prepared_statement}
                                   .with_prepared_statement_cache(prepared_statement_cache)
                                   .create_pipeline_statement();
->>>>>>> 074d2dea
   prepare_sql_pipeline.get_result_table();
 
   EXPECT_EQ(prepared_statement_cache->size(), 1u);
 
   const std::string execute_statement = "EXECUTE x1 (123, 10000, 500)";
-<<<<<<< HEAD
-  auto execute_sql_pipeline =
-      SQL{execute_statement}.set_prepared_statement_cache(prepared_statement_cache).pipeline_statement();
-=======
   auto execute_sql_pipeline = SQLPipelineBuilder{execute_statement}
                                   .with_prepared_statement_cache(prepared_statement_cache)
                                   .create_pipeline_statement();
->>>>>>> 074d2dea
   const auto& table = execute_sql_pipeline.get_result_table();
 
   auto expected = std::make_shared<Table>(_int_float_column_definitions, TableType::Data);
@@ -802,14 +591,6 @@
   const std::string prepared_statement_multi =
       "PREPARE x_multi FROM 'SELECT * FROM table_a WHERE a = ? OR (a > ? AND b < ?)'";
 
-<<<<<<< HEAD
-  auto prepare_sql_pipeline1 =
-      SQL{prepared_statement1}.set_prepared_statement_cache(prepared_statement_cache).pipeline_statement();
-  auto prepare_sql_pipeline2 =
-      SQL{prepared_statement2}.set_prepared_statement_cache(prepared_statement_cache).pipeline_statement();
-  auto prepare_sql_pipeline_multi =
-      SQL{prepared_statement_multi}.set_prepared_statement_cache(prepared_statement_cache).pipeline_statement();
-=======
   auto prepare_sql_pipeline1 = SQLPipelineBuilder{prepared_statement1}
                                    .with_prepared_statement_cache(prepared_statement_cache)
                                    .create_pipeline_statement();
@@ -819,7 +600,6 @@
   auto prepare_sql_pipeline_multi = SQLPipelineBuilder{prepared_statement_multi}
                                         .with_prepared_statement_cache(prepared_statement_cache)
                                         .create_pipeline_statement();
->>>>>>> 074d2dea
 
   prepare_sql_pipeline1.get_result_table();
   prepare_sql_pipeline2.get_result_table();
@@ -839,22 +619,6 @@
   const std::string execute_statement_multi = "EXECUTE x_multi (123, 10000, 500)";
   const std::string execute_statement_multi_invalid = "EXECUTE x_multi (123, 10000, 500, 100)";  // too many arguments
 
-<<<<<<< HEAD
-  EXPECT_THROW(SQL(execute_statement1_invalid).pipeline_statement().get_result_table(), std::runtime_error);
-  EXPECT_THROW(SQL(execute_statement2_invalid).pipeline_statement().get_result_table(), std::runtime_error);
-  EXPECT_THROW(SQL(execute_statement_multi_invalid).pipeline_statement().get_result_table(), std::runtime_error);
-
-  auto execute_sql_pipeline1 =
-      SQL{execute_statement1}.set_prepared_statement_cache(prepared_statement_cache).pipeline_statement();
-  const auto& table1 = execute_sql_pipeline1.get_result_table();
-
-  auto execute_sql_pipeline2 =
-      SQL{execute_statement2}.set_prepared_statement_cache(prepared_statement_cache).pipeline_statement();
-  const auto& table2 = execute_sql_pipeline2.get_result_table();
-
-  auto execute_sql_pipeline_multi =
-      SQL{execute_statement_multi}.set_prepared_statement_cache(prepared_statement_cache).pipeline_statement();
-=======
   EXPECT_THROW(SQLPipelineBuilder(execute_statement1_invalid).create_pipeline_statement().get_result_table(),
                std::runtime_error);
   EXPECT_THROW(SQLPipelineBuilder(execute_statement2_invalid).create_pipeline_statement().get_result_table(),
@@ -875,7 +639,6 @@
   auto execute_sql_pipeline_multi = SQLPipelineBuilder{execute_statement_multi}
                                         .with_prepared_statement_cache(prepared_statement_cache)
                                         .create_pipeline_statement();
->>>>>>> 074d2dea
   const auto& table_multi = execute_sql_pipeline_multi.get_result_table();
 
   // x1 result
@@ -900,33 +663,20 @@
   auto prepared_statement_cache = std::make_shared<SQLQueryCache<SQLQueryPlan>>(5);
 
   const std::string prepared_statement = "PREPARE x1 FROM 'INSERT INTO table_a VALUES (?, ?)'";
-<<<<<<< HEAD
-  auto prepare_sql_pipeline =
-      SQL{prepared_statement}.set_prepared_statement_cache(prepared_statement_cache).pipeline_statement();
-=======
   auto prepare_sql_pipeline = SQLPipelineBuilder{prepared_statement}
                                   .with_prepared_statement_cache(prepared_statement_cache)
                                   .create_pipeline_statement();
->>>>>>> 074d2dea
   prepare_sql_pipeline.get_result_table();
 
   EXPECT_EQ(prepared_statement_cache->size(), 1u);
 
   const std::string execute_statement = "EXECUTE x1 (1, 0.75)";
-<<<<<<< HEAD
-  auto execute_sql_pipeline =
-      SQL{execute_statement}.set_prepared_statement_cache(prepared_statement_cache).pipeline_statement();
+  auto execute_sql_pipeline = SQLPipelineBuilder{execute_statement}
+                                  .with_prepared_statement_cache(prepared_statement_cache)
+                                  .create_pipeline_statement();
   execute_sql_pipeline.get_result_table();
 
-  auto select_sql_pipeline = SQL{_select_query_a}.pipeline_statement();
-=======
-  auto execute_sql_pipeline = SQLPipelineBuilder{execute_statement}
-                                  .with_prepared_statement_cache(prepared_statement_cache)
-                                  .create_pipeline_statement();
-  execute_sql_pipeline.get_result_table();
-
   auto select_sql_pipeline = SQLPipelineBuilder{_select_query_a}.create_pipeline_statement();
->>>>>>> 074d2dea
   const auto table = select_sql_pipeline.get_result_table();
 
   EXPECT_TABLE_EQ_UNORDERED(table, _table_a);
@@ -936,33 +686,20 @@
   auto prepared_statement_cache = std::make_shared<SQLQueryCache<SQLQueryPlan>>(5);
 
   const std::string prepared_statement = "PREPARE x1 FROM 'UPDATE table_a SET a = ? WHERE a = ?'";
-<<<<<<< HEAD
-  auto prepare_sql_pipeline =
-      SQL{prepared_statement}.set_prepared_statement_cache(prepared_statement_cache).pipeline_statement();
-=======
   auto prepare_sql_pipeline = SQLPipelineBuilder{prepared_statement}
                                   .with_prepared_statement_cache(prepared_statement_cache)
                                   .create_pipeline_statement();
->>>>>>> 074d2dea
   prepare_sql_pipeline.get_result_table();
 
   EXPECT_EQ(prepared_statement_cache->size(), 1u);
 
   const std::string execute_statement = "EXECUTE x1 (1, 123)";
-<<<<<<< HEAD
-  auto execute_sql_pipeline =
-      SQL{execute_statement}.set_prepared_statement_cache(prepared_statement_cache).pipeline_statement();
+  auto execute_sql_pipeline = SQLPipelineBuilder{execute_statement}
+                                  .with_prepared_statement_cache(prepared_statement_cache)
+                                  .create_pipeline_statement();
   execute_sql_pipeline.get_result_table();
 
-  auto select_sql_pipeline = SQL{_select_query_a}.pipeline_statement();
-=======
-  auto execute_sql_pipeline = SQLPipelineBuilder{execute_statement}
-                                  .with_prepared_statement_cache(prepared_statement_cache)
-                                  .create_pipeline_statement();
-  execute_sql_pipeline.get_result_table();
-
   auto select_sql_pipeline = SQLPipelineBuilder{_select_query_a}.create_pipeline_statement();
->>>>>>> 074d2dea
   const auto table = select_sql_pipeline.get_result_table();
 
   auto expected = std::make_shared<Table>(_int_float_column_definitions, TableType::Data);
@@ -977,33 +714,20 @@
   auto prepared_statement_cache = std::make_shared<SQLQueryCache<SQLQueryPlan>>(5);
 
   const std::string prepared_statement = "PREPARE x1 FROM 'DELETE FROM table_a WHERE a = ?'";
-<<<<<<< HEAD
-  auto prepare_sql_pipeline =
-      SQL{prepared_statement}.set_prepared_statement_cache(prepared_statement_cache).pipeline_statement();
-=======
   auto prepare_sql_pipeline = SQLPipelineBuilder{prepared_statement}
                                   .with_prepared_statement_cache(prepared_statement_cache)
                                   .create_pipeline_statement();
->>>>>>> 074d2dea
   prepare_sql_pipeline.get_result_table();
 
   EXPECT_EQ(prepared_statement_cache->size(), 1u);
 
   const std::string execute_statement = "EXECUTE x1 (123)";
-<<<<<<< HEAD
-  auto execute_sql_pipeline =
-      SQL{execute_statement}.set_prepared_statement_cache(prepared_statement_cache).pipeline_statement();
+  auto execute_sql_pipeline = SQLPipelineBuilder{execute_statement}
+                                  .with_prepared_statement_cache(prepared_statement_cache)
+                                  .create_pipeline_statement();
   execute_sql_pipeline.get_result_table();
 
-  auto select_sql_pipeline = SQL{_select_query_a}.pipeline_statement();
-=======
-  auto execute_sql_pipeline = SQLPipelineBuilder{execute_statement}
-                                  .with_prepared_statement_cache(prepared_statement_cache)
-                                  .create_pipeline_statement();
-  execute_sql_pipeline.get_result_table();
-
   auto select_sql_pipeline = SQLPipelineBuilder{_select_query_a}.create_pipeline_statement();
->>>>>>> 074d2dea
   const auto table = select_sql_pipeline.get_result_table();
 
   auto expected = std::make_shared<Table>(_int_float_column_definitions, TableType::Data);
@@ -1014,11 +738,7 @@
 }
 
 TEST_F(SQLPipelineStatementTest, CacheQueryPlan) {
-<<<<<<< HEAD
-  auto sql_pipeline = SQL{_select_query_a}.pipeline_statement();
-=======
-  auto sql_pipeline = SQLPipelineBuilder{_select_query_a}.create_pipeline_statement();
->>>>>>> 074d2dea
+  auto sql_pipeline = SQLPipelineBuilder{_select_query_a}.create_pipeline_statement();
   sql_pipeline.get_result_table();
 
   const auto& cache = SQLQueryCache<SQLQueryPlan>::get();
