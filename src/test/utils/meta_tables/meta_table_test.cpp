#include "base_test.hpp"

#include "storage/chunk_encoder.hpp"
#include "utils/load_table.hpp"
#include "utils/meta_table_manager.hpp"
#include "utils/meta_tables/meta_cached_operators_table.hpp"
#include "utils/meta_tables/meta_cached_queries_table.hpp"
#include "utils/meta_tables/meta_chunk_sort_orders_table.hpp"
#include "utils/meta_tables/meta_chunks_table.hpp"
#include "utils/meta_tables/meta_columns_table.hpp"
#include "utils/meta_tables/meta_mock_table.hpp"
#include "utils/meta_tables/meta_plugins_table.hpp"
#include "utils/meta_tables/meta_segments_accurate_table.hpp"
#include "utils/meta_tables/meta_segments_table.hpp"
#include "utils/meta_tables/meta_settings_table.hpp"
#include "utils/meta_tables/meta_tables_table.hpp"

#include "meta_mock_table.hpp"

namespace opossum {

using MetaTable = std::shared_ptr<AbstractMetaTable>;
using MetaTables = std::vector<MetaTable>;
using MetaTableNames = std::vector<std::string>;

#ifdef __GLIBCXX__
auto lib_suffix = "_libstdcpp";
#elif _LIBCPP_VERSION
auto lib_suffix = "_libcpp";
#else
static_assert(false, "Unknown c++ library");
#endif

class MetaTableTest : public BaseTest {
 public:
  static MetaTables storage_based_meta_tables() {
    return {std::make_shared<MetaTablesTable>(),   std::make_shared<MetaColumnsTable>(),
            std::make_shared<MetaChunksTable>(),   std::make_shared<MetaChunkSortOrdersTable>(),
            std::make_shared<MetaSegmentsTable>(), std::make_shared<MetaSegmentsAccurateTable>()};
  }

  static MetaTables cache_based_meta_tables() {
    return {std::make_shared<MetaCachedOperatorsTable>(), std::make_shared<MetaCachedQueriesTable>()};
  }

  static MetaTables all_meta_tables() {
    auto meta_tables = MetaTableTest::storage_based_meta_tables();
    auto cache_based_meta_tables = MetaTableTest::cache_based_meta_tables();
    meta_tables.insert(meta_tables.end(), cache_based_meta_tables.begin(), cache_based_meta_tables.end());
    return meta_tables;
  }

  static MetaTableNames meta_table_names() {
    MetaTableNames names;
    for (auto& table : MetaTableTest::all_meta_tables()) {
      names.push_back(table->name());
    }

    return names;
  }

  const std::shared_ptr<Table> generate_meta_table(const std::shared_ptr<AbstractMetaTable>& table) const {
    return table->_generate();
  }

 protected:
  const std::string test_file_path = "resources/test_data/tbl/meta_tables/meta_";
  std::shared_ptr<Table> int_int;
  std::shared_ptr<Table> int_int_int_null;

  void SetUp() {
    Hyrise::reset();
    auto& storage_manager = Hyrise::get().storage_manager;

    int_int = load_table("resources/test_data/tbl/int_int.tbl", 2);
    int_int_int_null = load_table("resources/test_data/tbl/int_int_int_null.tbl", 100);

    ChunkEncoder::encode_chunk(int_int_int_null->get_chunk(ChunkID{0}), int_int_int_null->column_data_types(),
                               {{EncodingType::RunLength},
                                {EncodingType::Dictionary, VectorCompressionType::SimdBp128},
                                {EncodingType::Unencoded}});

    storage_manager.add_table("int_int", int_int);
    storage_manager.add_table("int_int_int_null", int_int_int_null);
  }

  void TearDown() { Hyrise::reset(); }

  void _add_meta_table(const std::shared_ptr<AbstractMetaTable>& table) {
    Hyrise::get().meta_table_manager._add(table);
  }
};

class MultiMetaTablesTest : public MetaTableTest, public ::testing::WithParamInterface<MetaTable> {};
class MultiStorageMetaTablesTest : public MetaTableTest, public ::testing::WithParamInterface<MetaTable> {};

auto meta_table_test_formatter = [](const ::testing::TestParamInfo<MetaTable> info) {
  auto stream = std::stringstream{};
  stream << info.param->name();

  auto string = stream.str();
  string.erase(std::remove_if(string.begin(), string.end(), [](char c) { return !(std::isalnum(c) || c == '_'); }),
               string.end());

  return string;
};

INSTANTIATE_TEST_SUITE_P(MetaTable, MultiMetaTablesTest, ::testing::ValuesIn(MetaTableTest::all_meta_tables()),
                         meta_table_test_formatter);

INSTANTIATE_TEST_SUITE_P(MetaTable, MultiStorageMetaTablesTest,
                         ::testing::ValuesIn(MetaTableTest::storage_based_meta_tables()), meta_table_test_formatter);

TEST_P(MultiMetaTablesTest, IsImmutable) {
  EXPECT_FALSE(GetParam()->can_insert());
  EXPECT_FALSE(GetParam()->can_update());
  EXPECT_FALSE(GetParam()->can_delete());
}

TEST_P(MultiMetaTablesTest, SQLFeatures) {
  // TEST SQL features on meta tables
  const auto result = SQLPipelineBuilder{"SELECT COUNT(*) FROM " + MetaTableManager::META_PREFIX + GetParam()->name()}
                          .create_pipeline()
                          .get_result_table();

  EXPECT_EQ(result.first, SQLPipelineStatus::Success);
  EXPECT_EQ(result.second->row_count(), 1);
}

TEST_P(MultiStorageMetaTablesTest, MetaTableGeneration) {
  std::string suffix = GetParam()->name() == "segments" || GetParam()->name() == "segments_accurate" ? lib_suffix : "";
  const auto meta_table = generate_meta_table(GetParam());
  const auto expected_table = load_table(test_file_path + GetParam()->name() + suffix + ".tbl");

  // The values in the AccessCounters depend on how the segments are accessed during the test. As such, the values in
  // meta_segments*.tbl are fragile and may become outdated.
  EXPECT_TABLE_EQ_UNORDERED(meta_table, expected_table);
}

TEST_P(MultiStorageMetaTablesTest, IsDynamic) {
  std::string suffix = GetParam()->name() == "segments" || GetParam()->name() == "segments_accurate" ? lib_suffix : "";
  SQLPipelineBuilder{"UPDATE int_int SET a = a + 1000 WHERE a < 1000"}.create_pipeline().get_result_table();
  SQLPipelineBuilder{"INSERT INTO int_int_int_null (a, b, c) VALUES (NULL, 1, 2)"}.create_pipeline().get_result_table();

  Hyrise::get()
      .storage_manager.get_table("int_int")
      ->get_chunk(ChunkID{0})
      ->set_ordered_by({ColumnID{1}, OrderByMode::Ascending});

  const auto expected_table = load_table(test_file_path + GetParam()->name() + suffix + "_updated.tbl");
  const auto meta_table = generate_meta_table(GetParam());

  EXPECT_TABLE_EQ_UNORDERED(meta_table, expected_table);
}

<<<<<<< HEAD
=======
TEST_P(MultiMetaTablesTest, SQLFeatures) {
  // TEST SQL features on meta tables
  const auto result = SQLPipelineBuilder{"SELECT COUNT(*) FROM " + MetaTableManager::META_PREFIX + GetParam()->name()}
                          .create_pipeline()
                          .get_result_table();

  EXPECT_EQ(result.first, SQLPipelineStatus::Success);
  EXPECT_EQ(result.second->row_count(), 1);
}

TEST_F(MetaTableTest, SingleGenerationInPipeline) {
  auto mock_table = std::make_shared<MetaMockTable>();
  _add_meta_table(mock_table);

  EXPECT_EQ(mock_table->generate_calls(), 0);
  SQLPipelineBuilder{"SELECT * FROM meta_mock"}.create_pipeline().get_result_table();
  EXPECT_EQ(mock_table->generate_calls(), 1);
  SQLPipelineBuilder{"DELETE FROM meta_mock WHERE mock='abc'"}.create_pipeline().get_result_table();
  EXPECT_EQ(mock_table->generate_calls(), 2);
  SQLPipelineBuilder{"INSERT INTO meta_mock VALUES('foo')"}.create_pipeline().get_result_table();
  EXPECT_EQ(mock_table->generate_calls(), 3);
  SQLPipelineBuilder{"UPDATE meta_mock SET mock='foo'"}.create_pipeline().get_result_table();
  EXPECT_EQ(mock_table->generate_calls(), 4);
}

TEST_F(MetaTableTest, IsNotCached) {
  auto mock_table = std::make_shared<MetaMockTable>();
  _add_meta_table(mock_table);
  Hyrise::get().default_pqp_cache = std::make_shared<SQLPhysicalPlanCache>();
  Hyrise::get().default_lqp_cache = std::make_shared<SQLLogicalPlanCache>();

  SQLPipelineBuilder{"SELECT * FROM meta_mock"}.create_pipeline().get_result_table();
  EXPECT_EQ(mock_table->generate_calls(), 1);
  SQLPipelineBuilder{"SELECT * FROM meta_mock"}.create_pipeline().get_result_table();
  EXPECT_EQ(mock_table->generate_calls(), 2);

  SQLPipelineBuilder{"INSERT INTO meta_mock VALUES('bar')"}.create_pipeline().get_result_table();
  EXPECT_EQ(mock_table->generate_calls(), 3);
  EXPECT_EQ(mock_table->insert_calls(), 1);
  SQLPipelineBuilder{"INSERT INTO meta_mock VALUES('bar')"}.create_pipeline().get_result_table();
  EXPECT_EQ(mock_table->generate_calls(), 4);
  EXPECT_EQ(mock_table->insert_calls(), 2);

  SQLPipelineBuilder{"DELETE FROM meta_mock WHERE mock='mock_value'"}.create_pipeline().get_result_table();
  EXPECT_EQ(mock_table->generate_calls(), 5);
  EXPECT_EQ(mock_table->remove_calls(), 1);
  SQLPipelineBuilder{"DELETE FROM meta_mock WHERE mock='mock_value'"}.create_pipeline().get_result_table();
  EXPECT_EQ(mock_table->generate_calls(), 6);
  EXPECT_EQ(mock_table->remove_calls(), 2);

  SQLPipelineBuilder{"UPDATE meta_mock SET mock='bar' WHERE mock='mock_value'"}.create_pipeline().get_result_table();
  EXPECT_EQ(mock_table->generate_calls(), 7);
  EXPECT_EQ(mock_table->update_calls(), 1);
  SQLPipelineBuilder{"UPDATE meta_mock SET mock='bar' WHERE mock='mock_value'"}.create_pipeline().get_result_table();
  EXPECT_EQ(mock_table->generate_calls(), 8);
  EXPECT_EQ(mock_table->update_calls(), 2);
}
>>>>>>> 31dddf70
}  // namespace opossum<|MERGE_RESOLUTION|>--- conflicted
+++ resolved
@@ -153,18 +153,6 @@
   EXPECT_TABLE_EQ_UNORDERED(meta_table, expected_table);
 }
 
-<<<<<<< HEAD
-=======
-TEST_P(MultiMetaTablesTest, SQLFeatures) {
-  // TEST SQL features on meta tables
-  const auto result = SQLPipelineBuilder{"SELECT COUNT(*) FROM " + MetaTableManager::META_PREFIX + GetParam()->name()}
-                          .create_pipeline()
-                          .get_result_table();
-
-  EXPECT_EQ(result.first, SQLPipelineStatus::Success);
-  EXPECT_EQ(result.second->row_count(), 1);
-}
-
 TEST_F(MetaTableTest, SingleGenerationInPipeline) {
   auto mock_table = std::make_shared<MetaMockTable>();
   _add_meta_table(mock_table);
@@ -212,5 +200,4 @@
   EXPECT_EQ(mock_table->generate_calls(), 8);
   EXPECT_EQ(mock_table->update_calls(), 2);
 }
->>>>>>> 31dddf70
 }  // namespace opossum