#include "../base_test.hpp"

#include "./meta_tables/meta_mock_table.hpp"
#include "operators/table_wrapper.hpp"
#include "storage/chunk_encoder.hpp"
#include "utils/load_table.hpp"
#include "utils/meta_table_manager.hpp"
#include "utils/meta_tables/meta_chunk_sort_orders_table.hpp"
#include "utils/meta_tables/meta_chunks_table.hpp"
#include "utils/meta_tables/meta_columns_table.hpp"
#include "utils/meta_tables/meta_plugins_table.hpp"
#include "utils/meta_tables/meta_segments_accurate_table.hpp"
#include "utils/meta_tables/meta_segments_table.hpp"
#include "utils/meta_tables/meta_settings_table.hpp"
#include "utils/meta_tables/meta_tables_table.hpp"

namespace opossum {

using MetaTable = std::shared_ptr<AbstractMetaTable>;
using MetaTables = std::vector<MetaTable>;
using MetaTableNames = std::vector<std::string>;

class MetaTableManagerTest : public BaseTest {
 public:
  static MetaTables meta_tables() {
    return {std::make_shared<MetaTablesTable>(),   std::make_shared<MetaColumnsTable>(),
            std::make_shared<MetaChunksTable>(),   std::make_shared<MetaChunkSortOrdersTable>(),
            std::make_shared<MetaSegmentsTable>(), std::make_shared<MetaSegmentsAccurateTable>(),
            std::make_shared<MetaPluginsTable>(),  std::make_shared<MetaSettingsTable>()};
  }

<<<<<<< HEAD
TEST(MetaTableManagerTest, TableBasedMetaData) {
  // This tests a bunch of meta tables that are somehow related to the tables stored in the StorageManager.
  auto& storage_manager = Hyrise::get().storage_manager;
=======
  static MetaTableNames meta_table_names() {
    MetaTableNames names;
    for (auto& table : MetaTableManagerTest::meta_tables()) {
      names.push_back(table->name());
    }
>>>>>>> f2bc8c9f

    return names;
  }

  // We need this as the add method of MetaTableManager is protected.
  // Won't compile if add is not called by test class, which is a friend of MetaTableManager.
  static void add_meta_table(const MetaTable& table) { Hyrise::get().meta_table_manager._add(table); }

 protected:
  std::shared_ptr<const Table> mock_manipulation_values;

  void SetUp() {
    Hyrise::reset();

    const auto column_definitions = MetaMockTable().column_definitions();
    const auto table = std::make_shared<Table>(column_definitions, TableType::Data, 2);
    table->append({pmr_string{"foo"}});
    auto table_wrapper = std::make_shared<TableWrapper>(std::move(table));
    table_wrapper->execute();
    mock_manipulation_values = table_wrapper->get_output();
  }

  void TearDown() { Hyrise::reset(); }
};

class MetaTableManagerMultiTablesTest : public MetaTableManagerTest, public ::testing::WithParamInterface<MetaTable> {};

auto meta_table_manager_test_formatter = [](const ::testing::TestParamInfo<MetaTable> info) {
  auto stream = std::stringstream{};
  stream << info.param->name();

  auto string = stream.str();
  string.erase(std::remove_if(string.begin(), string.end(), [](char c) { return !std::isalnum(c); }), string.end());

  return string;
};

INSTANTIATE_TEST_SUITE_P(MetaTableManager, MetaTableManagerMultiTablesTest,
                         ::testing::ValuesIn(MetaTableManagerTest::meta_tables()), meta_table_manager_test_formatter);

TEST_F(MetaTableManagerTest, ListAllTables) {
  auto table_names = MetaTableManagerTest::meta_table_names();
  std::sort(table_names.begin(), table_names.end());

  EXPECT_EQ(Hyrise::get().meta_table_manager.table_names(), table_names);
}

TEST_F(MetaTableManagerTest, ForwardsMethodCalls) {
  const auto mock_table = std::make_shared<MetaMockTable>();
  auto& mtm = Hyrise::get().meta_table_manager;

  MetaTableManagerTest::add_meta_table(mock_table);
  mtm.insert_into(mock_table->name(), mock_manipulation_values);
  mtm.delete_from(mock_table->name(), mock_manipulation_values);
  mtm.update(mock_table->name(), mock_manipulation_values, mock_manipulation_values);

  EXPECT_EQ(mock_table->insert_calls(), 1);
  EXPECT_EQ(mock_table->remove_calls(), 1);
  EXPECT_EQ(mock_table->update_calls(), 1);
}

TEST_P(MetaTableManagerMultiTablesTest, HasAllTables) {
  EXPECT_TRUE(Hyrise::get().meta_table_manager.has_table(GetParam()->name()));
}

TEST_P(MetaTableManagerMultiTablesTest, ForwardsMutationInfo) {
  const auto& table = GetParam();
  const auto& mtm = Hyrise::get().meta_table_manager;
  EXPECT_EQ(mtm.can_insert_into(table->name()), table->can_insert());
  EXPECT_EQ(mtm.can_delete_from(table->name()), table->can_delete());
  EXPECT_EQ(mtm.can_update(table->name()), table->can_update());
}
}  // namespace opossum<|MERGE_RESOLUTION|>--- conflicted
+++ resolved
@@ -1,115 +1,81 @@
 #include "../base_test.hpp"
 
-#include "./meta_tables/meta_mock_table.hpp"
-#include "operators/table_wrapper.hpp"
 #include "storage/chunk_encoder.hpp"
 #include "utils/load_table.hpp"
 #include "utils/meta_table_manager.hpp"
-#include "utils/meta_tables/meta_chunk_sort_orders_table.hpp"
-#include "utils/meta_tables/meta_chunks_table.hpp"
-#include "utils/meta_tables/meta_columns_table.hpp"
-#include "utils/meta_tables/meta_plugins_table.hpp"
-#include "utils/meta_tables/meta_segments_accurate_table.hpp"
-#include "utils/meta_tables/meta_segments_table.hpp"
-#include "utils/meta_tables/meta_settings_table.hpp"
-#include "utils/meta_tables/meta_tables_table.hpp"
 
 namespace opossum {
 
-using MetaTable = std::shared_ptr<AbstractMetaTable>;
-using MetaTables = std::vector<MetaTable>;
-using MetaTableNames = std::vector<std::string>;
+class MetaTableManagerTest : public BaseTest {};
 
-class MetaTableManagerTest : public BaseTest {
- public:
-  static MetaTables meta_tables() {
-    return {std::make_shared<MetaTablesTable>(),   std::make_shared<MetaColumnsTable>(),
-            std::make_shared<MetaChunksTable>(),   std::make_shared<MetaChunkSortOrdersTable>(),
-            std::make_shared<MetaSegmentsTable>(), std::make_shared<MetaSegmentsAccurateTable>(),
-            std::make_shared<MetaPluginsTable>(),  std::make_shared<MetaSettingsTable>()};
+TEST_F(MetaTableManagerTest, TableBasedMetaData) {
+  // This tests a bunch of meta tables that are somehow related to the tables stored in the StorageManager.
+  auto& storage_manager = Hyrise::get().storage_manager;
+
+  const auto prefix = MetaTableManager::META_PREFIX;
+  const auto path = std::string{"resources/test_data/tbl/meta_tables/meta_"};
+  for (const auto& meta_table_name : {"tables", "columns", "chunks", "segments", "segments_accurate"}) {
+    SCOPED_TRACE(meta_table_name);
+
+    const auto int_int = load_table("resources/test_data/tbl/int_int.tbl", 2);
+    const auto int_int_int_null = load_table("resources/test_data/tbl/int_int_int_null.tbl", 100);
+    ChunkEncoder::encode_chunk(int_int_int_null->get_chunk(ChunkID{0}), int_int_int_null->column_data_types(),
+                               {{EncodingType::RunLength},
+                                {EncodingType::Dictionary, VectorCompressionType::SimdBp128},
+                                {EncodingType::Unencoded}});
+
+    if (storage_manager.has_table("int_int")) storage_manager.drop_table("int_int");
+    if (storage_manager.has_table("int_int_int_null")) storage_manager.drop_table("int_int_int_null");
+
+    storage_manager.add_table("int_int", int_int);
+    storage_manager.add_table("int_int_int_null", int_int_int_null);
+
+    {
+      const auto meta_table = storage_manager.get_table(prefix + meta_table_name);
+      const auto expected_table = load_table(path + meta_table_name + ".tbl");
+      EXPECT_TABLE_EQ_UNORDERED(meta_table, expected_table);
+    }
+
+    // Update the tables
+    SQLPipelineBuilder{"UPDATE int_int SET a = a + 1000 WHERE a < 1000"}.create_pipeline().get_result_table();
+    SQLPipelineBuilder{"INSERT INTO int_int_int_null (a, b, c) VALUES (NULL, 1, 2)"}
+        .create_pipeline()
+        .get_result_table();
+
+    {
+      const auto meta_table = storage_manager.get_table(prefix + meta_table_name);
+      const auto expected_table = load_table(path + meta_table_name + "_updated.tbl");
+      EXPECT_TABLE_EQ_UNORDERED(meta_table, expected_table);
+    }
   }
 
-<<<<<<< HEAD
-TEST(MetaTableManagerTest, TableBasedMetaData) {
-  // This tests a bunch of meta tables that are somehow related to the tables stored in the StorageManager.
-  auto& storage_manager = Hyrise::get().storage_manager;
-=======
-  static MetaTableNames meta_table_names() {
-    MetaTableNames names;
-    for (auto& table : MetaTableManagerTest::meta_tables()) {
-      names.push_back(table->name());
-    }
->>>>>>> f2bc8c9f
+  // Test meta table for chunk sort orders
+  {
+    const auto int_int = load_table("resources/test_data/tbl/int_int.tbl", 100);
+    storage_manager.add_table("int_int_sort", int_int);
 
-    return names;
+    const auto meta_table = storage_manager.get_table(prefix + "chunk_sort_orders");
+    EXPECT_EQ(meta_table->row_count(), 0ul);
+
+    storage_manager.get_table("int_int_sort")
+        ->get_chunk(ChunkID{0})
+        ->set_ordered_by({ColumnID{1}, OrderByMode::Ascending});
+    const auto meta_table_updated = storage_manager.get_table(prefix + "chunk_sort_orders");
+    EXPECT_EQ(meta_table_updated->row_count(), 1ul);
+    EXPECT_EQ(meta_table_updated->get_value<int32_t>("chunk_id", 0), 0);
+    EXPECT_EQ(meta_table_updated->get_value<int32_t>("column_id", 0), 1);
+    EXPECT_EQ(meta_table_updated->get_value<pmr_string>("order_mode", 0), pmr_string{"AscendingNullsFirst"});
   }
 
-  // We need this as the add method of MetaTableManager is protected.
-  // Won't compile if add is not called by test class, which is a friend of MetaTableManager.
-  static void add_meta_table(const MetaTable& table) { Hyrise::get().meta_table_manager._add(table); }
+  {
+    // TEST SQL features on meta tables
+    const auto result = SQLPipelineBuilder{"SELECT COUNT(*) FROM meta_tables WHERE table_name = 'int_int'"}
+                            .create_pipeline()
+                            .get_result_table();
 
- protected:
-  std::shared_ptr<const Table> mock_manipulation_values;
-
-  void SetUp() {
-    Hyrise::reset();
-
-    const auto column_definitions = MetaMockTable().column_definitions();
-    const auto table = std::make_shared<Table>(column_definitions, TableType::Data, 2);
-    table->append({pmr_string{"foo"}});
-    auto table_wrapper = std::make_shared<TableWrapper>(std::move(table));
-    table_wrapper->execute();
-    mock_manipulation_values = table_wrapper->get_output();
+    EXPECT_EQ(result.first, SQLPipelineStatus::Success);
+    EXPECT_EQ(result.second->get_value<int64_t>(ColumnID{0}, 0), 1);
   }
-
-  void TearDown() { Hyrise::reset(); }
-};
-
-class MetaTableManagerMultiTablesTest : public MetaTableManagerTest, public ::testing::WithParamInterface<MetaTable> {};
-
-auto meta_table_manager_test_formatter = [](const ::testing::TestParamInfo<MetaTable> info) {
-  auto stream = std::stringstream{};
-  stream << info.param->name();
-
-  auto string = stream.str();
-  string.erase(std::remove_if(string.begin(), string.end(), [](char c) { return !std::isalnum(c); }), string.end());
-
-  return string;
-};
-
-INSTANTIATE_TEST_SUITE_P(MetaTableManager, MetaTableManagerMultiTablesTest,
-                         ::testing::ValuesIn(MetaTableManagerTest::meta_tables()), meta_table_manager_test_formatter);
-
-TEST_F(MetaTableManagerTest, ListAllTables) {
-  auto table_names = MetaTableManagerTest::meta_table_names();
-  std::sort(table_names.begin(), table_names.end());
-
-  EXPECT_EQ(Hyrise::get().meta_table_manager.table_names(), table_names);
 }
 
-TEST_F(MetaTableManagerTest, ForwardsMethodCalls) {
-  const auto mock_table = std::make_shared<MetaMockTable>();
-  auto& mtm = Hyrise::get().meta_table_manager;
-
-  MetaTableManagerTest::add_meta_table(mock_table);
-  mtm.insert_into(mock_table->name(), mock_manipulation_values);
-  mtm.delete_from(mock_table->name(), mock_manipulation_values);
-  mtm.update(mock_table->name(), mock_manipulation_values, mock_manipulation_values);
-
-  EXPECT_EQ(mock_table->insert_calls(), 1);
-  EXPECT_EQ(mock_table->remove_calls(), 1);
-  EXPECT_EQ(mock_table->update_calls(), 1);
-}
-
-TEST_P(MetaTableManagerMultiTablesTest, HasAllTables) {
-  EXPECT_TRUE(Hyrise::get().meta_table_manager.has_table(GetParam()->name()));
-}
-
-TEST_P(MetaTableManagerMultiTablesTest, ForwardsMutationInfo) {
-  const auto& table = GetParam();
-  const auto& mtm = Hyrise::get().meta_table_manager;
-  EXPECT_EQ(mtm.can_insert_into(table->name()), table->can_insert());
-  EXPECT_EQ(mtm.can_delete_from(table->name()), table->can_delete());
-  EXPECT_EQ(mtm.can_update(table->name()), table->can_update());
-}
 }  // namespace opossum