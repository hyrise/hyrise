--- conflicted
+++ resolved
@@ -84,29 +84,16 @@
   }
 
   //  - column names and types
-<<<<<<< HEAD
   DataType left_col_type, right_col_type;
-  for (ColumnID col_id{0}; col_id < tright.column_count(); ++col_id) {
-    left_col_type = tleft.column_type(col_id);
-    right_col_type = tright.column_type(col_id);
-    // This is needed for the SQLiteTestrunner, since SQLite does not differentiate between float/double, and int/long.
-    if (!strict_types) {
-      if (left_col_type == DataType::Double) {
-        left_col_type = DataType::Float;
-      } else if (left_col_type == DataType::Long) {
-        left_col_type = DataType::Int;
-=======
-  std::string left_col_type, right_col_type;
   for (ColumnID col_id{0}; col_id < expected_table->column_count(); ++col_id) {
     left_col_type = opossum_table->column_type(col_id);
     right_col_type = expected_table->column_type(col_id);
     // This is needed for the SQLiteTestrunner, since SQLite does not differentiate between float/double, and int/long.
     if (type_cmp_mode == TypeCmpMode::Lenient) {
-      if (left_col_type == "double") {
-        left_col_type = "float";
-      } else if (left_col_type == "long") {
-        left_col_type = "int";
->>>>>>> bc0a8e5f
+      if (left_col_type == DataType::Double) {
+        left_col_type = DataType::Float;
+      } else if (left_col_type == DataType::Long) {
+        left_col_type = DataType::Int;
       }
 
       if (right_col_type == DataType::Double) {
@@ -115,27 +102,18 @@
         right_col_type = DataType::Int;
       }
     }
-<<<<<<< HEAD
-    if (left_col_type != right_col_type || tleft.column_name(col_id) != tright.column_name(col_id)) {
-      std::cout << "Column with ID " << col_id << " is different" << std::endl;
-
-      const auto left_column_data_type = data_type_to_string.left.at(tleft.column_type(col_id));
-      const auto right_column_data_type = data_type_to_string.left.at(tright.column_type(col_id));
-
-      std::cout << "Got: " << tleft.column_name(col_id) << " (" << left_column_data_type << ")" << std::endl;
-      std::cout << "Expected: " << tright.column_name(col_id) << " (" << right_column_data_type << ")" << std::endl;
-      print_tables();
-      return ::testing::AssertionFailure() << "Table schema is different.";
-=======
+
     if (left_col_type != right_col_type || opossum_table->column_name(col_id) != expected_table->column_name(col_id)) {
+      const auto opossum_column_data_type = data_type_to_string.left.at(opossum_table->column_type(col_id));
+      const auto expected_column_data_type = data_type_to_string.left.at(expected_table->column_type(col_id));
+
       std::cout << generate_table_comparison() << "Table schema is different."
                 << "Column with ID " << col_id << " is different" << std::endl
-                << "Got: " << opossum_table->column_name(col_id) << " (" << opossum_table->column_type(col_id) << ")"
+                << "Got: " << opossum_table->column_name(col_id) << " (" << opossum_column_data_type << ")"
                 << std::endl
-                << "Expected: " << expected_table->column_name(col_id) << " (" << expected_table->column_type(col_id)
+                << "Expected: " << expected_table->column_name(col_id) << " (" << expected_column_data_type
                 << ")" << std::endl;
       return false;
->>>>>>> bc0a8e5f
     }
   }
 
@@ -154,74 +132,43 @@
     std::sort(expected_matrix.begin(), expected_matrix.end());
   }
 
-<<<<<<< HEAD
-  for (unsigned row = 0; row < left.size(); row++)
-    for (ColumnID col{0}; col < left[row].size(); col++) {
-      if (is_null(left[row][col]) || is_null(right[row][col])) {
-        EXPECT_TRUE(is_null(left[row][col]) && is_null(right[row][col]));
-      } else if (tleft.column_type(col) == DataType::Float) {
-        auto left_val = type_cast<float>(left[row][col]);
-        auto right_val = type_cast<float>(right[row][col]);
-
-        if (strict_types) {
-          EXPECT_EQ(tright.column_type(col), DataType::Float);
-        } else {
-          EXPECT_TRUE(tright.column_type(col) == DataType::Float || tright.column_type(col) == DataType::Double);
-        }
-        EXPECT_NEAR(left_val, right_val, 0.0001) << "Row/Col:" << row << "/" << col;
-      } else if (tleft.column_type(col) == DataType::Double) {
-        auto left_val = type_cast<double>(left[row][col]);
-        auto right_val = type_cast<double>(right[row][col]);
-
-        if (strict_types) {
-          EXPECT_EQ(tright.column_type(col), DataType::Double);
-        } else {
-          EXPECT_TRUE(tright.column_type(col) == DataType::Float || tright.column_type(col) == DataType::Double);
-=======
   for (unsigned row = 0; row < opossum_matrix.size(); row++)
     for (ColumnID col{0}; col < opossum_matrix[row].size(); col++) {
       if (variant_is_null(opossum_matrix[row][col]) || variant_is_null(expected_matrix[row][col])) {
         EXPECT_TRUE(variant_is_null(opossum_matrix[row][col]) && variant_is_null(expected_matrix[row][col]));
-      } else if (opossum_table->column_type(col) == "float") {
+      } else if (opossum_table->column_type(col) == DataType::Float) {
         auto left_val = type_cast<float>(opossum_matrix[row][col]);
         auto right_val = type_cast<float>(expected_matrix[row][col]);
 
         if (type_cmp_mode == TypeCmpMode::Strict) {
-          EXPECT_EQ(expected_table->column_type(col), "float");
-        } else {
-          EXPECT_TRUE(expected_table->column_type(col) == "float" || expected_table->column_type(col) == "double");
+          EXPECT_EQ(expected_table->column_type(col), DataType::Float);
+        } else {
+          EXPECT_TRUE(expected_table->column_type(col) == DataType::Float || expected_table->column_type(col) == DataType::Double);
         }
         if (float_comparison_mode == FloatComparisonMode::AbsoluteDifference) {
           EXPECT_NEAR(left_val, right_val, 0.0001) << "Row/Col:" << row << "/" << col;
         } else {
           EXPECT_REL_NEAR(left_val, right_val, 0.0001) << "Row/Col:" << row << "/" << col;
         }
-      } else if (opossum_table->column_type(col) == "double") {
+      } else if (opossum_table->column_type(col) == DataType::Double) {
         auto left_val = type_cast<double>(opossum_matrix[row][col]);
         auto right_val = type_cast<double>(expected_matrix[row][col]);
 
         if (type_cmp_mode == TypeCmpMode::Strict) {
-          EXPECT_EQ(expected_table->column_type(col), "double");
-        } else {
-          EXPECT_TRUE(expected_table->column_type(col) == "float" || expected_table->column_type(col) == "double");
+          EXPECT_EQ(expected_table->column_type(col), DataType::Double);
+        } else {
+          EXPECT_TRUE(expected_table->column_type(col) == DataType::Float || expected_table->column_type(col) == DataType::Double);
         }
         if (float_comparison_mode == FloatComparisonMode::AbsoluteDifference) {
           EXPECT_NEAR(left_val, right_val, 0.0001) << "Row/Col:" << row << "/" << col;
         } else {
           EXPECT_REL_NEAR(left_val, right_val, 0.0001) << "Row/Col:" << row << "/" << col;
->>>>>>> bc0a8e5f
         }
       } else {
-<<<<<<< HEAD
-        if (!strict_types && (tleft.column_type(col) == DataType::Int || tleft.column_type(col) == DataType::Long)) {
-          auto left_val = type_cast<int64_t>(left[row][col]);
-          auto right_val = type_cast<int64_t>(right[row][col]);
-=======
         if (type_cmp_mode == TypeCmpMode::Lenient &&
-            (opossum_table->column_type(col) == "int" || opossum_table->column_type(col) == "long")) {
+            (opossum_table->column_type(col) == DataType::Int || opossum_table->column_type(col) == DataType::Long)) {
           auto left_val = type_cast<int64_t>(opossum_matrix[row][col]);
           auto right_val = type_cast<int64_t>(expected_matrix[row][col]);
->>>>>>> bc0a8e5f
           EXPECT_EQ(left_val, right_val) << "Row:" << row + 1 << " Col:" << col + 1;
         } else {
           EXPECT_EQ(opossum_matrix[row][col], expected_matrix[row][col]) << "Row:" << row + 1 << " Col:" << col + 1;
