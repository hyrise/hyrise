--- conflicted
+++ resolved
@@ -337,13 +337,8 @@
   std::stringstream stream;
   stream << *lqp;
 
-<<<<<<< HEAD
-  EXPECT_EQ(stream.str(), R"([0] [Predicate] TableScan: a > 5
- \_[1] [Join] Mode: Inner a = a
-=======
   EXPECT_EQ(stream.str(), R"([0] [Predicate] a > 5
  \_[1] [Join] Mode: Inner [a = a]
->>>>>>> 0451d82d
     \_[2] [UnionNode] Mode: UnionPositions
     |  \_[3] [Predicate] TableScan: a = 5
     |  |  \_[4] [StoredTable] Name: 'int_int'
