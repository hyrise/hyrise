--- conflicted
+++ resolved
@@ -378,26 +378,6 @@
   std::stringstream stream;
   stream << *lqp;
 
-<<<<<<< HEAD
-  // Result is undeterministic, but should look something like (order and addresses may vary)
-  // [0] [Predicate] a > SUBQUERY (LQP, 0x4e2bda0, Parameters: )
-  //  \_[1] [StoredTable] Name: 'int_int'
-  // -------- Sub Queries ---------
-  // 0x4e2d160:
-  // [0] [Predicate] a = 5
-  //  \_[1] [StoredTable] Name: 'int_int_int'
-
-  // 0x4e2bda0:
-  // [0] [Predicate] a = SUBQUERY (LQP, 0x4e2d160, Parameters: )
-  //  \_[1] [StoredTable] Name: 'int_int_int'
-
-  EXPECT_TRUE(std::regex_search(stream.str().c_str(),
-                                std::regex{R"(\[0\] \[Predicate\] TableScan: a \> SUBQUERY \(LQP, 0x[a-z0-9]+\))"}));
-  EXPECT_TRUE(std::regex_search(stream.str().c_str(), std::regex{"Subqueries"}));
-  EXPECT_TRUE(std::regex_search(stream.str().c_str(),
-                                std::regex{R"(\[0\] \[Predicate\] TableScan: a = SUBQUERY \(LQP, 0x[a-z0-9]+\))"}));
-  EXPECT_TRUE(std::regex_search(stream.str().c_str(), std::regex{R"(\[0\] \[Predicate\] TableScan: a = 5)"}));
-=======
   EXPECT_EQ(replace_addresses(stream.str()),
             R"([0] [Predicate] 0x00000000.a > SUBQUERY (LQP, 0x00000000) @ 0x00000000
  \_[1] [StoredTable] Name: 'int_int' pruned: 0/1 chunk(s), 0/2 column(s) @ 0x00000000
@@ -411,7 +391,6 @@
  \_[1] [StoredTable] Name: 'int_int_int' pruned: 0/1 chunk(s), 0/3 column(s) @ 0x00000000
 
 )");
->>>>>>> 41a3307d
 }
 
 TEST_F(LogicalQueryPlanTest, DeepCopySubqueries) {
