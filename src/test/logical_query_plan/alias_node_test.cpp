--- conflicted
+++ resolved
@@ -9,8 +9,7 @@
 #include "testing_assert.hpp"
 #include "utils/load_table.hpp"
 
-using namespace std::string_literals;            // NOLINT
-using namespace opossum::expression_functional;  // NOLINT
+using namespace std::string_literals;  // NOLINT
 
 namespace opossum {
 
@@ -19,13 +18,8 @@
   void SetUp() override {
     mock_node = MockNode::make(MockNode::ColumnDefinitions{{DataType::Int, "a"}, {DataType::Float, "b"}});
 
-<<<<<<< HEAD
-    a = lqp_column_(mock_node->get_column("a"));
-    b = lqp_column_(mock_node->get_column("b"));
-=======
     a = std::make_shared<LQPColumnExpression>(mock_node, ColumnID{0});
     b = std::make_shared<LQPColumnExpression>(mock_node, ColumnID{1});
->>>>>>> d43fb623
 
     aliases = {"x", "y"};
     expressions = {b, a};
@@ -63,13 +57,8 @@
 
   const auto other_mock_node =
       MockNode::make(MockNode::ColumnDefinitions{{DataType::Int, "a"}, {DataType::Float, "b"}}, "named");
-<<<<<<< HEAD
-  const auto expr_a = lqp_column_(other_mock_node->get_column("a"));
-  const auto expr_b = lqp_column_(other_mock_node->get_column("b"));
-=======
   const auto expr_a = std::make_shared<LQPColumnExpression>(other_mock_node, ColumnID{0});
   const auto expr_b = std::make_shared<LQPColumnExpression>(other_mock_node, ColumnID{1});
->>>>>>> d43fb623
   const auto other_expressions = std::vector<std::shared_ptr<AbstractExpression>>{expr_a, expr_b};
   const auto alias_node_other_expressions = AliasNode::make(other_expressions, aliases, mock_node);
   EXPECT_NE(*alias_node, *alias_node_other_expressions);
