#include <memory>
#include <vector>

#include "gtest/gtest.h"

#include "base_test.hpp"

#include "logical_query_plan/sort_node.hpp"
#include "logical_query_plan/stored_table_node.hpp"

namespace opossum {

class SortNodeTest : public BaseTest {
 protected:
  void SetUp() override {
    StorageManager::get().add_table("table_a", load_table("src/test/tables/int_float_double_string.tbl", 2));

    _table_node = std::make_shared<StoredTableNode>("table_a");

<<<<<<< HEAD
    _a_a = LQPColumnOrigin{_table_node, ColumnID{0}};
    _a_b = LQPColumnOrigin{_table_node, ColumnID{1}};
    _a_c = LQPColumnOrigin{_table_node, ColumnID{2}};
  }

  std::shared_ptr<StoredTableNode> _table_node;
  LQPColumnOrigin _a_a, _a_b, _a_c;
=======
    _a_a = LQPColumnReference{_table_node, ColumnID{0}};
    _a_b = LQPColumnReference{_table_node, ColumnID{1}};
    _a_c = LQPColumnReference{_table_node, ColumnID{2}};
  }

  std::shared_ptr<StoredTableNode> _table_node;
  LQPColumnReference _a_a, _a_b, _a_c;
>>>>>>> 9da0d9f3
};

TEST_F(SortNodeTest, Descriptions) {
  auto sort_a =
      std::make_shared<SortNode>(std::vector<OrderByDefinition>{OrderByDefinition{_a_a, OrderByMode::Ascending}});
  sort_a->set_left_child(_table_node);
  EXPECT_EQ(sort_a->description(), "[Sort] table_a.i (Ascending)");

  auto sort_b =
      std::make_shared<SortNode>(std::vector<OrderByDefinition>{OrderByDefinition{_a_a, OrderByMode::Descending}});
  sort_b->set_left_child(_table_node);
  EXPECT_EQ(sort_b->description(), "[Sort] table_a.i (Descending)");

  auto sort_c = std::make_shared<SortNode>(std::vector<OrderByDefinition>{
      OrderByDefinition{_a_c, OrderByMode::Descending}, OrderByDefinition{_a_b, OrderByMode::Ascending},
      OrderByDefinition{_a_a, OrderByMode::Descending}});
  sort_c->set_left_child(_table_node);
  EXPECT_EQ(sort_c->description(), "[Sort] table_a.d (Descending), table_a.f (Ascending), table_a.i (Descending)");
}

TEST_F(SortNodeTest, UnchangedColumnMapping) {
  auto sort_node =
      std::make_shared<SortNode>(std::vector<OrderByDefinition>{OrderByDefinition{_a_a, OrderByMode::Ascending}});
  sort_node->set_left_child(_table_node);

<<<<<<< HEAD
  auto column_origins = sort_node->output_column_origins();

  EXPECT_EQ(column_origins.size(), _table_node->output_column_names().size());

  for (ColumnID column_id{0}; column_id < column_origins.size(); ++column_id) {
    EXPECT_EQ(column_origins[column_id], LQPColumnOrigin(_table_node, column_id));
=======
  auto column_references = sort_node->output_column_references();

  EXPECT_EQ(column_references.size(), _table_node->output_column_names().size());

  for (ColumnID column_id{0}; column_id < column_references.size(); ++column_id) {
    EXPECT_EQ(column_references[column_id], LQPColumnReference(_table_node, column_id));
>>>>>>> 9da0d9f3
  }
}

TEST_F(SortNodeTest, OutputColumnIDs) {
  auto sort_node =
      std::make_shared<SortNode>(std::vector<OrderByDefinition>{OrderByDefinition{_a_a, OrderByMode::Ascending}});
  sort_node->set_left_child(_table_node);

  EXPECT_EQ(sort_node->find_table_name_origin("table_a"), _table_node);
  EXPECT_EQ(sort_node->find_table_name_origin("invalid_table"), nullptr);
}

}  // namespace opossum<|MERGE_RESOLUTION|>--- conflicted
+++ resolved
@@ -17,15 +17,6 @@
 
     _table_node = std::make_shared<StoredTableNode>("table_a");
 
-<<<<<<< HEAD
-    _a_a = LQPColumnOrigin{_table_node, ColumnID{0}};
-    _a_b = LQPColumnOrigin{_table_node, ColumnID{1}};
-    _a_c = LQPColumnOrigin{_table_node, ColumnID{2}};
-  }
-
-  std::shared_ptr<StoredTableNode> _table_node;
-  LQPColumnOrigin _a_a, _a_b, _a_c;
-=======
     _a_a = LQPColumnReference{_table_node, ColumnID{0}};
     _a_b = LQPColumnReference{_table_node, ColumnID{1}};
     _a_c = LQPColumnReference{_table_node, ColumnID{2}};
@@ -33,7 +24,6 @@
 
   std::shared_ptr<StoredTableNode> _table_node;
   LQPColumnReference _a_a, _a_b, _a_c;
->>>>>>> 9da0d9f3
 };
 
 TEST_F(SortNodeTest, Descriptions) {
@@ -59,21 +49,12 @@
       std::make_shared<SortNode>(std::vector<OrderByDefinition>{OrderByDefinition{_a_a, OrderByMode::Ascending}});
   sort_node->set_left_child(_table_node);
 
-<<<<<<< HEAD
-  auto column_origins = sort_node->output_column_origins();
-
-  EXPECT_EQ(column_origins.size(), _table_node->output_column_names().size());
-
-  for (ColumnID column_id{0}; column_id < column_origins.size(); ++column_id) {
-    EXPECT_EQ(column_origins[column_id], LQPColumnOrigin(_table_node, column_id));
-=======
   auto column_references = sort_node->output_column_references();
 
   EXPECT_EQ(column_references.size(), _table_node->output_column_names().size());
 
   for (ColumnID column_id{0}; column_id < column_references.size(); ++column_id) {
     EXPECT_EQ(column_references[column_id], LQPColumnReference(_table_node, column_id));
->>>>>>> 9da0d9f3
   }
 }
 
