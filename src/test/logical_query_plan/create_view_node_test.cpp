--- conflicted
+++ resolved
@@ -11,8 +11,7 @@
  public:
   void SetUp() override {
     _view_node = MockNode::make(MockNode::ColumnDefinitions({{DataType::Int, "a"}}));
-    _view = std::make_shared<LQPView>(_view_node,
-                                      std::unordered_map<ColumnID, std::vector<std::string>>{{ColumnID{0}, {"a"}}});
+    _view = std::make_shared<LQPView>(_view_node, std::unordered_map<ColumnID, std::string>{{ColumnID{0}, {"a"}}});
     _create_view_node = CreateViewNode::make("some_view", _view, false);
   }
 
@@ -41,8 +40,8 @@
   const auto different_create_view_node_a = CreateViewNode::make("some_view2", _view, false);
 
   const auto different_view_node = MockNode::make(MockNode::ColumnDefinitions({{DataType::Int, "b"}}));
-  const auto different_view = std::make_shared<LQPView>(
-      different_view_node, std::unordered_map<ColumnID, std::vector<std::string>>{{ColumnID{0}, {"b"}}});
+  const auto different_view =
+      std::make_shared<LQPView>(different_view_node, std::unordered_map<ColumnID, std::string>{{ColumnID{0}, {"b"}}});
   const auto different_create_view_node_b = CreateViewNode::make("some_view", different_view, false);
   const auto different_create_view_node_c = CreateViewNode::make("some_view", _view, true);
 
@@ -53,13 +52,8 @@
 
 TEST_F(CreateViewNodeTest, Copy) {
   const auto same_view_node = MockNode::make(MockNode::ColumnDefinitions({{DataType::Int, "a"}}));
-<<<<<<< HEAD
-  const auto same_view = std::make_shared<LQPView>(
-      _view_node, std::unordered_map<ColumnID, std::vector<std::string>>{{ColumnID{0}, {"a"}}});
-=======
   const auto same_view =
       std::make_shared<LQPView>(_view_node, std::unordered_map<ColumnID, std::string>{{ColumnID{0}, "a"}});
->>>>>>> 9b21e558
   const auto same_create_view_node = CreateViewNode::make("some_view", _view, false);
 
   EXPECT_EQ(*same_create_view_node, *_create_view_node->deep_copy());
