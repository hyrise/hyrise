--- conflicted
+++ resolved
@@ -18,11 +18,7 @@
 
   for (const auto& column_definition : column_definitions) {
     write_tuples->add_output_column_definition(
-<<<<<<< HEAD
-        column_definition.name, JitTupleValue(column_definition.data_type, column_definition.nullable, 0));
-=======
         column_definition.name, JitTupleEntry(column_definition.data_type, column_definition.nullable, 0));
->>>>>>> 555fc8ac
   }
 
   auto output_table = write_tuples->create_output_table(Table(TableColumnDefinitions{}, TableType::Data, 1));
@@ -80,17 +76,10 @@
   read_tuples->set_next_operator(write_tuples);
 
   // Add all input table columns to pipeline
-<<<<<<< HEAD
-  auto a_value = read_tuples->add_input_column(DataType::Int, true, ColumnID{0});
-  auto b_value = read_tuples->add_input_column(DataType::Float, true, ColumnID{1});
-  write_tuples->add_output_column_definition("a", a_value);
-  write_tuples->add_output_column_definition("b", b_value);
-=======
   auto a_tuple_entry = read_tuples->add_input_column(DataType::Int, true, ColumnID{0});
   auto b_tuple_entry = read_tuples->add_input_column(DataType::Float, true, ColumnID{1});
   write_tuples->add_output_column_definition("a", a_tuple_entry);
   write_tuples->add_output_column_definition("b", b_tuple_entry);
->>>>>>> 555fc8ac
 
   // Initialize operators with actual input table
   auto input_table = load_table("resources/test_data/tbl/int_float_null_sorted_asc.tbl", 2);
