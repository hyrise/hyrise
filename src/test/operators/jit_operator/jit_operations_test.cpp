#include "base_test.hpp"
#include "operators/jit_operator/jit_operations.hpp"
#include "operators/jit_operator/operators/jit_expression.hpp"

namespace opossum {

class JitOperationsTest : public BaseTest {};

TEST_F(JitOperationsTest, ComputeResultType) {
  // We only test a selection of data type combinations and operations.
  const auto int_plus_int = jit_compute_type(jit_addition, DataType::Int, DataType::Int);
  EXPECT_EQ(int_plus_int, DataType::Int);

  const auto int_plus_long = jit_compute_type(jit_addition, DataType::Int, DataType::Long);
  EXPECT_EQ(int_plus_long, DataType::Long);

  const auto long_plus_int = jit_compute_type(jit_addition, DataType::Long, DataType::Int);
  EXPECT_EQ(long_plus_int, DataType::Long);

  const auto int_plus_float = jit_compute_type(jit_addition, DataType::Int, DataType::Float);
  EXPECT_EQ(int_plus_float, DataType::Float);

  const auto int_plus_double = jit_compute_type(jit_addition, DataType::Int, DataType::Double);
  EXPECT_EQ(int_plus_double, DataType::Double);

  const auto float_plus_double = jit_compute_type(jit_addition, DataType::Float, DataType::Double);
  EXPECT_EQ(float_plus_double, DataType::Double);

  const auto int_minus_int = jit_compute_type(jit_subtraction, DataType::Int, DataType::Int);
  EXPECT_EQ(int_minus_int, DataType::Int);

  const auto int_times_long = jit_compute_type(jit_multiplication, DataType::Int, DataType::Long);
  EXPECT_EQ(int_times_long, DataType::Long);

  const auto long_modulo_int = jit_compute_type(jit_modulo, DataType::Long, DataType::Int);
  EXPECT_EQ(long_modulo_int, DataType::Long);

  const auto int_raised_to_float = jit_compute_type(jit_power, DataType::Int, DataType::Float);
  EXPECT_EQ(int_raised_to_float, DataType::Double);

  const auto int_divided_by_double = jit_compute_type(jit_division, DataType::Int, DataType::Double);
  EXPECT_EQ(int_divided_by_double, DataType::Double);

  const auto float_times_double = jit_compute_type(jit_multiplication, DataType::Float, DataType::Double);
  EXPECT_EQ(float_times_double, DataType::Double);

  EXPECT_THROW(jit_compute_type(jit_addition, DataType::String, DataType::Int), std::logic_error);
  EXPECT_THROW(jit_compute_type(jit_modulo, DataType::Int, DataType::Float), std::logic_error);
}

TEST_F(JitOperationsTest, ArithmeticComputations) {
  // We only test a selection of data type combinations and operations.
  JitRuntimeContext context;
  context.tuple.resize(5);

  const JitTupleEntry int_tuple_entry{DataType::Int, false, 0};
  const JitTupleEntry long_tuple_entry{DataType::Long, false, 1};
  const JitTupleEntry float_tuple_entry{DataType::Float, false, 2};
  const JitTupleEntry double_tuple_entry{DataType::Double, false, 3};

  int_tuple_entry.set<int32_t>(2, context);
  long_tuple_entry.set<int64_t>(5l, context);
  float_tuple_entry.set<float>(3.14f, context);
  double_tuple_entry.set<double>(1.23, context);

  const JitExpression int_value_expression{int_tuple_entry};
  const JitExpression long_value_expression{long_tuple_entry};
  const JitExpression float_value_expression{float_tuple_entry};
  const JitExpression double_value_expression{double_tuple_entry};

  auto result_value_1 = jit_compute<int64_t>(jit_addition, int_value_expression, long_value_expression, context);
  ASSERT_EQ(2 + 5l, result_value_1.value());

  auto result_value_2 = jit_compute<float>(jit_subtraction, float_value_expression, long_value_expression, context);
  ASSERT_EQ(3.14f - 5l, result_value_2.value());

  auto result_value_3 = jit_compute<double>(jit_multiplication, double_value_expression, int_value_expression, context);
  ASSERT_EQ(1.23 * 2, result_value_3.value());

  auto result_value_4 = jit_compute<float>(jit_division, int_value_expression, float_value_expression, context);
  ASSERT_EQ(2 / 3.14f, result_value_4.value());

  auto result_value_5 = jit_compute<int64_t>(jit_modulo, long_value_expression, int_value_expression, context);
  ASSERT_EQ(5l % 2, result_value_5.value());

  auto result_value_6 = jit_compute<double>(jit_power, double_value_expression, float_value_expression, context);
  ASSERT_EQ(std::pow(1.23, 3.14f), result_value_6.value());
}

TEST_F(JitOperationsTest, Predicates) {
  JitRuntimeContext context;
  context.tuple.resize(8);

  const JitTupleEntry int_1{DataType::Int, false, 0};
  const JitTupleEntry int_2{DataType::Int, false, 1};
  const JitTupleEntry float_1{DataType::Float, false, 2};
  const JitTupleEntry float_2{DataType::Float, false, 3};
  const JitTupleEntry string_1{DataType::String, false, 4};
  const JitTupleEntry string_2{DataType::String, false, 5};
  const JitTupleEntry string_3{DataType::String, false, 6};

  int_1.set<int32_t>(1, context);
  int_2.set<int32_t>(2, context);
  float_1.set<float>(1.0f, context);
  float_2.set<float>(2.0f, context);
  string_1.set<pmr_string>("hello", context);
  string_2.set<pmr_string>("h%", context);
  string_3.set<pmr_string>("H%", context);

  const JitExpression int_1_expression{int_1};
  const JitExpression int_2_expression{int_2};
  const JitExpression float_1_expression{float_1};
  const JitExpression float_2_expression{float_2};
  const JitExpression string_1_expression{string_1};
  const JitExpression string_2_expression{string_2};
  const JitExpression string_3_expression{string_3};

  std::optional<bool> result_value;

  // GreaterThan
  result_value = jit_compute<bool>(jit_greater_than, int_1_expression, int_2_expression, context);
  ASSERT_FALSE(result_value.value());

  result_value = jit_compute<bool>(jit_greater_than, int_1_expression, float_1_expression, context);
  ASSERT_FALSE(result_value.value());

  result_value = jit_compute<bool>(jit_greater_than, float_2_expression, int_1_expression, context);
  ASSERT_TRUE(result_value.value());

  // GreaterThanEquals
  result_value = jit_compute<bool>(jit_greater_than_equals, float_1_expression, float_2_expression, context);
  ASSERT_FALSE(result_value.value());

  result_value = jit_compute<bool>(jit_greater_than_equals, float_1_expression, int_1_expression, context);
  ASSERT_TRUE(result_value.value());

  result_value = jit_compute<bool>(jit_greater_than_equals, int_2_expression, float_1_expression, context);
  ASSERT_TRUE(result_value.value());

  // LessThan
  result_value = jit_compute<bool>(jit_less_than, int_1_expression, int_2_expression, context);
  ASSERT_TRUE(result_value.value());

  result_value = jit_compute<bool>(jit_less_than, int_1_expression, float_1_expression, context);
  ASSERT_FALSE(result_value.value());

  result_value = jit_compute<bool>(jit_less_than, float_2_expression, int_1_expression, context);
  ASSERT_FALSE(result_value.value());

  // LessThanEquals
  result_value = jit_compute<bool>(jit_less_than_equals, float_1_expression, float_2_expression, context);
  ASSERT_TRUE(result_value.value());

  result_value = jit_compute<bool>(jit_less_than_equals, float_1_expression, int_1_expression, context);
  ASSERT_TRUE(result_value.value());

  result_value = jit_compute<bool>(jit_less_than_equals, int_2_expression, float_1_expression, context);
  ASSERT_FALSE(result_value.value());

  // Equals
  result_value = jit_compute<bool>(jit_equals, float_1_expression, float_2_expression, context);
  ASSERT_FALSE(result_value.value());

  result_value = jit_compute<bool>(jit_equals, float_1_expression, int_1_expression, context);
  ASSERT_TRUE(result_value.value());

  // NotEquals
  result_value = jit_compute<bool>(jit_not_equals, int_1_expression, int_2_expression, context);
  ASSERT_TRUE(result_value.value());

  result_value = jit_compute<bool>(jit_not_equals, int_1_expression, float_1_expression, context);
  ASSERT_FALSE(result_value.value());

  // LIKE
  result_value = jit_compute<bool>(jit_like, string_1_expression, string_2_expression, context);
  ASSERT_TRUE(result_value.value());

  result_value = jit_compute<bool>(jit_like, string_1_expression, string_3_expression, context);
  ASSERT_FALSE(result_value.value());

  // NOT LIKE
  result_value = jit_compute<bool>(jit_not_like, string_1_expression, string_2_expression, context);
  ASSERT_FALSE(result_value.value());

  result_value = jit_compute<bool>(jit_not_like, string_1_expression, string_3_expression, context);
  ASSERT_TRUE(result_value.value());
}

TEST_F(JitOperationsTest, JitAnd) {
  JitRuntimeContext context;
  context.tuple.resize(4);

  const JitTupleEntry null_tuple_entry{DataType::Bool, true, 0};
  const JitTupleEntry true_tuple_entry{DataType::Bool, false, 1};
  const JitTupleEntry false_tuple_entry{DataType::Bool, false, 2};

  null_tuple_entry.set_is_null(true, context);
  true_tuple_entry.set(true, context);
  false_tuple_entry.set(false, context);

  const JitExpression null_value_expression{null_tuple_entry};
  const JitExpression true_value_expression{true_tuple_entry};
  const JitExpression false_value_expression{false_tuple_entry};

  std::optional<bool> result_value;

  // Test of three-valued logic AND operation
  {
    result_value = jit_and(null_value_expression, null_value_expression, context);
    EXPECT_FALSE(result_value.has_value());
  }
  {
    result_value = jit_and(null_value_expression, true_value_expression, context);
    EXPECT_FALSE(result_value.has_value());
  }
  {
    result_value = jit_and(null_value_expression, false_value_expression, context);
    EXPECT_TRUE(result_value.has_value());
    EXPECT_FALSE(result_value.value());
  }
  {
    result_value = jit_and(true_value_expression, null_value_expression, context);
    EXPECT_FALSE(result_value.has_value());
  }
  {
    result_value = jit_and(true_value_expression, true_value_expression, context);
    EXPECT_TRUE(result_value.has_value());
    EXPECT_TRUE(result_value.value());
  }
  {
    result_value = jit_and(true_value_expression, false_value_expression, context);
    EXPECT_TRUE(result_value.has_value());
    EXPECT_FALSE(result_value.value());
  }
  {
    result_value = jit_and(false_value_expression, null_value_expression, context);
    EXPECT_TRUE(result_value.has_value());
    EXPECT_FALSE(result_value.value());
  }
  {
    result_value = jit_and(false_value_expression, true_value_expression, context);
    EXPECT_TRUE(result_value.has_value());
    EXPECT_FALSE(result_value.value());
  }
  {
    result_value = jit_and(false_value_expression, false_value_expression, context);
    EXPECT_FALSE(result_value.value());
    EXPECT_FALSE(result_value.value());
  }

  // Check that invalid data type combinations are rejected
  if (HYRISE_DEBUG) {
    const JitTupleEntry long_tuple_entry{DataType::Long, false, 0};
    const JitExpression long_value_expression{long_tuple_entry};
    EXPECT_THROW(jit_and(true_value_expression, long_value_expression, context), std::logic_error);
  }
}

TEST_F(JitOperationsTest, JitOr) {
  JitRuntimeContext context;
  context.tuple.resize(4);

  const JitTupleEntry null_tuple_entry{DataType::Bool, true, 0};
  const JitTupleEntry true_tuple_entry{DataType::Bool, false, 1};
  const JitTupleEntry false_tuple_entry{DataType::Bool, false, 2};

  null_tuple_entry.set_is_null(true, context);
  true_tuple_entry.set(true, context);
  false_tuple_entry.set(false, context);

  const JitExpression null_value_expression{null_tuple_entry};
  const JitExpression true_value_expression{true_tuple_entry};
  const JitExpression false_value_expression{false_tuple_entry};

  std::optional<bool> result_value;

  // Test of three-valued logic OR operation
  {
    result_value = jit_or(null_value_expression, null_value_expression, context);
    EXPECT_FALSE(result_value.has_value());
  }
  {
    result_value = jit_or(null_value_expression, true_value_expression, context);
    EXPECT_TRUE(result_value.has_value());
    EXPECT_TRUE(result_value.value());
  }
  {
    result_value = jit_or(null_value_expression, false_value_expression, context);
    EXPECT_FALSE(result_value.has_value());
  }
  {
    result_value = jit_or(true_value_expression, null_value_expression, context);
    EXPECT_TRUE(result_value.has_value());
    EXPECT_TRUE(result_value.value());
  }
  {
    result_value = jit_or(true_value_expression, true_value_expression, context);
    EXPECT_TRUE(result_value.has_value());
    EXPECT_TRUE(result_value.value());
  }
  {
    result_value = jit_or(true_value_expression, false_value_expression, context);
    EXPECT_TRUE(result_value.has_value());
    EXPECT_TRUE(result_value.value());
  }
  {
    result_value = jit_or(false_value_expression, null_value_expression, context);
    EXPECT_FALSE(result_value.has_value());
  }
  {
    result_value = jit_or(false_value_expression, true_value_expression, context);
    EXPECT_TRUE(result_value.has_value());
    EXPECT_TRUE(result_value.value());
  }
  {
    result_value = jit_or(false_value_expression, false_value_expression, context);
    EXPECT_TRUE(result_value.has_value());
    EXPECT_FALSE(result_value.value());
  }

  // Check that invalid data type combinations are rejected
  if (HYRISE_DEBUG) {
    const JitTupleEntry long_tuple_entry{DataType::Long, false, 0};
    const JitExpression long_value_expression{long_tuple_entry};
    EXPECT_THROW(jit_or(true_value_expression, long_value_expression, context), std::logic_error);
  }
}

TEST_F(JitOperationsTest, JitNot) {
  JitRuntimeContext context;
  context.tuple.resize(4);

  const JitTupleEntry null_tuple_entry{DataType::Bool, true, 0};
  const JitTupleEntry true_tuple_entry{DataType::Bool, false, 1};
  const JitTupleEntry false_tuple_entry{DataType::Bool, false, 2};

  null_tuple_entry.set_is_null(true, context);
  true_tuple_entry.set(true, context);
  false_tuple_entry.set(false, context);

  const JitExpression null_value_expression{null_tuple_entry};
  const JitExpression true_value_expression{true_tuple_entry};
  const JitExpression false_value_expression{false_tuple_entry};

  std::optional<bool> result_value;

  // Test of three-valued logic NOT operation
  {
    result_value = jit_not(null_value_expression, context);
    EXPECT_FALSE(result_value.has_value());
  }
  {
    result_value = jit_not(true_value_expression, context);
    EXPECT_TRUE(result_value.has_value());
    EXPECT_FALSE(result_value.value());
  }
  {
    result_value = jit_not(false_value_expression, context);
    EXPECT_TRUE(result_value.has_value());
    EXPECT_TRUE(result_value.value());
  }

  // Check that invalid data type combinations are rejected
  if (HYRISE_DEBUG) {
    const JitTupleEntry long_tuple_entry{DataType::Long, false, 0};
    const JitExpression long_value_expression{long_tuple_entry};
    EXPECT_THROW(jit_not(long_value_expression, context), std::logic_error);
  }
}

TEST_F(JitOperationsTest, JitIs_Not_Null) {
  JitRuntimeContext context;
  context.tuple.resize(3);

  const JitTupleEntry null_tuple_entry{DataType::Bool, true, 0};
  const JitTupleEntry non_null_tuple_entry{DataType::Int, true, 1};

  null_tuple_entry.set_is_null(true, context);
  non_null_tuple_entry.set_is_null(true, context);

  const JitExpression null_value_expression{null_tuple_entry};
  const JitExpression non_null_value_expression{non_null_tuple_entry};

  std::optional<bool> result_value;

  {
    // null value with is null check
    result_value = jit_is_null(null_value_expression, context);
    EXPECT_TRUE(result_value.has_value());
    EXPECT_TRUE(result_value.value());
  }
  {
    // null value with is not null check
    result_value = jit_is_not_null(null_value_expression, context);
    EXPECT_TRUE(result_value.has_value());
    EXPECT_FALSE(result_value.value());
  }
  {
    // non null value with is null check
    result_value = jit_is_null(non_null_value_expression, context);
    EXPECT_TRUE(result_value.has_value());
    EXPECT_TRUE(result_value.value());
  }
  {
    // non null value with is not null check
    result_value = jit_is_not_null(non_null_value_expression, context);
    EXPECT_TRUE(result_value.has_value());
    EXPECT_FALSE(result_value.value());
  }
}

TEST_F(JitOperationsTest, JitHash) {
  JitRuntimeContext context;
  context.tuple.resize(1);

  // Perform the following test for each Hyrise data type
  const auto typed_test = [&](const DataType data_type, auto value) {
    using ValueType = decltype(value);
    const JitTupleEntry tuple_entry{data_type, false, 0};
    tuple_entry.set(value, context);
    const auto expected_hash = std::hash<ValueType>()(value);
    const auto actual_hash = jit_hash(tuple_entry, context);
    EXPECT_EQ(expected_hash, actual_hash);
  };

  typed_test(DataType::Int, static_cast<int32_t>(std::rand()));
  typed_test(DataType::Long, static_cast<int64_t>(std::rand()));
  typed_test(DataType::Float, static_cast<float>(std::rand()));
  typed_test(DataType::Double, static_cast<double>(std::rand()));
  typed_test(DataType::String, pmr_string("some string"));

  // Check jit_hash with NULL value
  const JitTupleEntry tuple_entry{DataType::Int, true, 0};
  tuple_entry.set_is_null(true, context);
  EXPECT_EQ(jit_hash(tuple_entry, context), 0u);
}

TEST_F(JitOperationsTest, JitAggregateEquals) {
  JitRuntimeContext context;
  context.tuple.resize(3);
  context.hashmap.columns.resize(1);
  context.hashmap.columns[0].resize(2);

  const JitTupleEntry tuple_entry_1{DataType::Int, false, 0};
  const JitTupleEntry tuple_entry_2{DataType::Int, false, 1};
  const JitTupleEntry tuple_entry_3{DataType::Int, true, 2};

  const JitHashmapEntry hashmap_entry_1{DataType::Int, false, 0};
  const JitHashmapEntry hashmap_count_for_avg{DataType::Int, true, 0};

  const auto value = static_cast<int32_t>(std::rand() % 1000);
  tuple_entry_1.set<int32_t>(value, context);
  tuple_entry_2.set<int32_t>(value + 1, context);
  tuple_entry_3.set_is_null(true, context);

  hashmap_entry_1.set<int32_t>(value, 0, context);
  hashmap_count_for_avg.set_is_null(true, 1, context);

  // Equal values
  EXPECT_TRUE(jit_aggregate_equals(tuple_entry_1, hashmap_entry_1, 0, context));

  // Unequal values
  EXPECT_FALSE(jit_aggregate_equals(tuple_entry_2, hashmap_entry_1, 0, context));

  // Comparing value to NULL
  EXPECT_FALSE(jit_aggregate_equals(tuple_entry_1, hashmap_count_for_avg, 1, context));
  EXPECT_FALSE(jit_aggregate_equals(tuple_entry_3, hashmap_entry_1, 0, context));

  // Comparing NULL to NULL
  EXPECT_TRUE(jit_aggregate_equals(tuple_entry_3, hashmap_count_for_avg, 1, context));
}

TEST_F(JitOperationsTest, JitAssign) {
  JitRuntimeContext context;
  context.tuple.resize(4);
  context.hashmap.columns.resize(1);
  context.hashmap.columns[0].resize(1);

  // Perform the following test for each Hyrise data type
  const auto typed_test = [&](const DataType data_type, auto value) {
    using ValueType = decltype(value);
    const JitTupleEntry tuple_entry{data_type, true, 0};
    const JitHashmapEntry hashmap_entry{data_type, true, 0};

    tuple_entry.set(value, context);
    jit_assign(tuple_entry, hashmap_entry, 0, context);

    EXPECT_FALSE(hashmap_entry.is_null(0, context));
    EXPECT_EQ(hashmap_entry.get<ValueType>(0, context), value);
  };

  typed_test(DataType::Int, static_cast<int32_t>(std::rand()));
  typed_test(DataType::Long, static_cast<int64_t>(std::rand()));
  typed_test(DataType::Float, static_cast<float>(std::rand()));
  typed_test(DataType::Double, static_cast<double>(std::rand()));
  typed_test(DataType::String, pmr_string("some string"));

  const JitTupleEntry tuple_entry{DataType::Int, true, 0};
  const JitHashmapEntry hashmap_entry{DataType::Int, true, 0};

  // Check jit_assign with NULL value
  tuple_entry.set_is_null(true, context);
  jit_assign(tuple_entry, hashmap_entry, 0, context);

  EXPECT_TRUE(hashmap_entry.is_null(0, context));
}

TEST_F(JitOperationsTest, JitGrowByOne) {
  JitRuntimeContext context;
  context.hashmap.columns.resize(5);

  // Perform the following test for each Hyrise data type
  const auto typed_test = [&](const DataType data_type, auto value, size_t column_index) {
    using ValueType = decltype(value);
    JitHashmapEntry hashmap_entry{data_type, false, column_index};

    // The vector should be empty initially
    EXPECT_EQ(context.hashmap.columns[0].get_vector<ValueType>().size(), 0u);

    // Add one of each possible initial values to the vector
    jit_grow_by_one(hashmap_entry, JitVariantVector::InitialValue::Zero, context);
    jit_grow_by_one(hashmap_entry, JitVariantVector::InitialValue::MaxValue, context);
    jit_grow_by_one(hashmap_entry, JitVariantVector::InitialValue::MinValue, context);

    // Check, that the vector contains the correct three values
    EXPECT_EQ(context.hashmap.columns[column_index].get_vector<ValueType>().size(), 3u);
    EXPECT_EQ(context.hashmap.columns[column_index].get_vector<ValueType>()[0], ValueType{});
    EXPECT_EQ(context.hashmap.columns[column_index].get_vector<ValueType>()[1], std::numeric_limits<ValueType>::max());
    EXPECT_EQ(context.hashmap.columns[column_index].get_vector<ValueType>()[2], std::numeric_limits<ValueType>::min());
  };

  typed_test(DataType::Int, int32_t{}, 0);
  typed_test(DataType::Long, int64_t{}, 1);
  typed_test(DataType::Float, float{}, 2);
  typed_test(DataType::Double, double{}, 3);
  typed_test(DataType::String, pmr_string{}, 4);
}

TEST_F(JitOperationsTest, JitAggregateCompute) {
  JitRuntimeContext context;
  context.tuple.resize(3);
  context.hashmap.columns.resize(1);
  context.hashmap.columns[0].resize(1);

  // jit_increment operation
  {
    const JitTupleEntry tuple_entry{DataType::String, false, 0};
    const JitTupleEntry null_tuple_entry{DataType::String, true, 1};
    const JitHashmapEntry hashmap_entry{DataType::Long, false, 0};

<<<<<<< HEAD
    tuple_value.set<pmr_string>("some string", context);
    null_tuple_value.set_is_null(true, context);
    hashmap_value.set<int64_t>(5, 0, context);
=======
    tuple_entry.set<std::string>("some string", context);
    null_tuple_entry.set_is_null(true, context);
    hashmap_entry.set<int64_t>(5, 0, context);
>>>>>>> ca2d1395

    ASSERT_EQ(5, hashmap_entry.get<int64_t>(0, context));
    jit_aggregate_compute(jit_increment, tuple_entry, hashmap_entry, 0, context);
    ASSERT_EQ(6, hashmap_entry.get<int64_t>(0, context));
    jit_aggregate_compute(jit_increment, tuple_entry, hashmap_entry, 0, context);
    ASSERT_EQ(7, hashmap_entry.get<int64_t>(0, context));

    // NULL values should not change the aggregate
    jit_aggregate_compute(jit_increment, null_tuple_entry, hashmap_entry, 0, context);
    ASSERT_EQ(7, hashmap_entry.get<int64_t>(0, context));
  }

  // jit_maximum operation
  {
    const JitTupleEntry tuple_entry_1{DataType::Float, false, 0};
    const JitTupleEntry tuple_entry_2{DataType::Float, false, 1};
    const JitTupleEntry null_tuple_entry{DataType::Float, true, 2};
    const JitHashmapEntry hashmap_entry{DataType::Float, false, 0};

    tuple_entry_1.set<float>(1.234f, context);
    tuple_entry_2.set<float>(3.456f, context);
    null_tuple_entry.set_is_null(true, context);
    hashmap_entry.set<float>(2.345f, 0, context);

    ASSERT_EQ(2.345f, hashmap_entry.get<float>(0, context));
    jit_aggregate_compute(jit_maximum, tuple_entry_1, hashmap_entry, 0, context);
    ASSERT_EQ(2.345f, hashmap_entry.get<float>(0, context));
    jit_aggregate_compute(jit_maximum, tuple_entry_2, hashmap_entry, 0, context);
    ASSERT_EQ(3.456f, hashmap_entry.get<float>(0, context));

    // NULL values should not change the aggregate
    jit_aggregate_compute(jit_maximum, null_tuple_entry, hashmap_entry, 0, context);
    ASSERT_EQ(3.456f, hashmap_entry.get<float>(0, context));
  }

  // jit_minimum operation
  {
    const JitTupleEntry tuple_entry_1{DataType::Double, false, 0};
    const JitTupleEntry tuple_entry_2{DataType::Double, false, 1};
    const JitTupleEntry null_tuple_entry{DataType::Double, true, 2};
    const JitHashmapEntry hashmap_entry{DataType::Double, false, 0};

    tuple_entry_1.set<double>(3.456f, context);
    tuple_entry_2.set<double>(1.234f, context);
    null_tuple_entry.set_is_null(true, context);
    hashmap_entry.set<double>(2.345f, 0, context);

    ASSERT_EQ(2.345f, hashmap_entry.get<double>(0, context));
    jit_aggregate_compute(jit_minimum, tuple_entry_1, hashmap_entry, 0, context);
    ASSERT_EQ(2.345f, hashmap_entry.get<double>(0, context));
    jit_aggregate_compute(jit_minimum, tuple_entry_2, hashmap_entry, 0, context);
    ASSERT_EQ(1.234f, hashmap_entry.get<double>(0, context));

    // NULL values should not change the aggregate
    jit_aggregate_compute(jit_minimum, null_tuple_entry, hashmap_entry, 0, context);
    ASSERT_EQ(1.234f, hashmap_entry.get<double>(0, context));
  }

  // jit_addition operation
  {
    const JitTupleEntry tuple_entry_1{DataType::Long, false, 0};
    const JitTupleEntry tuple_entry_2{DataType::Long, false, 1};
    const JitTupleEntry null_tuple_entry{DataType::Long, true, 2};
    const JitHashmapEntry hashmap_entry{DataType::Long, false, 0};

    tuple_entry_1.set<int64_t>(5, context);
    tuple_entry_2.set<int64_t>(-10, context);
    null_tuple_entry.set_is_null(true, context);
    hashmap_entry.set<int64_t>(100, 0, context);

    ASSERT_EQ(100, hashmap_entry.get<int64_t>(0, context));
    jit_aggregate_compute(jit_addition, tuple_entry_1, hashmap_entry, 0, context);
    ASSERT_EQ(105, hashmap_entry.get<int64_t>(0, context));
    jit_aggregate_compute(jit_addition, tuple_entry_2, hashmap_entry, 0, context);
    ASSERT_EQ(95, hashmap_entry.get<int64_t>(0, context));

    // NULL values should not change the aggregate
    jit_aggregate_compute(jit_addition, null_tuple_entry, hashmap_entry, 0, context);
    ASSERT_EQ(95, hashmap_entry.get<int64_t>(0, context));
  }
}

}  // namespace opossum<|MERGE_RESOLUTION|>--- conflicted
+++ resolved
@@ -548,15 +548,9 @@
     const JitTupleEntry null_tuple_entry{DataType::String, true, 1};
     const JitHashmapEntry hashmap_entry{DataType::Long, false, 0};
 
-<<<<<<< HEAD
-    tuple_value.set<pmr_string>("some string", context);
-    null_tuple_value.set_is_null(true, context);
-    hashmap_value.set<int64_t>(5, 0, context);
-=======
-    tuple_entry.set<std::string>("some string", context);
+    tuple_entry.set<pmr_string>("some string", context);
     null_tuple_entry.set_is_null(true, context);
     hashmap_entry.set<int64_t>(5, 0, context);
->>>>>>> ca2d1395
 
     ASSERT_EQ(5, hashmap_entry.get<int64_t>(0, context));
     jit_aggregate_compute(jit_increment, tuple_entry, hashmap_entry, 0, context);
