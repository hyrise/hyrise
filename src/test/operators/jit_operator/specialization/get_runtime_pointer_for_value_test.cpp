#include <llvm/IR/IRBuilder.h>

#include "../../../base_test.hpp"
#include "operators/jit_operator/specialization/llvm_extensions.hpp"

namespace opossum {

/* The code specialization engine uses the JitRuntimePointer class hierarchy to simulate LLVM pointer operations.
 * The GetRuntimePointerForValue function, which is tested in the following test cases, returns the physical runtime
 * memory location for an abstract LLVM value, if possible.
 * The test cases creates a simple bitcode function with a number of pointer instructions. The physical address of
 * the first function argument is given to the GetRuntimePointerForValue function. Based on this information, it should
 * be able to compute the physical runtime addresses for the other bitcode values by simulating the coresponding
 * instructions.
 */
class GetRuntimePointerForValueTest : public BaseTest {
 protected:
  void SetUp() override {
    _llvm_context = std::make_shared<llvm::LLVMContext>();

    // Create an LLVM module with the following bitcode
    //
    // define void @foo(i64*** %0) {
    // entry:
    //   %1 = getelementptr i64**, i64*** %0, i32 1
    //   %2 = load i64**, i64*** %0
    //   %3 = bitcast i64*** %0 to i32*
    //   %4 = getelementptr i32, i32* %3, i32 2
    //   %5 = getelementptr i32, i32* %4, i32 3
    //   %6 = getelementptr i64*, i64** %2, i32 4
    //   %7 = load i64*, i64** %2
    // }
    _context.module = std::make_unique<llvm::Module>("test_module", *_llvm_context);
    auto argument_type =
        llvm::PointerType::get(llvm::PointerType::get(llvm::Type::getInt64PtrTy(*_llvm_context), 0), 0);
    auto foo_fn = llvm::dyn_cast<llvm::Function>(
        _context.module->getOrInsertFunction("foo", llvm::Type::getVoidTy(*_llvm_context), argument_type));

    // Create a single basic block as the function's body
    auto block = llvm::BasicBlock::Create(*_llvm_context, "entry", foo_fn);
    llvm::IRBuilder<> builder(block);

    // Create instructions
    _value_0 = foo_fn->arg_begin();
    _value_1 = builder.CreateConstGEP1_32(_value_0, 1);
    _value_2 = builder.CreateLoad(_value_0);
    _value_3 = builder.CreateBitCast(_value_0, llvm::Type::getInt32PtrTy(*_llvm_context));
    _value_4 = builder.CreateConstGEP1_32(_value_3, 2);
    _value_5 = builder.CreateConstGEP1_32(_value_4, 3);
    _value_6 = builder.CreateConstGEP1_32(_value_2, 4);
    _value_7 = builder.CreateLoad(_value_2);
  }

  // Assert that the address returned from a JitRuntimePointer equals the expected address
  void assert_address_eq(const std::shared_ptr<const JitRuntimePointer>& runtime_pointer,
                         const uint64_t expected_address) const {
    auto known_runtime_pointer = std::dynamic_pointer_cast<const JitKnownRuntimePointer>(runtime_pointer);
    ASSERT_NE(known_runtime_pointer, nullptr);
    ASSERT_TRUE(known_runtime_pointer->is_valid());
    ASSERT_EQ(known_runtime_pointer->address(), expected_address);
  }

<<<<<<< HEAD
  __attribute__((no_sanitize_memory)) void bitcode_pointer_test() {
    // We need this method so that we can set attribute on it
=======
  __attribute__((no_sanitize_address)) void bitcode_pointer_test() {
    // We need this method so that we can set the no-sanitize attribute on it. We don't want the sanitizer to run here
    // because the pointers do not point to actual memory
>>>>>>> 6a7fb054

    // Create a set of valid pointers that the function can work on
    int64_t some_value;
    int64_t* some_pointer_1 = &some_value;
    int64_t** some_pointer_2 = &some_pointer_1;
    int64_t*** some_pointer_3 = &some_pointer_2;

    // Initialize the first function argument of the foo function to the above pointer
    _context.runtime_value_map[_value_0] = std::make_shared<JitConstantRuntimePointer>(some_pointer_3);

    // Compare simulated and actual pointer values
    assert_address_eq(GetRuntimePointerForValue(_value_0, _context), reinterpret_cast<uint64_t>(some_pointer_3));
    assert_address_eq(GetRuntimePointerForValue(_value_1, _context),
                      reinterpret_cast<uint64_t>(some_pointer_3) + 1 * sizeof(int64_t));
    assert_address_eq(GetRuntimePointerForValue(_value_2, _context), reinterpret_cast<uint64_t>(some_pointer_2));
    assert_address_eq(GetRuntimePointerForValue(_value_3, _context), reinterpret_cast<uint64_t>(some_pointer_3));
    assert_address_eq(GetRuntimePointerForValue(_value_4, _context),
                      reinterpret_cast<uint64_t>(some_pointer_3) + 2 * sizeof(int32_t));
    assert_address_eq(GetRuntimePointerForValue(_value_5, _context),
                      reinterpret_cast<uint64_t>(some_pointer_3) + (2 + 3) * sizeof(int32_t));
    assert_address_eq(GetRuntimePointerForValue(_value_6, _context),
                      reinterpret_cast<uint64_t>(some_pointer_2) + 4 * sizeof(int64_t));
    assert_address_eq(GetRuntimePointerForValue(_value_7, _context), reinterpret_cast<uint64_t>(some_pointer_1));
  }

<<<<<<< HEAD
=======

>>>>>>> 6a7fb054
  std::shared_ptr<llvm::LLVMContext> _llvm_context;
  SpecializationContext _context;
  llvm::Value* _value_0;
  llvm::Value* _value_1;
  llvm::Value* _value_2;
  llvm::Value* _value_3;
  llvm::Value* _value_4;
  llvm::Value* _value_5;
  llvm::Value* _value_6;
  llvm::Value* _value_7;
};

<<<<<<< HEAD
TEST_F(GetRuntimePointerForValueTest, BitcodePointerInstructionsAreProperlySimulated) { bitcode_pointer_test(); }
=======
TEST_F(GetRuntimePointerForValueTest, BitcodePointerInstructionsAreProperlySimulated) {
  bitcode_pointer_test();
}
>>>>>>> 6a7fb054

TEST_F(GetRuntimePointerForValueTest, RuntimePointersAreInvalidWithoutInitialAddress) {
  //
  ASSERT_FALSE(GetRuntimePointerForValue(_value_0, _context)->is_valid());
  ASSERT_FALSE(GetRuntimePointerForValue(_value_1, _context)->is_valid());
  ASSERT_FALSE(GetRuntimePointerForValue(_value_2, _context)->is_valid());
  ASSERT_FALSE(GetRuntimePointerForValue(_value_3, _context)->is_valid());
  ASSERT_FALSE(GetRuntimePointerForValue(_value_4, _context)->is_valid());
  ASSERT_FALSE(GetRuntimePointerForValue(_value_5, _context)->is_valid());
  ASSERT_FALSE(GetRuntimePointerForValue(_value_6, _context)->is_valid());
  ASSERT_FALSE(GetRuntimePointerForValue(_value_7, _context)->is_valid());
}

}  // namespace opossum<|MERGE_RESOLUTION|>--- conflicted
+++ resolved
@@ -60,14 +60,9 @@
     ASSERT_EQ(known_runtime_pointer->address(), expected_address);
   }
 
-<<<<<<< HEAD
-  __attribute__((no_sanitize_memory)) void bitcode_pointer_test() {
-    // We need this method so that we can set attribute on it
-=======
   __attribute__((no_sanitize_address)) void bitcode_pointer_test() {
     // We need this method so that we can set the no-sanitize attribute on it. We don't want the sanitizer to run here
     // because the pointers do not point to actual memory
->>>>>>> 6a7fb054
 
     // Create a set of valid pointers that the function can work on
     int64_t some_value;
@@ -93,10 +88,6 @@
     assert_address_eq(GetRuntimePointerForValue(_value_7, _context), reinterpret_cast<uint64_t>(some_pointer_1));
   }
 
-<<<<<<< HEAD
-=======
-
->>>>>>> 6a7fb054
   std::shared_ptr<llvm::LLVMContext> _llvm_context;
   SpecializationContext _context;
   llvm::Value* _value_0;
@@ -109,13 +100,8 @@
   llvm::Value* _value_7;
 };
 
-<<<<<<< HEAD
+
 TEST_F(GetRuntimePointerForValueTest, BitcodePointerInstructionsAreProperlySimulated) { bitcode_pointer_test(); }
-=======
-TEST_F(GetRuntimePointerForValueTest, BitcodePointerInstructionsAreProperlySimulated) {
-  bitcode_pointer_test();
-}
->>>>>>> 6a7fb054
 
 TEST_F(GetRuntimePointerForValueTest, RuntimePointersAreInvalidWithoutInitialAddress) {
   //
