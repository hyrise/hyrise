--- conflicted
+++ resolved
@@ -38,43 +38,14 @@
 
     // Projection Expression: a + b + c
     _sum_a_b_c_expr = Projection::ColumnExpressions{ExpressionNode::create_binary_operator(
-<<<<<<< HEAD
-        ExpressionType::Addition, ExpressionNode::create_column_reference("a"),
-        ExpressionNode::create_binary_operator(ExpressionType::Addition, ExpressionNode::create_column_reference("b"),
-                                               ExpressionNode::create_column_reference("c")),
-=======
         ExpressionType::Addition, ExpressionNode::create_column_identifier("a"),
         ExpressionNode::create_binary_operator(ExpressionType::Addition, ExpressionNode::create_column_identifier("b"),
                                                ExpressionNode::create_column_identifier("c")),
->>>>>>> f0437f58
         {"sum"})};
 
     // Projection Expression: (a + b) * c
     _mul_a_b_c_expr = Projection::ColumnExpressions{ExpressionNode::create_binary_operator(
         ExpressionType::Multiplication,
-<<<<<<< HEAD
-        ExpressionNode::create_binary_operator(ExpressionType::Addition, ExpressionNode::create_column_reference("a"),
-                                               ExpressionNode::create_column_reference("b")),
-        ExpressionNode::create_column_reference("c"), {"mul"})};
-
-    _sum_a_b_expr = Projection::ColumnExpressions{
-        ExpressionNode::create_binary_operator(ExpressionType::Addition, ExpressionNode::create_column_reference("a"),
-                                               ExpressionNode::create_column_reference("b"), {"sum"})};
-
-    // Projection Expression: a
-    _a_expr = Projection::ColumnExpressions{ExpressionNode::create_column_reference("a")};
-
-    // Projection Expression: b
-    _b_expr = Projection::ColumnExpressions{ExpressionNode::create_column_reference("b")};
-
-    // Projection Expression: b, a
-    _b_a_expr = Projection::ColumnExpressions{ExpressionNode::create_column_reference("b"),
-                                              ExpressionNode::create_column_reference("a")};
-
-    // Projection Expression: a, b
-    _a_b_expr = Projection::ColumnExpressions{ExpressionNode::create_column_reference("a"),
-                                              ExpressionNode::create_column_reference("b")};
-=======
         ExpressionNode::create_binary_operator(ExpressionType::Addition, ExpressionNode::create_column_identifier("a"),
                                                ExpressionNode::create_column_identifier("b")),
         ExpressionNode::create_column_identifier("c"), {"mul"})};
@@ -96,7 +67,6 @@
     // Projection Expression: a, b
     _a_b_expr = Projection::ColumnExpressions{ExpressionNode::create_column_identifier("a"),
                                               ExpressionNode::create_column_identifier("b")};
->>>>>>> f0437f58
   }
 
   Projection::ColumnExpressions _sum_a_b_expr;
