--- conflicted
+++ resolved
@@ -7,11 +7,7 @@
 #include "gtest/gtest.h"
 
 #include "operators/abstract_read_only_operator.hpp"
-<<<<<<< HEAD
-#include "operators/operator_expression.hpp"
-=======
 #include "operators/pqp_expression.hpp"
->>>>>>> 9da0d9f3
 #include "operators/print.hpp"
 #include "operators/projection.hpp"
 #include "operators/table_scan.hpp"
@@ -58,54 +54,6 @@
     _dummy_wrapper->execute();
 
     // Projection Expression: a + b + c
-<<<<<<< HEAD
-    _sum_a_b_c_expr = Projection::ColumnExpressions{OperatorExpression::create_binary_operator(
-        ExpressionType::Addition, OperatorExpression::create_column(ColumnID{0}),
-        OperatorExpression::create_binary_operator(ExpressionType::Addition,
-                                                   OperatorExpression::create_column(ColumnID{1}),
-                                                   OperatorExpression::create_column(ColumnID{2})),
-        {"sum"})};
-
-    // Projection Expression: (a + b) * c
-    _mul_a_b_c_expr = Projection::ColumnExpressions{OperatorExpression::create_binary_operator(
-        ExpressionType::Multiplication, OperatorExpression::create_binary_operator(
-                                            ExpressionType::Addition, OperatorExpression::create_column(ColumnID{0}),
-                                            OperatorExpression::create_column(ColumnID{1})),
-        OperatorExpression::create_column(ColumnID{2}), {"mul"})};
-
-    _sum_a_b_expr = Projection::ColumnExpressions{OperatorExpression::create_binary_operator(
-        ExpressionType::Addition, OperatorExpression::create_column(ColumnID{0}),
-        OperatorExpression::create_column(ColumnID{1}), {"sum"})};
-
-    // Projection Expression: a
-    _a_expr = Projection::ColumnExpressions{OperatorExpression::create_column(ColumnID{0})};
-
-    // Projection Expression: b
-    _b_expr = Projection::ColumnExpressions{OperatorExpression::create_column(ColumnID{1})};
-
-    // Projection Expression: b, a
-    _b_a_expr = Projection::ColumnExpressions{OperatorExpression::create_column(ColumnID{1}),
-                                              OperatorExpression::create_column(ColumnID{0})};
-
-    // Projection Expression: a, b
-    _a_b_expr = Projection::ColumnExpressions{OperatorExpression::create_column(ColumnID{0}),
-                                              OperatorExpression::create_column(ColumnID{1})};
-
-    // Projection Expression: 123 AS a, A AS b
-    _literal_expr =
-        Projection::ColumnExpressions{OperatorExpression::create_literal(123, std::string("a")),
-                                      OperatorExpression::create_literal(std::string("A"), std::string("b"))};
-
-    // Projection Expression: a + 'hallo' AS b
-    _concat_expr = Projection::ColumnExpressions{OperatorExpression::create_binary_operator(
-        ExpressionType::Addition, OperatorExpression::create_column(ColumnID{0}),
-        OperatorExpression::create_literal("hallo"), {"b"})};
-
-    // Projection Expression: a + NULL AS b
-    _add_null_expr = Projection::ColumnExpressions{OperatorExpression::create_binary_operator(
-        ExpressionType::Addition, OperatorExpression::create_column(ColumnID{0}),
-        OperatorExpression::create_literal(NullValue{}), {"b"})};
-=======
     _sum_a_b_c_expr = Projection::ColumnExpressions{PQPExpression::create_binary_operator(
         ExpressionType::Addition, PQPExpression::create_column(ColumnID{0}),
         PQPExpression::create_binary_operator(ExpressionType::Addition, PQPExpression::create_column(ColumnID{1}),
@@ -158,7 +106,6 @@
     _add_null_expr = Projection::ColumnExpressions{
         PQPExpression::create_binary_operator(ExpressionType::Addition, PQPExpression::create_column(ColumnID{0}),
                                               PQPExpression::create_literal(NullValue{}), {"b"})};
->>>>>>> 9da0d9f3
   }
 
   Projection::ColumnExpressions _sum_a_b_expr;
@@ -233,13 +180,8 @@
   std::shared_ptr<Table> expected_result = load_table("src/test/tables/int_int_int_fix_values.tbl", 2);
 
   // 2+2
-<<<<<<< HEAD
-  Projection::ColumnExpressions column_expressions{OperatorExpression::create_binary_operator(
-      ExpressionType::Addition, OperatorExpression::create_literal(2), OperatorExpression::create_literal(2), {"fix"})};
-=======
   Projection::ColumnExpressions column_expressions{PQPExpression::create_binary_operator(
       ExpressionType::Addition, PQPExpression::create_literal(2), PQPExpression::create_literal(2), {"fix"})};
->>>>>>> 9da0d9f3
 
   auto projection = std::make_shared<Projection>(_table_wrapper_int, column_expressions);
   projection->execute();
