#include <memory>
#include <string>
#include <utility>
#include <vector>

#include "../base_test.hpp"
#include "gtest/gtest.h"

#include "../../lib/operators/abstract_read_only_operator.hpp"
#include "../../lib/operators/print.hpp"
#include "../../lib/operators/projection.hpp"
#include "../../lib/operators/table_scan.hpp"
#include "../../lib/operators/table_wrapper.hpp"
#include "../../lib/storage/dictionary_compression.hpp"
#include "../../lib/storage/storage_manager.hpp"
#include "../../lib/storage/table.hpp"
#include "../../lib/types.hpp"

namespace opossum {

class OperatorsProjectionTest : public BaseTest {
 protected:
  void SetUp() override {
    _table_wrapper = std::make_shared<TableWrapper>(load_table("src/test/tables/int_float.tbl", 2));
    _table_wrapper->execute();

    _table_wrapper_int = std::make_shared<TableWrapper>(load_table("src/test/tables/int_int_int.tbl", 2));
    _table_wrapper_int->execute();

    _table_wrapper_float = std::make_shared<TableWrapper>(load_table("src/test/tables/float_float_float.tbl", 2));
    _table_wrapper_float->execute();

    std::shared_ptr<Table> test_table_dict = load_table("src/test/tables/int_int_int.tbl", 2);
    DictionaryCompression::compress_table(*test_table_dict);

    _table_wrapper_int_dict = std::make_shared<TableWrapper>(std::move(test_table_dict));
    _table_wrapper_int_dict->execute();

    _dummy_wrapper = std::make_shared<TableWrapper>(Projection::dummy_table());
    _dummy_wrapper->execute();

    // Projection Expression: a + b + c
    _sum_a_b_c_expr = Projection::ColumnExpressions{Expression::create_binary_operator(
<<<<<<< HEAD
        ExpressionType::Addition, Expression::create_column_identifier(ColumnID{0}),
        Expression::create_binary_operator(ExpressionType::Addition, Expression::create_column_identifier(ColumnID{1}),
                                           Expression::create_column_identifier(ColumnID{2})),
=======
        ExpressionType::Addition, Expression::create_column(ColumnID{0}),
        Expression::create_binary_operator(ExpressionType::Addition, Expression::create_column(ColumnID{1}),
                                           Expression::create_column(ColumnID{2})),
>>>>>>> c46160ee
        {"sum"})};

    // Projection Expression: (a + b) * c
    _mul_a_b_c_expr = Projection::ColumnExpressions{Expression::create_binary_operator(
        ExpressionType::Multiplication,
<<<<<<< HEAD
        Expression::create_binary_operator(ExpressionType::Addition, Expression::create_column_identifier(ColumnID{0}),
                                           Expression::create_column_identifier(ColumnID{1})),
        Expression::create_column_identifier(ColumnID{2}), {"mul"})};

    _sum_a_b_expr = Projection::ColumnExpressions{
        Expression::create_binary_operator(ExpressionType::Addition, Expression::create_column_identifier(ColumnID{0}),
                                           Expression::create_column_identifier(ColumnID{1}), {"sum"})};

    // Projection Expression: a
    _a_expr = Projection::ColumnExpressions{Expression::create_column_identifier(ColumnID{0})};

    // Projection Expression: b
    _b_expr = Projection::ColumnExpressions{Expression::create_column_identifier(ColumnID{1})};

    // Projection Expression: b, a
    _b_a_expr = Projection::ColumnExpressions{Expression::create_column_identifier(ColumnID{1}),
                                              Expression::create_column_identifier(ColumnID{0})};

    // Projection Expression: a, b
    _a_b_expr = Projection::ColumnExpressions{Expression::create_column_identifier(ColumnID{0}),
                                              Expression::create_column_identifier(ColumnID{1})};
=======
        Expression::create_binary_operator(ExpressionType::Addition, Expression::create_column(ColumnID{0}),
                                           Expression::create_column(ColumnID{1})),
        Expression::create_column(ColumnID{2}), {"mul"})};

    _sum_a_b_expr = Projection::ColumnExpressions{
        Expression::create_binary_operator(ExpressionType::Addition, Expression::create_column(ColumnID{0}),
                                           Expression::create_column(ColumnID{1}), {"sum"})};

    // Projection Expression: a
    _a_expr = Projection::ColumnExpressions{Expression::create_column(ColumnID{0})};

    // Projection Expression: b
    _b_expr = Projection::ColumnExpressions{Expression::create_column(ColumnID{1})};

    // Projection Expression: b, a
    _b_a_expr =
        Projection::ColumnExpressions{Expression::create_column(ColumnID{1}), Expression::create_column(ColumnID{0})};

    // Projection Expression: a, b
    _a_b_expr =
        Projection::ColumnExpressions{Expression::create_column(ColumnID{0}), Expression::create_column(ColumnID{1})};

    // Projection Expression: 123 AS a, A AS b
    _literal_expr = Projection::ColumnExpressions{Expression::create_literal(123, std::string("a")),
                                                  Expression::create_literal(std::string("A"), std::string("b"))};
>>>>>>> c46160ee
  }

  Projection::ColumnExpressions _sum_a_b_expr;
  Projection::ColumnExpressions _sum_a_b_c_expr;
  Projection::ColumnExpressions _mul_a_b_c_expr;
  Projection::ColumnExpressions _a_expr;
  Projection::ColumnExpressions _b_expr;
  Projection::ColumnExpressions _b_a_expr;
  Projection::ColumnExpressions _a_b_expr;
  Projection::ColumnExpressions _literal_expr;
  std::shared_ptr<TableWrapper> _table_wrapper, _table_wrapper_int, _table_wrapper_int_dict, _table_wrapper_float,
      _dummy_wrapper;
};

TEST_F(OperatorsProjectionTest, SingleColumnInt) {
  std::shared_ptr<Table> expected_result = load_table("src/test/tables/int.tbl", 1);

  auto projection = std::make_shared<Projection>(_table_wrapper, _a_expr);
  projection->execute();
  auto out = projection->get_output();
  EXPECT_TABLE_EQ(projection->get_output(), expected_result);
}

TEST_F(OperatorsProjectionTest, DoubleProjectInt) {
  std::shared_ptr<Table> expected_result = load_table("src/test/tables/int.tbl", 3);

  auto projection1 = std::make_shared<Projection>(_table_wrapper, _a_expr);
  projection1->execute();

  auto projection2 = std::make_shared<Projection>(projection1, _a_expr);
  projection2->execute();

  EXPECT_TABLE_EQ(projection2->get_output(), expected_result);
}

TEST_F(OperatorsProjectionTest, SingleColumnFloat) {
  std::shared_ptr<Table> expected_result = load_table("src/test/tables/float.tbl", 1);

  auto projection = std::make_shared<Projection>(_table_wrapper_float, _a_expr);
  projection->execute();
  auto out = projection->get_output();
  EXPECT_TABLE_EQ(projection->get_output(), expected_result);
}

TEST_F(OperatorsProjectionTest, DoubleProjectFloat) {
  std::shared_ptr<Table> expected_result = load_table("src/test/tables/float.tbl", 3);

  auto projection1 = std::make_shared<Projection>(_table_wrapper_float, _a_expr);
  projection1->execute();

  auto projection2 = std::make_shared<Projection>(projection1, _a_expr);
  projection2->execute();

  EXPECT_TABLE_EQ(projection2->get_output(), expected_result);
}

TEST_F(OperatorsProjectionTest, AllColumns) {
  std::shared_ptr<Table> expected_result = load_table("src/test/tables/float_int.tbl", 2);

  auto projection = std::make_shared<Projection>(_table_wrapper, _b_a_expr);
  projection->execute();

  EXPECT_TABLE_EQ(projection->get_output(), expected_result);
}

TEST_F(OperatorsProjectionTest, ConstantArithmeticProjection) {
  std::shared_ptr<Table> expected_result = load_table("src/test/tables/int_int_int_fix_values.tbl", 2);

  // 2+2
  Projection::ColumnExpressions column_expressions{Expression::create_binary_operator(
      ExpressionType::Addition, Expression::create_literal(2), Expression::create_literal(2), {"fix"})};

  auto projection = std::make_shared<Projection>(_table_wrapper_int, column_expressions);
  projection->execute();

  EXPECT_TABLE_EQ(projection->get_output(), expected_result);
}

TEST_F(OperatorsProjectionTest, SimpleArithmeticProjection) {
  std::shared_ptr<Table> expected_result = load_table("src/test/tables/int_int_addition.tbl", 2);

  auto projection = std::make_shared<Projection>(_table_wrapper_int, _sum_a_b_expr);
  projection->execute();

  EXPECT_TABLE_EQ(projection->get_output(), expected_result);
}

TEST_F(OperatorsProjectionTest, NestedArithmeticProjectionA) {
  std::shared_ptr<Table> expected_result = load_table("src/test/tables/int_int_int_multiplication.tbl", 2);

  auto projection = std::make_shared<Projection>(_table_wrapper_int, _mul_a_b_c_expr);
  projection->execute();

  EXPECT_TABLE_EQ(projection->get_output(), expected_result);
}

TEST_F(OperatorsProjectionTest, NestedArithmeticProjectionB) {
  std::shared_ptr<Table> expected_result = load_table("src/test/tables/int_int_int_addition.tbl", 2);

  auto projection = std::make_shared<Projection>(_table_wrapper_int, _sum_a_b_c_expr);
  projection->execute();

  EXPECT_TABLE_EQ(projection->get_output(), expected_result);
}

TEST_F(OperatorsProjectionTest, NestedArithmeticProjectionWithDictA) {
  std::shared_ptr<Table> expected_result = load_table("src/test/tables/int_int_int_addition.tbl", 2);

  auto projection = std::make_shared<Projection>(_table_wrapper_int_dict, _sum_a_b_c_expr);
  projection->execute();

  EXPECT_TABLE_EQ(projection->get_output(), expected_result);
}

TEST_F(OperatorsProjectionTest, VariableArithmeticWithRefProjection) {
  std::shared_ptr<Table> expected_result = load_table("src/test/tables/int_int_int_addition.tbl", 2);

  // creates ref_columns
  auto table_scan = std::make_shared<TableScan>(_table_wrapper_int_dict, ColumnID{0}, ScanType::OpGreaterThan, "0");
  table_scan->execute();

  auto projection = std::make_shared<Projection>(table_scan, _sum_a_b_c_expr);
  projection->execute();

  EXPECT_TABLE_EQ(projection->get_output(), expected_result);
}

TEST_F(OperatorsProjectionTest, ValueColumnCount) {
  auto projection_1 = std::make_shared<opossum::Projection>(_table_wrapper, _a_b_expr);
  projection_1->execute();
  EXPECT_EQ(projection_1->get_output()->col_count(), (u_int)2);
  EXPECT_EQ(projection_1->get_output()->row_count(), (u_int)3);

  auto projection_2 = std::make_shared<opossum::Projection>(_table_wrapper, _b_expr);
  projection_2->execute();
  EXPECT_EQ(projection_2->get_output()->col_count(), (u_int)1);
  EXPECT_EQ(projection_2->get_output()->row_count(), (u_int)3);

  auto projection_3 = std::make_shared<opossum::Projection>(_table_wrapper, _a_expr);
  projection_3->execute();
  EXPECT_EQ(projection_3->get_output()->col_count(), (u_int)1);
  EXPECT_EQ(projection_3->get_output()->row_count(), (u_int)3);
}

// TODO(anyone): refactor test
TEST_F(OperatorsProjectionTest, ReferenceColumnCount) {
  auto scan = std::make_shared<opossum::TableScan>(_table_wrapper, ColumnID{0}, ScanType::OpEquals, 1234);
  scan->execute();

  auto projection_1 = std::make_shared<opossum::Projection>(scan, _a_b_expr);
  projection_1->execute();
  EXPECT_EQ(projection_1->get_output()->col_count(), (u_int)2);
  EXPECT_EQ(projection_1->get_output()->row_count(), (u_int)1);

  auto projection_2 = std::make_shared<opossum::Projection>(scan, _a_expr);
  projection_2->execute();
  EXPECT_EQ(projection_2->get_output()->col_count(), (u_int)1);
  EXPECT_EQ(projection_2->get_output()->row_count(), (u_int)1);

  auto projection_3 = std::make_shared<opossum::Projection>(scan, _b_expr);
  projection_3->execute();
  EXPECT_EQ(projection_3->get_output()->col_count(), (u_int)1);
  EXPECT_EQ(projection_3->get_output()->row_count(), (u_int)1);
}

TEST_F(OperatorsProjectionTest, Literals) {
  std::shared_ptr<Table> expected_result = load_table("src/test/tables/int_string_filtered.tbl", 1);

  auto projection = std::make_shared<Projection>(_dummy_wrapper, _literal_expr);
  projection->execute();
  auto out = projection->get_output();
  EXPECT_TABLE_EQ(projection->get_output(), expected_result);
}

TEST_F(OperatorsProjectionTest, NumInputTables) {
  auto projection_1 = std::make_shared<opossum::Projection>(_table_wrapper, _a_b_expr);

  EXPECT_EQ(projection_1->num_in_tables(), 1);
}

TEST_F(OperatorsProjectionTest, NumOutputTables) {
  auto projection_1 = std::make_shared<opossum::Projection>(_table_wrapper, _a_b_expr);

  EXPECT_EQ(projection_1->num_out_tables(), 1);
}

TEST_F(OperatorsProjectionTest, OperatorName) {
  auto projection_1 = std::make_shared<opossum::Projection>(_table_wrapper, _a_b_expr);

  EXPECT_EQ(projection_1->name(), "Projection");
}

}  // namespace opossum<|MERGE_RESOLUTION|>--- conflicted
+++ resolved
@@ -41,43 +41,14 @@
 
     // Projection Expression: a + b + c
     _sum_a_b_c_expr = Projection::ColumnExpressions{Expression::create_binary_operator(
-<<<<<<< HEAD
-        ExpressionType::Addition, Expression::create_column_identifier(ColumnID{0}),
-        Expression::create_binary_operator(ExpressionType::Addition, Expression::create_column_identifier(ColumnID{1}),
-                                           Expression::create_column_identifier(ColumnID{2})),
-=======
         ExpressionType::Addition, Expression::create_column(ColumnID{0}),
         Expression::create_binary_operator(ExpressionType::Addition, Expression::create_column(ColumnID{1}),
                                            Expression::create_column(ColumnID{2})),
->>>>>>> c46160ee
         {"sum"})};
 
     // Projection Expression: (a + b) * c
     _mul_a_b_c_expr = Projection::ColumnExpressions{Expression::create_binary_operator(
         ExpressionType::Multiplication,
-<<<<<<< HEAD
-        Expression::create_binary_operator(ExpressionType::Addition, Expression::create_column_identifier(ColumnID{0}),
-                                           Expression::create_column_identifier(ColumnID{1})),
-        Expression::create_column_identifier(ColumnID{2}), {"mul"})};
-
-    _sum_a_b_expr = Projection::ColumnExpressions{
-        Expression::create_binary_operator(ExpressionType::Addition, Expression::create_column_identifier(ColumnID{0}),
-                                           Expression::create_column_identifier(ColumnID{1}), {"sum"})};
-
-    // Projection Expression: a
-    _a_expr = Projection::ColumnExpressions{Expression::create_column_identifier(ColumnID{0})};
-
-    // Projection Expression: b
-    _b_expr = Projection::ColumnExpressions{Expression::create_column_identifier(ColumnID{1})};
-
-    // Projection Expression: b, a
-    _b_a_expr = Projection::ColumnExpressions{Expression::create_column_identifier(ColumnID{1}),
-                                              Expression::create_column_identifier(ColumnID{0})};
-
-    // Projection Expression: a, b
-    _a_b_expr = Projection::ColumnExpressions{Expression::create_column_identifier(ColumnID{0}),
-                                              Expression::create_column_identifier(ColumnID{1})};
-=======
         Expression::create_binary_operator(ExpressionType::Addition, Expression::create_column(ColumnID{0}),
                                            Expression::create_column(ColumnID{1})),
         Expression::create_column(ColumnID{2}), {"mul"})};
@@ -103,7 +74,6 @@
     // Projection Expression: 123 AS a, A AS b
     _literal_expr = Projection::ColumnExpressions{Expression::create_literal(123, std::string("a")),
                                                   Expression::create_literal(std::string("A"), std::string("b"))};
->>>>>>> c46160ee
   }
 
   Projection::ColumnExpressions _sum_a_b_expr;
