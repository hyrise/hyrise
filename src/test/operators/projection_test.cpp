--- conflicted
+++ resolved
@@ -68,17 +68,12 @@
         Projection::ColumnExpressions{Expression::create_column(ColumnID{1}), Expression::create_column(ColumnID{0})};
 
     // Projection Expression: a, b
-<<<<<<< HEAD
-    _a_b_expr = Projection::ColumnExpressions{ExpressionNode::create_column_identifier("a"),
-                                              ExpressionNode::create_column_identifier("b")};
-
-    // Projection Expression: 123 AS a, A AS b
-    _literal_expr = Projection::ColumnExpressions{ExpressionNode::create_literal(123, std::string("a")),
-                                                  ExpressionNode::create_literal(std::string("A"), std::string("b"))};
-=======
     _a_b_expr =
         Projection::ColumnExpressions{Expression::create_column(ColumnID{0}), Expression::create_column(ColumnID{1})};
->>>>>>> 976e2958
+
+    // Projection Expression: 123 AS a, A AS b
+    _literal_expr = Projection::ColumnExpressions{Expression::create_literal(123, std::string("a")),
+                                                  Expression::create_literal(std::string("A"), std::string("b"))};
   }
 
   Projection::ColumnExpressions _sum_a_b_expr;
