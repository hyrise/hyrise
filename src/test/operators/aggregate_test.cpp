--- conflicted
+++ resolved
@@ -59,13 +59,8 @@
     _table_wrapper_1_1_dict->execute();
   }
 
-<<<<<<< HEAD
   void test_output(const std::shared_ptr<AbstractOperator> in, const std::vector<AggregateDefinition> aggregates,
                    const std::vector<ColumnID> groupby_columns, const std::string &file_name, size_t chunk_size) {
-=======
-  void test_output(const std::shared_ptr<AbstractOperator> in, const std::vector<AggregateDefinition> &aggregates,
-                   const std::vector<std::string> &groupby_columns, const std::string &file_name, size_t chunk_size) {
->>>>>>> 9548f285
     // load expected results from file
     std::shared_ptr<Table> expected_result = load_table(file_name, chunk_size);
     EXPECT_NE(expected_result, nullptr) << "Could not load expected result table";
@@ -104,461 +99,244 @@
 };
 
 TEST_F(OperatorsAggregateTest, NumInputTables) {
-<<<<<<< HEAD
-  auto aggregate = std::make_shared<Aggregate>(_table_wrapper_1_1, std::vector<AggregateDefinition>{{ColumnID{1}, Max}},
+  auto aggregate = std::make_shared<Aggregate>(_table_wrapper_1_1, std::vector<AggregateDefinition>{{ColumnID{1}, AggregateFunction::Max}},
                                                std::vector<ColumnID>{ColumnID{0}});
-=======
-  auto aggregate =
-      std::make_shared<Aggregate>(_table_wrapper_1_1, std::vector<AggregateDefinition>{{"b", AggregateFunction::Max}},
-                                  std::vector<std::string>{std::string("a")});
->>>>>>> 9548f285
   aggregate->execute();
 
   EXPECT_EQ(aggregate->num_in_tables(), 1);
 }
 
 TEST_F(OperatorsAggregateTest, NumOutputTables) {
-<<<<<<< HEAD
-  auto aggregate = std::make_shared<Aggregate>(_table_wrapper_1_1, std::vector<AggregateDefinition>{{ColumnID{1}, Max}},
+  auto aggregate = std::make_shared<Aggregate>(_table_wrapper_1_1, std::vector<AggregateDefinition>{{ColumnID{1}, AggregateFunction::Max}},
                                                std::vector<ColumnID>{ColumnID{0}});
-=======
-  auto aggregate =
-      std::make_shared<Aggregate>(_table_wrapper_1_1, std::vector<AggregateDefinition>{{"b", AggregateFunction::Max}},
-                                  std::vector<std::string>{std::string("a")});
->>>>>>> 9548f285
 
   EXPECT_EQ(aggregate->num_out_tables(), 1);
 }
 
 TEST_F(OperatorsAggregateTest, OperatorName) {
-<<<<<<< HEAD
-  auto aggregate = std::make_shared<Aggregate>(_table_wrapper_1_1, std::vector<AggregateDefinition>{{ColumnID{1}, Max}},
+  auto aggregate = std::make_shared<Aggregate>(_table_wrapper_1_1, std::vector<AggregateDefinition>{{ColumnID{1}, AggregateFunction::Max}},
                                                std::vector<ColumnID>{ColumnID{0}});
-=======
-  auto aggregate =
-      std::make_shared<Aggregate>(_table_wrapper_1_1, std::vector<AggregateDefinition>{{"b", AggregateFunction::Max}},
-                                  std::vector<std::string>{std::string("a")});
->>>>>>> 9548f285
 
   EXPECT_EQ(aggregate->name(), "Aggregate");
 }
 
 TEST_F(OperatorsAggregateTest, CannotSumStringColumns) {
-<<<<<<< HEAD
-  auto aggregate = std::make_shared<Aggregate>(_table_wrapper_1_1_string, std::vector<AggregateDefinition>{{ColumnID{0}, Sum}},
+  auto aggregate = std::make_shared<Aggregate>(_table_wrapper_1_1_string, std::vector<AggregateDefinition>{{ColumnID{0}, AggregateFunction::Sum}},
                                                std::vector<ColumnID>{ColumnID{0}});
-=======
-  auto aggregate = std::make_shared<Aggregate>(_table_wrapper_1_1_string,
-                                               std::vector<AggregateDefinition>{{"a", AggregateFunction::Sum}},
-                                               std::vector<std::string>{std::string("a")});
->>>>>>> 9548f285
-
-  EXPECT_THROW(aggregate->execute(), std::logic_error);
+
+  EXPECT_THROW(aggregate->execute(), std::runtime_error);
 }
 
 TEST_F(OperatorsAggregateTest, CannotAvgStringColumns) {
-<<<<<<< HEAD
-  auto aggregate = std::make_shared<Aggregate>(_table_wrapper_1_1_string, std::vector<AggregateDefinition>{{ColumnID{0}, Avg}},
+  auto aggregate = std::make_shared<Aggregate>(_table_wrapper_1_1_string, std::vector<AggregateDefinition>{{ColumnID{0}, AggregateFunction::Avg}},
                                                std::vector<ColumnID>{ColumnID{0}});
-=======
-  auto aggregate = std::make_shared<Aggregate>(_table_wrapper_1_1_string,
-                                               std::vector<AggregateDefinition>{{"a", AggregateFunction::Avg}},
-                                               std::vector<std::string>{std::string("a")});
->>>>>>> 9548f285
-
-  EXPECT_THROW(aggregate->execute(), std::logic_error);
+
+  EXPECT_THROW(aggregate->execute(), std::runtime_error);
 }
 
 TEST_F(OperatorsAggregateTest, CanCountStringColumns) {
-<<<<<<< HEAD
-  this->test_output(_table_wrapper_1_1_string, {{ColumnID{0}, Count}}, {ColumnID{0}},
-=======
-  this->test_output(_table_wrapper_1_1_string, {{"a", AggregateFunction::Count}}, {std::string("a")},
->>>>>>> 9548f285
+  this->test_output(_table_wrapper_1_1_string, {{ColumnID{0}, AggregateFunction::Count}}, {ColumnID{0}},
                     "src/test/tables/aggregateoperator/groupby_string_1gb_1agg/count_str.tbl", 1);
 }
 
 TEST_F(OperatorsAggregateTest, SingleAggregateMax) {
-<<<<<<< HEAD
-  this->test_output(_table_wrapper_1_1, {{ColumnID{1}, Max}}, {ColumnID{0}},
-=======
-  this->test_output(_table_wrapper_1_1, {{"b", AggregateFunction::Max}}, {std::string("a")},
->>>>>>> 9548f285
+  this->test_output(_table_wrapper_1_1, {{ColumnID{1}, AggregateFunction::Max}}, {ColumnID{0}},
                     "src/test/tables/aggregateoperator/groupby_int_1gb_1agg/max.tbl", 1);
 }
 
 TEST_F(OperatorsAggregateTest, SingleAggregateMin) {
-<<<<<<< HEAD
-  this->test_output(_table_wrapper_1_1, {{ColumnID{1}, Min}}, {ColumnID{0}},
-=======
-  this->test_output(_table_wrapper_1_1, {{"b", AggregateFunction::Min}}, {std::string("a")},
->>>>>>> 9548f285
+  this->test_output(_table_wrapper_1_1, {{ColumnID{1}, AggregateFunction::Min}}, {ColumnID{0}},
                     "src/test/tables/aggregateoperator/groupby_int_1gb_1agg/min.tbl", 1);
 }
 
 TEST_F(OperatorsAggregateTest, SingleAggregateSum) {
-<<<<<<< HEAD
-  this->test_output(_table_wrapper_1_1, {{ColumnID{1}, Sum}}, {ColumnID{0}},
-=======
-  this->test_output(_table_wrapper_1_1, {{"b", AggregateFunction::Sum}}, {std::string("a")},
->>>>>>> 9548f285
+  this->test_output(_table_wrapper_1_1, {{ColumnID{1}, AggregateFunction::Sum}}, {ColumnID{0}},
                     "src/test/tables/aggregateoperator/groupby_int_1gb_1agg/sum.tbl", 1);
 }
 
 TEST_F(OperatorsAggregateTest, SingleAggregateAvg) {
-<<<<<<< HEAD
-  this->test_output(_table_wrapper_1_1, {{ColumnID{1}, Avg}}, {ColumnID{0}},
-=======
-  this->test_output(_table_wrapper_1_1, {{"b", AggregateFunction::Avg}}, {std::string("a")},
->>>>>>> 9548f285
+  this->test_output(_table_wrapper_1_1, {{ColumnID{1}, AggregateFunction::Avg}}, {ColumnID{0}},
                     "src/test/tables/aggregateoperator/groupby_int_1gb_1agg/avg.tbl", 1);
 }
 
 TEST_F(OperatorsAggregateTest, SingleAggregateCount) {
-<<<<<<< HEAD
-  this->test_output(_table_wrapper_1_1, {{ColumnID{1}, Count}}, {ColumnID{0}},
-=======
-  this->test_output(_table_wrapper_1_1, {{"b", AggregateFunction::Count}}, {std::string("a")},
->>>>>>> 9548f285
+  this->test_output(_table_wrapper_1_1, {{ColumnID{1}, AggregateFunction::Count}}, {ColumnID{0}},
                     "src/test/tables/aggregateoperator/groupby_int_1gb_1agg/count.tbl", 1);
 }
 
 TEST_F(OperatorsAggregateTest, StringSingleAggregateMax) {
-<<<<<<< HEAD
-  this->test_output(_table_wrapper_1_1_string, {{ColumnID{1}, Max}}, {ColumnID{0}},
-=======
-  this->test_output(_table_wrapper_1_1_string, {{"b", AggregateFunction::Max}}, {std::string("a")},
->>>>>>> 9548f285
+  this->test_output(_table_wrapper_1_1_string, {{ColumnID{1}, AggregateFunction::Max}}, {ColumnID{0}},
                     "src/test/tables/aggregateoperator/groupby_string_1gb_1agg/max.tbl", 1);
 }
 
 TEST_F(OperatorsAggregateTest, StringSingleAggregateMin) {
-<<<<<<< HEAD
-  this->test_output(_table_wrapper_1_1_string, {{ColumnID{1}, Min}}, {ColumnID{0}},
-=======
-  this->test_output(_table_wrapper_1_1_string, {{"b", AggregateFunction::Min}}, {std::string("a")},
->>>>>>> 9548f285
+  this->test_output(_table_wrapper_1_1_string, {{ColumnID{1}, AggregateFunction::Min}}, {ColumnID{0}},
                     "src/test/tables/aggregateoperator/groupby_string_1gb_1agg/min.tbl", 1);
 }
 
 TEST_F(OperatorsAggregateTest, StringSingleAggregateStringMax) {
-<<<<<<< HEAD
-  this->test_output(_table_wrapper_1_1_string, {{ColumnID{0}, Max}}, {},
-=======
-  this->test_output(_table_wrapper_1_1_string, {{"a", AggregateFunction::Max}}, {},
->>>>>>> 9548f285
+  this->test_output(_table_wrapper_1_1_string, {{ColumnID{0}, AggregateFunction::Max}}, {},
                     "src/test/tables/aggregateoperator/groupby_string_1gb_1agg/max_str.tbl", 1);
 }
 
 TEST_F(OperatorsAggregateTest, StringSingleAggregateStringMin) {
-<<<<<<< HEAD
-  this->test_output(_table_wrapper_1_1_string, {{ColumnID{0}, Min}}, {},
-=======
-  this->test_output(_table_wrapper_1_1_string, {{"a", AggregateFunction::Min}}, {},
->>>>>>> 9548f285
+  this->test_output(_table_wrapper_1_1_string, {{ColumnID{0}, AggregateFunction::Min}}, {},
                     "src/test/tables/aggregateoperator/groupby_string_1gb_1agg/min_str.tbl", 1);
 }
 
 TEST_F(OperatorsAggregateTest, StringSingleAggregateSum) {
-<<<<<<< HEAD
-  this->test_output(_table_wrapper_1_1_string, {{ColumnID{1}, Sum}}, {ColumnID{0}},
-=======
-  this->test_output(_table_wrapper_1_1_string, {{"b", AggregateFunction::Sum}}, {std::string("a")},
->>>>>>> 9548f285
+  this->test_output(_table_wrapper_1_1_string, {{ColumnID{1}, AggregateFunction::Sum}}, {ColumnID{0}},
                     "src/test/tables/aggregateoperator/groupby_string_1gb_1agg/sum.tbl", 1);
 }
 
 TEST_F(OperatorsAggregateTest, StringSingleAggregateAvg) {
-<<<<<<< HEAD
-  this->test_output(_table_wrapper_1_1_string, {{ColumnID{1}, Avg}}, {ColumnID{0}},
-=======
-  this->test_output(_table_wrapper_1_1_string, {{"b", AggregateFunction::Avg}}, {std::string("a")},
->>>>>>> 9548f285
+  this->test_output(_table_wrapper_1_1_string, {{ColumnID{1}, AggregateFunction::Avg}}, {ColumnID{0}},
                     "src/test/tables/aggregateoperator/groupby_string_1gb_1agg/avg.tbl", 1);
 }
 
 TEST_F(OperatorsAggregateTest, StringSingleAggregateCount) {
-<<<<<<< HEAD
-  this->test_output(_table_wrapper_1_1_string, {{ColumnID{1}, Count}}, {ColumnID{0}},
-=======
-  this->test_output(_table_wrapper_1_1_string, {{"b", AggregateFunction::Count}}, {std::string("a")},
->>>>>>> 9548f285
+  this->test_output(_table_wrapper_1_1_string, {{ColumnID{1}, AggregateFunction::Count}}, {ColumnID{0}},
                     "src/test/tables/aggregateoperator/groupby_string_1gb_1agg/count.tbl", 1);
 }
 
 TEST_F(OperatorsAggregateTest, DictionarySingleAggregateMax) {
-<<<<<<< HEAD
-  this->test_output(_table_wrapper_1_1_dict, {{ColumnID{1}, Max}}, {ColumnID{0}},
-=======
-  this->test_output(_table_wrapper_1_1_dict, {{"b", AggregateFunction::Max}}, {std::string("a")},
->>>>>>> 9548f285
+  this->test_output(_table_wrapper_1_1_dict, {{ColumnID{1}, AggregateFunction::Max}}, {ColumnID{0}},
                     "src/test/tables/aggregateoperator/groupby_int_1gb_1agg/max.tbl", 1);
 }
 
 TEST_F(OperatorsAggregateTest, DictionarySingleAggregateMin) {
-<<<<<<< HEAD
-  this->test_output(_table_wrapper_1_1_dict, {{ColumnID{1}, Min}}, {ColumnID{0}},
-=======
-  this->test_output(_table_wrapper_1_1_dict, {{"b", AggregateFunction::Min}}, {std::string("a")},
->>>>>>> 9548f285
+  this->test_output(_table_wrapper_1_1_dict, {{ColumnID{1}, AggregateFunction::Min}}, {ColumnID{0}},
                     "src/test/tables/aggregateoperator/groupby_int_1gb_1agg/min.tbl", 1);
 }
 
 TEST_F(OperatorsAggregateTest, DictionarySingleAggregateSum) {
-<<<<<<< HEAD
-  this->test_output(_table_wrapper_1_1_dict, {{ColumnID{1}, Sum}}, {ColumnID{0}},
-=======
-  this->test_output(_table_wrapper_1_1_dict, {{"b", AggregateFunction::Sum}}, {std::string("a")},
->>>>>>> 9548f285
+  this->test_output(_table_wrapper_1_1_dict, {{ColumnID{1}, AggregateFunction::Sum}}, {ColumnID{0}},
                     "src/test/tables/aggregateoperator/groupby_int_1gb_1agg/sum.tbl", 1);
 }
 
 TEST_F(OperatorsAggregateTest, DictionarySingleAggregateAvg) {
-<<<<<<< HEAD
-  this->test_output(_table_wrapper_1_1_dict, {{ColumnID{1}, Avg}}, {ColumnID{0}},
-=======
-  this->test_output(_table_wrapper_1_1_dict, {{"b", AggregateFunction::Avg}}, {std::string("a")},
->>>>>>> 9548f285
+  this->test_output(_table_wrapper_1_1_dict, {{ColumnID{1}, AggregateFunction::Avg}}, {ColumnID{0}},
                     "src/test/tables/aggregateoperator/groupby_int_1gb_1agg/avg.tbl", 1);
 }
 
 TEST_F(OperatorsAggregateTest, DictionarySingleAggregateCount) {
-<<<<<<< HEAD
-  this->test_output(_table_wrapper_1_1_dict, {{ColumnID{1}, Count}}, {ColumnID{0}},
-=======
-  this->test_output(_table_wrapper_1_1_dict, {{"b", AggregateFunction::Count}}, {std::string("a")},
->>>>>>> 9548f285
+  this->test_output(_table_wrapper_1_1_dict, {{ColumnID{1}, AggregateFunction::Count}}, {ColumnID{0}},
                     "src/test/tables/aggregateoperator/groupby_int_1gb_1agg/count.tbl", 1);
 }
 
 TEST_F(OperatorsAggregateTest, TwoAggregateAvgMax) {
-<<<<<<< HEAD
-  this->test_output(_table_wrapper_1_2, {{ColumnID{1}, Max}, {ColumnID{2}, Avg}}, {ColumnID{0}},
+  this->test_output(_table_wrapper_1_2, {{ColumnID{1}, AggregateFunction::Max}, {ColumnID{2}, AggregateFunction::Avg}}, {ColumnID{0}},
                     "src/test/tables/aggregateoperator/groupby_int_1gb_2agg/max_avg.tbl", 1);
 }
 
 TEST_F(OperatorsAggregateTest, TwoAggregateMinAvg) {
-  this->test_output(_table_wrapper_1_2, {{ColumnID{1}, Min}, {ColumnID{2}, Avg}}, {ColumnID{0}},
+  this->test_output(_table_wrapper_1_2, {{ColumnID{1}, AggregateFunction::Min}, {ColumnID{2}, AggregateFunction::Avg}}, {ColumnID{0}},
                     "src/test/tables/aggregateoperator/groupby_int_1gb_2agg/min_avg.tbl", 1);
 }
 
 TEST_F(OperatorsAggregateTest, TwoAggregateMinMax) {
-  this->test_output(_table_wrapper_1_2, {{ColumnID{1}, Min}, {ColumnID{2}, Max}}, {ColumnID{0}},
+  this->test_output(_table_wrapper_1_2, {{ColumnID{1}, AggregateFunction::Min}, {ColumnID{2}, AggregateFunction::Max}}, {ColumnID{0}},
                     "src/test/tables/aggregateoperator/groupby_int_1gb_2agg/min_max.tbl", 1);
 }
 
 TEST_F(OperatorsAggregateTest, TwoAggregateAvgAvg) {
-  this->test_output(_table_wrapper_1_2, {{ColumnID{1}, Avg}, {ColumnID{2}, Avg}}, {ColumnID{0}},
+  this->test_output(_table_wrapper_1_2, {{ColumnID{1}, AggregateFunction::Avg}, {ColumnID{2}, AggregateFunction::Avg}}, {ColumnID{0}},
                     "src/test/tables/aggregateoperator/groupby_int_1gb_2agg/avg_avg.tbl", 1);
 }
 
 TEST_F(OperatorsAggregateTest, TwoAggregateSumAvg) {
-  this->test_output(_table_wrapper_1_2, {{ColumnID{1}, Sum}, {ColumnID{2}, Avg}}, {ColumnID{0}},
+  this->test_output(_table_wrapper_1_2, {{ColumnID{1}, AggregateFunction::Sum}, {ColumnID{2}, AggregateFunction::Avg}}, {ColumnID{0}},
                     "src/test/tables/aggregateoperator/groupby_int_1gb_2agg/sum_avg.tbl", 1);
 }
 
 TEST_F(OperatorsAggregateTest, TwoAggregateSumAvgAlias) {
-  this->test_output(_table_wrapper_1_2, {{ColumnID{1}, Sum, "sum_b"}, {ColumnID{2}, Avg}}, {ColumnID{0}},
+  this->test_output(_table_wrapper_1_2, {{ColumnID{1}, AggregateFunction::Sum, "sum_b"}, {ColumnID{2}, AggregateFunction::Avg}}, {ColumnID{0}},
                     "src/test/tables/aggregateoperator/groupby_int_1gb_2agg/sum_avg_alias.tbl", 1);
 }
 
 TEST_F(OperatorsAggregateTest, TwoAggregateSumSum) {
-  this->test_output(_table_wrapper_1_2, {{ColumnID{1}, Sum}, {ColumnID{2}, Sum}}, {ColumnID{0}},
+  this->test_output(_table_wrapper_1_2, {{ColumnID{1}, AggregateFunction::Sum}, {ColumnID{2}, AggregateFunction::Sum}}, {ColumnID{0}},
                     "src/test/tables/aggregateoperator/groupby_int_1gb_2agg/sum_sum.tbl", 1);
 }
 
 TEST_F(OperatorsAggregateTest, TwoAggregateSumCount) {
-  this->test_output(_table_wrapper_1_2, {{ColumnID{1}, Sum}, {ColumnID{2}, Count}}, {ColumnID{0}},
+  this->test_output(_table_wrapper_1_2, {{ColumnID{1}, AggregateFunction::Sum}, {ColumnID{2}, AggregateFunction::Count}}, {ColumnID{0}},
                     "src/test/tables/aggregateoperator/groupby_int_1gb_2agg/sum_count.tbl", 1);
 }
 
 TEST_F(OperatorsAggregateTest, TwoGroupbyMax) {
-  this->test_output(_table_wrapper_2_1, {{ColumnID{2}, Max}}, {ColumnID{0}, ColumnID{1}},
-=======
-  this->test_output(_table_wrapper_1_2, {{"b", AggregateFunction::Max}, {"c", AggregateFunction::Avg}},
-                    {std::string("a")}, "src/test/tables/aggregateoperator/groupby_int_1gb_2agg/max_avg.tbl", 1);
-}
-
-TEST_F(OperatorsAggregateTest, TwoAggregateMinAvg) {
-  this->test_output(_table_wrapper_1_2, {{"b", AggregateFunction::Min}, {"c", AggregateFunction::Avg}},
-                    {std::string("a")}, "src/test/tables/aggregateoperator/groupby_int_1gb_2agg/min_avg.tbl", 1);
-}
-
-TEST_F(OperatorsAggregateTest, TwoAggregateMinMax) {
-  this->test_output(_table_wrapper_1_2, {{"b", AggregateFunction::Min}, {"c", AggregateFunction::Max}},
-                    {std::string("a")}, "src/test/tables/aggregateoperator/groupby_int_1gb_2agg/min_max.tbl", 1);
-}
-
-TEST_F(OperatorsAggregateTest, TwoAggregateAvgAvg) {
-  this->test_output(_table_wrapper_1_2, {{"b", AggregateFunction::Avg}, {"c", AggregateFunction::Avg}},
-                    {std::string("a")}, "src/test/tables/aggregateoperator/groupby_int_1gb_2agg/avg_avg.tbl", 1);
-}
-
-TEST_F(OperatorsAggregateTest, TwoAggregateSumAvg) {
-  this->test_output(_table_wrapper_1_2, {{"b", AggregateFunction::Sum}, {"c", AggregateFunction::Avg}},
-                    {std::string("a")}, "src/test/tables/aggregateoperator/groupby_int_1gb_2agg/sum_avg.tbl", 1);
-}
-
-TEST_F(OperatorsAggregateTest, TwoAggregateSumAvgAlias) {
-  this->test_output(_table_wrapper_1_2, {{"b", AggregateFunction::Sum, {"sum_b"}}, {"c", AggregateFunction::Avg}},
-                    {std::string("a")}, "src/test/tables/aggregateoperator/groupby_int_1gb_2agg/sum_avg_alias.tbl", 1);
-}
-
-TEST_F(OperatorsAggregateTest, TwoAggregateSumSum) {
-  this->test_output(_table_wrapper_1_2, {{"b", AggregateFunction::Sum}, {"c", AggregateFunction::Sum}},
-                    {std::string("a")}, "src/test/tables/aggregateoperator/groupby_int_1gb_2agg/sum_sum.tbl", 1);
-}
-
-TEST_F(OperatorsAggregateTest, TwoAggregateSumCount) {
-  this->test_output(_table_wrapper_1_2, {{"b", AggregateFunction::Sum}, {"c", AggregateFunction::Count}},
-                    {std::string("a")}, "src/test/tables/aggregateoperator/groupby_int_1gb_2agg/sum_count.tbl", 1);
-}
-
-TEST_F(OperatorsAggregateTest, TwoGroupbyMax) {
-  this->test_output(_table_wrapper_2_1, {{"c", AggregateFunction::Max}}, {std::string("a"), std::string("b")},
->>>>>>> 9548f285
+  this->test_output(_table_wrapper_2_1, {{ColumnID{2}, AggregateFunction::Max}}, {ColumnID{0}, ColumnID{1}},
                     "src/test/tables/aggregateoperator/groupby_int_2gb_1agg/max.tbl", 1);
 }
 
 TEST_F(OperatorsAggregateTest, TwoGroupbyMin) {
-<<<<<<< HEAD
-  this->test_output(_table_wrapper_2_1, {{ColumnID{2}, Min}}, {ColumnID{0}, ColumnID{1}},
-=======
-  this->test_output(_table_wrapper_2_1, {{"c", AggregateFunction::Min}}, {std::string("a"), std::string("b")},
->>>>>>> 9548f285
+  this->test_output(_table_wrapper_2_1, {{ColumnID{2}, AggregateFunction::Min}}, {ColumnID{0}, ColumnID{1}},
                     "src/test/tables/aggregateoperator/groupby_int_2gb_1agg/min.tbl", 1);
 }
 
 TEST_F(OperatorsAggregateTest, TwoGroupbySum) {
-<<<<<<< HEAD
-  this->test_output(_table_wrapper_2_1, {{ColumnID{2}, Sum}}, {ColumnID{0}, ColumnID{1}},
-=======
-  this->test_output(_table_wrapper_2_1, {{"c", AggregateFunction::Sum}}, {std::string("a"), std::string("b")},
->>>>>>> 9548f285
+  this->test_output(_table_wrapper_2_1, {{ColumnID{2}, AggregateFunction::Sum}}, {ColumnID{0}, ColumnID{1}},
                     "src/test/tables/aggregateoperator/groupby_int_2gb_1agg/sum.tbl", 1);
 }
 
 TEST_F(OperatorsAggregateTest, TwoGroupbyAvg) {
-<<<<<<< HEAD
-  this->test_output(_table_wrapper_2_1, {{ColumnID{2}, Avg}}, {ColumnID{0}, ColumnID{1}},
-=======
-  this->test_output(_table_wrapper_2_1, {{"c", AggregateFunction::Avg}}, {std::string("a"), std::string("b")},
->>>>>>> 9548f285
+  this->test_output(_table_wrapper_2_1, {{ColumnID{2}, AggregateFunction::Avg}}, {ColumnID{0}, ColumnID{1}},
                     "src/test/tables/aggregateoperator/groupby_int_2gb_1agg/avg.tbl", 1);
 }
 
 TEST_F(OperatorsAggregateTest, TwoGroupbyCount) {
-<<<<<<< HEAD
-  this->test_output(_table_wrapper_2_1, {{ColumnID{2}, Count}}, {ColumnID{0}, ColumnID{1}},
-=======
-  this->test_output(_table_wrapper_2_1, {{"c", AggregateFunction::Count}}, {std::string("a"), std::string("b")},
->>>>>>> 9548f285
+  this->test_output(_table_wrapper_2_1, {{ColumnID{2}, AggregateFunction::Count}}, {ColumnID{0}, ColumnID{1}},
                     "src/test/tables/aggregateoperator/groupby_int_2gb_1agg/count.tbl", 1);
 }
 
 TEST_F(OperatorsAggregateTest, TwoGroupbyAndTwoAggregateMaxAvg) {
-<<<<<<< HEAD
-  this->test_output(_table_wrapper_2_2, {{ColumnID{2}, Max}, {ColumnID{3}, Avg}}, {ColumnID{0}, ColumnID{1}},
-=======
-  this->test_output(_table_wrapper_2_2, {{"c", AggregateFunction::Max}, {"d", AggregateFunction::Avg}},
-                    {std::string("a"), std::string("b")},
->>>>>>> 9548f285
+  this->test_output(_table_wrapper_2_2, {{ColumnID{2}, AggregateFunction::Max}, {ColumnID{3}, AggregateFunction::Avg}}, {ColumnID{0}, ColumnID{1}},
                     "src/test/tables/aggregateoperator/groupby_int_2gb_2agg/max_avg.tbl", 1);
 }
 
 TEST_F(OperatorsAggregateTest, TwoGroupbyAndTwoAggregateMinAvg) {
-<<<<<<< HEAD
-  this->test_output(_table_wrapper_2_2, {{ColumnID{2}, Min}, {ColumnID{3}, Avg}}, {ColumnID{0}, ColumnID{1}},
-=======
-  this->test_output(_table_wrapper_2_2, {{"c", AggregateFunction::Min}, {"d", AggregateFunction::Avg}},
-                    {std::string("a"), std::string("b")},
->>>>>>> 9548f285
+  this->test_output(_table_wrapper_2_2, {{ColumnID{2}, AggregateFunction::Min}, {ColumnID{3}, AggregateFunction::Avg}}, {ColumnID{0}, ColumnID{1}},
                     "src/test/tables/aggregateoperator/groupby_int_2gb_2agg/min_avg.tbl", 1);
 }
 
 TEST_F(OperatorsAggregateTest, TwoGroupbyAndTwoAggregateMinMax) {
-<<<<<<< HEAD
-  this->test_output(_table_wrapper_2_2, {{ColumnID{2}, Min}, {ColumnID{3}, Max}}, {ColumnID{0}, ColumnID{1}},
-=======
-  this->test_output(_table_wrapper_2_2, {{"c", AggregateFunction::Min}, {"d", AggregateFunction::Max}},
-                    {std::string("a"), std::string("b")},
->>>>>>> 9548f285
+  this->test_output(_table_wrapper_2_2, {{ColumnID{2}, AggregateFunction::Min}, {ColumnID{3}, AggregateFunction::Max}}, {ColumnID{0}, ColumnID{1}},
                     "src/test/tables/aggregateoperator/groupby_int_2gb_2agg/min_max.tbl", 1);
 }
 
 TEST_F(OperatorsAggregateTest, TwoGroupbyAndTwoAggregateSumAvg) {
-<<<<<<< HEAD
-  this->test_output(_table_wrapper_2_2, {{ColumnID{2}, Sum}, {ColumnID{3}, Avg}}, {ColumnID{0}, ColumnID{1}},
-=======
-  this->test_output(_table_wrapper_2_2, {{"c", AggregateFunction::Sum}, {"d", AggregateFunction::Avg}},
-                    {std::string("a"), std::string("b")},
->>>>>>> 9548f285
+  this->test_output(_table_wrapper_2_2, {{ColumnID{2}, AggregateFunction::Sum}, {ColumnID{3}, AggregateFunction::Avg}}, {ColumnID{0}, ColumnID{1}},
                     "src/test/tables/aggregateoperator/groupby_int_2gb_2agg/sum_avg.tbl", 1);
 }
 
 TEST_F(OperatorsAggregateTest, TwoGroupbyAndTwoAggregateSumSum) {
-<<<<<<< HEAD
-  this->test_output(_table_wrapper_2_2, {{ColumnID{2}, Sum}, {ColumnID{3}, Sum}}, {ColumnID{0}, ColumnID{1}},
-=======
-  this->test_output(_table_wrapper_2_2, {{"c", AggregateFunction::Sum}, {"d", AggregateFunction::Sum}},
-                    {std::string("a"), std::string("b")},
->>>>>>> 9548f285
+  this->test_output(_table_wrapper_2_2, {{ColumnID{2}, AggregateFunction::Sum}, {ColumnID{3}, AggregateFunction::Sum}}, {ColumnID{0}, ColumnID{1}},
                     "src/test/tables/aggregateoperator/groupby_int_2gb_2agg/sum_sum.tbl", 1);
 }
 
 TEST_F(OperatorsAggregateTest, TwoGroupbyAndTwoAggregateSumCount) {
-<<<<<<< HEAD
-  this->test_output(_table_wrapper_2_2, {{ColumnID{2}, Sum}, {ColumnID{3}, Count}}, {ColumnID{0}, ColumnID{1}},
-=======
-  this->test_output(_table_wrapper_2_2, {{"c", AggregateFunction::Sum}, {"d", AggregateFunction::Count}},
-                    {std::string("a"), std::string("b")},
->>>>>>> 9548f285
+  this->test_output(_table_wrapper_2_2, {{ColumnID{2}, AggregateFunction::Sum}, {ColumnID{3}, AggregateFunction::Count}}, {ColumnID{0}, ColumnID{1}},
                     "src/test/tables/aggregateoperator/groupby_int_2gb_2agg/sum_count.tbl", 1);
 }
 
 TEST_F(OperatorsAggregateTest, NoGroupbySingleAggregateMax) {
-<<<<<<< HEAD
-  this->test_output(_table_wrapper_1_1, {{ColumnID{1}, Max}}, {}, "src/test/tables/aggregateoperator/0gb_1agg/max.tbl", 1);
+  this->test_output(_table_wrapper_1_1, {{ColumnID{1}, AggregateFunction::Max}}, {}, "src/test/tables/aggregateoperator/0gb_1agg/max.tbl", 1);
 }
 
 TEST_F(OperatorsAggregateTest, NoGroupbySingleAggregateMin) {
-  this->test_output(_table_wrapper_1_1, {{ColumnID{1}, Min}}, {}, "src/test/tables/aggregateoperator/0gb_1agg/min.tbl", 1);
+  this->test_output(_table_wrapper_1_1, {{ColumnID{1}, AggregateFunction::Min}}, {}, "src/test/tables/aggregateoperator/0gb_1agg/min.tbl", 1);
 }
 
 TEST_F(OperatorsAggregateTest, NoGroupbySingleAggregateSum) {
-  this->test_output(_table_wrapper_1_1, {{ColumnID{1}, Sum}}, {}, "src/test/tables/aggregateoperator/0gb_1agg/sum.tbl", 1);
+  this->test_output(_table_wrapper_1_1, {{ColumnID{1}, AggregateFunction::Sum}}, {}, "src/test/tables/aggregateoperator/0gb_1agg/sum.tbl", 1);
 }
 
 TEST_F(OperatorsAggregateTest, NoGroupbySingleAggregateAvg) {
-  this->test_output(_table_wrapper_1_1, {{ColumnID{1}, Avg}}, {}, "src/test/tables/aggregateoperator/0gb_1agg/avg.tbl", 1);
+  this->test_output(_table_wrapper_1_1, {{ColumnID{1}, AggregateFunction::Avg}}, {}, "src/test/tables/aggregateoperator/0gb_1agg/avg.tbl", 1);
 }
 
 TEST_F(OperatorsAggregateTest, NoGroupbySingleAggregateCount) {
-  this->test_output(_table_wrapper_1_1, {{ColumnID{1}, Count}}, {}, "src/test/tables/aggregateoperator/0gb_1agg/count.tbl", 1);
-=======
-  this->test_output(_table_wrapper_1_1, {{"b", AggregateFunction::Max}}, {},
-                    "src/test/tables/aggregateoperator/0gb_1agg/max.tbl", 1);
-}
-
-TEST_F(OperatorsAggregateTest, NoGroupbySingleAggregateMin) {
-  this->test_output(_table_wrapper_1_1, {{"b", AggregateFunction::Min}}, {},
-                    "src/test/tables/aggregateoperator/0gb_1agg/min.tbl", 1);
-}
-
-TEST_F(OperatorsAggregateTest, NoGroupbySingleAggregateSum) {
-  this->test_output(_table_wrapper_1_1, {{"b", AggregateFunction::Sum}}, {},
-                    "src/test/tables/aggregateoperator/0gb_1agg/sum.tbl", 1);
-}
-
-TEST_F(OperatorsAggregateTest, NoGroupbySingleAggregateAvg) {
-  this->test_output(_table_wrapper_1_1, {{"b", AggregateFunction::Avg}}, {},
-                    "src/test/tables/aggregateoperator/0gb_1agg/avg.tbl", 1);
-}
-
-TEST_F(OperatorsAggregateTest, NoGroupbySingleAggregateCount) {
-  this->test_output(_table_wrapper_1_1, {{"b", AggregateFunction::Count}}, {},
-                    "src/test/tables/aggregateoperator/0gb_1agg/count.tbl", 1);
->>>>>>> 9548f285
+  this->test_output(_table_wrapper_1_1, {{ColumnID{1}, AggregateFunction::Count}}, {}, "src/test/tables/aggregateoperator/0gb_1agg/count.tbl", 1);
 }
 
 TEST_F(OperatorsAggregateTest, OneGroupbyAndNoAggregate) {
@@ -585,11 +363,7 @@
   auto filtered = std::make_shared<TableScan>(_table_wrapper_1_1, ColumnID{0}, ScanType::OpLessThan, "100");
   filtered->execute();
 
-<<<<<<< HEAD
-  this->test_output(filtered, {{ColumnID{1}, Max}}, {ColumnID{0}},
-=======
-  this->test_output(filtered, {{"b", AggregateFunction::Max}}, {std::string("a")},
->>>>>>> 9548f285
+  this->test_output(filtered, {{ColumnID{1}, AggregateFunction::Max}}, {ColumnID{0}},
                     "src/test/tables/aggregateoperator/groupby_int_1gb_1agg/max_filtered.tbl", 1);
 }
 
@@ -597,12 +371,7 @@
   auto filtered = std::make_shared<TableScan>(_table_wrapper_2_2, ColumnID{0}, ScanType::OpLessThan, "100");
   filtered->execute();
 
-<<<<<<< HEAD
-  this->test_output(filtered, {{ColumnID{2}, Min}, {ColumnID{3}, Avg}}, {ColumnID{0}, ColumnID{1}},
-=======
-  this->test_output(filtered, {{"c", AggregateFunction::Min}, {"d", AggregateFunction::Avg}},
-                    {std::string("a"), std::string("b")},
->>>>>>> 9548f285
+  this->test_output(filtered, {{ColumnID{2}, AggregateFunction::Min}, {ColumnID{3}, AggregateFunction::Avg}}, {ColumnID{0}, ColumnID{1}},
                     "src/test/tables/aggregateoperator/groupby_int_2gb_2agg/min_avg_filtered.tbl", 1);
 }
 
@@ -610,11 +379,7 @@
   auto filtered = std::make_shared<TableScan>(_table_wrapper_2_1, ColumnID{0}, ScanType::OpLessThan, "100");
   filtered->execute();
 
-<<<<<<< HEAD
-  this->test_output(filtered, {{ColumnID{2}, Sum}}, {ColumnID{0}, ColumnID{1}},
-=======
-  this->test_output(filtered, {{"c", AggregateFunction::Sum}}, {std::string("a"), std::string("b")},
->>>>>>> 9548f285
+  this->test_output(filtered, {{ColumnID{2}, AggregateFunction::Sum}}, {ColumnID{0}, ColumnID{1}},
                     "src/test/tables/aggregateoperator/groupby_int_2gb_1agg/sum_filtered.tbl", 1);
 }
 
@@ -622,11 +387,7 @@
   auto filtered = std::make_shared<TableScan>(_table_wrapper_1_2, ColumnID{0}, ScanType::OpLessThan, "100");
   filtered->execute();
 
-<<<<<<< HEAD
-  this->test_output(filtered, {{ColumnID{1}, Sum}, {ColumnID{2}, Avg}}, {ColumnID{0}},
-=======
-  this->test_output(filtered, {{"b", AggregateFunction::Sum}, {"c", AggregateFunction::Avg}}, {std::string("a")},
->>>>>>> 9548f285
+  this->test_output(filtered, {{ColumnID{1}, AggregateFunction::Sum}, {ColumnID{2}, AggregateFunction::Avg}}, {ColumnID{0}},
                     "src/test/tables/aggregateoperator/groupby_int_1gb_2agg/sum_avg_filtered.tbl", 1);
 }
 
@@ -634,11 +395,7 @@
   auto filtered = std::make_shared<TableScan>(_table_wrapper_1_1_dict, ColumnID{0}, ScanType::OpLessThan, "100");
   filtered->execute();
 
-<<<<<<< HEAD
-  this->test_output(filtered, {{ColumnID{1}, Min}}, {ColumnID{0}},
-=======
-  this->test_output(filtered, {{"b", AggregateFunction::Min}}, {std::string("a")},
->>>>>>> 9548f285
+  this->test_output(filtered, {{ColumnID{1}, AggregateFunction::Min}}, {ColumnID{0}},
                     "src/test/tables/aggregateoperator/groupby_int_1gb_1agg/min_filtered.tbl", 1);
 }
 
