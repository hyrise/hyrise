#include <iostream>
#include <map>
#include <memory>
#include <optional>
#include <set>
#include <string>
#include <utility>
#include <vector>

#include "../base_test.hpp"
#include "gtest/gtest.h"

#include "operators/abstract_read_only_operator.hpp"
#include "operators/aggregate.hpp"
#include "operators/join_hash.hpp"
#include "operators/join_nested_loop.hpp"
#include "operators/print.hpp"
#include "operators/table_scan.hpp"
#include "operators/table_wrapper.hpp"
#include "storage/dictionary_compression.hpp"
#include "storage/storage_manager.hpp"
#include "storage/table.hpp"
#include "types.hpp"

namespace opossum {

class OperatorsAggregateTest : public BaseTest {
 protected:
  void SetUp() override {
    _table_wrapper_1_1 = std::make_shared<TableWrapper>(
        load_table("src/test/tables/aggregateoperator/groupby_int_1gb_1agg/input.tbl", 2));
    _table_wrapper_1_1->execute();

    _table_wrapper_1_1_null = std::make_shared<TableWrapper>(
        load_table("src/test/tables/aggregateoperator/groupby_int_1gb_1agg/input_null.tbl", 2));
    _table_wrapper_1_1_null->execute();

    _table_wrapper_1_2 = std::make_shared<TableWrapper>(
        load_table("src/test/tables/aggregateoperator/groupby_int_1gb_2agg/input.tbl", 2));
    _table_wrapper_1_2->execute();

    _table_wrapper_2_1 = std::make_shared<TableWrapper>(
        load_table("src/test/tables/aggregateoperator/groupby_int_2gb_1agg/input.tbl", 2));
    _table_wrapper_2_1->execute();

    _table_wrapper_2_2 = std::make_shared<TableWrapper>(
        load_table("src/test/tables/aggregateoperator/groupby_int_2gb_2agg/input.tbl", 2));
    _table_wrapper_2_2->execute();

    _table_wrapper_2_0_null = std::make_shared<TableWrapper>(
        load_table("src/test/tables/aggregateoperator/groupby_int_2gb_0agg/input_null.tbl", 2));
    _table_wrapper_2_0_null->execute();

    _table_wrapper_1_1_string = std::make_shared<TableWrapper>(
        load_table("src/test/tables/aggregateoperator/groupby_string_1gb_1agg/input.tbl", 2));
    _table_wrapper_1_1_string->execute();

    _table_wrapper_1_1_string_null = std::make_shared<TableWrapper>(
        load_table("src/test/tables/aggregateoperator/groupby_string_1gb_1agg/input_null.tbl", 2));
    _table_wrapper_1_1_string_null->execute();

    _table_wrapper_join_1 = std::make_shared<TableWrapper>(load_table("src/test/tables/int4.tbl", 1));
    _table_wrapper_join_1->execute();

    _table_wrapper_join_2 = std::make_shared<TableWrapper>(load_table("src/test/tables/int.tbl", 1));
    _table_wrapper_join_2->execute();

    _table_wrapper_3_1 =
        std::make_shared<TableWrapper>(load_table("src/test/tables/aggregateoperator/join_2gb_0agg/input_a.tbl", 2));
    _table_wrapper_3_1->execute();

    _table_wrapper_3_2 =
        std::make_shared<TableWrapper>(load_table("src/test/tables/aggregateoperator/join_2gb_0agg/input_b.tbl", 2));
    _table_wrapper_3_2->execute();

    auto test_table = load_table("src/test/tables/aggregateoperator/groupby_int_1gb_1agg/input.tbl", 2);
    DictionaryCompression::compress_table(*test_table);

    _table_wrapper_1_1_dict = std::make_shared<TableWrapper>(std::move(test_table));
    _table_wrapper_1_1_dict->execute();

    test_table = load_table("src/test/tables/aggregateoperator/groupby_int_1gb_1agg/input_null.tbl", 2);
    DictionaryCompression::compress_table(*test_table);

    _table_wrapper_1_1_null_dict = std::make_shared<TableWrapper>(std::move(test_table));
    _table_wrapper_1_1_null_dict->execute();
  }

  void test_output(const std::shared_ptr<AbstractOperator> in, const std::vector<AggregateDefinition>& aggregates,
                   const std::vector<ColumnID>& groupby_column_ids, const std::string& file_name, size_t chunk_size,
                   bool test_references = true) {
    // load expected results from file
    std::shared_ptr<Table> expected_result = load_table(file_name, chunk_size);
    EXPECT_NE(expected_result, nullptr) << "Could not load expected result table";

    // collect possible columns to scan before aggregate
    std::set<ColumnID> ref_columns;

    // this means no prior table scan
    ref_columns.insert(INVALID_COLUMN_ID);

    if (test_references) {
      for (const auto& agg : aggregates) {
        ref_columns.insert(agg.column_id);
      }

      for (const auto column_id : groupby_column_ids) {
        ref_columns.insert(column_id);
      }
    }

    EXPECT_NE(ref_columns.size(), 0u);

    for (auto& ref : ref_columns) {
      // make one Aggregate w/o ReferenceColumn
      auto input = in;

      if (ref != INVALID_COLUMN_ID) {
        // also try a TableScan on every involved column
        input = std::make_shared<TableScan>(in, ref, ScanType::GreaterThanEquals, 0);
        input->execute();
      }

      // build and execute Aggregate
      auto aggregate = std::make_shared<Aggregate>(input, aggregates, groupby_column_ids);
      EXPECT_NE(aggregate, nullptr) << "Could not build Aggregate";
      aggregate->execute();
      EXPECT_TABLE_EQ_UNORDERED(aggregate->get_output(), expected_result);
    }
  }

  std::shared_ptr<TableWrapper> _table_wrapper_1_1, _table_wrapper_1_1_null, _table_wrapper_join_1,
      _table_wrapper_join_2, _table_wrapper_1_2, _table_wrapper_2_1, _table_wrapper_2_2, _table_wrapper_2_0_null,
      _table_wrapper_1_1_string, _table_wrapper_1_1_string_null, _table_wrapper_1_1_dict, _table_wrapper_1_1_null_dict,
      _table_wrapper_3_1, _table_wrapper_3_2;
};

TEST_F(OperatorsAggregateTest, OperatorName) {
  auto aggregate = std::make_shared<Aggregate>(_table_wrapper_1_1,
                                               std::vector<AggregateDefinition>{{ColumnID{1}, AggregateFunction::Max}},
                                               std::vector<ColumnID>{ColumnID{0}});

  EXPECT_EQ(aggregate->name(), "Aggregate");
}

TEST_F(OperatorsAggregateTest, CannotSumStringColumns) {
  auto aggregate = std::make_shared<Aggregate>(_table_wrapper_1_1_string,
                                               std::vector<AggregateDefinition>{{ColumnID{0}, AggregateFunction::Sum}},
                                               std::vector<ColumnID>{ColumnID{0}});
  EXPECT_THROW(aggregate->execute(), std::logic_error);
}

TEST_F(OperatorsAggregateTest, CannotAvgStringColumns) {
  auto aggregate = std::make_shared<Aggregate>(_table_wrapper_1_1_string,
                                               std::vector<AggregateDefinition>{{ColumnID{0}, AggregateFunction::Avg}},
                                               std::vector<ColumnID>{ColumnID{0}});
  EXPECT_THROW(aggregate->execute(), std::logic_error);
}

TEST_F(OperatorsAggregateTest, CanCountStringColumns) {
  this->test_output(_table_wrapper_1_1_string, {{ColumnID{0}, AggregateFunction::Count}}, {ColumnID{0}},
                    "src/test/tables/aggregateoperator/groupby_string_1gb_1agg/count_str.tbl", 1);
}

TEST_F(OperatorsAggregateTest, SingleAggregateMax) {
  this->test_output(_table_wrapper_1_1, {{ColumnID{1}, AggregateFunction::Max}}, {ColumnID{0}},
                    "src/test/tables/aggregateoperator/groupby_int_1gb_1agg/max.tbl", 1);
}

TEST_F(OperatorsAggregateTest, SingleAggregateMin) {
  this->test_output(_table_wrapper_1_1, {{ColumnID{1}, AggregateFunction::Min}}, {ColumnID{0}},
                    "src/test/tables/aggregateoperator/groupby_int_1gb_1agg/min.tbl", 1);
}

TEST_F(OperatorsAggregateTest, SingleAggregateSum) {
  this->test_output(_table_wrapper_1_1, {{ColumnID{1}, AggregateFunction::Sum}}, {ColumnID{0}},
                    "src/test/tables/aggregateoperator/groupby_int_1gb_1agg/sum.tbl", 1);
}

TEST_F(OperatorsAggregateTest, SingleAggregateAvg) {
  this->test_output(_table_wrapper_1_1, {{ColumnID{1}, AggregateFunction::Avg}}, {ColumnID{0}},
                    "src/test/tables/aggregateoperator/groupby_int_1gb_1agg/avg.tbl", 1);
}

TEST_F(OperatorsAggregateTest, SingleAggregateCount) {
  this->test_output(_table_wrapper_1_1, {{ColumnID{1}, AggregateFunction::Count}}, {ColumnID{0}},
                    "src/test/tables/aggregateoperator/groupby_int_1gb_1agg/count.tbl", 1);
}

TEST_F(OperatorsAggregateTest, SingleAggregateCountDistinct) {
  this->test_output(_table_wrapper_1_1, {{ColumnID{1}, AggregateFunction::CountDistinct}}, {ColumnID{0}},
                    "src/test/tables/aggregateoperator/groupby_int_1gb_1agg/count_distinct.tbl", 1);
}

TEST_F(OperatorsAggregateTest, StringSingleAggregateMax) {
  this->test_output(_table_wrapper_1_1_string, {{ColumnID{1}, AggregateFunction::Max}}, {ColumnID{0}},
                    "src/test/tables/aggregateoperator/groupby_string_1gb_1agg/max.tbl", 1);
}

TEST_F(OperatorsAggregateTest, StringSingleAggregateMin) {
  this->test_output(_table_wrapper_1_1_string, {{ColumnID{1}, AggregateFunction::Min}}, {ColumnID{0}},
                    "src/test/tables/aggregateoperator/groupby_string_1gb_1agg/min.tbl", 1);
}

TEST_F(OperatorsAggregateTest, StringSingleAggregateStringMax) {
  this->test_output(_table_wrapper_1_1_string, {{ColumnID{0}, AggregateFunction::Max}}, {},
                    "src/test/tables/aggregateoperator/groupby_string_1gb_1agg/max_str.tbl", 1);
}

TEST_F(OperatorsAggregateTest, StringSingleAggregateStringMin) {
  this->test_output(_table_wrapper_1_1_string, {{ColumnID{0}, AggregateFunction::Min}}, {},
                    "src/test/tables/aggregateoperator/groupby_string_1gb_1agg/min_str.tbl", 1);
}

TEST_F(OperatorsAggregateTest, StringSingleAggregateSum) {
  this->test_output(_table_wrapper_1_1_string, {{ColumnID{1}, AggregateFunction::Sum}}, {ColumnID{0}},
                    "src/test/tables/aggregateoperator/groupby_string_1gb_1agg/sum.tbl", 1);
}

TEST_F(OperatorsAggregateTest, StringSingleAggregateAvg) {
  this->test_output(_table_wrapper_1_1_string, {{ColumnID{1}, AggregateFunction::Avg}}, {ColumnID{0}},
                    "src/test/tables/aggregateoperator/groupby_string_1gb_1agg/avg.tbl", 1);
}

TEST_F(OperatorsAggregateTest, StringSingleAggregateCount) {
  this->test_output(_table_wrapper_1_1_string, {{ColumnID{1}, AggregateFunction::Count}}, {ColumnID{0}},
                    "src/test/tables/aggregateoperator/groupby_string_1gb_1agg/count.tbl", 1);
}

TEST_F(OperatorsAggregateTest, DictionarySingleAggregateMax) {
  this->test_output(_table_wrapper_1_1_dict, {{ColumnID{1}, AggregateFunction::Max}}, {ColumnID{0}},
                    "src/test/tables/aggregateoperator/groupby_int_1gb_1agg/max.tbl", 1);
}

TEST_F(OperatorsAggregateTest, DictionarySingleAggregateMin) {
  this->test_output(_table_wrapper_1_1_dict, {{ColumnID{1}, AggregateFunction::Min}}, {ColumnID{0}},
                    "src/test/tables/aggregateoperator/groupby_int_1gb_1agg/min.tbl", 1);
}

TEST_F(OperatorsAggregateTest, DictionarySingleAggregateSum) {
  this->test_output(_table_wrapper_1_1_dict, {{ColumnID{1}, AggregateFunction::Sum}}, {ColumnID{0}},
                    "src/test/tables/aggregateoperator/groupby_int_1gb_1agg/sum.tbl", 1);
}

TEST_F(OperatorsAggregateTest, DictionarySingleAggregateAvg) {
  this->test_output(_table_wrapper_1_1_dict, {{ColumnID{1}, AggregateFunction::Avg}}, {ColumnID{0}},
                    "src/test/tables/aggregateoperator/groupby_int_1gb_1agg/avg.tbl", 1);
}

TEST_F(OperatorsAggregateTest, DictionarySingleAggregateCount) {
  this->test_output(_table_wrapper_1_1_dict, {{ColumnID{1}, AggregateFunction::Count}}, {ColumnID{0}},
                    "src/test/tables/aggregateoperator/groupby_int_1gb_1agg/count.tbl", 1);
}

TEST_F(OperatorsAggregateTest, TwoAggregateAvgMax) {
  this->test_output(_table_wrapper_1_2, {{ColumnID{1}, AggregateFunction::Max}, {ColumnID{2}, AggregateFunction::Avg}},
                    {ColumnID{0}}, "src/test/tables/aggregateoperator/groupby_int_1gb_2agg/max_avg.tbl", 1);
}

TEST_F(OperatorsAggregateTest, TwoAggregateMinAvg) {
  this->test_output(_table_wrapper_1_2, {{ColumnID{1}, AggregateFunction::Min}, {ColumnID{2}, AggregateFunction::Avg}},
                    {ColumnID{0}}, "src/test/tables/aggregateoperator/groupby_int_1gb_2agg/min_avg.tbl", 1);
}

TEST_F(OperatorsAggregateTest, TwoAggregateMinMax) {
  this->test_output(_table_wrapper_1_2, {{ColumnID{1}, AggregateFunction::Min}, {ColumnID{2}, AggregateFunction::Max}},
                    {ColumnID{0}}, "src/test/tables/aggregateoperator/groupby_int_1gb_2agg/min_max.tbl", 1);
}

TEST_F(OperatorsAggregateTest, TwoAggregateAvgAvg) {
  this->test_output(_table_wrapper_1_2, {{ColumnID{1}, AggregateFunction::Avg}, {ColumnID{2}, AggregateFunction::Avg}},
                    {ColumnID{0}}, "src/test/tables/aggregateoperator/groupby_int_1gb_2agg/avg_avg.tbl", 1);
}

TEST_F(OperatorsAggregateTest, TwoAggregateSumAvg) {
  this->test_output(_table_wrapper_1_2, {{ColumnID{1}, AggregateFunction::Sum}, {ColumnID{2}, AggregateFunction::Avg}},
                    {ColumnID{0}}, "src/test/tables/aggregateoperator/groupby_int_1gb_2agg/sum_avg.tbl", 1);
}

TEST_F(OperatorsAggregateTest, TwoAggregateSumAvgAlias) {
  this->test_output(_table_wrapper_1_2, {{ColumnID{1}, AggregateFunction::Sum, std::optional<std::string>("sum_b")},
                                         {ColumnID{2}, AggregateFunction::Avg}},
                    {ColumnID{0}}, "src/test/tables/aggregateoperator/groupby_int_1gb_2agg/sum_avg_alias.tbl", 1);
}

TEST_F(OperatorsAggregateTest, TwoAggregateSumSum) {
  this->test_output(_table_wrapper_1_2, {{ColumnID{1}, AggregateFunction::Sum}, {ColumnID{2}, AggregateFunction::Sum}},
                    {ColumnID{0}}, "src/test/tables/aggregateoperator/groupby_int_1gb_2agg/sum_sum.tbl", 1);
}

TEST_F(OperatorsAggregateTest, TwoAggregateSumCount) {
  this->test_output(_table_wrapper_1_2,
                    {{ColumnID{1}, AggregateFunction::Sum}, {ColumnID{2}, AggregateFunction::Count}}, {ColumnID{0}},
                    "src/test/tables/aggregateoperator/groupby_int_1gb_2agg/sum_count.tbl", 1);
}

TEST_F(OperatorsAggregateTest, TwoGroupbyMax) {
  this->test_output(_table_wrapper_2_1, {{ColumnID{2}, AggregateFunction::Max}}, {ColumnID{0}, ColumnID{1}},
                    "src/test/tables/aggregateoperator/groupby_int_2gb_1agg/max.tbl", 1);
}

TEST_F(OperatorsAggregateTest, TwoGroupbyMin) {
  this->test_output(_table_wrapper_2_1, {{ColumnID{2}, AggregateFunction::Min}}, {ColumnID{0}, ColumnID{1}},
                    "src/test/tables/aggregateoperator/groupby_int_2gb_1agg/min.tbl", 1);
}

TEST_F(OperatorsAggregateTest, TwoGroupbySum) {
  this->test_output(_table_wrapper_2_1, {{ColumnID{2}, AggregateFunction::Sum}}, {ColumnID{0}, ColumnID{1}},
                    "src/test/tables/aggregateoperator/groupby_int_2gb_1agg/sum.tbl", 1);
}

TEST_F(OperatorsAggregateTest, TwoGroupbyAvg) {
  this->test_output(_table_wrapper_2_1, {{ColumnID{2}, AggregateFunction::Avg}}, {ColumnID{0}, ColumnID{1}},
                    "src/test/tables/aggregateoperator/groupby_int_2gb_1agg/avg.tbl", 1);
}

TEST_F(OperatorsAggregateTest, TwoGroupbyCount) {
  this->test_output(_table_wrapper_2_1, {{ColumnID{2}, AggregateFunction::Count}}, {ColumnID{0}, ColumnID{1}},
                    "src/test/tables/aggregateoperator/groupby_int_2gb_1agg/count.tbl", 1);
}

TEST_F(OperatorsAggregateTest, TwoGroupbyAndTwoAggregateMaxAvg) {
  this->test_output(_table_wrapper_2_2, {{ColumnID{2}, AggregateFunction::Max}, {ColumnID{3}, AggregateFunction::Avg}},
                    {ColumnID{0}, ColumnID{1}}, "src/test/tables/aggregateoperator/groupby_int_2gb_2agg/max_avg.tbl",
                    1);
}

TEST_F(OperatorsAggregateTest, TwoGroupbyAndTwoAggregateMinAvg) {
  this->test_output(_table_wrapper_2_2, {{ColumnID{2}, AggregateFunction::Min}, {ColumnID{3}, AggregateFunction::Avg}},
                    {ColumnID{0}, ColumnID{1}}, "src/test/tables/aggregateoperator/groupby_int_2gb_2agg/min_avg.tbl",
                    1);
}

TEST_F(OperatorsAggregateTest, TwoGroupbyAndTwoAggregateMinMax) {
  this->test_output(_table_wrapper_2_2, {{ColumnID{2}, AggregateFunction::Min}, {ColumnID{3}, AggregateFunction::Max}},
                    {ColumnID{0}, ColumnID{1}}, "src/test/tables/aggregateoperator/groupby_int_2gb_2agg/min_max.tbl",
                    1);
}

TEST_F(OperatorsAggregateTest, TwoGroupbyAndTwoAggregateSumAvg) {
  this->test_output(_table_wrapper_2_2, {{ColumnID{2}, AggregateFunction::Sum}, {ColumnID{3}, AggregateFunction::Avg}},
                    {ColumnID{0}, ColumnID{1}}, "src/test/tables/aggregateoperator/groupby_int_2gb_2agg/sum_avg.tbl",
                    1);
}

TEST_F(OperatorsAggregateTest, TwoGroupbyAndTwoAggregateSumSum) {
  this->test_output(_table_wrapper_2_2, {{ColumnID{2}, AggregateFunction::Sum}, {ColumnID{3}, AggregateFunction::Sum}},
                    {ColumnID{0}, ColumnID{1}}, "src/test/tables/aggregateoperator/groupby_int_2gb_2agg/sum_sum.tbl",
                    1);
}

TEST_F(OperatorsAggregateTest, TwoGroupbyAndTwoAggregateSumCount) {
  this->test_output(
      _table_wrapper_2_2, {{ColumnID{2}, AggregateFunction::Sum}, {ColumnID{3}, AggregateFunction::Count}},
      {ColumnID{0}, ColumnID{1}}, "src/test/tables/aggregateoperator/groupby_int_2gb_2agg/sum_count.tbl", 1);
}

TEST_F(OperatorsAggregateTest, NoGroupbySingleAggregateMax) {
  this->test_output(_table_wrapper_1_1, {{ColumnID{1}, AggregateFunction::Max}}, {},
                    "src/test/tables/aggregateoperator/0gb_1agg/max.tbl", 1);
}

TEST_F(OperatorsAggregateTest, NoGroupbySingleAggregateMin) {
  this->test_output(_table_wrapper_1_1, {{ColumnID{1}, AggregateFunction::Min}}, {},
                    "src/test/tables/aggregateoperator/0gb_1agg/min.tbl", 1);
}

TEST_F(OperatorsAggregateTest, NoGroupbySingleAggregateSum) {
  this->test_output(_table_wrapper_1_1, {{ColumnID{1}, AggregateFunction::Sum}}, {},
                    "src/test/tables/aggregateoperator/0gb_1agg/sum.tbl", 1);
}

TEST_F(OperatorsAggregateTest, NoGroupbySingleAggregateAvg) {
  this->test_output(_table_wrapper_1_1, {{ColumnID{1}, AggregateFunction::Avg}}, {},
                    "src/test/tables/aggregateoperator/0gb_1agg/avg.tbl", 1);
}

TEST_F(OperatorsAggregateTest, NoGroupbySingleAggregateCount) {
  this->test_output(_table_wrapper_1_1, {{ColumnID{1}, AggregateFunction::Count}}, {},
                    "src/test/tables/aggregateoperator/0gb_1agg/count.tbl", 1);
}

TEST_F(OperatorsAggregateTest, OneGroupbyAndNoAggregate) {
  this->test_output(_table_wrapper_1_1, {}, {ColumnID{0}},
                    "src/test/tables/aggregateoperator/groupby_int_1gb_0agg/result.tbl", 1);
}

TEST_F(OperatorsAggregateTest, TwoGroupbyAndNoAggregate) {
  this->test_output(_table_wrapper_1_1, {}, {ColumnID{0}, ColumnID{1}},
                    "src/test/tables/aggregateoperator/groupby_int_2gb_0agg/result.tbl", 1);
}

TEST_F(OperatorsAggregateTest, NoGroupbyAndNoAggregate) {
  EXPECT_THROW(std::make_shared<Aggregate>(_table_wrapper_1_1_string, std::vector<AggregateDefinition>{},
                                           std::vector<ColumnID>{}),
               std::logic_error);
}

/**
 * Tests for NULL values
 */
TEST_F(OperatorsAggregateTest, CanCountStringColumnsWithNull) {
  this->test_output(_table_wrapper_1_1_string_null, {{ColumnID{1}, AggregateFunction::Count}}, {ColumnID{0}},
                    "src/test/tables/aggregateoperator/groupby_string_1gb_1agg/count_str_null.tbl", 1, false);
}

TEST_F(OperatorsAggregateTest, SingleAggregateMaxWithNull) {
  this->test_output(_table_wrapper_1_1_null, {{ColumnID{1}, AggregateFunction::Max}}, {ColumnID{0}},
                    "src/test/tables/aggregateoperator/groupby_int_1gb_1agg/max_null.tbl", 1, false);
}

TEST_F(OperatorsAggregateTest, SingleAggregateMinWithNull) {
  this->test_output(_table_wrapper_1_1_null, {{ColumnID{1}, AggregateFunction::Min}}, {ColumnID{0}},
                    "src/test/tables/aggregateoperator/groupby_int_1gb_1agg/min_null.tbl", 1, false);
}

TEST_F(OperatorsAggregateTest, SingleAggregateSumWithNull) {
  this->test_output(_table_wrapper_1_1_null, {{ColumnID{1}, AggregateFunction::Sum}}, {ColumnID{0}},
                    "src/test/tables/aggregateoperator/groupby_int_1gb_1agg/sum_null.tbl", 1, false);
}

TEST_F(OperatorsAggregateTest, SingleAggregateAvgWithNull) {
  this->test_output(_table_wrapper_1_1_null, {{ColumnID{1}, AggregateFunction::Avg}}, {ColumnID{0}},
                    "src/test/tables/aggregateoperator/groupby_int_1gb_1agg/avg_null.tbl", 1, false);
}

TEST_F(OperatorsAggregateTest, SingleAggregateCountWithNull) {
  this->test_output(_table_wrapper_1_1_null, {{ColumnID{1}, AggregateFunction::Count}}, {ColumnID{0}},
                    "src/test/tables/aggregateoperator/groupby_int_1gb_1agg/count_null.tbl", 1, false);
}

TEST_F(OperatorsAggregateTest, OneGroupbyAndNoAggregateWithNull) {
  this->test_output(_table_wrapper_1_1_null, {}, {ColumnID{0}},
                    "src/test/tables/aggregateoperator/groupby_int_1gb_0agg/result_null.tbl", 1, false);
}

TEST_F(OperatorsAggregateTest, OneGroupbyCountStar) {
  this->test_output(_table_wrapper_1_1_null, {{CountStarID, AggregateFunction::Count}}, {ColumnID{0}},
                    "src/test/tables/aggregateoperator/groupby_int_1gb_0agg/count_star.tbl", 1, false);
}

TEST_F(OperatorsAggregateTest, TwoGroupbyCountStar) {
  this->test_output(_table_wrapper_2_0_null, {{CountStarID, AggregateFunction::Count}}, {ColumnID{0}, ColumnID{2}},
                    "src/test/tables/aggregateoperator/groupby_int_2gb_0agg/count_star.tbl", 1, false);
}

TEST_F(OperatorsAggregateTest, DictionarySingleAggregateMaxWithNull) {
  this->test_output(_table_wrapper_1_1_null_dict, {{ColumnID{1}, AggregateFunction::Max}}, {ColumnID{0}},
                    "src/test/tables/aggregateoperator/groupby_int_1gb_1agg/max_null.tbl", 1, false);
}

TEST_F(OperatorsAggregateTest, DictionarySingleAggregateMinWithNull) {
  this->test_output(_table_wrapper_1_1_null_dict, {{ColumnID{1}, AggregateFunction::Min}}, {ColumnID{0}},
                    "src/test/tables/aggregateoperator/groupby_int_1gb_1agg/min_null.tbl", 1, false);
}

TEST_F(OperatorsAggregateTest, DictionarySingleAggregateSumWithNull) {
  this->test_output(_table_wrapper_1_1_null_dict, {{ColumnID{1}, AggregateFunction::Sum}}, {ColumnID{0}},
                    "src/test/tables/aggregateoperator/groupby_int_1gb_1agg/sum_null.tbl", 1, false);
}

TEST_F(OperatorsAggregateTest, DictionarySingleAggregateAvgWithNull) {
  this->test_output(_table_wrapper_1_1_null_dict, {{ColumnID{1}, AggregateFunction::Avg}}, {ColumnID{0}},
                    "src/test/tables/aggregateoperator/groupby_int_1gb_1agg/avg_null.tbl", 1, false);
}

TEST_F(OperatorsAggregateTest, DictionarySingleAggregateCountWithNull) {
  this->test_output(_table_wrapper_1_1_null_dict, {{ColumnID{1}, AggregateFunction::Count}}, {ColumnID{0}},
                    "src/test/tables/aggregateoperator/groupby_int_1gb_1agg/count_null.tbl", 1, false);
}

/**
 * Tests for ReferenceColumns
 */

TEST_F(OperatorsAggregateTest, SingleAggregateMaxOnRef) {
  auto filtered = std::make_shared<TableScan>(_table_wrapper_1_1, ColumnID{0}, ScanType::LessThan, "100");
  filtered->execute();

  this->test_output(filtered, {{ColumnID{1}, AggregateFunction::Max}}, {ColumnID{0}},
                    "src/test/tables/aggregateoperator/groupby_int_1gb_1agg/max_filtered.tbl", 1);
}

TEST_F(OperatorsAggregateTest, TwoGroupbyAndTwoAggregateMinAvgOnRef) {
  auto filtered = std::make_shared<TableScan>(_table_wrapper_2_2, ColumnID{0}, ScanType::LessThan, "100");
  filtered->execute();

  this->test_output(filtered, {{ColumnID{2}, AggregateFunction::Min}, {ColumnID{3}, AggregateFunction::Avg}},
                    {ColumnID{0}, ColumnID{1}},
                    "src/test/tables/aggregateoperator/groupby_int_2gb_2agg/min_avg_filtered.tbl", 1);
}

TEST_F(OperatorsAggregateTest, TwoGroupbySumOnRef) {
  auto filtered = std::make_shared<TableScan>(_table_wrapper_2_1, ColumnID{0}, ScanType::LessThan, "100");
  filtered->execute();

  this->test_output(filtered, {{ColumnID{2}, AggregateFunction::Sum}}, {ColumnID{0}, ColumnID{1}},
                    "src/test/tables/aggregateoperator/groupby_int_2gb_1agg/sum_filtered.tbl", 1);
}

TEST_F(OperatorsAggregateTest, TwoAggregateSumAvgOnRef) {
  auto filtered = std::make_shared<TableScan>(_table_wrapper_1_2, ColumnID{0}, ScanType::LessThan, "100");
  filtered->execute();

  this->test_output(filtered, {{ColumnID{1}, AggregateFunction::Sum}, {ColumnID{2}, AggregateFunction::Avg}},
                    {ColumnID{0}}, "src/test/tables/aggregateoperator/groupby_int_1gb_2agg/sum_avg_filtered.tbl", 1);
}

TEST_F(OperatorsAggregateTest, DictionarySingleAggregateMinOnRef) {
  auto filtered = std::make_shared<TableScan>(_table_wrapper_1_1_dict, ColumnID{0}, ScanType::LessThan, "100");
  filtered->execute();

  this->test_output(filtered, {{ColumnID{1}, AggregateFunction::Min}}, {ColumnID{0}},
                    "src/test/tables/aggregateoperator/groupby_int_1gb_1agg/min_filtered.tbl", 1);
}

TEST_F(OperatorsAggregateTest, JoinThenAggregate) {
  auto join = std::make_shared<JoinHash>(_table_wrapper_3_1, _table_wrapper_3_2, JoinMode::Inner,
<<<<<<< HEAD
                                         JoinColumnIDs(ColumnID{0}, ColumnID{0}), ScanType::OpEquals);
=======
                                         std::pair<ColumnID, ColumnID>(ColumnID{0}, ColumnID{0}), ScanType::Equals);
>>>>>>> 8b0407da
  join->execute();

  this->test_output(join, {}, {ColumnID{0}, ColumnID{3}}, "src/test/tables/aggregateoperator/join_2gb_0agg/result.tbl",
                    1);
}

TEST_F(OperatorsAggregateTest, OuterJoinThenAggregate) {
<<<<<<< HEAD
  auto join = std::make_shared<JoinNestedLoop>(_table_wrapper_join_1, _table_wrapper_join_2, JoinMode::Outer,
                                               JoinColumnIDs(ColumnID{0}, ColumnID{0}), ScanType::OpLessThan);
=======
  auto join =
      std::make_shared<JoinNestedLoop>(_table_wrapper_join_1, _table_wrapper_join_2, JoinMode::Outer,
                                       std::pair<ColumnID, ColumnID>(ColumnID{0}, ColumnID{0}), ScanType::LessThan);
>>>>>>> 8b0407da
  join->execute();

  this->test_output(join, {{ColumnID{1}, AggregateFunction::Min}}, {ColumnID{0}},
                    "src/test/tables/aggregateoperator/groupby_int_1gb_1agg/outer_join.tbl", 1, false);
}

}  // namespace opossum<|MERGE_RESOLUTION|>--- conflicted
+++ resolved
@@ -516,11 +516,7 @@
 
 TEST_F(OperatorsAggregateTest, JoinThenAggregate) {
   auto join = std::make_shared<JoinHash>(_table_wrapper_3_1, _table_wrapper_3_2, JoinMode::Inner,
-<<<<<<< HEAD
-                                         JoinColumnIDs(ColumnID{0}, ColumnID{0}), ScanType::OpEquals);
-=======
                                          std::pair<ColumnID, ColumnID>(ColumnID{0}, ColumnID{0}), ScanType::Equals);
->>>>>>> 8b0407da
   join->execute();
 
   this->test_output(join, {}, {ColumnID{0}, ColumnID{3}}, "src/test/tables/aggregateoperator/join_2gb_0agg/result.tbl",
@@ -528,14 +524,9 @@
 }
 
 TEST_F(OperatorsAggregateTest, OuterJoinThenAggregate) {
-<<<<<<< HEAD
-  auto join = std::make_shared<JoinNestedLoop>(_table_wrapper_join_1, _table_wrapper_join_2, JoinMode::Outer,
-                                               JoinColumnIDs(ColumnID{0}, ColumnID{0}), ScanType::OpLessThan);
-=======
   auto join =
       std::make_shared<JoinNestedLoop>(_table_wrapper_join_1, _table_wrapper_join_2, JoinMode::Outer,
                                        std::pair<ColumnID, ColumnID>(ColumnID{0}, ColumnID{0}), ScanType::LessThan);
->>>>>>> 8b0407da
   join->execute();
 
   this->test_output(join, {{ColumnID{1}, AggregateFunction::Min}}, {ColumnID{0}},
