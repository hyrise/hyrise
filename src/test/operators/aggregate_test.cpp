#include <iostream>
#include <map>
#include <memory>
#include <optional>
#include <set>
#include <string>
#include <utility>
#include <vector>

#include "base_test.hpp"

#include "expression/aggregate_expression.hpp"
#include "operators/abstract_read_only_operator.hpp"
#include "operators/aggregate_hash.hpp"
#include "operators/aggregate_sort.hpp"
#include "operators/join_hash.hpp"
#include "operators/join_nested_loop.hpp"
#include "operators/print.hpp"
#include "operators/projection.hpp"
#include "operators/sort.hpp"
#include "operators/table_scan.hpp"
#include "operators/table_wrapper.hpp"
#include "storage/chunk_encoder.hpp"
#include "storage/segment_iterate.hpp"
#include "storage/table.hpp"
#include "types.hpp"

namespace opossum {

template <typename T>
void test_output(const std::shared_ptr<AbstractOperator> in,
                 const std::vector<std::pair<ColumnID, AggregateFunction>>& aggregate_definitions,
                 const std::vector<ColumnID>& groupby_column_ids, const std::string& file_name, size_t chunk_size,
                 bool test_aggregate_on_reference_table = true) {
  // load expected results from file
  std::shared_ptr<Table> expected_result = load_table(file_name, chunk_size);
  EXPECT_NE(expected_result, nullptr) << "Could not load expected result table";

  auto aggregates = std::vector<std::shared_ptr<AggregateExpression>>{};
  const auto& table = in->get_output();
  for (const auto& [column_id, aggregate_function] : aggregate_definitions) {
    if (column_id != INVALID_COLUMN_ID) {
      aggregates.emplace_back(std::make_shared<AggregateExpression>(
          aggregate_function, pqp_column_(column_id, table->column_data_type(column_id),
                                          table->column_is_nullable(column_id), table->column_name(column_id))));
    } else {
      aggregates.emplace_back(std::make_shared<AggregateExpression>(
          aggregate_function, pqp_column_(column_id, DataType::Long, false, "*")));
    }
  }

  {
    // Test the Aggregate on stored table data
    auto aggregate = std::make_shared<T>(in, aggregates, groupby_column_ids);
    aggregate->execute();
    EXPECT_TABLE_EQ_UNORDERED(aggregate->get_output(), expected_result);
  }

  if (test_aggregate_on_reference_table) {
    // Perform a TableScan to create a reference table
    const auto table_scan = std::make_shared<TableScan>(in, greater_than_(get_column_expression(in, ColumnID{0}), 0));
    table_scan->execute();

    // Perform the Aggregate on a reference table
    const auto aggregate = std::make_shared<T>(table_scan, aggregates, groupby_column_ids);
    aggregate->execute();
    EXPECT_TABLE_EQ_UNORDERED(aggregate->get_output(), expected_result);
  }
}

template <typename T>
class OperatorsAggregateTest : public BaseTest {
 public:
  static void SetUpTestCase() {  // called ONCE before the tests
    _table_wrapper_1_0 = std::make_shared<TableWrapper>(
        load_table("resources/test_data/tbl/aggregateoperator/groupby_int_1gb_0agg/input.tbl", 2));
    _table_wrapper_1_0->execute();

    _table_wrapper_1_0_null = std::make_shared<TableWrapper>(
        load_table("resources/test_data/tbl/aggregateoperator/groupby_int_1gb_0agg/input_null.tbl", 2));
    _table_wrapper_1_0_null->execute();

    _table_wrapper_1_1 = std::make_shared<TableWrapper>(
        load_table("resources/test_data/tbl/aggregateoperator/groupby_int_1gb_1agg/input.tbl", 2));
    _table_wrapper_1_1->execute();

    _table_wrapper_1_1_large = std::make_shared<TableWrapper>(
        load_table("resources/test_data/tbl/aggregateoperator/groupby_int_1gb_1agg/input_large.tbl", 2));
    _table_wrapper_1_1_large->execute();

    _table_wrapper_1_1_null = std::make_shared<TableWrapper>(
        load_table("resources/test_data/tbl/aggregateoperator/groupby_int_1gb_1agg/input_null.tbl", 2));
    _table_wrapper_1_1_null->execute();

    _table_wrapper_1_2 = std::make_shared<TableWrapper>(
        load_table("resources/test_data/tbl/aggregateoperator/groupby_int_1gb_2agg/input.tbl", 2));
    _table_wrapper_1_2->execute();

    _table_wrapper_2_1 = std::make_shared<TableWrapper>(
        load_table("resources/test_data/tbl/aggregateoperator/groupby_int_2gb_1agg/input.tbl", 2));
    _table_wrapper_2_1->execute();

    _table_wrapper_2_2 = std::make_shared<TableWrapper>(
        load_table("resources/test_data/tbl/aggregateoperator/groupby_int_2gb_2agg/input.tbl", 2));
    _table_wrapper_2_2->execute();

    _table_wrapper_2_0_null = std::make_shared<TableWrapper>(
        load_table("resources/test_data/tbl/aggregateoperator/groupby_int_2gb_0agg/input_null.tbl", 2));
    _table_wrapper_2_0_null->execute();

    _table_wrapper_3_1 = std::make_shared<TableWrapper>(
        load_table("resources/test_data/tbl/aggregateoperator/groupby_int_3gb_1agg/input.tbl", 2));
    _table_wrapper_3_1->execute();

    _table_wrapper_3_0_null = std::make_shared<TableWrapper>(
        load_table("resources/test_data/tbl/aggregateoperator/groupby_int_3gb_0agg/input_null.tbl", 2));
    _table_wrapper_3_0_null->execute();

    _table_wrapper_1_1_string = std::make_shared<TableWrapper>(
        load_table("resources/test_data/tbl/aggregateoperator/groupby_string_1gb_1agg/input.tbl", 2));
    _table_wrapper_1_1_string->execute();

    _table_wrapper_1_1_string_null = std::make_shared<TableWrapper>(
        load_table("resources/test_data/tbl/aggregateoperator/groupby_string_1gb_1agg/input_null.tbl", 2));
    _table_wrapper_1_1_string_null->execute();

    _table_wrapper_join_1 = std::make_shared<TableWrapper>(load_table("resources/test_data/tbl/int4.tbl", 1));
    _table_wrapper_join_1->execute();

    _table_wrapper_join_2 = std::make_shared<TableWrapper>(load_table("resources/test_data/tbl/int.tbl", 1));
    _table_wrapper_join_2->execute();

    _table_wrapper_2_0_a = std::make_shared<TableWrapper>(
        load_table("resources/test_data/tbl/aggregateoperator/join_2gb_0agg/input_a.tbl", 2));
    _table_wrapper_2_0_a->execute();

    _table_wrapper_2_o_b = std::make_shared<TableWrapper>(
        load_table("resources/test_data/tbl/aggregateoperator/join_2gb_0agg/input_b.tbl", 2));
    _table_wrapper_2_o_b->execute();

    auto test_table = load_table("resources/test_data/tbl/aggregateoperator/groupby_int_1gb_1agg/input.tbl", 2);
    ChunkEncoder::encode_all_chunks(test_table);

    _table_wrapper_1_1_dict = std::make_shared<TableWrapper>(std::move(test_table));
    _table_wrapper_1_1_dict->execute();

    test_table = load_table("resources/test_data/tbl/aggregateoperator/groupby_int_1gb_1agg/input_null.tbl", 2);
    ChunkEncoder::encode_all_chunks(test_table);

    _table_wrapper_1_1_null_dict = std::make_shared<TableWrapper>(std::move(test_table));
    _table_wrapper_1_1_null_dict->execute();

    _table_wrapper_int_int = std::make_shared<TableWrapper>(load_table("resources/test_data/tbl/int_int.tbl", 2));
    _table_wrapper_int_int->execute();
  }

 protected:
  void SetUp() override {}

  inline static std::shared_ptr<TableWrapper> _table_wrapper_1_0, _table_wrapper_1_0_null, _table_wrapper_1_1,
      _table_wrapper_1_1_null, _table_wrapper_1_1_large, _table_wrapper_join_1, _table_wrapper_join_2,
      _table_wrapper_1_2, _table_wrapper_2_1, _table_wrapper_2_2, _table_wrapper_2_0_null, _table_wrapper_3_1,
      _table_wrapper_3_2, _table_wrapper_3_0_null, _table_wrapper_1_1_string, _table_wrapper_1_1_string_null,
      _table_wrapper_1_1_dict, _table_wrapper_1_1_null_dict, _table_wrapper_2_0_a, _table_wrapper_2_o_b,
      _table_wrapper_int_int;
};

class AggregateSortedTest : public BaseTest {
 public:
  void SetUp() override {
    _table_wrapper_1_1 = std::make_shared<TableWrapper>(
        load_table("resources/test_data/tbl/aggregateoperator/groupby_int_1gb_1agg/input.tbl", 2));
    _table_wrapper_1_1->execute();

    _table_wrapper_multi_columns = std::make_shared<TableWrapper>(
        load_table("resources/test_data/tbl/aggregateoperator/groupby_int_1gb_1agg/input_multi_columns.tbl", 2));
    _table_wrapper_multi_columns->execute();
  }

 protected:
  void test_ordered_by_flag_set_correct(const std::shared_ptr<Table> test_table) {
    const auto chunk_count = test_table->chunk_count();
    for (ChunkID chunk_id = ChunkID{0}; chunk_id < chunk_count; ++chunk_id) {
      const auto chunk = test_table->get_chunk(chunk_id);
      const auto ordered_by = chunk->ordered_by();
      if (ordered_by) {
        const auto ordered_segment = chunk->get_segment(ordered_by->first);
        segment_with_iterators(*ordered_segment, [&](auto it, auto end) {
          it++;
          auto prev_iterator = --it;
          if (ordered_by->second == OrderByMode::Ascending || ordered_by->second == OrderByMode::AscendingNullsLast) {
            while (it != end) {
              EXPECT_TRUE(it->value() >= prev_iterator->value());
              ++it;
            }
          } else if (ordered_by->second == OrderByMode::Descending ||
                     ordered_by->second == OrderByMode::DescendingNullsLast) {
            while (it != end) {
              EXPECT_TRUE(it->value() <= prev_iterator->value());
              ++it;
            }
          }
        });
      }
    }
  }

  inline static std::shared_ptr<TableWrapper> _table_wrapper_1_1, _table_wrapper_multi_columns;
};

using AggregateTypes = ::testing::Types<AggregateHash, AggregateSort>;
TYPED_TEST_SUITE(OperatorsAggregateTest, AggregateTypes, );  // NOLINT(whitespace/parens)

TYPED_TEST(OperatorsAggregateTest, OperatorName) {
  const auto table = this->_table_wrapper_1_1->get_output();
  const auto aggregate_expressions = std::vector<std::shared_ptr<AggregateExpression>>{
      max_(pqp_column_(ColumnID{1}, table->column_data_type(ColumnID{1}), table->column_is_nullable(ColumnID{1}),
                       table->column_name(ColumnID{1})))};
  auto aggregate =
      std::make_shared<TypeParam>(this->_table_wrapper_1_1, aggregate_expressions, std::vector<ColumnID>{ColumnID{0}});

  if constexpr (std::is_same_v<TypeParam, AggregateHash>) {
    EXPECT_EQ(aggregate->name(), "AggregateHash");
  } else if constexpr (std::is_same_v<TypeParam, AggregateSort>) {
    EXPECT_EQ(aggregate->name(), "AggregateSort");
  } else {
    Fail("Unknown aggregate type");
  }
}

TYPED_TEST(OperatorsAggregateTest, CannotSumStringColumns) {
  const auto table = this->_table_wrapper_1_1_string->get_output();
  const auto aggregate_expressions = std::vector<std::shared_ptr<AggregateExpression>>{
      sum_(pqp_column_(ColumnID{0}, table->column_data_type(ColumnID{0}), table->column_is_nullable(ColumnID{0}),
                       table->column_name(ColumnID{0})))};
  auto aggregate = std::make_shared<TypeParam>(this->_table_wrapper_1_1_string, aggregate_expressions,
                                               std::vector<ColumnID>{ColumnID{0}});
  EXPECT_THROW(aggregate->execute(), std::logic_error);
}

TYPED_TEST(OperatorsAggregateTest, CannotAvgStringColumns) {
  const auto table = this->_table_wrapper_1_1_string->get_output();
  const auto aggregate_expressions = std::vector<std::shared_ptr<AggregateExpression>>{
      avg_(pqp_column_(ColumnID{0}, table->column_data_type(ColumnID{0}), table->column_is_nullable(ColumnID{0}),
                       table->column_name(ColumnID{0})))};
  auto aggregate = std::make_shared<TypeParam>(this->_table_wrapper_1_1_string, aggregate_expressions,
                                               std::vector<ColumnID>{ColumnID{0}});
  EXPECT_THROW(aggregate->execute(), std::logic_error);
}

TYPED_TEST(OperatorsAggregateTest, CannotStandardDeviationSampleStringColumns) {
  const auto table = this->_table_wrapper_1_1_string->get_output();
  const auto aggregate_expressions = std::vector<std::shared_ptr<AggregateExpression>>{
      standard_deviation_sample_(pqp_column_(ColumnID{0}, table->column_data_type(ColumnID{0}),
                                             table->column_is_nullable(ColumnID{0}), table->column_name(ColumnID{0})))};
  auto aggregate = std::make_shared<TypeParam>(this->_table_wrapper_1_1_string, aggregate_expressions,
                                               std::vector<ColumnID>{ColumnID{0}});
  EXPECT_THROW(aggregate->execute(), std::logic_error);
}

// The ANY aggregation is a special case which is used to obtain "any value" of a group of which we know that each
// value in this group is the same (for most cases, the group will have a size of one). This can be the case, when
// the aggregated column is functionally dependent on the group-by columns.
TYPED_TEST(OperatorsAggregateTest, AnyOnGroupWithMultipleEntries) {
  auto filtered = std::make_shared<TableScan>(
      this->_table_wrapper_2_2, equals_(get_column_expression(this->_table_wrapper_2_2, ColumnID{0}), 123));
  filtered->execute();

  const auto table = this->_table_wrapper_2_2->get_output();
  const auto aggregate_expressions = std::vector<std::shared_ptr<AggregateExpression>>{
      any_(pqp_column_(ColumnID{2}, table->column_data_type(ColumnID{2}), table->column_is_nullable(ColumnID{2}),
                       table->column_name(ColumnID{2})))};

  auto aggregate =
      std::make_shared<TypeParam>(filtered, aggregate_expressions, std::vector<ColumnID>{ColumnID{0}, ColumnID{1}});
  aggregate->execute();

  // Column 2 stores the value 20 twice for the remaining group.
  EXPECT_EQ(aggregate->get_output()->template get_value<int>(ColumnID{2}, 0u), 20);
}

// For debug builds, we DebugAssert that all values are the same within a group.
TYPED_TEST(OperatorsAggregateTest, FailAnyOnNonDependentColumn) {
  if (!HYRISE_DEBUG) GTEST_SKIP();

  auto filtered = std::make_shared<TableScan>(
      this->_table_wrapper_2_2, equals_(get_column_expression(this->_table_wrapper_2_2, ColumnID{0}), 123));
  filtered->execute();

  // Column 3 stores different values for the tuples of the remaining group.
  const auto table = this->_table_wrapper_2_2->get_output();
  const auto aggregate_expressions = std::vector<std::shared_ptr<AggregateExpression>>{
      any_(pqp_column_(ColumnID{3}, table->column_data_type(ColumnID{3}), table->column_is_nullable(ColumnID{3}),
                       table->column_name(ColumnID{3})))};

  auto aggregate =
      std::make_shared<TypeParam>(filtered, aggregate_expressions, std::vector<ColumnID>{ColumnID{0}, ColumnID{1}});
  EXPECT_THROW(aggregate->execute(), std::logic_error);
}

// Use ANY() on a column with NULL values.
TYPED_TEST(OperatorsAggregateTest, AnyAndNulls) {
  test_output<AggregateSort>(this->_table_wrapper_1_0_null, {{ColumnID{0}, AggregateFunction::Any}}, {ColumnID{1}},
                             "resources/test_data/tbl/aggregateoperator/groupby_int_1gb_0agg/result_any_null.tbl", 1,
                             false);
}

TYPED_TEST(OperatorsAggregateTest, CanCountStringColumns) {
  test_output<AggregateSort>(this->_table_wrapper_1_1_string, {{ColumnID{0}, AggregateFunction::Count}}, {ColumnID{0}},
                             "resources/test_data/tbl/aggregateoperator/groupby_string_1gb_1agg/count_str.tbl", 1);
}

TYPED_TEST(OperatorsAggregateTest, SingleAggregateMax) {
  test_output<AggregateSort>(this->_table_wrapper_1_1, {{ColumnID{1}, AggregateFunction::Max}}, {ColumnID{0}},
                             "resources/test_data/tbl/aggregateoperator/groupby_int_1gb_1agg/max.tbl", 1);
}

TYPED_TEST(OperatorsAggregateTest, SingleAggregateMin) {
  test_output<AggregateSort>(this->_table_wrapper_1_1, {{ColumnID{1}, AggregateFunction::Min}}, {ColumnID{0}},
                             "resources/test_data/tbl/aggregateoperator/groupby_int_1gb_1agg/min.tbl", 1);
}

TYPED_TEST(OperatorsAggregateTest, SingleAggregateSum) {
  test_output<AggregateSort>(this->_table_wrapper_1_1, {{ColumnID{1}, AggregateFunction::Sum}}, {ColumnID{0}},
                             "resources/test_data/tbl/aggregateoperator/groupby_int_1gb_1agg/sum.tbl", 1);
}

TYPED_TEST(OperatorsAggregateTest, SingleAggregateAvg) {
  test_output<AggregateSort>(this->_table_wrapper_1_1, {{ColumnID{1}, AggregateFunction::Avg}}, {ColumnID{0}},
                             "resources/test_data/tbl/aggregateoperator/groupby_int_1gb_1agg/avg.tbl", 1);
}

TYPED_TEST(OperatorsAggregateTest, SingleAggregateStandardDeviationSample) {
  test_output<AggregateSort>(this->_table_wrapper_1_1, {{ColumnID{1}, AggregateFunction::StandardDeviationSample}},
                             {ColumnID{0}},
                             "resources/test_data/tbl/aggregateoperator/groupby_int_1gb_1agg/stddev_samp.tbl", 1);
}

TYPED_TEST(OperatorsAggregateTest, SingleAggregateStandardDeviationSampleLarge) {
  test_output<AggregateSort>(this->_table_wrapper_1_1_large,
                             {{ColumnID{1}, AggregateFunction::StandardDeviationSample}}, {ColumnID{0}},
                             "resources/test_data/tbl/aggregateoperator/groupby_int_1gb_1agg/stddev_samp_large.tbl", 1);
}

TYPED_TEST(OperatorsAggregateTest, SingleAggregateCount) {
  test_output<AggregateSort>(this->_table_wrapper_1_1, {{ColumnID{1}, AggregateFunction::Count}}, {ColumnID{0}},
                             "resources/test_data/tbl/aggregateoperator/groupby_int_1gb_1agg/count.tbl", 1);
}

TYPED_TEST(OperatorsAggregateTest, SingleAggregateCountDistinct) {
  test_output<AggregateSort>(this->_table_wrapper_1_1, {{ColumnID{1}, AggregateFunction::CountDistinct}}, {ColumnID{0}},
                             "resources/test_data/tbl/aggregateoperator/groupby_int_1gb_1agg/count_distinct.tbl", 1);
}

TYPED_TEST(OperatorsAggregateTest, StringSingleAggregateMax) {
  test_output<AggregateSort>(this->_table_wrapper_1_1_string, {{ColumnID{1}, AggregateFunction::Max}}, {ColumnID{0}},
                             "resources/test_data/tbl/aggregateoperator/groupby_string_1gb_1agg/max.tbl", 1);
}

TYPED_TEST(OperatorsAggregateTest, StringSingleAggregateMin) {
  test_output<AggregateSort>(this->_table_wrapper_1_1_string, {{ColumnID{1}, AggregateFunction::Min}}, {ColumnID{0}},
                             "resources/test_data/tbl/aggregateoperator/groupby_string_1gb_1agg/min.tbl", 1);
}

TYPED_TEST(OperatorsAggregateTest, StringSingleAggregateStringMax) {
  test_output<AggregateSort>(this->_table_wrapper_1_1_string, {{ColumnID{0}, AggregateFunction::Max}}, {},
                             "resources/test_data/tbl/aggregateoperator/groupby_string_1gb_1agg/max_str.tbl", 1);
}

TYPED_TEST(OperatorsAggregateTest, StringSingleAggregateStringMin) {
  test_output<AggregateSort>(this->_table_wrapper_1_1_string, {{ColumnID{0}, AggregateFunction::Min}}, {},
                             "resources/test_data/tbl/aggregateoperator/groupby_string_1gb_1agg/min_str.tbl", 1);
}

TYPED_TEST(OperatorsAggregateTest, StringSingleAggregateSum) {
  test_output<AggregateSort>(this->_table_wrapper_1_1_string, {{ColumnID{1}, AggregateFunction::Sum}}, {ColumnID{0}},
                             "resources/test_data/tbl/aggregateoperator/groupby_string_1gb_1agg/sum.tbl", 1);
}

TYPED_TEST(OperatorsAggregateTest, StringSingleAggregateAvg) {
  test_output<AggregateSort>(this->_table_wrapper_1_1_string, {{ColumnID{1}, AggregateFunction::Avg}}, {ColumnID{0}},
                             "resources/test_data/tbl/aggregateoperator/groupby_string_1gb_1agg/avg.tbl", 1);
}

TYPED_TEST(OperatorsAggregateTest, StringSingleAggregateStandardDeviationSample) {
  test_output<AggregateSort>(
      this->_table_wrapper_1_1_string, {{ColumnID{1}, AggregateFunction::StandardDeviationSample}}, {ColumnID{0}},
      "resources/test_data/tbl/aggregateoperator/groupby_string_1gb_1agg/stddev_samp_null.tbl", 1);
}

TYPED_TEST(OperatorsAggregateTest, StringSingleAggregateCount) {
  test_output<AggregateSort>(this->_table_wrapper_1_1_string, {{ColumnID{1}, AggregateFunction::Count}}, {ColumnID{0}},
                             "resources/test_data/tbl/aggregateoperator/groupby_string_1gb_1agg/count.tbl", 1);
}

TYPED_TEST(OperatorsAggregateTest, DictionarySingleAggregateMax) {
  test_output<AggregateSort>(this->_table_wrapper_1_1_dict, {{ColumnID{1}, AggregateFunction::Max}}, {ColumnID{0}},
                             "resources/test_data/tbl/aggregateoperator/groupby_int_1gb_1agg/max.tbl", 1);
}

TYPED_TEST(OperatorsAggregateTest, DictionarySingleAggregateMin) {
  test_output<AggregateSort>(this->_table_wrapper_1_1_dict, {{ColumnID{1}, AggregateFunction::Min}}, {ColumnID{0}},
                             "resources/test_data/tbl/aggregateoperator/groupby_int_1gb_1agg/min.tbl", 1);
}

TYPED_TEST(OperatorsAggregateTest, DictionarySingleAggregateSum) {
  test_output<AggregateSort>(this->_table_wrapper_1_1_dict, {{ColumnID{1}, AggregateFunction::Sum}}, {ColumnID{0}},
                             "resources/test_data/tbl/aggregateoperator/groupby_int_1gb_1agg/sum.tbl", 1);
}

TYPED_TEST(OperatorsAggregateTest, DictionarySingleAggregateAvg) {
  test_output<AggregateSort>(this->_table_wrapper_1_1_dict, {{ColumnID{1}, AggregateFunction::Avg}}, {ColumnID{0}},
                             "resources/test_data/tbl/aggregateoperator/groupby_int_1gb_1agg/avg.tbl", 1);
}

TYPED_TEST(OperatorsAggregateTest, DictionarySingleAggregateCount) {
  test_output<AggregateSort>(this->_table_wrapper_1_1_dict, {{ColumnID{1}, AggregateFunction::Count}}, {ColumnID{0}},
                             "resources/test_data/tbl/aggregateoperator/groupby_int_1gb_1agg/count.tbl", 1);
}

TYPED_TEST(OperatorsAggregateTest, TwoAggregateAvgMax) {
  test_output<AggregateSort>(
      this->_table_wrapper_1_2, {{ColumnID{1}, AggregateFunction::Max}, {ColumnID{2}, AggregateFunction::Avg}},
      {ColumnID{0}}, "resources/test_data/tbl/aggregateoperator/groupby_int_1gb_2agg/max_avg.tbl", 1);
}

TYPED_TEST(OperatorsAggregateTest, TwoAggregateMaxStandardDeviationSample) {
  test_output<AggregateSort>(
      this->_table_wrapper_1_2,
      {{ColumnID{1}, AggregateFunction::Max}, {ColumnID{2}, AggregateFunction::StandardDeviationSample}}, {ColumnID{0}},
      "resources/test_data/tbl/aggregateoperator/groupby_int_1gb_2agg/max_stddev_samp.tbl", 1);
}

TYPED_TEST(OperatorsAggregateTest, TwoAggregateMinAvg) {
  test_output<AggregateSort>(
      this->_table_wrapper_1_2, {{ColumnID{1}, AggregateFunction::Min}, {ColumnID{2}, AggregateFunction::Avg}},
      {ColumnID{0}}, "resources/test_data/tbl/aggregateoperator/groupby_int_1gb_2agg/min_avg.tbl", 1);
}

TYPED_TEST(OperatorsAggregateTest, TwoAggregateMinStandardDeviationSample) {
  test_output<AggregateSort>(
      this->_table_wrapper_1_2,
      {{ColumnID{1}, AggregateFunction::Min}, {ColumnID{2}, AggregateFunction::StandardDeviationSample}}, {ColumnID{0}},
      "resources/test_data/tbl/aggregateoperator/groupby_int_1gb_2agg/min_stddev_samp.tbl", 1);
}

TYPED_TEST(OperatorsAggregateTest, TwoAggregateMinMax) {
  test_output<AggregateSort>(
      this->_table_wrapper_1_2, {{ColumnID{1}, AggregateFunction::Min}, {ColumnID{2}, AggregateFunction::Max}},
      {ColumnID{0}}, "resources/test_data/tbl/aggregateoperator/groupby_int_1gb_2agg/min_max.tbl", 1);
}

TYPED_TEST(OperatorsAggregateTest, TwoAggregateAvgAvg) {
  test_output<AggregateSort>(
      this->_table_wrapper_1_2, {{ColumnID{1}, AggregateFunction::Avg}, {ColumnID{2}, AggregateFunction::Avg}},
      {ColumnID{0}}, "resources/test_data/tbl/aggregateoperator/groupby_int_1gb_2agg/avg_avg.tbl", 1);
}

TYPED_TEST(OperatorsAggregateTest, TwoAggregateStandardDeviationSampleStandardDeviationSample) {
  test_output<AggregateSort>(
      this->_table_wrapper_1_2,
      {{ColumnID{1}, AggregateFunction::StandardDeviationSample},
       {ColumnID{2}, AggregateFunction::StandardDeviationSample}},
      {ColumnID{0}}, "resources/test_data/tbl/aggregateoperator/groupby_int_1gb_2agg/stddev_samp_stddev_samp.tbl", 1);
}

TYPED_TEST(OperatorsAggregateTest, TwoAggregateSumAvg) {
  test_output<AggregateSort>(
      this->_table_wrapper_1_2, {{ColumnID{1}, AggregateFunction::Sum}, {ColumnID{2}, AggregateFunction::Avg}},
      {ColumnID{0}}, "resources/test_data/tbl/aggregateoperator/groupby_int_1gb_2agg/sum_avg.tbl", 1);
}

TYPED_TEST(OperatorsAggregateTest, TwoAggregateSumSum) {
  test_output<AggregateSort>(
      this->_table_wrapper_1_2, {{ColumnID{1}, AggregateFunction::Sum}, {ColumnID{2}, AggregateFunction::Sum}},
      {ColumnID{0}}, "resources/test_data/tbl/aggregateoperator/groupby_int_1gb_2agg/sum_sum.tbl", 1);
}

TYPED_TEST(OperatorsAggregateTest, TwoAggregateSumCount) {
  test_output<AggregateSort>(
      this->_table_wrapper_1_2, {{ColumnID{1}, AggregateFunction::Sum}, {ColumnID{2}, AggregateFunction::Count}},
      {ColumnID{0}}, "resources/test_data/tbl/aggregateoperator/groupby_int_1gb_2agg/sum_count.tbl", 1);
}

TYPED_TEST(OperatorsAggregateTest, TwoGroupbyMax) {
  test_output<AggregateSort>(this->_table_wrapper_2_1, {{ColumnID{2}, AggregateFunction::Max}},
                             {ColumnID{0}, ColumnID{1}},
                             "resources/test_data/tbl/aggregateoperator/groupby_int_2gb_1agg/max.tbl", 1);
}

TYPED_TEST(OperatorsAggregateTest, TwoGroupbyMin) {
  test_output<AggregateSort>(this->_table_wrapper_2_1, {{ColumnID{2}, AggregateFunction::Min}},
                             {ColumnID{0}, ColumnID{1}},
                             "resources/test_data/tbl/aggregateoperator/groupby_int_2gb_1agg/min.tbl", 1);
}

TYPED_TEST(OperatorsAggregateTest, TwoGroupbySum) {
  test_output<AggregateSort>(this->_table_wrapper_2_1, {{ColumnID{2}, AggregateFunction::Sum}},
                             {ColumnID{0}, ColumnID{1}},
                             "resources/test_data/tbl/aggregateoperator/groupby_int_2gb_1agg/sum.tbl", 1);
}

TYPED_TEST(OperatorsAggregateTest, TwoGroupbyAvg) {
  test_output<AggregateSort>(this->_table_wrapper_2_1, {{ColumnID{2}, AggregateFunction::Avg}},
                             {ColumnID{0}, ColumnID{1}},
                             "resources/test_data/tbl/aggregateoperator/groupby_int_2gb_1agg/avg.tbl", 1);
}

TYPED_TEST(OperatorsAggregateTest, TwoGroupbyStandardDeviationSample) {
  test_output<AggregateSort>(this->_table_wrapper_2_1, {{ColumnID{2}, AggregateFunction::StandardDeviationSample}},
                             {ColumnID{0}, ColumnID{1}},
                             "resources/test_data/tbl/aggregateoperator/groupby_int_2gb_1agg/stddev_samp_null.tbl", 1);
}

TYPED_TEST(OperatorsAggregateTest, TwoGroupbyCount) {
  test_output<AggregateSort>(this->_table_wrapper_2_1, {{ColumnID{2}, AggregateFunction::Count}},
                             {ColumnID{0}, ColumnID{1}},
                             "resources/test_data/tbl/aggregateoperator/groupby_int_2gb_1agg/count.tbl", 1);
}

TYPED_TEST(OperatorsAggregateTest, ThreeGroupbyMax) {
  test_output<AggregateSort>(this->_table_wrapper_3_1, {{ColumnID{2}, AggregateFunction::Max}},
                             {ColumnID{0}, ColumnID{1}, ColumnID{3}},
                             "resources/test_data/tbl/aggregateoperator/groupby_int_3gb_1agg/max.tbl", 1);
}

TYPED_TEST(OperatorsAggregateTest, ThreeGroupbyMin) {
  test_output<AggregateSort>(this->_table_wrapper_3_1, {{ColumnID{2}, AggregateFunction::Min}},
                             {ColumnID{0}, ColumnID{1}, ColumnID{3}},
                             "resources/test_data/tbl/aggregateoperator/groupby_int_3gb_1agg/min.tbl", 1);
}

TYPED_TEST(OperatorsAggregateTest, ThreeGroupbySum) {
  test_output<AggregateSort>(this->_table_wrapper_3_1, {{ColumnID{2}, AggregateFunction::Sum}},
                             {ColumnID{0}, ColumnID{1}, ColumnID{3}},
                             "resources/test_data/tbl/aggregateoperator/groupby_int_3gb_1agg/sum.tbl", 1);
}

TYPED_TEST(OperatorsAggregateTest, ThreeGroupbyAvg) {
  test_output<AggregateSort>(this->_table_wrapper_3_1, {{ColumnID{2}, AggregateFunction::Avg}},
                             {ColumnID{0}, ColumnID{1}, ColumnID{3}},
                             "resources/test_data/tbl/aggregateoperator/groupby_int_3gb_1agg/avg.tbl", 1);
}

TYPED_TEST(OperatorsAggregateTest, ThreeGroupbyStandardDeviationSample) {
  test_output<AggregateSort>(this->_table_wrapper_3_1, {{ColumnID{2}, AggregateFunction::StandardDeviationSample}},
                             {ColumnID{0}, ColumnID{1}, ColumnID{3}},
                             "resources/test_data/tbl/aggregateoperator/groupby_int_3gb_1agg/stddev_samp_null.tbl", 1);
}

TYPED_TEST(OperatorsAggregateTest, ThreeGroupbyCount) {
  test_output<AggregateSort>(this->_table_wrapper_3_1, {{ColumnID{2}, AggregateFunction::Count}},
                             {ColumnID{0}, ColumnID{1}, ColumnID{3}},
                             "resources/test_data/tbl/aggregateoperator/groupby_int_3gb_1agg/count.tbl", 1);
}

TYPED_TEST(OperatorsAggregateTest, TwoGroupbyAndTwoAggregateMaxAvg) {
  test_output<AggregateSort>(
      this->_table_wrapper_2_2, {{ColumnID{2}, AggregateFunction::Max}, {ColumnID{3}, AggregateFunction::Avg}},
      {ColumnID{0}, ColumnID{1}}, "resources/test_data/tbl/aggregateoperator/groupby_int_2gb_2agg/max_avg.tbl", 1);
}

TYPED_TEST(OperatorsAggregateTest, TwoGroupbyAndTwoAggregateMinAvg) {
  test_output<AggregateSort>(
      this->_table_wrapper_2_2, {{ColumnID{2}, AggregateFunction::Min}, {ColumnID{3}, AggregateFunction::Avg}},
      {ColumnID{0}, ColumnID{1}}, "resources/test_data/tbl/aggregateoperator/groupby_int_2gb_2agg/min_avg.tbl", 1);
}

TYPED_TEST(OperatorsAggregateTest, TwoGroupbyAndTwoAggregateMinMax) {
  test_output<AggregateSort>(
      this->_table_wrapper_2_2, {{ColumnID{2}, AggregateFunction::Min}, {ColumnID{3}, AggregateFunction::Max}},
      {ColumnID{0}, ColumnID{1}}, "resources/test_data/tbl/aggregateoperator/groupby_int_2gb_2agg/min_max.tbl", 1);
}

TYPED_TEST(OperatorsAggregateTest, TwoGroupbyAndTwoAggregateSumAvg) {
  test_output<AggregateSort>(
      this->_table_wrapper_2_2, {{ColumnID{2}, AggregateFunction::Sum}, {ColumnID{3}, AggregateFunction::Avg}},
      {ColumnID{0}, ColumnID{1}}, "resources/test_data/tbl/aggregateoperator/groupby_int_2gb_2agg/sum_avg.tbl", 1);
}

TYPED_TEST(OperatorsAggregateTest, TwoGroupbyAndTwoAggregateStandardDeviationSampleAvg) {
  test_output<AggregateSort>(
      this->_table_wrapper_2_2,
      {{ColumnID{2}, AggregateFunction::StandardDeviationSample}, {ColumnID{3}, AggregateFunction::Avg}},
      {ColumnID{0}, ColumnID{1}}, "resources/test_data/tbl/aggregateoperator/groupby_int_2gb_2agg/stddev_samp_avg.tbl",
      1);
}

TYPED_TEST(OperatorsAggregateTest, TwoGroupbyAndTwoAggregateStandardDeviationSampleStandardDeviationSample) {
  test_output<AggregateSort>(
      this->_table_wrapper_2_2,
      {{ColumnID{2}, AggregateFunction::StandardDeviationSample},
       {ColumnID{3}, AggregateFunction::StandardDeviationSample}},
      {ColumnID{0}, ColumnID{1}},
      "resources/test_data/tbl/aggregateoperator/groupby_int_2gb_2agg/stddev_samp_stddev_samp.tbl", 1);
}

TYPED_TEST(OperatorsAggregateTest, TwoGroupbyAndTwoAggregateSumSum) {
  test_output<AggregateSort>(
      this->_table_wrapper_2_2, {{ColumnID{2}, AggregateFunction::Sum}, {ColumnID{3}, AggregateFunction::Sum}},
      {ColumnID{0}, ColumnID{1}}, "resources/test_data/tbl/aggregateoperator/groupby_int_2gb_2agg/sum_sum.tbl", 1);
}

TYPED_TEST(OperatorsAggregateTest, TwoGroupbyAndTwoAggregateSumCount) {
  test_output<AggregateSort>(
      this->_table_wrapper_2_2, {{ColumnID{2}, AggregateFunction::Sum}, {ColumnID{3}, AggregateFunction::Count}},
      {ColumnID{0}, ColumnID{1}}, "resources/test_data/tbl/aggregateoperator/groupby_int_2gb_2agg/sum_count.tbl", 1);
}

TYPED_TEST(OperatorsAggregateTest, NoGroupbySingleAggregateMax) {
  test_output<AggregateSort>(this->_table_wrapper_1_1, {{ColumnID{1}, AggregateFunction::Max}}, {},
                             "resources/test_data/tbl/aggregateoperator/0gb_1agg/max.tbl", 1);
}

TYPED_TEST(OperatorsAggregateTest, NoGroupbySingleAggregateMin) {
  test_output<AggregateSort>(this->_table_wrapper_1_1, {{ColumnID{1}, AggregateFunction::Min}}, {},
                             "resources/test_data/tbl/aggregateoperator/0gb_1agg/min.tbl", 1);
}

TYPED_TEST(OperatorsAggregateTest, NoGroupbySingleAggregateSum) {
  test_output<AggregateSort>(this->_table_wrapper_1_1, {{ColumnID{1}, AggregateFunction::Sum}}, {},
                             "resources/test_data/tbl/aggregateoperator/0gb_1agg/sum.tbl", 1);
}

TYPED_TEST(OperatorsAggregateTest, NoGroupbySingleAggregateAvg) {
  test_output<AggregateSort>(this->_table_wrapper_1_1, {{ColumnID{1}, AggregateFunction::Avg}}, {},
                             "resources/test_data/tbl/aggregateoperator/0gb_1agg/avg.tbl", 1);
}

TYPED_TEST(OperatorsAggregateTest, NoGroupbySingleAggregateStandardDeviationSample) {
  test_output<AggregateSort>(this->_table_wrapper_1_1, {{ColumnID{1}, AggregateFunction::StandardDeviationSample}}, {},
                             "resources/test_data/tbl/aggregateoperator/0gb_1agg/stddev_samp.tbl", 1);
}

TYPED_TEST(OperatorsAggregateTest, NoGroupbySingleAggregateCount) {
  test_output<AggregateSort>(this->_table_wrapper_1_1, {{ColumnID{1}, AggregateFunction::Count}}, {},
                             "resources/test_data/tbl/aggregateoperator/0gb_1agg/count.tbl", 1);
}

TYPED_TEST(OperatorsAggregateTest, OneGroupbyAndNoAggregate) {
  test_output<AggregateSort>(this->_table_wrapper_1_0, {}, {ColumnID{0}},
                             "resources/test_data/tbl/aggregateoperator/groupby_int_1gb_0agg/result.tbl", 1);
}

TYPED_TEST(OperatorsAggregateTest, TwoGroupbyAndNoAggregate) {
  test_output<AggregateSort>(this->_table_wrapper_1_1, {}, {ColumnID{0}, ColumnID{1}},
                             "resources/test_data/tbl/aggregateoperator/groupby_int_2gb_0agg/result.tbl", 1);
}

TYPED_TEST(OperatorsAggregateTest, NoGroupbyAndNoAggregate) {
  EXPECT_THROW(
      std::make_shared<TypeParam>(this->_table_wrapper_1_1_string, std::vector<std::shared_ptr<AggregateExpression>>{},
                                  std::vector<ColumnID>{}),
      std::logic_error);
}

/**
 * Tests for NULL values
 */
TYPED_TEST(OperatorsAggregateTest, CanCountStringColumnsWithNull) {
  test_output<AggregateSort>(
      this->_table_wrapper_1_1_string_null, {{ColumnID{1}, AggregateFunction::Count}}, {ColumnID{0}},
      "resources/test_data/tbl/aggregateoperator/groupby_string_1gb_1agg/count_str_null.tbl", 1, false);
}

TYPED_TEST(OperatorsAggregateTest, SingleAggregateMaxWithNull) {
  test_output<AggregateSort>(this->_table_wrapper_1_1_null, {{ColumnID{1}, AggregateFunction::Max}}, {ColumnID{0}},
                             "resources/test_data/tbl/aggregateoperator/groupby_int_1gb_1agg/max_null.tbl", 1, false);
}

TYPED_TEST(OperatorsAggregateTest, SingleAggregateMinWithNull) {
  test_output<AggregateSort>(this->_table_wrapper_1_1_null, {{ColumnID{1}, AggregateFunction::Min}}, {ColumnID{0}},
                             "resources/test_data/tbl/aggregateoperator/groupby_int_1gb_1agg/min_null.tbl", 1, false);
}

TYPED_TEST(OperatorsAggregateTest, SingleAggregateSumWithNull) {
  test_output<AggregateSort>(this->_table_wrapper_1_1_null, {{ColumnID{1}, AggregateFunction::Sum}}, {ColumnID{0}},
                             "resources/test_data/tbl/aggregateoperator/groupby_int_1gb_1agg/sum_null.tbl", 1, false);
}

TYPED_TEST(OperatorsAggregateTest, SingleAggregateAvgWithNull) {
  test_output<AggregateSort>(this->_table_wrapper_1_1_null, {{ColumnID{1}, AggregateFunction::Avg}}, {ColumnID{0}},
                             "resources/test_data/tbl/aggregateoperator/groupby_int_1gb_1agg/avg_null.tbl", 1, false);
}

TYPED_TEST(OperatorsAggregateTest, SingleAggregateStandardDeviationSampleWithNull) {
  test_output<AggregateSort>(
      this->_table_wrapper_1_1_null, {{ColumnID{1}, AggregateFunction::StandardDeviationSample}}, {ColumnID{0}},
      "resources/test_data/tbl/aggregateoperator/groupby_int_1gb_1agg/stddev_samp_null.tbl", 1, false);
}

TYPED_TEST(OperatorsAggregateTest, SingleAggregateCountWithNull) {
  test_output<AggregateSort>(this->_table_wrapper_1_1_null, {{ColumnID{1}, AggregateFunction::Count}}, {ColumnID{0}},
                             "resources/test_data/tbl/aggregateoperator/groupby_int_1gb_1agg/count_null.tbl", 1, false);
}

TYPED_TEST(OperatorsAggregateTest, OneGroupbyAndNoAggregateWithNull) {
  test_output<AggregateSort>(this->_table_wrapper_1_0_null, {}, {ColumnID{0}},
                             "resources/test_data/tbl/aggregateoperator/groupby_int_1gb_0agg/result_null.tbl", 1,
                             false);
}

TYPED_TEST(OperatorsAggregateTest, OneGroupbyCountStar) {
  test_output<AggregateSort>(this->_table_wrapper_1_1, {{INVALID_COLUMN_ID, AggregateFunction::Count}}, {ColumnID{0}},
                             "resources/test_data/tbl/aggregateoperator/groupby_int_1gb_1agg/count_star.tbl", 1, false);
}

TYPED_TEST(OperatorsAggregateTest, OneGroupbyCountStarWithNull) {
  test_output<AggregateSort>(
      this->_table_wrapper_1_1_null, {{INVALID_COLUMN_ID, AggregateFunction::Count}}, {ColumnID{0}},
      "resources/test_data/tbl/aggregateoperator/groupby_int_1gb_1agg/count_star_null.tbl", 1, false);
}

TYPED_TEST(OperatorsAggregateTest, TwoGroupbyCountStar) {
  test_output<AggregateSort>(this->_table_wrapper_2_0_null, {{INVALID_COLUMN_ID, AggregateFunction::Count}},
                             {ColumnID{0}, ColumnID{2}},
                             "resources/test_data/tbl/aggregateoperator/groupby_int_2gb_0agg/count_star.tbl", 1, false);
}

TYPED_TEST(OperatorsAggregateTest, ThreeGroupbyCountStar) {
  test_output<AggregateSort>(this->_table_wrapper_3_0_null, {{INVALID_COLUMN_ID, AggregateFunction::Count}},
                             {ColumnID{0}, ColumnID{2}, ColumnID{3}},
                             "resources/test_data/tbl/aggregateoperator/groupby_int_3gb_0agg/count_star.tbl", 1, false);
}

TYPED_TEST(OperatorsAggregateTest, DictionarySingleAggregateMaxWithNull) {
  test_output<AggregateSort>(this->_table_wrapper_1_1_null_dict, {{ColumnID{1}, AggregateFunction::Max}}, {ColumnID{0}},
                             "resources/test_data/tbl/aggregateoperator/groupby_int_1gb_1agg/max_null.tbl", 1, false);
}

TYPED_TEST(OperatorsAggregateTest, DictionarySingleAggregateMinWithNull) {
  test_output<AggregateSort>(this->_table_wrapper_1_1_null_dict, {{ColumnID{1}, AggregateFunction::Min}}, {ColumnID{0}},
                             "resources/test_data/tbl/aggregateoperator/groupby_int_1gb_1agg/min_null.tbl", 1, false);
}

TYPED_TEST(OperatorsAggregateTest, DictionarySingleAggregateSumWithNull) {
  test_output<AggregateSort>(this->_table_wrapper_1_1_null_dict, {{ColumnID{1}, AggregateFunction::Sum}}, {ColumnID{0}},
                             "resources/test_data/tbl/aggregateoperator/groupby_int_1gb_1agg/sum_null.tbl", 1, false);
}

TYPED_TEST(OperatorsAggregateTest, DictionarySingleAggregateAvgWithNull) {
  test_output<AggregateSort>(this->_table_wrapper_1_1_null_dict, {{ColumnID{1}, AggregateFunction::Avg}}, {ColumnID{0}},
                             "resources/test_data/tbl/aggregateoperator/groupby_int_1gb_1agg/avg_null.tbl", 1, false);
}

TYPED_TEST(OperatorsAggregateTest, DictionarySingleAggregateStandardDeviationSampleWithNull) {
  test_output<AggregateSort>(
      this->_table_wrapper_1_1_null_dict, {{ColumnID{1}, AggregateFunction::StandardDeviationSample}}, {ColumnID{0}},
      "resources/test_data/tbl/aggregateoperator/groupby_int_1gb_1agg/stddev_samp_null.tbl", 1, false);
}

TYPED_TEST(OperatorsAggregateTest, DictionarySingleAggregateCountWithNull) {
  test_output<AggregateSort>(this->_table_wrapper_1_1_null_dict, {{ColumnID{1}, AggregateFunction::Count}},
                             {ColumnID{0}},
                             "resources/test_data/tbl/aggregateoperator/groupby_int_1gb_1agg/count_null.tbl", 1, false);
}

/**
 * Tests for empty tables
 */

TYPED_TEST(OperatorsAggregateTest, TwoAggregateEmptyTable) {
  auto filtered = std::make_shared<TableScan>(
      this->_table_wrapper_1_2, less_than_(get_column_expression(this->_table_wrapper_1_2, ColumnID{0}), 0));
  filtered->execute();
  test_output<AggregateSort>(filtered,
                             {{ColumnID{1}, AggregateFunction::Max},
                              {ColumnID{2}, AggregateFunction::Count},
                              {INVALID_COLUMN_ID, AggregateFunction::Count}},
                             {}, "resources/test_data/tbl/aggregateoperator/0gb_3agg/max_count_count_empty.tbl", 1);
}

TYPED_TEST(OperatorsAggregateTest, TwoAggregateEmptyTableGrouped) {
  auto filtered = std::make_shared<TableScan>(
      this->_table_wrapper_1_2, less_than_(get_column_expression(this->_table_wrapper_1_2, ColumnID{0}), 0));
  filtered->execute();
  test_output<AggregateSort>(
      filtered,
      {{ColumnID{1}, AggregateFunction::Max},
       {ColumnID{2}, AggregateFunction::Count},
       {INVALID_COLUMN_ID, AggregateFunction::Count}},
      {ColumnID{0}}, "resources/test_data/tbl/aggregateoperator/groupby_int_1gb_3agg/max_count_count_empty.tbl", 1);
}

/**
 * Tests for ReferenceSegments
 */

TYPED_TEST(OperatorsAggregateTest, SingleAggregateMaxOnRef) {
  auto filtered = std::make_shared<TableScan>(
      this->_table_wrapper_1_1, less_than_(get_column_expression(this->_table_wrapper_1_1, ColumnID{0}), "100"));
  filtered->execute();

  test_output<AggregateSort>(filtered, {{ColumnID{1}, AggregateFunction::Max}}, {ColumnID{0}},
                             "resources/test_data/tbl/aggregateoperator/groupby_int_1gb_1agg/max_filtered.tbl", 1);
}

TYPED_TEST(OperatorsAggregateTest, TwoGroupbyAndTwoAggregateMinAvgOnRef) {
  auto filtered = std::make_shared<TableScan>(
      this->_table_wrapper_2_2, less_than_(get_column_expression(this->_table_wrapper_2_2, ColumnID{0}), "100"));
  filtered->execute();

  test_output<AggregateSort>(filtered, {{ColumnID{2}, AggregateFunction::Min}, {ColumnID{3}, AggregateFunction::Avg}},
                             {ColumnID{0}, ColumnID{1}},
                             "resources/test_data/tbl/aggregateoperator/groupby_int_2gb_2agg/min_avg_filtered.tbl", 1);
}

TYPED_TEST(OperatorsAggregateTest, TwoGroupbySumOnRef) {
  auto filtered = std::make_shared<TableScan>(
      this->_table_wrapper_2_1, less_than_(get_column_expression(this->_table_wrapper_2_1, ColumnID{0}), "100"));
  filtered->execute();

  test_output<AggregateSort>(filtered, {{ColumnID{2}, AggregateFunction::Sum}}, {ColumnID{0}, ColumnID{1}},
                             "resources/test_data/tbl/aggregateoperator/groupby_int_2gb_1agg/sum_filtered.tbl", 1);
}

TYPED_TEST(OperatorsAggregateTest, TwoAggregateSumAvgOnRef) {
  auto filtered = std::make_shared<TableScan>(
      this->_table_wrapper_1_2, less_than_(get_column_expression(this->_table_wrapper_1_2, ColumnID{0}), "100"));
  filtered->execute();

  test_output<AggregateSort>(filtered, {{ColumnID{1}, AggregateFunction::Sum}, {ColumnID{2}, AggregateFunction::Avg}},
                             {ColumnID{0}},
                             "resources/test_data/tbl/aggregateoperator/groupby_int_1gb_2agg/sum_avg_filtered.tbl", 1);
}

TYPED_TEST(OperatorsAggregateTest, TwoAggregateStandardDeviationSampleAvgOnRef) {
  auto filtered = std::make_shared<TableScan>(
      this->_table_wrapper_1_2, less_than_(get_column_expression(this->_table_wrapper_1_2, ColumnID{0}), "100"));
  filtered->execute();

  test_output<AggregateSort>(
      filtered, {{ColumnID{1}, AggregateFunction::StandardDeviationSample}, {ColumnID{2}, AggregateFunction::Avg}},
      {ColumnID{0}}, "resources/test_data/tbl/aggregateoperator/groupby_int_1gb_2agg/stddev_samp_avg_filtered.tbl", 1);
}

TYPED_TEST(OperatorsAggregateTest, DictionarySingleAggregateMinOnRef) {
  auto filtered =
      std::make_shared<TableScan>(this->_table_wrapper_1_1_dict,
                                  less_than_(get_column_expression(this->_table_wrapper_1_1_dict, ColumnID{0}), "100"));
  filtered->execute();

  test_output<AggregateSort>(filtered, {{ColumnID{1}, AggregateFunction::Min}}, {ColumnID{0}},
                             "resources/test_data/tbl/aggregateoperator/groupby_int_1gb_1agg/min_filtered.tbl", 1);
}

TYPED_TEST(OperatorsAggregateTest, DictionarySingleAggregateAnyOnRef) {
  auto filtered =
      std::make_shared<TableScan>(this->_table_wrapper_1_1_dict,
                                  less_than_(get_column_expression(this->_table_wrapper_1_1_dict, ColumnID{0}), "100"));
  filtered->execute();

  test_output<AggregateSort>(filtered, {{ColumnID{1}, AggregateFunction::Any}}, {ColumnID{0}},
                             "resources/test_data/tbl/aggregateoperator/groupby_int_1gb_1agg/any_filtered.tbl", 1);
}

TYPED_TEST(OperatorsAggregateTest, DictionarySingleAggregateStandardDeviationSampleOnRef) {
  auto filtered =
      std::make_shared<TableScan>(this->_table_wrapper_1_1_dict,
                                  less_than_(get_column_expression(this->_table_wrapper_1_1_dict, ColumnID{0}), "100"));
  filtered->execute();

  test_output<AggregateSort>(filtered, {{ColumnID{1}, AggregateFunction::StandardDeviationSample}}, {ColumnID{0}},
                             "resources/test_data/tbl/aggregateoperator/groupby_int_1gb_1agg/stddev_samp_filtered.tbl",
                             1);
}

TYPED_TEST(OperatorsAggregateTest, JoinThenAggregate) {
  auto join = std::make_shared<JoinHash>(
      this->_table_wrapper_2_0_a, this->_table_wrapper_2_o_b, JoinMode::Inner,
      OperatorJoinPredicate{ColumnIDPair(ColumnID{0}, ColumnID{0}), PredicateCondition::Equals});
  join->execute();

  test_output<AggregateSort>(join, {}, {ColumnID{0}, ColumnID{3}},
                             "resources/test_data/tbl/aggregateoperator/join_2gb_0agg/result.tbl", 1);
}

TYPED_TEST(OperatorsAggregateTest, OuterJoinThenAggregate) {
  auto join =
      std::make_shared<JoinNestedLoop>(this->_table_wrapper_join_1, this->_table_wrapper_join_2, JoinMode::FullOuter,
                                       OperatorJoinPredicate{{ColumnID{0}, ColumnID{0}}, PredicateCondition::LessThan});
  join->execute();

  test_output<AggregateSort>(join, {{ColumnID{1}, AggregateFunction::Min}}, {ColumnID{0}},
                             "resources/test_data/tbl/aggregateoperator/groupby_int_1gb_1agg/outer_join.tbl", 1, false);
}

TEST_F(AggregateSortedTest, SingleAggregateMaxSorted) {
  for (ColumnID sort_by_column_id = ColumnID{0}; sort_by_column_id <= ColumnID{1}; ++sort_by_column_id) {
    Sort sort = Sort(this->_table_wrapper_1_1, sort_by_column_id);
    sort.execute();
    std::shared_ptr<TableWrapper> sorted_table_wrapper = std::make_shared<TableWrapper>(sort.get_output());
    sorted_table_wrapper->execute();
    test_output<AggregateSort>(sorted_table_wrapper, {{ColumnID{1}, AggregateFunction::Max}}, {ColumnID{0}},
                               "resources/test_data/tbl/aggregateoperator/groupby_int_1gb_1agg/max.tbl",
<<<<<<< HEAD
                               sorted_table_wrapper->get_output()->max_chunk_size());
=======
                               sorted_table_wrapper->get_output()->target_chunk_size());
>>>>>>> ae080dc1
  }
}

TEST_F(AggregateSortedTest, SingleAggregateMinSorted) {
  for (ColumnID sort_by_column_id = ColumnID{0}; sort_by_column_id <= ColumnID{1}; ++sort_by_column_id) {
    Sort sort = Sort(this->_table_wrapper_1_1, sort_by_column_id);
    sort.execute();
    std::shared_ptr<TableWrapper> sorted_table_wrapper = std::make_shared<TableWrapper>(sort.get_output());
    sorted_table_wrapper->execute();
    test_output<AggregateSort>(sorted_table_wrapper, {{ColumnID{1}, AggregateFunction::Min}}, {ColumnID{0}},
                               "resources/test_data/tbl/aggregateoperator/groupby_int_1gb_1agg/min.tbl",
<<<<<<< HEAD
                               sorted_table_wrapper->get_output()->max_chunk_size());
=======
                               sorted_table_wrapper->get_output()->target_chunk_size());
>>>>>>> ae080dc1
  }
}

TEST_F(AggregateSortedTest, SingleAggregateSumSorted) {
  for (ColumnID sort_by_column_id = ColumnID{0}; sort_by_column_id <= ColumnID{1}; ++sort_by_column_id) {
    Sort sort = Sort(this->_table_wrapper_1_1, sort_by_column_id);
    sort.execute();
    std::shared_ptr<TableWrapper> sorted_table_wrapper = std::make_shared<TableWrapper>(sort.get_output());
    sorted_table_wrapper->execute();
    test_output<AggregateSort>(sorted_table_wrapper, {{ColumnID{1}, AggregateFunction::Sum}}, {ColumnID{0}},
                               "resources/test_data/tbl/aggregateoperator/groupby_int_1gb_1agg/sum.tbl",
<<<<<<< HEAD
                               sorted_table_wrapper->get_output()->max_chunk_size());
=======
                               sorted_table_wrapper->get_output()->target_chunk_size());
>>>>>>> ae080dc1
  }
}

TEST_F(AggregateSortedTest, SingleAggregateAvgSorted) {
  for (ColumnID sort_by_column_id = ColumnID{0}; sort_by_column_id <= ColumnID{1}; ++sort_by_column_id) {
    Sort sort = Sort(this->_table_wrapper_1_1, sort_by_column_id);
    sort.execute();
    std::shared_ptr<TableWrapper> sorted_table_wrapper = std::make_shared<TableWrapper>(sort.get_output());
    sorted_table_wrapper->execute();
    test_output<AggregateSort>(sorted_table_wrapper, {{ColumnID{1}, AggregateFunction::Avg}}, {ColumnID{0}},
                               "resources/test_data/tbl/aggregateoperator/groupby_int_1gb_1agg/avg.tbl",
<<<<<<< HEAD
                               sorted_table_wrapper->get_output()->max_chunk_size());
=======
                               sorted_table_wrapper->get_output()->target_chunk_size());
>>>>>>> ae080dc1
  }
}

TEST_F(AggregateSortedTest, AggregateMaxMultiColumnSorted) {
  // Test for sorted for each column
  const auto input_table = this->_table_wrapper_multi_columns->get_output();
  const auto column_count = input_table->column_count();
  for (ColumnID sorted_by_column_id = ColumnID{0}; sorted_by_column_id < column_count; ++sorted_by_column_id) {
    Sort sort = Sort(this->_table_wrapper_multi_columns, sorted_by_column_id);
    sort.execute();
    std::shared_ptr<TableWrapper> sorted_table_wrapper = std::make_shared<TableWrapper>(sort.get_output());
    sorted_table_wrapper->execute();
    // Group and aggregate by every column combination
    for (ColumnID group_by_column_id = ColumnID{0}; group_by_column_id < column_count; ++group_by_column_id) {
      for (ColumnID aggregate_by_column_id = ColumnID{0}; aggregate_by_column_id < column_count;
           ++aggregate_by_column_id) {
        if (group_by_column_id == aggregate_by_column_id) continue;
        const auto table = sorted_table_wrapper->get_output();
        const auto aggregate_expressions = std::vector<std::shared_ptr<AggregateExpression>>{max_(pqp_column_(
            aggregate_by_column_id, table->column_data_type(aggregate_by_column_id),
            table->column_is_nullable(aggregate_by_column_id), table->column_name(aggregate_by_column_id)))};
        std::vector<ColumnID> groupby_column_ids = {group_by_column_id};
        const auto ordered_aggregate =
            std::make_shared<AggregateSort>(sorted_table_wrapper, aggregate_expressions, groupby_column_ids);
        const auto unordered_aggregate = std::make_shared<AggregateSort>(this->_table_wrapper_multi_columns,
                                                                         aggregate_expressions, groupby_column_ids);
        ordered_aggregate->execute();
        unordered_aggregate->execute();
        EXPECT_TABLE_EQ_UNORDERED(ordered_aggregate->get_output(), unordered_aggregate->get_output());
      }
    }
  }
}

TEST_F(AggregateSortedTest, AggregateSetsOrderedBy) {
  Sort sort = Sort(this->_table_wrapper_multi_columns, ColumnID{1});
  sort.execute();
  std::shared_ptr<TableWrapper> sorted_table_wrapper = std::make_shared<TableWrapper>(sort.get_output());
  sorted_table_wrapper->execute();
  auto table = sorted_table_wrapper->get_output();
  const auto aggregate_expressions = std::vector<std::shared_ptr<AggregateExpression>>{
      max_(pqp_column_(ColumnID{0}, table->column_data_type(ColumnID{0}), table->column_is_nullable(ColumnID{0}),
                       table->column_name(ColumnID{0})))};

  std::vector<ColumnID> groupby_column_ids = {ColumnID{2}};
  const auto aggregate =
      std::make_shared<AggregateSort>(this->_table_wrapper_multi_columns, aggregate_expressions, groupby_column_ids);
}

}  // namespace opossum<|MERGE_RESOLUTION|>--- conflicted
+++ resolved
@@ -893,11 +893,7 @@
     sorted_table_wrapper->execute();
     test_output<AggregateSort>(sorted_table_wrapper, {{ColumnID{1}, AggregateFunction::Max}}, {ColumnID{0}},
                                "resources/test_data/tbl/aggregateoperator/groupby_int_1gb_1agg/max.tbl",
-<<<<<<< HEAD
-                               sorted_table_wrapper->get_output()->max_chunk_size());
-=======
                                sorted_table_wrapper->get_output()->target_chunk_size());
->>>>>>> ae080dc1
   }
 }
 
@@ -909,11 +905,7 @@
     sorted_table_wrapper->execute();
     test_output<AggregateSort>(sorted_table_wrapper, {{ColumnID{1}, AggregateFunction::Min}}, {ColumnID{0}},
                                "resources/test_data/tbl/aggregateoperator/groupby_int_1gb_1agg/min.tbl",
-<<<<<<< HEAD
-                               sorted_table_wrapper->get_output()->max_chunk_size());
-=======
                                sorted_table_wrapper->get_output()->target_chunk_size());
->>>>>>> ae080dc1
   }
 }
 
@@ -925,11 +917,7 @@
     sorted_table_wrapper->execute();
     test_output<AggregateSort>(sorted_table_wrapper, {{ColumnID{1}, AggregateFunction::Sum}}, {ColumnID{0}},
                                "resources/test_data/tbl/aggregateoperator/groupby_int_1gb_1agg/sum.tbl",
-<<<<<<< HEAD
-                               sorted_table_wrapper->get_output()->max_chunk_size());
-=======
                                sorted_table_wrapper->get_output()->target_chunk_size());
->>>>>>> ae080dc1
   }
 }
 
@@ -941,11 +929,7 @@
     sorted_table_wrapper->execute();
     test_output<AggregateSort>(sorted_table_wrapper, {{ColumnID{1}, AggregateFunction::Avg}}, {ColumnID{0}},
                                "resources/test_data/tbl/aggregateoperator/groupby_int_1gb_1agg/avg.tbl",
-<<<<<<< HEAD
-                               sorted_table_wrapper->get_output()->max_chunk_size());
-=======
                                sorted_table_wrapper->get_output()->target_chunk_size());
->>>>>>> ae080dc1
   }
 }
 
