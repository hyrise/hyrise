--- conflicted
+++ resolved
@@ -45,10 +45,7 @@
 
     auto test_table = load_table("src/test/tables/aggregateoperator/groupby_int_1gb_1agg/input.tbl", 2);
     DictionaryCompression::compress_table(*test_table);
-<<<<<<< HEAD
-=======
-
->>>>>>> 37bd085a
+
     _table_wrapper_1_1_dict = std::make_shared<TableWrapper>(std::move(test_table));
     _table_wrapper_1_1_dict->execute();
   }
