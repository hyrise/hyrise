--- conflicted
+++ resolved
@@ -594,37 +594,24 @@
                     "resources/test_data/tbl/aggregateoperator/groupby_int_1gb_1agg/min_filtered.tbl", 1);
 }
 
-<<<<<<< HEAD
 TYPED_TEST(OperatorsAggregateTest, JoinThenAggregate) {
-  auto join = std::make_shared<JoinHash>(this->_table_wrapper_2_0_a, this->_table_wrapper_2_o_b, JoinMode::Inner,
-                                         ColumnIDPair(ColumnID{0}, ColumnID{0}), PredicateCondition::Equals);
-=======
-TEST_F(OperatorsAggregateTest, JoinThenAggregate) {
   auto join = std::make_shared<JoinHash>(
       _table_wrapper_2_0_a, _table_wrapper_2_o_b, JoinMode::Inner,
       OperatorJoinPredicate{ColumnIDPair(ColumnID{0}, ColumnID{0}), PredicateCondition::Equals});
->>>>>>> 73d2eb7b
   join->execute();
 
   this->test_output(join, {}, {ColumnID{0}, ColumnID{3}},
                     "resources/test_data/tbl/aggregateoperator/join_2gb_0agg/result.tbl", 1);
 }
 
-<<<<<<< HEAD
 TYPED_TEST(OperatorsAggregateTest, OuterJoinThenAggregate) {
-  auto join =
-      std::make_shared<JoinNestedLoop>(this->_table_wrapper_join_1, this->_table_wrapper_join_2, JoinMode::Outer,
-                                       ColumnIDPair(ColumnID{0}, ColumnID{0}), PredicateCondition::LessThan);
-=======
-TEST_F(OperatorsAggregateTest, OuterJoinThenAggregate) {
   auto join =
       std::make_shared<JoinNestedLoop>(_table_wrapper_join_1, _table_wrapper_join_2, JoinMode::FullOuter,
                                        OperatorJoinPredicate{{ColumnID{0}, ColumnID{0}}, PredicateCondition::LessThan});
->>>>>>> 73d2eb7b
   join->execute();
 
   this->test_output(join, {{ColumnID{1}, AggregateFunction::Min}}, {ColumnID{0}},
                     "resources/test_data/tbl/aggregateoperator/groupby_int_1gb_1agg/outer_join.tbl", 1, false);
 }
 
-}  // namespace opossum+}  // namespace opossum
