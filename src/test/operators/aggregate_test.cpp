--- conflicted
+++ resolved
@@ -517,11 +517,7 @@
 
 TEST_F(OperatorsAggregateTest, JoinThenAggregate) {
   auto join = std::make_shared<JoinHash>(_table_wrapper_3_1, _table_wrapper_3_2, JoinMode::Inner,
-<<<<<<< HEAD
-                                         JoinColumnIDs(ColumnID{0}, ColumnID{0}), ScanType::Equals);
-=======
                                          ColumnIDPair(ColumnID{0}, ColumnID{0}), PredicateCondition::Equals);
->>>>>>> 9da0d9f3
   join->execute();
 
   this->test_output(join, {}, {ColumnID{0}, ColumnID{3}}, "src/test/tables/aggregateoperator/join_2gb_0agg/result.tbl",
@@ -530,11 +526,7 @@
 
 TEST_F(OperatorsAggregateTest, OuterJoinThenAggregate) {
   auto join = std::make_shared<JoinNestedLoop>(_table_wrapper_join_1, _table_wrapper_join_2, JoinMode::Outer,
-<<<<<<< HEAD
-                                               JoinColumnIDs(ColumnID{0}, ColumnID{0}), ScanType::LessThan);
-=======
                                                ColumnIDPair(ColumnID{0}, ColumnID{0}), PredicateCondition::LessThan);
->>>>>>> 9da0d9f3
   join->execute();
 
   this->test_output(join, {{ColumnID{1}, AggregateFunction::Min}}, {ColumnID{0}},
