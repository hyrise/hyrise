--- conflicted
+++ resolved
@@ -28,123 +28,6 @@
 namespace opossum {
 
   template <typename T>
-  void test_output(const std::shared_ptr<AbstractOperator> in, const std::vector<AggregateColumnDefinition>& aggregates,
-                   const std::vector<ColumnID>& groupby_column_ids, const std::string& file_name, size_t chunk_size,
-                   bool test_aggregate_on_reference_table = true) {
-    // load expected results from file
-    std::shared_ptr<Table> expected_result = load_table(file_name, chunk_size);
-    EXPECT_NE(expected_result, nullptr) << "Could not load expected result table";
-
-    {
-      // Test the Aggregate on stored table data
-      auto aggregate = std::make_shared<T>(in, aggregates, groupby_column_ids);
-      aggregate->execute();
-      EXPECT_TABLE_EQ_UNORDERED(aggregate->get_output(), expected_result);
-    }
-
-    if (test_aggregate_on_reference_table) {
-      // Perform a TableScan to create a reference table
-      const auto table_scan = std::make_shared<TableScan>(in, greater_than_(BaseTest::get_column_expression(in, ColumnID{0}), 0));
-      table_scan->execute();
-
-      // Perform the Aggregate on a reference table
-      const auto aggregate = std::make_shared<T>(table_scan, aggregates, groupby_column_ids);
-      aggregate->execute();
-      EXPECT_TABLE_EQ_UNORDERED(aggregate->get_output(), expected_result);
-    }
-  }
-
-template <typename T>
-class OperatorsAggregateTest : public BaseTest {
- public:
-  static void SetUpTestCase() {  // called ONCE before the tests
-    _table_wrapper_1_0 = std::make_shared<TableWrapper>(
-        load_table("resources/test_data/tbl/aggregateoperator/groupby_int_1gb_0agg/input.tbl", 2));
-    _table_wrapper_1_0->execute();
-
-    _table_wrapper_1_0_null = std::make_shared<TableWrapper>(
-        load_table("resources/test_data/tbl/aggregateoperator/groupby_int_1gb_0agg/input_null.tbl", 2));
-    _table_wrapper_1_0_null->execute();
-
-    _table_wrapper_1_1 = std::make_shared<TableWrapper>(
-        load_table("resources/test_data/tbl/aggregateoperator/groupby_int_1gb_1agg/input.tbl", 2));
-    _table_wrapper_1_1->execute();
-
-    _table_wrapper_1_1_large = std::make_shared<TableWrapper>(
-        load_table("resources/test_data/tbl/aggregateoperator/groupby_int_1gb_1agg/input_large.tbl", 2));
-    _table_wrapper_1_1_large->execute();
-
-    _table_wrapper_1_1_null = std::make_shared<TableWrapper>(
-        load_table("resources/test_data/tbl/aggregateoperator/groupby_int_1gb_1agg/input_null.tbl", 2));
-    _table_wrapper_1_1_null->execute();
-
-    _table_wrapper_1_2 = std::make_shared<TableWrapper>(
-        load_table("resources/test_data/tbl/aggregateoperator/groupby_int_1gb_2agg/input.tbl", 2));
-    _table_wrapper_1_2->execute();
-
-    _table_wrapper_2_1 = std::make_shared<TableWrapper>(
-        load_table("resources/test_data/tbl/aggregateoperator/groupby_int_2gb_1agg/input.tbl", 2));
-    _table_wrapper_2_1->execute();
-
-    _table_wrapper_2_2 = std::make_shared<TableWrapper>(
-        load_table("resources/test_data/tbl/aggregateoperator/groupby_int_2gb_2agg/input.tbl", 2));
-    _table_wrapper_2_2->execute();
-
-    _table_wrapper_2_0_null = std::make_shared<TableWrapper>(
-        load_table("resources/test_data/tbl/aggregateoperator/groupby_int_2gb_0agg/input_null.tbl", 2));
-    _table_wrapper_2_0_null->execute();
-
-    _table_wrapper_3_1 = std::make_shared<TableWrapper>(
-        load_table("resources/test_data/tbl/aggregateoperator/groupby_int_3gb_1agg/input.tbl", 2));
-    _table_wrapper_3_1->execute();
-
-    _table_wrapper_3_0_null = std::make_shared<TableWrapper>(
-        load_table("resources/test_data/tbl/aggregateoperator/groupby_int_3gb_0agg/input_null.tbl", 2));
-    _table_wrapper_3_0_null->execute();
-
-    _table_wrapper_1_1_string = std::make_shared<TableWrapper>(
-        load_table("resources/test_data/tbl/aggregateoperator/groupby_string_1gb_1agg/input.tbl", 2));
-    _table_wrapper_1_1_string->execute();
-
-    _table_wrapper_1_1_string_null = std::make_shared<TableWrapper>(
-        load_table("resources/test_data/tbl/aggregateoperator/groupby_string_1gb_1agg/input_null.tbl", 2));
-    _table_wrapper_1_1_string_null->execute();
-
-    _table_wrapper_join_1 = std::make_shared<TableWrapper>(load_table("resources/test_data/tbl/int4.tbl", 1));
-    _table_wrapper_join_1->execute();
-
-    _table_wrapper_join_2 = std::make_shared<TableWrapper>(load_table("resources/test_data/tbl/int.tbl", 1));
-    _table_wrapper_join_2->execute();
-
-    _table_wrapper_2_0_a = std::make_shared<TableWrapper>(
-        load_table("resources/test_data/tbl/aggregateoperator/join_2gb_0agg/input_a.tbl", 2));
-    _table_wrapper_2_0_a->execute();
-
-    _table_wrapper_2_o_b = std::make_shared<TableWrapper>(
-        load_table("resources/test_data/tbl/aggregateoperator/join_2gb_0agg/input_b.tbl", 2));
-    _table_wrapper_2_o_b->execute();
-
-    auto test_table = load_table("resources/test_data/tbl/aggregateoperator/groupby_int_1gb_1agg/input.tbl", 2);
-    ChunkEncoder::encode_all_chunks(test_table);
-
-    _table_wrapper_1_1_dict = std::make_shared<TableWrapper>(std::move(test_table));
-    _table_wrapper_1_1_dict->execute();
-
-    test_table = load_table("resources/test_data/tbl/aggregateoperator/groupby_int_1gb_1agg/input_null.tbl", 2);
-    ChunkEncoder::encode_all_chunks(test_table);
-
-    _table_wrapper_1_1_null_dict = std::make_shared<TableWrapper>(std::move(test_table));
-    _table_wrapper_1_1_null_dict->execute();
-
-    _table_wrapper_int_int = std::make_shared<TableWrapper>(load_table("resources/test_data/tbl/int_int.tbl", 2));
-    _table_wrapper_int_int->execute();
-  }
-
- protected:
-  void SetUp() override {}
-
-<<<<<<< HEAD
-=======
   void test_output(const std::shared_ptr<AbstractOperator> in,
                    const std::vector<std::pair<ColumnID, AggregateFunction>>& aggregate_definitions,
                    const std::vector<ColumnID>& groupby_column_ids, const std::string& file_name, size_t chunk_size,
@@ -184,7 +67,95 @@
       EXPECT_TABLE_EQ_UNORDERED(aggregate->get_output(), expected_result);
     }
   }
->>>>>>> 3c79a311
+
+template <typename T>
+class OperatorsAggregateTest : public BaseTest {
+ public:
+  static void SetUpTestCase() {  // called ONCE before the tests
+    _table_wrapper_1_0 = std::make_shared<TableWrapper>(
+        load_table("resources/test_data/tbl/aggregateoperator/groupby_int_1gb_0agg/input.tbl", 2));
+    _table_wrapper_1_0->execute();
+
+    _table_wrapper_1_0_null = std::make_shared<TableWrapper>(
+        load_table("resources/test_data/tbl/aggregateoperator/groupby_int_1gb_0agg/input_null.tbl", 2));
+    _table_wrapper_1_0_null->execute();
+
+    _table_wrapper_1_1 = std::make_shared<TableWrapper>(
+        load_table("resources/test_data/tbl/aggregateoperator/groupby_int_1gb_1agg/input.tbl", 2));
+    _table_wrapper_1_1->execute();
+
+    _table_wrapper_1_1_large = std::make_shared<TableWrapper>(
+        load_table("resources/test_data/tbl/aggregateoperator/groupby_int_1gb_1agg/input_large.tbl", 2));
+    _table_wrapper_1_1_large->execute();
+
+    _table_wrapper_1_1_null = std::make_shared<TableWrapper>(
+        load_table("resources/test_data/tbl/aggregateoperator/groupby_int_1gb_1agg/input_null.tbl", 2));
+    _table_wrapper_1_1_null->execute();
+
+    _table_wrapper_1_2 = std::make_shared<TableWrapper>(
+        load_table("resources/test_data/tbl/aggregateoperator/groupby_int_1gb_2agg/input.tbl", 2));
+    _table_wrapper_1_2->execute();
+
+    _table_wrapper_2_1 = std::make_shared<TableWrapper>(
+        load_table("resources/test_data/tbl/aggregateoperator/groupby_int_2gb_1agg/input.tbl", 2));
+    _table_wrapper_2_1->execute();
+
+    _table_wrapper_2_2 = std::make_shared<TableWrapper>(
+        load_table("resources/test_data/tbl/aggregateoperator/groupby_int_2gb_2agg/input.tbl", 2));
+    _table_wrapper_2_2->execute();
+
+    _table_wrapper_2_0_null = std::make_shared<TableWrapper>(
+        load_table("resources/test_data/tbl/aggregateoperator/groupby_int_2gb_0agg/input_null.tbl", 2));
+    _table_wrapper_2_0_null->execute();
+
+    _table_wrapper_3_1 = std::make_shared<TableWrapper>(
+        load_table("resources/test_data/tbl/aggregateoperator/groupby_int_3gb_1agg/input.tbl", 2));
+    _table_wrapper_3_1->execute();
+
+    _table_wrapper_3_0_null = std::make_shared<TableWrapper>(
+        load_table("resources/test_data/tbl/aggregateoperator/groupby_int_3gb_0agg/input_null.tbl", 2));
+    _table_wrapper_3_0_null->execute();
+
+    _table_wrapper_1_1_string = std::make_shared<TableWrapper>(
+        load_table("resources/test_data/tbl/aggregateoperator/groupby_string_1gb_1agg/input.tbl", 2));
+    _table_wrapper_1_1_string->execute();
+
+    _table_wrapper_1_1_string_null = std::make_shared<TableWrapper>(
+        load_table("resources/test_data/tbl/aggregateoperator/groupby_string_1gb_1agg/input_null.tbl", 2));
+    _table_wrapper_1_1_string_null->execute();
+
+    _table_wrapper_join_1 = std::make_shared<TableWrapper>(load_table("resources/test_data/tbl/int4.tbl", 1));
+    _table_wrapper_join_1->execute();
+
+    _table_wrapper_join_2 = std::make_shared<TableWrapper>(load_table("resources/test_data/tbl/int.tbl", 1));
+    _table_wrapper_join_2->execute();
+
+    _table_wrapper_2_0_a = std::make_shared<TableWrapper>(
+        load_table("resources/test_data/tbl/aggregateoperator/join_2gb_0agg/input_a.tbl", 2));
+    _table_wrapper_2_0_a->execute();
+
+    _table_wrapper_2_o_b = std::make_shared<TableWrapper>(
+        load_table("resources/test_data/tbl/aggregateoperator/join_2gb_0agg/input_b.tbl", 2));
+    _table_wrapper_2_o_b->execute();
+
+    auto test_table = load_table("resources/test_data/tbl/aggregateoperator/groupby_int_1gb_1agg/input.tbl", 2);
+    ChunkEncoder::encode_all_chunks(test_table);
+
+    _table_wrapper_1_1_dict = std::make_shared<TableWrapper>(std::move(test_table));
+    _table_wrapper_1_1_dict->execute();
+
+    test_table = load_table("resources/test_data/tbl/aggregateoperator/groupby_int_1gb_1agg/input_null.tbl", 2);
+    ChunkEncoder::encode_all_chunks(test_table);
+
+    _table_wrapper_1_1_null_dict = std::make_shared<TableWrapper>(std::move(test_table));
+    _table_wrapper_1_1_null_dict->execute();
+
+    _table_wrapper_int_int = std::make_shared<TableWrapper>(load_table("resources/test_data/tbl/int_int.tbl", 2));
+    _table_wrapper_int_int->execute();
+  }
+
+ protected:
+  void SetUp() override {}
 
   inline static std::shared_ptr<TableWrapper> _table_wrapper_1_0, _table_wrapper_1_0_null, _table_wrapper_1_1,
       _table_wrapper_1_1_null, _table_wrapper_1_1_large, _table_wrapper_join_1, _table_wrapper_join_2,
@@ -861,16 +832,11 @@
   test_output<AggregateSort>(filtered, {{ColumnID{1}, AggregateFunction::Min}}, {ColumnID{0}},
                     "resources/test_data/tbl/aggregateoperator/groupby_int_1gb_1agg/min_filtered.tbl", 1);
 }
-<<<<<<< HEAD
-TYPED_TEST(OperatorsAggregateTest, DictionarySingleAggregateAnyOnRef) { auto filtered = std::make_shared<TableScan>( this->_table_wrapper_1_1_dict,
-      less_than_(this->get_column_expression(this->_table_wrapper_1_1_dict, ColumnID{0}), "100"));
-=======
 
 TYPED_TEST(OperatorsAggregateTest, DictionarySingleAggregateAnyOnRef) {
   auto filtered =
       std::make_shared<TableScan>(this->_table_wrapper_1_1_dict,
                                   less_than_(get_column_expression(this->_table_wrapper_1_1_dict, ColumnID{0}), "100"));
->>>>>>> 3c79a311
   filtered->execute();
 
   test_output<AggregateSort>(filtered, {{ColumnID{1}, AggregateFunction::Any}}, {ColumnID{0}},
@@ -966,10 +932,13 @@
     for (ColumnID group_by_column_id = ColumnID{0}; group_by_column_id < column_count; ++group_by_column_id) {
       for (ColumnID aggregate_by_column_id = ColumnID{0}; aggregate_by_column_id < column_count; ++aggregate_by_column_id) {
         if (group_by_column_id == aggregate_by_column_id) continue;
-        std::vector<AggregateColumnDefinition> aggregates = {{aggregate_by_column_id, AggregateFunction::Max}};
+        const auto table = sorted_table_wrapper->get_output();
+        const auto aggregate_expressions = std::vector<std::shared_ptr<AggregateExpression>>{
+        max_(pqp_column_(aggregate_by_column_id, table->column_data_type(aggregate_by_column_id), table->column_is_nullable(aggregate_by_column_id),
+                         table->column_name(aggregate_by_column_id)))};
         std::vector<ColumnID> groupby_column_ids = {group_by_column_id};
-        const auto ordered_aggregate = std::make_shared<AggregateSort>(sorted_table_wrapper, aggregates, groupby_column_ids);
-        const auto unordered_aggregate = std::make_shared<AggregateSort>(this->_table_wrapper_multi_columns, aggregates, groupby_column_ids);
+        const auto ordered_aggregate = std::make_shared<AggregateSort>(sorted_table_wrapper, aggregate_expressions, groupby_column_ids);
+        const auto unordered_aggregate = std::make_shared<AggregateSort>(this->_table_wrapper_multi_columns, aggregate_expressions, groupby_column_ids);
         ordered_aggregate->execute();
         unordered_aggregate->execute();
         EXPECT_TABLE_EQ_UNORDERED(ordered_aggregate->get_output(), unordered_aggregate->get_output());
@@ -983,10 +952,13 @@
   sort.execute();
   std::shared_ptr<TableWrapper> sorted_table_wrapper = std::make_shared<TableWrapper>(sort.get_output());
   sorted_table_wrapper->execute();
-
-  std::vector<AggregateColumnDefinition> aggregateDefinitions = {{ColumnID{0}, AggregateFunction::Max}};
+  auto table = sorted_table_wrapper->get_output();
+  const auto aggregate_expressions = std::vector<std::shared_ptr<AggregateExpression>>{
+  max_(pqp_column_(ColumnID{0}, table->column_data_type(ColumnID{0}), table->column_is_nullable(ColumnID{0}),
+                   table->column_name(ColumnID{0})))};
+
   std::vector<ColumnID> groupby_column_ids = {ColumnID{2}};
-  const auto aggregate = std::make_shared<AggregateSort>(this->_table_wrapper_multi_columns, aggregateDefinitions, groupby_column_ids);
+  const auto aggregate = std::make_shared<AggregateSort>(this->_table_wrapper_multi_columns, aggregate_expressions, groupby_column_ids);
 }
 
 }  // namespace opossum