#include <tuple>
#include <utility>

#include "operators/operator_scan_predicate.hpp"
#include "operators/print.hpp"
#include "operators/table_scan.hpp"
#include "operators/table_wrapper.hpp"
#include "resolve_type.hpp"
#include "storage/chunk_encoder.hpp"
#include "storage/table.hpp"
#include "typed_ordered_operator_base_test.hpp"

namespace opossum {

class TableScanBetweenTest : public TypedOrderedOperatorBaseTest {
 protected:
  std::shared_ptr<AbstractOperator> _data_table_wrapper;

  void SetUp() override {
    // For the test, we create a table with the data type that is to be scanned as the first column and a control int
    // in the second column:
    //
    // a<DataType>  b<int>
    // 10.25         0
    // 12.25         1
    // 14.25 / NULL  2       (each third row is nulled if the table is marked as nullable and no ordering is expected)
    // 16.25         3
    // ...
    // 30.25         10
    //
    // If the table is ordered, NULL values are added up front or to the back.
    //
    // As the first column is TYPE CASTED, it contains 10 for an int column, the string "10.25" for a string column etc.
    // We chose .25 because that can be exactly expressed in a float.

    const auto& [data_type, encoding, ordered_by_mode, nullable] = GetParam();

    const bool descending =
        ordered_by_mode == OrderByMode::Descending || ordered_by_mode == OrderByMode::DescendingNullsLast;
    const bool nulls_first = ordered_by_mode == OrderByMode::Ascending || ordered_by_mode == OrderByMode::Descending;
    const int number_of_nulls_first = (nullable && nulls_first) ? 3 : 0;
    const int number_of_nulls_last = (nullable && !nulls_first) ? 3 : 0;

    auto column_definitions = TableColumnDefinitions{{"a", data_type, nullable}, {"b", DataType::Int, nullable}};

    const auto data_table = std::make_shared<Table>(column_definitions, TableType::Data, 6);

    // `nullable=nullable` is a dirty hack to work around C++ defect 2313.
    resolve_data_type(data_type, [&, nullable = nullable, ordered_by_mode = ordered_by_mode](const auto type) {
      using Type = typename decltype(type)::type;
      if (nullable && nulls_first) {
        for (int i = 0; i < number_of_nulls_first; ++i) {
          data_table->append({NullValue{}, i});
        }
      }
      for (auto i = 0; i <= 10; ++i) {
        double double_value;
        if (descending) {
          double_value = 30.25 - i * 2.0;
        } else {
          double_value = 10.25 + i * 2.0;
        }

        if (nullable && !ordered_by_mode && i % 3 == 2) {
          data_table->append({NullValue{}, i + number_of_nulls_first});
        } else {
          if constexpr (std::is_same_v<pmr_string, Type>) {
            data_table->append({pmr_string{std::to_string(double_value)}, i + number_of_nulls_first});
          } else {
            data_table->append({static_cast<Type>(double_value), i + number_of_nulls_first});
          }
        }
      }
      if (nullable && !nulls_first) {
        for (int i = 0; i < number_of_nulls_last; ++i) {
          data_table->append({NullValue{}, i});
        }
      }
    });

    if (ordered_by_mode) {
      for (ChunkID chunk_id{0}; chunk_id < data_table->chunk_count(); ++chunk_id) {
        data_table->get_chunk(chunk_id)->set_ordered_by(std::make_pair(ColumnID{0}, *ordered_by_mode));
      }
    }

    data_table->last_chunk()->finalize();

    // We have two full chunks and one open chunk, we only encode the full chunks
    for (auto chunk_id = ChunkID{0}; chunk_id < 2; ++chunk_id) {
      ChunkEncoder::encode_chunk(data_table->get_chunk(chunk_id), {data_type, DataType::Int},
                                 {encoding, EncodingType::Unencoded});
    }

    _data_table_wrapper = std::make_shared<TableWrapper>(data_table);
    _data_table_wrapper->execute();
  }

  // This is a helper function, which runs a between table scan on the data defined in SetUp above.
  // It takes the boundaries and the expected result index positions from the given tests parameter.
  // To test all functionality, it is also necessary to consider the left/right inclusiveness. It cannot be done
  // automatically, because the results differ depending on the chosen inclusiveness.
  // Standard SQL only supports double-inclusiveness, therefore this is the default.
  // a sample tests structure looks like this:
  // std::vector<std::tuple<AllTypeVariant, AllTypeVariant, std::vector<int>>>{
  //    {12.25, 16.25, {1, 2, 3}},
  //    {12.0, 16.25, {1, 2, 3}},
  //    {12.0, 16.75, {1, 2, 3}},
  // }
  void _test_between_scan(std::vector<std::tuple<AllTypeVariant, AllTypeVariant, std::vector<int>>>& tests,
                          PredicateCondition predicate_condition) {
    const auto& [data_type, encoding, ordered_by_mode, nullable] = GetParam();
    const bool descending =
        ordered_by_mode == OrderByMode::Descending || ordered_by_mode == OrderByMode::DescendingNullsLast;
    const bool ascending =
        ordered_by_mode == OrderByMode::Ascending || ordered_by_mode == OrderByMode::AscendingNullsLast;
    const bool nulls_first = ordered_by_mode == OrderByMode::Ascending || ordered_by_mode == OrderByMode::Descending;
    const int number_of_nulls_first = (nullable && nulls_first) ? 3 : 0;
    std::ignore = encoding;
    resolve_data_type(data_type, [&, nullable = nullable](const auto data_type_t) {
      using ColumnDataType = typename decltype(data_type_t)::type;

      for (const auto& [left, right, expected_with_null] : tests) {
        SCOPED_TRACE(std::string("BETWEEN ") + std::to_string(boost::get<double>(left)) +
                     (is_lower_inclusive_between(predicate_condition) ? " (inclusive)" : " (exclusive)") + " AND " +
                     std::to_string(boost::get<double>(right)) +
                     (is_upper_inclusive_between(predicate_condition) ? " (inclusive)" : " (exclusive)"));

        auto left_casted = ColumnDataType{};
        auto right_casted = ColumnDataType{};

        // Float-with-String comparison not supported. We have to manually convert all floats to Strings if we're
        // scanning on a String column.
        if constexpr (std::is_same_v<ColumnDataType, pmr_string>) {
          left_casted = pmr_string{std::to_string(boost::get<double>(left))};
          right_casted = pmr_string{std::to_string(boost::get<double>(right))};
        } else {
          left_casted = static_cast<ColumnDataType>(boost::get<double>(left));
          right_casted = static_cast<ColumnDataType>(boost::get<double>(right));
        }

        auto scan =
            create_between_table_scan(_data_table_wrapper, ColumnID{0}, left_casted, right_casted, predicate_condition);
        scan->execute();

        const auto result_table = scan->get_output();
        auto result_ints = std::vector<int>{};

        const auto chunk_count = result_table->chunk_count();
        for (auto chunk_id = ChunkID{0}; chunk_id < chunk_count; ++chunk_id) {
          const auto chunk = result_table->get_chunk(chunk_id);

          const auto segment_b = chunk->get_segment(ColumnID{1});
          for (auto offset = ChunkOffset{0}; offset < segment_b->size(); ++offset) {
            result_ints.emplace_back(boost::get<int>((*segment_b)[offset]));
          }
        }
        std::sort(result_ints.begin(), result_ints.end());

        auto expected = expected_with_null;
        if (descending) {
<<<<<<< HEAD
          // Since the data is stored in reverse order, we expect inverted indices (e.g. highest index instead of lowest)
          // We need to subtract number_of_nulls_first as well because the expected values need to be shifted
=======
          // Since the data is stored in reverse order, we expect inverted indices (e.g. highest index instead of
          // lowest)
          // We need to substract number_of_nulls_first as well because the expected values need to be shifted
>>>>>>> fb3f8318
          // towards the added nulls. number_of_nulls_last is ok because the nulls at the end aren't processed by
          // the between scan and thus shouldn't appear in the results (actual or expected).

          const int max_index = 10 + number_of_nulls_first;
          std::transform(expected.begin(), expected.end(), expected.begin(),
                         [max_index](int expected_index) -> int { return max_index - expected_index; });
          std::reverse(expected.begin(), expected.end());
        }

        if (ascending) {
          // Since we prepended three Null values we need to correct our indices
          std::transform(
              expected.begin(), expected.end(), expected.begin(),
              [number_of_nulls_first](int expected_index) -> int { return expected_index + number_of_nulls_first; });
        }

        if (nullable && !ascending && !descending) {
          // Remove the positions that should not be included because they are meant to be NULL
          // In this case, remove every third value.
          expected.erase(std::remove_if(expected.begin(), expected.end(), [](int x) { return x % 3 == 2; }),
                         expected.end());
        }

        ASSERT_EQ(result_ints, expected);
      }
    });
  }
};

TEST_P(TableScanBetweenTest, Inclusive) {
  auto inclusive_tests = std::vector<std::tuple<AllTypeVariant, AllTypeVariant, std::vector<int>>>{
      {12.25, 16.25, {1, 2, 3}},                          // Both boundaries exact match
      {12.0, 16.25, {1, 2, 3}},                           // Left boundary open match
      {12.25, 16.75, {1, 2, 3}},                          // Right boundary open match
      {12.0, 16.75, {1, 2, 3}},                           // Both boundaries open match
      {0.0, 16.75, {0, 1, 2, 3}},                         // Left boundary before first value
      {16.0, 50.75, {3, 4, 5, 6, 7, 8, 9, 10}},           // Right boundary after last value
      {13.0, 16.25, {2, 3}},                              // Left boundary after first value
      {12.25, 15.0, {1, 2}},                              // Right boundary before last value
      {0.25, 50.75, {0, 1, 2, 3, 4, 5, 6, 7, 8, 9, 10}},  // Matching all values
      {0.25, 0.75, {}},                                   // Matching no value
  };

  _test_between_scan(inclusive_tests, PredicateCondition::BetweenInclusive);
  std::cout << "test between scan finished" << std::endl;
}

TEST_P(TableScanBetweenTest, LowerExclusive) {
  auto left_exclusive_tests = std::vector<std::tuple<AllTypeVariant, AllTypeVariant, std::vector<int>>>{
      {11.0, 16.25, {1, 2, 3}},  // Left boundary open match
      {12.25, 16.25, {2, 3}},    // Both boundaries exact match
      {13.0, 16.25, {2, 3}},     // Left boundary inner value
  };

  _test_between_scan(left_exclusive_tests, PredicateCondition::BetweenLowerExclusive);
}

TEST_P(TableScanBetweenTest, UpperExclusive) {
  auto right_exclusive_tests = std::vector<std::tuple<AllTypeVariant, AllTypeVariant, std::vector<int>>>{
      {12.25, 17.0, {1, 2, 3}},  // Right boundary open match
      {12.25, 16.25, {1, 2}},    // Both boundaries exact match
      {12.25, 15.0, {1, 2}},     // Right boundary inner value
  };

  _test_between_scan(right_exclusive_tests, PredicateCondition::BetweenUpperExclusive);
}

TEST_P(TableScanBetweenTest, Exclusive) {
  auto exclusive_tests = std::vector<std::tuple<AllTypeVariant, AllTypeVariant, std::vector<int>>>{
      {12.25, 16.25, {2}},      // Both boundaries exact match
      {11.0, 16.25, {1, 2}},    // Left boundary open match
      {12.25, 17.0, {2, 3}},    // Right boundary open match
      {11.0, 17.0, {1, 2, 3}},  // Both boundaries open match
      {13.0, 16.25, {2}},       // Left boundary inner value
      {12.25, 15.0, {2}},       // Right boundary inner value
      {13.0, 15.0, {2}},        // Both boundaries inner value
  };

  _test_between_scan(exclusive_tests, PredicateCondition::BetweenExclusive);
}

INSTANTIATE_TEST_SUITE_P(TableScanBetweenTestInstances, TableScanBetweenTest, testing::ValuesIn(create_test_params()),
                         TypedOrderedOperatorBaseTest::format);

}  // namespace opossum<|MERGE_RESOLUTION|>--- conflicted
+++ resolved
@@ -159,14 +159,9 @@
 
         auto expected = expected_with_null;
         if (descending) {
-<<<<<<< HEAD
-          // Since the data is stored in reverse order, we expect inverted indices (e.g. highest index instead of lowest)
-          // We need to subtract number_of_nulls_first as well because the expected values need to be shifted
-=======
           // Since the data is stored in reverse order, we expect inverted indices (e.g. highest index instead of
           // lowest)
           // We need to substract number_of_nulls_first as well because the expected values need to be shifted
->>>>>>> fb3f8318
           // towards the added nulls. number_of_nulls_last is ok because the nulls at the end aren't processed by
           // the between scan and thus shouldn't appear in the results (actual or expected).
 
