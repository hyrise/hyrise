--- conflicted
+++ resolved
@@ -36,27 +36,9 @@
 
   void SetUp() override {}
 
-<<<<<<< HEAD
-  inline static size_t _table_size_zero_one = 0;
-  inline static std::shared_ptr<Table> _table_zero_one;
   inline static std::shared_ptr<TableWrapper> _table_wrapper_small, _table_tpch_orders, _table_tpch_lineitems,
       _table_with_nulls;
   inline static std::shared_ptr<TableScan> _table_tpch_orders_scanned, _table_tpch_lineitems_scanned;
-
-  // Accumulates the RowIDs hidden behind the iterator element (hash map stores PosLists, not RowIDs)
-  template <typename Iter>
-  size_t get_row_count(Iter begin, Iter end) {
-    size_t row_count = 0;
-    for (Iter it = begin; it != end; ++it) {
-      row_count += it->second.size();
-    }
-    return row_count;
-  }
-=======
-  inline static std::shared_ptr<TableWrapper> _table_wrapper_small, _table_tpch_orders, _table_tpch_lineitems,
-      _table_with_nulls;
-  inline static std::shared_ptr<TableScan> _table_tpch_orders_scanned, _table_tpch_lineitems_scanned;
->>>>>>> 52138d8b
 };
 
 TEST_F(JoinHashTest, OperatorName) {
