--- conflicted
+++ resolved
@@ -39,16 +39,10 @@
   // std::string>("a", "a"),
   //                                            "=", Cross, "src/test/tables/joinoperators/int_cross_join.tbl", 1);
 
-<<<<<<< HEAD
-  EXPECT_THROW(std::make_shared<TypeParam>(this->_gt_a, this->_gt_b, std::pair<std::string, std::string>("a", "a"), "=",
-                                           Cross, std::string("left."), std::string("right.")),
-               std::logic_error);
-=======
   EXPECT_THROW(std::make_shared<TypeParam>(this->_table_wrapper_a, this->_table_wrapper_b,
                                            std::pair<std::string, std::string>("a", "a"), "=", Cross,
                                            std::string("left."), std::string("right.")),
-               std::runtime_error);
->>>>>>> 9f547886
+               std::logic_error);
 }
 
 TYPED_TEST(JoinFullTest, LeftJoin) {
