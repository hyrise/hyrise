--- conflicted
+++ resolved
@@ -13,11 +13,6 @@
 #include "../../lib/operators/join_hash.hpp"
 #include "../../lib/operators/join_nested_loop_a.hpp"
 #include "../../lib/operators/join_nested_loop_b.hpp"
-<<<<<<< HEAD
-#include "../../lib/operators/print.hpp"
-#include "../../lib/operators/join_sort_merge.hpp"
-=======
->>>>>>> b7b0395f
 #include "../../lib/operators/table_scan.hpp"
 #include "../../lib/storage/storage_manager.hpp"
 #include "../../lib/storage/table.hpp"
@@ -34,7 +29,7 @@
 class JoinFullTest : public JoinTest {};
 
 // here we define all Join types
-typedef ::testing::Types<JoinNestedLoopA, JoinNestedLoopB, JoinSortMerge> JoinFullTypes;
+typedef ::testing::Types<JoinNestedLoopA, JoinNestedLoopB /* , SortMergeJoin */> JoinFullTypes;
 TYPED_TEST_CASE(JoinFullTest, JoinFullTypes);
 
 TYPED_TEST(JoinFullTest, CrossJoin) {
@@ -251,26 +246,18 @@
       ScanType::OpLessThan, JoinMode::Inner, "src/test/tables/joinoperators/float_smaller_inner_join.tbl", 1);
 }
 
-<<<<<<< HEAD
 TYPED_TEST(JoinFullTest, SmallerInnerJoin2) {
   // Joining two Integer Columns
   this->template test_join_output<TypeParam>(this->_table_wrapper_j, this->_table_wrapper_i,
-                                             std::pair<std::string, std::string>("a", "a"), ScanType::OpLessThan,
-                                             JoinMode::Inner, std::string("left."), std::string("right."),
+                                             std::pair<ColumnID, ColumnID>(ColumnID{0}, ColumnID{0}), ScanType::OpLessThan,
+                                             JoinMode::Inner,
                                              "src/test/tables/joinoperators/int_smaller_inner_join_2.tbl", 1);
 }
 
 TYPED_TEST(JoinFullTest, DISABLED_SmallerOuterJoin) {
-  this->template test_join_output<TypeParam>(this->_table_wrapper_k, this->_table_wrapper_l,
-                                             std::pair<std::string, std::string>("a", "a"), ScanType::OpLessThan,
-                                             JoinMode::Outer, std::string("left."), std::string("right."),
-                                             "src/test/tables/joinoperators/int_smaller_outer_join.tbl", 1);
-=======
-TYPED_TEST(JoinFullTest, SmallerOuterJoin) {
   this->template test_join_output<TypeParam>(
       this->_table_wrapper_k, this->_table_wrapper_l, std::pair<ColumnID, ColumnID>(ColumnID{0}, ColumnID{0}),
       ScanType::OpLessThan, JoinMode::Outer, "src/test/tables/joinoperators/int_smaller_outer_join.tbl", 1);
->>>>>>> b7b0395f
 }
 
 TYPED_TEST(JoinFullTest, SmallerEqualInnerJoin) {
@@ -286,27 +273,19 @@
                                              "src/test/tables/joinoperators/float_smallerequal_inner_join.tbl", 1);
 }
 
-<<<<<<< HEAD
 TYPED_TEST(JoinFullTest, SmallerEqualInnerJoin2) {
   // Joining two Integer Columns
   this->template test_join_output<TypeParam>(this->_table_wrapper_j, this->_table_wrapper_i,
-                                             std::pair<std::string, std::string>("a", "a"),
+                                             std::pair<ColumnID, ColumnID>(ColumnID{0}, ColumnID{0}),
                                              ScanType::OpLessThanEquals,
-                                             JoinMode::Inner, std::string("left."), std::string("right."),
+                                             JoinMode::Inner,
                                              "src/test/tables/joinoperators/int_smallerequal_inner_join_2.tbl", 1);
 }
 
 TYPED_TEST(JoinFullTest, DISABLED_SmallerEqualOuterJoin) {
-  this->template test_join_output<TypeParam>(this->_table_wrapper_k, this->_table_wrapper_l,
-                                             std::pair<std::string, std::string>("a", "a"), ScanType::OpLessThanEquals,
-                                             JoinMode::Outer, std::string("left."), std::string("right."),
-                                             "src/test/tables/joinoperators/int_smallerequal_outer_join.tbl", 1);
-=======
-TYPED_TEST(JoinFullTest, SmallerEqualOuterJoin) {
   this->template test_join_output<TypeParam>(
       this->_table_wrapper_k, this->_table_wrapper_l, std::pair<ColumnID, ColumnID>(ColumnID{0}, ColumnID{0}),
       ScanType::OpLessThanEquals, JoinMode::Outer, "src/test/tables/joinoperators/int_smallerequal_outer_join.tbl", 1);
->>>>>>> b7b0395f
 }
 
 TYPED_TEST(JoinFullTest, GreaterInnerJoin) {
@@ -321,26 +300,18 @@
       ScanType::OpGreaterThan, JoinMode::Inner, "src/test/tables/joinoperators/float_greater_inner_join.tbl", 1);
 }
 
-<<<<<<< HEAD
 TYPED_TEST(JoinFullTest, GreaterInnerJoin2) {
   // Joining two Integer Columns
   this->template test_join_output<TypeParam>(this->_table_wrapper_i, this->_table_wrapper_j,
-                                             std::pair<std::string, std::string>("a", "a"), ScanType::OpGreaterThan,
-                                             JoinMode::Inner, std::string("left."), std::string("right."),
+                                             std::pair<ColumnID, ColumnID>(ColumnID{0}, ColumnID{0}), ScanType::OpGreaterThan,
+                                             JoinMode::Inner,
                                              "src/test/tables/joinoperators/int_greater_inner_join_2.tbl", 1);
 }
 
 TYPED_TEST(JoinFullTest, DISABLED_GreaterOuterJoin) {
-  this->template test_join_output<TypeParam>(this->_table_wrapper_l, this->_table_wrapper_k,
-                                             std::pair<std::string, std::string>("a", "a"), ScanType::OpGreaterThan,
-                                             JoinMode::Outer, std::string("left."), std::string("right."),
-                                             "src/test/tables/joinoperators/int_greater_outer_join.tbl", 1);
-=======
-TYPED_TEST(JoinFullTest, GreaterOuterJoin) {
   this->template test_join_output<TypeParam>(
       this->_table_wrapper_l, this->_table_wrapper_k, std::pair<ColumnID, ColumnID>(ColumnID{0}, ColumnID{0}),
       ScanType::OpGreaterThan, JoinMode::Outer, "src/test/tables/joinoperators/int_greater_outer_join.tbl", 1);
->>>>>>> b7b0395f
 }
 
 TYPED_TEST(JoinFullTest, GreaterEqualInnerJoin) {
@@ -357,28 +328,19 @@
                                              "src/test/tables/joinoperators/float_greaterequal_inner_join.tbl", 1);
 }
 
-<<<<<<< HEAD
-TYPED_TEST(JoinFullTest, GreaterEqualInnerJoin2) {
-  // Joining two Integer Columns
-  this->template test_join_output<TypeParam>(this->_table_wrapper_i, this->_table_wrapper_j,
-                                             std::pair<std::string, std::string>("a", "a"),
-                                             ScanType::OpGreaterThanEquals,
-                                             JoinMode::Inner, std::string("left."), std::string("right."),
-                                             "src/test/tables/joinoperators/int_greaterequal_inner_join_2.tbl", 1);
-}
-
 TYPED_TEST(JoinFullTest, DISABLED_GreaterEqualOuterJoin) {
-  this->template test_join_output<TypeParam>(
-      this->_table_wrapper_l, this->_table_wrapper_k, std::pair<std::string, std::string>("a", "a"),
-      ScanType::OpGreaterThanEquals, JoinMode::Outer, std::string("left."), std::string("right."),
-      "src/test/tables/joinoperators/int_greaterequal_outer_join.tbl", 1);
-=======
-TYPED_TEST(JoinFullTest, GreaterEqualOuterJoin) {
   this->template test_join_output<TypeParam>(this->_table_wrapper_l, this->_table_wrapper_k,
                                              std::pair<ColumnID, ColumnID>(ColumnID{0}, ColumnID{0}),
                                              ScanType::OpGreaterThanEquals, JoinMode::Outer,
                                              "src/test/tables/joinoperators/int_greaterequal_outer_join.tbl", 1);
->>>>>>> b7b0395f
+}
+
+TYPED_TEST(JoinFullTest, GreaterEqualInnerJoin2) {
+  // Joining two Integer Columns
+  this->template test_join_output<TypeParam>(this->_table_wrapper_i, this->_table_wrapper_j,
+                                             std::pair<ColumnID, ColumnID>(ColumnID{0}, ColumnID{0}),
+                                             ScanType::OpGreaterThanEquals, JoinMode::Inner,
+                                             "src/test/tables/joinoperators/int_greaterequal_inner_join_2.tbl", 1);
 }
 
 TYPED_TEST(JoinFullTest, NotEqualInnerJoin) {
