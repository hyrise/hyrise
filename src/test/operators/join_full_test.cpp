--- conflicted
+++ resolved
@@ -35,44 +35,11 @@
   if (!IS_DEBUG) return;
 
   EXPECT_THROW(std::make_shared<TypeParam>(this->_table_wrapper_a, this->_table_wrapper_b, JoinMode::Cross,
-<<<<<<< HEAD
-                                           JoinColumnIDs(ColumnID{0}, ColumnID{0}), ScanType::OpEquals),
-=======
                                            std::pair<ColumnID, ColumnID>(ColumnID{0}, ColumnID{0}), ScanType::Equals),
->>>>>>> 8b0407da
                std::logic_error);
 }
 
 TYPED_TEST(JoinFullTest, LeftJoin) {
-<<<<<<< HEAD
-  this->template test_join_output<TypeParam>(this->_table_wrapper_a, this->_table_wrapper_b,
-                                             JoinColumnIDs(ColumnID{0}, ColumnID{0}), ScanType::OpEquals,
-                                             JoinMode::Left, "src/test/tables/joinoperators/int_left_join.tbl", 1);
-}
-
-TYPED_TEST(JoinFullTest, LeftJoinOnString) {
-  this->template test_join_output<TypeParam>(this->_table_wrapper_c, this->_table_wrapper_d,
-                                             JoinColumnIDs(ColumnID{1}, ColumnID{0}), ScanType::OpEquals,
-                                             JoinMode::Left, "src/test/tables/joinoperators/string_left_join.tbl", 1);
-}
-
-TYPED_TEST(JoinFullTest, RightJoin) {
-  this->template test_join_output<TypeParam>(this->_table_wrapper_a, this->_table_wrapper_b,
-                                             JoinColumnIDs(ColumnID{0}, ColumnID{0}), ScanType::OpEquals,
-                                             JoinMode::Right, "src/test/tables/joinoperators/int_right_join.tbl", 1);
-}
-
-TYPED_TEST(JoinFullTest, InnerJoin) {
-  this->template test_join_output<TypeParam>(this->_table_wrapper_a, this->_table_wrapper_b,
-                                             JoinColumnIDs(ColumnID{0}, ColumnID{0}), ScanType::OpEquals,
-                                             JoinMode::Inner, "src/test/tables/joinoperators/int_inner_join.tbl", 1);
-}
-
-TYPED_TEST(JoinFullTest, InnerJoinOnString) {
-  this->template test_join_output<TypeParam>(this->_table_wrapper_c, this->_table_wrapper_d,
-                                             JoinColumnIDs(ColumnID{1}, ColumnID{0}), ScanType::OpEquals,
-                                             JoinMode::Inner, "src/test/tables/joinoperators/string_inner_join.tbl", 1);
-=======
   this->template test_join_output<TypeParam>(
       this->_table_wrapper_a, this->_table_wrapper_b, std::pair<ColumnID, ColumnID>(ColumnID{0}, ColumnID{0}),
       ScanType::Equals, JoinMode::Left, "src/test/tables/joinoperators/int_left_join.tbl", 1);
@@ -100,18 +67,12 @@
   this->template test_join_output<TypeParam>(
       this->_table_wrapper_c, this->_table_wrapper_d, std::pair<ColumnID, ColumnID>(ColumnID{1}, ColumnID{0}),
       ScanType::Equals, JoinMode::Inner, "src/test/tables/joinoperators/string_inner_join.tbl", 1);
->>>>>>> 8b0407da
 }
 
 TYPED_TEST(JoinFullTest, InnerJoinSingleChunk) {
   this->template test_join_output<TypeParam>(
-<<<<<<< HEAD
-      this->_table_wrapper_e, this->_table_wrapper_f, JoinColumnIDs(ColumnID{1}, ColumnID{0}), ScanType::OpEquals,
-      JoinMode::Inner, "src/test/tables/joinoperators/int_inner_join_single_chunk.tbl", 1);
-=======
       this->_table_wrapper_e, this->_table_wrapper_f, std::pair<ColumnID, ColumnID>(ColumnID{1}, ColumnID{0}),
       ScanType::Equals, JoinMode::Inner, "src/test/tables/joinoperators/int_inner_join_single_chunk.tbl", 1);
->>>>>>> 8b0407da
 }
 
 TYPED_TEST(JoinFullTest, InnerRefJoin) {
@@ -121,28 +82,12 @@
   auto scan_b = std::make_shared<TableScan>(this->_table_wrapper_b, ColumnID{0}, ScanType::GreaterThanEquals, 0);
   scan_b->execute();
 
-<<<<<<< HEAD
-  this->template test_join_output<TypeParam>(scan_a, scan_b, JoinColumnIDs(ColumnID{0}, ColumnID{0}),
-                                             ScanType::OpEquals, JoinMode::Inner,
-=======
-  this->template test_join_output<TypeParam>(scan_a, scan_b, std::pair<ColumnID, ColumnID>(ColumnID{0}, ColumnID{0}),
-                                             ScanType::Equals, JoinMode::Inner,
->>>>>>> 8b0407da
+  this->template test_join_output<TypeParam>(scan_a, scan_b, std::pair<ColumnID, ColumnID>(ColumnID{0}, ColumnID{0}),
+                                             ScanType::Equals, JoinMode::Inner,
                                              "src/test/tables/joinoperators/int_inner_join.tbl", 1);
 }
 
 TYPED_TEST(JoinFullTest, InnerValueDictJoin) {
-<<<<<<< HEAD
-  this->template test_join_output<TypeParam>(this->_table_wrapper_a, this->_table_wrapper_b_dict,
-                                             JoinColumnIDs(ColumnID{0}, ColumnID{0}), ScanType::OpEquals,
-                                             JoinMode::Inner, "src/test/tables/joinoperators/int_inner_join.tbl", 1);
-}
-
-TYPED_TEST(JoinFullTest, InnerDictValueJoin) {
-  this->template test_join_output<TypeParam>(this->_table_wrapper_a_dict, this->_table_wrapper_b,
-                                             JoinColumnIDs(ColumnID{0}, ColumnID{0}), ScanType::OpEquals,
-                                             JoinMode::Inner, "src/test/tables/joinoperators/int_inner_join.tbl", 1);
-=======
   this->template test_join_output<TypeParam>(
       this->_table_wrapper_a, this->_table_wrapper_b_dict, std::pair<ColumnID, ColumnID>(ColumnID{0}, ColumnID{0}),
       ScanType::Equals, JoinMode::Inner, "src/test/tables/joinoperators/int_inner_join.tbl", 1);
@@ -152,7 +97,6 @@
   this->template test_join_output<TypeParam>(
       this->_table_wrapper_a_dict, this->_table_wrapper_b, std::pair<ColumnID, ColumnID>(ColumnID{0}, ColumnID{0}),
       ScanType::Equals, JoinMode::Inner, "src/test/tables/joinoperators/int_inner_join.tbl", 1);
->>>>>>> 8b0407da
 }
 
 TYPED_TEST(JoinFullTest, InnerValueDictRefJoin) {
@@ -162,13 +106,8 @@
   auto scan_b = std::make_shared<TableScan>(this->_table_wrapper_b_dict, ColumnID{0}, ScanType::GreaterThanEquals, 0);
   scan_b->execute();
 
-<<<<<<< HEAD
-  this->template test_join_output<TypeParam>(scan_a, scan_b, JoinColumnIDs(ColumnID{0}, ColumnID{0}),
-                                             ScanType::OpEquals, JoinMode::Inner,
-=======
-  this->template test_join_output<TypeParam>(scan_a, scan_b, std::pair<ColumnID, ColumnID>(ColumnID{0}, ColumnID{0}),
-                                             ScanType::Equals, JoinMode::Inner,
->>>>>>> 8b0407da
+  this->template test_join_output<TypeParam>(scan_a, scan_b, std::pair<ColumnID, ColumnID>(ColumnID{0}, ColumnID{0}),
+                                             ScanType::Equals, JoinMode::Inner,
                                              "src/test/tables/joinoperators/int_inner_join.tbl", 1);
 }
 
@@ -179,13 +118,8 @@
   auto scan_b = std::make_shared<TableScan>(this->_table_wrapper_b, ColumnID{0}, ScanType::GreaterThanEquals, 0);
   scan_b->execute();
 
-<<<<<<< HEAD
-  this->template test_join_output<TypeParam>(scan_a, scan_b, JoinColumnIDs(ColumnID{0}, ColumnID{0}),
-                                             ScanType::OpEquals, JoinMode::Inner,
-=======
-  this->template test_join_output<TypeParam>(scan_a, scan_b, std::pair<ColumnID, ColumnID>(ColumnID{0}, ColumnID{0}),
-                                             ScanType::Equals, JoinMode::Inner,
->>>>>>> 8b0407da
+  this->template test_join_output<TypeParam>(scan_a, scan_b, std::pair<ColumnID, ColumnID>(ColumnID{0}, ColumnID{0}),
+                                             ScanType::Equals, JoinMode::Inner,
                                              "src/test/tables/joinoperators/int_inner_join.tbl", 1);
 }
 
@@ -195,26 +129,15 @@
   auto scan_b = std::make_shared<TableScan>(this->_table_wrapper_b, ColumnID{0}, ScanType::GreaterThanEquals, 0);
   scan_b->execute();
 
-<<<<<<< HEAD
-  this->template test_join_output<TypeParam>(scan_a, scan_b, JoinColumnIDs(ColumnID{0}, ColumnID{0}),
-                                             ScanType::OpEquals, JoinMode::Inner,
-=======
-  this->template test_join_output<TypeParam>(scan_a, scan_b, std::pair<ColumnID, ColumnID>(ColumnID{0}, ColumnID{0}),
-                                             ScanType::Equals, JoinMode::Inner,
->>>>>>> 8b0407da
+  this->template test_join_output<TypeParam>(scan_a, scan_b, std::pair<ColumnID, ColumnID>(ColumnID{0}, ColumnID{0}),
+                                             ScanType::Equals, JoinMode::Inner,
                                              "src/test/tables/joinoperators/int_inner_join_filtered.tbl", 1);
 }
 
 TYPED_TEST(JoinFullTest, InnerDictJoin) {
-<<<<<<< HEAD
-  this->template test_join_output<TypeParam>(this->_table_wrapper_a_dict, this->_table_wrapper_b_dict,
-                                             JoinColumnIDs(ColumnID{0}, ColumnID{0}), ScanType::OpEquals,
-                                             JoinMode::Inner, "src/test/tables/joinoperators/int_inner_join.tbl", 1);
-=======
   this->template test_join_output<TypeParam>(
       this->_table_wrapper_a_dict, this->_table_wrapper_b_dict, std::pair<ColumnID, ColumnID>(ColumnID{0}, ColumnID{0}),
       ScanType::Equals, JoinMode::Inner, "src/test/tables/joinoperators/int_inner_join.tbl", 1);
->>>>>>> 8b0407da
 }
 
 TYPED_TEST(JoinFullTest, InnerRefDictJoin) {
@@ -224,13 +147,8 @@
   auto scan_b = std::make_shared<TableScan>(this->_table_wrapper_b_dict, ColumnID{0}, ScanType::GreaterThanEquals, 0);
   scan_b->execute();
 
-<<<<<<< HEAD
-  this->template test_join_output<TypeParam>(scan_a, scan_b, JoinColumnIDs(ColumnID{0}, ColumnID{0}),
-                                             ScanType::OpEquals, JoinMode::Inner,
-=======
-  this->template test_join_output<TypeParam>(scan_a, scan_b, std::pair<ColumnID, ColumnID>(ColumnID{0}, ColumnID{0}),
-                                             ScanType::Equals, JoinMode::Inner,
->>>>>>> 8b0407da
+  this->template test_join_output<TypeParam>(scan_a, scan_b, std::pair<ColumnID, ColumnID>(ColumnID{0}, ColumnID{0}),
+                                             ScanType::Equals, JoinMode::Inner,
                                              "src/test/tables/joinoperators/int_inner_join.tbl", 1);
 }
 
@@ -240,25 +158,15 @@
   auto scan_b = std::make_shared<TableScan>(this->_table_wrapper_b_dict, ColumnID{0}, ScanType::GreaterThanEquals, 0);
   scan_b->execute();
 
-<<<<<<< HEAD
-  this->template test_join_output<TypeParam>(scan_a, scan_b, JoinColumnIDs(ColumnID{0}, ColumnID{0}),
-                                             ScanType::OpEquals, JoinMode::Inner,
-=======
-  this->template test_join_output<TypeParam>(scan_a, scan_b, std::pair<ColumnID, ColumnID>(ColumnID{0}, ColumnID{0}),
-                                             ScanType::Equals, JoinMode::Inner,
->>>>>>> 8b0407da
+  this->template test_join_output<TypeParam>(scan_a, scan_b, std::pair<ColumnID, ColumnID>(ColumnID{0}, ColumnID{0}),
+                                             ScanType::Equals, JoinMode::Inner,
                                              "src/test/tables/joinoperators/int_inner_join_filtered.tbl", 1);
 }
 
 TYPED_TEST(JoinFullTest, InnerJoinBig) {
   this->template test_join_output<TypeParam>(
-<<<<<<< HEAD
-      this->_table_wrapper_c, this->_table_wrapper_d, JoinColumnIDs(ColumnID{0}, ColumnID{1}), ScanType::OpEquals,
-      JoinMode::Inner, "src/test/tables/joinoperators/int_string_inner_join.tbl", 1);
-=======
       this->_table_wrapper_c, this->_table_wrapper_d, std::pair<ColumnID, ColumnID>(ColumnID{0}, ColumnID{1}),
       ScanType::Equals, JoinMode::Inner, "src/test/tables/joinoperators/int_string_inner_join.tbl", 1);
->>>>>>> 8b0407da
 }
 
 TYPED_TEST(JoinFullTest, InnerRefJoinFilteredBig) {
@@ -267,46 +175,19 @@
   auto scan_d = std::make_shared<TableScan>(this->_table_wrapper_d, ColumnID{1}, ScanType::GreaterThanEquals, 6);
   scan_d->execute();
 
-<<<<<<< HEAD
-  this->template test_join_output<TypeParam>(scan_c, scan_d, JoinColumnIDs(ColumnID{0}, ColumnID{1}),
-                                             ScanType::OpEquals, JoinMode::Inner,
-=======
   this->template test_join_output<TypeParam>(scan_c, scan_d, std::pair<ColumnID, ColumnID>(ColumnID{0}, ColumnID{1}),
                                              ScanType::Equals, JoinMode::Inner,
->>>>>>> 8b0407da
                                              "src/test/tables/joinoperators/int_string_inner_join_filtered.tbl", 1);
 }
 
 TYPED_TEST(JoinFullTest, OuterJoin) {
-<<<<<<< HEAD
-  this->template test_join_output<TypeParam>(this->_table_wrapper_a, this->_table_wrapper_b,
-                                             JoinColumnIDs(ColumnID{0}, ColumnID{0}), ScanType::OpEquals,
-                                             JoinMode::Outer, "src/test/tables/joinoperators/int_outer_join.tbl", 1);
-=======
   this->template test_join_output<TypeParam>(
       this->_table_wrapper_a, this->_table_wrapper_b, std::pair<ColumnID, ColumnID>(ColumnID{0}, ColumnID{0}),
       ScanType::Equals, JoinMode::Outer, "src/test/tables/joinoperators/int_outer_join.tbl", 1);
->>>>>>> 8b0407da
 }
 
 TYPED_TEST(JoinFullTest, OuterJoinWithNull) {
   this->template test_join_output<TypeParam>(
-<<<<<<< HEAD
-      this->_table_wrapper_m, this->_table_wrapper_n, JoinColumnIDs(ColumnID{0}, ColumnID{0}), ScanType::OpEquals,
-      JoinMode::Outer, "src/test/tables/joinoperators/int_outer_join_null.tbl", 1);
-}
-
-TYPED_TEST(JoinFullTest, OuterJoinDict) {
-  this->template test_join_output<TypeParam>(this->_table_wrapper_a_dict, this->_table_wrapper_b_dict,
-                                             JoinColumnIDs(ColumnID{0}, ColumnID{0}), ScanType::OpEquals,
-                                             JoinMode::Outer, "src/test/tables/joinoperators/int_outer_join.tbl", 1);
-}
-
-TYPED_TEST(JoinFullTest, SelfJoin) {
-  this->template test_join_output<TypeParam>(this->_table_wrapper_a, this->_table_wrapper_a,
-                                             JoinColumnIDs(ColumnID{0}, ColumnID{0}), ScanType::OpEquals,
-                                             JoinMode::Self, "src/test/tables/joinoperators/int_self_join.tbl", 1);
-=======
       this->_table_wrapper_m, this->_table_wrapper_n, std::pair<ColumnID, ColumnID>(ColumnID{0}, ColumnID{0}),
       ScanType::Equals, JoinMode::Outer, "src/test/tables/joinoperators/int_outer_join_null.tbl", 1);
 }
@@ -321,21 +202,11 @@
   this->template test_join_output<TypeParam>(
       this->_table_wrapper_a, this->_table_wrapper_a, std::pair<ColumnID, ColumnID>(ColumnID{0}, ColumnID{0}),
       ScanType::Equals, JoinMode::Self, "src/test/tables/joinoperators/int_self_join.tbl", 1);
->>>>>>> 8b0407da
 }
 
 TYPED_TEST(JoinFullTest, SmallerInnerJoin) {
   // Joining two Integer Columns
   this->template test_join_output<TypeParam>(
-<<<<<<< HEAD
-      this->_table_wrapper_a, this->_table_wrapper_b, JoinColumnIDs(ColumnID{0}, ColumnID{0}), ScanType::OpLessThan,
-      JoinMode::Inner, "src/test/tables/joinoperators/int_smaller_inner_join.tbl", 1);
-
-  // Joining two Float Columns
-  this->template test_join_output<TypeParam>(
-      this->_table_wrapper_a, this->_table_wrapper_b, JoinColumnIDs(ColumnID{1}, ColumnID{1}), ScanType::OpLessThan,
-      JoinMode::Inner, "src/test/tables/joinoperators/float_smaller_inner_join.tbl", 1);
-=======
       this->_table_wrapper_a, this->_table_wrapper_b, std::pair<ColumnID, ColumnID>(ColumnID{0}, ColumnID{0}),
       ScanType::LessThan, JoinMode::Inner, "src/test/tables/joinoperators/int_smaller_inner_join.tbl", 1);
 
@@ -343,21 +214,11 @@
   this->template test_join_output<TypeParam>(
       this->_table_wrapper_a, this->_table_wrapper_b, std::pair<ColumnID, ColumnID>(ColumnID{1}, ColumnID{1}),
       ScanType::LessThan, JoinMode::Inner, "src/test/tables/joinoperators/float_smaller_inner_join.tbl", 1);
->>>>>>> 8b0407da
 }
 
 TYPED_TEST(JoinFullTest, SmallerInnerJoinDict) {
   // Joining two Integer Columns
   this->template test_join_output<TypeParam>(
-<<<<<<< HEAD
-      this->_table_wrapper_a_dict, this->_table_wrapper_b_dict, JoinColumnIDs(ColumnID{0}, ColumnID{0}),
-      ScanType::OpLessThan, JoinMode::Inner, "src/test/tables/joinoperators/int_smaller_inner_join.tbl", 1);
-
-  // Joining two Float Columns
-  this->template test_join_output<TypeParam>(
-      this->_table_wrapper_a_dict, this->_table_wrapper_b_dict, JoinColumnIDs(ColumnID{1}, ColumnID{1}),
-      ScanType::OpLessThan, JoinMode::Inner, "src/test/tables/joinoperators/float_smaller_inner_join.tbl", 1);
-=======
       this->_table_wrapper_a_dict, this->_table_wrapper_b_dict, std::pair<ColumnID, ColumnID>(ColumnID{0}, ColumnID{0}),
       ScanType::LessThan, JoinMode::Inner, "src/test/tables/joinoperators/int_smaller_inner_join.tbl", 1);
 
@@ -365,44 +226,24 @@
   this->template test_join_output<TypeParam>(
       this->_table_wrapper_a_dict, this->_table_wrapper_b_dict, std::pair<ColumnID, ColumnID>(ColumnID{1}, ColumnID{1}),
       ScanType::LessThan, JoinMode::Inner, "src/test/tables/joinoperators/float_smaller_inner_join.tbl", 1);
->>>>>>> 8b0407da
 }
 
 TYPED_TEST(JoinFullTest, SmallerInnerJoin2) {
   // Joining two Integer Columns
   this->template test_join_output<TypeParam>(
-<<<<<<< HEAD
-      this->_table_wrapper_j, this->_table_wrapper_i, JoinColumnIDs(ColumnID{0}, ColumnID{0}), ScanType::OpLessThan,
-      JoinMode::Inner, "src/test/tables/joinoperators/int_smaller_inner_join_2.tbl", 1);
-=======
       this->_table_wrapper_j, this->_table_wrapper_i, std::pair<ColumnID, ColumnID>(ColumnID{0}, ColumnID{0}),
       ScanType::LessThan, JoinMode::Inner, "src/test/tables/joinoperators/int_smaller_inner_join_2.tbl", 1);
->>>>>>> 8b0407da
 }
 
 TYPED_TEST(JoinFullTest, SmallerOuterJoin) {
   this->template test_join_output<TypeParam>(
-<<<<<<< HEAD
-      this->_table_wrapper_k, this->_table_wrapper_l, JoinColumnIDs(ColumnID{0}, ColumnID{0}), ScanType::OpLessThan,
-      JoinMode::Outer, "src/test/tables/joinoperators/int_smaller_outer_join.tbl", 1);
-=======
       this->_table_wrapper_k, this->_table_wrapper_l, std::pair<ColumnID, ColumnID>(ColumnID{0}, ColumnID{0}),
       ScanType::LessThan, JoinMode::Outer, "src/test/tables/joinoperators/int_smaller_outer_join.tbl", 1);
->>>>>>> 8b0407da
 }
 
 TYPED_TEST(JoinFullTest, SmallerEqualInnerJoin) {
   // Joining two Integer Columns
   this->template test_join_output<TypeParam>(
-<<<<<<< HEAD
-      this->_table_wrapper_a, this->_table_wrapper_b, JoinColumnIDs(ColumnID{0}, ColumnID{0}),
-      ScanType::OpLessThanEquals, JoinMode::Inner, "src/test/tables/joinoperators/int_smallerequal_inner_join.tbl", 1);
-
-  // Joining two Float Columns
-  this->template test_join_output<TypeParam>(this->_table_wrapper_a, this->_table_wrapper_b,
-                                             JoinColumnIDs(ColumnID{1}, ColumnID{1}), ScanType::OpLessThanEquals,
-                                             JoinMode::Inner,
-=======
       this->_table_wrapper_a, this->_table_wrapper_b, std::pair<ColumnID, ColumnID>(ColumnID{0}, ColumnID{0}),
       ScanType::LessThanEquals, JoinMode::Inner, "src/test/tables/joinoperators/int_smallerequal_inner_join.tbl", 1);
 
@@ -410,46 +251,26 @@
   this->template test_join_output<TypeParam>(this->_table_wrapper_a, this->_table_wrapper_b,
                                              std::pair<ColumnID, ColumnID>(ColumnID{1}, ColumnID{1}),
                                              ScanType::LessThanEquals, JoinMode::Inner,
->>>>>>> 8b0407da
                                              "src/test/tables/joinoperators/float_smallerequal_inner_join.tbl", 1);
 }
 
 TYPED_TEST(JoinFullTest, SmallerEqualInnerJoin2) {
   // Joining two Integer Columns
   this->template test_join_output<TypeParam>(this->_table_wrapper_j, this->_table_wrapper_i,
-<<<<<<< HEAD
-                                             JoinColumnIDs(ColumnID{0}, ColumnID{0}), ScanType::OpLessThanEquals,
-                                             JoinMode::Inner,
-=======
                                              std::pair<ColumnID, ColumnID>(ColumnID{0}, ColumnID{0}),
                                              ScanType::LessThanEquals, JoinMode::Inner,
->>>>>>> 8b0407da
                                              "src/test/tables/joinoperators/int_smallerequal_inner_join_2.tbl", 1);
 }
 
 TYPED_TEST(JoinFullTest, SmallerEqualOuterJoin) {
   this->template test_join_output<TypeParam>(
-<<<<<<< HEAD
-      this->_table_wrapper_k, this->_table_wrapper_l, JoinColumnIDs(ColumnID{0}, ColumnID{0}),
-      ScanType::OpLessThanEquals, JoinMode::Outer, "src/test/tables/joinoperators/int_smallerequal_outer_join.tbl", 1);
-=======
       this->_table_wrapper_k, this->_table_wrapper_l, std::pair<ColumnID, ColumnID>(ColumnID{0}, ColumnID{0}),
       ScanType::LessThanEquals, JoinMode::Outer, "src/test/tables/joinoperators/int_smallerequal_outer_join.tbl", 1);
->>>>>>> 8b0407da
 }
 
 TYPED_TEST(JoinFullTest, GreaterInnerJoin) {
   // Joining two Integer Column
   this->template test_join_output<TypeParam>(
-<<<<<<< HEAD
-      this->_table_wrapper_a, this->_table_wrapper_b, JoinColumnIDs(ColumnID{0}, ColumnID{0}), ScanType::OpGreaterThan,
-      JoinMode::Inner, "src/test/tables/joinoperators/int_greater_inner_join.tbl", 1);
-
-  // Joining two Float Columns
-  this->template test_join_output<TypeParam>(
-      this->_table_wrapper_a, this->_table_wrapper_b, JoinColumnIDs(ColumnID{1}, ColumnID{1}), ScanType::OpGreaterThan,
-      JoinMode::Inner, "src/test/tables/joinoperators/float_greater_inner_join.tbl", 1);
-=======
       this->_table_wrapper_a, this->_table_wrapper_b, std::pair<ColumnID, ColumnID>(ColumnID{0}, ColumnID{0}),
       ScanType::GreaterThan, JoinMode::Inner, "src/test/tables/joinoperators/int_greater_inner_join.tbl", 1);
 
@@ -457,21 +278,11 @@
   this->template test_join_output<TypeParam>(
       this->_table_wrapper_a, this->_table_wrapper_b, std::pair<ColumnID, ColumnID>(ColumnID{1}, ColumnID{1}),
       ScanType::GreaterThan, JoinMode::Inner, "src/test/tables/joinoperators/float_greater_inner_join.tbl", 1);
->>>>>>> 8b0407da
 }
 
 TYPED_TEST(JoinFullTest, GreaterInnerJoinDict) {
   // Joining two Integer Column
   this->template test_join_output<TypeParam>(
-<<<<<<< HEAD
-      this->_table_wrapper_a_dict, this->_table_wrapper_b_dict, JoinColumnIDs(ColumnID{0}, ColumnID{0}),
-      ScanType::OpGreaterThan, JoinMode::Inner, "src/test/tables/joinoperators/int_greater_inner_join.tbl", 1);
-
-  // Joining two Float Columns
-  this->template test_join_output<TypeParam>(
-      this->_table_wrapper_a_dict, this->_table_wrapper_b_dict, JoinColumnIDs(ColumnID{1}, ColumnID{1}),
-      ScanType::OpGreaterThan, JoinMode::Inner, "src/test/tables/joinoperators/float_greater_inner_join.tbl", 1);
-=======
       this->_table_wrapper_a_dict, this->_table_wrapper_b_dict, std::pair<ColumnID, ColumnID>(ColumnID{0}, ColumnID{0}),
       ScanType::GreaterThan, JoinMode::Inner, "src/test/tables/joinoperators/int_greater_inner_join.tbl", 1);
 
@@ -479,142 +290,78 @@
   this->template test_join_output<TypeParam>(
       this->_table_wrapper_a_dict, this->_table_wrapper_b_dict, std::pair<ColumnID, ColumnID>(ColumnID{1}, ColumnID{1}),
       ScanType::GreaterThan, JoinMode::Inner, "src/test/tables/joinoperators/float_greater_inner_join.tbl", 1);
->>>>>>> 8b0407da
 }
 
 TYPED_TEST(JoinFullTest, GreaterInnerJoin2) {
   // Joining two Integer Columns
   this->template test_join_output<TypeParam>(
-<<<<<<< HEAD
-      this->_table_wrapper_i, this->_table_wrapper_j, JoinColumnIDs(ColumnID{0}, ColumnID{0}), ScanType::OpGreaterThan,
-      JoinMode::Inner, "src/test/tables/joinoperators/int_greater_inner_join_2.tbl", 1);
-=======
       this->_table_wrapper_i, this->_table_wrapper_j, std::pair<ColumnID, ColumnID>(ColumnID{0}, ColumnID{0}),
       ScanType::GreaterThan, JoinMode::Inner, "src/test/tables/joinoperators/int_greater_inner_join_2.tbl", 1);
->>>>>>> 8b0407da
 }
 
 TYPED_TEST(JoinFullTest, GreaterOuterJoin) {
   this->template test_join_output<TypeParam>(
-<<<<<<< HEAD
-      this->_table_wrapper_l, this->_table_wrapper_k, JoinColumnIDs(ColumnID{0}, ColumnID{0}), ScanType::OpGreaterThan,
-      JoinMode::Outer, "src/test/tables/joinoperators/int_greater_outer_join.tbl", 1);
-=======
       this->_table_wrapper_l, this->_table_wrapper_k, std::pair<ColumnID, ColumnID>(ColumnID{0}, ColumnID{0}),
       ScanType::GreaterThan, JoinMode::Outer, "src/test/tables/joinoperators/int_greater_outer_join.tbl", 1);
->>>>>>> 8b0407da
 }
 
 TYPED_TEST(JoinFullTest, GreaterEqualInnerJoin) {
   // Joining two Integer Columns
   this->template test_join_output<TypeParam>(this->_table_wrapper_a, this->_table_wrapper_b,
-<<<<<<< HEAD
-                                             JoinColumnIDs(ColumnID{0}, ColumnID{0}), ScanType::OpGreaterThanEquals,
-                                             JoinMode::Inner,
-=======
                                              std::pair<ColumnID, ColumnID>(ColumnID{0}, ColumnID{0}),
                                              ScanType::GreaterThanEquals, JoinMode::Inner,
->>>>>>> 8b0407da
                                              "src/test/tables/joinoperators/int_greaterequal_inner_join.tbl", 1);
 
   // Joining two Float Columns
   this->template test_join_output<TypeParam>(this->_table_wrapper_a, this->_table_wrapper_b,
-<<<<<<< HEAD
-                                             JoinColumnIDs(ColumnID{1}, ColumnID{1}), ScanType::OpGreaterThanEquals,
-                                             JoinMode::Inner,
-=======
                                              std::pair<ColumnID, ColumnID>(ColumnID{1}, ColumnID{1}),
                                              ScanType::GreaterThanEquals, JoinMode::Inner,
->>>>>>> 8b0407da
                                              "src/test/tables/joinoperators/float_greaterequal_inner_join.tbl", 1);
 }
 
 TYPED_TEST(JoinFullTest, GreaterEqualInnerJoinDict) {
   // Joining two Integer Columns
   this->template test_join_output<TypeParam>(this->_table_wrapper_a_dict, this->_table_wrapper_b_dict,
-<<<<<<< HEAD
-                                             JoinColumnIDs(ColumnID{0}, ColumnID{0}), ScanType::OpGreaterThanEquals,
-                                             JoinMode::Inner,
-=======
                                              std::pair<ColumnID, ColumnID>(ColumnID{0}, ColumnID{0}),
                                              ScanType::GreaterThanEquals, JoinMode::Inner,
->>>>>>> 8b0407da
                                              "src/test/tables/joinoperators/int_greaterequal_inner_join.tbl", 1);
 
   // Joining two Float Columns
   this->template test_join_output<TypeParam>(this->_table_wrapper_a_dict, this->_table_wrapper_b_dict,
-<<<<<<< HEAD
-                                             JoinColumnIDs(ColumnID{1}, ColumnID{1}), ScanType::OpGreaterThanEquals,
-                                             JoinMode::Inner,
-=======
                                              std::pair<ColumnID, ColumnID>(ColumnID{1}, ColumnID{1}),
                                              ScanType::GreaterThanEquals, JoinMode::Inner,
->>>>>>> 8b0407da
                                              "src/test/tables/joinoperators/float_greaterequal_inner_join.tbl", 1);
 }
 
 TYPED_TEST(JoinFullTest, GreaterEqualOuterJoin) {
   this->template test_join_output<TypeParam>(this->_table_wrapper_l, this->_table_wrapper_k,
-<<<<<<< HEAD
-                                             JoinColumnIDs(ColumnID{0}, ColumnID{0}), ScanType::OpGreaterThanEquals,
-                                             JoinMode::Outer,
-=======
                                              std::pair<ColumnID, ColumnID>(ColumnID{0}, ColumnID{0}),
                                              ScanType::GreaterThanEquals, JoinMode::Outer,
->>>>>>> 8b0407da
                                              "src/test/tables/joinoperators/int_greaterequal_outer_join.tbl", 1);
 }
 
 TYPED_TEST(JoinFullTest, GreaterEqualInnerJoin2) {
   // Joining two Integer Columns
   this->template test_join_output<TypeParam>(this->_table_wrapper_i, this->_table_wrapper_j,
-<<<<<<< HEAD
-                                             JoinColumnIDs(ColumnID{0}, ColumnID{0}), ScanType::OpGreaterThanEquals,
-                                             JoinMode::Inner,
-=======
                                              std::pair<ColumnID, ColumnID>(ColumnID{0}, ColumnID{0}),
                                              ScanType::GreaterThanEquals, JoinMode::Inner,
->>>>>>> 8b0407da
                                              "src/test/tables/joinoperators/int_greaterequal_inner_join_2.tbl", 1);
 }
 
 TYPED_TEST(JoinFullTest, NotEqualInnerJoin) {
   // Joining two Integer Columns
   this->template test_join_output<TypeParam>(
-<<<<<<< HEAD
-      this->_table_wrapper_a, this->_table_wrapper_b, JoinColumnIDs(ColumnID{0}, ColumnID{0}), ScanType::OpNotEquals,
-      JoinMode::Inner, "src/test/tables/joinoperators/int_notequal_inner_join.tbl", 1);
-  // Joining two Float Columns
-  this->template test_join_output<TypeParam>(
-      this->_table_wrapper_a, this->_table_wrapper_b, JoinColumnIDs(ColumnID{1}, ColumnID{1}), ScanType::OpNotEquals,
-      JoinMode::Inner, "src/test/tables/joinoperators/float_notequal_inner_join.tbl", 1);
-=======
       this->_table_wrapper_a, this->_table_wrapper_b, std::pair<ColumnID, ColumnID>(ColumnID{0}, ColumnID{0}),
       ScanType::NotEquals, JoinMode::Inner, "src/test/tables/joinoperators/int_notequal_inner_join.tbl", 1);
   // Joining two Float Columns
   this->template test_join_output<TypeParam>(
       this->_table_wrapper_a, this->_table_wrapper_b, std::pair<ColumnID, ColumnID>(ColumnID{1}, ColumnID{1}),
       ScanType::NotEquals, JoinMode::Inner, "src/test/tables/joinoperators/float_notequal_inner_join.tbl", 1);
->>>>>>> 8b0407da
 }
 
 TYPED_TEST(JoinFullTest, NotEqualInnerJoinDict) {
   // Joining two Integer Columns
   this->template test_join_output<TypeParam>(
-<<<<<<< HEAD
-      this->_table_wrapper_a_dict, this->_table_wrapper_b_dict, JoinColumnIDs(ColumnID{0}, ColumnID{0}),
-      ScanType::OpNotEquals, JoinMode::Inner, "src/test/tables/joinoperators/int_notequal_inner_join.tbl", 1);
-  // Joining two Float Columns
-  this->template test_join_output<TypeParam>(
-      this->_table_wrapper_a_dict, this->_table_wrapper_b_dict, JoinColumnIDs(ColumnID{1}, ColumnID{1}),
-      ScanType::OpNotEquals, JoinMode::Inner, "src/test/tables/joinoperators/float_notequal_inner_join.tbl", 1);
-}
-
-TYPED_TEST(JoinFullTest, JoinOnMixedValueAndDictionaryColumns) {
-  this->template test_join_output<TypeParam>(this->_table_wrapper_c_dict, this->_table_wrapper_b,
-                                             JoinColumnIDs(ColumnID{0}, ColumnID{0}), ScanType::OpEquals,
-                                             JoinMode::Inner, "src/test/tables/joinoperators/int_inner_join.tbl", 1);
-=======
       this->_table_wrapper_a_dict, this->_table_wrapper_b_dict, std::pair<ColumnID, ColumnID>(ColumnID{0}, ColumnID{0}),
       ScanType::NotEquals, JoinMode::Inner, "src/test/tables/joinoperators/int_notequal_inner_join.tbl", 1);
   // Joining two Float Columns
@@ -627,7 +374,6 @@
   this->template test_join_output<TypeParam>(
       this->_table_wrapper_c_dict, this->_table_wrapper_b, std::pair<ColumnID, ColumnID>(ColumnID{0}, ColumnID{0}),
       ScanType::Equals, JoinMode::Inner, "src/test/tables/joinoperators/int_inner_join.tbl", 1);
->>>>>>> 8b0407da
 }
 
 TYPED_TEST(JoinFullTest, JoinOnReferenceColumnAndValue) {
@@ -635,15 +381,9 @@
   auto scan_a = std::make_shared<TableScan>(this->_table_wrapper_a, ColumnID{0}, ScanType::GreaterThanEquals, 0);
   scan_a->execute();
 
-<<<<<<< HEAD
-  this->template test_join_output<TypeParam>(scan_a, this->_table_wrapper_b, JoinColumnIDs(ColumnID{0}, ColumnID{0}),
-                                             ScanType::OpEquals, JoinMode::Inner,
-                                             "src/test/tables/joinoperators/int_inner_join.tbl", 1);
-=======
   this->template test_join_output<TypeParam>(
       scan_a, this->_table_wrapper_b, std::pair<ColumnID, ColumnID>(ColumnID{0}, ColumnID{0}), ScanType::Equals,
       JoinMode::Inner, "src/test/tables/joinoperators/int_inner_join.tbl", 1);
->>>>>>> 8b0407da
 }
 
 TYPED_TEST(JoinFullTest, JoinOnValueAndReferenceColumn) {
@@ -651,26 +391,15 @@
   auto scan_b = std::make_shared<TableScan>(this->_table_wrapper_b, ColumnID{0}, ScanType::GreaterThan, 100);
   scan_b->execute();
 
-<<<<<<< HEAD
-  this->template test_join_output<TypeParam>(this->_table_wrapper_a, scan_b, JoinColumnIDs(ColumnID{0}, ColumnID{0}),
-                                             ScanType::OpNotEquals, JoinMode::Inner,
-                                             "src/test/tables/joinoperators/int_inner_join_neq.tbl", 1);
-=======
   this->template test_join_output<TypeParam>(
       this->_table_wrapper_a, scan_b, std::pair<ColumnID, ColumnID>(ColumnID{0}, ColumnID{0}), ScanType::NotEquals,
       JoinMode::Inner, "src/test/tables/joinoperators/int_inner_join_neq.tbl", 1);
->>>>>>> 8b0407da
 }
 
 TYPED_TEST(JoinFullTest, JoinLessThanOnDictAndDict) {
   this->template test_join_output<TypeParam>(
-<<<<<<< HEAD
-      this->_table_wrapper_a_dict, this->_table_wrapper_b_dict, JoinColumnIDs(ColumnID{0}, ColumnID{0}),
-      ScanType::OpLessThanEquals, JoinMode::Inner, "src/test/tables/joinoperators/int_float_leq_dict.tbl", 1);
-=======
       this->_table_wrapper_a_dict, this->_table_wrapper_b_dict, std::pair<ColumnID, ColumnID>(ColumnID{0}, ColumnID{0}),
       ScanType::LessThanEquals, JoinMode::Inner, "src/test/tables/joinoperators/int_float_leq_dict.tbl", 1);
->>>>>>> 8b0407da
 }
 
 TYPED_TEST(JoinFullTest, JoinOnReferenceColumnAndDict) {
@@ -678,15 +407,9 @@
   auto scan_a = std::make_shared<TableScan>(this->_table_wrapper_a, ColumnID{0}, ScanType::GreaterThanEquals, 0);
   scan_a->execute();
 
-<<<<<<< HEAD
-  this->template test_join_output<TypeParam>(scan_a, this->_table_wrapper_b_dict,
-                                             JoinColumnIDs(ColumnID{0}, ColumnID{0}), ScanType::OpEquals,
-                                             JoinMode::Inner, "src/test/tables/joinoperators/int_inner_join.tbl", 1);
-=======
   this->template test_join_output<TypeParam>(
       scan_a, this->_table_wrapper_b_dict, std::pair<ColumnID, ColumnID>(ColumnID{0}, ColumnID{0}), ScanType::Equals,
       JoinMode::Inner, "src/test/tables/joinoperators/int_inner_join.tbl", 1);
->>>>>>> 8b0407da
 }
 
 TYPED_TEST(JoinFullTest, JoinOnDictAndReferenceColumn) {
@@ -695,13 +418,8 @@
   scan_b->execute();
 
   this->template test_join_output<TypeParam>(
-<<<<<<< HEAD
-      this->_table_wrapper_a_dict, scan_b, JoinColumnIDs(ColumnID{0}, ColumnID{0}), ScanType::OpNotEquals,
-      JoinMode::Inner, "src/test/tables/joinoperators/int_inner_join_neq.tbl", 1);
-=======
       this->_table_wrapper_a_dict, scan_b, std::pair<ColumnID, ColumnID>(ColumnID{0}, ColumnID{0}),
       ScanType::NotEquals, JoinMode::Inner, "src/test/tables/joinoperators/int_inner_join_neq.tbl", 1);
->>>>>>> 8b0407da
 }
 
 }  // namespace opossum