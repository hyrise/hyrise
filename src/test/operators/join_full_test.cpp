#include <iostream>
#include <map>
#include <memory>
#include <set>
#include <string>
#include <utility>

#include "../base_test.hpp"
#include "gtest/gtest.h"
#include "join_test.hpp"

#include "operators/get_table.hpp"
#include "operators/join_nested_loop.hpp"
#include "operators/join_sort_merge.hpp"
#include "operators/table_scan.hpp"
#include "storage/storage_manager.hpp"
#include "storage/table.hpp"
#include "types.hpp"

namespace opossum {

/*
This contains the tests for Join implementations that
implement all operators, not just ScanType::Equals.
*/

template <typename T>
class JoinFullTest : public JoinTest {};

// here we define all Join types
typedef ::testing::Types<JoinNestedLoop, JoinSortMerge> JoinFullTypes;
TYPED_TEST_CASE(JoinFullTest, JoinFullTypes);

TYPED_TEST(JoinFullTest, CrossJoin) {
  if (!IS_DEBUG) return;

  EXPECT_THROW(std::make_shared<TypeParam>(this->_table_wrapper_a, this->_table_wrapper_b, JoinMode::Cross,
                                           JoinColumnIDs(ColumnID{0}, ColumnID{0}), ScanType::Equals),
               std::logic_error);
}

TYPED_TEST(JoinFullTest, LeftJoin) {
  this->template test_join_output<TypeParam>(this->_table_wrapper_a, this->_table_wrapper_b,
<<<<<<< HEAD
                                             std::pair<ColumnID, ColumnID>(ColumnID{0}, ColumnID{0}), ScanType::Equals,
                                             JoinMode::Left, "src/test/tables/joinoperators/int_left_join.tbl", 1);
=======
                                             JoinColumnIDs(ColumnID{0}, ColumnID{0}), ScanType::Equals, JoinMode::Left,
                                             "src/test/tables/joinoperators/int_left_join.tbl", 1);
>>>>>>> 252ef73d
}

TYPED_TEST(JoinFullTest, LeftJoinOnString) {
  this->template test_join_output<TypeParam>(this->_table_wrapper_c, this->_table_wrapper_d,
<<<<<<< HEAD
                                             std::pair<ColumnID, ColumnID>(ColumnID{1}, ColumnID{0}), ScanType::Equals,
                                             JoinMode::Left, "src/test/tables/joinoperators/string_left_join.tbl", 1);
=======
                                             JoinColumnIDs(ColumnID{1}, ColumnID{0}), ScanType::Equals, JoinMode::Left,
                                             "src/test/tables/joinoperators/string_left_join.tbl", 1);
>>>>>>> 252ef73d
}

TYPED_TEST(JoinFullTest, RightJoin) {
  this->template test_join_output<TypeParam>(this->_table_wrapper_a, this->_table_wrapper_b,
<<<<<<< HEAD
                                             std::pair<ColumnID, ColumnID>(ColumnID{0}, ColumnID{0}), ScanType::Equals,
                                             JoinMode::Right, "src/test/tables/joinoperators/int_right_join.tbl", 1);
=======
                                             JoinColumnIDs(ColumnID{0}, ColumnID{0}), ScanType::Equals, JoinMode::Right,
                                             "src/test/tables/joinoperators/int_right_join.tbl", 1);
>>>>>>> 252ef73d
}

TYPED_TEST(JoinFullTest, InnerJoin) {
  this->template test_join_output<TypeParam>(this->_table_wrapper_a, this->_table_wrapper_b,
<<<<<<< HEAD
                                             std::pair<ColumnID, ColumnID>(ColumnID{0}, ColumnID{0}), ScanType::Equals,
                                             JoinMode::Inner, "src/test/tables/joinoperators/int_inner_join.tbl", 1);
=======
                                             JoinColumnIDs(ColumnID{0}, ColumnID{0}), ScanType::Equals, JoinMode::Inner,
                                             "src/test/tables/joinoperators/int_inner_join.tbl", 1);
>>>>>>> 252ef73d
}

TYPED_TEST(JoinFullTest, InnerJoinOnString) {
  this->template test_join_output<TypeParam>(this->_table_wrapper_c, this->_table_wrapper_d,
<<<<<<< HEAD
                                             std::pair<ColumnID, ColumnID>(ColumnID{1}, ColumnID{0}), ScanType::Equals,
                                             JoinMode::Inner, "src/test/tables/joinoperators/string_inner_join.tbl", 1);
=======
                                             JoinColumnIDs(ColumnID{1}, ColumnID{0}), ScanType::Equals, JoinMode::Inner,
                                             "src/test/tables/joinoperators/string_inner_join.tbl", 1);
>>>>>>> 252ef73d
}

TYPED_TEST(JoinFullTest, InnerJoinSingleChunk) {
  this->template test_join_output<TypeParam>(this->_table_wrapper_e, this->_table_wrapper_f,
                                             JoinColumnIDs(ColumnID{1}, ColumnID{0}), ScanType::Equals, JoinMode::Inner,
                                             "src/test/tables/joinoperators/int_inner_join_single_chunk.tbl", 1);
}

TYPED_TEST(JoinFullTest, InnerRefJoin) {
  // scan that returns all rows
  auto scan_a = std::make_shared<TableScan>(this->_table_wrapper_a, ColumnID{0}, ScanType::GreaterThanEquals, 0);
  scan_a->execute();
  auto scan_b = std::make_shared<TableScan>(this->_table_wrapper_b, ColumnID{0}, ScanType::GreaterThanEquals, 0);
  scan_b->execute();

  this->template test_join_output<TypeParam>(scan_a, scan_b, JoinColumnIDs(ColumnID{0}, ColumnID{0}), ScanType::Equals,
                                             JoinMode::Inner, "src/test/tables/joinoperators/int_inner_join.tbl", 1);
}

TYPED_TEST(JoinFullTest, InnerValueDictJoin) {
  this->template test_join_output<TypeParam>(this->_table_wrapper_a, this->_table_wrapper_b_dict,
<<<<<<< HEAD
                                             std::pair<ColumnID, ColumnID>(ColumnID{0}, ColumnID{0}), ScanType::Equals,
                                             JoinMode::Inner, "src/test/tables/joinoperators/int_inner_join.tbl", 1);
=======
                                             JoinColumnIDs(ColumnID{0}, ColumnID{0}), ScanType::Equals, JoinMode::Inner,
                                             "src/test/tables/joinoperators/int_inner_join.tbl", 1);
>>>>>>> 252ef73d
}

TYPED_TEST(JoinFullTest, InnerDictValueJoin) {
  this->template test_join_output<TypeParam>(this->_table_wrapper_a_dict, this->_table_wrapper_b,
<<<<<<< HEAD
                                             std::pair<ColumnID, ColumnID>(ColumnID{0}, ColumnID{0}), ScanType::Equals,
                                             JoinMode::Inner, "src/test/tables/joinoperators/int_inner_join.tbl", 1);
=======
                                             JoinColumnIDs(ColumnID{0}, ColumnID{0}), ScanType::Equals, JoinMode::Inner,
                                             "src/test/tables/joinoperators/int_inner_join.tbl", 1);
>>>>>>> 252ef73d
}

TYPED_TEST(JoinFullTest, InnerValueDictRefJoin) {
  // scan that returns all rows
  auto scan_a = std::make_shared<TableScan>(this->_table_wrapper_a, ColumnID{0}, ScanType::GreaterThanEquals, 0);
  scan_a->execute();
  auto scan_b = std::make_shared<TableScan>(this->_table_wrapper_b_dict, ColumnID{0}, ScanType::GreaterThanEquals, 0);
  scan_b->execute();

  this->template test_join_output<TypeParam>(scan_a, scan_b, JoinColumnIDs(ColumnID{0}, ColumnID{0}), ScanType::Equals,
                                             JoinMode::Inner, "src/test/tables/joinoperators/int_inner_join.tbl", 1);
}

TYPED_TEST(JoinFullTest, InnerDictValueRefJoin) {
  // scan that returns all rows
  auto scan_a = std::make_shared<TableScan>(this->_table_wrapper_a_dict, ColumnID{0}, ScanType::GreaterThanEquals, 0);
  scan_a->execute();
  auto scan_b = std::make_shared<TableScan>(this->_table_wrapper_b, ColumnID{0}, ScanType::GreaterThanEquals, 0);
  scan_b->execute();

  this->template test_join_output<TypeParam>(scan_a, scan_b, JoinColumnIDs(ColumnID{0}, ColumnID{0}), ScanType::Equals,
                                             JoinMode::Inner, "src/test/tables/joinoperators/int_inner_join.tbl", 1);
}

TYPED_TEST(JoinFullTest, InnerRefJoinFiltered) {
  auto scan_a = std::make_shared<TableScan>(this->_table_wrapper_a, ColumnID{0}, ScanType::GreaterThan, 1000);
  scan_a->execute();
  auto scan_b = std::make_shared<TableScan>(this->_table_wrapper_b, ColumnID{0}, ScanType::GreaterThanEquals, 0);
  scan_b->execute();

  this->template test_join_output<TypeParam>(scan_a, scan_b, JoinColumnIDs(ColumnID{0}, ColumnID{0}), ScanType::Equals,
                                             JoinMode::Inner,
                                             "src/test/tables/joinoperators/int_inner_join_filtered.tbl", 1);
}

TYPED_TEST(JoinFullTest, InnerDictJoin) {
  this->template test_join_output<TypeParam>(this->_table_wrapper_a_dict, this->_table_wrapper_b_dict,
<<<<<<< HEAD
                                             std::pair<ColumnID, ColumnID>(ColumnID{0}, ColumnID{0}), ScanType::Equals,
                                             JoinMode::Inner, "src/test/tables/joinoperators/int_inner_join.tbl", 1);
=======
                                             JoinColumnIDs(ColumnID{0}, ColumnID{0}), ScanType::Equals, JoinMode::Inner,
                                             "src/test/tables/joinoperators/int_inner_join.tbl", 1);
>>>>>>> 252ef73d
}

TYPED_TEST(JoinFullTest, InnerRefDictJoin) {
  // scan that returns all rows
  auto scan_a = std::make_shared<TableScan>(this->_table_wrapper_a_dict, ColumnID{0}, ScanType::GreaterThanEquals, 0);
  scan_a->execute();
  auto scan_b = std::make_shared<TableScan>(this->_table_wrapper_b_dict, ColumnID{0}, ScanType::GreaterThanEquals, 0);
  scan_b->execute();

  this->template test_join_output<TypeParam>(scan_a, scan_b, JoinColumnIDs(ColumnID{0}, ColumnID{0}), ScanType::Equals,
                                             JoinMode::Inner, "src/test/tables/joinoperators/int_inner_join.tbl", 1);
}

TYPED_TEST(JoinFullTest, InnerRefDictJoinFiltered) {
  auto scan_a = std::make_shared<TableScan>(this->_table_wrapper_a_dict, ColumnID{0}, ScanType::GreaterThan, 1000);
  scan_a->execute();
  auto scan_b = std::make_shared<TableScan>(this->_table_wrapper_b_dict, ColumnID{0}, ScanType::GreaterThanEquals, 0);
  scan_b->execute();

  this->template test_join_output<TypeParam>(scan_a, scan_b, JoinColumnIDs(ColumnID{0}, ColumnID{0}), ScanType::Equals,
                                             JoinMode::Inner,
                                             "src/test/tables/joinoperators/int_inner_join_filtered.tbl", 1);
}

TYPED_TEST(JoinFullTest, InnerJoinBig) {
  this->template test_join_output<TypeParam>(this->_table_wrapper_c, this->_table_wrapper_d,
                                             JoinColumnIDs(ColumnID{0}, ColumnID{1}), ScanType::Equals, JoinMode::Inner,
                                             "src/test/tables/joinoperators/int_string_inner_join.tbl", 1);
}

TYPED_TEST(JoinFullTest, InnerRefJoinFilteredBig) {
  auto scan_c = std::make_shared<TableScan>(this->_table_wrapper_c, ColumnID{0}, ScanType::GreaterThanEquals, 0);
  scan_c->execute();
  auto scan_d = std::make_shared<TableScan>(this->_table_wrapper_d, ColumnID{1}, ScanType::GreaterThanEquals, 6);
  scan_d->execute();

  this->template test_join_output<TypeParam>(scan_c, scan_d, JoinColumnIDs(ColumnID{0}, ColumnID{1}), ScanType::Equals,
                                             JoinMode::Inner,
                                             "src/test/tables/joinoperators/int_string_inner_join_filtered.tbl", 1);
}

TYPED_TEST(JoinFullTest, OuterJoin) {
  this->template test_join_output<TypeParam>(this->_table_wrapper_a, this->_table_wrapper_b,
<<<<<<< HEAD
                                             std::pair<ColumnID, ColumnID>(ColumnID{0}, ColumnID{0}), ScanType::Equals,
                                             JoinMode::Outer, "src/test/tables/joinoperators/int_outer_join.tbl", 1);
=======
                                             JoinColumnIDs(ColumnID{0}, ColumnID{0}), ScanType::Equals, JoinMode::Outer,
                                             "src/test/tables/joinoperators/int_outer_join.tbl", 1);
>>>>>>> 252ef73d
}

TYPED_TEST(JoinFullTest, OuterJoinWithNull) {
  this->template test_join_output<TypeParam>(this->_table_wrapper_m, this->_table_wrapper_n,
                                             JoinColumnIDs(ColumnID{0}, ColumnID{0}), ScanType::Equals, JoinMode::Outer,
                                             "src/test/tables/joinoperators/int_outer_join_null.tbl", 1);
}

TYPED_TEST(JoinFullTest, OuterJoinDict) {
  this->template test_join_output<TypeParam>(this->_table_wrapper_a_dict, this->_table_wrapper_b_dict,
<<<<<<< HEAD
                                             std::pair<ColumnID, ColumnID>(ColumnID{0}, ColumnID{0}), ScanType::Equals,
                                             JoinMode::Outer, "src/test/tables/joinoperators/int_outer_join.tbl", 1);
=======
                                             JoinColumnIDs(ColumnID{0}, ColumnID{0}), ScanType::Equals, JoinMode::Outer,
                                             "src/test/tables/joinoperators/int_outer_join.tbl", 1);
>>>>>>> 252ef73d
}

TYPED_TEST(JoinFullTest, SelfJoin) {
  this->template test_join_output<TypeParam>(this->_table_wrapper_a, this->_table_wrapper_a,
<<<<<<< HEAD
                                             std::pair<ColumnID, ColumnID>(ColumnID{0}, ColumnID{0}), ScanType::Equals,
                                             JoinMode::Self, "src/test/tables/joinoperators/int_self_join.tbl", 1);
=======
                                             JoinColumnIDs(ColumnID{0}, ColumnID{0}), ScanType::Equals, JoinMode::Self,
                                             "src/test/tables/joinoperators/int_self_join.tbl", 1);
>>>>>>> 252ef73d
}

TYPED_TEST(JoinFullTest, SmallerInnerJoin) {
  // Joining two Integer Columns
  this->template test_join_output<TypeParam>(
      this->_table_wrapper_a, this->_table_wrapper_b, JoinColumnIDs(ColumnID{0}, ColumnID{0}), ScanType::LessThan,
      JoinMode::Inner, "src/test/tables/joinoperators/int_smaller_inner_join.tbl", 1);

  // Joining two Float Columns
  this->template test_join_output<TypeParam>(
      this->_table_wrapper_a, this->_table_wrapper_b, JoinColumnIDs(ColumnID{1}, ColumnID{1}), ScanType::LessThan,
      JoinMode::Inner, "src/test/tables/joinoperators/float_smaller_inner_join.tbl", 1);
}

TYPED_TEST(JoinFullTest, SmallerInnerJoinDict) {
  // Joining two Integer Columns
  this->template test_join_output<TypeParam>(
      this->_table_wrapper_a_dict, this->_table_wrapper_b_dict, JoinColumnIDs(ColumnID{0}, ColumnID{0}),
      ScanType::LessThan, JoinMode::Inner, "src/test/tables/joinoperators/int_smaller_inner_join.tbl", 1);

  // Joining two Float Columns
  this->template test_join_output<TypeParam>(
      this->_table_wrapper_a_dict, this->_table_wrapper_b_dict, JoinColumnIDs(ColumnID{1}, ColumnID{1}),
      ScanType::LessThan, JoinMode::Inner, "src/test/tables/joinoperators/float_smaller_inner_join.tbl", 1);
}

TYPED_TEST(JoinFullTest, SmallerInnerJoin2) {
  // Joining two Integer Columns
  this->template test_join_output<TypeParam>(
      this->_table_wrapper_j, this->_table_wrapper_i, JoinColumnIDs(ColumnID{0}, ColumnID{0}), ScanType::LessThan,
      JoinMode::Inner, "src/test/tables/joinoperators/int_smaller_inner_join_2.tbl", 1);
}

TYPED_TEST(JoinFullTest, SmallerOuterJoin) {
  this->template test_join_output<TypeParam>(
      this->_table_wrapper_k, this->_table_wrapper_l, JoinColumnIDs(ColumnID{0}, ColumnID{0}), ScanType::LessThan,
      JoinMode::Outer, "src/test/tables/joinoperators/int_smaller_outer_join.tbl", 1);
}

TYPED_TEST(JoinFullTest, SmallerEqualInnerJoin) {
  // Joining two Integer Columns
  this->template test_join_output<TypeParam>(
      this->_table_wrapper_a, this->_table_wrapper_b, JoinColumnIDs(ColumnID{0}, ColumnID{0}), ScanType::LessThanEquals,
      JoinMode::Inner, "src/test/tables/joinoperators/int_smallerequal_inner_join.tbl", 1);

  // Joining two Float Columns
  this->template test_join_output<TypeParam>(
<<<<<<< HEAD
      this->_table_wrapper_a, this->_table_wrapper_b, std::pair<ColumnID, ColumnID>(ColumnID{1}, ColumnID{1}),
      ScanType::LessThanEquals, JoinMode::Inner, "src/test/tables/joinoperators/float_smallerequal_inner_join.tbl", 1);
=======
      this->_table_wrapper_a, this->_table_wrapper_b, JoinColumnIDs(ColumnID{1}, ColumnID{1}), ScanType::LessThanEquals,
      JoinMode::Inner, "src/test/tables/joinoperators/float_smallerequal_inner_join.tbl", 1);
>>>>>>> 252ef73d
}

TYPED_TEST(JoinFullTest, SmallerEqualInnerJoin2) {
  // Joining two Integer Columns
  this->template test_join_output<TypeParam>(
<<<<<<< HEAD
      this->_table_wrapper_j, this->_table_wrapper_i, std::pair<ColumnID, ColumnID>(ColumnID{0}, ColumnID{0}),
      ScanType::LessThanEquals, JoinMode::Inner, "src/test/tables/joinoperators/int_smallerequal_inner_join_2.tbl", 1);
=======
      this->_table_wrapper_j, this->_table_wrapper_i, JoinColumnIDs(ColumnID{0}, ColumnID{0}), ScanType::LessThanEquals,
      JoinMode::Inner, "src/test/tables/joinoperators/int_smallerequal_inner_join_2.tbl", 1);
>>>>>>> 252ef73d
}

TYPED_TEST(JoinFullTest, SmallerEqualOuterJoin) {
  this->template test_join_output<TypeParam>(
      this->_table_wrapper_k, this->_table_wrapper_l, JoinColumnIDs(ColumnID{0}, ColumnID{0}), ScanType::LessThanEquals,
      JoinMode::Outer, "src/test/tables/joinoperators/int_smallerequal_outer_join.tbl", 1);
}

TYPED_TEST(JoinFullTest, GreaterInnerJoin) {
  // Joining two Integer Column
  this->template test_join_output<TypeParam>(
      this->_table_wrapper_a, this->_table_wrapper_b, JoinColumnIDs(ColumnID{0}, ColumnID{0}), ScanType::GreaterThan,
      JoinMode::Inner, "src/test/tables/joinoperators/int_greater_inner_join.tbl", 1);

  // Joining two Float Columns
  this->template test_join_output<TypeParam>(
      this->_table_wrapper_a, this->_table_wrapper_b, JoinColumnIDs(ColumnID{1}, ColumnID{1}), ScanType::GreaterThan,
      JoinMode::Inner, "src/test/tables/joinoperators/float_greater_inner_join.tbl", 1);
}

TYPED_TEST(JoinFullTest, GreaterInnerJoinDict) {
  // Joining two Integer Column
  this->template test_join_output<TypeParam>(
      this->_table_wrapper_a_dict, this->_table_wrapper_b_dict, JoinColumnIDs(ColumnID{0}, ColumnID{0}),
      ScanType::GreaterThan, JoinMode::Inner, "src/test/tables/joinoperators/int_greater_inner_join.tbl", 1);

  // Joining two Float Columns
  this->template test_join_output<TypeParam>(
      this->_table_wrapper_a_dict, this->_table_wrapper_b_dict, JoinColumnIDs(ColumnID{1}, ColumnID{1}),
      ScanType::GreaterThan, JoinMode::Inner, "src/test/tables/joinoperators/float_greater_inner_join.tbl", 1);
}

TYPED_TEST(JoinFullTest, GreaterInnerJoin2) {
  // Joining two Integer Columns
  this->template test_join_output<TypeParam>(
      this->_table_wrapper_i, this->_table_wrapper_j, JoinColumnIDs(ColumnID{0}, ColumnID{0}), ScanType::GreaterThan,
      JoinMode::Inner, "src/test/tables/joinoperators/int_greater_inner_join_2.tbl", 1);
}

TYPED_TEST(JoinFullTest, GreaterOuterJoin) {
  this->template test_join_output<TypeParam>(
      this->_table_wrapper_l, this->_table_wrapper_k, JoinColumnIDs(ColumnID{0}, ColumnID{0}), ScanType::GreaterThan,
      JoinMode::Outer, "src/test/tables/joinoperators/int_greater_outer_join.tbl", 1);
}

TYPED_TEST(JoinFullTest, GreaterEqualInnerJoin) {
  // Joining two Integer Columns
  this->template test_join_output<TypeParam>(
<<<<<<< HEAD
      this->_table_wrapper_a, this->_table_wrapper_b, std::pair<ColumnID, ColumnID>(ColumnID{0}, ColumnID{0}),
=======
      this->_table_wrapper_a, this->_table_wrapper_b, JoinColumnIDs(ColumnID{0}, ColumnID{0}),
>>>>>>> 252ef73d
      ScanType::GreaterThanEquals, JoinMode::Inner, "src/test/tables/joinoperators/int_greaterequal_inner_join.tbl", 1);

  // Joining two Float Columns
  this->template test_join_output<TypeParam>(this->_table_wrapper_a, this->_table_wrapper_b,
                                             JoinColumnIDs(ColumnID{1}, ColumnID{1}), ScanType::GreaterThanEquals,
                                             JoinMode::Inner,
                                             "src/test/tables/joinoperators/float_greaterequal_inner_join.tbl", 1);
}

TYPED_TEST(JoinFullTest, GreaterEqualInnerJoinDict) {
  // Joining two Integer Columns
  this->template test_join_output<TypeParam>(
<<<<<<< HEAD
      this->_table_wrapper_a_dict, this->_table_wrapper_b_dict, std::pair<ColumnID, ColumnID>(ColumnID{0}, ColumnID{0}),
=======
      this->_table_wrapper_a_dict, this->_table_wrapper_b_dict, JoinColumnIDs(ColumnID{0}, ColumnID{0}),
>>>>>>> 252ef73d
      ScanType::GreaterThanEquals, JoinMode::Inner, "src/test/tables/joinoperators/int_greaterequal_inner_join.tbl", 1);

  // Joining two Float Columns
  this->template test_join_output<TypeParam>(this->_table_wrapper_a_dict, this->_table_wrapper_b_dict,
                                             JoinColumnIDs(ColumnID{1}, ColumnID{1}), ScanType::GreaterThanEquals,
                                             JoinMode::Inner,
                                             "src/test/tables/joinoperators/float_greaterequal_inner_join.tbl", 1);
}

TYPED_TEST(JoinFullTest, GreaterEqualOuterJoin) {
  this->template test_join_output<TypeParam>(
<<<<<<< HEAD
      this->_table_wrapper_l, this->_table_wrapper_k, std::pair<ColumnID, ColumnID>(ColumnID{0}, ColumnID{0}),
=======
      this->_table_wrapper_l, this->_table_wrapper_k, JoinColumnIDs(ColumnID{0}, ColumnID{0}),
>>>>>>> 252ef73d
      ScanType::GreaterThanEquals, JoinMode::Outer, "src/test/tables/joinoperators/int_greaterequal_outer_join.tbl", 1);
}

TYPED_TEST(JoinFullTest, GreaterEqualInnerJoin2) {
  // Joining two Integer Columns
  this->template test_join_output<TypeParam>(this->_table_wrapper_i, this->_table_wrapper_j,
                                             JoinColumnIDs(ColumnID{0}, ColumnID{0}), ScanType::GreaterThanEquals,
                                             JoinMode::Inner,
                                             "src/test/tables/joinoperators/int_greaterequal_inner_join_2.tbl", 1);
}

TYPED_TEST(JoinFullTest, NotEqualInnerJoin) {
  // Joining two Integer Columns
  this->template test_join_output<TypeParam>(
      this->_table_wrapper_a, this->_table_wrapper_b, JoinColumnIDs(ColumnID{0}, ColumnID{0}), ScanType::NotEquals,
      JoinMode::Inner, "src/test/tables/joinoperators/int_notequal_inner_join.tbl", 1);
  // Joining two Float Columns
  this->template test_join_output<TypeParam>(
      this->_table_wrapper_a, this->_table_wrapper_b, JoinColumnIDs(ColumnID{1}, ColumnID{1}), ScanType::NotEquals,
      JoinMode::Inner, "src/test/tables/joinoperators/float_notequal_inner_join.tbl", 1);
}

TYPED_TEST(JoinFullTest, NotEqualInnerJoinDict) {
  // Joining two Integer Columns
  this->template test_join_output<TypeParam>(
      this->_table_wrapper_a_dict, this->_table_wrapper_b_dict, JoinColumnIDs(ColumnID{0}, ColumnID{0}),
      ScanType::NotEquals, JoinMode::Inner, "src/test/tables/joinoperators/int_notequal_inner_join.tbl", 1);
  // Joining two Float Columns
  this->template test_join_output<TypeParam>(
      this->_table_wrapper_a_dict, this->_table_wrapper_b_dict, JoinColumnIDs(ColumnID{1}, ColumnID{1}),
      ScanType::NotEquals, JoinMode::Inner, "src/test/tables/joinoperators/float_notequal_inner_join.tbl", 1);
}

TYPED_TEST(JoinFullTest, JoinOnMixedValueAndDictionaryColumns) {
  this->template test_join_output<TypeParam>(this->_table_wrapper_c_dict, this->_table_wrapper_b,
<<<<<<< HEAD
                                             std::pair<ColumnID, ColumnID>(ColumnID{0}, ColumnID{0}), ScanType::Equals,
                                             JoinMode::Inner, "src/test/tables/joinoperators/int_inner_join.tbl", 1);
=======
                                             JoinColumnIDs(ColumnID{0}, ColumnID{0}), ScanType::Equals, JoinMode::Inner,
                                             "src/test/tables/joinoperators/int_inner_join.tbl", 1);
>>>>>>> 252ef73d
}

TYPED_TEST(JoinFullTest, JoinOnReferenceColumnAndValue) {
  // scan that returns all rows
  auto scan_a = std::make_shared<TableScan>(this->_table_wrapper_a, ColumnID{0}, ScanType::GreaterThanEquals, 0);
  scan_a->execute();

<<<<<<< HEAD
  this->template test_join_output<TypeParam>(scan_a, this->_table_wrapper_b,
                                             std::pair<ColumnID, ColumnID>(ColumnID{0}, ColumnID{0}), ScanType::Equals,
                                             JoinMode::Inner, "src/test/tables/joinoperators/int_inner_join.tbl", 1);
=======
  this->template test_join_output<TypeParam>(scan_a, this->_table_wrapper_b, JoinColumnIDs(ColumnID{0}, ColumnID{0}),
                                             ScanType::Equals, JoinMode::Inner,
                                             "src/test/tables/joinoperators/int_inner_join.tbl", 1);
>>>>>>> 252ef73d
}

TYPED_TEST(JoinFullTest, JoinOnValueAndReferenceColumn) {
  // scan that returns all rows
  auto scan_b = std::make_shared<TableScan>(this->_table_wrapper_b, ColumnID{0}, ScanType::GreaterThan, 100);
  scan_b->execute();

  this->template test_join_output<TypeParam>(this->_table_wrapper_a, scan_b, JoinColumnIDs(ColumnID{0}, ColumnID{0}),
                                             ScanType::NotEquals, JoinMode::Inner,
                                             "src/test/tables/joinoperators/int_inner_join_neq.tbl", 1);
}

TYPED_TEST(JoinFullTest, JoinLessThanOnDictAndDict) {
  this->template test_join_output<TypeParam>(
      this->_table_wrapper_a_dict, this->_table_wrapper_b_dict, JoinColumnIDs(ColumnID{0}, ColumnID{0}),
      ScanType::LessThanEquals, JoinMode::Inner, "src/test/tables/joinoperators/int_float_leq_dict.tbl", 1);
}

TYPED_TEST(JoinFullTest, JoinOnReferenceColumnAndDict) {
  // scan that returns all rows
  auto scan_a = std::make_shared<TableScan>(this->_table_wrapper_a, ColumnID{0}, ScanType::GreaterThanEquals, 0);
  scan_a->execute();

  this->template test_join_output<TypeParam>(scan_a, this->_table_wrapper_b_dict,
<<<<<<< HEAD
                                             std::pair<ColumnID, ColumnID>(ColumnID{0}, ColumnID{0}), ScanType::Equals,
                                             JoinMode::Inner, "src/test/tables/joinoperators/int_inner_join.tbl", 1);
=======
                                             JoinColumnIDs(ColumnID{0}, ColumnID{0}), ScanType::Equals, JoinMode::Inner,
                                             "src/test/tables/joinoperators/int_inner_join.tbl", 1);
>>>>>>> 252ef73d
}

TYPED_TEST(JoinFullTest, JoinOnDictAndReferenceColumn) {
  // scan that returns all rows
  auto scan_b = std::make_shared<TableScan>(this->_table_wrapper_b, ColumnID{0}, ScanType::GreaterThan, 100);
  scan_b->execute();

  this->template test_join_output<TypeParam>(
<<<<<<< HEAD
      this->_table_wrapper_a_dict, scan_b, std::pair<ColumnID, ColumnID>(ColumnID{0}, ColumnID{0}), ScanType::NotEquals,
=======
      this->_table_wrapper_a_dict, scan_b, JoinColumnIDs(ColumnID{0}, ColumnID{0}), ScanType::NotEquals,
>>>>>>> 252ef73d
      JoinMode::Inner, "src/test/tables/joinoperators/int_inner_join_neq.tbl", 1);
}

}  // namespace opossum<|MERGE_RESOLUTION|>--- conflicted
+++ resolved
@@ -40,58 +40,33 @@
 }
 
 TYPED_TEST(JoinFullTest, LeftJoin) {
-  this->template test_join_output<TypeParam>(this->_table_wrapper_a, this->_table_wrapper_b,
-<<<<<<< HEAD
-                                             std::pair<ColumnID, ColumnID>(ColumnID{0}, ColumnID{0}), ScanType::Equals,
-                                             JoinMode::Left, "src/test/tables/joinoperators/int_left_join.tbl", 1);
-=======
-                                             JoinColumnIDs(ColumnID{0}, ColumnID{0}), ScanType::Equals, JoinMode::Left,
-                                             "src/test/tables/joinoperators/int_left_join.tbl", 1);
->>>>>>> 252ef73d
+  this->template test_join_output<TypeParam>(
+      this->_table_wrapper_a, this->_table_wrapper_b, JoinColumnIDs(ColumnID{0}, ColumnID{0}),
+      ScanType::Equals, JoinMode::Left, "src/test/tables/joinoperators/int_left_join.tbl", 1);
 }
 
 TYPED_TEST(JoinFullTest, LeftJoinOnString) {
-  this->template test_join_output<TypeParam>(this->_table_wrapper_c, this->_table_wrapper_d,
-<<<<<<< HEAD
-                                             std::pair<ColumnID, ColumnID>(ColumnID{1}, ColumnID{0}), ScanType::Equals,
-                                             JoinMode::Left, "src/test/tables/joinoperators/string_left_join.tbl", 1);
-=======
-                                             JoinColumnIDs(ColumnID{1}, ColumnID{0}), ScanType::Equals, JoinMode::Left,
-                                             "src/test/tables/joinoperators/string_left_join.tbl", 1);
->>>>>>> 252ef73d
+  this->template test_join_output<TypeParam>(
+      this->_table_wrapper_c, this->_table_wrapper_d, JoinColumnIDs(ColumnID{1}, ColumnID{0}),
+      ScanType::Equals, JoinMode::Left, "src/test/tables/joinoperators/string_left_join.tbl", 1);
 }
 
 TYPED_TEST(JoinFullTest, RightJoin) {
-  this->template test_join_output<TypeParam>(this->_table_wrapper_a, this->_table_wrapper_b,
-<<<<<<< HEAD
-                                             std::pair<ColumnID, ColumnID>(ColumnID{0}, ColumnID{0}), ScanType::Equals,
-                                             JoinMode::Right, "src/test/tables/joinoperators/int_right_join.tbl", 1);
-=======
-                                             JoinColumnIDs(ColumnID{0}, ColumnID{0}), ScanType::Equals, JoinMode::Right,
-                                             "src/test/tables/joinoperators/int_right_join.tbl", 1);
->>>>>>> 252ef73d
+  this->template test_join_output<TypeParam>(
+      this->_table_wrapper_a, this->_table_wrapper_b, JoinColumnIDs(ColumnID{0}, ColumnID{0}),
+      ScanType::Equals, JoinMode::Right, "src/test/tables/joinoperators/int_right_join.tbl", 1);
 }
 
 TYPED_TEST(JoinFullTest, InnerJoin) {
-  this->template test_join_output<TypeParam>(this->_table_wrapper_a, this->_table_wrapper_b,
-<<<<<<< HEAD
-                                             std::pair<ColumnID, ColumnID>(ColumnID{0}, ColumnID{0}), ScanType::Equals,
-                                             JoinMode::Inner, "src/test/tables/joinoperators/int_inner_join.tbl", 1);
-=======
-                                             JoinColumnIDs(ColumnID{0}, ColumnID{0}), ScanType::Equals, JoinMode::Inner,
-                                             "src/test/tables/joinoperators/int_inner_join.tbl", 1);
->>>>>>> 252ef73d
+  this->template test_join_output<TypeParam>(
+      this->_table_wrapper_a, this->_table_wrapper_b, JoinColumnIDs(ColumnID{0}, ColumnID{0}),
+      ScanType::Equals, JoinMode::Inner, "src/test/tables/joinoperators/int_inner_join.tbl", 1);
 }
 
 TYPED_TEST(JoinFullTest, InnerJoinOnString) {
-  this->template test_join_output<TypeParam>(this->_table_wrapper_c, this->_table_wrapper_d,
-<<<<<<< HEAD
-                                             std::pair<ColumnID, ColumnID>(ColumnID{1}, ColumnID{0}), ScanType::Equals,
-                                             JoinMode::Inner, "src/test/tables/joinoperators/string_inner_join.tbl", 1);
-=======
-                                             JoinColumnIDs(ColumnID{1}, ColumnID{0}), ScanType::Equals, JoinMode::Inner,
-                                             "src/test/tables/joinoperators/string_inner_join.tbl", 1);
->>>>>>> 252ef73d
+  this->template test_join_output<TypeParam>(
+      this->_table_wrapper_c, this->_table_wrapper_d, JoinColumnIDs(ColumnID{1}, ColumnID{0}),
+      ScanType::Equals, JoinMode::Inner, "src/test/tables/joinoperators/string_inner_join.tbl", 1);
 }
 
 TYPED_TEST(JoinFullTest, InnerJoinSingleChunk) {
@@ -112,25 +87,15 @@
 }
 
 TYPED_TEST(JoinFullTest, InnerValueDictJoin) {
-  this->template test_join_output<TypeParam>(this->_table_wrapper_a, this->_table_wrapper_b_dict,
-<<<<<<< HEAD
-                                             std::pair<ColumnID, ColumnID>(ColumnID{0}, ColumnID{0}), ScanType::Equals,
-                                             JoinMode::Inner, "src/test/tables/joinoperators/int_inner_join.tbl", 1);
-=======
-                                             JoinColumnIDs(ColumnID{0}, ColumnID{0}), ScanType::Equals, JoinMode::Inner,
-                                             "src/test/tables/joinoperators/int_inner_join.tbl", 1);
->>>>>>> 252ef73d
+  this->template test_join_output<TypeParam>(
+      this->_table_wrapper_a, this->_table_wrapper_b_dict, JoinColumnIDs(ColumnID{0}, ColumnID{0}),
+      ScanType::Equals, JoinMode::Inner, "src/test/tables/joinoperators/int_inner_join.tbl", 1);
 }
 
 TYPED_TEST(JoinFullTest, InnerDictValueJoin) {
-  this->template test_join_output<TypeParam>(this->_table_wrapper_a_dict, this->_table_wrapper_b,
-<<<<<<< HEAD
-                                             std::pair<ColumnID, ColumnID>(ColumnID{0}, ColumnID{0}), ScanType::Equals,
-                                             JoinMode::Inner, "src/test/tables/joinoperators/int_inner_join.tbl", 1);
-=======
-                                             JoinColumnIDs(ColumnID{0}, ColumnID{0}), ScanType::Equals, JoinMode::Inner,
-                                             "src/test/tables/joinoperators/int_inner_join.tbl", 1);
->>>>>>> 252ef73d
+  this->template test_join_output<TypeParam>(
+      this->_table_wrapper_a_dict, this->_table_wrapper_b, JoinColumnIDs(ColumnID{0}, ColumnID{0}),
+      ScanType::Equals, JoinMode::Inner, "src/test/tables/joinoperators/int_inner_join.tbl", 1);
 }
 
 TYPED_TEST(JoinFullTest, InnerValueDictRefJoin) {
@@ -167,14 +132,9 @@
 }
 
 TYPED_TEST(JoinFullTest, InnerDictJoin) {
-  this->template test_join_output<TypeParam>(this->_table_wrapper_a_dict, this->_table_wrapper_b_dict,
-<<<<<<< HEAD
-                                             std::pair<ColumnID, ColumnID>(ColumnID{0}, ColumnID{0}), ScanType::Equals,
-                                             JoinMode::Inner, "src/test/tables/joinoperators/int_inner_join.tbl", 1);
-=======
-                                             JoinColumnIDs(ColumnID{0}, ColumnID{0}), ScanType::Equals, JoinMode::Inner,
-                                             "src/test/tables/joinoperators/int_inner_join.tbl", 1);
->>>>>>> 252ef73d
+  this->template test_join_output<TypeParam>(
+      this->_table_wrapper_a_dict, this->_table_wrapper_b_dict, JoinColumnIDs(ColumnID{0}, ColumnID{0}),
+      ScanType::Equals, JoinMode::Inner, "src/test/tables/joinoperators/int_inner_join.tbl", 1);
 }
 
 TYPED_TEST(JoinFullTest, InnerRefDictJoin) {
@@ -217,14 +177,9 @@
 }
 
 TYPED_TEST(JoinFullTest, OuterJoin) {
-  this->template test_join_output<TypeParam>(this->_table_wrapper_a, this->_table_wrapper_b,
-<<<<<<< HEAD
-                                             std::pair<ColumnID, ColumnID>(ColumnID{0}, ColumnID{0}), ScanType::Equals,
-                                             JoinMode::Outer, "src/test/tables/joinoperators/int_outer_join.tbl", 1);
-=======
-                                             JoinColumnIDs(ColumnID{0}, ColumnID{0}), ScanType::Equals, JoinMode::Outer,
-                                             "src/test/tables/joinoperators/int_outer_join.tbl", 1);
->>>>>>> 252ef73d
+  this->template test_join_output<TypeParam>(
+      this->_table_wrapper_a, this->_table_wrapper_b, JoinColumnIDs(ColumnID{0}, ColumnID{0}),
+      ScanType::Equals, JoinMode::Outer, "src/test/tables/joinoperators/int_outer_join.tbl", 1);
 }
 
 TYPED_TEST(JoinFullTest, OuterJoinWithNull) {
@@ -234,25 +189,15 @@
 }
 
 TYPED_TEST(JoinFullTest, OuterJoinDict) {
-  this->template test_join_output<TypeParam>(this->_table_wrapper_a_dict, this->_table_wrapper_b_dict,
-<<<<<<< HEAD
-                                             std::pair<ColumnID, ColumnID>(ColumnID{0}, ColumnID{0}), ScanType::Equals,
-                                             JoinMode::Outer, "src/test/tables/joinoperators/int_outer_join.tbl", 1);
-=======
-                                             JoinColumnIDs(ColumnID{0}, ColumnID{0}), ScanType::Equals, JoinMode::Outer,
-                                             "src/test/tables/joinoperators/int_outer_join.tbl", 1);
->>>>>>> 252ef73d
+  this->template test_join_output<TypeParam>(
+      this->_table_wrapper_a_dict, this->_table_wrapper_b_dict, JoinColumnIDs(ColumnID{0}, ColumnID{0}),
+      ScanType::Equals, JoinMode::Outer, "src/test/tables/joinoperators/int_outer_join.tbl", 1);
 }
 
 TYPED_TEST(JoinFullTest, SelfJoin) {
-  this->template test_join_output<TypeParam>(this->_table_wrapper_a, this->_table_wrapper_a,
-<<<<<<< HEAD
-                                             std::pair<ColumnID, ColumnID>(ColumnID{0}, ColumnID{0}), ScanType::Equals,
-                                             JoinMode::Self, "src/test/tables/joinoperators/int_self_join.tbl", 1);
-=======
-                                             JoinColumnIDs(ColumnID{0}, ColumnID{0}), ScanType::Equals, JoinMode::Self,
-                                             "src/test/tables/joinoperators/int_self_join.tbl", 1);
->>>>>>> 252ef73d
+  this->template test_join_output<TypeParam>(
+      this->_table_wrapper_a, this->_table_wrapper_a, JoinColumnIDs(ColumnID{0}, ColumnID{0}),
+      ScanType::Equals, JoinMode::Self, "src/test/tables/joinoperators/int_self_join.tbl", 1);
 }
 
 TYPED_TEST(JoinFullTest, SmallerInnerJoin) {
@@ -299,26 +244,18 @@
       JoinMode::Inner, "src/test/tables/joinoperators/int_smallerequal_inner_join.tbl", 1);
 
   // Joining two Float Columns
-  this->template test_join_output<TypeParam>(
-<<<<<<< HEAD
-      this->_table_wrapper_a, this->_table_wrapper_b, std::pair<ColumnID, ColumnID>(ColumnID{1}, ColumnID{1}),
-      ScanType::LessThanEquals, JoinMode::Inner, "src/test/tables/joinoperators/float_smallerequal_inner_join.tbl", 1);
-=======
-      this->_table_wrapper_a, this->_table_wrapper_b, JoinColumnIDs(ColumnID{1}, ColumnID{1}), ScanType::LessThanEquals,
-      JoinMode::Inner, "src/test/tables/joinoperators/float_smallerequal_inner_join.tbl", 1);
->>>>>>> 252ef73d
+  this->template test_join_output<TypeParam>(this->_table_wrapper_a, this->_table_wrapper_b,
+                                             JoinColumnIDs(ColumnID{1}, ColumnID{1}),
+                                             ScanType::LessThanEquals, JoinMode::Inner,
+                                             "src/test/tables/joinoperators/float_smallerequal_inner_join.tbl", 1);
 }
 
 TYPED_TEST(JoinFullTest, SmallerEqualInnerJoin2) {
   // Joining two Integer Columns
-  this->template test_join_output<TypeParam>(
-<<<<<<< HEAD
-      this->_table_wrapper_j, this->_table_wrapper_i, std::pair<ColumnID, ColumnID>(ColumnID{0}, ColumnID{0}),
-      ScanType::LessThanEquals, JoinMode::Inner, "src/test/tables/joinoperators/int_smallerequal_inner_join_2.tbl", 1);
-=======
-      this->_table_wrapper_j, this->_table_wrapper_i, JoinColumnIDs(ColumnID{0}, ColumnID{0}), ScanType::LessThanEquals,
-      JoinMode::Inner, "src/test/tables/joinoperators/int_smallerequal_inner_join_2.tbl", 1);
->>>>>>> 252ef73d
+  this->template test_join_output<TypeParam>(this->_table_wrapper_j, this->_table_wrapper_i,
+                                             JoinColumnIDs(ColumnID{0}, ColumnID{0}),
+                                             ScanType::LessThanEquals, JoinMode::Inner,
+                                             "src/test/tables/joinoperators/int_smallerequal_inner_join_2.tbl", 1);
 }
 
 TYPED_TEST(JoinFullTest, SmallerEqualOuterJoin) {
@@ -366,13 +303,10 @@
 
 TYPED_TEST(JoinFullTest, GreaterEqualInnerJoin) {
   // Joining two Integer Columns
-  this->template test_join_output<TypeParam>(
-<<<<<<< HEAD
-      this->_table_wrapper_a, this->_table_wrapper_b, std::pair<ColumnID, ColumnID>(ColumnID{0}, ColumnID{0}),
-=======
-      this->_table_wrapper_a, this->_table_wrapper_b, JoinColumnIDs(ColumnID{0}, ColumnID{0}),
->>>>>>> 252ef73d
-      ScanType::GreaterThanEquals, JoinMode::Inner, "src/test/tables/joinoperators/int_greaterequal_inner_join.tbl", 1);
+  this->template test_join_output<TypeParam>(this->_table_wrapper_a, this->_table_wrapper_b,
+                                             JoinColumnIDs(ColumnID{0}, ColumnID{0}),
+                                             ScanType::GreaterThanEquals, JoinMode::Inner,
+                                             "src/test/tables/joinoperators/int_greaterequal_inner_join.tbl", 1);
 
   // Joining two Float Columns
   this->template test_join_output<TypeParam>(this->_table_wrapper_a, this->_table_wrapper_b,
@@ -383,13 +317,10 @@
 
 TYPED_TEST(JoinFullTest, GreaterEqualInnerJoinDict) {
   // Joining two Integer Columns
-  this->template test_join_output<TypeParam>(
-<<<<<<< HEAD
-      this->_table_wrapper_a_dict, this->_table_wrapper_b_dict, std::pair<ColumnID, ColumnID>(ColumnID{0}, ColumnID{0}),
-=======
-      this->_table_wrapper_a_dict, this->_table_wrapper_b_dict, JoinColumnIDs(ColumnID{0}, ColumnID{0}),
->>>>>>> 252ef73d
-      ScanType::GreaterThanEquals, JoinMode::Inner, "src/test/tables/joinoperators/int_greaterequal_inner_join.tbl", 1);
+  this->template test_join_output<TypeParam>(this->_table_wrapper_a_dict, this->_table_wrapper_b_dict,
+                                             JoinColumnIDs(ColumnID{0}, ColumnID{0}),
+                                             ScanType::GreaterThanEquals, JoinMode::Inner,
+                                             "src/test/tables/joinoperators/int_greaterequal_inner_join.tbl", 1);
 
   // Joining two Float Columns
   this->template test_join_output<TypeParam>(this->_table_wrapper_a_dict, this->_table_wrapper_b_dict,
@@ -399,13 +330,10 @@
 }
 
 TYPED_TEST(JoinFullTest, GreaterEqualOuterJoin) {
-  this->template test_join_output<TypeParam>(
-<<<<<<< HEAD
-      this->_table_wrapper_l, this->_table_wrapper_k, std::pair<ColumnID, ColumnID>(ColumnID{0}, ColumnID{0}),
-=======
-      this->_table_wrapper_l, this->_table_wrapper_k, JoinColumnIDs(ColumnID{0}, ColumnID{0}),
->>>>>>> 252ef73d
-      ScanType::GreaterThanEquals, JoinMode::Outer, "src/test/tables/joinoperators/int_greaterequal_outer_join.tbl", 1);
+  this->template test_join_output<TypeParam>(this->_table_wrapper_l, this->_table_wrapper_k,
+                                             JoinColumnIDs(ColumnID{0}, ColumnID{0}),
+                                             ScanType::GreaterThanEquals, JoinMode::Outer,
+                                             "src/test/tables/joinoperators/int_greaterequal_outer_join.tbl", 1);
 }
 
 TYPED_TEST(JoinFullTest, GreaterEqualInnerJoin2) {
@@ -439,14 +367,9 @@
 }
 
 TYPED_TEST(JoinFullTest, JoinOnMixedValueAndDictionaryColumns) {
-  this->template test_join_output<TypeParam>(this->_table_wrapper_c_dict, this->_table_wrapper_b,
-<<<<<<< HEAD
-                                             std::pair<ColumnID, ColumnID>(ColumnID{0}, ColumnID{0}), ScanType::Equals,
-                                             JoinMode::Inner, "src/test/tables/joinoperators/int_inner_join.tbl", 1);
-=======
-                                             JoinColumnIDs(ColumnID{0}, ColumnID{0}), ScanType::Equals, JoinMode::Inner,
-                                             "src/test/tables/joinoperators/int_inner_join.tbl", 1);
->>>>>>> 252ef73d
+  this->template test_join_output<TypeParam>(
+      this->_table_wrapper_c_dict, this->_table_wrapper_b, JoinColumnIDs(ColumnID{0}, ColumnID{0}),
+      ScanType::Equals, JoinMode::Inner, "src/test/tables/joinoperators/int_inner_join.tbl", 1);
 }
 
 TYPED_TEST(JoinFullTest, JoinOnReferenceColumnAndValue) {
@@ -454,15 +377,9 @@
   auto scan_a = std::make_shared<TableScan>(this->_table_wrapper_a, ColumnID{0}, ScanType::GreaterThanEquals, 0);
   scan_a->execute();
 
-<<<<<<< HEAD
-  this->template test_join_output<TypeParam>(scan_a, this->_table_wrapper_b,
-                                             std::pair<ColumnID, ColumnID>(ColumnID{0}, ColumnID{0}), ScanType::Equals,
-                                             JoinMode::Inner, "src/test/tables/joinoperators/int_inner_join.tbl", 1);
-=======
-  this->template test_join_output<TypeParam>(scan_a, this->_table_wrapper_b, JoinColumnIDs(ColumnID{0}, ColumnID{0}),
-                                             ScanType::Equals, JoinMode::Inner,
-                                             "src/test/tables/joinoperators/int_inner_join.tbl", 1);
->>>>>>> 252ef73d
+  this->template test_join_output<TypeParam>(
+      scan_a, this->_table_wrapper_b, JoinColumnIDs(ColumnID{0}, ColumnID{0}), ScanType::Equals,
+      JoinMode::Inner, "src/test/tables/joinoperators/int_inner_join.tbl", 1);
 }
 
 TYPED_TEST(JoinFullTest, JoinOnValueAndReferenceColumn) {
@@ -486,14 +403,9 @@
   auto scan_a = std::make_shared<TableScan>(this->_table_wrapper_a, ColumnID{0}, ScanType::GreaterThanEquals, 0);
   scan_a->execute();
 
-  this->template test_join_output<TypeParam>(scan_a, this->_table_wrapper_b_dict,
-<<<<<<< HEAD
-                                             std::pair<ColumnID, ColumnID>(ColumnID{0}, ColumnID{0}), ScanType::Equals,
-                                             JoinMode::Inner, "src/test/tables/joinoperators/int_inner_join.tbl", 1);
-=======
-                                             JoinColumnIDs(ColumnID{0}, ColumnID{0}), ScanType::Equals, JoinMode::Inner,
-                                             "src/test/tables/joinoperators/int_inner_join.tbl", 1);
->>>>>>> 252ef73d
+  this->template test_join_output<TypeParam>(
+      scan_a, this->_table_wrapper_b_dict, JoinColumnIDs(ColumnID{0}, ColumnID{0}), ScanType::Equals,
+      JoinMode::Inner, "src/test/tables/joinoperators/int_inner_join.tbl", 1);
 }
 
 TYPED_TEST(JoinFullTest, JoinOnDictAndReferenceColumn) {
@@ -502,11 +414,7 @@
   scan_b->execute();
 
   this->template test_join_output<TypeParam>(
-<<<<<<< HEAD
-      this->_table_wrapper_a_dict, scan_b, std::pair<ColumnID, ColumnID>(ColumnID{0}, ColumnID{0}), ScanType::NotEquals,
-=======
       this->_table_wrapper_a_dict, scan_b, JoinColumnIDs(ColumnID{0}, ColumnID{0}), ScanType::NotEquals,
->>>>>>> 252ef73d
       JoinMode::Inner, "src/test/tables/joinoperators/int_inner_join_neq.tbl", 1);
 }
 
