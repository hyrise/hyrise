#include <iostream>
#include <map>
#include <memory>
#include <set>
#include <string>
#include <utility>

#include "base_test.hpp"
#include "gtest/gtest.h"
#include "join_test.hpp"

#include "operators/get_table.hpp"
#include "operators/join_index.hpp"
#include "operators/join_nested_loop.hpp"
#include "operators/join_sort_merge.hpp"
#include "operators/table_scan.hpp"
#include "storage/storage_manager.hpp"
#include "storage/table.hpp"
#include "types.hpp"

namespace opossum {

/**
 * This contains the tests for Join implementations that
 * implement all PredicateCondition, not just PredicateCondition::Equals.
 */

template <typename T>
class JoinFullTest : public JoinTest {};

// here we define all Join types
typedef ::testing::Types<JoinNestedLoop, JoinSortMerge, JoinIndex> JoinFullTypes;
TYPED_TEST_CASE(JoinFullTest, JoinFullTypes, );  // NOLINT(whitespace/parens)

TYPED_TEST(JoinFullTest, CrossJoin) {
  if (!HYRISE_DEBUG) GTEST_SKIP();

  EXPECT_THROW(
      std::make_shared<TypeParam>(this->_table_wrapper_a, this->_table_wrapper_b, JoinMode::Cross,
                                  OperatorJoinPredicate{{ColumnID{0}, ColumnID{0}}, PredicateCondition::Equals}),
      std::logic_error);
}

<<<<<<< HEAD
TYPED_TEST(JoinFullTest, LeftJoin) {
  this->template test_join_output<TypeParam>(this->_table_wrapper_a, this->_table_wrapper_b,
                                             {{ColumnID{0}, ColumnID{0}}, PredicateCondition::Equals}, JoinMode::Left,
                                             "resources/test_data/tbl/join_operators/int_left_join.tbl", 1);
=======
TYPED_TEST(JoinFullTest, LeftJoinEquals) {
  this->template test_join_output<TypeParam>(
      this->_table_wrapper_a, this->_table_wrapper_b, ColumnIDPair(ColumnID{0}, ColumnID{0}),
      PredicateCondition::Equals, JoinMode::Left, "resources/test_data/tbl/joinoperators/int_left_join_equals.tbl", 1);
}

TYPED_TEST(JoinFullTest, LeftJoinLessThan) {
  this->template test_join_output<TypeParam>(
      this->_table_wrapper_a, this->_table_wrapper_b, ColumnIDPair(ColumnID{0}, ColumnID{0}),
      PredicateCondition::LessThan, JoinMode::Left, "resources/test_data/tbl/joinoperators/int_left_join_lt.tbl", 1);
>>>>>>> 4595b672
}

TYPED_TEST(JoinFullTest, LeftJoinOnString) {
  this->template test_join_output<TypeParam>(this->_table_wrapper_c, this->_table_wrapper_d,
                                             {{ColumnID{1}, ColumnID{0}}, PredicateCondition::Equals}, JoinMode::Left,
                                             "resources/test_data/tbl/join_operators/string_left_join.tbl", 1);
}

<<<<<<< HEAD
TYPED_TEST(JoinFullTest, RightJoin) {
  this->template test_join_output<TypeParam>(this->_table_wrapper_a, this->_table_wrapper_b,
                                             {{ColumnID{0}, ColumnID{0}}, PredicateCondition::Equals}, JoinMode::Right,
                                             "resources/test_data/tbl/join_operators/int_right_join.tbl", 1);
=======
TYPED_TEST(JoinFullTest, RightJoinEquals) {
  this->template test_join_output<TypeParam>(this->_table_wrapper_a, this->_table_wrapper_b,
                                             ColumnIDPair(ColumnID{0}, ColumnID{0}), PredicateCondition::Equals,
                                             JoinMode::Right,
                                             "resources/test_data/tbl/joinoperators/int_right_join_equals.tbl", 1);
}

TYPED_TEST(JoinFullTest, RightJoinGreaterThan) {
  this->template test_join_output<TypeParam>(this->_table_wrapper_a, this->_table_wrapper_b,
                                             ColumnIDPair(ColumnID{0}, ColumnID{0}), PredicateCondition::GreaterThan,
                                             JoinMode::Right,
                                             "resources/test_data/tbl/joinoperators/int_right_join_gt.tbl", 1);
>>>>>>> 4595b672
}

TYPED_TEST(JoinFullTest, InnerJoin) {
  this->template test_join_output<TypeParam>(this->_table_wrapper_a, this->_table_wrapper_b,
                                             {{ColumnID{0}, ColumnID{0}}, PredicateCondition::Equals}, JoinMode::Inner,
                                             "resources/test_data/tbl/join_operators/int_inner_join.tbl", 1);
}

TYPED_TEST(JoinFullTest, InnerJoinOnString) {
  this->template test_join_output<TypeParam>(this->_table_wrapper_c, this->_table_wrapper_d,
                                             {{ColumnID{1}, ColumnID{0}}, PredicateCondition::Equals}, JoinMode::Inner,
                                             "resources/test_data/tbl/join_operators/string_inner_join.tbl", 1);
}

TYPED_TEST(JoinFullTest, InnerJoinSingleChunk) {
  this->template test_join_output<TypeParam>(
      this->_table_wrapper_e, this->_table_wrapper_f, {{ColumnID{1}, ColumnID{0}}, PredicateCondition::Equals},
      JoinMode::Inner, "resources/test_data/tbl/join_operators/int_inner_join_single_chunk.tbl", 1);
}

TYPED_TEST(JoinFullTest, InnerRefJoin) {
  // scan that returns all rows
  auto scan_a = this->create_table_scan(this->_table_wrapper_a, ColumnID{0}, PredicateCondition::GreaterThanEquals, 0);
  scan_a->execute();
  auto scan_b = this->create_table_scan(this->_table_wrapper_b, ColumnID{0}, PredicateCondition::GreaterThanEquals, 0);
  scan_b->execute();

  this->template test_join_output<TypeParam>(scan_a, scan_b, {{ColumnID{0}, ColumnID{0}}, PredicateCondition::Equals},
                                             JoinMode::Inner,
                                             "resources/test_data/tbl/join_operators/int_inner_join.tbl", 1);
}

TYPED_TEST(JoinFullTest, InnerValueDictJoin) {
  this->template test_join_output<TypeParam>(this->_table_wrapper_a, this->_table_wrapper_b_dict,
                                             {{ColumnID{0}, ColumnID{0}}, PredicateCondition::Equals}, JoinMode::Inner,
                                             "resources/test_data/tbl/join_operators/int_inner_join.tbl", 1);
}

TYPED_TEST(JoinFullTest, InnerDictValueJoin) {
  this->template test_join_output<TypeParam>(this->_table_wrapper_a_dict, this->_table_wrapper_b,
                                             {{ColumnID{0}, ColumnID{0}}, PredicateCondition::Equals}, JoinMode::Inner,
                                             "resources/test_data/tbl/join_operators/int_inner_join.tbl", 1);
}

TYPED_TEST(JoinFullTest, InnerValueDictRefJoin) {
  // scan that returns all rows
  auto scan_a = this->create_table_scan(this->_table_wrapper_a, ColumnID{0}, PredicateCondition::GreaterThanEquals, 0);
  scan_a->execute();
  auto scan_b =
      this->create_table_scan(this->_table_wrapper_b_dict, ColumnID{0}, PredicateCondition::GreaterThanEquals, 0);
  scan_b->execute();

  this->template test_join_output<TypeParam>(scan_a, scan_b, {{ColumnID{0}, ColumnID{0}}, PredicateCondition::Equals},
                                             JoinMode::Inner,
                                             "resources/test_data/tbl/join_operators/int_inner_join.tbl", 1);
}

TYPED_TEST(JoinFullTest, InnerDictValueRefJoin) {
  // scan that returns all rows
  auto scan_a =
      this->create_table_scan(this->_table_wrapper_a_dict, ColumnID{0}, PredicateCondition::GreaterThanEquals, 0);
  scan_a->execute();
  auto scan_b = this->create_table_scan(this->_table_wrapper_b, ColumnID{0}, PredicateCondition::GreaterThanEquals, 0);
  scan_b->execute();

  this->template test_join_output<TypeParam>(scan_a, scan_b, {{ColumnID{0}, ColumnID{0}}, PredicateCondition::Equals},
                                             JoinMode::Inner,
                                             "resources/test_data/tbl/join_operators/int_inner_join.tbl", 1);
}

TYPED_TEST(JoinFullTest, InnerRefJoinFiltered) {
  auto scan_a = this->create_table_scan(this->_table_wrapper_a, ColumnID{0}, PredicateCondition::GreaterThan, 1000);
  scan_a->execute();
  auto scan_b = this->create_table_scan(this->_table_wrapper_b, ColumnID{0}, PredicateCondition::GreaterThanEquals, 0);
  scan_b->execute();

  this->template test_join_output<TypeParam>(scan_a, scan_b, {{ColumnID{0}, ColumnID{0}}, PredicateCondition::Equals},
                                             JoinMode::Inner,
                                             "resources/test_data/tbl/join_operators/int_inner_join_filtered.tbl", 1);
}

TYPED_TEST(JoinFullTest, InnerDictJoin) {
  this->template test_join_output<TypeParam>(this->_table_wrapper_a_dict, this->_table_wrapper_b_dict,
                                             {{ColumnID{0}, ColumnID{0}}, PredicateCondition::Equals}, JoinMode::Inner,
                                             "resources/test_data/tbl/join_operators/int_inner_join.tbl", 1);
}

TYPED_TEST(JoinFullTest, InnerRefDictJoin) {
  // scan that returns all rows
  auto scan_a =
      this->create_table_scan(this->_table_wrapper_a_dict, ColumnID{0}, PredicateCondition::GreaterThanEquals, 0);
  scan_a->execute();
  auto scan_b =
      this->create_table_scan(this->_table_wrapper_b_dict, ColumnID{0}, PredicateCondition::GreaterThanEquals, 0);
  scan_b->execute();

  this->template test_join_output<TypeParam>(scan_a, scan_b, {{ColumnID{0}, ColumnID{0}}, PredicateCondition::Equals},
                                             JoinMode::Inner,
                                             "resources/test_data/tbl/join_operators/int_inner_join.tbl", 1);
}

TYPED_TEST(JoinFullTest, InnerRefDictJoinFiltered) {
  auto scan_a =
      this->create_table_scan(this->_table_wrapper_a_dict, ColumnID{0}, PredicateCondition::GreaterThan, 1000);
  scan_a->execute();
  auto scan_b =
      this->create_table_scan(this->_table_wrapper_b_dict, ColumnID{0}, PredicateCondition::GreaterThanEquals, 0);
  scan_b->execute();

  this->template test_join_output<TypeParam>(scan_a, scan_b, {{ColumnID{0}, ColumnID{0}}, PredicateCondition::Equals},
                                             JoinMode::Inner,
                                             "resources/test_data/tbl/join_operators/int_inner_join_filtered.tbl", 1);
}

TYPED_TEST(JoinFullTest, InnerJoinBig) {
  this->template test_join_output<TypeParam>(this->_table_wrapper_c, this->_table_wrapper_d,
                                             {{ColumnID{0}, ColumnID{1}}, PredicateCondition::Equals}, JoinMode::Inner,
                                             "resources/test_data/tbl/join_operators/int_string_inner_join.tbl", 1);
}

TYPED_TEST(JoinFullTest, InnerRefJoinFilteredBig) {
  auto scan_c = this->create_table_scan(this->_table_wrapper_c, ColumnID{0}, PredicateCondition::GreaterThanEquals, 0);
  scan_c->execute();
  auto scan_d = this->create_table_scan(this->_table_wrapper_d, ColumnID{1}, PredicateCondition::GreaterThanEquals, 6);
  scan_d->execute();

  this->template test_join_output<TypeParam>(
      scan_c, scan_d, {{ColumnID{0}, ColumnID{1}}, PredicateCondition::Equals}, JoinMode::Inner,
      "resources/test_data/tbl/join_operators/int_string_inner_join_filtered.tbl", 1);
}

TYPED_TEST(JoinFullTest, OuterJoin) {
  this->template test_join_output<TypeParam>(
      this->_table_wrapper_a, this->_table_wrapper_b, {{ColumnID{0}, ColumnID{0}}, PredicateCondition::Equals},
      JoinMode::FullOuter, "resources/test_data/tbl/join_operators/int_outer_join.tbl", 1);
}

TYPED_TEST(JoinFullTest, OuterJoinWithNull) {
  this->template test_join_output<TypeParam>(
      this->_table_wrapper_m, this->_table_wrapper_n, {{ColumnID{0}, ColumnID{0}}, PredicateCondition::Equals},
      JoinMode::FullOuter, "resources/test_data/tbl/join_operators/int_outer_join_null.tbl", 1);
}

TYPED_TEST(JoinFullTest, OuterJoinDict) {
  this->template test_join_output<TypeParam>(this->_table_wrapper_a_dict, this->_table_wrapper_b_dict,
                                             {{ColumnID{0}, ColumnID{0}}, PredicateCondition::Equals},
                                             JoinMode::FullOuter,
                                             "resources/test_data/tbl/join_operators/int_outer_join.tbl", 1);
}

TYPED_TEST(JoinFullTest, SmallerInnerJoin) {
  // Joining two Integer columns
  this->template test_join_output<TypeParam>(
      this->_table_wrapper_a, this->_table_wrapper_b, {{ColumnID{0}, ColumnID{0}}, PredicateCondition::LessThan},
      JoinMode::Inner, "resources/test_data/tbl/join_operators/int_smaller_inner_join.tbl", 1);

  // Joining two Float columns
  this->template test_join_output<TypeParam>(
      this->_table_wrapper_a, this->_table_wrapper_b, {{ColumnID{1}, ColumnID{1}}, PredicateCondition::LessThan},
      JoinMode::Inner, "resources/test_data/tbl/join_operators/float_smaller_inner_join.tbl", 1);
}

TYPED_TEST(JoinFullTest, SmallerInnerJoinDict) {
  // Joining two Integer columns
  this->template test_join_output<TypeParam>(this->_table_wrapper_a_dict, this->_table_wrapper_b_dict,
                                             {{ColumnID{0}, ColumnID{0}}, PredicateCondition::LessThan},
                                             JoinMode::Inner,
                                             "resources/test_data/tbl/join_operators/int_smaller_inner_join.tbl", 1);

  // Joining two Float columns
  this->template test_join_output<TypeParam>(this->_table_wrapper_a_dict, this->_table_wrapper_b_dict,
                                             {{ColumnID{1}, ColumnID{1}}, PredicateCondition::LessThan},
                                             JoinMode::Inner,
                                             "resources/test_data/tbl/join_operators/float_smaller_inner_join.tbl", 1);
}

TYPED_TEST(JoinFullTest, SmallerInnerJoin2) {
  // Joining two Integer columns
  this->template test_join_output<TypeParam>(
      this->_table_wrapper_j, this->_table_wrapper_i, {{ColumnID{0}, ColumnID{0}}, PredicateCondition::LessThan},
      JoinMode::Inner, "resources/test_data/tbl/join_operators/int_smaller_inner_join_2.tbl", 1);
}

TYPED_TEST(JoinFullTest, SmallerOuterJoin) {
  this->template test_join_output<TypeParam>(
      this->_table_wrapper_k, this->_table_wrapper_l, {{ColumnID{0}, ColumnID{0}}, PredicateCondition::LessThan},
      JoinMode::FullOuter, "resources/test_data/tbl/join_operators/int_smaller_outer_join.tbl", 1);
}

TYPED_TEST(JoinFullTest, SmallerOuterJoinWithNull) {
  this->template test_join_output<TypeParam>(
      this->_table_wrapper_m_dict, this->_table_wrapper_a_dict,
      {{ColumnID{0}, ColumnID{0}}, PredicateCondition::LessThan}, JoinMode::FullOuter,
      "resources/test_data/tbl/join_operators/int_smaller_outer_join_null.tbl", 1);
}

TYPED_TEST(JoinFullTest, SmallerEqualInnerJoin) {
  // Joining two Integer columns
  this->template test_join_output<TypeParam>(
      this->_table_wrapper_a, this->_table_wrapper_b, {{ColumnID{0}, ColumnID{0}}, PredicateCondition::LessThanEquals},
      JoinMode::Inner, "resources/test_data/tbl/join_operators/int_smallerequal_inner_join.tbl", 1);

  // Joining two Float columns
  this->template test_join_output<TypeParam>(
      this->_table_wrapper_a, this->_table_wrapper_b, {{ColumnID{1}, ColumnID{1}}, PredicateCondition::LessThanEquals},
      JoinMode::Inner, "resources/test_data/tbl/join_operators/float_smallerequal_inner_join.tbl", 1);
}

TYPED_TEST(JoinFullTest, SmallerEqualInnerJoin2) {
  // Joining two Integer columns
  this->template test_join_output<TypeParam>(
      this->_table_wrapper_j, this->_table_wrapper_i, {{ColumnID{0}, ColumnID{0}}, PredicateCondition::LessThanEquals},
      JoinMode::Inner, "resources/test_data/tbl/join_operators/int_smallerequal_inner_join_2.tbl", 1);
}

TYPED_TEST(JoinFullTest, SmallerEqualOuterJoin) {
  this->template test_join_output<TypeParam>(
      this->_table_wrapper_k, this->_table_wrapper_l, {{ColumnID{0}, ColumnID{0}}, PredicateCondition::LessThanEquals},
      JoinMode::FullOuter, "resources/test_data/tbl/join_operators/int_smallerequal_outer_join.tbl", 1);
}

TYPED_TEST(JoinFullTest, GreaterInnerJoin) {
  // Joining two Integer columns
  this->template test_join_output<TypeParam>(
      this->_table_wrapper_a, this->_table_wrapper_b, {{ColumnID{0}, ColumnID{0}}, PredicateCondition::GreaterThan},
      JoinMode::Inner, "resources/test_data/tbl/join_operators/int_greater_inner_join.tbl", 1);

  // Joining two Float columns
  this->template test_join_output<TypeParam>(
      this->_table_wrapper_a, this->_table_wrapper_b, {{ColumnID{1}, ColumnID{1}}, PredicateCondition::GreaterThan},
      JoinMode::Inner, "resources/test_data/tbl/join_operators/float_greater_inner_join.tbl", 1);
}

TYPED_TEST(JoinFullTest, GreaterInnerJoinDict) {
  // Joining two Integer columns
  this->template test_join_output<TypeParam>(this->_table_wrapper_a_dict, this->_table_wrapper_b_dict,
                                             {{ColumnID{0}, ColumnID{0}}, PredicateCondition::GreaterThan},
                                             JoinMode::Inner,
                                             "resources/test_data/tbl/join_operators/int_greater_inner_join.tbl", 1);

  // Joining two Float columns
  this->template test_join_output<TypeParam>(this->_table_wrapper_a_dict, this->_table_wrapper_b_dict,
                                             {{ColumnID{1}, ColumnID{1}}, PredicateCondition::GreaterThan},
                                             JoinMode::Inner,
                                             "resources/test_data/tbl/join_operators/float_greater_inner_join.tbl", 1);
}

TYPED_TEST(JoinFullTest, GreaterInnerJoin2) {
  // Joining two Integer columns
  this->template test_join_output<TypeParam>(
      this->_table_wrapper_i, this->_table_wrapper_j, {{ColumnID{0}, ColumnID{0}}, PredicateCondition::GreaterThan},
      JoinMode::Inner, "resources/test_data/tbl/join_operators/int_greater_inner_join_2.tbl", 1);
}

TYPED_TEST(JoinFullTest, GreaterOuterJoin) {
  this->template test_join_output<TypeParam>(
      this->_table_wrapper_l, this->_table_wrapper_k, {{ColumnID{0}, ColumnID{0}}, PredicateCondition::GreaterThan},
      JoinMode::FullOuter, "resources/test_data/tbl/join_operators/int_greater_outer_join.tbl", 1);
}

TYPED_TEST(JoinFullTest, GreaterEqualInnerJoin) {
  // Joining two Integer columns
  this->template test_join_output<TypeParam>(
      this->_table_wrapper_a, this->_table_wrapper_b,
      {{ColumnID{0}, ColumnID{0}}, PredicateCondition::GreaterThanEquals}, JoinMode::Inner,
      "resources/test_data/tbl/join_operators/int_greaterequal_inner_join.tbl", 1);

  // Joining two Float columns
  this->template test_join_output<TypeParam>(
      this->_table_wrapper_a, this->_table_wrapper_b,
      {{ColumnID{1}, ColumnID{1}}, PredicateCondition::GreaterThanEquals}, JoinMode::Inner,
      "resources/test_data/tbl/join_operators/float_greaterequal_inner_join.tbl", 1);
}

TYPED_TEST(JoinFullTest, GreaterEqualInnerJoinDict) {
  // Joining two Integer columns
  this->template test_join_output<TypeParam>(
      this->_table_wrapper_a_dict, this->_table_wrapper_b_dict,
      {{ColumnID{0}, ColumnID{0}}, PredicateCondition::GreaterThanEquals}, JoinMode::Inner,
      "resources/test_data/tbl/join_operators/int_greaterequal_inner_join.tbl", 1);

  // Joining two Float columns
  this->template test_join_output<TypeParam>(
      this->_table_wrapper_a_dict, this->_table_wrapper_b_dict,
      {{ColumnID{1}, ColumnID{1}}, PredicateCondition::GreaterThanEquals}, JoinMode::Inner,
      "resources/test_data/tbl/join_operators/float_greaterequal_inner_join.tbl", 1);
}

TYPED_TEST(JoinFullTest, GreaterEqualOuterJoin) {
  this->template test_join_output<TypeParam>(
      this->_table_wrapper_l, this->_table_wrapper_k,
      {{ColumnID{0}, ColumnID{0}}, PredicateCondition::GreaterThanEquals}, JoinMode::FullOuter,
      "resources/test_data/tbl/join_operators/int_greaterequal_outer_join.tbl", 1);
}

TYPED_TEST(JoinFullTest, GreaterEqualInnerJoin2) {
  // Joining two Integer columns
  this->template test_join_output<TypeParam>(
      this->_table_wrapper_i, this->_table_wrapper_j,
      {{ColumnID{0}, ColumnID{0}}, PredicateCondition::GreaterThanEquals}, JoinMode::Inner,
      "resources/test_data/tbl/join_operators/int_greaterequal_inner_join_2.tbl", 1);
}

TYPED_TEST(JoinFullTest, NotEqualInnerJoin) {
  // Joining two Integer columns
  this->template test_join_output<TypeParam>(
      this->_table_wrapper_a, this->_table_wrapper_b, {{ColumnID{0}, ColumnID{0}}, PredicateCondition::NotEquals},
      JoinMode::Inner, "resources/test_data/tbl/join_operators/int_notequal_inner_join.tbl", 1);
  // Joining two Float columns
  this->template test_join_output<TypeParam>(
      this->_table_wrapper_a, this->_table_wrapper_b, {{ColumnID{1}, ColumnID{1}}, PredicateCondition::NotEquals},
      JoinMode::Inner, "resources/test_data/tbl/join_operators/float_notequal_inner_join.tbl", 1);
}

TYPED_TEST(JoinFullTest, NotEqualInnerJoinDict) {
  // Joining two Integer columns
  this->template test_join_output<TypeParam>(this->_table_wrapper_a_dict, this->_table_wrapper_b_dict,
                                             {{ColumnID{0}, ColumnID{0}}, PredicateCondition::NotEquals},
                                             JoinMode::Inner,
                                             "resources/test_data/tbl/join_operators/int_notequal_inner_join.tbl", 1);
  // Joining two Float columns
  this->template test_join_output<TypeParam>(this->_table_wrapper_a_dict, this->_table_wrapper_b_dict,
                                             {{ColumnID{1}, ColumnID{1}}, PredicateCondition::NotEquals},
                                             JoinMode::Inner,
                                             "resources/test_data/tbl/join_operators/float_notequal_inner_join.tbl", 1);
}

TYPED_TEST(JoinFullTest, JoinOnMixedValueAndDictionarySegments) {
  this->template test_join_output<TypeParam>(this->_table_wrapper_c_dict, this->_table_wrapper_b,
                                             {{ColumnID{0}, ColumnID{0}}, PredicateCondition::Equals}, JoinMode::Inner,
                                             "resources/test_data/tbl/join_operators/int_inner_join.tbl", 1);
}

TYPED_TEST(JoinFullTest, JoinOnReferenceSegmentAndValue) {
  // scan that returns all rows
  auto scan_a = this->create_table_scan(this->_table_wrapper_a, ColumnID{0}, PredicateCondition::GreaterThanEquals, 0);
  scan_a->execute();

  this->template test_join_output<TypeParam>(scan_a, this->_table_wrapper_b,
                                             {{ColumnID{0}, ColumnID{0}}, PredicateCondition::Equals}, JoinMode::Inner,
                                             "resources/test_data/tbl/join_operators/int_inner_join.tbl", 1);
}

TYPED_TEST(JoinFullTest, JoinOnValueAndReferenceSegment) {
  // scan that returns all rows
  auto scan_b = this->create_table_scan(this->_table_wrapper_b, ColumnID{0}, PredicateCondition::GreaterThan, 100);
  scan_b->execute();

  this->template test_join_output<TypeParam>(
      this->_table_wrapper_a, scan_b, {{ColumnID{0}, ColumnID{0}}, PredicateCondition::NotEquals}, JoinMode::Inner,
      "resources/test_data/tbl/join_operators/int_inner_join_neq.tbl", 1);
}

TYPED_TEST(JoinFullTest, JoinLessThanOnDictAndDict) {
  this->template test_join_output<TypeParam>(this->_table_wrapper_a_dict, this->_table_wrapper_b_dict,
                                             {{ColumnID{0}, ColumnID{0}}, PredicateCondition::LessThanEquals},
                                             JoinMode::Inner,
                                             "resources/test_data/tbl/join_operators/int_float_leq_dict.tbl", 1);
}

TYPED_TEST(JoinFullTest, JoinOnReferenceSegmentAndDict) {
  // scan that returns all rows
  auto scan_a = this->create_table_scan(this->_table_wrapper_a, ColumnID{0}, PredicateCondition::GreaterThanEquals, 0);
  scan_a->execute();

  this->template test_join_output<TypeParam>(scan_a, this->_table_wrapper_b_dict,
                                             {{ColumnID{0}, ColumnID{0}}, PredicateCondition::Equals}, JoinMode::Inner,
                                             "resources/test_data/tbl/join_operators/int_inner_join.tbl", 1);
}

TYPED_TEST(JoinFullTest, JoinOnDictAndReferenceSegment) {
  // scan that returns all rows
  auto scan_b = this->create_table_scan(this->_table_wrapper_b, ColumnID{0}, PredicateCondition::GreaterThan, 100);
  scan_b->execute();

  this->template test_join_output<TypeParam>(
      this->_table_wrapper_a_dict, scan_b, {{ColumnID{0}, ColumnID{0}}, PredicateCondition::NotEquals}, JoinMode::Inner,
      "resources/test_data/tbl/join_operators/int_inner_join_neq.tbl", 1);
}

}  // namespace opossum<|MERGE_RESOLUTION|>--- conflicted
+++ resolved
@@ -41,23 +41,18 @@
       std::logic_error);
 }
 
-<<<<<<< HEAD
-TYPED_TEST(JoinFullTest, LeftJoin) {
+TYPED_TEST(JoinFullTest, LeftJoinEquals) {
   this->template test_join_output<TypeParam>(this->_table_wrapper_a, this->_table_wrapper_b,
-                                             {{ColumnID{0}, ColumnID{0}}, PredicateCondition::Equals}, JoinMode::Left,
-                                             "resources/test_data/tbl/join_operators/int_left_join.tbl", 1);
-=======
-TYPED_TEST(JoinFullTest, LeftJoinEquals) {
-  this->template test_join_output<TypeParam>(
-      this->_table_wrapper_a, this->_table_wrapper_b, ColumnIDPair(ColumnID{0}, ColumnID{0}),
-      PredicateCondition::Equals, JoinMode::Left, "resources/test_data/tbl/joinoperators/int_left_join_equals.tbl", 1);
+                                             {ColumnIDPair(ColumnID{0}, ColumnID{0}), PredicateCondition::Equals},
+                                             JoinMode::Left,
+                                             "resources/test_data/tbl/join_operators/int_left_join_equals.tbl", 1);
 }
 
 TYPED_TEST(JoinFullTest, LeftJoinLessThan) {
-  this->template test_join_output<TypeParam>(
-      this->_table_wrapper_a, this->_table_wrapper_b, ColumnIDPair(ColumnID{0}, ColumnID{0}),
-      PredicateCondition::LessThan, JoinMode::Left, "resources/test_data/tbl/joinoperators/int_left_join_lt.tbl", 1);
->>>>>>> 4595b672
+  this->template test_join_output<TypeParam>(this->_table_wrapper_a, this->_table_wrapper_b,
+                                             {ColumnIDPair(ColumnID{0}, ColumnID{0}), PredicateCondition::LessThan},
+                                             JoinMode::Left,
+                                             "resources/test_data/tbl/join_operators/int_left_join_lt.tbl", 1);
 }
 
 TYPED_TEST(JoinFullTest, LeftJoinOnString) {
@@ -66,25 +61,18 @@
                                              "resources/test_data/tbl/join_operators/string_left_join.tbl", 1);
 }
 
-<<<<<<< HEAD
-TYPED_TEST(JoinFullTest, RightJoin) {
-  this->template test_join_output<TypeParam>(this->_table_wrapper_a, this->_table_wrapper_b,
-                                             {{ColumnID{0}, ColumnID{0}}, PredicateCondition::Equals}, JoinMode::Right,
-                                             "resources/test_data/tbl/join_operators/int_right_join.tbl", 1);
-=======
 TYPED_TEST(JoinFullTest, RightJoinEquals) {
   this->template test_join_output<TypeParam>(this->_table_wrapper_a, this->_table_wrapper_b,
-                                             ColumnIDPair(ColumnID{0}, ColumnID{0}), PredicateCondition::Equals,
+                                             {ColumnIDPair(ColumnID{0}, ColumnID{0}), PredicateCondition::Equals},
                                              JoinMode::Right,
-                                             "resources/test_data/tbl/joinoperators/int_right_join_equals.tbl", 1);
+                                             "resources/test_data/tbl/join_operators/int_right_join_equals.tbl", 1);
 }
 
 TYPED_TEST(JoinFullTest, RightJoinGreaterThan) {
   this->template test_join_output<TypeParam>(this->_table_wrapper_a, this->_table_wrapper_b,
-                                             ColumnIDPair(ColumnID{0}, ColumnID{0}), PredicateCondition::GreaterThan,
+                                             {ColumnIDPair(ColumnID{0}, ColumnID{0}), PredicateCondition::GreaterThan},
                                              JoinMode::Right,
-                                             "resources/test_data/tbl/joinoperators/int_right_join_gt.tbl", 1);
->>>>>>> 4595b672
+                                             "resources/test_data/tbl/join_operators/int_right_join_gt.tbl", 1);
 }
 
 TYPED_TEST(JoinFullTest, InnerJoin) {
