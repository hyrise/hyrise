#include <iostream>
#include <memory>
#include <utility>

#include "../base_test.hpp"
#include "gtest/gtest.h"

#include "operators/abstract_read_only_operator.hpp"
#include "operators/sort.hpp"
#include "operators/table_scan.hpp"
#include "operators/table_wrapper.hpp"
#include "operators/union_all.hpp"
#include "storage/dictionary_compression.hpp"
#include "storage/storage_manager.hpp"
#include "storage/table.hpp"
#include "types.hpp"

namespace opossum {

class OperatorsSortTest : public BaseTest {
 protected:
  void SetUp() override {
    _table_wrapper = std::make_shared<TableWrapper>(load_table("src/test/tables/int_float.tbl", 2));
    _table_wrapper_null = std::make_shared<TableWrapper>(load_table("src/test/tables/int_float_with_null.tbl", 2));

    auto table = load_table("src/test/tables/int_float.tbl", 2);
    DictionaryCompression::compress_table(*table);

    auto table_dict = load_table("src/test/tables/int_float_with_null.tbl", 2);
    DictionaryCompression::compress_table(*table_dict);

    _table_wrapper_dict = std::make_shared<TableWrapper>(std::move(table));
    _table_wrapper_dict->execute();

    _table_wrapper_null_dict = std::make_shared<TableWrapper>(std::move(table_dict));
    _table_wrapper_null_dict->execute();

    _table_wrapper->execute();
    _table_wrapper_null->execute();
  }

  std::shared_ptr<TableWrapper> _table_wrapper, _table_wrapper_null, _table_wrapper_dict, _table_wrapper_null_dict;
};

TEST_F(OperatorsSortTest, AscendingSortOfOneColumn) {
  std::shared_ptr<Table> expected_result = load_table("src/test/tables/int_float_sorted.tbl", 2);

  auto sort = std::make_shared<Sort>(_table_wrapper, ColumnID{0}, OrderByMode::Ascending, 2u);
  sort->execute();

  EXPECT_TABLE_EQ_ORDERED(sort->get_output(), expected_result);
}

TEST_F(OperatorsSortTest, AscendingSortOFilteredColumn) {
  std::shared_ptr<Table> expected_result = load_table("src/test/tables/int_float_filtered_sorted.tbl", 2);

  auto input = std::make_shared<TableWrapper>(load_table("src/test/tables/int_float.tbl", 1));
  input->execute();

  auto scan = std::make_shared<TableScan>(input, ColumnID{0}, ScanType::OpNotEquals, 123);
  scan->execute();

  auto sort = std::make_shared<Sort>(scan, ColumnID{0}, OrderByMode::Ascending, 2u);
  sort->execute();

  EXPECT_TABLE_EQ_ORDERED(sort->get_output(), expected_result);
}

TEST_F(OperatorsSortTest, AscendingSortOfOneColumnWithoutChunkSize) {
  std::shared_ptr<Table> expected_result = load_table("src/test/tables/int_float_sorted.tbl", 2);

  auto sort = std::make_shared<Sort>(_table_wrapper, ColumnID{0}, OrderByMode::Ascending);
  sort->execute();

  EXPECT_TABLE_EQ_ORDERED(sort->get_output(), expected_result);
}

TEST_F(OperatorsSortTest, DoubleSortOfOneColumn) {
  std::shared_ptr<Table> expected_result = load_table("src/test/tables/int_float_sorted.tbl", 2);

  auto sort1 = std::make_shared<Sort>(_table_wrapper, ColumnID{0}, OrderByMode::Descending, 2u);
  sort1->execute();

  auto sort2 = std::make_shared<Sort>(sort1, ColumnID{0}, OrderByMode::Ascending, 2u);
  sort2->execute();

  EXPECT_TABLE_EQ_ORDERED(sort2->get_output(), expected_result);
}

TEST_F(OperatorsSortTest, DescendingSortOfOneColumn) {
  std::shared_ptr<Table> expected_result = load_table("src/test/tables/int_float_reverse.tbl", 2);

  auto sort = std::make_shared<Sort>(_table_wrapper, ColumnID{0}, OrderByMode::Descending, 2u);
  sort->execute();

  EXPECT_TABLE_EQ_ORDERED(sort->get_output(), expected_result);
}

TEST_F(OperatorsSortTest, MultipleColumnSortIsStable) {
  auto table_wrapper = std::make_shared<TableWrapper>(load_table("src/test/tables/int_float4.tbl", 2));
  table_wrapper->execute();

  std::shared_ptr<Table> expected_result = load_table("src/test/tables/int_float2_sorted.tbl", 2);

  // we want the output to be sorted after column a and in second place after column b.
  // So first we sort after column b and then after column a.
  auto sort_after_b = std::make_shared<Sort>(table_wrapper, ColumnID{1}, OrderByMode::Ascending, 2u);
  sort_after_b->execute();

  auto sort_after_a = std::make_shared<Sort>(sort_after_b, ColumnID{0}, OrderByMode::Ascending, 2u);
  sort_after_a->execute();

  EXPECT_TABLE_EQ_ORDERED(sort_after_a->get_output(), expected_result);
}

TEST_F(OperatorsSortTest, MultipleColumnSortIsStableMixedOrder) {
  auto table_wrapper = std::make_shared<TableWrapper>(load_table("src/test/tables/int_float4.tbl", 2));
  table_wrapper->execute();

  std::shared_ptr<Table> expected_result = load_table("src/test/tables/int_float2_sorted_mixed.tbl", 2);

  // we want the output to be sorted after column a and in second place after column b.
  // So first we sort after column b and then after column a.
  auto sort_after_b = std::make_shared<Sort>(table_wrapper, ColumnID{1}, OrderByMode::Descending, 2u);
  sort_after_b->execute();

  auto sort_after_a = std::make_shared<Sort>(sort_after_b, ColumnID{0}, OrderByMode::Ascending, 2u);
  sort_after_a->execute();

  EXPECT_TABLE_EQ_ORDERED(sort_after_a->get_output(), expected_result);
}

TEST_F(OperatorsSortTest, AscendingSortOfOneColumnWithNull) {
  std::shared_ptr<Table> expected_result = load_table("src/test/tables/int_float_null_sorted_asc.tbl", 2);

  auto sort = std::make_shared<Sort>(_table_wrapper_null, ColumnID{0}, OrderByMode::Ascending, 2u);
  sort->execute();

  EXPECT_TABLE_EQ_ORDERED(sort->get_output(), expected_result);
}

TEST_F(OperatorsSortTest, DescendingSortOfOneColumnWithNull) {
  std::shared_ptr<Table> expected_result = load_table("src/test/tables/int_float_null_sorted_desc.tbl", 2);

  auto sort = std::make_shared<Sort>(_table_wrapper_null, ColumnID{0}, OrderByMode::Descending, 2u);
  sort->execute();

  EXPECT_TABLE_EQ_ORDERED(sort->get_output(), expected_result);
}

TEST_F(OperatorsSortTest, AscendingSortOfOneColumnWithNullsLast) {
  std::shared_ptr<Table> expected_result = load_table("src/test/tables/int_float_null_sorted_asc_nulls_last.tbl", 2);

  auto sort = std::make_shared<Sort>(_table_wrapper_null, ColumnID{0}, OrderByMode::AscendingNullsLast, 2u);
  sort->execute();

  EXPECT_TABLE_EQ_ORDERED(sort->get_output(), expected_result);
}

TEST_F(OperatorsSortTest, DescendingSortOfOneColumnWithNullsLast) {
  std::shared_ptr<Table> expected_result = load_table("src/test/tables/int_float_null_sorted_desc_nulls_last.tbl", 2);

  auto sort = std::make_shared<Sort>(_table_wrapper_null, ColumnID{0}, OrderByMode::DescendingNullsLast, 2u);
  sort->execute();

  EXPECT_TABLE_EQ_ORDERED(sort->get_output(), expected_result);
}

TEST_F(OperatorsSortTest, AscendingSortOfOneDictColumnWithNull) {
  std::shared_ptr<Table> expected_result = load_table("src/test/tables/int_float_null_sorted_asc.tbl", 2);

  auto sort = std::make_shared<Sort>(_table_wrapper_null_dict, ColumnID{0}, OrderByMode::Ascending, 2u);
  sort->execute();

  EXPECT_TABLE_EQ_ORDERED(sort->get_output(), expected_result);
}

TEST_F(OperatorsSortTest, DescendingSortOfOneDictColumnWithNull) {
  std::shared_ptr<Table> expected_result = load_table("src/test/tables/int_float_null_sorted_desc.tbl", 2);

  auto sort = std::make_shared<Sort>(_table_wrapper_null_dict, ColumnID{0}, OrderByMode::Descending, 2u);
  sort->execute();

  EXPECT_TABLE_EQ_ORDERED(sort->get_output(), expected_result);
}

TEST_F(OperatorsSortTest, AscendingSortOfOneDictColumn) {
  std::shared_ptr<Table> expected_result = load_table("src/test/tables/int_float_sorted.tbl", 2);

  auto sort = std::make_shared<Sort>(_table_wrapper_dict, ColumnID{0}, OrderByMode::Ascending, 2u);
  sort->execute();

  EXPECT_TABLE_EQ_ORDERED(sort->get_output(), expected_result);
}

TEST_F(OperatorsSortTest, DescendingSortOfOneDictColumn) {
  std::shared_ptr<Table> expected_result = load_table("src/test/tables/int_float_reverse.tbl", 2);

  auto sort = std::make_shared<Sort>(_table_wrapper_dict, ColumnID{0}, OrderByMode::Descending, 2u);
  sort->execute();

  EXPECT_TABLE_EQ_ORDERED(sort->get_output(), expected_result);
}

TEST_F(OperatorsSortTest, SortTableWithRefandValueColumns) {
  auto table_wrapper1 = std::make_shared<TableWrapper>(load_table("src/test/tables/int_float.tbl", 2));
  auto table_wrapper2 = std::make_shared<TableWrapper>(load_table("src/test/tables/int_float2.tbl", 2));
  table_wrapper1->execute();
  table_wrapper2->execute();

  auto ts2 = std::make_shared<TableScan>(table_wrapper2, ColumnID{0}, ScanType::OpGreaterThan, 12);
  ts2->execute();

  auto union_all = std::make_shared<UnionAll>(table_wrapper1, ts2);
  union_all->execute();

  EXPECT_TABLE_EQ_UNORDERED(union_all->get_output(),
                            load_table("src/test/tables/int_float__int_float2_filtered__union.tbl", 2));

  auto sort = std::make_shared<Sort>(union_all, ColumnID{1});
  sort->execute();

<<<<<<< HEAD
  EXPECT_TABLE_EQ(
      sort->get_output(),
      load_table("src/test/tables/int_float__int_float2_filtered__union__sorted.tbl", Chunk::MAX_ALLOWED_SIZE), true);
=======
  EXPECT_TABLE_EQ_ORDERED(sort->get_output(),
                          load_table("src/test/tables/int_float__int_float2_filtered__union__sorted.tbl", 0));
>>>>>>> 17511293
}

}  // namespace opossum<|MERGE_RESOLUTION|>--- conflicted
+++ resolved
@@ -220,14 +220,8 @@
   auto sort = std::make_shared<Sort>(union_all, ColumnID{1});
   sort->execute();
 
-<<<<<<< HEAD
-  EXPECT_TABLE_EQ(
-      sort->get_output(),
-      load_table("src/test/tables/int_float__int_float2_filtered__union__sorted.tbl", Chunk::MAX_ALLOWED_SIZE), true);
-=======
   EXPECT_TABLE_EQ_ORDERED(sort->get_output(),
-                          load_table("src/test/tables/int_float__int_float2_filtered__union__sorted.tbl", 0));
->>>>>>> 17511293
+                          load_table("src/test/tables/int_float__int_float2_filtered__union__sorted.tbl", Chunk::MAX_ALLOWED_SIZE));
 }
 
 }  // namespace opossum