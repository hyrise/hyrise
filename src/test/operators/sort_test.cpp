--- conflicted
+++ resolved
@@ -29,62 +29,6 @@
   static inline std::shared_ptr<AbstractOperator> input_table_wrapper;
 };
 
-<<<<<<< HEAD
-auto sort_test_formatter = [](const ::testing::TestParamInfo<EncodingType> info) {
-  return std::to_string(static_cast<uint32_t>(info.param));
-};
-
-// As long as two implementation of dictionary encoding exist, this ensure to run the tests for both.
-INSTANTIATE_TEST_SUITE_P(DictionaryEncodingTypes, OperatorsSortTest, ::testing::Values(EncodingType::Dictionary),
-                         sort_test_formatter);
-
-TEST_P(OperatorsSortTest, AscendingSortOfOneColumn) {
-  std::shared_ptr<Table> expected_result = load_table("resources/test_data/tbl/int_float_sorted.tbl", 2);
-
-  auto sort = std::make_shared<Sort>(
-      _table_wrapper, std::vector<SortColumnDefinition>{SortColumnDefinition{ColumnID{0}, SortMode::Ascending}}, 2u);
-  sort->execute();
-
-  EXPECT_TABLE_EQ_ORDERED(sort->get_output(), expected_result);
-}
-
-TEST_P(OperatorsSortTest, AscendingSortOFilteredColumn) {
-  std::shared_ptr<Table> expected_result = load_table("resources/test_data/tbl/int_float_filtered_sorted.tbl", 2);
-
-  auto input = std::make_shared<TableWrapper>(load_table("resources/test_data/tbl/int_float.tbl", 1));
-  input->execute();
-
-  auto scan = create_table_scan(input, ColumnID{0}, PredicateCondition::NotEquals, 123);
-  scan->execute();
-
-  auto sort = std::make_shared<Sort>(
-      scan, std::vector<SortColumnDefinition>{SortColumnDefinition{ColumnID{0}, SortMode::Ascending}}, 2u);
-  sort->execute();
-
-  EXPECT_TABLE_EQ_ORDERED(sort->get_output(), expected_result);
-}
-
-TEST_P(OperatorsSortTest, AscendingSortOfOneColumnWithoutChunkSize) {
-  std::shared_ptr<Table> expected_result = load_table("resources/test_data/tbl/int_float_sorted.tbl", 2);
-
-  auto sort = std::make_shared<Sort>(
-      _table_wrapper, std::vector<SortColumnDefinition>{SortColumnDefinition{ColumnID{0}, SortMode::Ascending}});
-  sort->execute();
-
-  EXPECT_TABLE_EQ_ORDERED(sort->get_output(), expected_result);
-}
-
-TEST_P(OperatorsSortTest, DoubleSortOfOneColumn) {
-  std::shared_ptr<Table> expected_result = load_table("resources/test_data/tbl/int_float_sorted.tbl", 2);
-
-  auto sort1 = std::make_shared<Sort>(
-      _table_wrapper, std::vector<SortColumnDefinition>{SortColumnDefinition{ColumnID{0}, SortMode::Descending}}, 2u);
-  sort1->execute();
-
-  auto sort2 = std::make_shared<Sort>(
-      sort1, std::vector<SortColumnDefinition>{SortColumnDefinition{ColumnID{0}, SortMode::Ascending}}, 2u);
-  sort2->execute();
-=======
 TEST_P(SortTest, Sort) {
   auto param = GetParam();
 
@@ -102,7 +46,6 @@
       input->execute();
     }
   }
->>>>>>> bda7929c
 
   auto sort = Sort{input, param.sort_columns, param.output_chunk_size, param.force_materialization};
   sort.execute();
@@ -111,11 +54,6 @@
   const auto& result = sort.get_output();
   EXPECT_TABLE_EQ_ORDERED(result, expected_table);
 
-<<<<<<< HEAD
-  auto sort = std::make_shared<Sort>(
-      _table_wrapper, std::vector<SortColumnDefinition>{SortColumnDefinition{ColumnID{0}, SortMode::Descending}}, 2u);
-  sort->execute();
-=======
   // Verify type of result table
   if (param.force_materialization == Sort::ForceMaterialization::Yes ||
       (param.input_is_empty && !param.input_is_reference)) {
@@ -123,7 +61,6 @@
   } else {
     EXPECT_EQ(result->type(), TableType::References);
   }
->>>>>>> bda7929c
 
   // Verify output chunk size
   if (result->chunk_count() > 0) {
@@ -133,42 +70,19 @@
   }
 }
 
-<<<<<<< HEAD
-TEST_P(OperatorsSortTest, MultipleColumnSortIsStable) {
-  auto table_wrapper = std::make_shared<TableWrapper>(load_table("resources/test_data/tbl/int_float4.tbl", 2));
-  table_wrapper->execute();
-
-  std::shared_ptr<Table> expected_result = load_table("resources/test_data/tbl/int_float2_sorted.tbl", 2);
-
-  auto sort_definitions = std::vector<SortColumnDefinition>{
-      {SortColumnDefinition{ColumnID{0}, SortMode::Ascending}, SortColumnDefinition{ColumnID{1}, SortMode::Ascending}}};
-  auto sort = std::make_shared<Sort>(table_wrapper, sort_definitions, 2u);
-  sort->execute();
-
-  EXPECT_TABLE_EQ_ORDERED(sort->get_output(), expected_result);
-}
-=======
 inline std::string sort_test_formatter(const testing::TestParamInfo<SortTestParam>& param_info) {
   const auto& param = param_info.param;
->>>>>>> bda7929c
 
   std::stringstream stream;
   if (param.input_is_empty) stream << "Empty";
   stream << (param.input_is_reference ? "Reference" : "Data") << "Input";
   for (const auto& sort_column : param.sort_columns) {
-    stream << "Col" << sort_column.column << order_by_mode_to_string.left.at(sort_column.order_by_mode);
+    stream << "Col" << sort_column.column << sort_mode_to_string.left.at(sort_column.sort_mode);
   }
 
   if (param.output_chunk_size != Chunk::DEFAULT_SIZE) stream << "ChunkSize" << param.output_chunk_size;
 
-<<<<<<< HEAD
-  auto sort_definitions = std::vector<SortColumnDefinition>{{SortColumnDefinition{ColumnID{0}, SortMode::Ascending},
-                                                             SortColumnDefinition{ColumnID{1}, SortMode::Descending}}};
-  auto sort = std::make_shared<Sort>(table_wrapper, sort_definitions, 2u);
-  sort->execute();
-=======
   if (param.force_materialization == Sort::ForceMaterialization::Yes) stream << "ForcedMaterialization";
->>>>>>> bda7929c
 
   return stream.str();
 }
@@ -177,48 +91,34 @@
 INSTANTIATE_TEST_SUITE_P(Variations, SortTest,
                          ::testing::Values(
                            // Variantions of different orders
-                           SortTestParam{{SortColumnDefinition{ColumnID{0}, OrderByMode::Ascending}},                                                                       false, false, Chunk::DEFAULT_SIZE, Sort::ForceMaterialization::No,  "a_asc.tbl"},             // NOLINT
-                           SortTestParam{{SortColumnDefinition{ColumnID{0}, OrderByMode::Descending}},                                                                      false, false, Chunk::DEFAULT_SIZE, Sort::ForceMaterialization::No,  "a_desc.tbl"},            // NOLINT
-                           SortTestParam{{SortColumnDefinition{ColumnID{0}, OrderByMode::Ascending}, SortColumnDefinition{ColumnID{1}, OrderByMode::Descending}},           false, false, Chunk::DEFAULT_SIZE, Sort::ForceMaterialization::No,  "a_asc_b_desc.tbl"},      // NOLINT
-                           SortTestParam{{SortColumnDefinition{ColumnID{1}, OrderByMode::AscendingNullsLast}, SortColumnDefinition{ColumnID{0}, OrderByMode::Descending}},  false, false, Chunk::DEFAULT_SIZE, Sort::ForceMaterialization::No,  "b_asclast_a_asc.tbl"},   // NOLINT
-                           SortTestParam{{SortColumnDefinition{ColumnID{0}, OrderByMode::Ascending}, SortColumnDefinition{ColumnID{1}, OrderByMode::DescendingNullsLast}},  false, false, Chunk::DEFAULT_SIZE, Sort::ForceMaterialization::No,  "a_asc_b_desclast.tbl"},  // NOLINT
-                           SortTestParam{{SortColumnDefinition{ColumnID{2}, OrderByMode::Ascending}, SortColumnDefinition{ColumnID{1}, OrderByMode::DescendingNullsLast}},  false, false, Chunk::DEFAULT_SIZE, Sort::ForceMaterialization::No,  "c_asc_b_desclast.tbl"},  // NOLINT
-                           SortTestParam{{SortColumnDefinition{ColumnID{0}, OrderByMode::Descending}, SortColumnDefinition{ColumnID{1}, OrderByMode::Ascending}},           false, false, Chunk::DEFAULT_SIZE, Sort::ForceMaterialization::No,  "a_desc_b_asc.tbl"},      // NOLINT
+                           SortTestParam{{SortColumnDefinition{ColumnID{0}, SortMode::Ascending}},                                                                       false, false, Chunk::DEFAULT_SIZE, Sort::ForceMaterialization::No,  "a_asc.tbl"},             // NOLINT
+                           SortTestParam{{SortColumnDefinition{ColumnID{0}, SortMode::Descending}},                                                                      false, false, Chunk::DEFAULT_SIZE, Sort::ForceMaterialization::No,  "a_desc.tbl"},            // NOLINT
+                           SortTestParam{{SortColumnDefinition{ColumnID{0}, SortMode::Ascending}, SortColumnDefinition{ColumnID{1}, SortMode::Descending}},           false, false, Chunk::DEFAULT_SIZE, Sort::ForceMaterialization::No,  "a_asc_b_desc.tbl"},      // NOLINT
+                           SortTestParam{{SortColumnDefinition{ColumnID{1}, SortMode::AscendingNullsLast}, SortColumnDefinition{ColumnID{0}, SortMode::Descending}},  false, false, Chunk::DEFAULT_SIZE, Sort::ForceMaterialization::No,  "b_asclast_a_asc.tbl"},   // NOLINT
+                           SortTestParam{{SortColumnDefinition{ColumnID{0}, SortMode::Ascending}, SortColumnDefinition{ColumnID{1}, SortMode::DescendingNullsLast}},  false, false, Chunk::DEFAULT_SIZE, Sort::ForceMaterialization::No,  "a_asc_b_desclast.tbl"},  // NOLINT
+                           SortTestParam{{SortColumnDefinition{ColumnID{2}, SortMode::Ascending}, SortColumnDefinition{ColumnID{1}, SortMode::DescendingNullsLast}},  false, false, Chunk::DEFAULT_SIZE, Sort::ForceMaterialization::No,  "c_asc_b_desclast.tbl"},  // NOLINT
+                           SortTestParam{{SortColumnDefinition{ColumnID{0}, SortMode::Descending}, SortColumnDefinition{ColumnID{1}, SortMode::Ascending}},           false, false, Chunk::DEFAULT_SIZE, Sort::ForceMaterialization::No,  "a_desc_b_asc.tbl"},      // NOLINT
 
-<<<<<<< HEAD
-  auto sort = std::make_shared<Sort>(
-      _table_wrapper_null, std::vector<SortColumnDefinition>{SortColumnDefinition{ColumnID{0}, SortMode::Ascending}},
-      2u);
-  sort->execute();
-=======
                            // Output chunk size
-                           SortTestParam{{SortColumnDefinition{ColumnID{0}, OrderByMode::Ascending}, SortColumnDefinition{ColumnID{1}, OrderByMode::Descending}},           false, false, 40,                  Sort::ForceMaterialization::No,  "a_asc_b_desc.tbl"},      // NOLINT
-                           SortTestParam{{SortColumnDefinition{ColumnID{0}, OrderByMode::Ascending}, SortColumnDefinition{ColumnID{1}, OrderByMode::Descending}},           false, true,  40,                  Sort::ForceMaterialization::No,  "a_asc_b_desc.tbl"},      // NOLINT
->>>>>>> bda7929c
+                           SortTestParam{{SortColumnDefinition{ColumnID{0}, SortMode::Ascending}, SortColumnDefinition{ColumnID{1}, SortMode::Descending}},           false, false, 40,                  Sort::ForceMaterialization::No,  "a_asc_b_desc.tbl"},      // NOLINT
+                           SortTestParam{{SortColumnDefinition{ColumnID{0}, SortMode::Ascending}, SortColumnDefinition{ColumnID{1}, SortMode::Descending}},           false, true,  40,                  Sort::ForceMaterialization::No,  "a_asc_b_desc.tbl"},      // NOLINT
 
                            // Empty input tables
-                           SortTestParam{{SortColumnDefinition{ColumnID{0}, OrderByMode::Ascending}},                                                                       true,  false, Chunk::DEFAULT_SIZE, Sort::ForceMaterialization::No,  "empty.tbl"},             // NOLINT
-                           SortTestParam{{SortColumnDefinition{ColumnID{0}, OrderByMode::Ascending}},                                                                       true,  true,  Chunk::DEFAULT_SIZE, Sort::ForceMaterialization::No,  "empty.tbl"},             // NOLINT
+                           SortTestParam{{SortColumnDefinition{ColumnID{0}, SortMode::Ascending}},                                                                       true,  false, Chunk::DEFAULT_SIZE, Sort::ForceMaterialization::No,  "empty.tbl"},             // NOLINT
+                           SortTestParam{{SortColumnDefinition{ColumnID{0}, SortMode::Ascending}},                                                                       true,  true,  Chunk::DEFAULT_SIZE, Sort::ForceMaterialization::No,  "empty.tbl"},             // NOLINT
 
                            // Forced materialization
-                           SortTestParam{{SortColumnDefinition{ColumnID{0}, OrderByMode::Ascending}, SortColumnDefinition{ColumnID{1}, OrderByMode::Descending}},           false, false, Chunk::DEFAULT_SIZE, Sort::ForceMaterialization::Yes, "a_asc_b_desc.tbl"},      // NOLINT
-                           SortTestParam{{SortColumnDefinition{ColumnID{0}, OrderByMode::Ascending}, SortColumnDefinition{ColumnID{1}, OrderByMode::Descending}},           false, false, 33,                  Sort::ForceMaterialization::Yes, "a_asc_b_desc.tbl"},      // NOLINT
-                           SortTestParam{{SortColumnDefinition{ColumnID{0}, OrderByMode::Ascending}, SortColumnDefinition{ColumnID{1}, OrderByMode::Descending}},           false, true,  Chunk::DEFAULT_SIZE, Sort::ForceMaterialization::Yes, "a_asc_b_desc.tbl"},      // NOLINT
-                           SortTestParam{{SortColumnDefinition{ColumnID{0}, OrderByMode::Ascending}, SortColumnDefinition{ColumnID{1}, OrderByMode::Descending}},           false, true,  33,                  Sort::ForceMaterialization::Yes, "a_asc_b_desc.tbl"},      // NOLINT
+                           SortTestParam{{SortColumnDefinition{ColumnID{0}, SortMode::Ascending}, SortColumnDefinition{ColumnID{1}, SortMode::Descending}},           false, false, Chunk::DEFAULT_SIZE, Sort::ForceMaterialization::Yes, "a_asc_b_desc.tbl"},      // NOLINT
+                           SortTestParam{{SortColumnDefinition{ColumnID{0}, SortMode::Ascending}, SortColumnDefinition{ColumnID{1}, SortMode::Descending}},           false, false, 33,                  Sort::ForceMaterialization::Yes, "a_asc_b_desc.tbl"},      // NOLINT
+                           SortTestParam{{SortColumnDefinition{ColumnID{0}, SortMode::Ascending}, SortColumnDefinition{ColumnID{1}, SortMode::Descending}},           false, true,  Chunk::DEFAULT_SIZE, Sort::ForceMaterialization::Yes, "a_asc_b_desc.tbl"},      // NOLINT
+                           SortTestParam{{SortColumnDefinition{ColumnID{0}, SortMode::Ascending}, SortColumnDefinition{ColumnID{1}, SortMode::Descending}},           false, true,  33,                  Sort::ForceMaterialization::Yes, "a_asc_b_desc.tbl"},      // NOLINT
 
-<<<<<<< HEAD
-  auto sort = std::make_shared<Sort>(
-      _table_wrapper_null, std::vector<SortColumnDefinition>{SortColumnDefinition{ColumnID{0}, SortMode::Descending}},
-      2u);
-  sort->execute();
-=======
                            // Empty input tables with forced materialization
-                           SortTestParam{{SortColumnDefinition{ColumnID{0}, OrderByMode::Ascending}},                                                                       true,  false, Chunk::DEFAULT_SIZE, Sort::ForceMaterialization::Yes, "empty.tbl"},             // NOLINT
-                           SortTestParam{{SortColumnDefinition{ColumnID{0}, OrderByMode::Ascending}},                                                                       true,  true,  Chunk::DEFAULT_SIZE, Sort::ForceMaterialization::Yes, "empty.tbl"}              // NOLINT
+                           SortTestParam{{SortColumnDefinition{ColumnID{0}, SortMode::Ascending}},                                                                       true,  false, Chunk::DEFAULT_SIZE, Sort::ForceMaterialization::Yes, "empty.tbl"},             // NOLINT
+                           SortTestParam{{SortColumnDefinition{ColumnID{0}, SortMode::Ascending}},                                                                       true,  true,  Chunk::DEFAULT_SIZE, Sort::ForceMaterialization::Yes, "empty.tbl"}              // NOLINT
                           ),  // NOLINT
                          sort_test_formatter);
 // clang-format on
->>>>>>> bda7929c
 
 TEST_F(SortTest, JoinProducesReferences) {
   // Even though not all columns in a join result refer to the same table, the output should use references
@@ -229,15 +129,8 @@
   auto join = std::make_shared<JoinHash>(input_table_wrapper, right_wrapper, JoinMode::Inner, join_predicate);
   join->execute();
 
-<<<<<<< HEAD
-  auto sort = std::make_shared<Sort>(
-      _table_wrapper_null,
-      std::vector<SortColumnDefinition>{SortColumnDefinition{ColumnID{0}, SortMode::AscendingNullsLast}}, 2u);
-  sort->execute();
-=======
-  auto sort = Sort{join, {SortColumnDefinition{ColumnID{1}, OrderByMode::Descending}}};
+  auto sort = Sort{join, {SortColumnDefinition{ColumnID{1}, SortMode::Descending}}};
   sort.execute();
->>>>>>> bda7929c
 
   EXPECT_EQ(sort.get_output()->type(), TableType::References);
 }
@@ -246,16 +139,9 @@
   // When a single column in a table references different tables, we cannot output sorted ReferenceSegments.
   // This test simulates the output of a union on the first column.
 
-<<<<<<< HEAD
-  auto sort = std::make_shared<Sort>(
-      _table_wrapper_null,
-      std::vector<SortColumnDefinition>{SortColumnDefinition{ColumnID{0}, SortMode::DescendingNullsLast}}, 2u);
-  sort->execute();
-=======
   const auto second_table = load_table("resources/test_data/tbl/sort/a_asc.tbl", 10);
   const auto second_table_wrapper = std::make_shared<TableWrapper>(second_table);
   second_table_wrapper->execute();
->>>>>>> bda7929c
 
   const auto union_table = std::make_shared<Table>(
       TableColumnDefinitions{TableColumnDefinition{"a", DataType::Int, true}}, TableType::References);
@@ -265,15 +151,8 @@
   pos_list->emplace_back(RowID{ChunkID{0}, ChunkOffset{1}});
   pos_list->emplace_back(RowID{ChunkID{1}, ChunkOffset{0}});
 
-<<<<<<< HEAD
-  auto sort = std::make_shared<Sort>(
-      _table_wrapper_null_dict,
-      std::vector<SortColumnDefinition>{SortColumnDefinition{ColumnID{0}, SortMode::Ascending}}, 2u);
-  sort->execute();
-=======
   auto first_reference_segment = std::make_shared<ReferenceSegment>(input_table, ColumnID{0}, pos_list);
   union_table->append_chunk(Segments{first_reference_segment});
->>>>>>> bda7929c
 
   auto second_reference_segment = std::make_shared<ReferenceSegment>(second_table, ColumnID{0}, pos_list);
   union_table->append_chunk(Segments{second_reference_segment});
@@ -281,15 +160,8 @@
   const auto union_table_wrapper = std::make_shared<TableWrapper>(union_table);
   union_table_wrapper->execute();
 
-<<<<<<< HEAD
-  auto sort = std::make_shared<Sort>(
-      _table_wrapper_null_dict,
-      std::vector<SortColumnDefinition>{SortColumnDefinition{ColumnID{0}, SortMode::Descending}}, 2u);
-  sort->execute();
-=======
-  auto sort = Sort{union_table_wrapper, {SortColumnDefinition{ColumnID{0}, OrderByMode::Descending}}};
+  auto sort = Sort{union_table_wrapper, {SortColumnDefinition{ColumnID{0}, SortMode::Descending}}};
   sort.execute();
->>>>>>> bda7929c
 
   EXPECT_EQ(sort.get_output()->type(), TableType::Data);
 }
@@ -298,16 +170,9 @@
   // Similarly to InputReferencesDifferentTables, we cannot build a ReferenceSegment that references different columns
   // in the same table.
 
-<<<<<<< HEAD
-  auto sort = std::make_shared<Sort>(
-      _table_wrapper_dict, std::vector<SortColumnDefinition>{SortColumnDefinition{ColumnID{0}, SortMode::Ascending}},
-      2u);
-  sort->execute();
-=======
   // This is not just a normal union_table but something weird that you probably won't see in the wild
   const auto weird_table = std::make_shared<Table>(
       TableColumnDefinitions{TableColumnDefinition{"a", DataType::Int, true}}, TableType::References);
->>>>>>> bda7929c
 
   auto pos_list = std::make_shared<RowIDPosList>();
   pos_list->emplace_back(RowID{ChunkID{0}, ChunkOffset{0}});
@@ -317,27 +182,14 @@
   auto first_reference_segment = std::make_shared<ReferenceSegment>(input_table, ColumnID{0}, pos_list);
   weird_table->append_chunk(Segments{first_reference_segment});
 
-<<<<<<< HEAD
-  auto sort = std::make_shared<Sort>(
-      _table_wrapper_dict, std::vector<SortColumnDefinition>{SortColumnDefinition{ColumnID{0}, SortMode::Descending}},
-      2u);
-  sort->execute();
-=======
   auto second_reference_segment = std::make_shared<ReferenceSegment>(input_table, ColumnID{1}, pos_list);
   weird_table->append_chunk(Segments{second_reference_segment});
->>>>>>> bda7929c
 
   const auto weird_table_wrapper = std::make_shared<TableWrapper>(weird_table);
   weird_table_wrapper->execute();
 
-<<<<<<< HEAD
-  auto sort = std::make_shared<Sort>(
-      join, std::vector<SortColumnDefinition>{SortColumnDefinition{ColumnID{0}, SortMode::Ascending}});
-  sort->execute();
-=======
-  auto sort = Sort{weird_table_wrapper, {SortColumnDefinition{ColumnID{0}, OrderByMode::Descending}}};
+  auto sort = Sort{weird_table_wrapper, {SortColumnDefinition{ColumnID{0}, SortMode::Descending}}};
   sort.execute();
->>>>>>> bda7929c
 
   EXPECT_EQ(sort.get_output()->type(), TableType::Data);
 }
