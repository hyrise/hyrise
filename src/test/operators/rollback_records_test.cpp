#include <memory>
#include <string>

#include "../base_test.hpp"
#include "gtest/gtest.h"

#include "../../lib/concurrency/transaction_manager.hpp"
#include "../../lib/operators/delete.hpp"
#include "../../lib/operators/get_table.hpp"
#include "../../lib/operators/rollback_records.hpp"
#include "../../lib/operators/validate.hpp"
#include "../../lib/storage/storage_manager.hpp"
#include "../../lib/storage/table.hpp"

namespace opossum {
class OperatorsRollbackRecordsTest : public BaseTest {
 protected:
  void SetUp() override {
    auto t = load_table("src/test/tables/int_int.tbl", 0u);
    table_name = "aNiceTestTable";
    StorageManager::get().add_table(table_name, t);
  }

  std::shared_ptr<Table> _test_table;
  std::string table_name;
};

TEST_F(OperatorsRollbackRecordsTest, RollbackDelete) {
  auto expected_result = load_table("src/test/tables/int_int.tbl", 0u);

  auto t_context = TransactionManager::get().new_transaction_context();

  // Get and scan table to make columns referenced.
  auto gt = std::make_shared<GetTable>(table_name);
  gt->execute();
  auto table_scan = std::make_shared<TableScan>(gt, "a", ">=", "0");
  table_scan->execute();

  auto delete_op = std::make_shared<Delete>(table_name, table_scan);
  delete_op->set_transaction_context(t_context);
<<<<<<< HEAD
=======

  delete_op->execute();
>>>>>>> 2f524fc2

  delete_op->execute();

  for (int i = 0; i < 3; i++) {
    EXPECT_EQ(gt->get_output()->get_chunk(0).mvcc_columns()->tids[i], t_context->transaction_id());
  }

  auto rollback_op = std::make_shared<RollbackRecords>();
  rollback_op->set_transaction_context(t_context);
  rollback_op->execute();

  for (int i = 0; i < 3; i++) {
    EXPECT_EQ(gt->get_output()->get_chunk(0).mvcc_columns()->tids[i], 0u);
  }

  // Get validated table which should not have any deleted rows.
  t_context = TransactionManager::get().new_transaction_context();
  auto validate = std::make_shared<Validate>(gt);
  validate->set_transaction_context(t_context);
  validate->execute();

  EXPECT_TABLE_EQ(validate->get_output(), expected_result);
}

}  // namespace opossum<|MERGE_RESOLUTION|>--- conflicted
+++ resolved
@@ -38,12 +38,6 @@
 
   auto delete_op = std::make_shared<Delete>(table_name, table_scan);
   delete_op->set_transaction_context(t_context);
-<<<<<<< HEAD
-=======
-
-  delete_op->execute();
->>>>>>> 2f524fc2
-
   delete_op->execute();
 
   for (int i = 0; i < 3; i++) {
