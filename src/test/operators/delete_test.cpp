--- conflicted
+++ resolved
@@ -293,20 +293,31 @@
   EXPECT_THROW(delete_op->execute(), std::logic_error);
 }
 
-<<<<<<< HEAD
 TEST_F(OperatorsDeleteTest, RunOnUnvalidatedTable) {
   if (!HYRISE_DEBUG) GTEST_SKIP();
 
-  auto t1_context = TransactionManager::get().new_transaction_context();
-
   auto get_table = std::make_shared<GetTable>(_table_name);
   get_table->execute();
 
-  auto delete_op = std::make_shared<Delete>(_table_name, get_table);
-  delete_op->set_transaction_context(t1_context);
-
-  EXPECT_THROW(delete_op->execute(), std::logic_error);
-=======
+  const auto table_scan = create_table_scan(get_table, ColumnID{0}, PredicateCondition::LessThan, 10000);
+  table_scan->execute();
+
+  auto t1_context = TransactionManager::get().new_transaction_context();
+  auto delete_op1 = std::make_shared<Delete>(table_scan);
+  delete_op1->set_transaction_context(t1_context);
+  // This one works and deletes some rows
+  delete_op1->execute();
+  t1_context->commit();
+
+  auto t2_context = TransactionManager::get().new_transaction_context();
+  auto delete_op2 = std::make_shared<Delete>(table_scan);
+  delete_op2->set_transaction_context(t2_context);
+  // This one should fail because the rows should have been filtered out by a validate and should not be visible
+  // to the delete operator in the first place.
+  EXPECT_THROW(delete_op2->execute(), std::logic_error);
+  t2_context->rollback();
+}
+
 TEST_F(OperatorsDeleteTest, PrunedInputTable) {
   // Test that the input table of Delete can reference either a stored table or a pruned version of a stored table
   // (i.e., a table containing a subset of the chunks of the stored table)
@@ -321,7 +332,6 @@
   const auto table_scan = create_table_scan(get_table_op, ColumnID{0}, PredicateCondition::LessThan, 5);
   table_scan->execute();
 
-  //
   const auto delete_op = std::make_shared<Delete>(table_scan);
   delete_op->set_transaction_context(transaction_context);
   delete_op->execute();
@@ -337,7 +347,6 @@
   EXPECT_EQ(_table2->get_chunk(ChunkID{1})->get_scoped_mvcc_data_lock()->end_cids.at(2u), MvccData::MAX_COMMIT_ID);
   EXPECT_EQ(_table2->get_chunk(ChunkID{2})->get_scoped_mvcc_data_lock()->end_cids.at(0u), MvccData::MAX_COMMIT_ID);
   EXPECT_EQ(_table2->get_chunk(ChunkID{2})->get_scoped_mvcc_data_lock()->end_cids.at(1u), expected_end_cid);
->>>>>>> a26145c5
 }
 
 }  // namespace opossum