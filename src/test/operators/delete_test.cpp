--- conflicted
+++ resolved
@@ -279,34 +279,19 @@
 
   auto validate1 = std::make_shared<Validate>(_gt);
   validate1->set_transaction_context(t1_context);
-<<<<<<< HEAD
-
-  validate1->execute();
-
-  auto delete_op = std::make_shared<Delete>(_table_name, validate1);
-  delete_op->set_transaction_context(t1_context);
-
-=======
   validate1->execute();
 
   auto delete_op = std::make_shared<Delete>(validate1);
   delete_op->set_transaction_context(t1_context);
->>>>>>> a26145c5
   delete_op->execute();
 
   t1_context->commit();
 
-<<<<<<< HEAD
-  auto delete_op2 = std::make_shared<Delete>(_table_name, validate1);
-=======
   auto delete_op2 = std::make_shared<Delete>(validate1);
->>>>>>> a26145c5
   delete_op->set_transaction_context(t1_context);
 
   EXPECT_THROW(delete_op->execute(), std::logic_error);
 }
-<<<<<<< HEAD
-=======
 
 TEST_F(OperatorsDeleteTest, PrunedInputTable) {
   // Test that the input table of Delete can reference either a stored table or a pruned version of a stored table
@@ -340,5 +325,4 @@
   EXPECT_EQ(_table2->get_chunk(ChunkID{2})->get_scoped_mvcc_data_lock()->end_cids.at(1u), expected_end_cid);
 }
 
->>>>>>> a26145c5
 }  // namespace opossum