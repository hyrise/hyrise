--- conflicted
+++ resolved
@@ -294,17 +294,10 @@
 
   // Check if columns are compressed into DictionaryColumns
   for (ChunkID chunk_id = ChunkID{0}; chunk_id < result_table->chunk_count(); ++chunk_id) {
-<<<<<<< HEAD
-    auto& chunk = result_table->get_chunk(chunk_id);
-    for (ColumnID column_id = ColumnID{0}; column_id < chunk.column_count(); ++column_id) {
-      auto base_column = chunk.get_column(column_id);
-      auto dict_column = std::dynamic_pointer_cast<const BaseDeprecatedDictionaryColumn>(base_column);
-=======
     auto chunk = result_table->get_chunk(chunk_id);
     for (ColumnID column_id = ColumnID{0}; column_id < chunk->column_count(); ++column_id) {
       auto base_column = chunk->get_column(column_id);
-      auto dict_column = std::dynamic_pointer_cast<const BaseDictionaryColumn>(base_column);
->>>>>>> 20855722
+      auto dict_column = std::dynamic_pointer_cast<const BaseDeprecatedDictionaryColumn>(base_column);
 
       EXPECT_TRUE(dict_column != nullptr);
     }
