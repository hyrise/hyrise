--- conflicted
+++ resolved
@@ -59,12 +59,8 @@
 TYPED_TEST_CASE(DeepCopyTestJoin, JoinTypes, );  // NOLINT(whitespace/parens)
 
 TYPED_TEST(DeepCopyTestJoin, DeepCopyJoin) {
-<<<<<<< HEAD
-  std::shared_ptr<Table> expected_result = load_table("resources/test_data/tbl/join_operators/int_left_join.tbl", 1);
-=======
   std::shared_ptr<Table> expected_result =
-      load_table("resources/test_data/tbl/joinoperators/int_left_join_equals.tbl", 1);
->>>>>>> 4595b672
+      load_table("resources/test_data/tbl/join_operators/int_left_join_equals.tbl", 1);
   EXPECT_NE(expected_result, nullptr) << "Could not load expected result table";
 
   // build and execute join
