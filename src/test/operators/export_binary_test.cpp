#include <cstdio>
#include <fstream>
#include <memory>
#include <string>
#include <utility>
#include <vector>

#include "base_test.hpp"
#include "gtest/gtest.h"

#include "operators/export_binary.hpp"
#include "operators/table_scan.hpp"
#include "operators/table_wrapper.hpp"
#include "storage/chunk_encoder.hpp"
#include "storage/encoding_type.hpp"
#include "storage/table.hpp"
#include "utils/assert.hpp"

namespace opossum {

class OperatorsExportBinaryTest : public BaseTest {
 protected:
  void SetUp() override {}

  void TearDown() override { std::remove(filename.c_str()); }

  bool file_exists(const std::string& name) {
    std::ifstream file{name};
    return file.good();
  }

  bool compare_files(const std::string& original_file, const std::string& created_file) {
    std::ifstream original(original_file);
    Assert(original.is_open(), "compare_file: Could not find file " + original_file);

    std::ifstream created(created_file);
    Assert(created.is_open(), "compare_file: Could not find file " + created_file);

    std::istreambuf_iterator<char> iterator_original(original);
    std::istreambuf_iterator<char> iterator_created(created);
    std::istreambuf_iterator<char> end;

    while (iterator_original != end && iterator_created != end) {
      if (*iterator_original != *iterator_created) return false;
      ++iterator_original;
      ++iterator_created;
    }
    return ((iterator_original == end) && (iterator_created == end));
  }

  std::shared_ptr<Table> table;
  const std::string filename = test_data_path + "export_test.bin";
  const std::string reference_filepath = "resources/test_data/bin/";
};

class DISABLED_OperatorsExportBinaryTest : public OperatorsExportBinaryTest {}; /* #1367 */

class OperatorsExportBinaryMultiEncodingTest : public OperatorsExportBinaryTest,
                                               public ::testing::WithParamInterface<EncodingType> {};

auto export_binary_formatter = [](const ::testing::TestParamInfo<EncodingType> info) {
  auto stream = std::stringstream{};
  stream << info.param;

  auto string = stream.str();
  string.erase(std::remove_if(string.begin(), string.end(), [](char c) { return !std::isalnum(c); }), string.end());

  return string;
};

INSTANTIATE_TEST_SUITE_P(BinaryEncodingTypes, OperatorsExportBinaryMultiEncodingTest,
<<<<<<< HEAD
                         ::testing::Values(EncodingType::Unencoded, EncodingType::Dictionary, EncodingType::RunLength),
                         export_binary_formatter);
=======
                         ::testing::Values(EncodingType::Unencoded, EncodingType::Dictionary, EncodingType::RunLength,
                                           EncodingType::LZ4),
                         formatter);
>>>>>>> 0643e7b9

TEST_F(OperatorsExportBinaryTest, TwoColumnsNoValues) {
  TableColumnDefinitions column_definitions;
  column_definitions.emplace_back("FirstColumn", DataType::Int, false);
  column_definitions.emplace_back("SecondColumn", DataType::String, false);

  table = std::make_shared<Table>(column_definitions, TableType::Data, 30000);

  auto table_wrapper = std::make_shared<TableWrapper>(std::move(table));
  table_wrapper->execute();
  auto ex = std::make_shared<opossum::ExportBinary>(table_wrapper, filename);
  ex->execute();

  std::string reference_filename =
      reference_filepath + ::testing::UnitTest::GetInstance()->current_test_info()->name() + ".bin";
  EXPECT_TRUE(file_exists(filename));
  EXPECT_TRUE(compare_files(reference_filename, filename));
}

TEST_F(DISABLED_OperatorsExportBinaryTest, FixedStringDictionarySingleChunk) { /* #1367 */
  TableColumnDefinitions column_definitions;
  column_definitions.emplace_back("a", DataType::String, false);

  auto table = std::make_shared<Table>(column_definitions, TableType::Data, 10);
  table->append({"This"});
  table->append({"is"});
  table->append({"a"});
  table->append({"test"});

  table->last_chunk()->finalize();
  ChunkEncoder::encode_all_chunks(table, EncodingType::FixedStringDictionary);

  auto table_wrapper = std::make_shared<TableWrapper>(std::move(table));
  table_wrapper->execute();
  auto ex = std::make_shared<opossum::ExportBinary>(table_wrapper, filename);
  ex->execute();

  std::string reference_filename =
      reference_filepath + ::testing::UnitTest::GetInstance()->current_test_info()->name() + ".bin";
  EXPECT_TRUE(file_exists(filename));
  EXPECT_TRUE(compare_files(reference_filename, filename));
}

TEST_F(DISABLED_OperatorsExportBinaryTest, FixedStringDictionaryMultipleChunks) { /* #1367 */
  TableColumnDefinitions column_definitions;
  column_definitions.emplace_back("a", DataType::String, false);

  auto table = std::make_shared<Table>(column_definitions, TableType::Data, 3);
  table->append({"This"});
  table->append({"is"});
  table->append({"a"});
  table->append({"test"});

  table->last_chunk()->finalize();
  ChunkEncoder::encode_all_chunks(table, EncodingType::FixedStringDictionary);

  auto table_wrapper = std::make_shared<TableWrapper>(std::move(table));
  table_wrapper->execute();
  auto ex = std::make_shared<opossum::ExportBinary>(table_wrapper, filename);
  ex->execute();

  std::string reference_filename =
      reference_filepath + ::testing::UnitTest::GetInstance()->current_test_info()->name() + ".bin";
  EXPECT_TRUE(file_exists(filename));
  EXPECT_TRUE(compare_files(reference_filename, filename));
}

// A table with reference segments is materialized while exporting. The content of the export file should not be
// different from a exported table with ValueSegments and the same content.
// It assumes that the TableScan produces one output segment per input segment.
TEST_F(OperatorsExportBinaryTest, AllTypesReferenceSegment) {
  TableColumnDefinitions column_definitions;
  column_definitions.emplace_back("a", DataType::String, false);
  column_definitions.emplace_back("b", DataType::Int, false);
  column_definitions.emplace_back("c", DataType::Long, false);
  column_definitions.emplace_back("d", DataType::Float, false);
  column_definitions.emplace_back("e", DataType::Double, false);

  auto table = std::make_shared<Table>(column_definitions, TableType::Data, 2);

  table->append({"AAAAA", 1, static_cast<int64_t>(100), 1.1f, 11.1});
  table->append({"BBBBBBBBBB", 2, static_cast<int64_t>(200), 2.2f, 22.2});
  table->append({"CCCCCCCCCCCCCCC", 3, static_cast<int64_t>(300), 3.3f, 33.3});
  table->append({"DDDDDDDDDDDDDDDDDDDD", 4, static_cast<int64_t>(400), 4.4f, 44.4});

  auto table_wrapper = std::make_shared<TableWrapper>(std::move(table));
  table_wrapper->execute();

  auto scan = create_table_scan(table_wrapper, ColumnID{1}, PredicateCondition::NotEquals, 5);
  scan->execute();

  auto ex = std::make_shared<opossum::ExportBinary>(scan, filename);
  ex->execute();

  std::string reference_filename =
      reference_filepath + ::testing::UnitTest::GetInstance()->current_test_info()->name() + ".bin";
  EXPECT_TRUE(file_exists(filename));
  EXPECT_TRUE(compare_files(reference_filename, filename));
}

TEST_F(OperatorsExportBinaryTest, SingleChunkFrameOfReferenceSegment) {
  TableColumnDefinitions column_definitions;
  column_definitions.emplace_back("a", DataType::Int, false);

  auto table = std::make_shared<Table>(column_definitions, TableType::Data, 10);
  table->append({1});
  table->append({2});
  table->append({3});
  table->append({4});
  table->append({5});

  table->last_chunk()->finalize();
  ChunkEncoder::encode_all_chunks(table, EncodingType::FrameOfReference);

  auto table_wrapper = std::make_shared<TableWrapper>(std::move(table));
  table_wrapper->execute();

  auto ex = std::make_shared<opossum::ExportBinary>(table_wrapper, filename);
  ex->execute();

  std::string reference_filename =
      reference_filepath + ::testing::UnitTest::GetInstance()->current_test_info()->name() + ".bin";
  EXPECT_TRUE(file_exists(filename));
  EXPECT_TRUE(compare_files(reference_filename, filename));
}

TEST_F(OperatorsExportBinaryTest, MultipleChunksFrameOfReferenceSegment) {
  TableColumnDefinitions column_definitions;
  column_definitions.emplace_back("a", DataType::Int, false);

  auto table = std::make_shared<Table>(column_definitions, TableType::Data, 3);
  table->append({1});
  table->append({1});
  table->append({2});
  table->append({4});
  table->append({5});

  table->last_chunk()->finalize();
  ChunkEncoder::encode_all_chunks(table, EncodingType::FrameOfReference);

  auto table_wrapper = std::make_shared<TableWrapper>(std::move(table));
  table_wrapper->execute();

  auto ex = std::make_shared<opossum::ExportBinary>(table_wrapper, filename);
  ex->execute();

  std::string reference_filename =
      reference_filepath + ::testing::UnitTest::GetInstance()->current_test_info()->name() + ".bin";
  EXPECT_TRUE(file_exists(filename));
  EXPECT_TRUE(compare_files(reference_filename, filename));
}

TEST_F(OperatorsExportBinaryTest, AllNullFrameOfReferenceSegment) {
  TableColumnDefinitions column_definitions;
  column_definitions.emplace_back("a", DataType::Int, true);

  auto table = std::make_shared<Table>(column_definitions, TableType::Data, 3);
  table->append({opossum::NULL_VALUE});
  table->append({opossum::NULL_VALUE});
  table->append({opossum::NULL_VALUE});
  table->append({opossum::NULL_VALUE});
  table->append({opossum::NULL_VALUE});

  table->last_chunk()->finalize();
  ChunkEncoder::encode_all_chunks(table, EncodingType::FrameOfReference);

  auto table_wrapper = std::make_shared<TableWrapper>(std::move(table));
  table_wrapper->execute();

  auto ex = std::make_shared<opossum::ExportBinary>(table_wrapper, filename);
  ex->execute();

  std::string reference_filename =
      reference_filepath + ::testing::UnitTest::GetInstance()->current_test_info()->name() + ".bin";
  EXPECT_TRUE(file_exists(filename));
  EXPECT_TRUE(compare_files(reference_filename, filename));
}

TEST_F(OperatorsExportBinaryTest, LZ4MultipleBlocks) {
  // Export more rows than minimum block size of 16384
  TableColumnDefinitions column_definitions;
  column_definitions.emplace_back("a", DataType::String, false);
  column_definitions.emplace_back("b", DataType::Int, false);
  column_definitions.emplace_back("c", DataType::Long, false);
  column_definitions.emplace_back("d", DataType::Float, false);
  column_definitions.emplace_back("e", DataType::Double, false);

  auto table = std::make_shared<Table>(column_definitions, TableType::Data, 20000);

  for (int index = 0; index < 5000; ++index) {
    table->append({"AAAAA", 1, static_cast<int64_t>(100), 1.1f, 11.1});
    table->append({"BBBBBBBBBB", 2, static_cast<int64_t>(200), 2.2f, 22.2});
    table->append({"CCCCCCCCCCCCCCC", 3, static_cast<int64_t>(300), 3.3f, 33.3});
    table->append({"DDDDDDDDDDDDDDDDDDDD", 4, static_cast<int64_t>(400), 4.4f, 44.4});
  }

  table->last_chunk()->finalize();
  ChunkEncoder::encode_all_chunks(table, EncodingType::LZ4);

  auto table_wrapper = std::make_shared<TableWrapper>(std::move(table));
  table_wrapper->execute();

  auto ex = std::make_shared<opossum::ExportBinary>(table_wrapper, filename);
  ex->execute();

  std::string reference_filename =
      reference_filepath + ::testing::UnitTest::GetInstance()->current_test_info()->name() + ".bin";
  EXPECT_TRUE(file_exists(filename));
  EXPECT_TRUE(compare_files(reference_filename, filename));
}

// TEST_P for all supported encoding types

TEST_P(OperatorsExportBinaryMultiEncodingTest, RepeatedInt) {
  TableColumnDefinitions column_definitions;
  column_definitions.emplace_back("a", DataType::Int, false);

  auto table = std::make_shared<Table>(column_definitions, TableType::Data, 3);
  table->append({1});
  table->append({2});
  table->append({2});
  table->append({2});
  table->append({2});
  table->append({1});

  table->last_chunk()->finalize();
  ChunkEncoder::encode_all_chunks(table, GetParam());

  auto table_wrapper = std::make_shared<TableWrapper>(std::move(table));
  table_wrapper->execute();
  auto ex = std::make_shared<opossum::ExportBinary>(table_wrapper, filename);
  ex->execute();

  std::string reference_filename =
      reference_filepath + ::testing::UnitTest::GetInstance()->current_test_info()->name() + ".bin";
  EXPECT_TRUE(file_exists(filename));
  EXPECT_TRUE(compare_files(reference_filename, filename));
}

TEST_P(OperatorsExportBinaryMultiEncodingTest, SingleChunkSingleFloatColumn) {
  TableColumnDefinitions column_definitions;
  column_definitions.emplace_back("a", DataType::Float, false);

  auto table = std::make_shared<Table>(column_definitions, TableType::Data, 5);
  table->append({5.5f});
  table->append({13.0f});
  table->append({16.2f});

  table->last_chunk()->finalize();
  ChunkEncoder::encode_all_chunks(table, GetParam());

  auto table_wrapper = std::make_shared<TableWrapper>(std::move(table));
  table_wrapper->execute();
  auto ex = std::make_shared<opossum::ExportBinary>(table_wrapper, filename);
  ex->execute();

  std::string reference_filename =
      reference_filepath + ::testing::UnitTest::GetInstance()->current_test_info()->name() + ".bin";
  EXPECT_TRUE(file_exists(filename));
  EXPECT_TRUE(compare_files(reference_filename, filename));
}

TEST_P(OperatorsExportBinaryMultiEncodingTest, MultipleChunkSingleFloatColumn) {
  TableColumnDefinitions column_definitions;
  column_definitions.emplace_back("a", DataType::Float, false);

  auto table = std::make_shared<Table>(column_definitions, TableType::Data, 2);
  table->append({5.5f});
  table->append({13.0f});
  table->append({16.2f});

  auto table_wrapper = std::make_shared<TableWrapper>(std::move(table));
  table_wrapper->execute();
  auto ex = std::make_shared<opossum::ExportBinary>(table_wrapper, filename);
  ex->execute();

  std::string reference_filename =
      reference_filepath + ::testing::UnitTest::GetInstance()->current_test_info()->name() + ".bin";
  EXPECT_TRUE(file_exists(filename));
  EXPECT_TRUE(compare_files(reference_filename, filename));
}

TEST_P(OperatorsExportBinaryMultiEncodingTest, StringSegment) {
  TableColumnDefinitions column_definitions;
  column_definitions.emplace_back("a", DataType::String, false);

  auto table = std::make_shared<Table>(column_definitions, TableType::Data, 3);
  table->append({"This"});
  table->append({"is"});
  table->append({"a"});
  table->append({"test"});

  table->last_chunk()->finalize();
  ChunkEncoder::encode_all_chunks(table, GetParam());

  auto table_wrapper = std::make_shared<TableWrapper>(std::move(table));
  table_wrapper->execute();
  auto ex = std::make_shared<opossum::ExportBinary>(table_wrapper, filename);
  ex->execute();

  std::string reference_filename =
      reference_filepath + ::testing::UnitTest::GetInstance()->current_test_info()->name() + ".bin";
  EXPECT_TRUE(file_exists(filename));
  EXPECT_TRUE(compare_files(reference_filename, filename));
}

TEST_P(OperatorsExportBinaryMultiEncodingTest, AllTypesSegmentSorted) {
  TableColumnDefinitions column_definitions;
  column_definitions.emplace_back("a", DataType::String, false);
  column_definitions.emplace_back("b", DataType::Int, false);
  column_definitions.emplace_back("c", DataType::Long, false);
  column_definitions.emplace_back("d", DataType::Float, false);
  column_definitions.emplace_back("e", DataType::Double, false);

  auto table = std::make_shared<Table>(column_definitions, TableType::Data, 2);

  table->append({"AAAAA", 1, static_cast<int64_t>(100), 1.1f, 11.1});
  table->append({"BBBBBBBBBB", 2, static_cast<int64_t>(200), 2.2f, 22.2});
  table->append({"CCCCCCCCCCCCCCC", 3, static_cast<int64_t>(300), 3.3f, 33.3});
  table->append({"DDDDDDDDDDDDDDDDDDDD", 4, static_cast<int64_t>(400), 4.4f, 44.4});

  table->last_chunk()->finalize();
  ChunkEncoder::encode_all_chunks(table, GetParam());

  auto table_wrapper = std::make_shared<TableWrapper>(std::move(table));
  table_wrapper->execute();

  auto ex = std::make_shared<opossum::ExportBinary>(table_wrapper, filename);
  ex->execute();

  std::string reference_filename =
      reference_filepath + ::testing::UnitTest::GetInstance()->current_test_info()->name() + ".bin";
  EXPECT_TRUE(file_exists(filename));
  EXPECT_TRUE(compare_files(reference_filename, filename));
}

TEST_P(OperatorsExportBinaryMultiEncodingTest, AllTypesSegmentUnsorted) {
  TableColumnDefinitions column_definitions;
  column_definitions.emplace_back("a", DataType::String, false);
  column_definitions.emplace_back("b", DataType::Int, false);
  column_definitions.emplace_back("c", DataType::Long, false);
  column_definitions.emplace_back("d", DataType::Float, false);
  column_definitions.emplace_back("e", DataType::Double, false);

  auto table = std::make_shared<Table>(column_definitions, TableType::Data, 2);

  table->append({"DDDDDDDDDDDDDDDDDDDD", 4, static_cast<int64_t>(400), 4.4f, 44.4});
  table->append({"AAAAA", 1, static_cast<int64_t>(100), 1.1f, 11.1});
  table->append({"CCCCCCCCCCCCCCC", 3, static_cast<int64_t>(300), 3.3f, 33.3});
  table->append({"BBBBBBBBBB", 2, static_cast<int64_t>(200), 2.2f, 22.2});

  table->last_chunk()->finalize();
  ChunkEncoder::encode_all_chunks(table, GetParam());

  auto table_wrapper = std::make_shared<TableWrapper>(std::move(table));
  table_wrapper->execute();

  auto ex = std::make_shared<opossum::ExportBinary>(table_wrapper, filename);
  ex->execute();

  std::string reference_filename =
      reference_filepath + ::testing::UnitTest::GetInstance()->current_test_info()->name() + ".bin";
  EXPECT_TRUE(file_exists(filename));
  EXPECT_TRUE(compare_files(reference_filename, filename));
}

TEST_P(OperatorsExportBinaryMultiEncodingTest, AllTypesMixColumn) {
  TableColumnDefinitions column_definitions;
  column_definitions.emplace_back("a", DataType::String, false);
  column_definitions.emplace_back("b", DataType::Int, false);
  column_definitions.emplace_back("c", DataType::Long, false);
  column_definitions.emplace_back("d", DataType::Float, false);
  column_definitions.emplace_back("e", DataType::Double, false);

  auto table = std::make_shared<Table>(column_definitions, TableType::Data, 2);

  table->append({"AAAAA", 1, static_cast<int64_t>(100), 1.1f, 11.1});
  table->append({"BBBBBBBBBB", 2, static_cast<int64_t>(200), 2.2f, 22.2});
  table->append({"CCCCCCCCCCCCCCC", 3, static_cast<int64_t>(300), 3.3f, 33.3});
  table->append({"DDDDDDDDDDDDDDDDDDDD", 4, static_cast<int64_t>(400), 4.4f, 44.4});

  ChunkEncoder::encode_chunks(table, {ChunkID{0}}, GetParam());

  auto table_wrapper = std::make_shared<TableWrapper>(std::move(table));
  table_wrapper->execute();
  auto ex = std::make_shared<opossum::ExportBinary>(table_wrapper, filename);
  ex->execute();

  std::string reference_filename =
      reference_filepath + ::testing::UnitTest::GetInstance()->current_test_info()->name() + ".bin";
  EXPECT_TRUE(file_exists(filename));
  EXPECT_TRUE(compare_files(reference_filename, filename));
}

TEST_P(OperatorsExportBinaryMultiEncodingTest, EmptyStringsSegment) {
  TableColumnDefinitions column_definitions;
  column_definitions.emplace_back("a", DataType::String, false);

  auto table = std::make_shared<Table>(column_definitions, TableType::Data, 10);
  table->append({""});
  table->append({""});
  table->append({""});
  table->append({""});
  table->append({""});

  table->last_chunk()->finalize();
  ChunkEncoder::encode_chunks(table, {ChunkID{0}}, GetParam());

  auto table_wrapper = std::make_shared<TableWrapper>(std::move(table));
  table_wrapper->execute();

  auto ex = std::make_shared<opossum::ExportBinary>(table_wrapper, filename);
  ex->execute();

  std::string reference_filename =
      reference_filepath + ::testing::UnitTest::GetInstance()->current_test_info()->name() + ".bin";
  EXPECT_TRUE(file_exists(filename));
  EXPECT_TRUE(compare_files(reference_filename, filename));
}

TEST_P(OperatorsExportBinaryMultiEncodingTest, AllTypesNullValues) {
  TableColumnDefinitions column_definitions;
  column_definitions.emplace_back("a", DataType::Int, true);
  column_definitions.emplace_back("b", DataType::Float, true);
  column_definitions.emplace_back("c", DataType::Long, true);
  column_definitions.emplace_back("d", DataType::String, true);
  column_definitions.emplace_back("e", DataType::Double, true);

  auto table = std::make_shared<Table>(column_definitions, TableType::Data, Chunk::MAX_SIZE);

  table->append({opossum::NULL_VALUE, 1.1f, int64_t{100}, "one", 1.11});
  table->append({2, opossum::NULL_VALUE, int64_t{200}, "two", 2.22});
  table->append({3, 3.3f, opossum::NULL_VALUE, "three", 3.33});
  table->append({4, 4.4f, int64_t{400}, opossum::NULL_VALUE, 4.44});
  table->append({5, 5.5f, int64_t{500}, "five", opossum::NULL_VALUE});

  table->last_chunk()->finalize();
  ChunkEncoder::encode_all_chunks(table, GetParam());

  auto table_wrapper = std::make_shared<TableWrapper>(std::move(table));
  table_wrapper->execute();

  auto ex = std::make_shared<opossum::ExportBinary>(table_wrapper, filename);
  ex->execute();

  std::string reference_filename =
      reference_filepath + ::testing::UnitTest::GetInstance()->current_test_info()->name() + ".bin";
  EXPECT_TRUE(file_exists(filename));
  EXPECT_TRUE(compare_files(reference_filename, filename));
}

TEST_P(OperatorsExportBinaryMultiEncodingTest, AllTypesAllNullValues) {
  TableColumnDefinitions column_definitions;
  column_definitions.emplace_back("a", DataType::Int, true);
  column_definitions.emplace_back("b", DataType::Float, true);
  column_definitions.emplace_back("c", DataType::Long, true);
  column_definitions.emplace_back("d", DataType::String, true);
  column_definitions.emplace_back("e", DataType::Double, true);

  auto table = std::make_shared<Table>(column_definitions, TableType::Data, Chunk::MAX_SIZE);
  auto null_values = {opossum::NULL_VALUE, opossum::NULL_VALUE, opossum::NULL_VALUE, opossum::NULL_VALUE,
                      opossum::NULL_VALUE};

  table->append(null_values);
  table->append(null_values);
  table->append(null_values);
  table->append(null_values);
  table->append(null_values);

  table->last_chunk()->finalize();
  ChunkEncoder::encode_all_chunks(table, GetParam());

  auto table_wrapper = std::make_shared<TableWrapper>(std::move(table));
  table_wrapper->execute();

  auto ex = std::make_shared<opossum::ExportBinary>(table_wrapper, filename);
  ex->execute();

  std::string reference_filename =
      reference_filepath + ::testing::UnitTest::GetInstance()->current_test_info()->name() + ".bin";
  EXPECT_TRUE(file_exists(filename));
  EXPECT_TRUE(compare_files(reference_filename, filename));
}

TEST_P(OperatorsExportBinaryMultiEncodingTest, RunNullValues) {
  TableColumnDefinitions column_definitions;
  column_definitions.emplace_back("a", DataType::Int, true);

  auto table = std::make_shared<Table>(column_definitions, TableType::Data, 10);

  table->append_mutable_chunk();

  auto base_segment = table->get_chunk(ChunkID{0})->get_segment(ColumnID{0});
  auto value_segment = std::dynamic_pointer_cast<ValueSegment<int>>(base_segment);

  value_segment->values() = {1, 1, 1, 1, 2, 2, 2, 3};
  value_segment->null_values() = {true, false, true, true, true, false, false, true};

  table->last_chunk()->finalize();
  ChunkEncoder::encode_all_chunks(table, GetParam());

  auto table_wrapper = std::make_shared<TableWrapper>(std::move(table));
  table_wrapper->execute();

  auto ex = std::make_shared<opossum::ExportBinary>(table_wrapper, filename);
  ex->execute();

  std::string reference_filename =
      reference_filepath + ::testing::UnitTest::GetInstance()->current_test_info()->name() + ".bin";
  EXPECT_TRUE(file_exists(filename));
  EXPECT_TRUE(compare_files(reference_filename, filename));
}

}  // namespace opossum<|MERGE_RESOLUTION|>--- conflicted
+++ resolved
@@ -69,14 +69,9 @@
 };
 
 INSTANTIATE_TEST_SUITE_P(BinaryEncodingTypes, OperatorsExportBinaryMultiEncodingTest,
-<<<<<<< HEAD
-                         ::testing::Values(EncodingType::Unencoded, EncodingType::Dictionary, EncodingType::RunLength),
-                         export_binary_formatter);
-=======
                          ::testing::Values(EncodingType::Unencoded, EncodingType::Dictionary, EncodingType::RunLength,
                                            EncodingType::LZ4),
-                         formatter);
->>>>>>> 0643e7b9
+                         export_binary_formatter);
 
 TEST_F(OperatorsExportBinaryTest, TwoColumnsNoValues) {
   TableColumnDefinitions column_definitions;
