--- conflicted
+++ resolved
@@ -34,12 +34,7 @@
     _search_value = test_data.search_value;
     _expected = test_data.expected;
 
-<<<<<<< HEAD
-    const bool ascending = _order_by == OrderByMode::Ascending;
-=======
-    const bool ascending = _sorted_by == SortMode::Ascending || _sorted_by == SortMode::AscendingNullsLast;
-    const bool nulls_first = _sorted_by == SortMode::Ascending || _sorted_by == SortMode::Descending;
->>>>>>> b02d238e
+    const bool ascending = _sorted_by == SortMode::Ascending;
 
     if (!ascending) {
       std::reverse(_expected.begin(), _expected.end());
@@ -115,12 +110,7 @@
             TestData{"GreaterThanEqualsAboveRange", PredicateCondition::GreaterThanEquals, 5, {}},  // NOLINT
             TestData{"GreaterThanEqualsRangeMaximum", PredicateCondition::GreaterThanEquals, 4, {4, 4}}),  // NOLINT
 
-<<<<<<< HEAD
-        ::testing::Values(OrderByMode::Ascending, OrderByMode::Descending),
-=======
-        ::testing::Values(SortMode::Ascending, SortMode::AscendingNullsLast, SortMode::Descending,
-                          SortMode::DescendingNullsLast),
->>>>>>> b02d238e
+        ::testing::Values(SortMode::Ascending, SortMode::Descending),
         ::testing::Bool()),  // nullable
     table_scan_sorted_segment_search_test_formatter);
 // clang-format on
