#include <memory>
#include <string>
#include <utility>
#include <vector>

#include "../base_test.hpp"
#include "gtest/gtest.h"

<<<<<<< HEAD
#include "operators/operator_expression.hpp"
=======
#include "operators/pqp_expression.hpp"
>>>>>>> 9da0d9f3
#include "operators/projection.hpp"
#include "operators/table_wrapper.hpp"
#include "operators/union_all.hpp"
#include "storage/table.hpp"
#include "types.hpp"

namespace opossum {
class OperatorsUnionAllTest : public BaseTest {
 protected:
  virtual void SetUp() {
    _table_wrapper_a = std::make_shared<TableWrapper>(load_table("src/test/tables/int_float.tbl", 2));

    _table_wrapper_b = std::make_shared<TableWrapper>(load_table("src/test/tables/int_float2.tbl", 2));

    _table_wrapper_a->execute();
    _table_wrapper_b->execute();
  }

  std::shared_ptr<TableWrapper> _table_wrapper_a;
  std::shared_ptr<TableWrapper> _table_wrapper_b;
};

TEST_F(OperatorsUnionAllTest, UnionOfValueTables) {
  std::shared_ptr<Table> expected_result = load_table("src/test/tables/int_float_union.tbl", 2);

  auto union_all = std::make_shared<UnionAll>(_table_wrapper_a, _table_wrapper_b);
  union_all->execute();

  EXPECT_TABLE_EQ_UNORDERED(union_all->get_output(), expected_result);
}

TEST_F(OperatorsUnionAllTest, UnionOfValueReferenceTables) {
  std::shared_ptr<Table> expected_result = load_table("src/test/tables/int_float_union.tbl", 2);

  auto projection = std::make_shared<Projection>(
<<<<<<< HEAD
      _table_wrapper_a, Projection::ColumnExpressions{OperatorExpression::create_column(ColumnID{0}),
                                                      OperatorExpression::create_column(ColumnID{1})});
=======
      _table_wrapper_a, Projection::ColumnExpressions{PQPExpression::create_column(ColumnID{0}),
                                                      PQPExpression::create_column(ColumnID{1})});
>>>>>>> 9da0d9f3
  projection->execute();

  auto union_all = std::make_shared<UnionAll>(projection, _table_wrapper_b);
  union_all->execute();

  EXPECT_TABLE_EQ_UNORDERED(union_all->get_output(), expected_result);
}

TEST_F(OperatorsUnionAllTest, ThrowWrongColumnNumberException) {
  if (!IS_DEBUG) return;
  std::shared_ptr<Table> test_table_c = load_table("src/test/tables/int.tbl", 2);
  auto gt_c = std::make_shared<TableWrapper>(std::move(test_table_c));
  gt_c->execute();

  auto union_all = std::make_shared<UnionAll>(_table_wrapper_a, gt_c);

  EXPECT_THROW(union_all->execute(), std::exception);
}

TEST_F(OperatorsUnionAllTest, ThrowWrongColumnOrderException) {
  if (!IS_DEBUG) return;
  std::shared_ptr<Table> test_table_d = load_table("src/test/tables/float_int.tbl", 2);
  auto gt_d = std::make_shared<TableWrapper>(std::move(test_table_d));
  gt_d->execute();

  auto union_all = std::make_shared<UnionAll>(_table_wrapper_a, gt_d);

  EXPECT_THROW(union_all->execute(), std::exception);
}

}  // namespace opossum<|MERGE_RESOLUTION|>--- conflicted
+++ resolved
@@ -6,11 +6,7 @@
 #include "../base_test.hpp"
 #include "gtest/gtest.h"
 
-<<<<<<< HEAD
-#include "operators/operator_expression.hpp"
-=======
 #include "operators/pqp_expression.hpp"
->>>>>>> 9da0d9f3
 #include "operators/projection.hpp"
 #include "operators/table_wrapper.hpp"
 #include "operators/union_all.hpp"
@@ -46,13 +42,8 @@
   std::shared_ptr<Table> expected_result = load_table("src/test/tables/int_float_union.tbl", 2);
 
   auto projection = std::make_shared<Projection>(
-<<<<<<< HEAD
-      _table_wrapper_a, Projection::ColumnExpressions{OperatorExpression::create_column(ColumnID{0}),
-                                                      OperatorExpression::create_column(ColumnID{1})});
-=======
       _table_wrapper_a, Projection::ColumnExpressions{PQPExpression::create_column(ColumnID{0}),
                                                       PQPExpression::create_column(ColumnID{1})});
->>>>>>> 9da0d9f3
   projection->execute();
 
   auto union_all = std::make_shared<UnionAll>(projection, _table_wrapper_b);
