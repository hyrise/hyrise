--- conflicted
+++ resolved
@@ -42,13 +42,8 @@
   std::shared_ptr<Table> expected_result = load_table("src/test/tables/int_float_union.tbl", 2);
 
   auto projection = std::make_shared<Projection>(
-<<<<<<< HEAD
-      _table_wrapper_a, Projection::ColumnExpressions{Expression::create_column_identifier(ColumnID{0}),
-                                                      Expression::create_column_identifier(ColumnID{1})});
-=======
       _table_wrapper_a,
       Projection::ColumnExpressions{Expression::create_column(ColumnID{0}), Expression::create_column(ColumnID{1})});
->>>>>>> c46160ee
   projection->execute();
 
   auto union_all = std::make_shared<UnionAll>(projection, _table_wrapper_b);
