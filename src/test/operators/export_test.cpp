--- conflicted
+++ resolved
@@ -1,8 +1,4 @@
 #include <cstdio>
-<<<<<<< HEAD
-#include <fstream>
-=======
->>>>>>> 53a2e4a7
 #include <memory>
 #include <string>
 #include <utility>
@@ -30,45 +26,14 @@
     column_definitions.emplace_back("c", DataType::Float, false);
 
     table = std::make_shared<Table>(column_definitions, TableType::Data, 2);
-<<<<<<< HEAD
-  }
 
-  void TearDown() override {
-=======
-
->>>>>>> 53a2e4a7
     std::remove(test_filename.c_str());
     std::remove(test_meta_filename.c_str());
   }
 
-<<<<<<< HEAD
-  bool file_exists(const std::string& name) {
-    std::ifstream file{name};
-    return file.good();
-  }
-
-  bool compare_files(const std::string& original_file, const std::string& created_file) {
-    std::ifstream original(original_file);
-    Assert(original.is_open(), "compare_file: Could not find file " + original_file);
-
-    std::ifstream created(created_file);
-    Assert(created.is_open(), "compare_file: Could not find file " + created_file);
-
-    std::istreambuf_iterator<char> iterator_original(original);
-    std::istreambuf_iterator<char> iterator_created(created);
-    std::istreambuf_iterator<char> end;
-
-    while (iterator_original != end && iterator_created != end) {
-      if (*iterator_original != *iterator_created) return false;
-      ++iterator_original;
-      ++iterator_created;
-    }
-    return ((iterator_original == end) && (iterator_created == end));
-=======
   void TearDown() override {
     std::remove(test_filename.c_str());
     std::remove(test_meta_filename.c_str());
->>>>>>> 53a2e4a7
   }
 
   std::shared_ptr<Table> table;
@@ -136,39 +101,6 @@
   table->append({1, "hello", 3.5f});
   auto table_wrapper = std::make_shared<TableWrapper>(std::move(table));
   table_wrapper->execute();
-<<<<<<< HEAD
-  auto exporter = std::make_shared<opossum::Export>(table_wrapper, "this/path/does/not/exist");
-  EXPECT_THROW(exporter->execute(), std::exception);
-}
-
-TEST_F(OperatorsExportTest, EmptyPath) {
-  table->append({1, "hello", 3.5f});
-  auto table_wrapper = std::make_shared<TableWrapper>(std::move(table));
-  table_wrapper->execute();
-  auto exporter = std::make_shared<opossum::Export>(table_wrapper, "");
-  EXPECT_THROW(exporter->execute(), std::exception);
-}
-
-TEST_F(OperatorsExportTest, UnknownFileExtension) {
-  table->append({1, "hello", 3.5f});
-  auto table_wrapper = std::make_shared<TableWrapper>(std::move(table));
-  table_wrapper->execute();
-  auto exporter = std::make_shared<opossum::Export>(table_wrapper, "not_existing_file.mp3");
-  EXPECT_THROW(exporter->execute(), std::exception);
-}
-
-TEST_F(OperatorsExportTest, ReturnsInput) {
-  auto table = load_table("resources/test_data/tbl/float.tbl");
-  auto table_wrapper = std::make_shared<TableWrapper>(std::move(table));
-  table_wrapper->execute();
-  auto exporter = std::make_shared<opossum::Export>(table_wrapper, test_filename + ".bin");
-  exporter->execute();
-
-  // need to load table again since it moved
-  table = load_table("resources/test_data/tbl/float.tbl");
-
-  EXPECT_TABLE_EQ_ORDERED(exporter->get_output(), table);
-=======
   auto exporter = std::make_shared<opossum::Export>(table_wrapper, "this/path/does/not/exist.tbl");
   EXPECT_THROW(exporter->execute(), std::exception);
 }
@@ -197,7 +129,6 @@
   table_wrapper->execute();
 
   EXPECT_THROW(std::make_shared<opossum::Export>(table_wrapper, "not_existing_file.mp3"), std::exception);
->>>>>>> 53a2e4a7
 }
 
 }  // namespace opossum