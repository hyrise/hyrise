--- conflicted
+++ resolved
@@ -672,10 +672,5 @@
 // TODO(anyone) #1852
 // INSTANTIATE_TEST_SUITE_P(JoinIndex, JoinTestRunner,
 //                          testing::ValuesIn(JoinTestRunner::create_configurations<JoinIndex>()));
-<<<<<<< HEAD
-INSTANTIATE_TEST_SUITE_P(JoinMPSM, JoinTestRunner,
-                         testing::ValuesIn(JoinTestRunner::create_configurations<JoinMPSM>()));
-=======
-
->>>>>>> 41a3307d
+
 }  // namespace opossum