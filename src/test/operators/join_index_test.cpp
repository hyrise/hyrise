--- conflicted
+++ resolved
@@ -90,12 +90,8 @@
                                const std::shared_ptr<const AbstractOperator>& right,
                                const OperatorJoinPredicate& primary_predicate, const JoinMode mode,
                                const std::string& file_name, size_t chunk_size, bool using_index = true,
-<<<<<<< HEAD
-                               const IndexSide index_side = IndexSide::Right) {
-=======
                                const IndexSide index_side = IndexSide::Right,
                                const bool single_chunk_reference_guarantee = true) {
->>>>>>> 9b21e558
     // load expected results from file
     std::shared_ptr<Table> expected_result = load_table(file_name, chunk_size);
     EXPECT_NE(expected_result, nullptr) << "Could not load expected result table";
