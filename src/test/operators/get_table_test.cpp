--- conflicted
+++ resolved
@@ -12,15 +12,10 @@
 class OperatorsGetTableTest : public BaseTest {
  protected:
   void SetUp() override {
-<<<<<<< HEAD
     _test_table = std::make_shared<Table>(TableColumnDefinitions{}, TableType::Data, 2);
-    StorageManager::get().add_table("aNiceTestTable", _test_table);
-=======
-    _test_table = std::make_shared<Table>(2);
     auto& manager = StorageManager::get();
     manager.add_table("aNiceTestTable", _test_table);
     manager.add_table("tableWithValues", load_table("src/test/tables/int_float2.tbl", 1u));
->>>>>>> 83127a54
   }
 
   std::shared_ptr<Table> _test_table;
