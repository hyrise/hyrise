#include <memory>

#include "base_test.hpp"
#include "gtest/gtest.h"

#include "concurrency/transaction_context.hpp"
#include "hyrise.hpp"
#include "operators/delete.hpp"
#include "operators/get_table.hpp"
#include "operators/validate.hpp"
#include "storage/chunk.hpp"
<<<<<<< HEAD
=======
#include "storage/index/group_key/group_key_index.hpp"
#include "storage/storage_manager.hpp"
>>>>>>> 7087c18b
#include "storage/table.hpp"

namespace opossum {

class OperatorsGetTableTest : public BaseTest {
 protected:
  void SetUp() override {
<<<<<<< HEAD
    Hyrise::get().storage_manager.add_table("int_int_float",
                                            load_table("resources/test_data/tbl/int_int_float.tbl", 1u));
=======
    StorageManager::get().add_table("int_int_float", load_table("resources/test_data/tbl/int_int_float.tbl", 1u));

    const auto& table = StorageManager::get().get_table("int_int_float");
    ChunkEncoder::encode_all_chunks(table);
    table->create_index<GroupKeyIndex>({ColumnID{0}}, "i_a");
    table->create_index<GroupKeyIndex>({ColumnID{1}}, "i_b1");
    table->create_index<GroupKeyIndex>({ColumnID{1}}, "i_b2");
>>>>>>> 7087c18b
  }
};

TEST_F(OperatorsGetTableTest, GetOutput) {
  auto get_table = std::make_shared<GetTable>("int_int_float");
  get_table->execute();

  EXPECT_TABLE_EQ_UNORDERED(get_table->get_output(), load_table("resources/test_data/tbl/int_int_float.tbl", 1u));
}

TEST_F(OperatorsGetTableTest, ThrowsUnknownTableName) {
  auto get_table = std::make_shared<GetTable>("anUglyTestTable");

  EXPECT_THROW(get_table->execute(), std::exception) << "Should throw unknown table name exception";
}

TEST_F(OperatorsGetTableTest, OperatorName) {
  auto get_table = std::make_shared<opossum::GetTable>("int_int_float");

  EXPECT_EQ(get_table->name(), "GetTable");
}

TEST_F(OperatorsGetTableTest, Description) {
  auto get_table_a = std::make_shared<opossum::GetTable>("int_int_float");
  EXPECT_EQ(get_table_a->description(DescriptionMode::SingleLine),
            "GetTable (int_int_float) pruned: 0/4 chunk(s), 0/3 column(s)");
  EXPECT_EQ(get_table_a->description(DescriptionMode::MultiLine),
            "GetTable\n(int_int_float)\npruned:\n0/4 chunk(s)\n0/3 column(s)");

  auto get_table_b =
      std::make_shared<opossum::GetTable>("int_int_float", std::vector{ChunkID{0}}, std::vector{ColumnID{1}});
  EXPECT_EQ(get_table_b->description(DescriptionMode::SingleLine),
            "GetTable (int_int_float) pruned: 1/4 chunk(s), 1/3 column(s)");
  EXPECT_EQ(get_table_b->description(DescriptionMode::MultiLine),
            "GetTable\n(int_int_float)\npruned:\n1/4 chunk(s)\n1/3 column(s)");
}

TEST_F(OperatorsGetTableTest, PrunedChunks) {
  auto get_table = std::make_shared<opossum::GetTable>("int_int_float", std::vector{ChunkID{0}, ChunkID{2}},
                                                       std::vector<ColumnID>{});

  get_table->execute();

  auto original_table = Hyrise::get().storage_manager.get_table("int_int_float");
  auto table = get_table->get_output();
  EXPECT_EQ(table->chunk_count(), ChunkID(2));
  EXPECT_EQ(table->get_value<int>(ColumnID(0), 0u), original_table->get_value<int>(ColumnID(0), 1u));
  EXPECT_EQ(table->get_value<int>(ColumnID(0), 1u), original_table->get_value<int>(ColumnID(0), 3u));
  const auto column_ids_0 = std::vector<ColumnID>{ColumnID{0}};
  const auto column_ids_1 = std::vector<ColumnID>{ColumnID{1}};
  EXPECT_EQ(table->get_chunk(ChunkID{0})->get_indexes(column_ids_0).size(), 1u);
  EXPECT_EQ(table->get_chunk(ChunkID{0})->get_indexes(column_ids_1).size(), 2u);
  EXPECT_EQ(table->get_chunk(ChunkID{1})->get_indexes(column_ids_0).size(), 1u);
  EXPECT_EQ(table->get_chunk(ChunkID{1})->get_indexes(column_ids_1).size(), 2u);
}

TEST_F(OperatorsGetTableTest, PrunedColumns) {
  auto get_table =
      std::make_shared<opossum::GetTable>("int_int_float", std::vector<ChunkID>{}, std::vector{ColumnID{1}});

  get_table->execute();

  auto table = get_table->get_output();
  EXPECT_EQ(table->column_count(), 2u);
  EXPECT_EQ(table->get_value<int>(ColumnID{0}, 0u), 9);
  EXPECT_EQ(table->get_value<float>(ColumnID{1}, 1u), 10.5f);
  const auto column_ids_0 = std::vector<ColumnID>{ColumnID{0}};
  const auto column_ids_1 = std::vector<ColumnID>{ColumnID{1}};
  EXPECT_EQ(table->get_chunk(ChunkID{0})->get_indexes(column_ids_0).size(), 1u);
  EXPECT_EQ(table->get_chunk(ChunkID{0})->get_indexes(column_ids_1).size(), 0u);
  EXPECT_EQ(table->get_chunk(ChunkID{1})->get_indexes(column_ids_0).size(), 1u);
  EXPECT_EQ(table->get_chunk(ChunkID{1})->get_indexes(column_ids_1).size(), 0u);
  EXPECT_EQ(table->get_chunk(ChunkID{2})->get_indexes(column_ids_0).size(), 1u);
  EXPECT_EQ(table->get_chunk(ChunkID{2})->get_indexes(column_ids_1).size(), 0u);
  EXPECT_EQ(table->get_chunk(ChunkID{3})->get_indexes(column_ids_0).size(), 1u);
  EXPECT_EQ(table->get_chunk(ChunkID{3})->get_indexes(column_ids_1).size(), 0u);
}

TEST_F(OperatorsGetTableTest, PrunedColumnsAndChunks) {
  auto get_table = std::make_shared<opossum::GetTable>("int_int_float", std::vector{ChunkID{0}, ChunkID{2}},
                                                       std::vector{ColumnID{0}});

  get_table->execute();

  auto table = get_table->get_output();
  EXPECT_EQ(table->column_count(), 2u);
  EXPECT_EQ(table->get_value<int>(ColumnID{0}, 0u), 10);
  EXPECT_EQ(table->get_value<float>(ColumnID{1}, 0u), 10.5f);
  EXPECT_EQ(table->get_value<float>(ColumnID{1}, 1u), 9.5f);
  const auto column_ids_0 = std::vector<ColumnID>{ColumnID{0}};
  const auto column_ids_1 = std::vector<ColumnID>{ColumnID{1}};
  EXPECT_EQ(table->get_chunk(ChunkID{0})->get_indexes(column_ids_0).size(), 2u);
  EXPECT_EQ(table->get_chunk(ChunkID{0})->get_indexes(column_ids_1).size(), 0u);
  EXPECT_EQ(table->get_chunk(ChunkID{1})->get_indexes(column_ids_0).size(), 2u);
  EXPECT_EQ(table->get_chunk(ChunkID{1})->get_indexes(column_ids_1).size(), 0u);
}

TEST_F(OperatorsGetTableTest, ExcludeCleanedUpChunk) {
  auto get_table = std::make_shared<opossum::GetTable>("int_int_float");
  auto context = std::make_shared<TransactionContext>(1u, 3u);

  auto original_table = Hyrise::get().storage_manager.get_table("int_int_float");
  auto chunk = original_table->get_chunk(ChunkID{0});

  chunk->set_cleanup_commit_id(CommitID{2u});

  get_table->set_transaction_context(context);
  get_table->execute();

  auto table = get_table->get_output();
  EXPECT_EQ(original_table->chunk_count(), 4);
  EXPECT_EQ(table->chunk_count(), 3);
}

TEST_F(OperatorsGetTableTest, ExcludePhysicallyDeletedChunks) {
  auto original_table = Hyrise::get().storage_manager.get_table("int_int_float");
  EXPECT_EQ(original_table->chunk_count(), 4);

  // Invalidate all records to be able to call remove_chunk()
  auto context = std::make_shared<TransactionContext>(1u, 1u);
  auto get_table = std::make_shared<opossum::GetTable>("int_int_float");
  get_table->set_transaction_context(context);
  get_table->execute();
  EXPECT_EQ(get_table->get_output()->chunk_count(), 4);
  auto vt = std::make_shared<opossum::Validate>(get_table);
  vt->set_transaction_context(context);
  vt->execute();

  // Delete all rows from table so calling original_table->remove_chunk() below is legal
  auto delete_all = std::make_shared<opossum::Delete>(vt);
  delete_all->set_transaction_context(context);
  delete_all->execute();
  EXPECT_FALSE(delete_all->execute_failed());
  context->commit();

  /* 
   * Not setting cleanup commit ids is intentional,
   * because we delete the chunks manually for this test.
  */

  // Delete chunks physically
  original_table->remove_chunk(ChunkID{0});
  EXPECT_FALSE(original_table->get_chunk(ChunkID{0}));
  original_table->remove_chunk(ChunkID{2});
  EXPECT_FALSE(original_table->get_chunk(ChunkID{2}));

  // Check GetTable filtering
  auto context2 = std::make_shared<TransactionContext>(2u, 1u);
  auto get_table_2 = std::make_shared<opossum::GetTable>("int_int_float");
  get_table_2->set_transaction_context(context2);

  get_table_2->execute();
  EXPECT_EQ(get_table_2->get_output()->chunk_count(), 2);
}

TEST_F(OperatorsGetTableTest, PrunedChunksCombined) {
  // 1. --- Physical deletion of a chunk
  auto original_table = Hyrise::get().storage_manager.get_table("int_int_float");
  EXPECT_EQ(original_table->chunk_count(), 4);

  // Invalidate all records to be able to call remove_chunk()
  auto context = std::make_shared<TransactionContext>(1u, 1u);
  auto get_table = std::make_shared<opossum::GetTable>("int_int_float");
  get_table->set_transaction_context(context);
  get_table->execute();
  EXPECT_EQ(get_table->get_output()->chunk_count(), 4);
  auto vt = std::make_shared<opossum::Validate>(get_table);
  vt->set_transaction_context(context);
  vt->execute();

  // Delete all rows from table so calling original_table->remove_chunk() below is legal
  auto delete_all = std::make_shared<opossum::Delete>(vt);
  delete_all->set_transaction_context(context);
  delete_all->execute();
  EXPECT_FALSE(delete_all->execute_failed());
  context->commit();

  /* 
   * Not setting cleanup commit ids is intentional,
   * because we delete the chunks manually for this test.
  */

  // Delete chunks physically
  original_table->remove_chunk(ChunkID{2});
  EXPECT_FALSE(original_table->get_chunk(ChunkID{2}));

  // 2. --- Logical deletion of a chunk
  auto get_table_2 =
      std::make_shared<opossum::GetTable>("int_int_float", std::vector{ChunkID{0}}, std::vector<ColumnID>{});

  auto context2 = std::make_shared<TransactionContext>(1u, 3u);

  auto modified_table = Hyrise::get().storage_manager.get_table("int_int_float");
  auto chunk = modified_table->get_chunk(ChunkID{1});

  chunk->set_cleanup_commit_id(CommitID{2u});

  // 3. --- Set pruned chunk ids
  get_table_2->set_transaction_context(context2);

  get_table_2->execute();
  EXPECT_EQ(get_table_2->get_output()->chunk_count(), 1);
}

TEST_F(OperatorsGetTableTest, Copy) {
  const auto get_table_a = std::make_shared<GetTable>("int_int_float");
  const auto get_table_a_copy = std::dynamic_pointer_cast<GetTable>(get_table_a->deep_copy());
  EXPECT_EQ(get_table_a_copy->table_name(), "int_int_float");
  EXPECT_TRUE(get_table_a_copy->pruned_chunk_ids().empty());
  EXPECT_TRUE(get_table_a_copy->pruned_column_ids().empty());

  const auto get_table_b =
      std::make_shared<GetTable>("int_int_float", std::vector{ChunkID{1}}, std::vector{ColumnID{0}});
  const auto get_table_b_copy = std::dynamic_pointer_cast<GetTable>(get_table_b->deep_copy());
  EXPECT_EQ(get_table_b_copy->table_name(), "int_int_float");
  EXPECT_EQ(get_table_b_copy->pruned_chunk_ids(), std::vector{ChunkID{1}});
  EXPECT_EQ(get_table_b_copy->pruned_column_ids(), std::vector{ColumnID{0}});
}

}  // namespace opossum<|MERGE_RESOLUTION|>--- conflicted
+++ resolved
@@ -9,11 +9,7 @@
 #include "operators/get_table.hpp"
 #include "operators/validate.hpp"
 #include "storage/chunk.hpp"
-<<<<<<< HEAD
-=======
 #include "storage/index/group_key/group_key_index.hpp"
-#include "storage/storage_manager.hpp"
->>>>>>> 7087c18b
 #include "storage/table.hpp"
 
 namespace opossum {
@@ -21,18 +17,14 @@
 class OperatorsGetTableTest : public BaseTest {
  protected:
   void SetUp() override {
-<<<<<<< HEAD
     Hyrise::get().storage_manager.add_table("int_int_float",
                                             load_table("resources/test_data/tbl/int_int_float.tbl", 1u));
-=======
-    StorageManager::get().add_table("int_int_float", load_table("resources/test_data/tbl/int_int_float.tbl", 1u));
-
-    const auto& table = StorageManager::get().get_table("int_int_float");
+
+    const auto& table = Hyrise::get().storage_manager.get_table("int_int_float");
     ChunkEncoder::encode_all_chunks(table);
     table->create_index<GroupKeyIndex>({ColumnID{0}}, "i_a");
     table->create_index<GroupKeyIndex>({ColumnID{1}}, "i_b1");
     table->create_index<GroupKeyIndex>({ColumnID{1}}, "i_b2");
->>>>>>> 7087c18b
   }
 };
 
