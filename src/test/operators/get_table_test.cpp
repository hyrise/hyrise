#include <memory>

#include "base_test.hpp"
#include "gtest/gtest.h"

#include "concurrency/transaction_context.hpp"
#include "operators/delete.hpp"
#include "operators/get_table.hpp"
#include "operators/validate.hpp"
#include "storage/chunk.hpp"
#include "storage/index/group_key/group_key_index.hpp"
#include "storage/storage_manager.hpp"
#include "storage/table.hpp"

namespace opossum {

class OperatorsGetTableTest : public BaseTest {
 protected:
  void SetUp() override {
    StorageManager::get().add_table("int_int_float", load_table("resources/test_data/tbl/int_int_float.tbl", 1u));

    const auto& table = StorageManager::get().get_table("int_int_float");
    ChunkEncoder::encode_all_chunks(table);
    table->create_index<GroupKeyIndex>({ColumnID{0}}, "i_a");
    table->create_index<GroupKeyIndex>({ColumnID{1}}, "i_b1");
    table->create_index<GroupKeyIndex>({ColumnID{1}}, "i_b2");
  }
};

TEST_F(OperatorsGetTableTest, GetOutput) {
  auto get_table = std::make_shared<GetTable>("int_int_float");
  get_table->execute();

  EXPECT_TABLE_EQ_UNORDERED(get_table->get_output(), load_table("resources/test_data/tbl/int_int_float.tbl", 1u));
}

TEST_F(OperatorsGetTableTest, ThrowsUnknownTableName) {
  auto get_table = std::make_shared<GetTable>("anUglyTestTable");

  EXPECT_THROW(get_table->execute(), std::exception) << "Should throw unknown table name exception";
}

TEST_F(OperatorsGetTableTest, OperatorName) {
  auto get_table = std::make_shared<opossum::GetTable>("int_int_float");

  EXPECT_EQ(get_table->name(), "GetTable");
}

TEST_F(OperatorsGetTableTest, Description) {
  auto get_table_a = std::make_shared<opossum::GetTable>("int_int_float");
  EXPECT_EQ(get_table_a->description(DescriptionMode::SingleLine),
            "GetTable (int_int_float) pruned: 0/4 chunk(s), 0/3 column(s)");
  EXPECT_EQ(get_table_a->description(DescriptionMode::MultiLine),
            "GetTable\n(int_int_float)\npruned:\n0/4 chunk(s)\n0/3 column(s)");

  auto get_table_b =
      std::make_shared<opossum::GetTable>("int_int_float", std::vector{ChunkID{0}}, std::vector{ColumnID{1}});
  EXPECT_EQ(get_table_b->description(DescriptionMode::SingleLine),
            "GetTable (int_int_float) pruned: 1/4 chunk(s), 1/3 column(s)");
  EXPECT_EQ(get_table_b->description(DescriptionMode::MultiLine),
            "GetTable\n(int_int_float)\npruned:\n1/4 chunk(s)\n1/3 column(s)");
}

TEST_F(OperatorsGetTableTest, PrunedChunks) {
  auto get_table = std::make_shared<opossum::GetTable>("int_int_float", std::vector{ChunkID{0}, ChunkID{2}},
                                                       std::vector<ColumnID>{});

  get_table->execute();

  auto original_table = StorageManager::get().get_table("int_int_float");
  auto table = get_table->get_output();
  EXPECT_EQ(table->chunk_count(), ChunkID(2));
  EXPECT_EQ(table->get_value<int>(ColumnID(0), 0u), original_table->get_value<int>(ColumnID(0), 1u));
  EXPECT_EQ(table->get_value<int>(ColumnID(0), 1u), original_table->get_value<int>(ColumnID(0), 3u));
  const auto column_ids_0 = std::vector<ColumnID>{ColumnID{0}};
  const auto column_ids_1 = std::vector<ColumnID>{ColumnID{1}};
  EXPECT_EQ(table->get_chunk(ChunkID{0})->get_indexes(column_ids_0).size(), 1u);
  EXPECT_EQ(table->get_chunk(ChunkID{0})->get_indexes(column_ids_1).size(), 2u);
  EXPECT_EQ(table->get_chunk(ChunkID{1})->get_indexes(column_ids_0).size(), 1u);
  EXPECT_EQ(table->get_chunk(ChunkID{1})->get_indexes(column_ids_1).size(), 2u);
}

TEST_F(OperatorsGetTableTest, PrunedColumns) {
  auto get_table =
      std::make_shared<opossum::GetTable>("int_int_float", std::vector<ChunkID>{}, std::vector{ColumnID{1}});

  get_table->execute();

  auto table = get_table->get_output();
  EXPECT_EQ(table->column_count(), 2u);
  EXPECT_EQ(table->get_value<int>(ColumnID{0}, 0u), 9);
  EXPECT_EQ(table->get_value<float>(ColumnID{1}, 1u), 10.5f);
  const auto column_ids_0 = std::vector<ColumnID>{ColumnID{0}};
  const auto column_ids_1 = std::vector<ColumnID>{ColumnID{1}};
  EXPECT_EQ(table->get_chunk(ChunkID{0})->get_indexes(column_ids_0).size(), 1u);
  EXPECT_EQ(table->get_chunk(ChunkID{0})->get_indexes(column_ids_1).size(), 0u);
  EXPECT_EQ(table->get_chunk(ChunkID{1})->get_indexes(column_ids_0).size(), 1u);
  EXPECT_EQ(table->get_chunk(ChunkID{1})->get_indexes(column_ids_1).size(), 0u);
  EXPECT_EQ(table->get_chunk(ChunkID{2})->get_indexes(column_ids_0).size(), 1u);
  EXPECT_EQ(table->get_chunk(ChunkID{2})->get_indexes(column_ids_1).size(), 0u);
  EXPECT_EQ(table->get_chunk(ChunkID{3})->get_indexes(column_ids_0).size(), 1u);
  EXPECT_EQ(table->get_chunk(ChunkID{3})->get_indexes(column_ids_1).size(), 0u);
}

TEST_F(OperatorsGetTableTest, PrunedColumnsAndChunks) {
  auto get_table = std::make_shared<opossum::GetTable>("int_int_float", std::vector{ChunkID{0}, ChunkID{2}},
                                                       std::vector{ColumnID{0}});

  get_table->execute();

  auto table = get_table->get_output();
  EXPECT_EQ(table->column_count(), 2u);
  EXPECT_EQ(table->get_value<int>(ColumnID{0}, 0u), 10);
  EXPECT_EQ(table->get_value<float>(ColumnID{1}, 0u), 10.5f);
  EXPECT_EQ(table->get_value<float>(ColumnID{1}, 1u), 9.5f);
  const auto column_ids_0 = std::vector<ColumnID>{ColumnID{0}};
  const auto column_ids_1 = std::vector<ColumnID>{ColumnID{1}};
  EXPECT_EQ(table->get_chunk(ChunkID{0})->get_indexes(column_ids_0).size(), 2u);
  EXPECT_EQ(table->get_chunk(ChunkID{0})->get_indexes(column_ids_1).size(), 0u);
  EXPECT_EQ(table->get_chunk(ChunkID{1})->get_indexes(column_ids_0).size(), 2u);
  EXPECT_EQ(table->get_chunk(ChunkID{1})->get_indexes(column_ids_1).size(), 0u);
}

TEST_F(OperatorsGetTableTest, ExcludeCleanedUpChunk) {
  auto get_table = std::make_shared<opossum::GetTable>("int_int_float");
  auto context = std::make_shared<TransactionContext>(1u, 3u);

  auto original_table = StorageManager::get().get_table("int_int_float");
<<<<<<< HEAD
  auto chunk = original_table->get_chunk(ChunkID{0});
=======
  const auto chunk = original_table->get_chunk(ChunkID{0});
>>>>>>> 9b21e558

  chunk->set_cleanup_commit_id(CommitID{2u});

  get_table->set_transaction_context(context);
  get_table->execute();

  auto table = get_table->get_output();
  EXPECT_EQ(original_table->chunk_count(), 4);
  EXPECT_EQ(table->chunk_count(), 3);
}

TEST_F(OperatorsGetTableTest, ExcludePhysicallyDeletedChunks) {
  auto original_table = StorageManager::get().get_table("int_int_float");
  EXPECT_EQ(original_table->chunk_count(), 4);

  // Invalidate all records to be able to call remove_chunk()
  auto context = std::make_shared<TransactionContext>(1u, 1u);
  auto get_table = std::make_shared<opossum::GetTable>("int_int_float");
  get_table->set_transaction_context(context);
  get_table->execute();
  EXPECT_EQ(get_table->get_output()->chunk_count(), 4);
  auto vt = std::make_shared<opossum::Validate>(get_table);
  vt->set_transaction_context(context);
  vt->execute();

  // Delete all rows from table so calling original_table->remove_chunk() below is legal
  auto delete_all = std::make_shared<opossum::Delete>(vt);
  delete_all->set_transaction_context(context);
  delete_all->execute();
  EXPECT_FALSE(delete_all->execute_failed());
  context->commit();

  /* 
   * Not setting cleanup commit ids is intentional,
   * because we delete the chunks manually for this test.
  */

  // Delete chunks physically
  original_table->remove_chunk(ChunkID{0});
  EXPECT_FALSE(original_table->get_chunk(ChunkID{0}));
  original_table->remove_chunk(ChunkID{2});
  EXPECT_FALSE(original_table->get_chunk(ChunkID{2}));

  // Check GetTable filtering
  auto context2 = std::make_shared<TransactionContext>(2u, 1u);
  auto get_table_2 = std::make_shared<opossum::GetTable>("int_int_float");
  get_table_2->set_transaction_context(context2);

  get_table_2->execute();
  EXPECT_EQ(get_table_2->get_output()->chunk_count(), 2);
}

TEST_F(OperatorsGetTableTest, PrunedChunksCombined) {
  // 1. --- Physical deletion of a chunk
  auto original_table = StorageManager::get().get_table("int_int_float");
  EXPECT_EQ(original_table->chunk_count(), 4);

  // Invalidate all records to be able to call remove_chunk()
  auto context = std::make_shared<TransactionContext>(1u, 1u);
  auto get_table = std::make_shared<opossum::GetTable>("int_int_float");
  get_table->set_transaction_context(context);
  get_table->execute();
  EXPECT_EQ(get_table->get_output()->chunk_count(), 4);
  auto vt = std::make_shared<opossum::Validate>(get_table);
  vt->set_transaction_context(context);
  vt->execute();

  // Delete all rows from table so calling original_table->remove_chunk() below is legal
  auto delete_all = std::make_shared<opossum::Delete>(vt);
  delete_all->set_transaction_context(context);
  delete_all->execute();
  EXPECT_FALSE(delete_all->execute_failed());
  context->commit();

  /* 
   * Not setting cleanup commit ids is intentional,
   * because we delete the chunks manually for this test.
  */

  // Delete chunks physically
  original_table->remove_chunk(ChunkID{2});
  EXPECT_FALSE(original_table->get_chunk(ChunkID{2}));

  // 2. --- Logical deletion of a chunk
  auto get_table_2 =
      std::make_shared<opossum::GetTable>("int_int_float", std::vector{ChunkID{0}}, std::vector<ColumnID>{});

  auto context2 = std::make_shared<TransactionContext>(1u, 3u);

  auto modified_table = StorageManager::get().get_table("int_int_float");
<<<<<<< HEAD
  auto chunk = modified_table->get_chunk(ChunkID{1});
=======
  const auto chunk = modified_table->get_chunk(ChunkID{1});
>>>>>>> 9b21e558

  chunk->set_cleanup_commit_id(CommitID{2u});

  // 3. --- Set pruned chunk ids
  get_table_2->set_transaction_context(context2);

  get_table_2->execute();
  EXPECT_EQ(get_table_2->get_output()->chunk_count(), 1);
}

TEST_F(OperatorsGetTableTest, Copy) {
  const auto get_table_a = std::make_shared<GetTable>("int_int_float");
  const auto get_table_a_copy = std::dynamic_pointer_cast<GetTable>(get_table_a->deep_copy());
  EXPECT_EQ(get_table_a_copy->table_name(), "int_int_float");
  EXPECT_TRUE(get_table_a_copy->pruned_chunk_ids().empty());
  EXPECT_TRUE(get_table_a_copy->pruned_column_ids().empty());

  const auto get_table_b =
      std::make_shared<GetTable>("int_int_float", std::vector{ChunkID{1}}, std::vector{ColumnID{0}});
  const auto get_table_b_copy = std::dynamic_pointer_cast<GetTable>(get_table_b->deep_copy());
  EXPECT_EQ(get_table_b_copy->table_name(), "int_int_float");
  EXPECT_EQ(get_table_b_copy->pruned_chunk_ids(), std::vector{ChunkID{1}});
  EXPECT_EQ(get_table_b_copy->pruned_column_ids(), std::vector{ColumnID{0}});
}

}  // namespace opossum<|MERGE_RESOLUTION|>--- conflicted
+++ resolved
@@ -126,11 +126,7 @@
   auto context = std::make_shared<TransactionContext>(1u, 3u);
 
   auto original_table = StorageManager::get().get_table("int_int_float");
-<<<<<<< HEAD
-  auto chunk = original_table->get_chunk(ChunkID{0});
-=======
   const auto chunk = original_table->get_chunk(ChunkID{0});
->>>>>>> 9b21e558
 
   chunk->set_cleanup_commit_id(CommitID{2u});
 
@@ -221,11 +217,7 @@
   auto context2 = std::make_shared<TransactionContext>(1u, 3u);
 
   auto modified_table = StorageManager::get().get_table("int_int_float");
-<<<<<<< HEAD
-  auto chunk = modified_table->get_chunk(ChunkID{1});
-=======
   const auto chunk = modified_table->get_chunk(ChunkID{1});
->>>>>>> 9b21e558
 
   chunk->set_cleanup_commit_id(CommitID{2u});
 
