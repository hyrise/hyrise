#include <iostream>
#include <map>
#include <memory>
#include <set>
#include <string>
#include <utility>
#include <vector>

#include "../base_test.hpp"
#include "gtest/gtest.h"

#include "../../lib/operators/abstract_operator.hpp"
#include "../../lib/operators/chunk_compression.hpp"
#include "../../lib/operators/get_table.hpp"
#include "../../lib/operators/index_column_scan.hpp"
#include "../../lib/operators/print.hpp"
#include "../../lib/storage/composite_group_key_index.hpp"
#include "../../lib/storage/group_key_index.hpp"
#include "../../lib/storage/storage_manager.hpp"
#include "../../lib/storage/table.hpp"
#include "../../lib/types.hpp"

namespace opossum {

template <typename DerivedIndex>
class OperatorsIndexColumnScanTest : public BaseTest {
 protected:
  void SetUp() override {
    std::shared_ptr<Table> test_table = load_table("src/test/tables/int_float.tbl", 2);
    StorageManager::get().add_table("table_a", std::move(test_table));
    _gt = std::make_shared<GetTable>("table_a");

    std::shared_ptr<Table> test_table_dict = std::make_shared<Table>(5);
    test_table_dict->add_column("a", "int");
    test_table_dict->add_column("b", "int");

    for (int i = 0; i <= 24; i += 2) test_table_dict->append({i, 100 + i});
<<<<<<< HEAD

    StorageManager::get().add_table("table_dict", test_table_dict);

    auto compression = std::make_unique<ChunkCompression>("table_dict", std::vector<ChunkID>{0u, 1u});
    compression->execute();

    test_table_dict->get_chunk(0).create_index<DerivedIndex>(test_table_dict->get_chunk(0).get_column(0));
=======
    test_table_dict->compress_chunk(0);
    test_table_dict->get_chunk(0).create_index<DerivedIndex>({test_table_dict->get_chunk(0).get_column(0)});
    test_table_dict->compress_chunk(1);
    StorageManager::get().add_table("table_dict", std::move(test_table_dict));
>>>>>>> 6581478b

    _gt_dict = std::make_shared<GetTable>("table_dict");

    _gt->execute();
    _gt_dict->execute();
  }

  std::shared_ptr<GetTable> _gt, _gt_dict;
};

// List of indices to test
typedef ::testing::Types<GroupKeyIndex, CompositeGroupKeyIndex /* add further indices */> DerivedIndices;
TYPED_TEST_CASE(OperatorsIndexColumnScanTest, DerivedIndices);

TYPED_TEST(OperatorsIndexColumnScanTest, DoubleScan) {
  std::shared_ptr<Table> expected_result = this->load_table("src/test/tables/int_float_filtered.tbl", 2);

  auto scan_1 = std::make_shared<IndexColumnScan>(this->_gt, "a", ">=", 1234);
  scan_1->execute();

  auto scan_2 = std::make_shared<IndexColumnScan>(scan_1, "b", "<", 457.9);
  scan_2->execute();

  this->EXPECT_TABLE_EQ(scan_2->get_output(), expected_result);
}

TYPED_TEST(OperatorsIndexColumnScanTest, SingleScan) {
  std::shared_ptr<Table> expected_result = this->load_table("src/test/tables/int_float_filtered2.tbl", 1);

  auto scan = std::make_shared<IndexColumnScan>(this->_gt, "a", ">=", 1234);
  scan->execute();

  this->EXPECT_TABLE_EQ(scan->get_output(), expected_result);
}

TYPED_TEST(OperatorsIndexColumnScanTest, UnknownOperatorThrowsException) {
  auto table_scan = std::make_shared<IndexColumnScan>(this->_gt, "a", "?!?", 1234);
  EXPECT_THROW(table_scan->execute(), std::runtime_error);
}

TYPED_TEST(OperatorsIndexColumnScanTest, ScanOnDictColumn) {
  // we do not need to check for a non existing value, because that happens automatically when we scan the second chunk

  std::map<std::string, std::set<int>> tests;
  tests["="] = {104};
  tests["!="] = {100, 102, 106, 108, 110, 112, 114, 116, 118, 120, 122, 124};
  tests["<"] = {100, 102};
  tests["<="] = {100, 102, 104};
  tests[">"] = {106, 108, 110, 112, 114, 116, 118, 120, 122, 124};
  tests[">="] = {104, 106, 108, 110, 112, 114, 116, 118, 120, 122, 124};
  tests["BETWEEN"] = {104, 106, 108};
  for (const auto& test : tests) {
    auto scan = std::make_shared<IndexColumnScan>(this->_gt_dict, "a", test.first, 4, optional<AllTypeVariant>(9));
    scan->execute();

    auto expected_copy = test.second;
    for (ChunkID chunk_id = 0; chunk_id < scan->get_output()->chunk_count(); ++chunk_id) {
      auto& chunk = scan->get_output()->get_chunk(chunk_id);
      for (ChunkOffset chunk_offset = 0; chunk_offset < chunk.size(); ++chunk_offset) {
        EXPECT_EQ(expected_copy.erase(type_cast<int>((*chunk.get_column(1))[chunk_offset])), 1ull);
      }
    }
    EXPECT_EQ(expected_copy.size(), 0ull);
  }
}

TYPED_TEST(OperatorsIndexColumnScanTest, ScanOnReferencedDictColumn) {
  // we do not need to check for a non existing value, because that happens automatically when we scan the second chunk

  std::map<std::string, std::set<int>> tests;
  tests["="] = {104};
  tests["!="] = {100, 102, 106};
  tests["<"] = {100, 102};
  tests["<="] = {100, 102, 104};
  tests[">"] = {106};
  tests[">="] = {104, 106};
  tests["BETWEEN"] = {104, 106};
  for (const auto& test : tests) {
    auto scan1 = std::make_shared<IndexColumnScan>(this->_gt_dict, "b", "<", 108);
    scan1->execute();

    auto scan2 = std::make_shared<IndexColumnScan>(scan1, "a", test.first, 4, optional<AllTypeVariant>(9));
    scan2->execute();

    auto expected_copy = test.second;
    for (ChunkID chunk_id = 0; chunk_id < scan2->get_output()->chunk_count(); ++chunk_id) {
      auto& chunk = scan2->get_output()->get_chunk(chunk_id);
      for (ChunkOffset chunk_offset = 0; chunk_offset < chunk.size(); ++chunk_offset) {
        EXPECT_EQ(expected_copy.erase(type_cast<int>((*chunk.get_column(1))[chunk_offset])), 1ull);
      }
    }
    EXPECT_EQ(expected_copy.size(), (size_t)0);
  }
}

}  // namespace opossum<|MERGE_RESOLUTION|>--- conflicted
+++ resolved
@@ -35,20 +35,13 @@
     test_table_dict->add_column("b", "int");
 
     for (int i = 0; i <= 24; i += 2) test_table_dict->append({i, 100 + i});
-<<<<<<< HEAD
 
     StorageManager::get().add_table("table_dict", test_table_dict);
 
     auto compression = std::make_unique<ChunkCompression>("table_dict", std::vector<ChunkID>{0u, 1u});
     compression->execute();
 
-    test_table_dict->get_chunk(0).create_index<DerivedIndex>(test_table_dict->get_chunk(0).get_column(0));
-=======
-    test_table_dict->compress_chunk(0);
     test_table_dict->get_chunk(0).create_index<DerivedIndex>({test_table_dict->get_chunk(0).get_column(0)});
-    test_table_dict->compress_chunk(1);
-    StorageManager::get().add_table("table_dict", std::move(test_table_dict));
->>>>>>> 6581478b
 
     _gt_dict = std::make_shared<GetTable>("table_dict");
 
