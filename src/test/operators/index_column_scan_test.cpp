#include <iostream>
#include <map>
#include <memory>
#include <set>
#include <string>
#include <utility>
#include <vector>

#include "../base_test.hpp"
#include "gtest/gtest.h"

#include "../../lib/operators/abstract_operator.hpp"
#include "../../lib/operators/index_column_scan.hpp"
#include "../../lib/operators/table_wrapper.hpp"
#include "../../lib/storage/dictionary_compression.hpp"
#include "../../lib/storage/index/adaptive_radix_tree/adaptive_radix_tree_index.hpp"
#include "../../lib/storage/index/group_key/composite_group_key_index.hpp"
#include "../../lib/storage/index/group_key/group_key_index.hpp"
#include "../../lib/storage/storage_manager.hpp"
#include "../../lib/storage/table.hpp"
#include "../../lib/types.hpp"

namespace opossum {

template <typename DerivedIndex>
class OperatorsIndexColumnScanTest : public BaseTest {
 protected:
  void SetUp() override {
    _table_wrapper = std::make_shared<TableWrapper>(load_table("src/test/tables/int_float.tbl", 2));

    std::shared_ptr<Table> test_table_dict = std::make_shared<Table>(5);
    test_table_dict->add_column("a", "int");
    test_table_dict->add_column("b", "int");

    for (int i = 0; i <= 24; i += 2) test_table_dict->append({i, 100 + i});
<<<<<<< HEAD

    DictionaryCompression::compress_chunks(*test_table_dict, {0u, 1u});

    test_table_dict->get_chunk(0).create_index<DerivedIndex>({test_table_dict->get_chunk(0).get_column(0)});
    test_table_dict->get_chunk(0).create_index<DerivedIndex>({test_table_dict->get_chunk(0).get_column(1)});

=======

    DictionaryCompression::compress_chunks(*test_table_dict, {ChunkID{0}, ChunkID{1}});

    test_table_dict->get_chunk(ChunkID{0})
        .create_index<DerivedIndex>({test_table_dict->get_chunk(ChunkID{0}).get_column(ColumnID{0})});
    test_table_dict->get_chunk(ChunkID{0})
        .create_index<DerivedIndex>({test_table_dict->get_chunk(ChunkID{0}).get_column(ColumnID{1})});

>>>>>>> 27761ead
    _table_wrapper_dict = std::make_shared<TableWrapper>(std::move(test_table_dict));

    _table_wrapper->execute();
    _table_wrapper_dict->execute();
  }

  std::shared_ptr<TableWrapper> _table_wrapper, _table_wrapper_dict;
};

// List of indices to test
typedef ::testing::Types<GroupKeyIndex, AdaptiveRadixTreeIndex, CompositeGroupKeyIndex /* add further indices */>
    DerivedIndices;
TYPED_TEST_CASE(OperatorsIndexColumnScanTest, DerivedIndices);

TYPED_TEST(OperatorsIndexColumnScanTest, DoubleScan) {
  std::shared_ptr<Table> expected_result = this->load_table("src/test/tables/int_float_filtered.tbl", 2);

  auto scan_1 = std::make_shared<IndexColumnScan>(this->_table_wrapper, "a", ">=", 1234);
  scan_1->execute();

  auto scan_2 = std::make_shared<IndexColumnScan>(scan_1, "b", "<", 457.9);
  scan_2->execute();

  this->EXPECT_TABLE_EQ(scan_2->get_output(), expected_result);
}

TYPED_TEST(OperatorsIndexColumnScanTest, DoubleScanOffsetPosition) {
  auto scan1 = std::make_shared<IndexColumnScan>(this->_table_wrapper_dict, "a", ">", 10);
  scan1->execute();
  auto scan2 = std::make_shared<IndexColumnScan>(scan1, "b", "=", 118);
  scan2->execute();

  auto& chunk = scan2->get_output()->get_chunk(ChunkID{1});
  EXPECT_EQ(type_cast<int>((*chunk.get_column(ColumnID{0}))[0]), 18);
  EXPECT_EQ(type_cast<int>((*chunk.get_column(ColumnID{1}))[0]), 118);
}

TYPED_TEST(OperatorsIndexColumnScanTest, SingleScan) {
  std::shared_ptr<Table> expected_result = this->load_table("src/test/tables/int_float_filtered2.tbl", 1);

  auto scan = std::make_shared<IndexColumnScan>(this->_table_wrapper, "a", ">=", 1234);
  scan->execute();

  this->EXPECT_TABLE_EQ(scan->get_output(), expected_result);
}

TYPED_TEST(OperatorsIndexColumnScanTest, UnknownOperatorThrowsException) {
  if (!IS_DEBUG) return;
  auto table_scan = std::make_shared<IndexColumnScan>(this->_table_wrapper, "a", "?!?", 1234);
  EXPECT_THROW(table_scan->execute(), std::logic_error);
}

TYPED_TEST(OperatorsIndexColumnScanTest, ScanOnDictColumn) {
  // we do not need to check for a non existing value, because that happens automatically when we scan the second chunk

  std::map<std::string, std::set<int>> tests;
  tests["="] = {104};
  tests["!="] = {100, 102, 106, 108, 110, 112, 114, 116, 118, 120, 122, 124};
  tests["<"] = {100, 102};
  tests["<="] = {100, 102, 104};
  tests[">"] = {106, 108, 110, 112, 114, 116, 118, 120, 122, 124};
  tests[">="] = {104, 106, 108, 110, 112, 114, 116, 118, 120, 122, 124};
  tests["BETWEEN"] = {104, 106, 108};
  for (const auto& test : tests) {
    auto scan =
        std::make_shared<IndexColumnScan>(this->_table_wrapper_dict, "a", test.first, 4, optional<AllTypeVariant>(9));
    scan->execute();

    auto expected_copy = test.second;
    for (ChunkID chunk_id{0}; chunk_id < scan->get_output()->chunk_count(); ++chunk_id) {
      auto& chunk = scan->get_output()->get_chunk(chunk_id);
      for (ChunkOffset chunk_offset = 0; chunk_offset < chunk.size(); ++chunk_offset) {
        EXPECT_EQ(expected_copy.erase(type_cast<int>((*chunk.get_column(ColumnID{1}))[chunk_offset])), 1ull);
      }
    }
    EXPECT_EQ(expected_copy.size(), 0ull);
  }
}

TYPED_TEST(OperatorsIndexColumnScanTest, ScanOnReferencedDictColumn) {
  // we do not need to check for a non existing value, because that happens automatically when we scan the second chunk

  std::map<std::string, std::set<int>> tests;
  tests["="] = {104};
  tests["!="] = {100, 102, 106};
  tests["<"] = {100, 102};
  tests["<="] = {100, 102, 104};
  tests[">"] = {106};
  tests[">="] = {104, 106};
  tests["BETWEEN"] = {104, 106};
  for (const auto& test : tests) {
    auto scan1 = std::make_shared<IndexColumnScan>(this->_table_wrapper_dict, "b", "<", 108);
    scan1->execute();

    auto scan2 = std::make_shared<IndexColumnScan>(scan1, "a", test.first, 4, optional<AllTypeVariant>(9));
    scan2->execute();

    auto expected_copy = test.second;
    for (ChunkID chunk_id{0}; chunk_id < scan2->get_output()->chunk_count(); ++chunk_id) {
      auto& chunk = scan2->get_output()->get_chunk(chunk_id);
      for (ChunkOffset chunk_offset = 0; chunk_offset < chunk.size(); ++chunk_offset) {
        EXPECT_EQ(expected_copy.erase(type_cast<int>((*chunk.get_column(ColumnID{1}))[chunk_offset])), 1ull);
      }
    }
    EXPECT_EQ(expected_copy.size(), (size_t)0);
  }
}

}  // namespace opossum<|MERGE_RESOLUTION|>--- conflicted
+++ resolved
@@ -33,14 +33,6 @@
     test_table_dict->add_column("b", "int");
 
     for (int i = 0; i <= 24; i += 2) test_table_dict->append({i, 100 + i});
-<<<<<<< HEAD
-
-    DictionaryCompression::compress_chunks(*test_table_dict, {0u, 1u});
-
-    test_table_dict->get_chunk(0).create_index<DerivedIndex>({test_table_dict->get_chunk(0).get_column(0)});
-    test_table_dict->get_chunk(0).create_index<DerivedIndex>({test_table_dict->get_chunk(0).get_column(1)});
-
-=======
 
     DictionaryCompression::compress_chunks(*test_table_dict, {ChunkID{0}, ChunkID{1}});
 
@@ -49,7 +41,6 @@
     test_table_dict->get_chunk(ChunkID{0})
         .create_index<DerivedIndex>({test_table_dict->get_chunk(ChunkID{0}).get_column(ColumnID{1})});
 
->>>>>>> 27761ead
     _table_wrapper_dict = std::make_shared<TableWrapper>(std::move(test_table_dict));
 
     _table_wrapper->execute();
