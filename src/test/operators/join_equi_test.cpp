#include <iostream>
#include <map>
#include <memory>
#include <set>
#include <string>
#include <type_traits>
#include <utility>

#include "../base_test.hpp"
#include "gtest/gtest.h"
#include "join_test.hpp"

#include "operators/get_table.hpp"
#include "operators/join_hash.hpp"
#include "operators/join_nested_loop.hpp"
#include "operators/join_sort_merge.hpp"
#include "operators/table_scan.hpp"
#include "operators/union_all.hpp"
#include "storage/storage_manager.hpp"
#include "storage/table.hpp"
#include "types.hpp"

namespace opossum {

/*
This contains the tests for Join implementations that only implement PredicateCondition::Equals.
*/

template <typename T>
class JoinEquiTest : public JoinTest {};

// here we define all Join types
using JoinEquiTypes = ::testing::Types<JoinNestedLoop, JoinHash, JoinSortMerge>;
TYPED_TEST_CASE(JoinEquiTest, JoinEquiTypes);

TYPED_TEST(JoinEquiTest, WrongJoinOperator) {
  if (!IS_DEBUG) return;
  EXPECT_THROW(std::make_shared<JoinHash>(this->_table_wrapper_a, this->_table_wrapper_b, JoinMode::Left,
<<<<<<< HEAD
                                          JoinColumnIDs(ColumnID{0}, ColumnID{0}), ScanType::GreaterThan),
=======
                                          ColumnIDPair(ColumnID{0}, ColumnID{0}), PredicateCondition::GreaterThan),
>>>>>>> 9da0d9f3
               std::logic_error);
}

TYPED_TEST(JoinEquiTest, LeftJoin) {
  this->template test_join_output<TypeParam>(this->_table_wrapper_a, this->_table_wrapper_b,
<<<<<<< HEAD
                                             JoinColumnIDs(ColumnID{0}, ColumnID{0}), ScanType::Equals, JoinMode::Left,
                                             "src/test/tables/joinoperators/int_left_join.tbl", 1);
=======
                                             ColumnIDPair(ColumnID{0}, ColumnID{0}), PredicateCondition::Equals,
                                             JoinMode::Left, "src/test/tables/joinoperators/int_left_join.tbl", 1);
>>>>>>> 9da0d9f3
}

TYPED_TEST(JoinEquiTest, LeftJoinOnString) {
  this->template test_join_output<TypeParam>(this->_table_wrapper_c, this->_table_wrapper_d,
<<<<<<< HEAD
                                             JoinColumnIDs(ColumnID{1}, ColumnID{0}), ScanType::Equals, JoinMode::Left,
                                             "src/test/tables/joinoperators/string_left_join.tbl", 1);
=======
                                             ColumnIDPair(ColumnID{1}, ColumnID{0}), PredicateCondition::Equals,
                                             JoinMode::Left, "src/test/tables/joinoperators/string_left_join.tbl", 1);
>>>>>>> 9da0d9f3
}

TYPED_TEST(JoinEquiTest, RightJoin) {
  this->template test_join_output<TypeParam>(this->_table_wrapper_a, this->_table_wrapper_b,
<<<<<<< HEAD
                                             JoinColumnIDs(ColumnID{0}, ColumnID{0}), ScanType::Equals, JoinMode::Right,
                                             "src/test/tables/joinoperators/int_right_join.tbl", 1);
=======
                                             ColumnIDPair(ColumnID{0}, ColumnID{0}), PredicateCondition::Equals,
                                             JoinMode::Right, "src/test/tables/joinoperators/int_right_join.tbl", 1);
>>>>>>> 9da0d9f3
}

TYPED_TEST(JoinEquiTest, OuterJoin) {
  if (std::is_same<TypeParam, JoinHash>::value) {
    return;
  }
  this->template test_join_output<TypeParam>(this->_table_wrapper_a, this->_table_wrapper_b,
<<<<<<< HEAD
                                             JoinColumnIDs(ColumnID{0}, ColumnID{0}), ScanType::Equals, JoinMode::Outer,
                                             "src/test/tables/joinoperators/int_outer_join.tbl", 1);
=======
                                             ColumnIDPair(ColumnID{0}, ColumnID{0}), PredicateCondition::Equals,
                                             JoinMode::Outer, "src/test/tables/joinoperators/int_outer_join.tbl", 1);
>>>>>>> 9da0d9f3
}

TYPED_TEST(JoinEquiTest, InnerJoin) {
  this->template test_join_output<TypeParam>(this->_table_wrapper_a, this->_table_wrapper_b,
<<<<<<< HEAD
                                             JoinColumnIDs(ColumnID{0}, ColumnID{0}), ScanType::Equals, JoinMode::Inner,
                                             "src/test/tables/joinoperators/int_inner_join.tbl", 1);
=======
                                             ColumnIDPair(ColumnID{0}, ColumnID{0}), PredicateCondition::Equals,
                                             JoinMode::Inner, "src/test/tables/joinoperators/int_inner_join.tbl", 1);
>>>>>>> 9da0d9f3
}

TYPED_TEST(JoinEquiTest, InnerJoinOnString) {
  this->template test_join_output<TypeParam>(this->_table_wrapper_c, this->_table_wrapper_d,
<<<<<<< HEAD
                                             JoinColumnIDs(ColumnID{1}, ColumnID{0}), ScanType::Equals, JoinMode::Inner,
                                             "src/test/tables/joinoperators/string_inner_join.tbl", 1);
=======
                                             ColumnIDPair(ColumnID{1}, ColumnID{0}), PredicateCondition::Equals,
                                             JoinMode::Inner, "src/test/tables/joinoperators/string_inner_join.tbl", 1);
>>>>>>> 9da0d9f3
}

TYPED_TEST(JoinEquiTest, InnerRefJoin) {
  // scan that returns all rows
  auto scan_a =
      std::make_shared<TableScan>(this->_table_wrapper_a, ColumnID{0}, PredicateCondition::GreaterThanEquals, 0);
  scan_a->execute();
  auto scan_b =
      std::make_shared<TableScan>(this->_table_wrapper_b, ColumnID{0}, PredicateCondition::GreaterThanEquals, 0);
  scan_b->execute();

<<<<<<< HEAD
  this->template test_join_output<TypeParam>(scan_a, scan_b, JoinColumnIDs(ColumnID{0}, ColumnID{0}), ScanType::Equals,
                                             JoinMode::Inner, "src/test/tables/joinoperators/int_inner_join.tbl", 1);
=======
  this->template test_join_output<TypeParam>(scan_a, scan_b, ColumnIDPair(ColumnID{0}, ColumnID{0}),
                                             PredicateCondition::Equals, JoinMode::Inner,
                                             "src/test/tables/joinoperators/int_inner_join.tbl", 1);
>>>>>>> 9da0d9f3
}

TYPED_TEST(JoinEquiTest, InnerValueDictJoin) {
  this->template test_join_output<TypeParam>(this->_table_wrapper_a, this->_table_wrapper_b_dict,
<<<<<<< HEAD
                                             JoinColumnIDs(ColumnID{0}, ColumnID{0}), ScanType::Equals, JoinMode::Inner,
                                             "src/test/tables/joinoperators/int_inner_join.tbl", 1);
=======
                                             ColumnIDPair(ColumnID{0}, ColumnID{0}), PredicateCondition::Equals,
                                             JoinMode::Inner, "src/test/tables/joinoperators/int_inner_join.tbl", 1);
>>>>>>> 9da0d9f3
}

TYPED_TEST(JoinEquiTest, InnerDictValueJoin) {
  this->template test_join_output<TypeParam>(this->_table_wrapper_a_dict, this->_table_wrapper_b,
<<<<<<< HEAD
                                             JoinColumnIDs(ColumnID{0}, ColumnID{0}), ScanType::Equals, JoinMode::Inner,
                                             "src/test/tables/joinoperators/int_inner_join.tbl", 1);
=======
                                             ColumnIDPair(ColumnID{0}, ColumnID{0}), PredicateCondition::Equals,
                                             JoinMode::Inner, "src/test/tables/joinoperators/int_inner_join.tbl", 1);
>>>>>>> 9da0d9f3
}

TYPED_TEST(JoinEquiTest, InnerValueDictRefJoin) {
  // scan that returns all rows
  auto scan_a =
      std::make_shared<TableScan>(this->_table_wrapper_a, ColumnID{0}, PredicateCondition::GreaterThanEquals, 0);
  scan_a->execute();
  auto scan_b =
      std::make_shared<TableScan>(this->_table_wrapper_b_dict, ColumnID{0}, PredicateCondition::GreaterThanEquals, 0);
  scan_b->execute();

<<<<<<< HEAD
  this->template test_join_output<TypeParam>(scan_a, scan_b, JoinColumnIDs(ColumnID{0}, ColumnID{0}), ScanType::Equals,
                                             JoinMode::Inner, "src/test/tables/joinoperators/int_inner_join.tbl", 1);
=======
  this->template test_join_output<TypeParam>(scan_a, scan_b, ColumnIDPair(ColumnID{0}, ColumnID{0}),
                                             PredicateCondition::Equals, JoinMode::Inner,
                                             "src/test/tables/joinoperators/int_inner_join.tbl", 1);
>>>>>>> 9da0d9f3
}

TYPED_TEST(JoinEquiTest, InnerDictValueRefJoin) {
  // scan that returns all rows
  auto scan_a =
      std::make_shared<TableScan>(this->_table_wrapper_a_dict, ColumnID{0}, PredicateCondition::GreaterThanEquals, 0);
  scan_a->execute();
  auto scan_b =
      std::make_shared<TableScan>(this->_table_wrapper_b, ColumnID{0}, PredicateCondition::GreaterThanEquals, 0);
  scan_b->execute();

<<<<<<< HEAD
  this->template test_join_output<TypeParam>(scan_a, scan_b, JoinColumnIDs(ColumnID{0}, ColumnID{0}), ScanType::Equals,
                                             JoinMode::Inner, "src/test/tables/joinoperators/int_inner_join.tbl", 1);
=======
  this->template test_join_output<TypeParam>(scan_a, scan_b, ColumnIDPair(ColumnID{0}, ColumnID{0}),
                                             PredicateCondition::Equals, JoinMode::Inner,
                                             "src/test/tables/joinoperators/int_inner_join.tbl", 1);
>>>>>>> 9da0d9f3
}

TYPED_TEST(JoinEquiTest, InnerRefJoinFiltered) {
  auto scan_a = std::make_shared<TableScan>(this->_table_wrapper_a, ColumnID{0}, PredicateCondition::GreaterThan, 1000);
  scan_a->execute();
  auto scan_b =
      std::make_shared<TableScan>(this->_table_wrapper_b, ColumnID{0}, PredicateCondition::GreaterThanEquals, 0);
  scan_b->execute();

<<<<<<< HEAD
  this->template test_join_output<TypeParam>(scan_a, scan_b, JoinColumnIDs(ColumnID{0}, ColumnID{0}), ScanType::Equals,
                                             JoinMode::Inner,
=======
  this->template test_join_output<TypeParam>(scan_a, scan_b, ColumnIDPair(ColumnID{0}, ColumnID{0}),
                                             PredicateCondition::Equals, JoinMode::Inner,
>>>>>>> 9da0d9f3
                                             "src/test/tables/joinoperators/int_inner_join_filtered.tbl", 1);
}

TYPED_TEST(JoinEquiTest, InnerDictJoin) {
  this->template test_join_output<TypeParam>(this->_table_wrapper_a_dict, this->_table_wrapper_b_dict,
<<<<<<< HEAD
                                             JoinColumnIDs(ColumnID{0}, ColumnID{0}), ScanType::Equals, JoinMode::Inner,
                                             "src/test/tables/joinoperators/int_inner_join.tbl", 1);
=======
                                             ColumnIDPair(ColumnID{0}, ColumnID{0}), PredicateCondition::Equals,
                                             JoinMode::Inner, "src/test/tables/joinoperators/int_inner_join.tbl", 1);
>>>>>>> 9da0d9f3
}

TYPED_TEST(JoinEquiTest, InnerRefDictJoin) {
  // scan that returns all rows
  auto scan_a =
      std::make_shared<TableScan>(this->_table_wrapper_a_dict, ColumnID{0}, PredicateCondition::GreaterThanEquals, 0);
  scan_a->execute();
  auto scan_b =
      std::make_shared<TableScan>(this->_table_wrapper_b_dict, ColumnID{0}, PredicateCondition::GreaterThanEquals, 0);
  scan_b->execute();

<<<<<<< HEAD
  this->template test_join_output<TypeParam>(scan_a, scan_b, JoinColumnIDs(ColumnID{0}, ColumnID{0}), ScanType::Equals,
                                             JoinMode::Inner, "src/test/tables/joinoperators/int_inner_join.tbl", 1);
=======
  this->template test_join_output<TypeParam>(scan_a, scan_b, ColumnIDPair(ColumnID{0}, ColumnID{0}),
                                             PredicateCondition::Equals, JoinMode::Inner,
                                             "src/test/tables/joinoperators/int_inner_join.tbl", 1);
>>>>>>> 9da0d9f3
}

TYPED_TEST(JoinEquiTest, InnerRefDictJoinFiltered) {
  auto scan_a =
      std::make_shared<TableScan>(this->_table_wrapper_a_dict, ColumnID{0}, PredicateCondition::GreaterThan, 1000);
  scan_a->execute();
  auto scan_b =
      std::make_shared<TableScan>(this->_table_wrapper_b_dict, ColumnID{0}, PredicateCondition::GreaterThanEquals, 0);
  scan_b->execute();

<<<<<<< HEAD
  this->template test_join_output<TypeParam>(scan_a, scan_b, JoinColumnIDs(ColumnID{0}, ColumnID{0}), ScanType::Equals,
                                             JoinMode::Inner,
=======
  this->template test_join_output<TypeParam>(scan_a, scan_b, ColumnIDPair(ColumnID{0}, ColumnID{0}),
                                             PredicateCondition::Equals, JoinMode::Inner,
>>>>>>> 9da0d9f3
                                             "src/test/tables/joinoperators/int_inner_join_filtered.tbl", 1);
}

TYPED_TEST(JoinEquiTest, InnerJoinBig) {
<<<<<<< HEAD
  this->template test_join_output<TypeParam>(this->_table_wrapper_c, this->_table_wrapper_d,
                                             JoinColumnIDs(ColumnID{0}, ColumnID{1}), ScanType::Equals, JoinMode::Inner,
                                             "src/test/tables/joinoperators/int_string_inner_join.tbl", 1);
=======
  this->template test_join_output<TypeParam>(
      this->_table_wrapper_c, this->_table_wrapper_d, ColumnIDPair(ColumnID{0}, ColumnID{1}),
      PredicateCondition::Equals, JoinMode::Inner, "src/test/tables/joinoperators/int_string_inner_join.tbl", 1);
>>>>>>> 9da0d9f3
}

TYPED_TEST(JoinEquiTest, InnerRefJoinFilteredBig) {
  auto scan_c =
      std::make_shared<TableScan>(this->_table_wrapper_c, ColumnID{0}, PredicateCondition::GreaterThanEquals, 0);
  scan_c->execute();
  auto scan_d =
      std::make_shared<TableScan>(this->_table_wrapper_d, ColumnID{1}, PredicateCondition::GreaterThanEquals, 6);
  scan_d->execute();

<<<<<<< HEAD
  this->template test_join_output<TypeParam>(scan_c, scan_d, JoinColumnIDs(ColumnID{0}, ColumnID{1}), ScanType::Equals,
                                             JoinMode::Inner,
=======
  this->template test_join_output<TypeParam>(scan_c, scan_d, ColumnIDPair(ColumnID{0}, ColumnID{1}),
                                             PredicateCondition::Equals, JoinMode::Inner,
>>>>>>> 9da0d9f3
                                             "src/test/tables/joinoperators/int_string_inner_join_filtered.tbl", 1);
}

TYPED_TEST(JoinEquiTest, SelfJoin) {
  this->template test_join_output<TypeParam>(this->_table_wrapper_a, this->_table_wrapper_a,
<<<<<<< HEAD
                                             JoinColumnIDs(ColumnID{0}, ColumnID{0}), ScanType::Equals, JoinMode::Self,
                                             "src/test/tables/joinoperators/int_self_join.tbl", 1);
=======
                                             ColumnIDPair(ColumnID{0}, ColumnID{0}), PredicateCondition::Equals,
                                             JoinMode::Self, "src/test/tables/joinoperators/int_self_join.tbl", 1);
>>>>>>> 9da0d9f3
}

TYPED_TEST(JoinEquiTest, JoinOnMixedValueAndDictionaryColumns) {
  this->template test_join_output<TypeParam>(this->_table_wrapper_c_dict, this->_table_wrapper_b,
<<<<<<< HEAD
                                             JoinColumnIDs(ColumnID{0}, ColumnID{0}), ScanType::Equals, JoinMode::Inner,
                                             "src/test/tables/joinoperators/int_inner_join.tbl", 1);
=======
                                             ColumnIDPair(ColumnID{0}, ColumnID{0}), PredicateCondition::Equals,
                                             JoinMode::Inner, "src/test/tables/joinoperators/int_inner_join.tbl", 1);
>>>>>>> 9da0d9f3
}

TYPED_TEST(JoinEquiTest, JoinOnMixedValueAndReferenceColumns) {
  // scan that returns all rows
  auto scan_a =
      std::make_shared<TableScan>(this->_table_wrapper_a, ColumnID{0}, PredicateCondition::GreaterThanEquals, 0);
  scan_a->execute();

<<<<<<< HEAD
  this->template test_join_output<TypeParam>(scan_a, this->_table_wrapper_b, JoinColumnIDs(ColumnID{0}, ColumnID{0}),
                                             ScanType::Equals, JoinMode::Inner,
=======
  this->template test_join_output<TypeParam>(scan_a, this->_table_wrapper_b, ColumnIDPair(ColumnID{0}, ColumnID{0}),
                                             PredicateCondition::Equals, JoinMode::Inner,
>>>>>>> 9da0d9f3
                                             "src/test/tables/joinoperators/int_inner_join.tbl", 1);
}

TYPED_TEST(JoinEquiTest, MultiJoinOnReferenceLeft) {
  // scan that returns all rows
  auto scan_a =
      std::make_shared<TableScan>(this->_table_wrapper_f, ColumnID{0}, PredicateCondition::GreaterThanEquals, 0);
  scan_a->execute();
  auto scan_b =
      std::make_shared<TableScan>(this->_table_wrapper_g, ColumnID{0}, PredicateCondition::GreaterThanEquals, 0);
  scan_b->execute();
  auto scan_c =
      std::make_shared<TableScan>(this->_table_wrapper_h, ColumnID{0}, PredicateCondition::GreaterThanEquals, 0);
  scan_c->execute();

<<<<<<< HEAD
  auto join = std::make_shared<TypeParam>(scan_a, scan_b, JoinMode::Inner, JoinColumnIDs(ColumnID{0}, ColumnID{0}),
                                          ScanType::Equals);
  join->execute();

  this->template test_join_output<TypeParam>(
      join, scan_c, JoinColumnIDs(ColumnID{0}, ColumnID{0}), ScanType::Equals, JoinMode::Inner,
=======
  auto join = std::make_shared<TypeParam>(scan_a, scan_b, JoinMode::Inner, ColumnIDPair(ColumnID{0}, ColumnID{0}),
                                          PredicateCondition::Equals);
  join->execute();

  this->template test_join_output<TypeParam>(
      join, scan_c, ColumnIDPair(ColumnID{0}, ColumnID{0}), PredicateCondition::Equals, JoinMode::Inner,
>>>>>>> 9da0d9f3
      "src/test/tables/joinoperators/int_inner_multijoin_ref_ref_ref_left.tbl", 1);
}

TYPED_TEST(JoinEquiTest, MultiJoinOnReferenceRight) {
  // scan that returns all rows
  auto scan_a =
      std::make_shared<TableScan>(this->_table_wrapper_f, ColumnID{0}, PredicateCondition::GreaterThanEquals, 0);
  scan_a->execute();
  auto scan_b =
      std::make_shared<TableScan>(this->_table_wrapper_g, ColumnID{0}, PredicateCondition::GreaterThanEquals, 0);
  scan_b->execute();
  auto scan_c =
      std::make_shared<TableScan>(this->_table_wrapper_h, ColumnID{0}, PredicateCondition::GreaterThanEquals, 0);
  scan_c->execute();

<<<<<<< HEAD
  auto join = std::make_shared<TypeParam>(scan_a, scan_b, JoinMode::Inner, JoinColumnIDs(ColumnID{0}, ColumnID{0}),
                                          ScanType::Equals);
  join->execute();

  this->template test_join_output<TypeParam>(
      scan_c, join, JoinColumnIDs(ColumnID{0}, ColumnID{0}), ScanType::Equals, JoinMode::Inner,
=======
  auto join = std::make_shared<TypeParam>(scan_a, scan_b, JoinMode::Inner, ColumnIDPair(ColumnID{0}, ColumnID{0}),
                                          PredicateCondition::Equals);
  join->execute();

  this->template test_join_output<TypeParam>(
      scan_c, join, ColumnIDPair(ColumnID{0}, ColumnID{0}), PredicateCondition::Equals, JoinMode::Inner,
>>>>>>> 9da0d9f3
      "src/test/tables/joinoperators/int_inner_multijoin_ref_ref_ref_right.tbl", 1);
}

TYPED_TEST(JoinEquiTest, MultiJoinOnReferenceLeftFiltered) {
  // scan that returns all rows
  auto scan_a = std::make_shared<TableScan>(this->_table_wrapper_f, ColumnID{0}, PredicateCondition::GreaterThan, 6);
  scan_a->execute();
  auto scan_b =
      std::make_shared<TableScan>(this->_table_wrapper_g, ColumnID{0}, PredicateCondition::GreaterThanEquals, 0);
  scan_b->execute();
  auto scan_c =
      std::make_shared<TableScan>(this->_table_wrapper_h, ColumnID{0}, PredicateCondition::GreaterThanEquals, 0);
  scan_c->execute();

<<<<<<< HEAD
  auto join = std::make_shared<TypeParam>(scan_a, scan_b, JoinMode::Inner, JoinColumnIDs(ColumnID{0}, ColumnID{0}),
                                          ScanType::Equals);
  join->execute();

  this->template test_join_output<TypeParam>(
      join, scan_c, JoinColumnIDs(ColumnID{0}, ColumnID{0}), ScanType::Equals, JoinMode::Inner,
=======
  auto join = std::make_shared<TypeParam>(scan_a, scan_b, JoinMode::Inner, ColumnIDPair(ColumnID{0}, ColumnID{0}),
                                          PredicateCondition::Equals);
  join->execute();

  this->template test_join_output<TypeParam>(
      join, scan_c, ColumnIDPair(ColumnID{0}, ColumnID{0}), PredicateCondition::Equals, JoinMode::Inner,
>>>>>>> 9da0d9f3
      "src/test/tables/joinoperators/int_inner_multijoin_ref_ref_ref_left_filtered.tbl", 1);
}

TYPED_TEST(JoinEquiTest, MultiJoinOnValue) {
  auto join = std::make_shared<TypeParam>(this->_table_wrapper_f, this->_table_wrapper_g, JoinMode::Inner,
<<<<<<< HEAD
                                          JoinColumnIDs(ColumnID{0}, ColumnID{0}), ScanType::Equals);
  join->execute();

  this->template test_join_output<TypeParam>(
      join, this->_table_wrapper_h, JoinColumnIDs(ColumnID{0}, ColumnID{0}), ScanType::Equals, JoinMode::Inner,
=======
                                          ColumnIDPair(ColumnID{0}, ColumnID{0}), PredicateCondition::Equals);
  join->execute();

  this->template test_join_output<TypeParam>(
      join, this->_table_wrapper_h, ColumnIDPair(ColumnID{0}, ColumnID{0}), PredicateCondition::Equals, JoinMode::Inner,
>>>>>>> 9da0d9f3
      "src/test/tables/joinoperators/int_inner_multijoin_val_val_val_left.tbl", 1);
}

TYPED_TEST(JoinEquiTest, MultiJoinOnRefOuter) {
  auto join = std::make_shared<TypeParam>(this->_table_wrapper_f, this->_table_wrapper_g, JoinMode::Left,
<<<<<<< HEAD
                                          JoinColumnIDs(ColumnID{0}, ColumnID{0}), ScanType::Equals);
  join->execute();

  this->template test_join_output<TypeParam>(
      join, this->_table_wrapper_h, JoinColumnIDs(ColumnID{0}, ColumnID{0}), ScanType::Equals, JoinMode::Inner,
=======
                                          ColumnIDPair(ColumnID{0}, ColumnID{0}), PredicateCondition::Equals);
  join->execute();

  this->template test_join_output<TypeParam>(
      join, this->_table_wrapper_h, ColumnIDPair(ColumnID{0}, ColumnID{0}), PredicateCondition::Equals, JoinMode::Inner,
>>>>>>> 9da0d9f3
      "src/test/tables/joinoperators/int_inner_multijoin_val_val_val_leftouter.tbl", 1);
}

TYPED_TEST(JoinEquiTest, MixNestedLoopAndHash) {
  auto join = std::make_shared<JoinNestedLoop>(this->_table_wrapper_f, this->_table_wrapper_g, JoinMode::Left,
<<<<<<< HEAD
                                               JoinColumnIDs(ColumnID{0}, ColumnID{0}), ScanType::Equals);
  join->execute();

  this->template test_join_output<TypeParam>(join, this->_table_wrapper_h, JoinColumnIDs(ColumnID{0}, ColumnID{0}),
                                             ScanType::Equals, JoinMode::Inner,
=======
                                               ColumnIDPair(ColumnID{0}, ColumnID{0}), PredicateCondition::Equals);
  join->execute();

  this->template test_join_output<TypeParam>(join, this->_table_wrapper_h, ColumnIDPair(ColumnID{0}, ColumnID{0}),
                                             PredicateCondition::Equals, JoinMode::Inner,
>>>>>>> 9da0d9f3
                                             "src/test/tables/joinoperators/int_inner_multijoin_nlj_hash.tbl", 1);
}

TYPED_TEST(JoinEquiTest, MixHashAndNestedLoop) {
  auto join = std::make_shared<JoinHash>(this->_table_wrapper_f, this->_table_wrapper_g, JoinMode::Left,
<<<<<<< HEAD
                                         JoinColumnIDs(ColumnID{0}, ColumnID{0}), ScanType::Equals);
  join->execute();

  this->template test_join_output<TypeParam>(join, this->_table_wrapper_h, JoinColumnIDs(ColumnID{0}, ColumnID{0}),
                                             ScanType::Equals, JoinMode::Inner,
=======
                                         ColumnIDPair(ColumnID{0}, ColumnID{0}), PredicateCondition::Equals);
  join->execute();

  this->template test_join_output<TypeParam>(join, this->_table_wrapper_h, ColumnIDPair(ColumnID{0}, ColumnID{0}),
                                             PredicateCondition::Equals, JoinMode::Inner,
>>>>>>> 9da0d9f3
                                             "src/test/tables/joinoperators/int_inner_multijoin_nlj_hash.tbl", 1);
}

TYPED_TEST(JoinEquiTest, RightJoinRefColumn) {
  // scan that returns all rows
  auto scan_a =
      std::make_shared<TableScan>(this->_table_wrapper_a, ColumnID{0}, PredicateCondition::GreaterThanEquals, 0);
  scan_a->execute();

<<<<<<< HEAD
  this->template test_join_output<TypeParam>(scan_a, this->_table_wrapper_b, JoinColumnIDs(ColumnID{0}, ColumnID{0}),
                                             ScanType::Equals, JoinMode::Right,
=======
  this->template test_join_output<TypeParam>(scan_a, this->_table_wrapper_b, ColumnIDPair(ColumnID{0}, ColumnID{0}),
                                             PredicateCondition::Equals, JoinMode::Right,
>>>>>>> 9da0d9f3
                                             "src/test/tables/joinoperators/int_right_join.tbl", 1);
}

TYPED_TEST(JoinEquiTest, LeftJoinRefColumn) {
  // scan that returns all rows
  auto scan_b =
      std::make_shared<TableScan>(this->_table_wrapper_b, ColumnID{0}, PredicateCondition::GreaterThanEquals, 0);
  scan_b->execute();

<<<<<<< HEAD
  this->template test_join_output<TypeParam>(this->_table_wrapper_a, scan_b, JoinColumnIDs(ColumnID{0}, ColumnID{0}),
                                             ScanType::Equals, JoinMode::Left,
=======
  this->template test_join_output<TypeParam>(this->_table_wrapper_a, scan_b, ColumnIDPair(ColumnID{0}, ColumnID{0}),
                                             PredicateCondition::Equals, JoinMode::Left,
>>>>>>> 9da0d9f3
                                             "src/test/tables/joinoperators/int_left_join.tbl", 1);
}

TYPED_TEST(JoinEquiTest, RightJoinEmptyRefColumn) {
  // scan that returns no rows
  auto scan_a = std::make_shared<TableScan>(this->_table_wrapper_a, ColumnID{0}, PredicateCondition::Equals, 0);
  scan_a->execute();

<<<<<<< HEAD
  this->template test_join_output<TypeParam>(scan_a, this->_table_wrapper_b, JoinColumnIDs(ColumnID{0}, ColumnID{0}),
                                             ScanType::Equals, JoinMode::Right,
=======
  this->template test_join_output<TypeParam>(scan_a, this->_table_wrapper_b, ColumnIDPair(ColumnID{0}, ColumnID{0}),
                                             PredicateCondition::Equals, JoinMode::Right,
>>>>>>> 9da0d9f3
                                             "src/test/tables/joinoperators/int_join_empty.tbl", 1);
}

TYPED_TEST(JoinEquiTest, LeftJoinEmptyRefColumn) {
  // scan that returns no rows
  auto scan_b = std::make_shared<TableScan>(this->_table_wrapper_b, ColumnID{0}, PredicateCondition::Equals, 0);
  scan_b->execute();

<<<<<<< HEAD
  this->template test_join_output<TypeParam>(this->_table_wrapper_b, scan_b, JoinColumnIDs(ColumnID{0}, ColumnID{0}),
                                             ScanType::Equals, JoinMode::Left,
=======
  this->template test_join_output<TypeParam>(this->_table_wrapper_b, scan_b, ColumnIDPair(ColumnID{0}, ColumnID{0}),
                                             PredicateCondition::Equals, JoinMode::Left,
>>>>>>> 9da0d9f3
                                             "src/test/tables/joinoperators/int_join_empty_left.tbl", 1);
}

// Does not work yet due to problems with RowID implementation (RowIDs need to reference a table)
TYPED_TEST(JoinEquiTest, DISABLED_JoinOnUnion /* #160 */) {
  //  Filtering to generate RefColumns
  auto filtered_left =
      std::make_shared<opossum::TableScan>(this->_table_wrapper_e, ColumnID{0}, PredicateCondition::LessThanEquals, 10);
  filtered_left->execute();
  auto filtered_left2 =
      std::make_shared<opossum::TableScan>(this->_table_wrapper_f, ColumnID{0}, PredicateCondition::LessThanEquals, 10);
  filtered_left2->execute();
  auto filtered_right =
      std::make_shared<opossum::TableScan>(this->_table_wrapper_g, ColumnID{0}, PredicateCondition::LessThanEquals, 10);
  filtered_right->execute();
  auto filtered_right2 =
      std::make_shared<opossum::TableScan>(this->_table_wrapper_h, ColumnID{0}, PredicateCondition::LessThanEquals, 10);
  filtered_right2->execute();

  // Union left and right
  auto union_left = std::make_shared<opossum::UnionAll>(filtered_left, filtered_left2);
  union_left->execute();
  auto union_right = std::make_shared<opossum::UnionAll>(filtered_right, filtered_right2);
  union_right->execute();

<<<<<<< HEAD
  this->template test_join_output<TypeParam>(union_left, union_right, JoinColumnIDs(ColumnID{0}, ColumnID{0}),
                                             ScanType::Equals, JoinMode::Inner,
=======
  this->template test_join_output<TypeParam>(union_left, union_right, ColumnIDPair(ColumnID{0}, ColumnID{0}),
                                             PredicateCondition::Equals, JoinMode::Inner,
>>>>>>> 9da0d9f3
                                             "src/test/tables/joinoperators/expected_join_result_1.tbl", 1);
}

}  // namespace opossum<|MERGE_RESOLUTION|>--- conflicted
+++ resolved
@@ -36,45 +36,26 @@
 TYPED_TEST(JoinEquiTest, WrongJoinOperator) {
   if (!IS_DEBUG) return;
   EXPECT_THROW(std::make_shared<JoinHash>(this->_table_wrapper_a, this->_table_wrapper_b, JoinMode::Left,
-<<<<<<< HEAD
-                                          JoinColumnIDs(ColumnID{0}, ColumnID{0}), ScanType::GreaterThan),
-=======
                                           ColumnIDPair(ColumnID{0}, ColumnID{0}), PredicateCondition::GreaterThan),
->>>>>>> 9da0d9f3
                std::logic_error);
 }
 
 TYPED_TEST(JoinEquiTest, LeftJoin) {
   this->template test_join_output<TypeParam>(this->_table_wrapper_a, this->_table_wrapper_b,
-<<<<<<< HEAD
-                                             JoinColumnIDs(ColumnID{0}, ColumnID{0}), ScanType::Equals, JoinMode::Left,
-                                             "src/test/tables/joinoperators/int_left_join.tbl", 1);
-=======
                                              ColumnIDPair(ColumnID{0}, ColumnID{0}), PredicateCondition::Equals,
                                              JoinMode::Left, "src/test/tables/joinoperators/int_left_join.tbl", 1);
->>>>>>> 9da0d9f3
 }
 
 TYPED_TEST(JoinEquiTest, LeftJoinOnString) {
   this->template test_join_output<TypeParam>(this->_table_wrapper_c, this->_table_wrapper_d,
-<<<<<<< HEAD
-                                             JoinColumnIDs(ColumnID{1}, ColumnID{0}), ScanType::Equals, JoinMode::Left,
-                                             "src/test/tables/joinoperators/string_left_join.tbl", 1);
-=======
                                              ColumnIDPair(ColumnID{1}, ColumnID{0}), PredicateCondition::Equals,
                                              JoinMode::Left, "src/test/tables/joinoperators/string_left_join.tbl", 1);
->>>>>>> 9da0d9f3
 }
 
 TYPED_TEST(JoinEquiTest, RightJoin) {
   this->template test_join_output<TypeParam>(this->_table_wrapper_a, this->_table_wrapper_b,
-<<<<<<< HEAD
-                                             JoinColumnIDs(ColumnID{0}, ColumnID{0}), ScanType::Equals, JoinMode::Right,
-                                             "src/test/tables/joinoperators/int_right_join.tbl", 1);
-=======
                                              ColumnIDPair(ColumnID{0}, ColumnID{0}), PredicateCondition::Equals,
                                              JoinMode::Right, "src/test/tables/joinoperators/int_right_join.tbl", 1);
->>>>>>> 9da0d9f3
 }
 
 TYPED_TEST(JoinEquiTest, OuterJoin) {
@@ -82,35 +63,20 @@
     return;
   }
   this->template test_join_output<TypeParam>(this->_table_wrapper_a, this->_table_wrapper_b,
-<<<<<<< HEAD
-                                             JoinColumnIDs(ColumnID{0}, ColumnID{0}), ScanType::Equals, JoinMode::Outer,
-                                             "src/test/tables/joinoperators/int_outer_join.tbl", 1);
-=======
                                              ColumnIDPair(ColumnID{0}, ColumnID{0}), PredicateCondition::Equals,
                                              JoinMode::Outer, "src/test/tables/joinoperators/int_outer_join.tbl", 1);
->>>>>>> 9da0d9f3
 }
 
 TYPED_TEST(JoinEquiTest, InnerJoin) {
   this->template test_join_output<TypeParam>(this->_table_wrapper_a, this->_table_wrapper_b,
-<<<<<<< HEAD
-                                             JoinColumnIDs(ColumnID{0}, ColumnID{0}), ScanType::Equals, JoinMode::Inner,
-                                             "src/test/tables/joinoperators/int_inner_join.tbl", 1);
-=======
-                                             ColumnIDPair(ColumnID{0}, ColumnID{0}), PredicateCondition::Equals,
-                                             JoinMode::Inner, "src/test/tables/joinoperators/int_inner_join.tbl", 1);
->>>>>>> 9da0d9f3
+                                             ColumnIDPair(ColumnID{0}, ColumnID{0}), PredicateCondition::Equals,
+                                             JoinMode::Inner, "src/test/tables/joinoperators/int_inner_join.tbl", 1);
 }
 
 TYPED_TEST(JoinEquiTest, InnerJoinOnString) {
   this->template test_join_output<TypeParam>(this->_table_wrapper_c, this->_table_wrapper_d,
-<<<<<<< HEAD
-                                             JoinColumnIDs(ColumnID{1}, ColumnID{0}), ScanType::Equals, JoinMode::Inner,
-                                             "src/test/tables/joinoperators/string_inner_join.tbl", 1);
-=======
                                              ColumnIDPair(ColumnID{1}, ColumnID{0}), PredicateCondition::Equals,
                                              JoinMode::Inner, "src/test/tables/joinoperators/string_inner_join.tbl", 1);
->>>>>>> 9da0d9f3
 }
 
 TYPED_TEST(JoinEquiTest, InnerRefJoin) {
@@ -122,36 +88,21 @@
       std::make_shared<TableScan>(this->_table_wrapper_b, ColumnID{0}, PredicateCondition::GreaterThanEquals, 0);
   scan_b->execute();
 
-<<<<<<< HEAD
-  this->template test_join_output<TypeParam>(scan_a, scan_b, JoinColumnIDs(ColumnID{0}, ColumnID{0}), ScanType::Equals,
-                                             JoinMode::Inner, "src/test/tables/joinoperators/int_inner_join.tbl", 1);
-=======
-  this->template test_join_output<TypeParam>(scan_a, scan_b, ColumnIDPair(ColumnID{0}, ColumnID{0}),
-                                             PredicateCondition::Equals, JoinMode::Inner,
-                                             "src/test/tables/joinoperators/int_inner_join.tbl", 1);
->>>>>>> 9da0d9f3
+  this->template test_join_output<TypeParam>(scan_a, scan_b, ColumnIDPair(ColumnID{0}, ColumnID{0}),
+                                             PredicateCondition::Equals, JoinMode::Inner,
+                                             "src/test/tables/joinoperators/int_inner_join.tbl", 1);
 }
 
 TYPED_TEST(JoinEquiTest, InnerValueDictJoin) {
   this->template test_join_output<TypeParam>(this->_table_wrapper_a, this->_table_wrapper_b_dict,
-<<<<<<< HEAD
-                                             JoinColumnIDs(ColumnID{0}, ColumnID{0}), ScanType::Equals, JoinMode::Inner,
-                                             "src/test/tables/joinoperators/int_inner_join.tbl", 1);
-=======
-                                             ColumnIDPair(ColumnID{0}, ColumnID{0}), PredicateCondition::Equals,
-                                             JoinMode::Inner, "src/test/tables/joinoperators/int_inner_join.tbl", 1);
->>>>>>> 9da0d9f3
+                                             ColumnIDPair(ColumnID{0}, ColumnID{0}), PredicateCondition::Equals,
+                                             JoinMode::Inner, "src/test/tables/joinoperators/int_inner_join.tbl", 1);
 }
 
 TYPED_TEST(JoinEquiTest, InnerDictValueJoin) {
   this->template test_join_output<TypeParam>(this->_table_wrapper_a_dict, this->_table_wrapper_b,
-<<<<<<< HEAD
-                                             JoinColumnIDs(ColumnID{0}, ColumnID{0}), ScanType::Equals, JoinMode::Inner,
-                                             "src/test/tables/joinoperators/int_inner_join.tbl", 1);
-=======
-                                             ColumnIDPair(ColumnID{0}, ColumnID{0}), PredicateCondition::Equals,
-                                             JoinMode::Inner, "src/test/tables/joinoperators/int_inner_join.tbl", 1);
->>>>>>> 9da0d9f3
+                                             ColumnIDPair(ColumnID{0}, ColumnID{0}), PredicateCondition::Equals,
+                                             JoinMode::Inner, "src/test/tables/joinoperators/int_inner_join.tbl", 1);
 }
 
 TYPED_TEST(JoinEquiTest, InnerValueDictRefJoin) {
@@ -163,14 +114,9 @@
       std::make_shared<TableScan>(this->_table_wrapper_b_dict, ColumnID{0}, PredicateCondition::GreaterThanEquals, 0);
   scan_b->execute();
 
-<<<<<<< HEAD
-  this->template test_join_output<TypeParam>(scan_a, scan_b, JoinColumnIDs(ColumnID{0}, ColumnID{0}), ScanType::Equals,
-                                             JoinMode::Inner, "src/test/tables/joinoperators/int_inner_join.tbl", 1);
-=======
-  this->template test_join_output<TypeParam>(scan_a, scan_b, ColumnIDPair(ColumnID{0}, ColumnID{0}),
-                                             PredicateCondition::Equals, JoinMode::Inner,
-                                             "src/test/tables/joinoperators/int_inner_join.tbl", 1);
->>>>>>> 9da0d9f3
+  this->template test_join_output<TypeParam>(scan_a, scan_b, ColumnIDPair(ColumnID{0}, ColumnID{0}),
+                                             PredicateCondition::Equals, JoinMode::Inner,
+                                             "src/test/tables/joinoperators/int_inner_join.tbl", 1);
 }
 
 TYPED_TEST(JoinEquiTest, InnerDictValueRefJoin) {
@@ -182,14 +128,9 @@
       std::make_shared<TableScan>(this->_table_wrapper_b, ColumnID{0}, PredicateCondition::GreaterThanEquals, 0);
   scan_b->execute();
 
-<<<<<<< HEAD
-  this->template test_join_output<TypeParam>(scan_a, scan_b, JoinColumnIDs(ColumnID{0}, ColumnID{0}), ScanType::Equals,
-                                             JoinMode::Inner, "src/test/tables/joinoperators/int_inner_join.tbl", 1);
-=======
-  this->template test_join_output<TypeParam>(scan_a, scan_b, ColumnIDPair(ColumnID{0}, ColumnID{0}),
-                                             PredicateCondition::Equals, JoinMode::Inner,
-                                             "src/test/tables/joinoperators/int_inner_join.tbl", 1);
->>>>>>> 9da0d9f3
+  this->template test_join_output<TypeParam>(scan_a, scan_b, ColumnIDPair(ColumnID{0}, ColumnID{0}),
+                                             PredicateCondition::Equals, JoinMode::Inner,
+                                             "src/test/tables/joinoperators/int_inner_join.tbl", 1);
 }
 
 TYPED_TEST(JoinEquiTest, InnerRefJoinFiltered) {
@@ -199,25 +140,15 @@
       std::make_shared<TableScan>(this->_table_wrapper_b, ColumnID{0}, PredicateCondition::GreaterThanEquals, 0);
   scan_b->execute();
 
-<<<<<<< HEAD
-  this->template test_join_output<TypeParam>(scan_a, scan_b, JoinColumnIDs(ColumnID{0}, ColumnID{0}), ScanType::Equals,
-                                             JoinMode::Inner,
-=======
-  this->template test_join_output<TypeParam>(scan_a, scan_b, ColumnIDPair(ColumnID{0}, ColumnID{0}),
-                                             PredicateCondition::Equals, JoinMode::Inner,
->>>>>>> 9da0d9f3
+  this->template test_join_output<TypeParam>(scan_a, scan_b, ColumnIDPair(ColumnID{0}, ColumnID{0}),
+                                             PredicateCondition::Equals, JoinMode::Inner,
                                              "src/test/tables/joinoperators/int_inner_join_filtered.tbl", 1);
 }
 
 TYPED_TEST(JoinEquiTest, InnerDictJoin) {
   this->template test_join_output<TypeParam>(this->_table_wrapper_a_dict, this->_table_wrapper_b_dict,
-<<<<<<< HEAD
-                                             JoinColumnIDs(ColumnID{0}, ColumnID{0}), ScanType::Equals, JoinMode::Inner,
-                                             "src/test/tables/joinoperators/int_inner_join.tbl", 1);
-=======
-                                             ColumnIDPair(ColumnID{0}, ColumnID{0}), PredicateCondition::Equals,
-                                             JoinMode::Inner, "src/test/tables/joinoperators/int_inner_join.tbl", 1);
->>>>>>> 9da0d9f3
+                                             ColumnIDPair(ColumnID{0}, ColumnID{0}), PredicateCondition::Equals,
+                                             JoinMode::Inner, "src/test/tables/joinoperators/int_inner_join.tbl", 1);
 }
 
 TYPED_TEST(JoinEquiTest, InnerRefDictJoin) {
@@ -229,14 +160,9 @@
       std::make_shared<TableScan>(this->_table_wrapper_b_dict, ColumnID{0}, PredicateCondition::GreaterThanEquals, 0);
   scan_b->execute();
 
-<<<<<<< HEAD
-  this->template test_join_output<TypeParam>(scan_a, scan_b, JoinColumnIDs(ColumnID{0}, ColumnID{0}), ScanType::Equals,
-                                             JoinMode::Inner, "src/test/tables/joinoperators/int_inner_join.tbl", 1);
-=======
-  this->template test_join_output<TypeParam>(scan_a, scan_b, ColumnIDPair(ColumnID{0}, ColumnID{0}),
-                                             PredicateCondition::Equals, JoinMode::Inner,
-                                             "src/test/tables/joinoperators/int_inner_join.tbl", 1);
->>>>>>> 9da0d9f3
+  this->template test_join_output<TypeParam>(scan_a, scan_b, ColumnIDPair(ColumnID{0}, ColumnID{0}),
+                                             PredicateCondition::Equals, JoinMode::Inner,
+                                             "src/test/tables/joinoperators/int_inner_join.tbl", 1);
 }
 
 TYPED_TEST(JoinEquiTest, InnerRefDictJoinFiltered) {
@@ -247,26 +173,15 @@
       std::make_shared<TableScan>(this->_table_wrapper_b_dict, ColumnID{0}, PredicateCondition::GreaterThanEquals, 0);
   scan_b->execute();
 
-<<<<<<< HEAD
-  this->template test_join_output<TypeParam>(scan_a, scan_b, JoinColumnIDs(ColumnID{0}, ColumnID{0}), ScanType::Equals,
-                                             JoinMode::Inner,
-=======
-  this->template test_join_output<TypeParam>(scan_a, scan_b, ColumnIDPair(ColumnID{0}, ColumnID{0}),
-                                             PredicateCondition::Equals, JoinMode::Inner,
->>>>>>> 9da0d9f3
+  this->template test_join_output<TypeParam>(scan_a, scan_b, ColumnIDPair(ColumnID{0}, ColumnID{0}),
+                                             PredicateCondition::Equals, JoinMode::Inner,
                                              "src/test/tables/joinoperators/int_inner_join_filtered.tbl", 1);
 }
 
 TYPED_TEST(JoinEquiTest, InnerJoinBig) {
-<<<<<<< HEAD
-  this->template test_join_output<TypeParam>(this->_table_wrapper_c, this->_table_wrapper_d,
-                                             JoinColumnIDs(ColumnID{0}, ColumnID{1}), ScanType::Equals, JoinMode::Inner,
-                                             "src/test/tables/joinoperators/int_string_inner_join.tbl", 1);
-=======
   this->template test_join_output<TypeParam>(
       this->_table_wrapper_c, this->_table_wrapper_d, ColumnIDPair(ColumnID{0}, ColumnID{1}),
       PredicateCondition::Equals, JoinMode::Inner, "src/test/tables/joinoperators/int_string_inner_join.tbl", 1);
->>>>>>> 9da0d9f3
 }
 
 TYPED_TEST(JoinEquiTest, InnerRefJoinFilteredBig) {
@@ -277,36 +192,21 @@
       std::make_shared<TableScan>(this->_table_wrapper_d, ColumnID{1}, PredicateCondition::GreaterThanEquals, 6);
   scan_d->execute();
 
-<<<<<<< HEAD
-  this->template test_join_output<TypeParam>(scan_c, scan_d, JoinColumnIDs(ColumnID{0}, ColumnID{1}), ScanType::Equals,
-                                             JoinMode::Inner,
-=======
   this->template test_join_output<TypeParam>(scan_c, scan_d, ColumnIDPair(ColumnID{0}, ColumnID{1}),
                                              PredicateCondition::Equals, JoinMode::Inner,
->>>>>>> 9da0d9f3
                                              "src/test/tables/joinoperators/int_string_inner_join_filtered.tbl", 1);
 }
 
 TYPED_TEST(JoinEquiTest, SelfJoin) {
   this->template test_join_output<TypeParam>(this->_table_wrapper_a, this->_table_wrapper_a,
-<<<<<<< HEAD
-                                             JoinColumnIDs(ColumnID{0}, ColumnID{0}), ScanType::Equals, JoinMode::Self,
-                                             "src/test/tables/joinoperators/int_self_join.tbl", 1);
-=======
                                              ColumnIDPair(ColumnID{0}, ColumnID{0}), PredicateCondition::Equals,
                                              JoinMode::Self, "src/test/tables/joinoperators/int_self_join.tbl", 1);
->>>>>>> 9da0d9f3
 }
 
 TYPED_TEST(JoinEquiTest, JoinOnMixedValueAndDictionaryColumns) {
   this->template test_join_output<TypeParam>(this->_table_wrapper_c_dict, this->_table_wrapper_b,
-<<<<<<< HEAD
-                                             JoinColumnIDs(ColumnID{0}, ColumnID{0}), ScanType::Equals, JoinMode::Inner,
-                                             "src/test/tables/joinoperators/int_inner_join.tbl", 1);
-=======
-                                             ColumnIDPair(ColumnID{0}, ColumnID{0}), PredicateCondition::Equals,
-                                             JoinMode::Inner, "src/test/tables/joinoperators/int_inner_join.tbl", 1);
->>>>>>> 9da0d9f3
+                                             ColumnIDPair(ColumnID{0}, ColumnID{0}), PredicateCondition::Equals,
+                                             JoinMode::Inner, "src/test/tables/joinoperators/int_inner_join.tbl", 1);
 }
 
 TYPED_TEST(JoinEquiTest, JoinOnMixedValueAndReferenceColumns) {
@@ -315,13 +215,8 @@
       std::make_shared<TableScan>(this->_table_wrapper_a, ColumnID{0}, PredicateCondition::GreaterThanEquals, 0);
   scan_a->execute();
 
-<<<<<<< HEAD
-  this->template test_join_output<TypeParam>(scan_a, this->_table_wrapper_b, JoinColumnIDs(ColumnID{0}, ColumnID{0}),
-                                             ScanType::Equals, JoinMode::Inner,
-=======
   this->template test_join_output<TypeParam>(scan_a, this->_table_wrapper_b, ColumnIDPair(ColumnID{0}, ColumnID{0}),
                                              PredicateCondition::Equals, JoinMode::Inner,
->>>>>>> 9da0d9f3
                                              "src/test/tables/joinoperators/int_inner_join.tbl", 1);
 }
 
@@ -337,21 +232,12 @@
       std::make_shared<TableScan>(this->_table_wrapper_h, ColumnID{0}, PredicateCondition::GreaterThanEquals, 0);
   scan_c->execute();
 
-<<<<<<< HEAD
-  auto join = std::make_shared<TypeParam>(scan_a, scan_b, JoinMode::Inner, JoinColumnIDs(ColumnID{0}, ColumnID{0}),
-                                          ScanType::Equals);
-  join->execute();
-
-  this->template test_join_output<TypeParam>(
-      join, scan_c, JoinColumnIDs(ColumnID{0}, ColumnID{0}), ScanType::Equals, JoinMode::Inner,
-=======
   auto join = std::make_shared<TypeParam>(scan_a, scan_b, JoinMode::Inner, ColumnIDPair(ColumnID{0}, ColumnID{0}),
                                           PredicateCondition::Equals);
   join->execute();
 
   this->template test_join_output<TypeParam>(
       join, scan_c, ColumnIDPair(ColumnID{0}, ColumnID{0}), PredicateCondition::Equals, JoinMode::Inner,
->>>>>>> 9da0d9f3
       "src/test/tables/joinoperators/int_inner_multijoin_ref_ref_ref_left.tbl", 1);
 }
 
@@ -367,21 +253,12 @@
       std::make_shared<TableScan>(this->_table_wrapper_h, ColumnID{0}, PredicateCondition::GreaterThanEquals, 0);
   scan_c->execute();
 
-<<<<<<< HEAD
-  auto join = std::make_shared<TypeParam>(scan_a, scan_b, JoinMode::Inner, JoinColumnIDs(ColumnID{0}, ColumnID{0}),
-                                          ScanType::Equals);
-  join->execute();
-
-  this->template test_join_output<TypeParam>(
-      scan_c, join, JoinColumnIDs(ColumnID{0}, ColumnID{0}), ScanType::Equals, JoinMode::Inner,
-=======
   auto join = std::make_shared<TypeParam>(scan_a, scan_b, JoinMode::Inner, ColumnIDPair(ColumnID{0}, ColumnID{0}),
                                           PredicateCondition::Equals);
   join->execute();
 
   this->template test_join_output<TypeParam>(
       scan_c, join, ColumnIDPair(ColumnID{0}, ColumnID{0}), PredicateCondition::Equals, JoinMode::Inner,
->>>>>>> 9da0d9f3
       "src/test/tables/joinoperators/int_inner_multijoin_ref_ref_ref_right.tbl", 1);
 }
 
@@ -396,93 +273,52 @@
       std::make_shared<TableScan>(this->_table_wrapper_h, ColumnID{0}, PredicateCondition::GreaterThanEquals, 0);
   scan_c->execute();
 
-<<<<<<< HEAD
-  auto join = std::make_shared<TypeParam>(scan_a, scan_b, JoinMode::Inner, JoinColumnIDs(ColumnID{0}, ColumnID{0}),
-                                          ScanType::Equals);
-  join->execute();
-
-  this->template test_join_output<TypeParam>(
-      join, scan_c, JoinColumnIDs(ColumnID{0}, ColumnID{0}), ScanType::Equals, JoinMode::Inner,
-=======
   auto join = std::make_shared<TypeParam>(scan_a, scan_b, JoinMode::Inner, ColumnIDPair(ColumnID{0}, ColumnID{0}),
                                           PredicateCondition::Equals);
   join->execute();
 
   this->template test_join_output<TypeParam>(
       join, scan_c, ColumnIDPair(ColumnID{0}, ColumnID{0}), PredicateCondition::Equals, JoinMode::Inner,
->>>>>>> 9da0d9f3
       "src/test/tables/joinoperators/int_inner_multijoin_ref_ref_ref_left_filtered.tbl", 1);
 }
 
 TYPED_TEST(JoinEquiTest, MultiJoinOnValue) {
   auto join = std::make_shared<TypeParam>(this->_table_wrapper_f, this->_table_wrapper_g, JoinMode::Inner,
-<<<<<<< HEAD
-                                          JoinColumnIDs(ColumnID{0}, ColumnID{0}), ScanType::Equals);
-  join->execute();
-
-  this->template test_join_output<TypeParam>(
-      join, this->_table_wrapper_h, JoinColumnIDs(ColumnID{0}, ColumnID{0}), ScanType::Equals, JoinMode::Inner,
-=======
                                           ColumnIDPair(ColumnID{0}, ColumnID{0}), PredicateCondition::Equals);
   join->execute();
 
   this->template test_join_output<TypeParam>(
       join, this->_table_wrapper_h, ColumnIDPair(ColumnID{0}, ColumnID{0}), PredicateCondition::Equals, JoinMode::Inner,
->>>>>>> 9da0d9f3
       "src/test/tables/joinoperators/int_inner_multijoin_val_val_val_left.tbl", 1);
 }
 
 TYPED_TEST(JoinEquiTest, MultiJoinOnRefOuter) {
   auto join = std::make_shared<TypeParam>(this->_table_wrapper_f, this->_table_wrapper_g, JoinMode::Left,
-<<<<<<< HEAD
-                                          JoinColumnIDs(ColumnID{0}, ColumnID{0}), ScanType::Equals);
-  join->execute();
-
-  this->template test_join_output<TypeParam>(
-      join, this->_table_wrapper_h, JoinColumnIDs(ColumnID{0}, ColumnID{0}), ScanType::Equals, JoinMode::Inner,
-=======
                                           ColumnIDPair(ColumnID{0}, ColumnID{0}), PredicateCondition::Equals);
   join->execute();
 
   this->template test_join_output<TypeParam>(
       join, this->_table_wrapper_h, ColumnIDPair(ColumnID{0}, ColumnID{0}), PredicateCondition::Equals, JoinMode::Inner,
->>>>>>> 9da0d9f3
       "src/test/tables/joinoperators/int_inner_multijoin_val_val_val_leftouter.tbl", 1);
 }
 
 TYPED_TEST(JoinEquiTest, MixNestedLoopAndHash) {
   auto join = std::make_shared<JoinNestedLoop>(this->_table_wrapper_f, this->_table_wrapper_g, JoinMode::Left,
-<<<<<<< HEAD
-                                               JoinColumnIDs(ColumnID{0}, ColumnID{0}), ScanType::Equals);
-  join->execute();
-
-  this->template test_join_output<TypeParam>(join, this->_table_wrapper_h, JoinColumnIDs(ColumnID{0}, ColumnID{0}),
-                                             ScanType::Equals, JoinMode::Inner,
-=======
                                                ColumnIDPair(ColumnID{0}, ColumnID{0}), PredicateCondition::Equals);
   join->execute();
 
   this->template test_join_output<TypeParam>(join, this->_table_wrapper_h, ColumnIDPair(ColumnID{0}, ColumnID{0}),
                                              PredicateCondition::Equals, JoinMode::Inner,
->>>>>>> 9da0d9f3
                                              "src/test/tables/joinoperators/int_inner_multijoin_nlj_hash.tbl", 1);
 }
 
 TYPED_TEST(JoinEquiTest, MixHashAndNestedLoop) {
   auto join = std::make_shared<JoinHash>(this->_table_wrapper_f, this->_table_wrapper_g, JoinMode::Left,
-<<<<<<< HEAD
-                                         JoinColumnIDs(ColumnID{0}, ColumnID{0}), ScanType::Equals);
-  join->execute();
-
-  this->template test_join_output<TypeParam>(join, this->_table_wrapper_h, JoinColumnIDs(ColumnID{0}, ColumnID{0}),
-                                             ScanType::Equals, JoinMode::Inner,
-=======
                                          ColumnIDPair(ColumnID{0}, ColumnID{0}), PredicateCondition::Equals);
   join->execute();
 
   this->template test_join_output<TypeParam>(join, this->_table_wrapper_h, ColumnIDPair(ColumnID{0}, ColumnID{0}),
                                              PredicateCondition::Equals, JoinMode::Inner,
->>>>>>> 9da0d9f3
                                              "src/test/tables/joinoperators/int_inner_multijoin_nlj_hash.tbl", 1);
 }
 
@@ -492,13 +328,8 @@
       std::make_shared<TableScan>(this->_table_wrapper_a, ColumnID{0}, PredicateCondition::GreaterThanEquals, 0);
   scan_a->execute();
 
-<<<<<<< HEAD
-  this->template test_join_output<TypeParam>(scan_a, this->_table_wrapper_b, JoinColumnIDs(ColumnID{0}, ColumnID{0}),
-                                             ScanType::Equals, JoinMode::Right,
-=======
   this->template test_join_output<TypeParam>(scan_a, this->_table_wrapper_b, ColumnIDPair(ColumnID{0}, ColumnID{0}),
                                              PredicateCondition::Equals, JoinMode::Right,
->>>>>>> 9da0d9f3
                                              "src/test/tables/joinoperators/int_right_join.tbl", 1);
 }
 
@@ -508,13 +339,8 @@
       std::make_shared<TableScan>(this->_table_wrapper_b, ColumnID{0}, PredicateCondition::GreaterThanEquals, 0);
   scan_b->execute();
 
-<<<<<<< HEAD
-  this->template test_join_output<TypeParam>(this->_table_wrapper_a, scan_b, JoinColumnIDs(ColumnID{0}, ColumnID{0}),
-                                             ScanType::Equals, JoinMode::Left,
-=======
   this->template test_join_output<TypeParam>(this->_table_wrapper_a, scan_b, ColumnIDPair(ColumnID{0}, ColumnID{0}),
                                              PredicateCondition::Equals, JoinMode::Left,
->>>>>>> 9da0d9f3
                                              "src/test/tables/joinoperators/int_left_join.tbl", 1);
 }
 
@@ -523,13 +349,8 @@
   auto scan_a = std::make_shared<TableScan>(this->_table_wrapper_a, ColumnID{0}, PredicateCondition::Equals, 0);
   scan_a->execute();
 
-<<<<<<< HEAD
-  this->template test_join_output<TypeParam>(scan_a, this->_table_wrapper_b, JoinColumnIDs(ColumnID{0}, ColumnID{0}),
-                                             ScanType::Equals, JoinMode::Right,
-=======
   this->template test_join_output<TypeParam>(scan_a, this->_table_wrapper_b, ColumnIDPair(ColumnID{0}, ColumnID{0}),
                                              PredicateCondition::Equals, JoinMode::Right,
->>>>>>> 9da0d9f3
                                              "src/test/tables/joinoperators/int_join_empty.tbl", 1);
 }
 
@@ -538,13 +359,8 @@
   auto scan_b = std::make_shared<TableScan>(this->_table_wrapper_b, ColumnID{0}, PredicateCondition::Equals, 0);
   scan_b->execute();
 
-<<<<<<< HEAD
-  this->template test_join_output<TypeParam>(this->_table_wrapper_b, scan_b, JoinColumnIDs(ColumnID{0}, ColumnID{0}),
-                                             ScanType::Equals, JoinMode::Left,
-=======
   this->template test_join_output<TypeParam>(this->_table_wrapper_b, scan_b, ColumnIDPair(ColumnID{0}, ColumnID{0}),
                                              PredicateCondition::Equals, JoinMode::Left,
->>>>>>> 9da0d9f3
                                              "src/test/tables/joinoperators/int_join_empty_left.tbl", 1);
 }
 
@@ -570,13 +386,8 @@
   auto union_right = std::make_shared<opossum::UnionAll>(filtered_right, filtered_right2);
   union_right->execute();
 
-<<<<<<< HEAD
-  this->template test_join_output<TypeParam>(union_left, union_right, JoinColumnIDs(ColumnID{0}, ColumnID{0}),
-                                             ScanType::Equals, JoinMode::Inner,
-=======
   this->template test_join_output<TypeParam>(union_left, union_right, ColumnIDPair(ColumnID{0}, ColumnID{0}),
                                              PredicateCondition::Equals, JoinMode::Inner,
->>>>>>> 9da0d9f3
                                              "src/test/tables/joinoperators/expected_join_result_1.tbl", 1);
 }
 
