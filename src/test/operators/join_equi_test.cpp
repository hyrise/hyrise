#include <iostream>
#include <map>
#include <memory>
#include <set>
#include <string>
#include <type_traits>
#include <utility>

#include "base_test.hpp"
#include "gtest/gtest.h"
#include "join_test.hpp"

#include "operators/get_table.hpp"
#include "operators/join_hash.hpp"
#include "operators/join_index.hpp"
#include "operators/join_mpsm.hpp"
#include "operators/join_nested_loop.hpp"
#include "operators/join_sort_merge.hpp"
#include "operators/table_scan.hpp"
#include "operators/union_all.hpp"
#include "storage/storage_manager.hpp"
#include "storage/table.hpp"
#include "types.hpp"

namespace opossum {

/*
This contains the tests for Join implementations that only implement PredicateCondition::Equals.
*/

template <typename T>
class JoinEquiTest : public JoinTest {};

// here we define all Join types
using JoinEquiTypes = ::testing::Types<JoinNestedLoop, JoinHash, JoinSortMerge, JoinIndex, JoinMPSM>;
TYPED_TEST_CASE(JoinEquiTest, JoinEquiTypes, );  // NOLINT(whitespace/parens)

TYPED_TEST(JoinEquiTest, LeftJoin) {
<<<<<<< HEAD
  this->template test_join_output<TypeParam>(this->_table_wrapper_a, this->_table_wrapper_b,
                                             {{ColumnID{0}, ColumnID{0}}, PredicateCondition::Equals}, JoinMode::Left,
                                             "resources/test_data/tbl/join_operators/int_left_join.tbl", 1);
=======
  this->template test_join_output<TypeParam>(
      this->_table_wrapper_a, this->_table_wrapper_b, ColumnIDPair(ColumnID{0}, ColumnID{0}),
      PredicateCondition::Equals, JoinMode::Left, "resources/test_data/tbl/joinoperators/int_left_join_equals.tbl", 1);
>>>>>>> 4595b672
}

TYPED_TEST(JoinEquiTest, InnerJoinIntFloat) {
  if constexpr (std::is_same_v<TypeParam, JoinSortMerge> || std::is_same_v<TypeParam, JoinMPSM>) {
    return;
  }

  // int with float
  this->template test_join_output<TypeParam>(this->_table_wrapper_a, this->_table_wrapper_o,
                                             {{ColumnID{0}, ColumnID{0}}, PredicateCondition::Equals}, JoinMode::Inner,
                                             "resources/test_data/tbl/join_operators/int_float_inner.tbl", 1);

  // float with int
  this->template test_join_output<TypeParam>(this->_table_wrapper_o, this->_table_wrapper_a,
                                             {{ColumnID{0}, ColumnID{0}}, PredicateCondition::Equals}, JoinMode::Inner,
                                             "resources/test_data/tbl/join_operators/float_int_inner.tbl", 1);
}

TYPED_TEST(JoinEquiTest, InnerJoinIntFloatRadixBit) {
  if constexpr (std::is_same_v<TypeParam, JoinHash>) {
    // float with int
    // radix bits = 0
    std::shared_ptr<Table> expected_result =
        load_table("resources/test_data/tbl/join_operators/float_int_inner.tbl", 1);
    auto join =
        std::make_shared<JoinHash>(this->_table_wrapper_o, this->_table_wrapper_a, JoinMode::Inner,
                                   OperatorJoinPredicate{{ColumnID{0}, ColumnID{0}}, PredicateCondition::Equals}, 0);
    join->execute();
    EXPECT_TABLE_EQ_UNORDERED(join->get_output(), expected_result);

    // radix_bits==8 creates 2^8 clusters to check for the case when #clusters > #rows.
    for (size_t radix_bits : {1, 2, 8}) {
      auto join_comp = std::make_shared<JoinHash>(
          this->_table_wrapper_o, this->_table_wrapper_a, JoinMode::Inner,
          OperatorJoinPredicate{{ColumnID{0}, ColumnID{0}}, PredicateCondition::Equals}, radix_bits);
      join_comp->execute();
      EXPECT_TABLE_EQ_UNORDERED(join->get_output(), join_comp->get_output());
    }
  }
}

TYPED_TEST(JoinEquiTest, InnerJoinIntDouble) {
  if constexpr (std::is_same_v<TypeParam, JoinSortMerge> || std::is_same_v<TypeParam, JoinMPSM>) {
    return;
  }

  // int with double
  this->template test_join_output<TypeParam>(this->_table_wrapper_a, this->_table_wrapper_p,
                                             {{ColumnID{0}, ColumnID{0}}, PredicateCondition::Equals}, JoinMode::Inner,
                                             "resources/test_data/tbl/join_operators/int_double_inner.tbl", 1);

  // double with int
  this->template test_join_output<TypeParam>(this->_table_wrapper_p, this->_table_wrapper_a,
                                             {{ColumnID{0}, ColumnID{0}}, PredicateCondition::Equals}, JoinMode::Inner,
                                             "resources/test_data/tbl/join_operators/double_int_inner.tbl", 1);
}

TYPED_TEST(JoinEquiTest, InnerJoinIntString) {
  if constexpr (!std::is_same_v<TypeParam, JoinHash>) {
    return;
  }

  this->template test_join_output<TypeParam>(this->_table_wrapper_a, this->_table_wrapper_q,
                                             {{ColumnID{0}, ColumnID{0}}, PredicateCondition::Equals}, JoinMode::Inner,
                                             "resources/test_data/tbl/join_operators/int_string_inner.tbl", 1);
}

TYPED_TEST(JoinEquiTest, LeftJoinOnString) {
  this->template test_join_output<TypeParam>(this->_table_wrapper_c, this->_table_wrapper_d,
                                             {{ColumnID{1}, ColumnID{0}}, PredicateCondition::Equals}, JoinMode::Left,
                                             "resources/test_data/tbl/join_operators/string_left_join.tbl", 1);
}

TYPED_TEST(JoinEquiTest, RightJoin) {
  this->template test_join_output<TypeParam>(this->_table_wrapper_a, this->_table_wrapper_b,
<<<<<<< HEAD
                                             {{ColumnID{0}, ColumnID{0}}, PredicateCondition::Equals}, JoinMode::Right,
                                             "resources/test_data/tbl/join_operators/int_right_join.tbl", 1);
=======
                                             ColumnIDPair(ColumnID{0}, ColumnID{0}), PredicateCondition::Equals,
                                             JoinMode::Right,
                                             "resources/test_data/tbl/joinoperators/int_right_join_equals.tbl", 1);
>>>>>>> 4595b672
}

TYPED_TEST(JoinEquiTest, OuterJoin) {
  if constexpr (std::is_same_v<TypeParam, JoinHash>) {
    return;
  }
  this->template test_join_output<TypeParam>(
      this->_table_wrapper_a, this->_table_wrapper_b, {{ColumnID{0}, ColumnID{0}}, PredicateCondition::Equals},
      JoinMode::FullOuter, "resources/test_data/tbl/join_operators/int_outer_join.tbl", 1);
}

TYPED_TEST(JoinEquiTest, InnerJoin) {
  this->template test_join_output<TypeParam>(this->_table_wrapper_a, this->_table_wrapper_b,
                                             {{ColumnID{0}, ColumnID{0}}, PredicateCondition::Equals}, JoinMode::Inner,
                                             "resources/test_data/tbl/join_operators/int_inner_join.tbl", 1);
}

TYPED_TEST(JoinEquiTest, InnerJoinOnString) {
  this->template test_join_output<TypeParam>(this->_table_wrapper_c, this->_table_wrapper_d,
                                             {{ColumnID{1}, ColumnID{0}}, PredicateCondition::Equals}, JoinMode::Inner,
                                             "resources/test_data/tbl/join_operators/string_inner_join.tbl", 1);
}

TYPED_TEST(JoinEquiTest, InnerRefJoin) {
  // scan that returns all rows
  auto scan_a = this->create_table_scan(this->_table_wrapper_a, ColumnID{0}, PredicateCondition::GreaterThanEquals, 0);
  scan_a->execute();
  auto scan_b = this->create_table_scan(this->_table_wrapper_b, ColumnID{0}, PredicateCondition::GreaterThanEquals, 0);
  scan_b->execute();

  this->template test_join_output<TypeParam>(scan_a, scan_b, {{ColumnID{0}, ColumnID{0}}, PredicateCondition::Equals},
                                             JoinMode::Inner,
                                             "resources/test_data/tbl/join_operators/int_inner_join.tbl", 1);
}

TYPED_TEST(JoinEquiTest, InnerValueDictJoin) {
  this->template test_join_output<TypeParam>(this->_table_wrapper_a, this->_table_wrapper_b_dict,
                                             {{ColumnID{0}, ColumnID{0}}, PredicateCondition::Equals}, JoinMode::Inner,
                                             "resources/test_data/tbl/join_operators/int_inner_join.tbl", 1);
}

TYPED_TEST(JoinEquiTest, InnerDictValueJoin) {
  this->template test_join_output<TypeParam>(this->_table_wrapper_a_dict, this->_table_wrapper_b,
                                             {{ColumnID{0}, ColumnID{0}}, PredicateCondition::Equals}, JoinMode::Inner,
                                             "resources/test_data/tbl/join_operators/int_inner_join.tbl", 1);
}

TYPED_TEST(JoinEquiTest, InnerValueDictRefJoin) {
  // scan that returns all rows
  auto scan_a = this->create_table_scan(this->_table_wrapper_a, ColumnID{0}, PredicateCondition::GreaterThanEquals, 0);
  scan_a->execute();
  auto scan_b =
      this->create_table_scan(this->_table_wrapper_b_dict, ColumnID{0}, PredicateCondition::GreaterThanEquals, 0);
  scan_b->execute();

  this->template test_join_output<TypeParam>(scan_a, scan_b, {{ColumnID{0}, ColumnID{0}}, PredicateCondition::Equals},
                                             JoinMode::Inner,
                                             "resources/test_data/tbl/join_operators/int_inner_join.tbl", 1);
}

TYPED_TEST(JoinEquiTest, InnerDictValueRefJoin) {
  // scan that returns all rows
  auto scan_a =
      this->create_table_scan(this->_table_wrapper_a_dict, ColumnID{0}, PredicateCondition::GreaterThanEquals, 0);
  scan_a->execute();
  auto scan_b = this->create_table_scan(this->_table_wrapper_b, ColumnID{0}, PredicateCondition::GreaterThanEquals, 0);
  scan_b->execute();

  this->template test_join_output<TypeParam>(scan_a, scan_b, {{ColumnID{0}, ColumnID{0}}, PredicateCondition::Equals},
                                             JoinMode::Inner,
                                             "resources/test_data/tbl/join_operators/int_inner_join.tbl", 1);
}

TYPED_TEST(JoinEquiTest, InnerRefJoinFiltered) {
  auto scan_a = this->create_table_scan(this->_table_wrapper_a, ColumnID{0}, PredicateCondition::GreaterThan, 1000);
  scan_a->execute();
  auto scan_b = this->create_table_scan(this->_table_wrapper_b, ColumnID{0}, PredicateCondition::GreaterThanEquals, 0);
  scan_b->execute();

  this->template test_join_output<TypeParam>(scan_a, scan_b, {{ColumnID{0}, ColumnID{0}}, PredicateCondition::Equals},
                                             JoinMode::Inner,
                                             "resources/test_data/tbl/join_operators/int_inner_join_filtered.tbl", 1);
}

TYPED_TEST(JoinEquiTest, InnerDictJoin) {
  this->template test_join_output<TypeParam>(this->_table_wrapper_a_dict, this->_table_wrapper_b_dict,
                                             {{ColumnID{0}, ColumnID{0}}, PredicateCondition::Equals}, JoinMode::Inner,
                                             "resources/test_data/tbl/join_operators/int_inner_join.tbl", 1);
}

TYPED_TEST(JoinEquiTest, InnerRefDictJoin) {
  // scan that returns all rows
  auto scan_a =
      this->create_table_scan(this->_table_wrapper_a_dict, ColumnID{0}, PredicateCondition::GreaterThanEquals, 0);
  scan_a->execute();
  auto scan_b =
      this->create_table_scan(this->_table_wrapper_b_dict, ColumnID{0}, PredicateCondition::GreaterThanEquals, 0);
  scan_b->execute();

  this->template test_join_output<TypeParam>(scan_a, scan_b, {{ColumnID{0}, ColumnID{0}}, PredicateCondition::Equals},
                                             JoinMode::Inner,
                                             "resources/test_data/tbl/join_operators/int_inner_join.tbl", 1);
}

TYPED_TEST(JoinEquiTest, InnerRefDictJoinFiltered) {
  auto scan_a =
      this->create_table_scan(this->_table_wrapper_a_dict, ColumnID{0}, PredicateCondition::GreaterThan, 1000);
  scan_a->execute();
  auto scan_b =
      this->create_table_scan(this->_table_wrapper_b_dict, ColumnID{0}, PredicateCondition::GreaterThanEquals, 0);
  scan_b->execute();

  this->template test_join_output<TypeParam>(scan_a, scan_b, {{ColumnID{0}, ColumnID{0}}, PredicateCondition::Equals},
                                             JoinMode::Inner,
                                             "resources/test_data/tbl/join_operators/int_inner_join_filtered.tbl", 1);
}

TYPED_TEST(JoinEquiTest, InnerJoinBig) {
  this->template test_join_output<TypeParam>(this->_table_wrapper_c, this->_table_wrapper_d,
                                             {{ColumnID{0}, ColumnID{1}}, PredicateCondition::Equals}, JoinMode::Inner,
                                             "resources/test_data/tbl/join_operators/int_string_inner_join.tbl", 1);
}

TYPED_TEST(JoinEquiTest, InnerRefJoinFilteredBig) {
  auto scan_c = this->create_table_scan(this->_table_wrapper_c, ColumnID{0}, PredicateCondition::GreaterThanEquals, 0);
  scan_c->execute();
  auto scan_d = this->create_table_scan(this->_table_wrapper_d, ColumnID{1}, PredicateCondition::GreaterThanEquals, 6);
  scan_d->execute();

  this->template test_join_output<TypeParam>(
      scan_c, scan_d, {{ColumnID{0}, ColumnID{1}}, PredicateCondition::Equals}, JoinMode::Inner,
      "resources/test_data/tbl/join_operators/int_string_inner_join_filtered.tbl", 1);
}

TYPED_TEST(JoinEquiTest, JoinOnMixedValueAndDictionarySegments) {
  this->template test_join_output<TypeParam>(this->_table_wrapper_c_dict, this->_table_wrapper_b,
                                             {{ColumnID{0}, ColumnID{0}}, PredicateCondition::Equals}, JoinMode::Inner,
                                             "resources/test_data/tbl/join_operators/int_inner_join.tbl", 1);
}

TYPED_TEST(JoinEquiTest, JoinOnMixedValueAndReferenceSegments) {
  // scan that returns all rows
  auto scan_a = this->create_table_scan(this->_table_wrapper_a, ColumnID{0}, PredicateCondition::GreaterThanEquals, 0);
  scan_a->execute();

  this->template test_join_output<TypeParam>(scan_a, this->_table_wrapper_b,
                                             {{ColumnID{0}, ColumnID{0}}, PredicateCondition::Equals}, JoinMode::Inner,
                                             "resources/test_data/tbl/join_operators/int_inner_join.tbl", 1);
}

TYPED_TEST(JoinEquiTest, MultiJoinOnReferenceLeft) {
  // scan that returns all rows
  auto scan_a = this->create_table_scan(this->_table_wrapper_f, ColumnID{0}, PredicateCondition::GreaterThanEquals, 0);
  scan_a->execute();
  auto scan_b = this->create_table_scan(this->_table_wrapper_g, ColumnID{0}, PredicateCondition::GreaterThanEquals, 0);
  scan_b->execute();
  auto scan_c = this->create_table_scan(this->_table_wrapper_h, ColumnID{0}, PredicateCondition::GreaterThanEquals, 0);
  scan_c->execute();

  auto join = std::make_shared<TypeParam>(
      scan_a, scan_b, JoinMode::Inner, OperatorJoinPredicate{{ColumnID{0}, ColumnID{0}}, PredicateCondition::Equals});
  join->execute();

  this->template test_join_output<TypeParam>(
      join, scan_c, {{ColumnID{0}, ColumnID{0}}, PredicateCondition::Equals}, JoinMode::Inner,
      "resources/test_data/tbl/join_operators/int_inner_multijoin_ref_ref_ref_left.tbl", 1);
}

TYPED_TEST(JoinEquiTest, MultiJoinOnReferenceRight) {
  // scan that returns all rows
  auto scan_a = this->create_table_scan(this->_table_wrapper_f, ColumnID{0}, PredicateCondition::GreaterThanEquals, 0);
  scan_a->execute();
  auto scan_b = this->create_table_scan(this->_table_wrapper_g, ColumnID{0}, PredicateCondition::GreaterThanEquals, 0);
  scan_b->execute();
  auto scan_c = this->create_table_scan(this->_table_wrapper_h, ColumnID{0}, PredicateCondition::GreaterThanEquals, 0);
  scan_c->execute();

  auto join = std::make_shared<TypeParam>(
      scan_a, scan_b, JoinMode::Inner, OperatorJoinPredicate{{ColumnID{0}, ColumnID{0}}, PredicateCondition::Equals});
  join->execute();

  this->template test_join_output<TypeParam>(
      scan_c, join, {{ColumnID{0}, ColumnID{0}}, PredicateCondition::Equals}, JoinMode::Inner,
      "resources/test_data/tbl/join_operators/int_inner_multijoin_ref_ref_ref_right.tbl", 1);
}

TYPED_TEST(JoinEquiTest, MultiJoinOnReferenceLeftFiltered) {
  // scan that returns all rows
  auto scan_a = this->create_table_scan(this->_table_wrapper_f, ColumnID{0}, PredicateCondition::GreaterThan, 6);
  scan_a->execute();
  auto scan_b = this->create_table_scan(this->_table_wrapper_g, ColumnID{0}, PredicateCondition::GreaterThanEquals, 0);
  scan_b->execute();
  auto scan_c = this->create_table_scan(this->_table_wrapper_h, ColumnID{0}, PredicateCondition::GreaterThanEquals, 0);
  scan_c->execute();

  auto join = std::make_shared<TypeParam>(
      scan_a, scan_b, JoinMode::Inner, OperatorJoinPredicate{{ColumnID{0}, ColumnID{0}}, PredicateCondition::Equals});
  join->execute();

  this->template test_join_output<TypeParam>(
      join, scan_c, {{ColumnID{0}, ColumnID{0}}, PredicateCondition::Equals}, JoinMode::Inner,
      "resources/test_data/tbl/join_operators/int_inner_multijoin_ref_ref_ref_left_filtered.tbl", 1);
}

TYPED_TEST(JoinEquiTest, MultiJoinOnValue) {
  auto join =
      std::make_shared<TypeParam>(this->_table_wrapper_f, this->_table_wrapper_g, JoinMode::Inner,
                                  OperatorJoinPredicate{{ColumnID{0}, ColumnID{0}}, PredicateCondition::Equals});
  join->execute();

  this->template test_join_output<TypeParam>(
      join, this->_table_wrapper_h, {{ColumnID{0}, ColumnID{0}}, PredicateCondition::Equals}, JoinMode::Inner,
      "resources/test_data/tbl/join_operators/int_inner_multijoin_val_val_val_left.tbl", 1);
}

TYPED_TEST(JoinEquiTest, MultiJoinOnRefOuter) {
  auto join =
      std::make_shared<TypeParam>(this->_table_wrapper_f, this->_table_wrapper_g, JoinMode::Left,
                                  OperatorJoinPredicate{{ColumnID{0}, ColumnID{0}}, PredicateCondition::Equals});
  join->execute();

  this->template test_join_output<TypeParam>(
      join, this->_table_wrapper_h, {{ColumnID{0}, ColumnID{0}}, PredicateCondition::Equals}, JoinMode::Inner,
      "resources/test_data/tbl/join_operators/int_inner_multijoin_val_val_val_leftouter.tbl", 1);
}

TYPED_TEST(JoinEquiTest, MixNestedLoopAndHash) {
  auto join =
      std::make_shared<JoinNestedLoop>(this->_table_wrapper_f, this->_table_wrapper_g, JoinMode::Left,
                                       OperatorJoinPredicate{{ColumnID{0}, ColumnID{0}}, PredicateCondition::Equals});
  join->execute();

  this->template test_join_output<TypeParam>(
      join, this->_table_wrapper_h, {{ColumnID{0}, ColumnID{0}}, PredicateCondition::Equals}, JoinMode::Inner,
      "resources/test_data/tbl/join_operators/int_inner_multijoin_nlj_hash.tbl", 1);
}

TYPED_TEST(JoinEquiTest, MixHashAndNestedLoop) {
  auto join = std::make_shared<JoinHash>(
      this->_table_wrapper_f, this->_table_wrapper_g, JoinMode::Left,
      OperatorJoinPredicate{ColumnIDPair(ColumnID{0}, ColumnID{0}), PredicateCondition::Equals});
  join->execute();

  this->template test_join_output<TypeParam>(
      join, this->_table_wrapper_h, {{ColumnID{0}, ColumnID{0}}, PredicateCondition::Equals}, JoinMode::Inner,
      "resources/test_data/tbl/join_operators/int_inner_multijoin_nlj_hash.tbl", 1);
}

TYPED_TEST(JoinEquiTest, RightJoinRefSegment) {
  // scan that returns all rows
  auto scan_a = this->create_table_scan(this->_table_wrapper_a, ColumnID{0}, PredicateCondition::GreaterThanEquals, 0);
  scan_a->execute();

<<<<<<< HEAD
  this->template test_join_output<TypeParam>(scan_a, this->_table_wrapper_b,
                                             {{ColumnID{0}, ColumnID{0}}, PredicateCondition::Equals}, JoinMode::Right,
                                             "resources/test_data/tbl/join_operators/int_right_join.tbl", 1);
=======
  this->template test_join_output<TypeParam>(scan_a, this->_table_wrapper_b, ColumnIDPair(ColumnID{0}, ColumnID{0}),
                                             PredicateCondition::Equals, JoinMode::Right,
                                             "resources/test_data/tbl/joinoperators/int_right_join_equals.tbl", 1);
>>>>>>> 4595b672
}

TYPED_TEST(JoinEquiTest, LeftJoinRefSegment) {
  // scan that returns all rows
  auto scan_b = this->create_table_scan(this->_table_wrapper_b, ColumnID{0}, PredicateCondition::GreaterThanEquals, 0);
  scan_b->execute();

<<<<<<< HEAD
  this->template test_join_output<TypeParam>(this->_table_wrapper_a, scan_b,
                                             {{ColumnID{0}, ColumnID{0}}, PredicateCondition::Equals}, JoinMode::Left,
                                             "resources/test_data/tbl/join_operators/int_left_join.tbl", 1);
=======
  this->template test_join_output<TypeParam>(this->_table_wrapper_a, scan_b, ColumnIDPair(ColumnID{0}, ColumnID{0}),
                                             PredicateCondition::Equals, JoinMode::Left,
                                             "resources/test_data/tbl/joinoperators/int_left_join_equals.tbl", 1);
>>>>>>> 4595b672
}

TYPED_TEST(JoinEquiTest, RightJoinEmptyRefSegment) {
  // scan that returns no rows
  auto scan_a = this->create_table_scan(this->_table_wrapper_a, ColumnID{0}, PredicateCondition::Equals, 0);
  scan_a->execute();

  this->template test_join_output<TypeParam>(scan_a, this->_table_wrapper_b,
                                             {{ColumnID{0}, ColumnID{0}}, PredicateCondition::Equals}, JoinMode::Right,
                                             "resources/test_data/tbl/join_operators/int_join_empty.tbl", 1);
}

TYPED_TEST(JoinEquiTest, LeftJoinEmptyRefSegment) {
  // scan that returns no rows
  auto scan_b = this->create_table_scan(this->_table_wrapper_b, ColumnID{0}, PredicateCondition::Equals, 0);
  scan_b->execute();

  this->template test_join_output<TypeParam>(this->_table_wrapper_b, scan_b,
                                             {{ColumnID{0}, ColumnID{0}}, PredicateCondition::Equals}, JoinMode::Left,
                                             "resources/test_data/tbl/join_operators/int_join_empty_left.tbl", 1);
}

// Does not work yet due to problems with RowID implementation (RowIDs need to reference a table)
TYPED_TEST(JoinEquiTest, DISABLED_JoinOnUnion /* #160 */) {
  //  Filtering to generate RefSegments
  auto filtered_left =
      this->create_table_scan(this->_table_wrapper_e, ColumnID{0}, PredicateCondition::LessThanEquals, 10);
  filtered_left->execute();
  auto filtered_left2 =
      this->create_table_scan(this->_table_wrapper_f, ColumnID{0}, PredicateCondition::LessThanEquals, 10);
  filtered_left2->execute();
  auto filtered_right =
      this->create_table_scan(this->_table_wrapper_g, ColumnID{0}, PredicateCondition::LessThanEquals, 10);
  filtered_right->execute();
  auto filtered_right2 =
      this->create_table_scan(this->_table_wrapper_h, ColumnID{0}, PredicateCondition::LessThanEquals, 10);
  filtered_right2->execute();

  // Union left and right
  auto union_left = std::make_shared<opossum::UnionAll>(filtered_left, filtered_left2);
  union_left->execute();
  auto union_right = std::make_shared<opossum::UnionAll>(filtered_right, filtered_right2);
  union_right->execute();

  this->template test_join_output<TypeParam>(union_left, union_right,
                                             {{ColumnID{0}, ColumnID{0}}, PredicateCondition::Equals}, JoinMode::Inner,
                                             "resources/test_data/tbl/join_operators/expected_join_result_1.tbl", 1);
}

}  // namespace opossum<|MERGE_RESOLUTION|>--- conflicted
+++ resolved
@@ -36,15 +36,9 @@
 TYPED_TEST_CASE(JoinEquiTest, JoinEquiTypes, );  // NOLINT(whitespace/parens)
 
 TYPED_TEST(JoinEquiTest, LeftJoin) {
-<<<<<<< HEAD
   this->template test_join_output<TypeParam>(this->_table_wrapper_a, this->_table_wrapper_b,
                                              {{ColumnID{0}, ColumnID{0}}, PredicateCondition::Equals}, JoinMode::Left,
-                                             "resources/test_data/tbl/join_operators/int_left_join.tbl", 1);
-=======
-  this->template test_join_output<TypeParam>(
-      this->_table_wrapper_a, this->_table_wrapper_b, ColumnIDPair(ColumnID{0}, ColumnID{0}),
-      PredicateCondition::Equals, JoinMode::Left, "resources/test_data/tbl/joinoperators/int_left_join_equals.tbl", 1);
->>>>>>> 4595b672
+                                             "resources/test_data/tbl/join_operators/int_left_join_equals.tbl", 1);
 }
 
 TYPED_TEST(JoinEquiTest, InnerJoinIntFloat) {
@@ -120,14 +114,8 @@
 
 TYPED_TEST(JoinEquiTest, RightJoin) {
   this->template test_join_output<TypeParam>(this->_table_wrapper_a, this->_table_wrapper_b,
-<<<<<<< HEAD
                                              {{ColumnID{0}, ColumnID{0}}, PredicateCondition::Equals}, JoinMode::Right,
-                                             "resources/test_data/tbl/join_operators/int_right_join.tbl", 1);
-=======
-                                             ColumnIDPair(ColumnID{0}, ColumnID{0}), PredicateCondition::Equals,
-                                             JoinMode::Right,
-                                             "resources/test_data/tbl/joinoperators/int_right_join_equals.tbl", 1);
->>>>>>> 4595b672
+                                             "resources/test_data/tbl/join_operators/int_right_join_equals.tbl", 1);
 }
 
 TYPED_TEST(JoinEquiTest, OuterJoin) {
@@ -381,15 +369,9 @@
   auto scan_a = this->create_table_scan(this->_table_wrapper_a, ColumnID{0}, PredicateCondition::GreaterThanEquals, 0);
   scan_a->execute();
 
-<<<<<<< HEAD
   this->template test_join_output<TypeParam>(scan_a, this->_table_wrapper_b,
                                              {{ColumnID{0}, ColumnID{0}}, PredicateCondition::Equals}, JoinMode::Right,
-                                             "resources/test_data/tbl/join_operators/int_right_join.tbl", 1);
-=======
-  this->template test_join_output<TypeParam>(scan_a, this->_table_wrapper_b, ColumnIDPair(ColumnID{0}, ColumnID{0}),
-                                             PredicateCondition::Equals, JoinMode::Right,
-                                             "resources/test_data/tbl/joinoperators/int_right_join_equals.tbl", 1);
->>>>>>> 4595b672
+                                             "resources/test_data/tbl/join_operators/int_right_join_equals.tbl", 1);
 }
 
 TYPED_TEST(JoinEquiTest, LeftJoinRefSegment) {
@@ -397,15 +379,9 @@
   auto scan_b = this->create_table_scan(this->_table_wrapper_b, ColumnID{0}, PredicateCondition::GreaterThanEquals, 0);
   scan_b->execute();
 
-<<<<<<< HEAD
   this->template test_join_output<TypeParam>(this->_table_wrapper_a, scan_b,
                                              {{ColumnID{0}, ColumnID{0}}, PredicateCondition::Equals}, JoinMode::Left,
-                                             "resources/test_data/tbl/join_operators/int_left_join.tbl", 1);
-=======
-  this->template test_join_output<TypeParam>(this->_table_wrapper_a, scan_b, ColumnIDPair(ColumnID{0}, ColumnID{0}),
-                                             PredicateCondition::Equals, JoinMode::Left,
-                                             "resources/test_data/tbl/joinoperators/int_left_join_equals.tbl", 1);
->>>>>>> 4595b672
+                                             "resources/test_data/tbl/join_operators/int_left_join_equals.tbl", 1);
 }
 
 TYPED_TEST(JoinEquiTest, RightJoinEmptyRefSegment) {
