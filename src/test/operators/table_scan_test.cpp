--- conflicted
+++ resolved
@@ -26,7 +26,6 @@
  protected:
   void SetUp() override { _encoding_type = GetParam(); }
 
-<<<<<<< HEAD
   std::shared_ptr<TableWrapper> get_table_op() {
     auto table_wrapper = std::make_shared<TableWrapper>(load_table("src/test/tables/int_float.tbl", 2));
     table_wrapper->execute();
@@ -34,11 +33,6 @@
   }
 
   std::shared_ptr<TableWrapper> get_table_op_even_dict() {
-=======
-    _table_wrapper_null = std::make_shared<TableWrapper>(load_table("src/test/tables/int_float_with_null.tbl", 2));
-    _table_wrapper_null->execute();
-
->>>>>>> 1e21987f
     std::shared_ptr<Table> test_even_dict = std::make_shared<Table>(5);
     test_even_dict->add_column("a", DataType::Int);
     test_even_dict->add_column("b", DataType::Int);
@@ -49,6 +43,12 @@
     table_wrapper_even_dict->execute();
 
     return table_wrapper_even_dict;
+  }
+
+  std::shared_ptr<TableWrapper> get_table_op_null() {
+    auto table_wrapper_null = std::make_shared<TableWrapper>(load_table("src/test/tables/int_float_with_null.tbl", 2));
+    table_wrapper_null->execute();
+    return table_wrapper_null;
   }
 
   std::shared_ptr<TableWrapper> get_table_op_part_dict() {
@@ -211,16 +211,12 @@
     ASSERT_EQ(expected.size(), 0u);
   }
 
-<<<<<<< HEAD
  protected:
   EncodingType _encoding_type;
 };
 
 auto formatter = [](const ::testing::TestParamInfo<EncodingType> info) {
   return std::to_string(static_cast<uint32_t>(info.param));
-=======
-  std::shared_ptr<TableWrapper> _table_wrapper, _table_wrapper_even_dict, _table_wrapper_null;
->>>>>>> 1e21987f
 };
 
 // As long as two implementation of dictionary encoding exist, this ensure to run the tests for both.
@@ -591,7 +587,7 @@
                              ScanType::OpLessThanEquals, ScanType::OpGreaterThan, ScanType::OpGreaterThanEquals});
 
   for (auto scan_type : scan_types) {
-    auto scan = std::make_shared<TableScan>(_table_wrapper_null, ColumnID{0}, scan_type, NULL_VALUE);
+    auto scan = std::make_shared<TableScan>(get_table_op_null(), ColumnID{0}, scan_type, NULL_VALUE);
     scan->execute();
 
     EXPECT_EQ(scan->get_output()->row_count(), 0u);
