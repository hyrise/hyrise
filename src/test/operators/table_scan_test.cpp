--- conflicted
+++ resolved
@@ -1068,14 +1068,9 @@
 }
 
 TEST_P(OperatorsTableScanTest, ForwardOrderByFlag) {
-<<<<<<< HEAD
-  // Verify that order_by flag is not set when not present in left input
+  // Verify that the order_by flag is not set when it's not present in left input.
   const auto scan_unsorted =
       create_table_scan(get_int_float_op(), ColumnID{0}, PredicateCondition::GreaterThanEquals, 1234);
-=======
-  // Verify that the order_by flag is not set when it's not present in left input.
-  auto scan_unsorted = create_table_scan(get_int_float_op(), ColumnID{0}, PredicateCondition::GreaterThanEquals, 1234);
->>>>>>> 1723c1a8
   scan_unsorted->execute();
 
   const auto result_table_unsorted = scan_unsorted->get_output();
@@ -1085,14 +1080,9 @@
     EXPECT_FALSE(ordered_by);
   }
 
-<<<<<<< HEAD
-  // Verify that order_by flag is set when present in left input
+  // Verify that the order_by flag is set when it's present in left input.
   const auto scan_sorted =
       create_table_scan(get_int_sorted_op(), ColumnID{0}, PredicateCondition::GreaterThanEquals, 1234);
-=======
-  // Verify that the order_by flag is set when it's present in left input.
-  auto scan_sorted = create_table_scan(get_int_sorted_op(), ColumnID{0}, PredicateCondition::GreaterThanEquals, 1234);
->>>>>>> 1723c1a8
   scan_sorted->execute();
 
   const auto result_table_sorted = scan_sorted->get_output();
