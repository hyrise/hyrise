--- conflicted
+++ resolved
@@ -56,14 +56,9 @@
 }
 
 TEST_F(JoinSemiAntiTest, SemiJoinBig) {
-<<<<<<< HEAD
-  test_join_output<JoinHash>(_table_wrapper_semi_a, _table_wrapper_semi_b, {ColumnID{0}, ColumnID{0}}, ScanType::Equals,
-                             JoinMode::Semi, "src/test/tables/joinoperators/semi_result.tbl", 1);
-=======
   test_join_output<JoinHash>(_table_wrapper_semi_a, _table_wrapper_semi_b, {ColumnID{0}, ColumnID{0}},
                              PredicateCondition::Equals, JoinMode::Semi,
                              "src/test/tables/joinoperators/semi_result.tbl", 1);
->>>>>>> 9da0d9f3
 }
 
 TEST_F(JoinSemiAntiTest, AntiJoin) {
@@ -83,14 +78,9 @@
 }
 
 TEST_F(JoinSemiAntiTest, AntiJoinBig) {
-<<<<<<< HEAD
-  test_join_output<JoinHash>(_table_wrapper_semi_a, _table_wrapper_semi_b, {ColumnID{0}, ColumnID{0}}, ScanType::Equals,
-                             JoinMode::Anti, "src/test/tables/joinoperators/anti_result.tbl", 1);
-=======
   test_join_output<JoinHash>(_table_wrapper_semi_a, _table_wrapper_semi_b, {ColumnID{0}, ColumnID{0}},
                              PredicateCondition::Equals, JoinMode::Anti,
                              "src/test/tables/joinoperators/anti_result.tbl", 1);
->>>>>>> 9da0d9f3
 }
 
 }  // namespace opossum