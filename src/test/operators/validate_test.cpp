#include <memory>
#include <string>
#include <utility>
#include <vector>

#include "../base_test.hpp"
#include "gtest/gtest.h"

#include "concurrency/transaction_context.hpp"
#include "operators/abstract_read_only_operator.hpp"
#include "operators/print.hpp"
#include "operators/table_scan.hpp"
#include "operators/table_wrapper.hpp"
#include "operators/validate.hpp"
#include "storage/storage_manager.hpp"
#include "storage/table.hpp"
#include "types.hpp"

namespace opossum {

class OperatorsValidateTest : public BaseTest {
 protected:
  void SetUp() override {
    std::shared_ptr<Table> test_table = load_table("src/test/tables/validate_input.tbl", 2u);
    set_all_records_visible(*test_table);
    set_record_invisible_for(*test_table, RowID{ChunkID{1}, 0u}, 2u);

    _table_wrapper = std::make_shared<TableWrapper>(std::move(test_table));

    _table_wrapper->execute();
  }

  void set_all_records_visible(Table& table);
  void set_record_invisible_for(Table& table, RowID row, CommitID end_cid);

  std::shared_ptr<TableWrapper> _table_wrapper;
};

void OperatorsValidateTest::set_all_records_visible(Table& table) {
  for (ChunkID chunk_id{0}; chunk_id < table.chunk_count(); ++chunk_id) {
<<<<<<< HEAD
    auto& chunk = table.get_modifiable_chunk(chunk_id);
    auto mvcc_columns = chunk.mvcc_columns();
=======
    auto chunk = table.get_chunk(chunk_id);
    auto mvcc_columns = chunk->mvcc_columns();
>>>>>>> 20855722

    for (auto i = 0u; i < chunk->size(); ++i) {
      mvcc_columns->begin_cids[i] = 0u;
      mvcc_columns->end_cids[i] = Chunk::MAX_COMMIT_ID;
    }
  }
}

void OperatorsValidateTest::set_record_invisible_for(Table& table, RowID row, CommitID end_cid) {
<<<<<<< HEAD
  table.get_modifiable_chunk(row.chunk_id).mvcc_columns()->end_cids[row.chunk_offset] = end_cid;
=======
  table.get_chunk(row.chunk_id)->mvcc_columns()->end_cids[row.chunk_offset] = end_cid;
>>>>>>> 20855722
}

TEST_F(OperatorsValidateTest, SimpleValidate) {
  auto context = std::make_shared<TransactionContext>(1u, 3u);

  std::shared_ptr<Table> expected_result = load_table("src/test/tables/validate_output_validated.tbl", 2u);

  auto validate = std::make_shared<Validate>(_table_wrapper);
  validate->set_transaction_context(context);
  validate->execute();

  EXPECT_TABLE_EQ_UNORDERED(validate->get_output(), expected_result);
}

TEST_F(OperatorsValidateTest, ScanValidate) {
  auto context = std::make_shared<TransactionContext>(1u, 3u);

  std::shared_ptr<Table> expected_result = load_table("src/test/tables/validate_output_validated_scanned.tbl", 2u);

  auto table_scan = std::make_shared<TableScan>(_table_wrapper, ColumnID{0}, ScanType::GreaterThanEquals, 2);
  table_scan->set_transaction_context(context);
  table_scan->execute();

  auto validate = std::make_shared<Validate>(table_scan);
  validate->set_transaction_context(context);
  validate->execute();

  EXPECT_TABLE_EQ_UNORDERED(validate->get_output(), expected_result);
}

}  // namespace opossum<|MERGE_RESOLUTION|>--- conflicted
+++ resolved
@@ -38,13 +38,8 @@
 
 void OperatorsValidateTest::set_all_records_visible(Table& table) {
   for (ChunkID chunk_id{0}; chunk_id < table.chunk_count(); ++chunk_id) {
-<<<<<<< HEAD
-    auto& chunk = table.get_modifiable_chunk(chunk_id);
-    auto mvcc_columns = chunk.mvcc_columns();
-=======
-    auto chunk = table.get_chunk(chunk_id);
+    auto chunk = table.get_modifiable_chunk(chunk_id);
     auto mvcc_columns = chunk->mvcc_columns();
->>>>>>> 20855722
 
     for (auto i = 0u; i < chunk->size(); ++i) {
       mvcc_columns->begin_cids[i] = 0u;
@@ -54,11 +49,7 @@
 }
 
 void OperatorsValidateTest::set_record_invisible_for(Table& table, RowID row, CommitID end_cid) {
-<<<<<<< HEAD
-  table.get_modifiable_chunk(row.chunk_id).mvcc_columns()->end_cids[row.chunk_offset] = end_cid;
-=======
-  table.get_chunk(row.chunk_id)->mvcc_columns()->end_cids[row.chunk_offset] = end_cid;
->>>>>>> 20855722
+  table.get_modifiable_chunk(row.chunk_id)->mvcc_columns()->end_cids[row.chunk_offset] = end_cid;
 }
 
 TEST_F(OperatorsValidateTest, SimpleValidate) {
