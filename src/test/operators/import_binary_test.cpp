--- conflicted
+++ resolved
@@ -1,9 +1,6 @@
 #include <memory>
 #include <string>
-<<<<<<< HEAD
-=======
 #include <vector>
->>>>>>> 37bd085a
 
 #include "../base_test.hpp"
 #include "gtest/gtest.h"
