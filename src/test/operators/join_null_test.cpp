--- conflicted
+++ resolved
@@ -53,16 +53,6 @@
 
 TYPED_TEST(JoinNullTest, InnerJoinWithNull) {
   this->template test_join_output<TypeParam>(
-<<<<<<< HEAD
-      this->_table_wrapper_a, this->_table_wrapper_a_null, JoinColumnIDs(ColumnID{0}, ColumnID{0}), ScanType::OpEquals,
-      JoinMode::Inner, "src/test/tables/joinoperators/int_float_null_inner.tbl", 1);
-}
-
-TYPED_TEST(JoinNullTest, InnerJoinWithNullDict) {
-  this->template test_join_output<TypeParam>(
-      this->_table_wrapper_a_dict, this->_table_wrapper_a_null_dict, JoinColumnIDs(ColumnID{0}, ColumnID{0}),
-      ScanType::OpEquals, JoinMode::Inner, "src/test/tables/joinoperators/int_float_null_inner.tbl", 1);
-=======
       this->_table_wrapper_a, this->_table_wrapper_a_null, std::pair<ColumnID, ColumnID>(ColumnID{0}, ColumnID{0}),
       ScanType::Equals, JoinMode::Inner, "src/test/tables/joinoperators/int_float_null_inner.tbl", 1);
 }
@@ -72,7 +62,6 @@
                                              std::pair<ColumnID, ColumnID>(ColumnID{0}, ColumnID{0}),
                                              ScanType::Equals, JoinMode::Inner,
                                              "src/test/tables/joinoperators/int_float_null_inner.tbl", 1);
->>>>>>> 8b0407da
 }
 
 TYPED_TEST(JoinNullTest, InnerJoinWithNull2) {
@@ -99,41 +88,20 @@
 }
 
 TYPED_TEST(JoinNullTest, LeftJoinWithNullAsOuter) {
-<<<<<<< HEAD
-  this->template test_join_output<TypeParam>(this->_table_wrapper_a_null, this->_table_wrapper_b,
-                                             JoinColumnIDs(ColumnID{0}, ColumnID{0}), ScanType::OpEquals,
-                                             JoinMode::Left, "src/test/tables/joinoperators/int_left_join_null.tbl", 1);
-=======
   this->template test_join_output<TypeParam>(
       this->_table_wrapper_a_null, this->_table_wrapper_b, std::pair<ColumnID, ColumnID>(ColumnID{0}, ColumnID{0}),
       ScanType::Equals, JoinMode::Left, "src/test/tables/joinoperators/int_left_join_null.tbl", 1);
->>>>>>> 8b0407da
 }
 
 TYPED_TEST(JoinNullTest, LeftJoinWithNullAsOuterDict) {
   this->template test_join_output<TypeParam>(this->_table_wrapper_a_null_dict, this->_table_wrapper_b_dict,
-<<<<<<< HEAD
-                                             JoinColumnIDs(ColumnID{0}, ColumnID{0}), ScanType::OpEquals,
-                                             JoinMode::Left, "src/test/tables/joinoperators/int_left_join_null.tbl", 1);
-=======
                                              std::pair<ColumnID, ColumnID>(ColumnID{0}, ColumnID{0}),
                                              ScanType::Equals, JoinMode::Left,
                                              "src/test/tables/joinoperators/int_left_join_null.tbl", 1);
->>>>>>> 8b0407da
 }
 
 TYPED_TEST(JoinNullTest, LeftJoinWithNullAsInner) {
   this->template test_join_output<TypeParam>(
-<<<<<<< HEAD
-      this->_table_wrapper_b, this->_table_wrapper_a_null, JoinColumnIDs(ColumnID{0}, ColumnID{0}), ScanType::OpEquals,
-      JoinMode::Left, "src/test/tables/joinoperators/int_left_join_null_inner.tbl", 1);
-}
-
-TYPED_TEST(JoinNullTest, LeftJoinWithNullAsInnerDict) {
-  this->template test_join_output<TypeParam>(
-      this->_table_wrapper_b_dict, this->_table_wrapper_a_null_dict, JoinColumnIDs(ColumnID{0}, ColumnID{0}),
-      ScanType::OpEquals, JoinMode::Left, "src/test/tables/joinoperators/int_left_join_null_inner.tbl", 1);
-=======
       this->_table_wrapper_b, this->_table_wrapper_a_null, std::pair<ColumnID, ColumnID>(ColumnID{0}, ColumnID{0}),
       ScanType::Equals, JoinMode::Left, "src/test/tables/joinoperators/int_left_join_null_inner.tbl", 1);
 }
@@ -143,21 +111,10 @@
                                              std::pair<ColumnID, ColumnID>(ColumnID{0}, ColumnID{0}),
                                              ScanType::Equals, JoinMode::Left,
                                              "src/test/tables/joinoperators/int_left_join_null_inner.tbl", 1);
->>>>>>> 8b0407da
 }
 
 TYPED_TEST(JoinNullTest, RightJoinWithNullAsOuter) {
   this->template test_join_output<TypeParam>(
-<<<<<<< HEAD
-      this->_table_wrapper_b, this->_table_wrapper_a_null, JoinColumnIDs(ColumnID{0}, ColumnID{0}), ScanType::OpEquals,
-      JoinMode::Right, "src/test/tables/joinoperators/int_right_join_null.tbl", 1);
-}
-
-TYPED_TEST(JoinNullTest, RightJoinWithNullAsOuterDict) {
-  this->template test_join_output<TypeParam>(
-      this->_table_wrapper_b_dict, this->_table_wrapper_a_null_dict, JoinColumnIDs(ColumnID{0}, ColumnID{0}),
-      ScanType::OpEquals, JoinMode::Right, "src/test/tables/joinoperators/int_right_join_null.tbl", 1);
-=======
       this->_table_wrapper_b, this->_table_wrapper_a_null, std::pair<ColumnID, ColumnID>(ColumnID{0}, ColumnID{0}),
       ScanType::Equals, JoinMode::Right, "src/test/tables/joinoperators/int_right_join_null.tbl", 1);
 }
@@ -167,27 +124,10 @@
                                              std::pair<ColumnID, ColumnID>(ColumnID{0}, ColumnID{0}),
                                              ScanType::Equals, JoinMode::Right,
                                              "src/test/tables/joinoperators/int_right_join_null.tbl", 1);
->>>>>>> 8b0407da
 }
 
 TYPED_TEST(JoinNullTest, RightJoinWithNullAsInner) {
   this->template test_join_output<TypeParam>(
-<<<<<<< HEAD
-      this->_table_wrapper_a_null, this->_table_wrapper_b, JoinColumnIDs(ColumnID{0}, ColumnID{0}), ScanType::OpEquals,
-      JoinMode::Right, "src/test/tables/joinoperators/int_right_join_null_inner.tbl", 1);
-}
-
-TYPED_TEST(JoinNullTest, RightJoinWithNullAsInnerDict) {
-  this->template test_join_output<TypeParam>(
-      this->_table_wrapper_a_null_dict, this->_table_wrapper_b_dict, JoinColumnIDs(ColumnID{0}, ColumnID{0}),
-      ScanType::OpEquals, JoinMode::Right, "src/test/tables/joinoperators/int_right_join_null_inner.tbl", 1);
-}
-
-TYPED_TEST(JoinNullTest, SelfJoinWithNullDict) {
-  this->template test_join_output<TypeParam>(
-      this->_table_wrapper_a_null_dict, this->_table_wrapper_a_null_dict, JoinColumnIDs(ColumnID{0}, ColumnID{0}),
-      ScanType::OpEquals, JoinMode::Self, "src/test/tables/joinoperators/int_float_with_null_self_join.tbl", 1);
-=======
       this->_table_wrapper_a_null, this->_table_wrapper_b, std::pair<ColumnID, ColumnID>(ColumnID{0}, ColumnID{0}),
       ScanType::Equals, JoinMode::Right, "src/test/tables/joinoperators/int_right_join_null_inner.tbl", 1);
 }
@@ -204,7 +144,6 @@
                                              std::pair<ColumnID, ColumnID>(ColumnID{0}, ColumnID{0}),
                                              ScanType::Equals, JoinMode::Self,
                                              "src/test/tables/joinoperators/int_float_with_null_self_join.tbl", 1);
->>>>>>> 8b0407da
 }
 
 }  // namespace opossum