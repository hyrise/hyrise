--- conflicted
+++ resolved
@@ -59,14 +59,9 @@
 
 TYPED_TEST(JoinNullTest, InnerJoinWithNullDict) {
   this->template test_join_output<TypeParam>(this->_table_wrapper_a_dict, this->_table_wrapper_a_null_dict,
-<<<<<<< HEAD
-                                             std::pair<ColumnID, ColumnID>(ColumnID{0}, ColumnID{0}), ScanType::Equals,
+                                             JoinColumnIDs(ColumnID{0}, ColumnID{0}), ScanType::Equals,
                                              JoinMode::Inner, "src/test/tables/joinoperators/int_float_null_inner.tbl",
                                              1);
-=======
-                                             JoinColumnIDs(ColumnID{0}, ColumnID{0}), ScanType::Equals, JoinMode::Inner,
-                                             "src/test/tables/joinoperators/int_float_null_inner.tbl", 1);
->>>>>>> 252ef73d
 }
 
 TYPED_TEST(JoinNullTest, InnerJoinWithNull2) {
@@ -93,25 +88,15 @@
 }
 
 TYPED_TEST(JoinNullTest, LeftJoinWithNullAsOuter) {
-  this->template test_join_output<TypeParam>(this->_table_wrapper_a_null, this->_table_wrapper_b,
-<<<<<<< HEAD
-                                             std::pair<ColumnID, ColumnID>(ColumnID{0}, ColumnID{0}), ScanType::Equals,
-                                             JoinMode::Left, "src/test/tables/joinoperators/int_left_join_null.tbl", 1);
-=======
-                                             JoinColumnIDs(ColumnID{0}, ColumnID{0}), ScanType::Equals, JoinMode::Left,
-                                             "src/test/tables/joinoperators/int_left_join_null.tbl", 1);
->>>>>>> 252ef73d
+  this->template test_join_output<TypeParam>(
+      this->_table_wrapper_a_null, this->_table_wrapper_b, JoinColumnIDs(ColumnID{0}, ColumnID{0}),
+      ScanType::Equals, JoinMode::Left, "src/test/tables/joinoperators/int_left_join_null.tbl", 1);
 }
 
 TYPED_TEST(JoinNullTest, LeftJoinWithNullAsOuterDict) {
   this->template test_join_output<TypeParam>(this->_table_wrapper_a_null_dict, this->_table_wrapper_b_dict,
-<<<<<<< HEAD
-                                             std::pair<ColumnID, ColumnID>(ColumnID{0}, ColumnID{0}), ScanType::Equals,
+                                             JoinColumnIDs(ColumnID{0}, ColumnID{0}), ScanType::Equals,
                                              JoinMode::Left, "src/test/tables/joinoperators/int_left_join_null.tbl", 1);
-=======
-                                             JoinColumnIDs(ColumnID{0}, ColumnID{0}), ScanType::Equals, JoinMode::Left,
-                                             "src/test/tables/joinoperators/int_left_join_null.tbl", 1);
->>>>>>> 252ef73d
 }
 
 TYPED_TEST(JoinNullTest, LeftJoinWithNullAsInner) {
@@ -122,12 +107,8 @@
 
 TYPED_TEST(JoinNullTest, LeftJoinWithNullAsInnerDict) {
   this->template test_join_output<TypeParam>(this->_table_wrapper_b_dict, this->_table_wrapper_a_null_dict,
-<<<<<<< HEAD
-                                             std::pair<ColumnID, ColumnID>(ColumnID{0}, ColumnID{0}), ScanType::Equals,
+                                             JoinColumnIDs(ColumnID{0}, ColumnID{0}), ScanType::Equals,
                                              JoinMode::Left,
-=======
-                                             JoinColumnIDs(ColumnID{0}, ColumnID{0}), ScanType::Equals, JoinMode::Left,
->>>>>>> 252ef73d
                                              "src/test/tables/joinoperators/int_left_join_null_inner.tbl", 1);
 }
 
@@ -139,14 +120,9 @@
 
 TYPED_TEST(JoinNullTest, RightJoinWithNullAsOuterDict) {
   this->template test_join_output<TypeParam>(this->_table_wrapper_b_dict, this->_table_wrapper_a_null_dict,
-<<<<<<< HEAD
-                                             std::pair<ColumnID, ColumnID>(ColumnID{0}, ColumnID{0}), ScanType::Equals,
+                                             JoinColumnIDs(ColumnID{0}, ColumnID{0}), ScanType::Equals,
                                              JoinMode::Right, "src/test/tables/joinoperators/int_right_join_null.tbl",
                                              1);
-=======
-                                             JoinColumnIDs(ColumnID{0}, ColumnID{0}), ScanType::Equals, JoinMode::Right,
-                                             "src/test/tables/joinoperators/int_right_join_null.tbl", 1);
->>>>>>> 252ef73d
 }
 
 TYPED_TEST(JoinNullTest, RightJoinWithNullAsInner) {
@@ -157,23 +133,15 @@
 
 TYPED_TEST(JoinNullTest, RightJoinWithNullAsInnerDict) {
   this->template test_join_output<TypeParam>(this->_table_wrapper_a_null_dict, this->_table_wrapper_b_dict,
-<<<<<<< HEAD
-                                             std::pair<ColumnID, ColumnID>(ColumnID{0}, ColumnID{0}), ScanType::Equals,
+                                             JoinColumnIDs(ColumnID{0}, ColumnID{0}), ScanType::Equals,
                                              JoinMode::Right,
-=======
-                                             JoinColumnIDs(ColumnID{0}, ColumnID{0}), ScanType::Equals, JoinMode::Right,
->>>>>>> 252ef73d
                                              "src/test/tables/joinoperators/int_right_join_null_inner.tbl", 1);
 }
 
 TYPED_TEST(JoinNullTest, SelfJoinWithNullDict) {
   this->template test_join_output<TypeParam>(this->_table_wrapper_a_null_dict, this->_table_wrapper_a_null_dict,
-<<<<<<< HEAD
-                                             std::pair<ColumnID, ColumnID>(ColumnID{0}, ColumnID{0}), ScanType::Equals,
+                                             JoinColumnIDs(ColumnID{0}, ColumnID{0}), ScanType::Equals,
                                              JoinMode::Self,
-=======
-                                             JoinColumnIDs(ColumnID{0}, ColumnID{0}), ScanType::Equals, JoinMode::Self,
->>>>>>> 252ef73d
                                              "src/test/tables/joinoperators/int_float_with_null_self_join.tbl", 1);
 }
 
