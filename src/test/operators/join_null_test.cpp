#include <iostream>
#include <map>
#include <memory>
#include <set>
#include <string>
#include <type_traits>
#include <utility>

#include "../base_test.hpp"
#include "gtest/gtest.h"
#include "join_test.hpp"

#include "operators/get_table.hpp"
#include "operators/join_hash.hpp"
#include "operators/join_nested_loop.hpp"
#include "operators/join_sort_merge.hpp"
#include "operators/projection.hpp"
#include "operators/table_scan.hpp"
#include "operators/union_all.hpp"
#include "storage/storage_manager.hpp"
#include "storage/table.hpp"
#include "types.hpp"

namespace opossum {

/*
This contains the tests for null value support for join implementations.
*/

template <typename T>
class JoinNullTest : public JoinTest {
 protected:
  void SetUp() override {
    JoinTest::SetUp();

    _table_wrapper_a_null = std::make_shared<TableWrapper>(load_table("src/test/tables/int_float_with_null.tbl", 2));
    _table_wrapper_a_null->execute();

    // load and create DictionaryColumn tables
    auto table = load_table("src/test/tables/int_float_with_null.tbl", 2);
    DictionaryCompression::compress_chunks(*table, {ChunkID{0}, ChunkID{1}});

    _table_wrapper_a_null_dict = std::make_shared<TableWrapper>(std::move(table));
    _table_wrapper_a_null_dict->execute();
  }

  std::shared_ptr<TableWrapper> _table_wrapper_a_null;
  std::shared_ptr<TableWrapper> _table_wrapper_a_null_dict;
};

using JoinNullTypes = ::testing::Types<JoinHash, JoinSortMerge, JoinNestedLoop>;
TYPED_TEST_CASE(JoinNullTest, JoinNullTypes);

TYPED_TEST(JoinNullTest, InnerJoinWithNull) {
<<<<<<< HEAD
  this->template test_join_output<TypeParam>(this->_table_wrapper_a, this->_table_wrapper_a_null,
                                             JoinColumnIDs(ColumnID{0}, ColumnID{0}), ScanType::Equals, JoinMode::Inner,
                                             "src/test/tables/joinoperators/int_float_null_inner.tbl", 1);
}

TYPED_TEST(JoinNullTest, InnerJoinWithNullDict) {
  this->template test_join_output<TypeParam>(this->_table_wrapper_a_dict, this->_table_wrapper_a_null_dict,
                                             JoinColumnIDs(ColumnID{0}, ColumnID{0}), ScanType::Equals, JoinMode::Inner,
                                             "src/test/tables/joinoperators/int_float_null_inner.tbl", 1);
}

TYPED_TEST(JoinNullTest, InnerJoinWithNull2) {
  this->template test_join_output<TypeParam>(this->_table_wrapper_m, this->_table_wrapper_n,
                                             JoinColumnIDs(ColumnID{0}, ColumnID{0}), ScanType::Equals, JoinMode::Inner,
                                             "src/test/tables/joinoperators/int_inner_join_null.tbl", 1);
}

TYPED_TEST(JoinNullTest, InnerJoinWithNullDict2) {
  this->template test_join_output<TypeParam>(this->_table_wrapper_m_dict, this->_table_wrapper_n_dict,
                                             JoinColumnIDs(ColumnID{0}, ColumnID{0}), ScanType::Equals, JoinMode::Inner,
                                             "src/test/tables/joinoperators/int_inner_join_null.tbl", 1);
=======
  this->template test_join_output<TypeParam>(
      this->_table_wrapper_a, this->_table_wrapper_a_null, ColumnIDPair(ColumnID{0}, ColumnID{0}),
      PredicateCondition::Equals, JoinMode::Inner, "src/test/tables/joinoperators/int_float_null_inner.tbl", 1);
}

TYPED_TEST(JoinNullTest, InnerJoinWithNullDict) {
  this->template test_join_output<TypeParam>(
      this->_table_wrapper_a_dict, this->_table_wrapper_a_null_dict, ColumnIDPair(ColumnID{0}, ColumnID{0}),
      PredicateCondition::Equals, JoinMode::Inner, "src/test/tables/joinoperators/int_float_null_inner.tbl", 1);
}

TYPED_TEST(JoinNullTest, InnerJoinWithNull2) {
  this->template test_join_output<TypeParam>(
      this->_table_wrapper_m, this->_table_wrapper_n, ColumnIDPair(ColumnID{0}, ColumnID{0}),
      PredicateCondition::Equals, JoinMode::Inner, "src/test/tables/joinoperators/int_inner_join_null.tbl", 1);
}

TYPED_TEST(JoinNullTest, InnerJoinWithNullDict2) {
  this->template test_join_output<TypeParam>(
      this->_table_wrapper_m_dict, this->_table_wrapper_n_dict, ColumnIDPair(ColumnID{0}, ColumnID{0}),
      PredicateCondition::Equals, JoinMode::Inner, "src/test/tables/joinoperators/int_inner_join_null.tbl", 1);
>>>>>>> 9da0d9f3
}

TYPED_TEST(JoinNullTest, InnerJoinWithNullRef2) {
  auto scan_a =
      std::make_shared<TableScan>(this->_table_wrapper_m, ColumnID{1}, PredicateCondition::GreaterThanEquals, 0);
  scan_a->execute();
  auto scan_b =
      std::make_shared<TableScan>(this->_table_wrapper_n, ColumnID{1}, PredicateCondition::GreaterThanEquals, 0);
  scan_b->execute();

<<<<<<< HEAD
  this->template test_join_output<TypeParam>(scan_a, scan_b, JoinColumnIDs(ColumnID{0}, ColumnID{0}), ScanType::Equals,
                                             JoinMode::Inner,
=======
  this->template test_join_output<TypeParam>(scan_a, scan_b, ColumnIDPair(ColumnID{0}, ColumnID{0}),
                                             PredicateCondition::Equals, JoinMode::Inner,
>>>>>>> 9da0d9f3
                                             "src/test/tables/joinoperators/int_inner_join_null_ref.tbl", 1);
}

TYPED_TEST(JoinNullTest, LeftJoinWithNullAsOuter) {
  this->template test_join_output<TypeParam>(this->_table_wrapper_a_null, this->_table_wrapper_b,
<<<<<<< HEAD
                                             JoinColumnIDs(ColumnID{0}, ColumnID{0}), ScanType::Equals, JoinMode::Left,
                                             "src/test/tables/joinoperators/int_left_join_null.tbl", 1);
=======
                                             ColumnIDPair(ColumnID{0}, ColumnID{0}), PredicateCondition::Equals,
                                             JoinMode::Left, "src/test/tables/joinoperators/int_left_join_null.tbl", 1);
>>>>>>> 9da0d9f3
}

TYPED_TEST(JoinNullTest, LeftJoinWithNullAsOuterDict) {
  this->template test_join_output<TypeParam>(this->_table_wrapper_a_null_dict, this->_table_wrapper_b_dict,
<<<<<<< HEAD
                                             JoinColumnIDs(ColumnID{0}, ColumnID{0}), ScanType::Equals, JoinMode::Left,
                                             "src/test/tables/joinoperators/int_left_join_null.tbl", 1);
}

TYPED_TEST(JoinNullTest, LeftJoinWithNullAsInner) {
  this->template test_join_output<TypeParam>(this->_table_wrapper_b, this->_table_wrapper_a_null,
                                             JoinColumnIDs(ColumnID{0}, ColumnID{0}), ScanType::Equals, JoinMode::Left,
                                             "src/test/tables/joinoperators/int_left_join_null_inner.tbl", 1);
}

TYPED_TEST(JoinNullTest, LeftJoinWithNullAsInnerDict) {
  this->template test_join_output<TypeParam>(this->_table_wrapper_b_dict, this->_table_wrapper_a_null_dict,
                                             JoinColumnIDs(ColumnID{0}, ColumnID{0}), ScanType::Equals, JoinMode::Left,
                                             "src/test/tables/joinoperators/int_left_join_null_inner.tbl", 1);
}

TYPED_TEST(JoinNullTest, RightJoinWithNullAsOuter) {
  this->template test_join_output<TypeParam>(this->_table_wrapper_b, this->_table_wrapper_a_null,
                                             JoinColumnIDs(ColumnID{0}, ColumnID{0}), ScanType::Equals, JoinMode::Right,
                                             "src/test/tables/joinoperators/int_right_join_null.tbl", 1);
}

TYPED_TEST(JoinNullTest, RightJoinWithNullAsOuterDict) {
  this->template test_join_output<TypeParam>(this->_table_wrapper_b_dict, this->_table_wrapper_a_null_dict,
                                             JoinColumnIDs(ColumnID{0}, ColumnID{0}), ScanType::Equals, JoinMode::Right,
                                             "src/test/tables/joinoperators/int_right_join_null.tbl", 1);
}

TYPED_TEST(JoinNullTest, RightJoinWithNullAsInner) {
  this->template test_join_output<TypeParam>(this->_table_wrapper_a_null, this->_table_wrapper_b,
                                             JoinColumnIDs(ColumnID{0}, ColumnID{0}), ScanType::Equals, JoinMode::Right,
                                             "src/test/tables/joinoperators/int_right_join_null_inner.tbl", 1);
}

TYPED_TEST(JoinNullTest, RightJoinWithNullAsInnerDict) {
  this->template test_join_output<TypeParam>(this->_table_wrapper_a_null_dict, this->_table_wrapper_b_dict,
                                             JoinColumnIDs(ColumnID{0}, ColumnID{0}), ScanType::Equals, JoinMode::Right,
                                             "src/test/tables/joinoperators/int_right_join_null_inner.tbl", 1);
}

TYPED_TEST(JoinNullTest, SelfJoinWithNullDict) {
  this->template test_join_output<TypeParam>(this->_table_wrapper_a_null_dict, this->_table_wrapper_a_null_dict,
                                             JoinColumnIDs(ColumnID{0}, ColumnID{0}), ScanType::Equals, JoinMode::Self,
                                             "src/test/tables/joinoperators/int_float_with_null_self_join.tbl", 1);
=======
                                             ColumnIDPair(ColumnID{0}, ColumnID{0}), PredicateCondition::Equals,
                                             JoinMode::Left, "src/test/tables/joinoperators/int_left_join_null.tbl", 1);
}

TYPED_TEST(JoinNullTest, LeftJoinWithNullAsInner) {
  this->template test_join_output<TypeParam>(
      this->_table_wrapper_b, this->_table_wrapper_a_null, ColumnIDPair(ColumnID{0}, ColumnID{0}),
      PredicateCondition::Equals, JoinMode::Left, "src/test/tables/joinoperators/int_left_join_null_inner.tbl", 1);
}

TYPED_TEST(JoinNullTest, LeftJoinWithNullAsInnerDict) {
  this->template test_join_output<TypeParam>(
      this->_table_wrapper_b_dict, this->_table_wrapper_a_null_dict, ColumnIDPair(ColumnID{0}, ColumnID{0}),
      PredicateCondition::Equals, JoinMode::Left, "src/test/tables/joinoperators/int_left_join_null_inner.tbl", 1);
}

TYPED_TEST(JoinNullTest, RightJoinWithNullAsOuter) {
  this->template test_join_output<TypeParam>(
      this->_table_wrapper_b, this->_table_wrapper_a_null, ColumnIDPair(ColumnID{0}, ColumnID{0}),
      PredicateCondition::Equals, JoinMode::Right, "src/test/tables/joinoperators/int_right_join_null.tbl", 1);
}

TYPED_TEST(JoinNullTest, RightJoinWithNullAsOuterDict) {
  this->template test_join_output<TypeParam>(
      this->_table_wrapper_b_dict, this->_table_wrapper_a_null_dict, ColumnIDPair(ColumnID{0}, ColumnID{0}),
      PredicateCondition::Equals, JoinMode::Right, "src/test/tables/joinoperators/int_right_join_null.tbl", 1);
}

TYPED_TEST(JoinNullTest, RightJoinWithNullAsInner) {
  this->template test_join_output<TypeParam>(
      this->_table_wrapper_a_null, this->_table_wrapper_b, ColumnIDPair(ColumnID{0}, ColumnID{0}),
      PredicateCondition::Equals, JoinMode::Right, "src/test/tables/joinoperators/int_right_join_null_inner.tbl", 1);
}

TYPED_TEST(JoinNullTest, RightJoinWithNullAsInnerDict) {
  this->template test_join_output<TypeParam>(
      this->_table_wrapper_a_null_dict, this->_table_wrapper_b_dict, ColumnIDPair(ColumnID{0}, ColumnID{0}),
      PredicateCondition::Equals, JoinMode::Right, "src/test/tables/joinoperators/int_right_join_null_inner.tbl", 1);
}

TYPED_TEST(JoinNullTest, SelfJoinWithNullDict) {
  this->template test_join_output<TypeParam>(
      this->_table_wrapper_a_null_dict, this->_table_wrapper_a_null_dict, ColumnIDPair(ColumnID{0}, ColumnID{0}),
      PredicateCondition::Equals, JoinMode::Self, "src/test/tables/joinoperators/int_float_with_null_self_join.tbl", 1);
>>>>>>> 9da0d9f3
}

}  // namespace opossum<|MERGE_RESOLUTION|>--- conflicted
+++ resolved
@@ -52,29 +52,6 @@
 TYPED_TEST_CASE(JoinNullTest, JoinNullTypes);
 
 TYPED_TEST(JoinNullTest, InnerJoinWithNull) {
-<<<<<<< HEAD
-  this->template test_join_output<TypeParam>(this->_table_wrapper_a, this->_table_wrapper_a_null,
-                                             JoinColumnIDs(ColumnID{0}, ColumnID{0}), ScanType::Equals, JoinMode::Inner,
-                                             "src/test/tables/joinoperators/int_float_null_inner.tbl", 1);
-}
-
-TYPED_TEST(JoinNullTest, InnerJoinWithNullDict) {
-  this->template test_join_output<TypeParam>(this->_table_wrapper_a_dict, this->_table_wrapper_a_null_dict,
-                                             JoinColumnIDs(ColumnID{0}, ColumnID{0}), ScanType::Equals, JoinMode::Inner,
-                                             "src/test/tables/joinoperators/int_float_null_inner.tbl", 1);
-}
-
-TYPED_TEST(JoinNullTest, InnerJoinWithNull2) {
-  this->template test_join_output<TypeParam>(this->_table_wrapper_m, this->_table_wrapper_n,
-                                             JoinColumnIDs(ColumnID{0}, ColumnID{0}), ScanType::Equals, JoinMode::Inner,
-                                             "src/test/tables/joinoperators/int_inner_join_null.tbl", 1);
-}
-
-TYPED_TEST(JoinNullTest, InnerJoinWithNullDict2) {
-  this->template test_join_output<TypeParam>(this->_table_wrapper_m_dict, this->_table_wrapper_n_dict,
-                                             JoinColumnIDs(ColumnID{0}, ColumnID{0}), ScanType::Equals, JoinMode::Inner,
-                                             "src/test/tables/joinoperators/int_inner_join_null.tbl", 1);
-=======
   this->template test_join_output<TypeParam>(
       this->_table_wrapper_a, this->_table_wrapper_a_null, ColumnIDPair(ColumnID{0}, ColumnID{0}),
       PredicateCondition::Equals, JoinMode::Inner, "src/test/tables/joinoperators/int_float_null_inner.tbl", 1);
@@ -96,7 +73,6 @@
   this->template test_join_output<TypeParam>(
       this->_table_wrapper_m_dict, this->_table_wrapper_n_dict, ColumnIDPair(ColumnID{0}, ColumnID{0}),
       PredicateCondition::Equals, JoinMode::Inner, "src/test/tables/joinoperators/int_inner_join_null.tbl", 1);
->>>>>>> 9da0d9f3
 }
 
 TYPED_TEST(JoinNullTest, InnerJoinWithNullRef2) {
@@ -107,75 +83,19 @@
       std::make_shared<TableScan>(this->_table_wrapper_n, ColumnID{1}, PredicateCondition::GreaterThanEquals, 0);
   scan_b->execute();
 
-<<<<<<< HEAD
-  this->template test_join_output<TypeParam>(scan_a, scan_b, JoinColumnIDs(ColumnID{0}, ColumnID{0}), ScanType::Equals,
-                                             JoinMode::Inner,
-=======
   this->template test_join_output<TypeParam>(scan_a, scan_b, ColumnIDPair(ColumnID{0}, ColumnID{0}),
                                              PredicateCondition::Equals, JoinMode::Inner,
->>>>>>> 9da0d9f3
                                              "src/test/tables/joinoperators/int_inner_join_null_ref.tbl", 1);
 }
 
 TYPED_TEST(JoinNullTest, LeftJoinWithNullAsOuter) {
   this->template test_join_output<TypeParam>(this->_table_wrapper_a_null, this->_table_wrapper_b,
-<<<<<<< HEAD
-                                             JoinColumnIDs(ColumnID{0}, ColumnID{0}), ScanType::Equals, JoinMode::Left,
-                                             "src/test/tables/joinoperators/int_left_join_null.tbl", 1);
-=======
                                              ColumnIDPair(ColumnID{0}, ColumnID{0}), PredicateCondition::Equals,
                                              JoinMode::Left, "src/test/tables/joinoperators/int_left_join_null.tbl", 1);
->>>>>>> 9da0d9f3
 }
 
 TYPED_TEST(JoinNullTest, LeftJoinWithNullAsOuterDict) {
   this->template test_join_output<TypeParam>(this->_table_wrapper_a_null_dict, this->_table_wrapper_b_dict,
-<<<<<<< HEAD
-                                             JoinColumnIDs(ColumnID{0}, ColumnID{0}), ScanType::Equals, JoinMode::Left,
-                                             "src/test/tables/joinoperators/int_left_join_null.tbl", 1);
-}
-
-TYPED_TEST(JoinNullTest, LeftJoinWithNullAsInner) {
-  this->template test_join_output<TypeParam>(this->_table_wrapper_b, this->_table_wrapper_a_null,
-                                             JoinColumnIDs(ColumnID{0}, ColumnID{0}), ScanType::Equals, JoinMode::Left,
-                                             "src/test/tables/joinoperators/int_left_join_null_inner.tbl", 1);
-}
-
-TYPED_TEST(JoinNullTest, LeftJoinWithNullAsInnerDict) {
-  this->template test_join_output<TypeParam>(this->_table_wrapper_b_dict, this->_table_wrapper_a_null_dict,
-                                             JoinColumnIDs(ColumnID{0}, ColumnID{0}), ScanType::Equals, JoinMode::Left,
-                                             "src/test/tables/joinoperators/int_left_join_null_inner.tbl", 1);
-}
-
-TYPED_TEST(JoinNullTest, RightJoinWithNullAsOuter) {
-  this->template test_join_output<TypeParam>(this->_table_wrapper_b, this->_table_wrapper_a_null,
-                                             JoinColumnIDs(ColumnID{0}, ColumnID{0}), ScanType::Equals, JoinMode::Right,
-                                             "src/test/tables/joinoperators/int_right_join_null.tbl", 1);
-}
-
-TYPED_TEST(JoinNullTest, RightJoinWithNullAsOuterDict) {
-  this->template test_join_output<TypeParam>(this->_table_wrapper_b_dict, this->_table_wrapper_a_null_dict,
-                                             JoinColumnIDs(ColumnID{0}, ColumnID{0}), ScanType::Equals, JoinMode::Right,
-                                             "src/test/tables/joinoperators/int_right_join_null.tbl", 1);
-}
-
-TYPED_TEST(JoinNullTest, RightJoinWithNullAsInner) {
-  this->template test_join_output<TypeParam>(this->_table_wrapper_a_null, this->_table_wrapper_b,
-                                             JoinColumnIDs(ColumnID{0}, ColumnID{0}), ScanType::Equals, JoinMode::Right,
-                                             "src/test/tables/joinoperators/int_right_join_null_inner.tbl", 1);
-}
-
-TYPED_TEST(JoinNullTest, RightJoinWithNullAsInnerDict) {
-  this->template test_join_output<TypeParam>(this->_table_wrapper_a_null_dict, this->_table_wrapper_b_dict,
-                                             JoinColumnIDs(ColumnID{0}, ColumnID{0}), ScanType::Equals, JoinMode::Right,
-                                             "src/test/tables/joinoperators/int_right_join_null_inner.tbl", 1);
-}
-
-TYPED_TEST(JoinNullTest, SelfJoinWithNullDict) {
-  this->template test_join_output<TypeParam>(this->_table_wrapper_a_null_dict, this->_table_wrapper_a_null_dict,
-                                             JoinColumnIDs(ColumnID{0}, ColumnID{0}), ScanType::Equals, JoinMode::Self,
-                                             "src/test/tables/joinoperators/int_float_with_null_self_join.tbl", 1);
-=======
                                              ColumnIDPair(ColumnID{0}, ColumnID{0}), PredicateCondition::Equals,
                                              JoinMode::Left, "src/test/tables/joinoperators/int_left_join_null.tbl", 1);
 }
@@ -220,7 +140,6 @@
   this->template test_join_output<TypeParam>(
       this->_table_wrapper_a_null_dict, this->_table_wrapper_a_null_dict, ColumnIDPair(ColumnID{0}, ColumnID{0}),
       PredicateCondition::Equals, JoinMode::Self, "src/test/tables/joinoperators/int_float_with_null_self_join.tbl", 1);
->>>>>>> 9da0d9f3
 }
 
 }  // namespace opossum