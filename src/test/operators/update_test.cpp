--- conflicted
+++ resolved
@@ -7,11 +7,7 @@
 
 #include "concurrency/transaction_manager.hpp"
 #include "operators/get_table.hpp"
-<<<<<<< HEAD
-#include "operators/operator_expression.hpp"
-=======
 #include "operators/pqp_expression.hpp"
->>>>>>> 9da0d9f3
 #include "operators/projection.hpp"
 #include "operators/table_scan.hpp"
 #include "operators/update.hpp"
@@ -52,15 +48,9 @@
   auto updated_rows_count = update_values->get_output()->row_count();
 
   auto projection1 = std::make_shared<Projection>(
-<<<<<<< HEAD
-      ref_table, Projection::ColumnExpressions({OperatorExpression::create_column(ColumnID{0})}));
-  auto projection2 = std::make_shared<Projection>(
-      ref_table, Projection::ColumnExpressions({OperatorExpression::create_column(ColumnID{1})}));
-=======
       ref_table, Projection::ColumnExpressions({PQPExpression::create_column(ColumnID{0})}));
   auto projection2 = std::make_shared<Projection>(
       ref_table, Projection::ColumnExpressions({PQPExpression::create_column(ColumnID{1})}));
->>>>>>> 9da0d9f3
   projection1->set_transaction_context(t_context);
   projection2->set_transaction_context(t_context);
   projection1->execute();
@@ -172,13 +162,8 @@
   table_scan1->set_transaction_context(t_context);
   table_scan1->execute();
 
-<<<<<<< HEAD
-  Projection::ColumnExpressions column_expressions{OperatorExpression::create_literal(1, {"a"}),
-                                                   OperatorExpression::create_literal(1, {"b"})};
-=======
   Projection::ColumnExpressions column_expressions{PQPExpression::create_literal(1, {"a"}),
                                                    PQPExpression::create_literal(1, {"b"})};
->>>>>>> 9da0d9f3
   auto updated_rows = std::make_shared<Projection>(table_scan1, column_expressions);
   updated_rows->set_transaction_context(t_context);
   updated_rows->execute();
