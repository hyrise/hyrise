--- conflicted
+++ resolved
@@ -107,7 +107,6 @@
                            "6,\"Tag\",3.5\n"));
 }
 
-<<<<<<< HEAD
 TEST_F(OperatorsExportCsvTest, MultipleChunksPartitioned) {
   table->create_range_partitioning(ColumnID{2}, {4.0f});
   table->append({1, "Hallo", 3.5f});
@@ -125,17 +124,14 @@
   EXPECT_TRUE(file_exists(meta_filename));
   EXPECT_TRUE(compare_file(filename,
                            "1,\"Hallo\",3.5\n"
-                           "2,\"Welt!\",3.5\n"
-                           "4,\"Nacht\",7.5\n"
-                           "5,\"Guten\",8.33\n"
-                           "3,\"Gute\",-4\n"
-                           "6,\"Tag\",3.5\n"));
-}
-
-TEST_F(OperatorsExportCsvTest, DictionaryColumn) {
-=======
+                                   "2,\"Welt!\",3.5\n"
+                                   "4,\"Nacht\",7.5\n"
+                                   "5,\"Guten\",8.33\n"
+                                   "3,\"Gute\",-4\n"
+                                   "6,\"Tag\",3.5\n"));
+}
+
 TEST_F(OperatorsExportCsvTest, DeprecatedDictionaryColumn) {
->>>>>>> 0d25c7e2
   table->append({1, "Hallo", 3.5f});
   table->append({1, "Hallo", 3.5f});
   table->append({1, "Hallo3", 3.55f});
