#include "base_test.hpp"

namespace opossum {

// Test for the cache implementation in lib/cache.
// Not using SQL types in this test, only testing cache eviction.
class CachePolicyTest : public BaseTest {
 protected:
  template <typename Key, typename Value>
  double inflation(GDFSCache<Key, Value>& cache) const {
    return cache._inflation;
  }

  template <typename Key, typename Value>
  const boost::heap::fibonacci_heap<typename GDFSCache<Key, Value>::GDFSCacheEntry>& queue(GDFSCache<Key, Value>& cache) const {
    return cache._queue;
  }
};

// GDFS Strategy
TEST_F(CachePolicyTest, GDFSCacheTest) {
  GDFSCache<int, int> cache(2);

  ASSERT_FALSE(cache.has(1));
  ASSERT_FALSE(cache.has(2));
  ASSERT_FALSE(cache.has(3));

  cache.set(1, 2);  // Miss, insert, L=0, Fr=1
  ASSERT_EQ(1.0, cache.priority(1));

  ASSERT_TRUE(cache.has(1));
  ASSERT_FALSE(cache.has(2));
  ASSERT_FALSE(cache.has(3));

  ASSERT_EQ(2, cache.get(1));  // Hit, L=0, Fr=2
  ASSERT_EQ(2.0, cache.priority(1));

  cache.set(1, 2);  // Hit, L=0, Fr=3
  ASSERT_EQ(3.0, cache.priority(1));

  cache.set(2, 4);  // Miss, insert, L=0, Fr=1
  ASSERT_EQ(1.0, cache.priority(2));

  cache.set(3, 6);  // Miss, evict 2, L=1, Fr=1
  ASSERT_EQ(2.0, cache.priority(3));
  ASSERT_EQ(1.0, inflation(cache));

  ASSERT_EQ(2.0, queue(cache).top().priority);

  ASSERT_TRUE(cache.has(1));
  ASSERT_FALSE(cache.has(2));
  ASSERT_TRUE(cache.has(3));

  ASSERT_EQ(6, cache.get(3));  // Hit, L=1, Fr=2
  ASSERT_EQ(3.0, cache.priority(3));
  ASSERT_EQ(3.0, queue(cache).top().priority);

  ASSERT_EQ(6, cache.get(3));  // Hit, L=1, Fr=3
  ASSERT_EQ(4.0, cache.priority(3));
  ASSERT_EQ(3.0, cache.priority(1));
  ASSERT_EQ(3.0, queue(cache).top().priority);

  cache.set(2, 5);  // Miss, evict 1, L=1, Fr=3
  ASSERT_EQ(3.0, inflation(cache));

  ASSERT_FALSE(cache.has(1));
  ASSERT_TRUE(cache.has(2));
  ASSERT_TRUE(cache.has(3));

  ASSERT_EQ(cache.frequency(3), 3);
  ASSERT_EQ(cache.frequency(100), 0);
}

TEST_F(CachePolicyTest, GDFSSnapshotTest) {
  GDFSCache<int, int> cache(5);
  const auto values = {1, 2, 3, 4, 5};
  for (const auto value : values) {
    cache.set(value, value);
  }

  const auto snapshot = cache.snapshot();
  for (const auto value : values) {
    const auto it = snapshot.find(value);
    EXPECT_NE(it, snapshot.end());

    const auto entry = it->second;
    EXPECT_EQ(entry.value, value);
    EXPECT_EQ(entry.frequency, 1);
  }
}

class CacheTest : public BaseTest {};

TEST_F(CacheTest, Size) {
  GDFSCache<int, int> cache(3);

  cache.set(1, 2);
  cache.set(2, 4);

  ASSERT_EQ(cache.size(), 2u);
}

TEST_F(CacheTest, Clear) {
  GDFSCache<int, int> cache(3);

  cache.set(1, 2);
  cache.set(2, 4);

  ASSERT_TRUE(cache.has(1));
  ASSERT_TRUE(cache.has(2));

  cache.clear();

  ASSERT_EQ(cache.capacity(), 3u);
  ASSERT_EQ(cache.size(), 0u);
  ASSERT_FALSE(cache.has(1));
  ASSERT_FALSE(cache.has(2));
}

TEST_F(CacheTest, ResizeGrow) {
  GDFSCache<int, int> cache(3);

  ASSERT_EQ(cache.capacity(), 3u);

  cache.set(1, 2);
  cache.set(2, 4);

  cache.resize(5);

  ASSERT_EQ(cache.capacity(), 5u);
  ASSERT_EQ(cache.size(), 2u);

  ASSERT_TRUE(cache.has(1));
  ASSERT_TRUE(cache.has(2));
}

TEST_F(CacheTest, ResizeShrink) {
  GDFSCache<int, int> cache(3);

  ASSERT_EQ(cache.capacity(), 3u);

  cache.set(1, 2);
  cache.set(2, 4);
  cache.set(3, 6);

  cache.resize(1);

  ASSERT_EQ(cache.capacity(), 1u);
  ASSERT_EQ(cache.size(), 1u);

  ASSERT_FALSE(cache.try_get(1));
  ASSERT_FALSE(cache.try_get(2));
  ASSERT_TRUE(cache.try_get(3));
  ASSERT_EQ(cache.try_get(3), 6);
<<<<<<< HEAD
}

// Cache Iterator
TEST_F(CacheTest, CacheIteratorsRangeBasedForLoop) {
  GDFSCache<int, int> cache(2);

  cache.set(0, 100);
  cache.set(1, 100);
  cache.set(2, 100);
  cache.set(3, 100);

  auto element_count = size_t{0};
  auto value_sum = size_t{0};

  for (const auto& [key, value] : cache) {
    ++element_count;
    value_sum += value;
    ASSERT_EQ(value, 100);
  }

  ASSERT_EQ(element_count, 2);
  ASSERT_EQ(value_sum, 200);
}

TEST_F(CacheTest, CacheIteratorsBeginEndLoop) {
  GDFSCache<int, int> cache(2);

  cache.set(0, 100);
  cache.set(1, 100);
  cache.set(2, 100);
  cache.set(3, 100);

  auto element_count = size_t{0};
  auto value_sum = size_t{0};

  for (auto iter = cache.unsafe_begin(), end = cache.unsafe_end(); iter != end; ++iter) {
    const auto value = (*iter).second;
    ++element_count;
    value_sum += value;
    ASSERT_EQ(value, 100);
  }

  ASSERT_EQ(element_count, 2);
  ASSERT_EQ(value_sum, 200);
=======
>>>>>>> 6d5de97f
}

}  // namespace opossum<|MERGE_RESOLUTION|>--- conflicted
+++ resolved
@@ -152,53 +152,7 @@
   ASSERT_FALSE(cache.try_get(2));
   ASSERT_TRUE(cache.try_get(3));
   ASSERT_EQ(cache.try_get(3), 6);
-<<<<<<< HEAD
 }
 
-// Cache Iterator
-TEST_F(CacheTest, CacheIteratorsRangeBasedForLoop) {
-  GDFSCache<int, int> cache(2);
-
-  cache.set(0, 100);
-  cache.set(1, 100);
-  cache.set(2, 100);
-  cache.set(3, 100);
-
-  auto element_count = size_t{0};
-  auto value_sum = size_t{0};
-
-  for (const auto& [key, value] : cache) {
-    ++element_count;
-    value_sum += value;
-    ASSERT_EQ(value, 100);
-  }
-
-  ASSERT_EQ(element_count, 2);
-  ASSERT_EQ(value_sum, 200);
-}
-
-TEST_F(CacheTest, CacheIteratorsBeginEndLoop) {
-  GDFSCache<int, int> cache(2);
-
-  cache.set(0, 100);
-  cache.set(1, 100);
-  cache.set(2, 100);
-  cache.set(3, 100);
-
-  auto element_count = size_t{0};
-  auto value_sum = size_t{0};
-
-  for (auto iter = cache.unsafe_begin(), end = cache.unsafe_end(); iter != end; ++iter) {
-    const auto value = (*iter).second;
-    ++element_count;
-    value_sum += value;
-    ASSERT_EQ(value, 100);
-  }
-
-  ASSERT_EQ(element_count, 2);
-  ASSERT_EQ(value_sum, 200);
-=======
->>>>>>> 6d5de97f
-}
 
 }  // namespace opossum