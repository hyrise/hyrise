--- conflicted
+++ resolved
@@ -149,13 +149,8 @@
   EXPECT_EQ(expected, nulls);
 }
 
-<<<<<<< HEAD
 INSTANTIATE_TEST_CASE_P(MaterializeTestInstances, MaterializeTest,
-                        ::testing::ValuesIn(std::begin(all_segment_encoding_specs),
-                                            std::end(all_segment_encoding_specs)),
+                        ::testing::ValuesIn(all_segment_encoding_specs),
                         all_segment_encoding_specs_formatter);
-=======
-INSTANTIATE_TEST_SUITE_P(MaterializeTestInstances, MaterializeTest, ::testing::ValuesIn(all_segment_encoding_specs));
->>>>>>> 05ca088c
 
 }  // namespace opossum