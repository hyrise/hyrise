--- conflicted
+++ resolved
@@ -21,13 +21,9 @@
     const auto table_wrapper = std::make_shared<TableWrapper>(_data_table);
     table_wrapper->execute();
 
-<<<<<<< HEAD
     const auto a = PQPColumnExpression::from_table(*_data_table, "a");
     const auto table_scan = std::make_shared<TableScan>(table_wrapper, greater_than_(a, 0));
-=======
-    const auto table_scan = std::make_shared<TableScan>(
-        table_wrapper, OperatorScanPredicate{ColumnID{0}, PredicateCondition::GreaterThan, 0});
->>>>>>> 2dea0137
+
     table_scan->execute();
     _references_table = table_scan->get_output();
   }
