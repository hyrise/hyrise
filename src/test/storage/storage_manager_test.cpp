--- conflicted
+++ resolved
@@ -15,15 +15,9 @@
 class StorageManagerTest : public BaseTest {
  protected:
   void SetUp() override {
-<<<<<<< HEAD
     auto& sm = Hyrise::get().storage_manager;
-    auto t1 = std::make_shared<Table>(TableColumnDefinitions{{"a", DataType::Int}}, TableType::Data);
-    auto t2 = std::make_shared<Table>(TableColumnDefinitions{{"b", DataType::Int}}, TableType::Data, 4);
-=======
-    auto& sm = StorageManager::get();
     auto t1 = std::make_shared<Table>(TableColumnDefinitions{{"a", DataType::Int, false}}, TableType::Data);
     auto t2 = std::make_shared<Table>(TableColumnDefinitions{{"b", DataType::Int, false}}, TableType::Data, 4);
->>>>>>> 4b278680
 
     sm.add_table("first_table", t1);
     sm.add_table("second_table", t2);
