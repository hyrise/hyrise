--- conflicted
+++ resolved
@@ -77,15 +77,9 @@
 };
 
 INSTANTIATE_TEST_SUITE_P(VectorCompressionTypes, CompressedVectorTest,
-<<<<<<< HEAD
-                        ::testing::Values(VectorCompressionType::SimdBp128,
-                                          VectorCompressionType::FixedSizeByteAligned),
-                        formatter);
-=======
                          ::testing::Values(VectorCompressionType::SimdBp128,
                                            VectorCompressionType::FixedSizeByteAligned),
                          formatter);
->>>>>>> 9bc49384
 
 TEST_P(CompressedVectorTest, DecodeIncreasingSequenceUsingIterators) {
   const auto sequence = this->generate_sequence(4'200, 8u);
