--- conflicted
+++ resolved
@@ -4,11 +4,7 @@
 #include <random>
 #include <sstream>
 
-#include "base_test.hpp"
-<<<<<<< HEAD
-#include "storage/encoding_test.hpp"
-=======
->>>>>>> 6f0e4dd4
+#include "encoding_test.hpp"
 
 #include "constant_mappings.hpp"
 #include "storage/create_iterable_from_segment.hpp"
@@ -131,13 +127,8 @@
 };
 
 INSTANTIATE_TEST_SUITE_P(SegmentEncodingSpecs, EncodedStringSegmentTest,
-<<<<<<< HEAD
                          ::testing::ValuesIn(get_supporting_segment_encodings_specs(DataType::String, false)),
-                         formatter);
-=======
-                         ::testing::ValuesIn(BaseTest::get_supporting_segment_encodings_specs(DataType::String, false)),
                          encoded_string_segment_test_formatter);
->>>>>>> 6f0e4dd4
 
 TEST_P(EncodedStringSegmentTest, SequentiallyReadNotNullableEmptyStringSegment) {
   auto value_segment = create_empty_string_value_segment();
