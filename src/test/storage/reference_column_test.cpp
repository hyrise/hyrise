--- conflicted
+++ resolved
@@ -34,21 +34,11 @@
     _test_table_dict->add_column("a", "int");
     _test_table_dict->add_column("b", "int");
     for (int i = 0; i <= 24; i += 2) _test_table_dict->append({i, 100 + i});
-<<<<<<< HEAD
-
-    DictionaryCompression::compress_chunks(*_test_table_dict, {0u, 1u});
-
-    StorageManager::get().add_table("test_table_dict", _test_table_dict);
-  }
-
-  virtual void TearDown() { StorageManager::get().reset(); }
-=======
 
     DictionaryCompression::compress_chunks(*_test_table_dict, {ChunkID{0}, ChunkID{1}});
 
     StorageManager::get().add_table("test_table_dict", _test_table_dict);
   }
->>>>>>> 27761ead
 
  public:
   std::shared_ptr<opossum::Table> _test_table, _test_table_dict;
