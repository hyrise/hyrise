#include <memory>
#include <random>
#include <utility>
#include <vector>

#include "base_test.hpp"
<<<<<<< HEAD
#include "storage/encoding_test.hpp"
=======
>>>>>>> 6f0e4dd4

#include "storage/chunk_encoder.hpp"
#include "storage/create_iterable_from_segment.hpp"
#include "storage/segment_encoding_utils.hpp"
#include "storage/segment_iterables/any_segment_iterable.hpp"
#include "storage/value_segment.hpp"
#include "storage/value_segment/value_segment_iterable.hpp"

namespace opossum {

class AnySegmentIterableTest : public BaseTestWithParam<SegmentEncodingSpec> {
 public:
  static void SetUpTestCase() {
    int_values = {1, 2, 2, 2, 5, 2, 2, 8, 2, 2};

    auto row_ids = PosList{{ChunkID{0}, ChunkOffset{0}}, {ChunkID{0}, ChunkOffset{8}}, {ChunkID{0}, ChunkOffset{7}},
                           {ChunkID{0}, ChunkOffset{1}}, {ChunkID{0}, ChunkOffset{1}}, {ChunkID{0}, ChunkOffset{5}}};
    position_filter = std::make_shared<PosList>(std::move(row_ids));
    position_filter->guarantee_single_chunk();
  }

  void SetUp() override {
    const auto param = GetParam();

    auto segment_encoding_spec = SegmentEncodingSpec{param.encoding_type};
    if (param.vector_compression_type) {
      segment_encoding_spec.vector_compression_type = *param.vector_compression_type;
    }
    auto int_values_copy = int_values;
    const auto value_int_segment = std::make_shared<ValueSegment<int32_t>>(std::move(int_values_copy));

    int_segment = ChunkEncoder::encode_segment(std::dynamic_pointer_cast<ValueSegment<int32_t>>(value_int_segment),
                                               DataType::Int, segment_encoding_spec);
  }

 protected:
  std::shared_ptr<BaseSegment> int_segment;

  inline static pmr_vector<int32_t> int_values;
  inline static std::shared_ptr<PosList> position_filter;
};

TEST_P(AnySegmentIterableTest, Int) {
  auto any_segment_iterable_int = create_any_segment_iterable<int32_t>(*int_segment);

  auto values = pmr_vector<int32_t>{};
  any_segment_iterable_int.for_each([&](const auto& position) { values.emplace_back(position.value()); });

  EXPECT_EQ(values, int_values);
}

TEST_P(AnySegmentIterableTest, IntWithPositionFilter) {
  auto any_segment_iterable_int = create_any_segment_iterable<int32_t>(*int_segment);

  auto index = size_t{0};
  any_segment_iterable_int.for_each(position_filter, [&](const auto& position) {
    EXPECT_EQ(position.value(), int_values[(*position_filter)[index].chunk_offset]);
    ++index;
  });

  EXPECT_EQ(index, position_filter->size());
}

<<<<<<< HEAD
INSTANTIATE_TEST_SUITE_P(AnySegmentIterableTestInstances, AnySegmentIterableTest,
                         ::testing::ValuesIn(get_supporting_segment_encodings_specs(DataType::Int, true)),
                         all_segment_encoding_specs_formatter);
=======
auto any_segment_iterable_test_formatter = [](const ::testing::TestParamInfo<SegmentEncodingSpec> info) {
  const auto spec = info.param;

  auto stream = std::stringstream{};
  stream << spec.encoding_type;
  if (spec.vector_compression_type) {
    stream << "-" << *spec.vector_compression_type;
  }

  auto string = stream.str();
  string.erase(std::remove_if(string.begin(), string.end(), [](char c) { return !std::isalnum(c); }), string.end());

  return string;
};

INSTANTIATE_TEST_SUITE_P(AnySegmentIterableTestInstances, AnySegmentIterableTest,
                         ::testing::ValuesIn(BaseTest::get_supporting_segment_encodings_specs(DataType::Int, true)),
                         any_segment_iterable_test_formatter);
>>>>>>> 6f0e4dd4
}  // namespace opossum<|MERGE_RESOLUTION|>--- conflicted
+++ resolved
@@ -4,10 +4,7 @@
 #include <vector>
 
 #include "base_test.hpp"
-<<<<<<< HEAD
 #include "storage/encoding_test.hpp"
-=======
->>>>>>> 6f0e4dd4
 
 #include "storage/chunk_encoder.hpp"
 #include "storage/create_iterable_from_segment.hpp"
@@ -71,11 +68,6 @@
   EXPECT_EQ(index, position_filter->size());
 }
 
-<<<<<<< HEAD
-INSTANTIATE_TEST_SUITE_P(AnySegmentIterableTestInstances, AnySegmentIterableTest,
-                         ::testing::ValuesIn(get_supporting_segment_encodings_specs(DataType::Int, true)),
-                         all_segment_encoding_specs_formatter);
-=======
 auto any_segment_iterable_test_formatter = [](const ::testing::TestParamInfo<SegmentEncodingSpec> info) {
   const auto spec = info.param;
 
@@ -92,7 +84,6 @@
 };
 
 INSTANTIATE_TEST_SUITE_P(AnySegmentIterableTestInstances, AnySegmentIterableTest,
-                         ::testing::ValuesIn(BaseTest::get_supporting_segment_encodings_specs(DataType::Int, true)),
+                         ::testing::ValuesIn(get_supporting_segment_encodings_specs(DataType::Int, true)),
                          any_segment_iterable_test_formatter);
->>>>>>> 6f0e4dd4
 }  // namespace opossum