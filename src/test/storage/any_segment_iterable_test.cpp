--- conflicted
+++ resolved
@@ -27,7 +27,6 @@
   }
 
   void SetUp() override {
-<<<<<<< HEAD
     const auto param = GetParam();
 
     auto segment_encoding_spec = SegmentEncodingSpec{param.encoding_type};
@@ -36,10 +35,7 @@
     }
     auto int_values_copy = int_values;
     const auto value_int_segment = std::make_shared<ValueSegment<int32_t>>(std::move(int_values_copy));
-=======
-    const auto segment_encoding_spec = GetParam();
-    const auto value_int_segment = std::make_shared<ValueSegment<int32_t>>(int_values);
->>>>>>> 05ca088c
+
     int_segment = ChunkEncoder::encode_segment(std::dynamic_pointer_cast<ValueSegment<int32_t>>(value_int_segment),
                                                DataType::Int, segment_encoding_spec);
   }
