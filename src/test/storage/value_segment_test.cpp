--- conflicted
+++ resolved
@@ -10,9 +10,9 @@
 
 class StorageValueSegmentTest : public BaseTest {
  protected:
-  ValueSegment<int> vs_int;
-  ValueSegment<pmr_string> vs_str;
-  ValueSegment<double> vs_double;
+  ValueSegment<int> vs_int{false, 100};
+  ValueSegment<pmr_string> vs_str{false, 100};
+  ValueSegment<double> vs_double{false, 100};
 };
 
 TEST_F(StorageValueSegmentTest, GetSize) {
@@ -83,11 +83,12 @@
 
 TEST_F(StorageValueSegmentTest, MemoryUsageEstimation) {
   /**
-   * As ValueSegments are pre-allocated, their size should not change when inserting data
+   * As ValueSegments are pre-allocated, their size should not change when inserting data, except for strings placed
+   * on the heap.
    */
 
   const auto empty_usage_int = vs_int.memory_usage(MemoryUsageCalculationMode::Sampled);
-  const auto empty_usage_double = vs_double.memory_usage(MemoryUsageCalculationMode::Sampled);
+  const auto empty_usage_double = vs_double.memory_usage(MemoryUsageCalculationMode::Sampled);  // TODO use floats
   const auto empty_usage_str = vs_str.memory_usage(MemoryUsageCalculationMode::Sampled);
 
   vs_int.append(1);
@@ -101,20 +102,12 @@
 
   vs_double.append(42.1337);
 
-<<<<<<< HEAD
-  EXPECT_EQ(empty_usage_int, vs_int.estimate_memory_usage());
-  EXPECT_EQ(empty_usage_double, vs_double.estimate_memory_usage());
-  // This is actually incorrect, see #1600
-  EXPECT_EQ(empty_usage_str, vs_str.estimate_memory_usage());
-=======
-  EXPECT_EQ(empty_usage_int + sizeof(int) * 2, vs_int.memory_usage(MemoryUsageCalculationMode::Sampled));
-  EXPECT_EQ(empty_usage_double + sizeof(double), vs_double.memory_usage(MemoryUsageCalculationMode::Sampled));
+  EXPECT_EQ(empty_usage_int, vs_int.memory_usage(MemoryUsageCalculationMode::Sampled));
+  EXPECT_EQ(empty_usage_double, vs_double.memory_usage(MemoryUsageCalculationMode::Sampled));
 
-  const auto min_expected_size = empty_usage_str + 2 * sizeof(pmr_string);
-  EXPECT_GE(vs_str.memory_usage(MemoryUsageCalculationMode::Sampled), min_expected_size);
+  EXPECT_GE(vs_str.memory_usage(MemoryUsageCalculationMode::Sampled), empty_usage_str);
   // The short string will fit within the SSO capacity of a string and the long string will be placed on the heap.
-  EXPECT_EQ(vs_str.memory_usage(MemoryUsageCalculationMode::Full), min_expected_size + longer_str.capacity() + 1);
->>>>>>> 6f0e4dd4
+  EXPECT_EQ(vs_str.memory_usage(MemoryUsageCalculationMode::Full), empty_usage_str + longer_str.capacity() + 1);
 }
 
 }  // namespace opossum