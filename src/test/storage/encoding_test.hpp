--- conflicted
+++ resolved
@@ -35,14 +35,8 @@
     {EncodingType::Unencoded},
     {EncodingType::Dictionary, VectorCompressionType::FixedSizeByteAligned},
     {EncodingType::Dictionary, VectorCompressionType::SimdBp128},
-<<<<<<< HEAD
-    {EncodingType::RunLength},
-    {EncodingType::LZ4},
-};
-=======
     {EncodingType::FrameOfReference},
     {EncodingType::LZ4},
     {EncodingType::RunLength}};
->>>>>>> 1d6508b2
 
 }  // namespace opossum