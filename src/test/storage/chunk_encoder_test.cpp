#include <cstdint>
#include <map>
#include <memory>
#include <vector>

#include "base_test.hpp"
#include "gtest/gtest.h"

#include "all_type_variant.hpp"
#include "operators/table_scan.hpp"
#include "operators/table_wrapper.hpp"
#include "storage/base_encoded_segment.hpp"
#include "storage/base_value_segment.hpp"
#include "storage/chunk.hpp"
#include "storage/chunk_encoder.hpp"
#include "storage/segment_encoding_utils.hpp"
#include "storage/table.hpp"

namespace opossum {

class ChunkEncoderTest : public BaseTest {
 public:
  void SetUp() override {
    static const auto row_count = 15u;
    static const auto max_chunk_size = 5u;
    static const auto column_count = 3u;

    _table = create_test_table(row_count, max_chunk_size, column_count);
  }

  static std::shared_ptr<Table> create_test_table(const size_t row_count, const size_t max_chunk_size,
                                                  const size_t column_count) {
    TableColumnDefinitions column_definitions;

    for (auto column_id = 0u; column_id < column_count; ++column_id) {
      const auto column_name = std::to_string(column_id);
      column_definitions.emplace_back(column_name, DataType::Int, false);
    }
    auto table = std::make_shared<Table>(column_definitions, TableType::Data, max_chunk_size);

    for (auto row_id = 0u; row_id < row_count; ++row_id) {
      const auto row = std::vector<AllTypeVariant>(column_count, AllTypeVariant{static_cast<int32_t>(row_id)});
      table->append(row);
    }

<<<<<<< HEAD
  void verify_encoding(const std::shared_ptr<Chunk>& chunk, const ChunkEncodingSpec& spec) {
    for (auto column_id = ColumnID{0u}; column_id < chunk->column_count(); ++column_id) {
      const auto segment = chunk->get_segment(column_id);
      const auto segment_spec = spec.at(column_id);

      if (segment_spec.encoding_type == EncodingType::Unencoded) {
        const auto value_segment = std::dynamic_pointer_cast<const BaseValueSegment>(segment);
        EXPECT_NE(value_segment, nullptr);
      } else {
        const auto encoded_segment = std::dynamic_pointer_cast<const BaseEncodedSegment>(segment);
        EXPECT_NE(encoded_segment, nullptr);
        EXPECT_EQ(encoded_segment->encoding_type(), segment_spec.encoding_type);
        if (segment_spec.vector_compression_type) {
          EXPECT_EQ(*segment_spec.vector_compression_type,
                    parent_vector_compression_type(*encoded_segment->compressed_vector_type()));
        }
      }
    }
=======
    return table;
>>>>>>> 21cd56e4
  }

 protected:
  std::shared_ptr<Table> _table;
};

TEST_F(ChunkEncoderTest, EncodeSingleChunk) {
  const auto chunk_encoding_spec =
      ChunkEncodingSpec{{EncodingType::Dictionary}, {EncodingType::RunLength}, {EncodingType::Dictionary}};

  const auto types = _table->column_data_types();
  const auto column_count = _table->column_count();
  const auto row_count = _table->row_count();
  const auto chunk = _table->get_chunk(ChunkID{0u});

  ChunkEncoder::encode_chunk(chunk, types, chunk_encoding_spec);

  EXPECT_EQ(types, _table->column_data_types());
  EXPECT_EQ(column_count, _table->column_count());
  EXPECT_EQ(row_count, _table->row_count());
  assert_chunk_encoding(chunk, chunk_encoding_spec);

  // Re-encoding with the same configuration
  ChunkEncoder::encode_chunk(chunk, types, chunk_encoding_spec);
  assert_chunk_encoding(chunk, chunk_encoding_spec);
}

TEST_F(ChunkEncoderTest, LeaveOneSegmentUnencoded) {
  const auto chunk_encoding_spec =
      ChunkEncodingSpec{{EncodingType::Unencoded}, {EncodingType::RunLength}, {EncodingType::Dictionary}};

  const auto types = _table->column_data_types();
  const auto chunk = _table->get_chunk(ChunkID{0u});

  ChunkEncoder::encode_chunk(chunk, types, chunk_encoding_spec);

  assert_chunk_encoding(chunk, chunk_encoding_spec);
}

TEST_F(ChunkEncoderTest, UnencodeEncodedSegments) {
  const auto types = _table->column_data_types();
  const auto chunk = _table->get_chunk(ChunkID{0u});

  const auto chunk_encoding_spec =
      ChunkEncodingSpec{{EncodingType::Dictionary}, {EncodingType::RunLength}, {EncodingType::LZ4}};
  ChunkEncoder::encode_chunk(chunk, types, chunk_encoding_spec);
  assert_chunk_encoding(chunk, chunk_encoding_spec);

  const auto chunk_unencoding_spec =
      ChunkEncodingSpec{{EncodingType::Unencoded}, {EncodingType::Unencoded}, {EncodingType::Unencoded}};
  ChunkEncoder::encode_chunk(chunk, types, chunk_unencoding_spec);
  assert_chunk_encoding(chunk, chunk_unencoding_spec);
}

TEST_F(ChunkEncoderTest, ThrowOnEncodingReferenceSegments) {
  auto table_wrapper = std::make_shared<TableWrapper>(_table);
  table_wrapper->execute();

  auto a = PQPColumnExpression::from_table(*_table, "0");
  auto table_scan = std::make_shared<TableScan>(table_wrapper, greater_than_equals_(a, 0));
  table_scan->execute();

  EXPECT_EQ(_table->row_count(), table_scan->get_output()->row_count());

  const auto chunk_encoding_spec =
      ChunkEncodingSpec{{EncodingType::Dictionary}, {EncodingType::Dictionary}, {EncodingType::Dictionary}};
  auto chunk = std::const_pointer_cast<Chunk>(table_scan->get_output()->get_chunk(ChunkID{0u}));
  const auto types = _table->column_data_types();
  EXPECT_THROW(ChunkEncoder::encode_chunk(chunk, types, chunk_encoding_spec), std::logic_error);
}

TEST_F(ChunkEncoderTest, EncodeWholeTable) {
  const auto chunk_encoding_specs = std::vector<ChunkEncodingSpec>{
      {{EncodingType::Unencoded}, {EncodingType::RunLength}, {EncodingType::Dictionary}},
      {{EncodingType::RunLength}, {EncodingType::RunLength}, {EncodingType::Dictionary}},
      {{EncodingType::Dictionary}, {EncodingType::RunLength}, {EncodingType::Dictionary}}};

  ChunkEncoder::encode_all_chunks(_table, chunk_encoding_specs);

  for (auto chunk_id = ChunkID{0u}; chunk_id < _table->chunk_count(); ++chunk_id) {
    const auto chunk = _table->get_chunk(chunk_id);
    const auto& spec = chunk_encoding_specs.at(chunk_id);
    assert_chunk_encoding(chunk, spec);
  }
}

TEST_F(ChunkEncoderTest, EncodeWholeTableUsingSameEncoding) {
  const auto segment_encoding_spec = SegmentEncodingSpec{EncodingType::Dictionary};
  const auto chunk_encoding_spec = ChunkEncodingSpec{3u, segment_encoding_spec};

  ChunkEncoder::encode_all_chunks(_table, segment_encoding_spec);

  for (auto chunk_id = ChunkID{0u}; chunk_id < _table->chunk_count(); ++chunk_id) {
    const auto chunk = _table->get_chunk(chunk_id);
    assert_chunk_encoding(chunk, chunk_encoding_spec);
  }
}

TEST_F(ChunkEncoderTest, EncodeMultipleChunks) {
  const auto chunk_ids = std::vector<ChunkID>{ChunkID{0u}, ChunkID{2u}};

  const auto chunk_encoding_specs = std::map<ChunkID, ChunkEncodingSpec>{
      {ChunkID{0u}, {{EncodingType::Unencoded}, {EncodingType::RunLength}, {EncodingType::Unencoded}}},
      {ChunkID{2u}, {{EncodingType::Dictionary}, {EncodingType::Dictionary}, {EncodingType::RunLength}}}};

  ChunkEncoder::encode_chunks(_table, chunk_ids, chunk_encoding_specs);

  for (auto chunk_id : chunk_ids) {
    const auto chunk = _table->get_chunk(chunk_id);
    const auto& spec = chunk_encoding_specs.at(chunk_id);
    assert_chunk_encoding(chunk, spec);
  }

  const auto unencoded_chunk_spec =
      ChunkEncodingSpec{{EncodingType::Unencoded}, {EncodingType::Unencoded}, {EncodingType::Unencoded}};

  assert_chunk_encoding(_table->get_chunk(ChunkID{1u}), unencoded_chunk_spec);
}

TEST_F(ChunkEncoderTest, EncodeMultipleChunksUsingSameEncoding) {
  const auto chunk_ids = std::vector<ChunkID>{ChunkID{0u}, ChunkID{2u}};

  const auto segment_encoding_spec = SegmentEncodingSpec{EncodingType::Dictionary};
  const auto chunk_encoding_spec = ChunkEncodingSpec{3u, segment_encoding_spec};

  ChunkEncoder::encode_chunks(_table, chunk_ids, segment_encoding_spec);

  for (auto chunk_id : chunk_ids) {
    const auto chunk = _table->get_chunk(chunk_id);
    assert_chunk_encoding(chunk, chunk_encoding_spec);
  }

  const auto unencoded_chunk_spec = ChunkEncodingSpec{3u, SegmentEncodingSpec{EncodingType::Unencoded}};

  assert_chunk_encoding(_table->get_chunk(ChunkID{1u}), unencoded_chunk_spec);
}

TEST_F(ChunkEncoderTest, ReencodingTable) {
  // Encoding specifications which will be applied one after another to the chunk.
  const auto chunk_encoding_specs =
      std::vector<ChunkEncodingSpec>{{{EncodingType::Unencoded},
                                      {EncodingType::RunLength},
                                      {EncodingType::Dictionary, VectorCompressionType::FixedSizeByteAligned}},
                                     {{EncodingType::Unencoded},
                                      {EncodingType::RunLength},
                                      {EncodingType::Dictionary, VectorCompressionType::FixedSizeByteAligned}},
                                     {{EncodingType::Dictionary},
                                      {EncodingType::Dictionary, VectorCompressionType::FixedSizeByteAligned},
                                      {EncodingType::Dictionary, VectorCompressionType::SimdBp128}},
                                     {{EncodingType::Unencoded}, {EncodingType::Unencoded}, {EncodingType::Unencoded}}};
  const auto types = _table->column_data_types();

  for (auto const& chunk_encoding_spec : chunk_encoding_specs) {
    ChunkEncoder::encode_all_chunks(_table, chunk_encoding_spec);
    const auto chunk_count = _table->chunk_count();
    for (auto chunk_id = ChunkID{0}; chunk_id < chunk_count; ++chunk_id) {
      assert_chunk_encoding(_table->get_chunk(chunk_id), chunk_encoding_spec);
    }
  }
}

}  // namespace opossum<|MERGE_RESOLUTION|>--- conflicted
+++ resolved
@@ -43,28 +43,7 @@
       table->append(row);
     }
 
-<<<<<<< HEAD
-  void verify_encoding(const std::shared_ptr<Chunk>& chunk, const ChunkEncodingSpec& spec) {
-    for (auto column_id = ColumnID{0u}; column_id < chunk->column_count(); ++column_id) {
-      const auto segment = chunk->get_segment(column_id);
-      const auto segment_spec = spec.at(column_id);
-
-      if (segment_spec.encoding_type == EncodingType::Unencoded) {
-        const auto value_segment = std::dynamic_pointer_cast<const BaseValueSegment>(segment);
-        EXPECT_NE(value_segment, nullptr);
-      } else {
-        const auto encoded_segment = std::dynamic_pointer_cast<const BaseEncodedSegment>(segment);
-        EXPECT_NE(encoded_segment, nullptr);
-        EXPECT_EQ(encoded_segment->encoding_type(), segment_spec.encoding_type);
-        if (segment_spec.vector_compression_type) {
-          EXPECT_EQ(*segment_spec.vector_compression_type,
-                    parent_vector_compression_type(*encoded_segment->compressed_vector_type()));
-        }
-      }
-    }
-=======
     return table;
->>>>>>> 21cd56e4
   }
 
  protected:
