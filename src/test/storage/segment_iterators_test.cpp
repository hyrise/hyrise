--- conflicted
+++ resolved
@@ -164,12 +164,6 @@
   });
 }
 
-<<<<<<< HEAD
-INSTANTIATE_TEST_CASE_P(SegmentIteratorsTestInstances, SegmentIteratorsTest,
-                        ::testing::ValuesIn(std::begin(all_segment_encoding_specs),
-                                            std::end(all_segment_encoding_specs)),
-                        all_segment_encoding_specs_formatter);
-=======
 TEST_P(SegmentIteratorsTest, LegacyRandomIteratorCompatible) {
   /**
    * Test that all (including PointAccess-) Segment iterators can be used as STL LegacyRandomAccessIterator.
@@ -203,7 +197,6 @@
 }
 
 INSTANTIATE_TEST_SUITE_P(SegmentIteratorsTestInstances, SegmentIteratorsTest,
-                         ::testing::ValuesIn(all_segment_encoding_specs));
->>>>>>> 05ca088c
+                         ::testing::ValuesIn(all_segment_encoding_specs), all_segment_encoding_specs_formatter);
 
 }  // namespace opossum