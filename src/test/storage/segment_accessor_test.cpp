--- conflicted
+++ resolved
@@ -30,13 +30,8 @@
     dc_int = encode_and_compress_segment(vc_int, DataType::Int, SegmentEncodingSpec{EncodingType::Dictionary});
     dc_str = encode_and_compress_segment(vc_str, DataType::String, SegmentEncodingSpec{EncodingType::Dictionary});
 
-<<<<<<< HEAD
-    tbl = std::make_shared<Table>(TableColumnDefinitions{TableColumnDefinition{"vc_int", DataType::Int},
-                                                         TableColumnDefinition{"dc_str", DataType::String}},
-=======
     tbl = std::make_shared<Table>(TableColumnDefinitions{TableColumnDefinition{"vc_int", DataType::Int, false},
                                                          TableColumnDefinition{"dc_str", DataType::String, false}},
->>>>>>> 9b21e558
                                   TableType::Data);
     tbl->append_chunk({vc_int, dc_str});
 
