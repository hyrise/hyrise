--- conflicted
+++ resolved
@@ -8,12 +8,8 @@
 #include "gtest/gtest.h"
 
 #include "../lib/resolve_type.hpp"
-<<<<<<< HEAD
-#include "../lib/storage/dictionary_column.hpp"
+#include "../lib/storage/deprecated_dictionary_column.hpp"
 #include "../lib/storage/partitioning/round_robin_partition_schema.hpp"
-=======
-#include "../lib/storage/deprecated_dictionary_column.hpp"
->>>>>>> 0d25c7e2
 #include "../lib/storage/table.hpp"
 
 namespace opossum {
@@ -194,7 +190,6 @@
 
 TEST_F(StorageTableTest, ChunkSizeZeroThrows) { EXPECT_THROW(Table{0}, std::logic_error); }
 
-<<<<<<< HEAD
 TEST_F(StorageTableTest, IsPartitioned) {
   Table t0 = Table(5);
   EXPECT_FALSE(t0.is_partitioned());
@@ -213,7 +208,8 @@
   t.apply_partitioning(p);
   EXPECT_TRUE(t.is_partitioned());
   EXPECT_EQ(t.chunk_count(), 2u);
-=======
+}
+
 TEST_F(StorageTableTest, MemoryUsageEstimation) {
   /**
    * WARNING: Since it's hard to assert what constitutes a correct "estimation", this just tests basic sanity of the
@@ -226,7 +222,6 @@
   t.append({5, "Hello"});
 
   EXPECT_GT(t.estimate_memory_usage(), empty_memory_usage + 2 * (sizeof(int) + sizeof(std::string)));
->>>>>>> 0d25c7e2
 }
 
 }  // namespace opossum