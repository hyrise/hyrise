--- conflicted
+++ resolved
@@ -219,11 +219,7 @@
   table->append({100, "Hello"});
 
   // The address of the first shared_ptr control object
-<<<<<<< HEAD
-  const auto chunks_vector = get_chunks(table);
-=======
   const auto& chunks_vector = get_chunks(table);
->>>>>>> 8c5f5435
   const auto first_chunk = &chunks_vector[0];
 
   for (auto i = 1; i < 10; ++i) {
