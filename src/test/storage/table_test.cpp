#include <limits>
#include <memory>
#include <string>
#include <utility>
#include <vector>

#include "../base_test.hpp"
#include "gtest/gtest.h"

#include "../lib/resolve_type.hpp"
#include "../lib/storage/dictionary_column.hpp"
#include "../lib/storage/table.hpp"

namespace opossum {

class StorageTableTest : public BaseTest {
 protected:
  void SetUp() override {
    t.add_column("col_1", DataType::Int);
    t.add_column("col_2", DataType::String);
  }

  Table t{2};
};

TEST_F(StorageTableTest, ChunkCount) {
  EXPECT_EQ(t.chunk_count(), 1u);
  t.append({4, "Hello,"});
  t.append({6, "world"});
  t.append({3, "!"});
  EXPECT_EQ(t.chunk_count(), 2u);
}

TEST_F(StorageTableTest, GetChunk) {
  t.get_chunk(ChunkID{0});
  // TODO(anyone): Do we want checks here?
  // EXPECT_THROW(t.get_chunk(ChunkID{q}), std::exception);
  t.append({4, "Hello,"});
  t.append({6, "world"});
  t.append({3, "!"});
  t.get_chunk(ChunkID{1});
}

TEST_F(StorageTableTest, ColCount) { EXPECT_EQ(t.column_count(), 2u); }

TEST_F(StorageTableTest, RowCount) {
  EXPECT_EQ(t.row_count(), 0u);
  t.append({4, "Hello,"});
  t.append({6, "world"});
  t.append({3, "!"});
  EXPECT_EQ(t.row_count(), 3u);
}

TEST_F(StorageTableTest, GetColumnName) {
  EXPECT_EQ(t.column_name(ColumnID{0}), "col_1");
  EXPECT_EQ(t.column_name(ColumnID{1}), "col_2");
  // TODO(anyone): Do we want checks here?
  // EXPECT_THROW(t.column_name(ColumnID{2}), std::exception);
}

TEST_F(StorageTableTest, GetColumnType) {
  EXPECT_EQ(t.column_type(ColumnID{0}), DataType::Int);
  EXPECT_EQ(t.column_type(ColumnID{1}), DataType::String);
  // TODO(anyone): Do we want checks here?
  // EXPECT_THROW(t.column_type(ColumnID{2}), std::exception);
}

TEST_F(StorageTableTest, GetColumnIdByName) {
  EXPECT_EQ(t.column_id_by_name("col_2"), 1u);
  EXPECT_THROW(t.column_id_by_name("no_column_name"), std::exception);
}

TEST_F(StorageTableTest, GetChunkSize) { EXPECT_EQ(t.max_chunk_size(), 2u); }

TEST_F(StorageTableTest, GetValue) {
  t.append({4, "Hello,"});
  t.append({6, "world"});
  t.append({3, "!"});
  ASSERT_EQ(t.get_value<int>(ColumnID{0}, 0u), 4);
  EXPECT_EQ(t.get_value<int>(ColumnID{0}, 2u), 3);
  ASSERT_FALSE(t.get_value<std::string>(ColumnID{1}, 0u).compare("Hello,"));
  ASSERT_FALSE(t.get_value<std::string>(ColumnID{1}, 2u).compare("!"));
  EXPECT_THROW(t.get_value<int>(ColumnID{3}, 0u), std::exception);
}

TEST_F(StorageTableTest, ColumnNameTooLong) {
  EXPECT_THROW(t.add_column(std::string(std::numeric_limits<ColumnNameLength>::max() + 1ul, 'A'), DataType::Int);
               , std::exception);
}

TEST_F(StorageTableTest, ShrinkingMvccColumnsHasNoSideEffects) {
  t.append({4, "Hello,"});
  t.append({6, "world"});

<<<<<<< HEAD
  auto& chunk = t.get_modifiable_chunk(ChunkID{0});
=======
  auto chunk = t.get_chunk(ChunkID{0});
>>>>>>> 20855722

  const auto values = std::vector<CommitID>{1u, 2u};

  {
    // acquiring mvcc_columns locks them
    auto mvcc_columns = chunk->mvcc_columns();

    mvcc_columns->tids[0u] = values[0u];
    mvcc_columns->tids[1u] = values[1u];
    mvcc_columns->begin_cids[0u] = values[0u];
    mvcc_columns->begin_cids[1u] = values[1u];
    mvcc_columns->end_cids[0u] = values[0u];
    mvcc_columns->end_cids[1u] = values[1u];
  }

  const auto previous_size = chunk->size();

  chunk->shrink_mvcc_columns();

  ASSERT_EQ(previous_size, chunk->size());
  ASSERT_TRUE(chunk->has_mvcc_columns());

  auto new_mvcc_columns = chunk->mvcc_columns();

  for (auto i = 0u; i < chunk->size(); ++i) {
    EXPECT_EQ(new_mvcc_columns->tids[i], values[i]);
    EXPECT_EQ(new_mvcc_columns->begin_cids[i], values[i]);
    EXPECT_EQ(new_mvcc_columns->end_cids[i], values[i]);
  }
}

TEST_F(StorageTableTest, EmplaceChunk) {
  EXPECT_EQ(t.chunk_count(), 1u);

  t.append({4, "Hello,"});
  std::shared_ptr<BaseColumn> vc_int = make_shared_by_data_type<BaseColumn, ValueColumn>(DataType::Int);
  std::shared_ptr<BaseColumn> vc_str = make_shared_by_data_type<BaseColumn, ValueColumn>(DataType::String);
  auto c = std::make_shared<Chunk>();
  c->add_column(vc_int);
  c->add_column(vc_str);

  t.emplace_chunk(std::move(c));
  EXPECT_EQ(t.chunk_count(), 2u);
}

TEST_F(StorageTableTest, EmplaceChunkReplacesFirstChunkIfNoRows) {
  EXPECT_EQ(t.chunk_count(), 1u);

  std::shared_ptr<BaseColumn> vc_int = make_shared_by_data_type<BaseColumn, ValueColumn>(DataType::Int);
  std::shared_ptr<BaseColumn> vc_str = make_shared_by_data_type<BaseColumn, ValueColumn>(DataType::String);
  auto c = std::make_shared<Chunk>();
  c->add_column(vc_int);
  c->add_column(vc_str);

  t.emplace_chunk(std::move(c));
  EXPECT_EQ(t.chunk_count(), 1u);
}

TEST_F(StorageTableTest, EmplaceChunkDoesNotReplaceIfNumberOfChunksGreaterOne) {
  EXPECT_EQ(t.chunk_count(), 1u);

  t.append({4, "Hello,"});
  std::shared_ptr<BaseColumn> vc_int = make_shared_by_data_type<BaseColumn, ValueColumn>(DataType::Int);
  std::shared_ptr<BaseColumn> vc_str = make_shared_by_data_type<BaseColumn, ValueColumn>(DataType::String);
  auto c = std::make_shared<Chunk>();
  c->add_column(vc_int);
  c->add_column(vc_str);

  t.emplace_chunk(std::move(c));
  EXPECT_EQ(t.chunk_count(), 2u);

  std::shared_ptr<BaseColumn> vc_int2 = make_shared_by_data_type<BaseColumn, ValueColumn>(DataType::Int);
  std::shared_ptr<BaseColumn> vc_str2 = make_shared_by_data_type<BaseColumn, ValueColumn>(DataType::String);
  auto c2 = std::make_shared<Chunk>();
  c2->add_column(vc_int);
  c2->add_column(vc_str);

  t.emplace_chunk(std::move(c2));
  EXPECT_EQ(t.chunk_count(), 3u);
}

TEST_F(StorageTableTest, ChunkSizeZeroThrows) { EXPECT_THROW(Table{0}, std::logic_error); }

TEST_F(StorageTableTest, IsPartitioned) {
  Table t0 = Table(5);
  EXPECT_FALSE(t0.is_partitioned());
  t0.create_round_robin_partitioning(2u);
  EXPECT_TRUE(t0.is_partitioned());
}

}  // namespace opossum<|MERGE_RESOLUTION|>--- conflicted
+++ resolved
@@ -92,11 +92,7 @@
   t.append({4, "Hello,"});
   t.append({6, "world"});
 
-<<<<<<< HEAD
-  auto& chunk = t.get_modifiable_chunk(ChunkID{0});
-=======
-  auto chunk = t.get_chunk(ChunkID{0});
->>>>>>> 20855722
+  auto chunk = t.get_modifiable_chunk(ChunkID{0});
 
   const auto values = std::vector<CommitID>{1u, 2u};
 
