--- conflicted
+++ resolved
@@ -277,7 +277,6 @@
   EXPECT_TRUE(mod_(1, 2)->is_nullable_on_lqp(*dummy_lqp));
 }
 
-<<<<<<< HEAD
 TEST_F(ExpressionTest, StaticTableNode) {
   {
     const auto static_table_node = StaticTableNode::make(table_int_float);
@@ -297,7 +296,9 @@
     EXPECT_EQ(col_a->as_column_name(), "a");
     EXPECT_EQ(col_a->data_type(), DataType::Int);
     EXPECT_EQ(col_a->is_nullable_on_lqp(*static_table_node), true);
-=======
+  }
+}
+
 TEST_F(ExpressionTest, EqualsAndHash) {
   std::vector<std::pair<int, std::shared_ptr<AbstractExpression>>> expressions;
 
@@ -440,7 +441,6 @@
         EXPECT_NE(*second_expression, *deep_copy);
       }
     }
->>>>>>> a3e23be7
   }
 }
 
