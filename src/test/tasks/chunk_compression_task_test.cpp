--- conflicted
+++ resolved
@@ -101,11 +101,7 @@
 
   for (auto i = ChunkID{0}; i < table->chunk_count() - 1; ++i) {
     auto dict_column =
-<<<<<<< HEAD
         std::dynamic_pointer_cast<const BaseDeprecatedDictionaryColumn>(table->get_chunk(i).get_column(ColumnID{0}));
-=======
-        std::dynamic_pointer_cast<const BaseDictionaryColumn>(table->get_chunk(i)->get_column(ColumnID{0}));
->>>>>>> 20855722
     ASSERT_NE(dict_column, nullptr);
   }
 
