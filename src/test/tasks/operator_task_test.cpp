--- conflicted
+++ resolved
@@ -53,13 +53,8 @@
 TEST_F(OperatorTaskTest, DoubleDependencyTasksFromOperatorTest) {
   auto gt_a = std::make_shared<GetTable>("table_a");
   auto gt_b = std::make_shared<GetTable>("table_b");
-<<<<<<< HEAD
-  auto join = std::make_shared<JoinHash>(gt_a, gt_b, JoinMode::Inner, JoinColumnIDs(ColumnID{0}, ColumnID{0}),
-                                         ScanType::Equals);
-=======
   auto join = std::make_shared<JoinHash>(gt_a, gt_b, JoinMode::Inner, ColumnIDPair(ColumnID{0}, ColumnID{0}),
                                          PredicateCondition::Equals);
->>>>>>> 9da0d9f3
 
   auto tasks = OperatorTask::make_tasks_from_operator(join);
   for (auto& task : tasks) {
