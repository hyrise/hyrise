#include <memory>
#include <string>
#include <utility>
#include <vector>

#include "../base_test.hpp"

#include "operators/abstract_join_operator.hpp"
#include "operators/get_table.hpp"
#include "operators/join_hash.hpp"
#include "operators/table_scan.hpp"
#include "scheduler/operator_task.hpp"
#include "storage/storage_manager.hpp"

namespace opossum {

class OperatorTaskTest : public BaseTest {
 protected:
  void SetUp() override {
    _test_table_a = load_table("src/test/tables/int_float.tbl", 2);
    StorageManager::get().add_table("table_a", _test_table_a);

    _test_table_b = load_table("src/test/tables/int_float2.tbl", 2);
    StorageManager::get().add_table("table_b", _test_table_b);
  }

  std::shared_ptr<Table> _test_table_a, _test_table_b;
};

TEST_F(OperatorTaskTest, BasicTasksFromOperatorTest) {
  auto gt = std::make_shared<GetTable>("table_a");
  auto tasks = OperatorTask::make_tasks_from_operator(gt);

  auto result_task = tasks.back();
  result_task->schedule();

  EXPECT_TABLE_EQ_UNORDERED(_test_table_a, result_task->get_operator()->get_output());
}

TEST_F(OperatorTaskTest, SingleDependencyTasksFromOperatorTest) {
  auto gt = std::make_shared<GetTable>("table_a");
  auto ts = std::make_shared<TableScan>(gt, ColumnID{0}, ScanType::Equals, 1234);

  auto tasks = OperatorTask::make_tasks_from_operator(ts);
  for (auto& task : tasks) {
    task->schedule();
  }

  auto expected_result = load_table("src/test/tables/int_float_filtered.tbl", 2);
  EXPECT_TABLE_EQ_UNORDERED(expected_result, tasks.back()->get_operator()->get_output());
}

TEST_F(OperatorTaskTest, DoubleDependencyTasksFromOperatorTest) {
  auto gt_a = std::make_shared<GetTable>("table_a");
  auto gt_b = std::make_shared<GetTable>("table_b");
<<<<<<< HEAD
  auto join = std::make_shared<JoinHash>(gt_a, gt_b, JoinMode::Inner, JoinColumnIDs(ColumnID{0}, ColumnID{0}),
                                         ScanType::OpEquals);
=======
  auto join = std::make_shared<JoinHash>(gt_a, gt_b, JoinMode::Inner,
                                         std::pair<ColumnID, ColumnID>(ColumnID{0}, ColumnID{0}), ScanType::Equals);
>>>>>>> 8b0407da

  auto tasks = OperatorTask::make_tasks_from_operator(join);
  for (auto& task : tasks) {
    task->schedule();
  }

  auto expected_result = load_table("src/test/tables/joinoperators/int_inner_join.tbl", 2);
  EXPECT_TABLE_EQ_UNORDERED(expected_result, tasks.back()->get_operator()->get_output());
}
}  // namespace opossum<|MERGE_RESOLUTION|>--- conflicted
+++ resolved
@@ -53,13 +53,8 @@
 TEST_F(OperatorTaskTest, DoubleDependencyTasksFromOperatorTest) {
   auto gt_a = std::make_shared<GetTable>("table_a");
   auto gt_b = std::make_shared<GetTable>("table_b");
-<<<<<<< HEAD
-  auto join = std::make_shared<JoinHash>(gt_a, gt_b, JoinMode::Inner, JoinColumnIDs(ColumnID{0}, ColumnID{0}),
-                                         ScanType::OpEquals);
-=======
   auto join = std::make_shared<JoinHash>(gt_a, gt_b, JoinMode::Inner,
                                          std::pair<ColumnID, ColumnID>(ColumnID{0}, ColumnID{0}), ScanType::Equals);
->>>>>>> 8b0407da
 
   auto tasks = OperatorTask::make_tasks_from_operator(join);
   for (auto& task : tasks) {
