--- conflicted
+++ resolved
@@ -12,42 +12,6 @@
 bool MetaMockTable::can_insert() const {
   return true;
 }
-<<<<<<< HEAD
-
-bool MetaMockTable::can_delete() const {
-  return true;
-}
-
-bool MetaMockTable::can_update() const {
-  return true;
-}
-
-size_t MetaMockTable::insert_calls() const {
-  return _insert_calls;
-}
-
-size_t MetaMockTable::remove_calls() const {
-  return _remove_calls;
-}
-
-size_t MetaMockTable::update_calls() const {
-  return _update_calls;
-}
-
-size_t MetaMockTable::generate_calls() const {
-  return _generate_calls;
-}
-
-const std::vector<AllTypeVariant> MetaMockTable::insert_values() const {
-  return _insert_values;
-}
-const std::vector<AllTypeVariant> MetaMockTable::remove_values() const {
-  return _remove_values;
-}
-const std::vector<AllTypeVariant> MetaMockTable::update_selected_values() const {
-  return _update_selected_values;
-}
-=======
 
 bool MetaMockTable::can_delete() const {
   return true;
@@ -85,7 +49,6 @@
   return _update_selected_values;
 }
 
->>>>>>> ac27bd52
 const std::vector<AllTypeVariant> MetaMockTable::update_updated_values() const {
   return _update_updated_values;
 }
