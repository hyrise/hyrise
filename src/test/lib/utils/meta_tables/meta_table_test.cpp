#include "base_test.hpp"
#include "lib/utils/meta_tables/meta_mock_table.hpp"

#include "operators/table_wrapper.hpp"
#include "storage/chunk_encoder.hpp"
#include "utils/load_table.hpp"
#include "utils/meta_table_manager.hpp"
#include "utils/meta_tables/meta_chunk_sort_orders_table.hpp"
#include "utils/meta_tables/meta_chunks_table.hpp"
#include "utils/meta_tables/meta_columns_table.hpp"
#include "utils/meta_tables/meta_plugins_table.hpp"
#include "utils/meta_tables/meta_segments_accurate_table.hpp"
#include "utils/meta_tables/meta_segments_table.hpp"
#include "utils/meta_tables/meta_settings_table.hpp"
#include "utils/meta_tables/meta_tables_table.hpp"

#include "meta_mock_table.hpp"

namespace opossum {

using MetaTable = std::shared_ptr<AbstractMetaTable>;
using MetaTables = std::vector<MetaTable>;
using MetaTableNames = std::vector<std::string>;

#ifdef __GLIBCXX__
auto lib_suffix = "_libstdcpp";
#elif _LIBCPP_VERSION
auto lib_suffix = "_libcpp";
#else
static_assert(false, "Unknown c++ library");
#endif

class MetaTableTest : public BaseTest {
 public:
  static MetaTables meta_tables() {
    return {std::make_shared<MetaTablesTable>(),   std::make_shared<MetaColumnsTable>(),
            std::make_shared<MetaChunksTable>(),   std::make_shared<MetaChunkSortOrdersTable>(),
            std::make_shared<MetaSegmentsTable>(), std::make_shared<MetaSegmentsAccurateTable>()};
  }

  static MetaTableNames meta_table_names() {
    MetaTableNames names;
    for (auto& table : MetaTableTest::meta_tables()) {
      names.push_back(table->name());
    }

    return names;
  }

  const std::shared_ptr<Table> generate_meta_table(const std::shared_ptr<AbstractMetaTable>& table) const {
    return table->_generate();
  }

 protected:
  const std::string test_file_path = "resources/test_data/tbl/meta_tables/meta_";
  std::shared_ptr<Table> int_int;
  std::shared_ptr<Table> int_int_int_null;
  std::shared_ptr<const Table> mock_manipulation_values;

  void SetUp() override {
    auto& storage_manager = Hyrise::get().storage_manager;

    int_int = load_table("resources/test_data/tbl/int_int.tbl", 2);
    int_int_int_null = load_table("resources/test_data/tbl/int_int_int_null.tbl", 100);

    ChunkEncoder::encode_chunk(int_int_int_null->get_chunk(ChunkID{0}), int_int_int_null->column_data_types(),
                               {SegmentEncodingSpec{EncodingType::RunLength},
                                SegmentEncodingSpec{EncodingType::Dictionary, VectorCompressionType::SimdBp128},
                                SegmentEncodingSpec{EncodingType::Unencoded}});

    storage_manager.add_table("int_int", int_int);
    storage_manager.add_table("int_int_int_null", int_int_int_null);

    const auto column_definitions = MetaMockTable().column_definitions();
    const auto table = std::make_shared<Table>(column_definitions, TableType::Data, 2);
    table->append({pmr_string{"foo"}});
    auto table_wrapper = std::make_shared<TableWrapper>(std::move(table));
    table_wrapper->execute();
    mock_manipulation_values = table_wrapper->get_output();
  }

  void TearDown() override { Hyrise::reset(); }

  void _add_meta_table(const std::shared_ptr<AbstractMetaTable>& table) {
<<<<<<< HEAD
    Hyrise::get().meta_table_manager.add(table);
=======
    Hyrise::get().meta_table_manager.add_table(table);
>>>>>>> 7047d089
  }
};

class MultiMetaTablesTest : public MetaTableTest, public ::testing::WithParamInterface<MetaTable> {};

auto meta_table_test_formatter = [](const ::testing::TestParamInfo<MetaTable> info) {
  auto stream = std::stringstream{};
  stream << info.param->name();

  auto string = stream.str();
  string.erase(std::remove_if(string.begin(), string.end(), [](char c) { return !std::isalnum(c); }), string.end());

  return string;
};

INSTANTIATE_TEST_SUITE_P(MetaTable, MultiMetaTablesTest, ::testing::ValuesIn(MetaTableTest::meta_tables()),
                         meta_table_test_formatter);

TEST_P(MultiMetaTablesTest, IsImmutable) {
  EXPECT_FALSE(GetParam()->can_insert());
  EXPECT_FALSE(GetParam()->can_update());
  EXPECT_FALSE(GetParam()->can_delete());
}

TEST_P(MultiMetaTablesTest, MetaTableGeneration) {
  std::string suffix = GetParam()->name() == "segments" || GetParam()->name() == "segments_accurate" ? lib_suffix : "";
  const auto meta_table = generate_meta_table(GetParam());
  const auto expected_table = load_table(test_file_path + GetParam()->name() + suffix + ".tbl");

  // The values in the AccessCounters depend on how the segments are accessed during the test. As such, the values in
  // meta_segments*.tbl are fragile and may become outdated.
  EXPECT_TABLE_EQ_UNORDERED(meta_table, expected_table);
}

TEST_P(MultiMetaTablesTest, IsDynamic) {
  std::string suffix = GetParam()->name() == "segments" || GetParam()->name() == "segments_accurate" ? lib_suffix : "";
  SQLPipelineBuilder{"UPDATE int_int SET a = a + 1000 WHERE a < 1000"}.create_pipeline().get_result_table();
  SQLPipelineBuilder{"INSERT INTO int_int_int_null (a, b, c) VALUES (NULL, 1, 2)"}.create_pipeline().get_result_table();

  if (GetParam()->name() == "chunk_sort_orders") {
    Hyrise::get()
        .storage_manager.get_table("int_int")
        ->get_chunk(ChunkID{0})
        ->set_individually_sorted_by(SortColumnDefinition(ColumnID{1}, SortMode::Ascending));
  }

  const auto expected_table = load_table(test_file_path + GetParam()->name() + suffix + "_updated.tbl");
  const auto meta_table = generate_meta_table(GetParam());

  EXPECT_TABLE_EQ_UNORDERED(meta_table, expected_table);
}

TEST_P(MultiMetaTablesTest, HandlesDeletedChunks) {
  // Meta tables that access stored tables without going through GetTable need to handle nullptr explicitly. We do not
  // check the actual results in order to avoid the number of test tables (that would have to be updated if the memory
  // consumption changes) low. Instead, we simply ensure that the meta table is generated without dereferencing said
  // nullptr.

  const auto int_int = Hyrise::get().storage_manager.get_table("int_int");

  SQLPipelineBuilder{"DELETE FROM int_int"}.create_pipeline().get_result_table();
  int_int->remove_chunk(ChunkID{0});

  generate_meta_table(GetParam());
}

TEST_P(MultiMetaTablesTest, SQLFeatures) {
  // TEST SQL features on meta tables
  const auto result = SQLPipelineBuilder{"SELECT COUNT(*) FROM " + MetaTableManager::META_PREFIX + GetParam()->name()}
                          .create_pipeline()
                          .get_result_table();

  EXPECT_EQ(result.first, SQLPipelineStatus::Success);
  EXPECT_EQ(result.second->row_count(), 1);
}

TEST_F(MetaTableTest, SingleGenerationInPipeline) {
  auto mock_table = std::make_shared<MetaMockTable>();
  _add_meta_table(mock_table);

  EXPECT_EQ(mock_table->generate_calls(), 0);
  SQLPipelineBuilder{"SELECT * FROM meta_mock"}.create_pipeline().get_result_table();
  EXPECT_EQ(mock_table->generate_calls(), 1);
  SQLPipelineBuilder{"DELETE FROM meta_mock WHERE mock='abc'"}.create_pipeline().get_result_table();
  EXPECT_EQ(mock_table->generate_calls(), 2);
  SQLPipelineBuilder{"INSERT INTO meta_mock VALUES('foo')"}.create_pipeline().get_result_table();
  EXPECT_EQ(mock_table->generate_calls(), 3);
  SQLPipelineBuilder{"UPDATE meta_mock SET mock='foo'"}.create_pipeline().get_result_table();
  EXPECT_EQ(mock_table->generate_calls(), 4);
}

TEST_F(MetaTableTest, IsNotCached) {
  auto mock_table = std::make_shared<MetaMockTable>();
  _add_meta_table(mock_table);
  Hyrise::get().default_pqp_cache = std::make_shared<SQLPhysicalPlanCache>();
  Hyrise::get().default_lqp_cache = std::make_shared<SQLLogicalPlanCache>();

  SQLPipelineBuilder{"SELECT * FROM meta_mock"}.create_pipeline().get_result_table();
  EXPECT_EQ(mock_table->generate_calls(), 1);
  SQLPipelineBuilder{"SELECT * FROM meta_mock"}.create_pipeline().get_result_table();
  EXPECT_EQ(mock_table->generate_calls(), 2);

  SQLPipelineBuilder{"INSERT INTO meta_mock VALUES('bar')"}.create_pipeline().get_result_table();
  EXPECT_EQ(mock_table->generate_calls(), 3);
  EXPECT_EQ(mock_table->insert_calls(), 1);
  SQLPipelineBuilder{"INSERT INTO meta_mock VALUES('bar')"}.create_pipeline().get_result_table();
  EXPECT_EQ(mock_table->generate_calls(), 4);
  EXPECT_EQ(mock_table->insert_calls(), 2);

  SQLPipelineBuilder{"DELETE FROM meta_mock WHERE mock='mock_value'"}.create_pipeline().get_result_table();
  EXPECT_EQ(mock_table->generate_calls(), 5);
  EXPECT_EQ(mock_table->remove_calls(), 1);
  SQLPipelineBuilder{"DELETE FROM meta_mock WHERE mock='mock_value'"}.create_pipeline().get_result_table();
  EXPECT_EQ(mock_table->generate_calls(), 6);
  EXPECT_EQ(mock_table->remove_calls(), 2);

  SQLPipelineBuilder{"UPDATE meta_mock SET mock='bar' WHERE mock='mock_value'"}.create_pipeline().get_result_table();
  EXPECT_EQ(mock_table->generate_calls(), 7);
  EXPECT_EQ(mock_table->update_calls(), 1);
  SQLPipelineBuilder{"UPDATE meta_mock SET mock='bar' WHERE mock='mock_value'"}.create_pipeline().get_result_table();
  EXPECT_EQ(mock_table->generate_calls(), 8);
  EXPECT_EQ(mock_table->update_calls(), 2);
}
}  // namespace opossum<|MERGE_RESOLUTION|>--- conflicted
+++ resolved
@@ -82,11 +82,7 @@
   void TearDown() override { Hyrise::reset(); }
 
   void _add_meta_table(const std::shared_ptr<AbstractMetaTable>& table) {
-<<<<<<< HEAD
-    Hyrise::get().meta_table_manager.add(table);
-=======
     Hyrise::get().meta_table_manager.add_table(table);
->>>>>>> 7047d089
   }
 };
 
