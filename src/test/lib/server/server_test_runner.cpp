--- conflicted
+++ resolved
@@ -408,20 +408,8 @@
     threads.emplace_back(connection_run);
   }
 
-<<<<<<< HEAD
-  // Wait for completion or timeout (should not occur)
-  for (auto& thread_future : thread_futures) {
-    // We give this a lot of time, not because we need that long for 100 threads to finish, but because sanitizers and
-    // other tools like valgrind sometimes bring a high overhead that exceeds 10 seconds.
-    if (thread_future.wait_for(std::chrono::seconds(150)) == std::future_status::timeout) {
-      FAIL() << "At least one thread got stuck and did not commit.";
-      // Retrieve the future so that exceptions stored in its state are thrown
-      thread_future.get();
-    }
-=======
   for (auto& thread : threads) {
     thread.join();
->>>>>>> 7977cfc2
   }
 }
 
@@ -463,20 +451,8 @@
     threads.emplace_back(connection_run);
   }
 
-<<<<<<< HEAD
-  // Wait for completion or timeout (should not occur)
-  for (auto& thread_future : thread_futures) {
-    // We give this a lot of time, not because we need that long for 100 threads to finish, but because sanitizers and
-    // other tools like valgrind sometimes bring a high overhead that exceeds 10 seconds.
-    if (thread_future.wait_for(std::chrono::seconds(180)) == std::future_status::timeout) {
-      FAIL() << "At least one thread got stuck and did not commit.";
-      // Retrieve the future so that exceptions stored in its state are thrown
-      thread_future.get();
-    }
-=======
   for (auto& thread : threads) {
     thread.join();
->>>>>>> 7977cfc2
   }
 
   // Verify results.
