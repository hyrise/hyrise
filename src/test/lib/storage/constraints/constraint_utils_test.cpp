--- conflicted
+++ resolved
@@ -135,10 +135,6 @@
 }
 
 TEST_F(ConstraintUtilsTest, CheckIfTableKeyConstraintIsKnownToBeValid) {
-<<<<<<< HEAD
-  _table_b->append({0, 1});
-  // Manually modify the max_begin_cid of the chunk to simulate an insert to the table.
-=======
   EXPECT_TRUE(is_constraint_confidently_valid(_table_b, {{ColumnID{0}}, KeyConstraintType::PRIMARY_KEY}));
   EXPECT_TRUE(is_constraint_confidently_valid(_table_b, {{ColumnID{1}}, KeyConstraintType::UNIQUE, CommitID{0}}));
 
@@ -146,7 +142,6 @@
 
   // Manually modify the max_begin_cid of the chunk to simulate an insert to the table.
   _table_b->append({0, 1});
->>>>>>> 4745c41a
   _table_b->get_chunk(ChunkID{0})->mvcc_data()->max_begin_cid = CommitID{1};
 
   // The first constraint is permanent and therefore valid, the second was verified on a previous CommitID so we do not
@@ -154,9 +149,6 @@
   // certainly valid.
   EXPECT_TRUE(is_constraint_confidently_valid(_table_b, {{ColumnID{0}}, KeyConstraintType::PRIMARY_KEY}));
   EXPECT_FALSE(is_constraint_confidently_valid(_table_b, {{ColumnID{1}}, KeyConstraintType::UNIQUE, CommitID{0}}));
-<<<<<<< HEAD
-  EXPECT_TRUE(is_constraint_confidently_valid(_table_b, {{ColumnID{1}}, KeyConstraintType::UNIQUE, CommitID{1}}));
-=======
   EXPECT_FALSE(
       is_constraint_confidently_valid(_table_b, {{ColumnID{1}}, KeyConstraintType::UNIQUE, CommitID{0}, CommitID{1}}));
 }
@@ -178,7 +170,6 @@
       is_constraint_confidently_invalid(_table_b, {{ColumnID{1}}, KeyConstraintType::UNIQUE, {}, CommitID{0}}));
   EXPECT_TRUE(is_constraint_confidently_invalid(_table_b,
                                                 {{ColumnID{1}}, KeyConstraintType::UNIQUE, CommitID{0}, CommitID{1}}));
->>>>>>> 4745c41a
 }
 
 }  // namespace hyrise