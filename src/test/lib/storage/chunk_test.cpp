#include <memory>

#include "base_test.hpp"
#include "resolve_type.hpp"
#include "storage/abstract_segment.hpp"
#include "storage/chunk.hpp"
#include "storage/index/group_key/composite_group_key_index.hpp"
#include "storage/index/group_key/group_key_index.hpp"
#include "storage/segment_encoding_utils.hpp"
#include "types.hpp"

namespace hyrise {

class StorageChunkTest : public BaseTest {
 protected:
  void SetUp() override {
    vs_int = std::make_shared<ValueSegment<int>>();
    vs_int->append(4);
    vs_int->append(6);
    vs_int->append(3);

    vs_str = std::make_shared<ValueSegment<pmr_string>>();
    vs_str->append("Hello,");
    vs_str->append("world");
    vs_str->append("!");

    ds_int = ChunkEncoder::encode_segment(vs_int, DataType::Int, SegmentEncodingSpec{EncodingType::Dictionary});
    ds_str = ChunkEncoder::encode_segment(vs_str, DataType::String, SegmentEncodingSpec{EncodingType::Dictionary});

    Segments empty_segments;
    empty_segments.push_back(std::make_shared<ValueSegment<int32_t>>());
    empty_segments.push_back(std::make_shared<ValueSegment<pmr_string>>());

    chunk = std::make_shared<Chunk>(empty_segments);
  }

  std::shared_ptr<Chunk> chunk;
  std::shared_ptr<BaseValueSegment> vs_int = nullptr;
  std::shared_ptr<BaseValueSegment> vs_str = nullptr;
  std::shared_ptr<AbstractSegment> ds_int = nullptr;
  std::shared_ptr<AbstractSegment> ds_str = nullptr;
};

TEST_F(StorageChunkTest, AddSegmentToChunk) {
  EXPECT_EQ(chunk->size(), 0);
  chunk = std::make_shared<Chunk>(Segments({vs_int, vs_str}));
  EXPECT_EQ(chunk->size(), 3);
}

TEST_F(StorageChunkTest, AddValuesToChunk) {
  chunk = std::make_shared<Chunk>(Segments({vs_int, vs_str}));
  chunk->append({2, "two"});
  EXPECT_EQ(chunk->size(), 4);

  if constexpr (HYRISE_DEBUG) {
    EXPECT_THROW(chunk->append({}), std::exception);
    EXPECT_THROW(chunk->append({4, "val", 3}), std::exception);
    EXPECT_EQ(chunk->size(), 4);
  }
}

TEST_F(StorageChunkTest, RetrieveSegment) {
  chunk = std::make_shared<Chunk>(Segments({vs_int, vs_str}));
  chunk->append({2, "two"});

  const auto abstract_segment = chunk->get_segment(ColumnID{0});
  EXPECT_EQ(abstract_segment->size(), 4);
}

TEST_F(StorageChunkTest, SetImmutableTwiceThrows) {
  chunk = std::make_shared<Chunk>(Segments({vs_int, vs_str}));
  chunk->append({2, "two"});

  chunk->set_immutable();

  EXPECT_THROW(chunk->set_immutable(), std::logic_error);
}

TEST_F(StorageChunkTest, SetImmutableSetsMaxBeginCid) {
  const auto mvcc_data = std::make_shared<MvccData>(3, CommitID{0});
  mvcc_data->set_begin_cid(ChunkOffset{0}, CommitID{1});
  mvcc_data->set_begin_cid(ChunkOffset{1}, CommitID{2});
  mvcc_data->set_begin_cid(ChunkOffset{2}, CommitID{3});

  chunk = std::make_shared<Chunk>(Segments({vs_int, vs_str}), mvcc_data);
  chunk->set_immutable();

  const auto mvcc_data_chunk = chunk->mvcc_data();
  EXPECT_EQ(mvcc_data_chunk->max_begin_cid.load(), 3);
}

TEST_F(StorageChunkTest, AddIndexByColumnID) {
  chunk = std::make_shared<Chunk>(Segments({ds_int, ds_str}));
  const auto index_int = chunk->create_index<GroupKeyIndex>(std::vector<ColumnID>{ColumnID{0}});
  const auto index_str = chunk->create_index<GroupKeyIndex>(std::vector<ColumnID>{ColumnID{0}});
  const auto index_int_str =
      chunk->create_index<CompositeGroupKeyIndex>(std::vector<ColumnID>{ColumnID{0}, ColumnID{1}});
  EXPECT_TRUE(index_int);
  EXPECT_TRUE(index_str);
  EXPECT_TRUE(index_int_str);
}

TEST_F(StorageChunkTest, AddIndexBySegmentPointer) {
  chunk = std::make_shared<Chunk>(Segments({ds_int, ds_str}));
  const auto index_int =
      chunk->create_index<GroupKeyIndex>(std::vector<std::shared_ptr<const AbstractSegment>>{ds_int});
  const auto index_str =
      chunk->create_index<GroupKeyIndex>(std::vector<std::shared_ptr<const AbstractSegment>>{ds_str});
  const auto index_int_str =
      chunk->create_index<CompositeGroupKeyIndex>(std::vector<std::shared_ptr<const AbstractSegment>>{ds_int, ds_str});
  EXPECT_TRUE(index_int);
  EXPECT_TRUE(index_str);
  EXPECT_TRUE(index_int_str);
}

TEST_F(StorageChunkTest, GetIndexByColumnID) {
  chunk = std::make_shared<Chunk>(Segments({ds_int, ds_str}));
  const auto index_int =
      chunk->create_index<GroupKeyIndex>(std::vector<std::shared_ptr<const AbstractSegment>>{ds_int});
  const auto index_str =
      chunk->create_index<GroupKeyIndex>(std::vector<std::shared_ptr<const AbstractSegment>>{ds_str});
  const auto index_int_str =
      chunk->create_index<CompositeGroupKeyIndex>(std::vector<std::shared_ptr<const AbstractSegment>>{ds_int, ds_str});

  EXPECT_EQ(chunk->get_index(ChunkIndexType::GroupKey, std::vector<ColumnID>{ColumnID{0}}), index_int);
  EXPECT_EQ(chunk->get_index(ChunkIndexType::CompositeGroupKey, std::vector<ColumnID>{ColumnID{0}}), index_int_str);
  EXPECT_EQ(chunk->get_index(ChunkIndexType::CompositeGroupKey, std::vector<ColumnID>{ColumnID{0}, ColumnID{1}}),
            index_int_str);
  EXPECT_EQ(chunk->get_index(ChunkIndexType::GroupKey, std::vector<ColumnID>{ColumnID{1}}), index_str);
  EXPECT_EQ(chunk->get_index(ChunkIndexType::CompositeGroupKey, std::vector<ColumnID>{ColumnID{1}}), nullptr);
}

TEST_F(StorageChunkTest, GetIndexBySegmentPointer) {
  chunk = std::make_shared<Chunk>(Segments({ds_int, ds_str}));
  const auto index_int =
      chunk->create_index<GroupKeyIndex>(std::vector<std::shared_ptr<const AbstractSegment>>{ds_int});
  const auto index_str =
      chunk->create_index<GroupKeyIndex>(std::vector<std::shared_ptr<const AbstractSegment>>{ds_str});
  const auto index_int_str =
      chunk->create_index<CompositeGroupKeyIndex>(std::vector<std::shared_ptr<const AbstractSegment>>{ds_int, ds_str});

  EXPECT_EQ(chunk->get_index(ChunkIndexType::GroupKey, std::vector<std::shared_ptr<const AbstractSegment>>{ds_int}),
            index_int);
  EXPECT_EQ(
      chunk->get_index(ChunkIndexType::CompositeGroupKey, std::vector<std::shared_ptr<const AbstractSegment>>{ds_int}),
      index_int_str);
  EXPECT_EQ(chunk->get_index(ChunkIndexType::CompositeGroupKey,
                             std::vector<std::shared_ptr<const AbstractSegment>>{ds_int, ds_str}),
            index_int_str);
  EXPECT_EQ(chunk->get_index(ChunkIndexType::GroupKey, std::vector<std::shared_ptr<const AbstractSegment>>{ds_str}),
            index_str);
  EXPECT_EQ(
      chunk->get_index(ChunkIndexType::CompositeGroupKey, std::vector<std::shared_ptr<const AbstractSegment>>{ds_str}),
      nullptr);
}

TEST_F(StorageChunkTest, GetIndexesByColumnIDs) {
  chunk = std::make_shared<Chunk>(Segments({ds_int, ds_str}));
  const auto index_int =
      chunk->create_index<GroupKeyIndex>(std::vector<std::shared_ptr<const AbstractSegment>>{ds_int});
  const auto index_str =
      chunk->create_index<GroupKeyIndex>(std::vector<std::shared_ptr<const AbstractSegment>>{ds_str});
  const auto index_int_str =
      chunk->create_index<CompositeGroupKeyIndex>(std::vector<std::shared_ptr<const AbstractSegment>>{ds_int, ds_str});

  const auto indexes_for_segment_0 = chunk->get_indexes(std::vector<ColumnID>{ColumnID{0}});
  // Make sure it finds both the single-column index as well as the multi-column index
  EXPECT_NE(std::find(indexes_for_segment_0.cbegin(), indexes_for_segment_0.cend(), index_int),
            indexes_for_segment_0.cend());
  EXPECT_NE(std::find(indexes_for_segment_0.cbegin(), indexes_for_segment_0.cend(), index_int_str),
            indexes_for_segment_0.cend());

  const auto indexes_for_segment_1 = chunk->get_indexes(std::vector<ColumnID>{ColumnID{1}});
  // Make sure it only finds the single-column index
  EXPECT_NE(std::find(indexes_for_segment_1.cbegin(), indexes_for_segment_1.cend(), index_str),
            indexes_for_segment_1.cend());
  EXPECT_EQ(std::find(indexes_for_segment_1.cbegin(), indexes_for_segment_1.cend(), index_int_str),
            indexes_for_segment_1.cend());
}

TEST_F(StorageChunkTest, GetIndexesBySegmentPointers) {
  chunk = std::make_shared<Chunk>(Segments({ds_int, ds_str}));
  const auto index_int =
      chunk->create_index<GroupKeyIndex>(std::vector<std::shared_ptr<const AbstractSegment>>{ds_int});
  const auto index_str =
      chunk->create_index<GroupKeyIndex>(std::vector<std::shared_ptr<const AbstractSegment>>{ds_str});
  const auto index_int_str =
      chunk->create_index<CompositeGroupKeyIndex>(std::vector<std::shared_ptr<const AbstractSegment>>{ds_int, ds_str});

  const auto indexes_for_segment_0 = chunk->get_indexes(std::vector<std::shared_ptr<const AbstractSegment>>{ds_int});
  // Make sure it finds both the single-column index as well as the multi-column index
  EXPECT_NE(std::find(indexes_for_segment_0.cbegin(), indexes_for_segment_0.cend(), index_int),
            indexes_for_segment_0.cend());
  EXPECT_NE(std::find(indexes_for_segment_0.cbegin(), indexes_for_segment_0.cend(), index_int_str),
            indexes_for_segment_0.cend());

  const auto indexes_for_segment_1 = chunk->get_indexes(std::vector<std::shared_ptr<const AbstractSegment>>{ds_str});
  // Make sure it only finds the single-column index
  EXPECT_NE(std::find(indexes_for_segment_1.cbegin(), indexes_for_segment_1.cend(), index_str),
            indexes_for_segment_1.cend());
  EXPECT_EQ(std::find(indexes_for_segment_1.cbegin(), indexes_for_segment_1.cend(), index_int_str),
            indexes_for_segment_1.cend());
}

TEST_F(StorageChunkTest, RemoveIndex) {
  chunk = std::make_shared<Chunk>(Segments({ds_int, ds_str}));
  const auto index_int =
      chunk->create_index<GroupKeyIndex>(std::vector<std::shared_ptr<const AbstractSegment>>{ds_int});
  const auto index_str =
      chunk->create_index<GroupKeyIndex>(std::vector<std::shared_ptr<const AbstractSegment>>{ds_str});
  const auto index_int_str =
      chunk->create_index<CompositeGroupKeyIndex>(std::vector<std::shared_ptr<const AbstractSegment>>{ds_int, ds_str});

  chunk->remove_index(index_int);
  auto indexes_for_segment_0 = chunk->get_indexes(std::vector<ColumnID>{ColumnID{0}});
  EXPECT_EQ(std::find(indexes_for_segment_0.cbegin(), indexes_for_segment_0.cend(), index_int),
            indexes_for_segment_0.cend());
  EXPECT_NE(std::find(indexes_for_segment_0.cbegin(), indexes_for_segment_0.cend(), index_int_str),
            indexes_for_segment_0.cend());

  chunk->remove_index(index_int_str);
  indexes_for_segment_0 = chunk->get_indexes(std::vector<ColumnID>{ColumnID{0}});
  EXPECT_EQ(std::find(indexes_for_segment_0.cbegin(), indexes_for_segment_0.cend(), index_int_str),
            indexes_for_segment_0.cend());

  chunk->remove_index(index_str);
  const auto indexes_for_segment_1 = chunk->get_indexes(std::vector<ColumnID>{ColumnID{1}});
  EXPECT_EQ(std::find(indexes_for_segment_0.cbegin(), indexes_for_segment_0.cend(), index_str),
            indexes_for_segment_0.cend());
}

TEST_F(StorageChunkTest, SetSortedInformationSingle) {
  EXPECT_TRUE(chunk->individually_sorted_by().empty());
  const auto sorted_by = SortColumnDefinition(ColumnID{0}, SortMode::AscendingNullsFirst);
  chunk->set_immutable();
  chunk->set_individually_sorted_by(sorted_by);
  ASSERT_EQ(chunk->individually_sorted_by().size(), 1);
  EXPECT_EQ(chunk->individually_sorted_by().front(), sorted_by);
}

TEST_F(StorageChunkTest, SetSortedInformationVector) {
  EXPECT_TRUE(chunk->individually_sorted_by().empty());
  const auto sorted_by_vector = std::vector{SortColumnDefinition(ColumnID{0}, SortMode::AscendingNullsFirst),
                                            SortColumnDefinition(ColumnID{1}, SortMode::DescendingNullsFirst)};
  chunk->set_immutable();
  chunk->set_individually_sorted_by(sorted_by_vector);
  EXPECT_EQ(chunk->individually_sorted_by(), sorted_by_vector);

  // Resetting the sorting information is not allowed
  EXPECT_THROW(chunk->set_individually_sorted_by(sorted_by_vector), std::logic_error);

  if constexpr (HYRISE_DEBUG) {
    const auto value_segment_a = std::make_shared<ValueSegment<int32_t>>(pmr_vector<int32_t>{1, 2, 3});
    const auto value_segment_b = std::make_shared<ValueSegment<int32_t>>(pmr_vector<int32_t>{1, 2, 1});
    chunk = std::make_shared<Chunk>(Segments{value_segment_a, value_segment_b});
    chunk->set_immutable();
    EXPECT_TRUE(chunk->individually_sorted_by().empty());

    // There should be a check if passed sort definitions are actually correct. "Individually sorted by" means that all
    // columns are sorted, not the combinations (as in `ORDER BY a` and `ORDER BY b` vs. `ORDER BY a, b`). The chunk is
    // sorted by a, but not by b.
    const auto sort_definition_a = SortColumnDefinition{ColumnID{0}, SortMode::AscendingNullsFirst};
    const auto sort_definition_b = SortColumnDefinition{ColumnID{1}, SortMode::AscendingNullsFirst};

    EXPECT_THROW(chunk->set_individually_sorted_by({sort_definition_b}), std::logic_error);
    // The chunk is sorted by a, b (as in `ORDER BY a, b`), but b is not sorted on its own.
    EXPECT_THROW(chunk->set_individually_sorted_by({sort_definition_a, sort_definition_b}), std::logic_error);
    chunk->set_individually_sorted_by({sort_definition_a});
    ASSERT_EQ(chunk->individually_sorted_by().size(), 1);
    EXPECT_EQ(chunk->individually_sorted_by().front(), sort_definition_a);
  }
}

TEST_F(StorageChunkTest, SetSortedInformationAscendingWithNulls) {
  if constexpr (!HYRISE_DEBUG) {
    GTEST_SKIP();
  }

  const auto value_segment = std::make_shared<ValueSegment<int32_t>>(pmr_vector<int32_t>{17, 0, 1, 1},
                                                                     pmr_vector<bool>{true, false, false, false});
  const auto chunk_with_nulls = std::make_shared<Chunk>(Segments{value_segment});
  chunk_with_nulls->set_immutable();
  EXPECT_TRUE(chunk_with_nulls->individually_sorted_by().empty());

<<<<<<< HEAD
  EXPECT_NO_THROW(
      chunk_with_nulls->set_individually_sorted_by(SortColumnDefinition(ColumnID{0}, SortMode::AscendingNullsFirst)));
  EXPECT_THROW(
      chunk_with_nulls->set_individually_sorted_by(SortColumnDefinition(ColumnID{0}, SortMode::DescendingNullsFirst)),
      std::logic_error);
=======
  EXPECT_THROW(
      chunk_with_nulls->set_individually_sorted_by(SortColumnDefinition(ColumnID{0}, SortMode::AscendingNullsLast)),
      std::logic_error);
  EXPECT_THROW(
      chunk_with_nulls->set_individually_sorted_by(SortColumnDefinition(ColumnID{0}, SortMode::DescendingNullsFirst)),
      std::logic_error);
  EXPECT_THROW(
      chunk_with_nulls->set_individually_sorted_by(SortColumnDefinition(ColumnID{0}, SortMode::DescendingNullsLast)),
      std::logic_error);

  const auto sort_definition = SortColumnDefinition{ColumnID{0}, SortMode::AscendingNullsFirst};
  chunk_with_nulls->set_individually_sorted_by(sort_definition);
  ASSERT_EQ(chunk_with_nulls->individually_sorted_by().size(), 1);
  EXPECT_EQ(chunk_with_nulls->individually_sorted_by().front(), sort_definition);
>>>>>>> 50450f22
}

TEST_F(StorageChunkTest, SetSortedInformationDescendingWithNulls) {
  if constexpr (!HYRISE_DEBUG) {
    GTEST_SKIP();
  }

  const auto value_segment = std::make_shared<ValueSegment<int32_t>>(pmr_vector<int32_t>{0, 2, 1, 1},
                                                                     pmr_vector<bool>{true, false, false, false});
  const auto chunk_with_nulls = std::make_shared<Chunk>(Segments{value_segment});
  chunk_with_nulls->set_immutable();
  EXPECT_TRUE(chunk_with_nulls->individually_sorted_by().empty());

<<<<<<< HEAD
  // Currently, NULL values always come first when sorted.
  EXPECT_NO_THROW(
      chunk_with_nulls->set_individually_sorted_by(SortColumnDefinition(ColumnID{0}, SortMode::DescendingNullsFirst)));
  EXPECT_THROW(
      chunk_with_nulls->set_individually_sorted_by(SortColumnDefinition(ColumnID{0}, SortMode::AscendingNullsFirst)),
      std::logic_error);
=======
  EXPECT_THROW(
      chunk_with_nulls->set_individually_sorted_by(SortColumnDefinition(ColumnID{0}, SortMode::AscendingNullsFirst)),
      std::logic_error);
  EXPECT_THROW(
      chunk_with_nulls->set_individually_sorted_by(SortColumnDefinition(ColumnID{0}, SortMode::AscendingNullsLast)),
      std::logic_error);
  EXPECT_THROW(
      chunk_with_nulls->set_individually_sorted_by(SortColumnDefinition(ColumnID{0}, SortMode::DescendingNullsLast)),
      std::logic_error);

  const auto sort_definition = SortColumnDefinition{ColumnID{0}, SortMode::DescendingNullsFirst};
  chunk_with_nulls->set_individually_sorted_by(sort_definition);
  ASSERT_EQ(chunk_with_nulls->individually_sorted_by().size(), 1);
  EXPECT_EQ(chunk_with_nulls->individually_sorted_by().front(), sort_definition);
>>>>>>> 50450f22
}

TEST_F(StorageChunkTest, SetSortedInformationNullsInBetween) {
  if constexpr (!HYRISE_DEBUG) {
    GTEST_SKIP();
  }

  const auto value_segment =
      std::make_shared<ValueSegment<int32_t>>(pmr_vector<int32_t>{1, 1, 1}, pmr_vector<bool>{false, true, false});
  const auto chunk_with_nulls = std::make_shared<Chunk>(Segments{value_segment});
  chunk_with_nulls->set_immutable();
  EXPECT_TRUE(chunk_with_nulls->individually_sorted_by().empty());

<<<<<<< HEAD
  // Sorted values, but NULLs always come first in Hyrise when vector is sorted.
=======
  // Sorted values, but NULL value in the middle of the segment.
>>>>>>> 50450f22
  EXPECT_THROW(
      chunk_with_nulls->set_individually_sorted_by(SortColumnDefinition(ColumnID{0}, SortMode::AscendingNullsFirst)),
      std::logic_error);
  EXPECT_THROW(
<<<<<<< HEAD
      chunk_with_nulls->set_individually_sorted_by(SortColumnDefinition(ColumnID{0}, SortMode::DescendingNullsFirst)),
      std::logic_error);
=======
      chunk_with_nulls->set_individually_sorted_by(SortColumnDefinition(ColumnID{0}, SortMode::AscendingNullsLast)),
      std::logic_error);
  EXPECT_THROW(
      chunk_with_nulls->set_individually_sorted_by(SortColumnDefinition(ColumnID{0}, SortMode::DescendingNullsFirst)),
      std::logic_error);
  EXPECT_THROW(
      chunk_with_nulls->set_individually_sorted_by(SortColumnDefinition(ColumnID{0}, SortMode::DescendingNullsLast)),
      std::logic_error);
>>>>>>> 50450f22
}

TEST_F(StorageChunkTest, SetSortedInformationNullsAtEnds) {
  if constexpr (!HYRISE_DEBUG) {
    GTEST_SKIP();
  }

  const auto value_segment =
      std::make_shared<ValueSegment<int32_t>>(pmr_vector<int32_t>{1, 1, 1}, pmr_vector<bool>{true, false, true});
  const auto chunk_with_nulls = std::make_shared<Chunk>(Segments{value_segment});
  chunk_with_nulls->set_immutable();
  EXPECT_TRUE(chunk_with_nulls->individually_sorted_by().empty());

<<<<<<< HEAD
  // Sorted values, but NULLs always come first in Hyrise when vector is sorted.
=======
  // Sorted values, but NULL values at both ends of the segment.
>>>>>>> 50450f22
  EXPECT_THROW(
      chunk_with_nulls->set_individually_sorted_by(SortColumnDefinition(ColumnID{0}, SortMode::AscendingNullsFirst)),
      std::logic_error);
  EXPECT_THROW(
<<<<<<< HEAD
      chunk_with_nulls->set_individually_sorted_by(SortColumnDefinition(ColumnID{0}, SortMode::DescendingNullsFirst)),
      std::logic_error);
=======
      chunk_with_nulls->set_individually_sorted_by(SortColumnDefinition(ColumnID{0}, SortMode::AscendingNullsLast)),
      std::logic_error);
  EXPECT_THROW(
      chunk_with_nulls->set_individually_sorted_by(SortColumnDefinition(ColumnID{0}, SortMode::DescendingNullsFirst)),
      std::logic_error);
  EXPECT_THROW(
      chunk_with_nulls->set_individually_sorted_by(SortColumnDefinition(ColumnID{0}, SortMode::DescendingNullsLast)),
      std::logic_error);
}

TEST_F(StorageChunkTest, SetSortedInformationNullsLast) {
  if constexpr (!HYRISE_DEBUG) {
    GTEST_SKIP();
  }

  const auto value_segment =
      std::make_shared<ValueSegment<int32_t>>(pmr_vector<int32_t>{1, 1, 1}, pmr_vector<bool>{false, false, true});

  for (const auto sort_mode : {SortMode::AscendingNullsLast, SortMode::DescendingNullsLast}) {
    const auto chunk_with_nulls = std::make_shared<Chunk>(Segments{value_segment});
    chunk_with_nulls->set_immutable();
    EXPECT_TRUE(chunk_with_nulls->individually_sorted_by().empty());

    EXPECT_THROW(
        chunk_with_nulls->set_individually_sorted_by(SortColumnDefinition(ColumnID{0}, SortMode::AscendingNullsFirst)),
        std::logic_error);
    EXPECT_THROW(
        chunk_with_nulls->set_individually_sorted_by(SortColumnDefinition(ColumnID{0}, SortMode::DescendingNullsFirst)),
        std::logic_error);

    const auto sort_definition = SortColumnDefinition{ColumnID{0}, sort_mode};
    chunk_with_nulls->set_individually_sorted_by(sort_definition);
    ASSERT_EQ(chunk_with_nulls->individually_sorted_by().size(), 1);
    EXPECT_EQ(chunk_with_nulls->individually_sorted_by().front(), sort_definition);
  }
>>>>>>> 50450f22
}

TEST_F(StorageChunkTest, MemoryUsageEstimation) {
  const auto segments = Segments{vs_int, vs_str};
  auto segment_sizes = vs_int->memory_usage(MemoryUsageCalculationMode::Sampled);
  segment_sizes += vs_str->memory_usage(MemoryUsageCalculationMode::Sampled);

  // Chunk holds at least two segments.
  chunk = std::make_shared<Chunk>(segments);
  EXPECT_GT(chunk->memory_usage(MemoryUsageCalculationMode::Sampled), segment_sizes);

  const auto mvcc_data = std::make_shared<MvccData>(ChunkOffset{3}, CommitID{0});
  const auto mvcc_size = mvcc_data->memory_usage();

  // Chunk holds at least two segments and MVCC data.
  chunk = std::make_shared<Chunk>(segments, mvcc_data);
  EXPECT_GT(chunk->memory_usage(MemoryUsageCalculationMode::Sampled), segment_sizes + mvcc_size);
}

// A concurrency stress test can be found at `stress_test.cpp` (ConcurrentInsertsSetChunksImmutable).
TEST_F(StorageChunkTest, TrySetImmutable) {
  if constexpr (HYRISE_DEBUG) {
    // try_set_immutable() should only be called when the chunk is part of a stored table, i.e., it must have MVCC data.
    EXPECT_THROW(chunk->try_set_immutable(), std::logic_error);
  }

  const auto mvcc_data = std::make_shared<MvccData>(ChunkOffset{3}, CommitID{0});
  chunk = std::make_shared<Chunk>(Segments{vs_int, vs_str}, mvcc_data);

  EXPECT_TRUE(chunk->is_mutable());

  // Nothing happens if chunk is not marked as full.
  chunk->try_set_immutable();
  EXPECT_TRUE(chunk->is_mutable());

  // Marking as immutable works if chunk is marked as full.
  chunk->mark_as_full();
  chunk->try_set_immutable();
  EXPECT_FALSE(chunk->is_mutable());

  // Multiple calls are okay.
  chunk->try_set_immutable();
  EXPECT_FALSE(chunk->is_mutable());

  // However, chunk should not be marked as full multiple times.
  EXPECT_THROW(chunk->mark_as_full(), std::logic_error);
}

}  // namespace hyrise<|MERGE_RESOLUTION|>--- conflicted
+++ resolved
@@ -263,8 +263,6 @@
     const auto sort_definition_b = SortColumnDefinition{ColumnID{1}, SortMode::AscendingNullsFirst};
 
     EXPECT_THROW(chunk->set_individually_sorted_by({sort_definition_b}), std::logic_error);
-    // The chunk is sorted by a, b (as in `ORDER BY a, b`), but b is not sorted on its own.
-    EXPECT_THROW(chunk->set_individually_sorted_by({sort_definition_a, sort_definition_b}), std::logic_error);
     chunk->set_individually_sorted_by({sort_definition_a});
     ASSERT_EQ(chunk->individually_sorted_by().size(), 1);
     EXPECT_EQ(chunk->individually_sorted_by().front(), sort_definition_a);
@@ -282,13 +280,6 @@
   chunk_with_nulls->set_immutable();
   EXPECT_TRUE(chunk_with_nulls->individually_sorted_by().empty());
 
-<<<<<<< HEAD
-  EXPECT_NO_THROW(
-      chunk_with_nulls->set_individually_sorted_by(SortColumnDefinition(ColumnID{0}, SortMode::AscendingNullsFirst)));
-  EXPECT_THROW(
-      chunk_with_nulls->set_individually_sorted_by(SortColumnDefinition(ColumnID{0}, SortMode::DescendingNullsFirst)),
-      std::logic_error);
-=======
   EXPECT_THROW(
       chunk_with_nulls->set_individually_sorted_by(SortColumnDefinition(ColumnID{0}, SortMode::AscendingNullsLast)),
       std::logic_error);
@@ -303,7 +294,6 @@
   chunk_with_nulls->set_individually_sorted_by(sort_definition);
   ASSERT_EQ(chunk_with_nulls->individually_sorted_by().size(), 1);
   EXPECT_EQ(chunk_with_nulls->individually_sorted_by().front(), sort_definition);
->>>>>>> 50450f22
 }
 
 TEST_F(StorageChunkTest, SetSortedInformationDescendingWithNulls) {
@@ -317,14 +307,6 @@
   chunk_with_nulls->set_immutable();
   EXPECT_TRUE(chunk_with_nulls->individually_sorted_by().empty());
 
-<<<<<<< HEAD
-  // Currently, NULL values always come first when sorted.
-  EXPECT_NO_THROW(
-      chunk_with_nulls->set_individually_sorted_by(SortColumnDefinition(ColumnID{0}, SortMode::DescendingNullsFirst)));
-  EXPECT_THROW(
-      chunk_with_nulls->set_individually_sorted_by(SortColumnDefinition(ColumnID{0}, SortMode::AscendingNullsFirst)),
-      std::logic_error);
-=======
   EXPECT_THROW(
       chunk_with_nulls->set_individually_sorted_by(SortColumnDefinition(ColumnID{0}, SortMode::AscendingNullsFirst)),
       std::logic_error);
@@ -339,7 +321,6 @@
   chunk_with_nulls->set_individually_sorted_by(sort_definition);
   ASSERT_EQ(chunk_with_nulls->individually_sorted_by().size(), 1);
   EXPECT_EQ(chunk_with_nulls->individually_sorted_by().front(), sort_definition);
->>>>>>> 50450f22
 }
 
 TEST_F(StorageChunkTest, SetSortedInformationNullsInBetween) {
@@ -353,28 +334,19 @@
   chunk_with_nulls->set_immutable();
   EXPECT_TRUE(chunk_with_nulls->individually_sorted_by().empty());
 
-<<<<<<< HEAD
-  // Sorted values, but NULLs always come first in Hyrise when vector is sorted.
-=======
   // Sorted values, but NULL value in the middle of the segment.
->>>>>>> 50450f22
   EXPECT_THROW(
       chunk_with_nulls->set_individually_sorted_by(SortColumnDefinition(ColumnID{0}, SortMode::AscendingNullsFirst)),
       std::logic_error);
   EXPECT_THROW(
-<<<<<<< HEAD
+      chunk_with_nulls->set_individually_sorted_by(SortColumnDefinition(ColumnID{0}, SortMode::AscendingNullsLast)),
+      std::logic_error);
+  EXPECT_THROW(
       chunk_with_nulls->set_individually_sorted_by(SortColumnDefinition(ColumnID{0}, SortMode::DescendingNullsFirst)),
       std::logic_error);
-=======
-      chunk_with_nulls->set_individually_sorted_by(SortColumnDefinition(ColumnID{0}, SortMode::AscendingNullsLast)),
-      std::logic_error);
-  EXPECT_THROW(
-      chunk_with_nulls->set_individually_sorted_by(SortColumnDefinition(ColumnID{0}, SortMode::DescendingNullsFirst)),
-      std::logic_error);
   EXPECT_THROW(
       chunk_with_nulls->set_individually_sorted_by(SortColumnDefinition(ColumnID{0}, SortMode::DescendingNullsLast)),
       std::logic_error);
->>>>>>> 50450f22
 }
 
 TEST_F(StorageChunkTest, SetSortedInformationNullsAtEnds) {
@@ -388,19 +360,11 @@
   chunk_with_nulls->set_immutable();
   EXPECT_TRUE(chunk_with_nulls->individually_sorted_by().empty());
 
-<<<<<<< HEAD
-  // Sorted values, but NULLs always come first in Hyrise when vector is sorted.
-=======
   // Sorted values, but NULL values at both ends of the segment.
->>>>>>> 50450f22
   EXPECT_THROW(
       chunk_with_nulls->set_individually_sorted_by(SortColumnDefinition(ColumnID{0}, SortMode::AscendingNullsFirst)),
       std::logic_error);
   EXPECT_THROW(
-<<<<<<< HEAD
-      chunk_with_nulls->set_individually_sorted_by(SortColumnDefinition(ColumnID{0}, SortMode::DescendingNullsFirst)),
-      std::logic_error);
-=======
       chunk_with_nulls->set_individually_sorted_by(SortColumnDefinition(ColumnID{0}, SortMode::AscendingNullsLast)),
       std::logic_error);
   EXPECT_THROW(
@@ -436,7 +400,6 @@
     ASSERT_EQ(chunk_with_nulls->individually_sorted_by().size(), 1);
     EXPECT_EQ(chunk_with_nulls->individually_sorted_by().front(), sort_definition);
   }
->>>>>>> 50450f22
 }
 
 TEST_F(StorageChunkTest, MemoryUsageEstimation) {
