#include <memory>

#include "base_test.hpp"
#include "resolve_type.hpp"
#include "storage/abstract_segment.hpp"
#include "storage/chunk.hpp"
#include "storage/index/group_key/composite_group_key_index.hpp"
#include "storage/index/group_key/group_key_index.hpp"
#include "storage/segment_encoding_utils.hpp"
#include "types.hpp"

namespace hyrise {

class StorageChunkTest : public BaseTest {
 protected:
  void SetUp() override {
    vs_int = std::make_shared<ValueSegment<int>>();
    vs_int->append(4);
    vs_int->append(6);
    vs_int->append(3);

    vs_str = std::make_shared<ValueSegment<pmr_string>>();
    vs_str->append("Hello,");
    vs_str->append("world");
    vs_str->append("!");

    ds_int = ChunkEncoder::encode_segment(vs_int, DataType::Int, SegmentEncodingSpec{EncodingType::Dictionary});
    ds_str = ChunkEncoder::encode_segment(vs_str, DataType::String, SegmentEncodingSpec{EncodingType::Dictionary});

    Segments empty_segments;
    empty_segments.push_back(std::make_shared<ValueSegment<int32_t>>());
    empty_segments.push_back(std::make_shared<ValueSegment<pmr_string>>());

    chunk = std::make_shared<Chunk>(empty_segments);
  }

  std::shared_ptr<Chunk> chunk;
  std::shared_ptr<BaseValueSegment> vs_int = nullptr;
  std::shared_ptr<BaseValueSegment> vs_str = nullptr;
  std::shared_ptr<AbstractSegment> ds_int = nullptr;
  std::shared_ptr<AbstractSegment> ds_str = nullptr;
};

TEST_F(StorageChunkTest, AddSegmentToChunk) {
  EXPECT_EQ(chunk->size(), 0);
  chunk = std::make_shared<Chunk>(Segments({vs_int, vs_str}));
  EXPECT_EQ(chunk->size(), 3);
}

TEST_F(StorageChunkTest, AddValuesToChunk) {
  chunk = std::make_shared<Chunk>(Segments({vs_int, vs_str}));
  chunk->append({2, "two"});
  EXPECT_EQ(chunk->size(), 4);

  if constexpr (HYRISE_DEBUG) {
    EXPECT_THROW(chunk->append({}), std::exception);
    EXPECT_THROW(chunk->append({4, "val", 3}), std::exception);
    EXPECT_EQ(chunk->size(), 4);
  }
}

TEST_F(StorageChunkTest, RetrieveSegment) {
  chunk = std::make_shared<Chunk>(Segments({vs_int, vs_str}));
  chunk->append({2, "two"});

  const auto abstract_segment = chunk->get_segment(ColumnID{0});
  EXPECT_EQ(abstract_segment->size(), 4);
}

TEST_F(StorageChunkTest, SetImmutableTwiceThrows) {
  chunk = std::make_shared<Chunk>(Segments({vs_int, vs_str}));
  chunk->append({2, "two"});

  chunk->set_immutable();

  EXPECT_THROW(chunk->set_immutable(), std::logic_error);
}

TEST_F(StorageChunkTest, SetImmutableSetsMaxBeginCid) {
  const auto mvcc_data = std::make_shared<MvccData>(3, CommitID{0});
  mvcc_data->set_begin_cid(ChunkOffset{0}, CommitID{1});
  mvcc_data->set_begin_cid(ChunkOffset{1}, CommitID{2});
  mvcc_data->set_begin_cid(ChunkOffset{2}, CommitID{3});

  chunk = std::make_shared<Chunk>(Segments({vs_int, vs_str}), mvcc_data);
  chunk->set_immutable();

  const auto mvcc_data_chunk = chunk->mvcc_data();
  EXPECT_EQ(mvcc_data_chunk->max_begin_cid.load(), 3);
}

TEST_F(StorageChunkTest, AddIndexByColumnID) {
  chunk = std::make_shared<Chunk>(Segments({ds_int, ds_str}));
  const auto index_int = chunk->create_index<GroupKeyIndex>(std::vector<ColumnID>{ColumnID{0}});
  const auto index_str = chunk->create_index<GroupKeyIndex>(std::vector<ColumnID>{ColumnID{0}});
  const auto index_int_str =
      chunk->create_index<CompositeGroupKeyIndex>(std::vector<ColumnID>{ColumnID{0}, ColumnID{1}});
  EXPECT_TRUE(index_int);
  EXPECT_TRUE(index_str);
  EXPECT_TRUE(index_int_str);
}

TEST_F(StorageChunkTest, AddIndexBySegmentPointer) {
  chunk = std::make_shared<Chunk>(Segments({ds_int, ds_str}));
  const auto index_int =
      chunk->create_index<GroupKeyIndex>(std::vector<std::shared_ptr<const AbstractSegment>>{ds_int});
  const auto index_str =
      chunk->create_index<GroupKeyIndex>(std::vector<std::shared_ptr<const AbstractSegment>>{ds_str});
  const auto index_int_str =
      chunk->create_index<CompositeGroupKeyIndex>(std::vector<std::shared_ptr<const AbstractSegment>>{ds_int, ds_str});
  EXPECT_TRUE(index_int);
  EXPECT_TRUE(index_str);
  EXPECT_TRUE(index_int_str);
}

TEST_F(StorageChunkTest, GetIndexByColumnID) {
  chunk = std::make_shared<Chunk>(Segments({ds_int, ds_str}));
  const auto index_int =
      chunk->create_index<GroupKeyIndex>(std::vector<std::shared_ptr<const AbstractSegment>>{ds_int});
  const auto index_str =
      chunk->create_index<GroupKeyIndex>(std::vector<std::shared_ptr<const AbstractSegment>>{ds_str});
  const auto index_int_str =
      chunk->create_index<CompositeGroupKeyIndex>(std::vector<std::shared_ptr<const AbstractSegment>>{ds_int, ds_str});

  EXPECT_EQ(chunk->get_index(ChunkIndexType::GroupKey, std::vector<ColumnID>{ColumnID{0}}), index_int);
  EXPECT_EQ(chunk->get_index(ChunkIndexType::CompositeGroupKey, std::vector<ColumnID>{ColumnID{0}}), index_int_str);
  EXPECT_EQ(chunk->get_index(ChunkIndexType::CompositeGroupKey, std::vector<ColumnID>{ColumnID{0}, ColumnID{1}}),
            index_int_str);
  EXPECT_EQ(chunk->get_index(ChunkIndexType::GroupKey, std::vector<ColumnID>{ColumnID{1}}), index_str);
  EXPECT_EQ(chunk->get_index(ChunkIndexType::CompositeGroupKey, std::vector<ColumnID>{ColumnID{1}}), nullptr);
}

TEST_F(StorageChunkTest, GetIndexBySegmentPointer) {
  chunk = std::make_shared<Chunk>(Segments({ds_int, ds_str}));
  const auto index_int =
      chunk->create_index<GroupKeyIndex>(std::vector<std::shared_ptr<const AbstractSegment>>{ds_int});
  const auto index_str =
      chunk->create_index<GroupKeyIndex>(std::vector<std::shared_ptr<const AbstractSegment>>{ds_str});
  const auto index_int_str =
      chunk->create_index<CompositeGroupKeyIndex>(std::vector<std::shared_ptr<const AbstractSegment>>{ds_int, ds_str});

  EXPECT_EQ(chunk->get_index(ChunkIndexType::GroupKey, std::vector<std::shared_ptr<const AbstractSegment>>{ds_int}),
            index_int);
  EXPECT_EQ(
      chunk->get_index(ChunkIndexType::CompositeGroupKey, std::vector<std::shared_ptr<const AbstractSegment>>{ds_int}),
      index_int_str);
  EXPECT_EQ(chunk->get_index(ChunkIndexType::CompositeGroupKey,
                             std::vector<std::shared_ptr<const AbstractSegment>>{ds_int, ds_str}),
            index_int_str);
  EXPECT_EQ(chunk->get_index(ChunkIndexType::GroupKey, std::vector<std::shared_ptr<const AbstractSegment>>{ds_str}),
            index_str);
  EXPECT_EQ(
      chunk->get_index(ChunkIndexType::CompositeGroupKey, std::vector<std::shared_ptr<const AbstractSegment>>{ds_str}),
      nullptr);
}

TEST_F(StorageChunkTest, GetIndexesByColumnIDs) {
  chunk = std::make_shared<Chunk>(Segments({ds_int, ds_str}));
  const auto index_int =
      chunk->create_index<GroupKeyIndex>(std::vector<std::shared_ptr<const AbstractSegment>>{ds_int});
  const auto index_str =
      chunk->create_index<GroupKeyIndex>(std::vector<std::shared_ptr<const AbstractSegment>>{ds_str});
  const auto index_int_str =
      chunk->create_index<CompositeGroupKeyIndex>(std::vector<std::shared_ptr<const AbstractSegment>>{ds_int, ds_str});

  const auto indexes_for_segment_0 = chunk->get_indexes(std::vector<ColumnID>{ColumnID{0}});
  // Make sure it finds both the single-column index as well as the multi-column index
  EXPECT_NE(std::find(indexes_for_segment_0.cbegin(), indexes_for_segment_0.cend(), index_int),
            indexes_for_segment_0.cend());
  EXPECT_NE(std::find(indexes_for_segment_0.cbegin(), indexes_for_segment_0.cend(), index_int_str),
            indexes_for_segment_0.cend());

  const auto indexes_for_segment_1 = chunk->get_indexes(std::vector<ColumnID>{ColumnID{1}});
  // Make sure it only finds the single-column index
  EXPECT_NE(std::find(indexes_for_segment_1.cbegin(), indexes_for_segment_1.cend(), index_str),
            indexes_for_segment_1.cend());
  EXPECT_EQ(std::find(indexes_for_segment_1.cbegin(), indexes_for_segment_1.cend(), index_int_str),
            indexes_for_segment_1.cend());
}

TEST_F(StorageChunkTest, GetIndexesBySegmentPointers) {
  chunk = std::make_shared<Chunk>(Segments({ds_int, ds_str}));
  const auto index_int =
      chunk->create_index<GroupKeyIndex>(std::vector<std::shared_ptr<const AbstractSegment>>{ds_int});
  const auto index_str =
      chunk->create_index<GroupKeyIndex>(std::vector<std::shared_ptr<const AbstractSegment>>{ds_str});
  const auto index_int_str =
      chunk->create_index<CompositeGroupKeyIndex>(std::vector<std::shared_ptr<const AbstractSegment>>{ds_int, ds_str});

  const auto indexes_for_segment_0 = chunk->get_indexes(std::vector<std::shared_ptr<const AbstractSegment>>{ds_int});
  // Make sure it finds both the single-column index as well as the multi-column index
  EXPECT_NE(std::find(indexes_for_segment_0.cbegin(), indexes_for_segment_0.cend(), index_int),
            indexes_for_segment_0.cend());
  EXPECT_NE(std::find(indexes_for_segment_0.cbegin(), indexes_for_segment_0.cend(), index_int_str),
            indexes_for_segment_0.cend());

  const auto indexes_for_segment_1 = chunk->get_indexes(std::vector<std::shared_ptr<const AbstractSegment>>{ds_str});
  // Make sure it only finds the single-column index
  EXPECT_NE(std::find(indexes_for_segment_1.cbegin(), indexes_for_segment_1.cend(), index_str),
            indexes_for_segment_1.cend());
  EXPECT_EQ(std::find(indexes_for_segment_1.cbegin(), indexes_for_segment_1.cend(), index_int_str),
            indexes_for_segment_1.cend());
}

TEST_F(StorageChunkTest, RemoveIndex) {
  chunk = std::make_shared<Chunk>(Segments({ds_int, ds_str}));
  const auto index_int =
      chunk->create_index<GroupKeyIndex>(std::vector<std::shared_ptr<const AbstractSegment>>{ds_int});
  const auto index_str =
      chunk->create_index<GroupKeyIndex>(std::vector<std::shared_ptr<const AbstractSegment>>{ds_str});
  const auto index_int_str =
      chunk->create_index<CompositeGroupKeyIndex>(std::vector<std::shared_ptr<const AbstractSegment>>{ds_int, ds_str});

  chunk->remove_index(index_int);
  auto indexes_for_segment_0 = chunk->get_indexes(std::vector<ColumnID>{ColumnID{0}});
  EXPECT_EQ(std::find(indexes_for_segment_0.cbegin(), indexes_for_segment_0.cend(), index_int),
            indexes_for_segment_0.cend());
  EXPECT_NE(std::find(indexes_for_segment_0.cbegin(), indexes_for_segment_0.cend(), index_int_str),
            indexes_for_segment_0.cend());

  chunk->remove_index(index_int_str);
  indexes_for_segment_0 = chunk->get_indexes(std::vector<ColumnID>{ColumnID{0}});
  EXPECT_EQ(std::find(indexes_for_segment_0.cbegin(), indexes_for_segment_0.cend(), index_int_str),
            indexes_for_segment_0.cend());

  chunk->remove_index(index_str);
  const auto indexes_for_segment_1 = chunk->get_indexes(std::vector<ColumnID>{ColumnID{1}});
  EXPECT_EQ(std::find(indexes_for_segment_0.cbegin(), indexes_for_segment_0.cend(), index_str),
            indexes_for_segment_0.cend());
}

TEST_F(StorageChunkTest, SetSortedInformationSingle) {
  EXPECT_TRUE(chunk->individually_sorted_by().empty());
  const auto sorted_by = SortColumnDefinition(ColumnID{0}, SortMode::AscendingNullsFirst);
  chunk->set_immutable();
  chunk->set_individually_sorted_by(sorted_by);
  ASSERT_EQ(chunk->individually_sorted_by().size(), 1);
  EXPECT_EQ(chunk->individually_sorted_by().front(), sorted_by);
}

TEST_F(StorageChunkTest, SetSortedInformationVector) {
  EXPECT_TRUE(chunk->individually_sorted_by().empty());
  const auto sorted_by_vector = std::vector{SortColumnDefinition(ColumnID{0}, SortMode::AscendingNullsFirst),
                                            SortColumnDefinition(ColumnID{1}, SortMode::DescendingNullsFirst)};
  chunk->set_immutable();
  chunk->set_individually_sorted_by(sorted_by_vector);
  EXPECT_EQ(chunk->individually_sorted_by(), sorted_by_vector);

  // Resetting the sorting information is not allowed
  EXPECT_THROW(chunk->set_individually_sorted_by(sorted_by_vector), std::logic_error);

  if constexpr (HYRISE_DEBUG) {
    const auto value_segment_a = std::make_shared<ValueSegment<int32_t>>(pmr_vector<int32_t>{1, 2, 3});
    const auto value_segment_b = std::make_shared<ValueSegment<int32_t>>(pmr_vector<int32_t>{1, 2, 1});
    chunk = std::make_shared<Chunk>(Segments{value_segment_a, value_segment_b});
    chunk->set_immutable();
    EXPECT_TRUE(chunk->individually_sorted_by().empty());

    // There should be a check if passed sort definitions are actually correct. "Individually sorted by" means that all
    // columns are sorted, not the combinations (as in `ORDER BY a` and `ORDER BY b` vs. `ORDER BY a, b`). The chunk is
    // sorted by a, but not by b.
    const auto sort_definition_a = SortColumnDefinition{ColumnID{0}, SortMode::AscendingNullsFirst};
    const auto sort_definition_b = SortColumnDefinition{ColumnID{1}, SortMode::AscendingNullsFirst};

    EXPECT_THROW(chunk->set_individually_sorted_by({sort_definition_b}), std::logic_error);
<<<<<<< HEAD
=======
    // The chunk is sorted by a, b (as in `ORDER BY a, b`), but b is not sorted on its own.
    EXPECT_THROW(chunk->set_individually_sorted_by({sort_definition_a, sort_definition_b}), std::logic_error);
>>>>>>> ee7f61dc
    chunk->set_individually_sorted_by({sort_definition_a});
    ASSERT_EQ(chunk->individually_sorted_by().size(), 1);
    EXPECT_EQ(chunk->individually_sorted_by().front(), sort_definition_a);
  }
}

TEST_F(StorageChunkTest, SetSortedInformationAscendingWithNulls) {
  if constexpr (!HYRISE_DEBUG) {
    GTEST_SKIP();
  }

  const auto value_segment = std::make_shared<ValueSegment<int32_t>>(pmr_vector<int32_t>{17, 0, 1, 1},
                                                                     pmr_vector<bool>{true, false, false, false});
  const auto chunk_with_nulls = std::make_shared<Chunk>(Segments{value_segment});
  chunk_with_nulls->set_immutable();
  EXPECT_TRUE(chunk_with_nulls->individually_sorted_by().empty());

  EXPECT_THROW(
      chunk_with_nulls->set_individually_sorted_by(SortColumnDefinition(ColumnID{0}, SortMode::AscendingNullsLast)),
      std::logic_error);
  EXPECT_THROW(
      chunk_with_nulls->set_individually_sorted_by(SortColumnDefinition(ColumnID{0}, SortMode::DescendingNullsFirst)),
      std::logic_error);
  EXPECT_THROW(
      chunk_with_nulls->set_individually_sorted_by(SortColumnDefinition(ColumnID{0}, SortMode::DescendingNullsLast)),
      std::logic_error);

  const auto sort_definition = SortColumnDefinition{ColumnID{0}, SortMode::AscendingNullsFirst};
  chunk_with_nulls->set_individually_sorted_by(sort_definition);
  ASSERT_EQ(chunk_with_nulls->individually_sorted_by().size(), 1);
  EXPECT_EQ(chunk_with_nulls->individually_sorted_by().front(), sort_definition);
}

TEST_F(StorageChunkTest, SetSortedInformationDescendingWithNulls) {
  if constexpr (!HYRISE_DEBUG) {
    GTEST_SKIP();
  }

  const auto value_segment = std::make_shared<ValueSegment<int32_t>>(pmr_vector<int32_t>{0, 2, 1, 1},
                                                                     pmr_vector<bool>{true, false, false, false});
  const auto chunk_with_nulls = std::make_shared<Chunk>(Segments{value_segment});
  chunk_with_nulls->set_immutable();
  EXPECT_TRUE(chunk_with_nulls->individually_sorted_by().empty());

  EXPECT_THROW(
      chunk_with_nulls->set_individually_sorted_by(SortColumnDefinition(ColumnID{0}, SortMode::AscendingNullsFirst)),
      std::logic_error);
  EXPECT_THROW(
      chunk_with_nulls->set_individually_sorted_by(SortColumnDefinition(ColumnID{0}, SortMode::AscendingNullsLast)),
      std::logic_error);
  EXPECT_THROW(
      chunk_with_nulls->set_individually_sorted_by(SortColumnDefinition(ColumnID{0}, SortMode::DescendingNullsLast)),
      std::logic_error);

  const auto sort_definition = SortColumnDefinition{ColumnID{0}, SortMode::DescendingNullsFirst};
  chunk_with_nulls->set_individually_sorted_by(sort_definition);
  ASSERT_EQ(chunk_with_nulls->individually_sorted_by().size(), 1);
  EXPECT_EQ(chunk_with_nulls->individually_sorted_by().front(), sort_definition);
}

TEST_F(StorageChunkTest, SetSortedInformationNullsInBetween) {
  if constexpr (!HYRISE_DEBUG) {
    GTEST_SKIP();
  }

  const auto value_segment =
      std::make_shared<ValueSegment<int32_t>>(pmr_vector<int32_t>{1, 1, 1}, pmr_vector<bool>{false, true, false});
  const auto chunk_with_nulls = std::make_shared<Chunk>(Segments{value_segment});
  chunk_with_nulls->set_immutable();
  EXPECT_TRUE(chunk_with_nulls->individually_sorted_by().empty());

  // Sorted values, but NULL value in the middle of the segment.
  EXPECT_THROW(
      chunk_with_nulls->set_individually_sorted_by(SortColumnDefinition(ColumnID{0}, SortMode::AscendingNullsFirst)),
      std::logic_error);
  EXPECT_THROW(
      chunk_with_nulls->set_individually_sorted_by(SortColumnDefinition(ColumnID{0}, SortMode::AscendingNullsLast)),
      std::logic_error);
  EXPECT_THROW(
      chunk_with_nulls->set_individually_sorted_by(SortColumnDefinition(ColumnID{0}, SortMode::DescendingNullsFirst)),
      std::logic_error);
  EXPECT_THROW(
      chunk_with_nulls->set_individually_sorted_by(SortColumnDefinition(ColumnID{0}, SortMode::DescendingNullsLast)),
      std::logic_error);
}

TEST_F(StorageChunkTest, SetSortedInformationNullsAtEnds) {
  if constexpr (!HYRISE_DEBUG) {
    GTEST_SKIP();
  }

  const auto value_segment =
      std::make_shared<ValueSegment<int32_t>>(pmr_vector<int32_t>{1, 1, 1}, pmr_vector<bool>{true, false, true});
  const auto chunk_with_nulls = std::make_shared<Chunk>(Segments{value_segment});
  chunk_with_nulls->set_immutable();
  EXPECT_TRUE(chunk_with_nulls->individually_sorted_by().empty());

  // Sorted values, but NULL values at both ends of the segment.
  EXPECT_THROW(
      chunk_with_nulls->set_individually_sorted_by(SortColumnDefinition(ColumnID{0}, SortMode::AscendingNullsFirst)),
      std::logic_error);
  EXPECT_THROW(
      chunk_with_nulls->set_individually_sorted_by(SortColumnDefinition(ColumnID{0}, SortMode::AscendingNullsLast)),
      std::logic_error);
  EXPECT_THROW(
      chunk_with_nulls->set_individually_sorted_by(SortColumnDefinition(ColumnID{0}, SortMode::DescendingNullsFirst)),
      std::logic_error);
  EXPECT_THROW(
      chunk_with_nulls->set_individually_sorted_by(SortColumnDefinition(ColumnID{0}, SortMode::DescendingNullsLast)),
      std::logic_error);
}

TEST_F(StorageChunkTest, SetSortedInformationNullsLast) {
  if constexpr (!HYRISE_DEBUG) {
    GTEST_SKIP();
  }

  const auto value_segment =
      std::make_shared<ValueSegment<int32_t>>(pmr_vector<int32_t>{1, 1, 1}, pmr_vector<bool>{false, false, true});

  for (const auto sort_mode : {SortMode::AscendingNullsLast, SortMode::DescendingNullsLast}) {
    const auto chunk_with_nulls = std::make_shared<Chunk>(Segments{value_segment});
    chunk_with_nulls->set_immutable();
    EXPECT_TRUE(chunk_with_nulls->individually_sorted_by().empty());

    EXPECT_THROW(
        chunk_with_nulls->set_individually_sorted_by(SortColumnDefinition(ColumnID{0}, SortMode::AscendingNullsFirst)),
        std::logic_error);
    EXPECT_THROW(
        chunk_with_nulls->set_individually_sorted_by(SortColumnDefinition(ColumnID{0}, SortMode::DescendingNullsFirst)),
        std::logic_error);

    const auto sort_definition = SortColumnDefinition{ColumnID{0}, sort_mode};
    chunk_with_nulls->set_individually_sorted_by(sort_definition);
    ASSERT_EQ(chunk_with_nulls->individually_sorted_by().size(), 1);
    EXPECT_EQ(chunk_with_nulls->individually_sorted_by().front(), sort_definition);
  }
}

TEST_F(StorageChunkTest, MemoryUsageEstimation) {
  const auto segments = Segments{vs_int, vs_str};
  auto segment_sizes = vs_int->memory_usage(MemoryUsageCalculationMode::Sampled);
  segment_sizes += vs_str->memory_usage(MemoryUsageCalculationMode::Sampled);

  // Chunk holds at least two segments.
  chunk = std::make_shared<Chunk>(segments);
  EXPECT_GT(chunk->memory_usage(MemoryUsageCalculationMode::Sampled), segment_sizes);

  const auto mvcc_data = std::make_shared<MvccData>(ChunkOffset{3}, CommitID{0});
  const auto mvcc_size = mvcc_data->memory_usage();

  // Chunk holds at least two segments and MVCC data.
  chunk = std::make_shared<Chunk>(segments, mvcc_data);
  EXPECT_GT(chunk->memory_usage(MemoryUsageCalculationMode::Sampled), segment_sizes + mvcc_size);
}

// A concurrency stress test can be found at `stress_test.cpp` (ConcurrentInsertsSetChunksImmutable).
TEST_F(StorageChunkTest, TrySetImmutable) {
  if constexpr (HYRISE_DEBUG) {
    // try_set_immutable() should only be called when the chunk is part of a stored table, i.e., it must have MVCC data.
    EXPECT_THROW(chunk->try_set_immutable(), std::logic_error);
  }

  const auto mvcc_data = std::make_shared<MvccData>(ChunkOffset{3}, CommitID{0});
  chunk = std::make_shared<Chunk>(Segments{vs_int, vs_str}, mvcc_data);

  EXPECT_TRUE(chunk->is_mutable());

  // Nothing happens if chunk is not marked as full.
  chunk->try_set_immutable();
  EXPECT_TRUE(chunk->is_mutable());

  // Marking as immutable works if chunk is marked as full.
  chunk->mark_as_full();
  chunk->try_set_immutable();
  EXPECT_FALSE(chunk->is_mutable());

  // Multiple calls are okay.
  chunk->try_set_immutable();
  EXPECT_FALSE(chunk->is_mutable());

  // However, chunk should not be marked as full multiple times.
  EXPECT_THROW(chunk->mark_as_full(), std::logic_error);
}

}  // namespace hyrise<|MERGE_RESOLUTION|>--- conflicted
+++ resolved
@@ -263,11 +263,8 @@
     const auto sort_definition_b = SortColumnDefinition{ColumnID{1}, SortMode::AscendingNullsFirst};
 
     EXPECT_THROW(chunk->set_individually_sorted_by({sort_definition_b}), std::logic_error);
-<<<<<<< HEAD
-=======
     // The chunk is sorted by a, b (as in `ORDER BY a, b`), but b is not sorted on its own.
     EXPECT_THROW(chunk->set_individually_sorted_by({sort_definition_a, sort_definition_b}), std::logic_error);
->>>>>>> ee7f61dc
     chunk->set_individually_sorted_by({sort_definition_a});
     ASSERT_EQ(chunk->individually_sorted_by().size(), 1);
     EXPECT_EQ(chunk->individually_sorted_by().front(), sort_definition_a);
