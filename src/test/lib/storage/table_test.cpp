#include <limits>
#include <memory>
#include <string>
#include <utility>
#include <vector>

#include "base_test.hpp"

#include "memory/zero_allocator.hpp"
#include "resolve_type.hpp"
#include "storage/index/partial_hash/partial_hash_index.hpp"
#include "storage/table.hpp"
#include "utils/load_table.hpp"

namespace hyrise {

class StorageTableTest : public BaseTest {
 protected:
  void SetUp() override {
    column_definitions.emplace_back("column_1", DataType::Int, false);
    column_definitions.emplace_back("column_2", DataType::String, true);
    table = std::make_shared<Table>(column_definitions, TableType::Data, ChunkOffset{2});
  }

  static tbb::concurrent_vector<std::shared_ptr<Chunk>, ZeroAllocator<std::shared_ptr<Chunk>>>& get_chunks(
      std::shared_ptr<Table>& table) {
    return table->_chunks;
  }

  std::shared_ptr<Table> table;
  TableColumnDefinitions column_definitions;
};

TEST_F(StorageTableTest, ChunkCount) {
<<<<<<< HEAD
  EXPECT_EQ(table->chunk_count(), 0u);
  table->append({4, "Hello,"});
  table->append({6, "world"});
  table->append({3, "!"});
  EXPECT_EQ(table->chunk_count(), 2u);
=======
  EXPECT_EQ(table->chunk_count(), 0);
  table->append({4, "Hello,"});
  table->append({6, "world"});
  table->append({3, "!"});
  EXPECT_EQ(table->chunk_count(), 2);
>>>>>>> a23585c4
}

TEST_F(StorageTableTest, GetChunk) {
  table->append({4, "Hello,"});
  table->append({6, "world"});
  table->append({3, "!"});
<<<<<<< HEAD
  ASSERT_EQ(table->chunk_count(), 2u);
  EXPECT_NE(table->get_chunk(ChunkID{0}), nullptr);
  EXPECT_NE(table->get_chunk(ChunkID{1}), nullptr);
}

TEST_F(StorageTableTest, ColumnCount) {
  EXPECT_EQ(table->column_count(), 2u);
}

TEST_F(StorageTableTest, RowCount) {
  EXPECT_EQ(table->row_count(), 0u);
  table->append({4, "Hello,"});
  table->append({6, "world"});
  table->append({3, "!"});
  EXPECT_EQ(table->row_count(), 3u);
=======
  ASSERT_EQ(table->chunk_count(), 2);
  EXPECT_TRUE(table->get_chunk(ChunkID{0}));
  EXPECT_TRUE(table->get_chunk(ChunkID{1}));
}

TEST_F(StorageTableTest, ColumnCount) {
  EXPECT_EQ(table->column_count(), 2);
}

TEST_F(StorageTableTest, RowCount) {
  EXPECT_EQ(table->row_count(), 0);
  table->append({4, "Hello,"});
  table->append({6, "world"});
  table->append({3, "!"});
  EXPECT_EQ(table->row_count(), 3);
>>>>>>> a23585c4
}

TEST_F(StorageTableTest, GetColumnName) {
  EXPECT_EQ(table->column_name(ColumnID{0}), "column_1");
  EXPECT_EQ(table->column_name(ColumnID{1}), "column_2");
<<<<<<< HEAD
  // TODO(anyone): Do we want checks here?
  // EXPECT_THROW(table->column_name(ColumnID{2}), std::exception);
=======
  EXPECT_THROW(table->column_name(ColumnID{2}), std::logic_error);
>>>>>>> a23585c4
}

TEST_F(StorageTableTest, GetColumnType) {
  EXPECT_EQ(table->column_data_type(ColumnID{0}), DataType::Int);
  EXPECT_EQ(table->column_data_type(ColumnID{1}), DataType::String);
<<<<<<< HEAD
  // TODO(anyone): Do we want checks here?
  // EXPECT_THROW(table->column_data_type(ColumnID{2}), std::exception);
}

TEST_F(StorageTableTest, GetColumnIDByName) {
  EXPECT_EQ(table->column_id_by_name("column_2"), 1u);
  EXPECT_THROW(table->column_id_by_name("no_column_name"), std::exception);
}

TEST_F(StorageTableTest, GetChunkSize) {
  EXPECT_EQ(table->target_chunk_size(), 2u);
=======
  EXPECT_THROW(table->column_data_type(ColumnID{2}), std::logic_error);
}

TEST_F(StorageTableTest, GetColumnNullability) {
  EXPECT_FALSE(table->column_is_nullable(ColumnID{0}));
  EXPECT_TRUE(table->column_is_nullable(ColumnID{1}));
  EXPECT_THROW(table->column_is_nullable(ColumnID{2}), std::logic_error);
}

TEST_F(StorageTableTest, GetColumnIDByName) {
  EXPECT_EQ(table->column_id_by_name("column_2"), 1);
  EXPECT_THROW(table->column_id_by_name("no_column_name"), std::logic_error);
}

TEST_F(StorageTableTest, GetChunkSize) {
  EXPECT_EQ(table->target_chunk_size(), 2);
>>>>>>> a23585c4
}

TEST_F(StorageTableTest, GetValue) {
  table->append({4, "Hello,"});
  table->append({6, "world"});
  table->append({3, "!"});
  table->append({3, NULL_VALUE});
<<<<<<< HEAD
  ASSERT_EQ(*table->get_value<int32_t>(ColumnID{0}, 0u), 4);
  EXPECT_EQ(*table->get_value<int32_t>(ColumnID{0}, 2u), 3);
  EXPECT_FALSE(table->get_value<pmr_string>(ColumnID{1}, 3u));

  ASSERT_EQ(*table->get_value<pmr_string>(ColumnID{1}, 0u), "Hello,");
  ASSERT_EQ(*table->get_value<pmr_string>(ColumnID{1}, 1u), "world");
  EXPECT_THROW(*table->get_value<int32_t>(ColumnID{1}, 0u), std::exception);
  EXPECT_THROW(*table->get_value<int32_t>(ColumnID{3}, 0u), std::exception);

  ASSERT_EQ(*table->get_value<int32_t>("column_1", 0u), 4);
  ASSERT_EQ(*table->get_value<pmr_string>("column_2", 2u), "!");
  EXPECT_THROW(*table->get_value<int32_t>("column_3", 0u), std::exception);
=======
  EXPECT_EQ(*table->get_value<int32_t>(ColumnID{0}, 0), 4);
  EXPECT_EQ(*table->get_value<int32_t>(ColumnID{0}, 2), 3);
  EXPECT_FALSE(table->get_value<pmr_string>(ColumnID{1}, 3));

  EXPECT_EQ(*table->get_value<pmr_string>(ColumnID{1}, 0), "Hello,");
  EXPECT_EQ(*table->get_value<pmr_string>(ColumnID{1}, 1), "world");
  EXPECT_ANY_THROW(*table->get_value<int32_t>(ColumnID{1}, 0));
  EXPECT_ANY_THROW(*table->get_value<int32_t>(ColumnID{3}, 0));

  EXPECT_EQ(*table->get_value<int32_t>("column_1", 0), 4);
  EXPECT_EQ(*table->get_value<pmr_string>("column_2", 2), "!");
  EXPECT_THROW(*table->get_value<int32_t>("column_3", 0), std::logic_error);
>>>>>>> a23585c4
}

TEST_F(StorageTableTest, GetRow) {
  table->append({4, "Hello,"});
  table->append({6, "world"});
  table->append({3, NULL_VALUE});
<<<<<<< HEAD
  ASSERT_EQ(table->get_row(0u), std::vector<AllTypeVariant>({4, "Hello,"}));
  ASSERT_EQ(table->get_row(1u), std::vector<AllTypeVariant>({6, "world"}));
  ASSERT_TRUE(variant_is_null(table->get_row(2u)[1]));
  EXPECT_ANY_THROW(table->get_row(4u));
=======
  EXPECT_EQ(table->get_row(0), std::vector<AllTypeVariant>({4, "Hello,"}));
  EXPECT_EQ(table->get_row(1), std::vector<AllTypeVariant>({6, "world"}));
  EXPECT_TRUE(variant_is_null(table->get_row(2)[1]));
  EXPECT_THROW(table->get_row(4), std::logic_error);
>>>>>>> a23585c4
}

TEST_F(StorageTableTest, GetRows) {
  TableColumnDefinitions column_definitions_nullable{{"a", DataType::Int, true}, {"b", DataType::String, true}};
  table = std::make_shared<Table>(column_definitions_nullable, TableType::Data, ChunkOffset{2});

  table->append({4, "Hello,"});
  table->append({6, "world"});
  table->append({3, "!"});
  table->append({9, NullValue{}});

  const auto rows = table->get_rows();

  ASSERT_EQ(rows.size(), 4);
  EXPECT_EQ(rows.at(0), std::vector<AllTypeVariant>({4, "Hello,"}));
  EXPECT_EQ(rows.at(1), std::vector<AllTypeVariant>({6, "world"}));
  EXPECT_EQ(rows.at(2), std::vector<AllTypeVariant>({3, "!"}));
  EXPECT_EQ(rows.at(3).at(0), AllTypeVariant{9});
  EXPECT_TRUE(variant_is_null(rows.at(3).at(1)));
}

TEST_F(StorageTableTest, FillingUpAChunkFinalizesIt) {
  table = std::make_shared<Table>(column_definitions, TableType::Data, ChunkOffset{2}, UseMvcc::Yes);

  table->append({4, "Hello,"});

  const auto chunk = table->get_chunk(ChunkID{0});
  const auto mvcc_data = chunk->mvcc_data();
  ASSERT_TRUE(mvcc_data);
  EXPECT_EQ(mvcc_data->max_begin_cid.load(), MvccData::MAX_COMMIT_ID);
  EXPECT_TRUE(chunk->is_mutable());

  table->append({6, "world"});
  table->append({7, "!"});

  EXPECT_EQ(mvcc_data->max_begin_cid.load(), 0);
  EXPECT_FALSE(chunk->is_mutable());
}

TEST_F(StorageTableTest, AppendsMutableChunkIfLastChunkImmutableOnAppend) {
  table = load_table("resources/test_data/tbl/float_int.tbl", ChunkOffset{2});
  EXPECT_EQ(table->chunk_count(), 2);
  EXPECT_EQ(table->row_count(), 3);

  table->append({13.0f, 27});
  EXPECT_EQ(table->chunk_count(), 3);
}

TEST_F(StorageTableTest, EmplaceChunk) {
<<<<<<< HEAD
  EXPECT_EQ(table->chunk_count(), 0u);
=======
  EXPECT_EQ(table->chunk_count(), 0);
>>>>>>> a23585c4

  const auto vs_int = std::make_shared<ValueSegment<int>>();
  const auto vs_str = std::make_shared<ValueSegment<pmr_string>>();

  vs_int->append(5);
  vs_str->append("five");

  table->append_chunk({vs_int, vs_str});
<<<<<<< HEAD
  EXPECT_EQ(table->chunk_count(), 1u);
}

TEST_F(StorageTableTest, EmplaceEmptyChunk) {
  EXPECT_EQ(table->chunk_count(), 0u);
=======
  EXPECT_EQ(table->chunk_count(), 1);
}

TEST_F(StorageTableTest, EmplaceEmptyChunk) {
  EXPECT_EQ(table->chunk_count(), 0);
>>>>>>> a23585c4

  auto vs_int = std::make_shared<ValueSegment<int>>();
  auto vs_str = std::make_shared<ValueSegment<pmr_string>>();

  table->append_chunk({vs_int, vs_str});
<<<<<<< HEAD
  EXPECT_EQ(table->chunk_count(), 1u);
=======
  EXPECT_EQ(table->chunk_count(), 1);
>>>>>>> a23585c4
}

TEST_F(StorageTableTest, EmplaceEmptyChunkWhenEmptyExists) {
  if constexpr (!HYRISE_DEBUG) {
    GTEST_SKIP();
  }

<<<<<<< HEAD
  EXPECT_EQ(table->chunk_count(), 0u);
=======
  EXPECT_EQ(table->chunk_count(), 0);
>>>>>>> a23585c4

  {
    auto vs_int = std::make_shared<ValueSegment<int>>();
    auto vs_str = std::make_shared<ValueSegment<pmr_string>>();
    table->append_chunk({vs_int, vs_str});
  }

  {
    auto vs_int = std::make_shared<ValueSegment<int>>();
    auto vs_str = std::make_shared<ValueSegment<pmr_string>>();
    EXPECT_THROW(table->append_chunk({vs_int, vs_str}), std::logic_error);
  }

<<<<<<< HEAD
  EXPECT_EQ(table->chunk_count(), 1u);
}

TEST_F(StorageTableTest, EmplaceChunkAndAppend) {
  EXPECT_EQ(table->chunk_count(), 0u);

  table->append({4, "Hello,"});
  EXPECT_EQ(table->chunk_count(), 1u);
=======
  EXPECT_EQ(table->chunk_count(), 1);
}

TEST_F(StorageTableTest, EmplaceChunkAndAppend) {
  EXPECT_EQ(table->chunk_count(), 0);

  table->append({4, "Hello,"});
  EXPECT_EQ(table->chunk_count(), 1);
>>>>>>> a23585c4

  auto vs_int = std::make_shared<ValueSegment<int>>();
  auto vs_str = std::make_shared<ValueSegment<pmr_string>>();

  table->append_chunk(Segments{{vs_int, vs_str}});
<<<<<<< HEAD
  EXPECT_EQ(table->chunk_count(), 2u);
}

TEST_F(StorageTableTest, EmplaceChunkDoesNotReplaceIfNumberOfChunksGreaterOne) {
  EXPECT_EQ(table->chunk_count(), 0u);
=======
  EXPECT_EQ(table->chunk_count(), 2);
}

TEST_F(StorageTableTest, EmplaceChunkDoesNotReplaceIfNumberOfChunksGreaterOne) {
  EXPECT_EQ(table->chunk_count(), 0);
>>>>>>> a23585c4

  table->append({4, "Hello,"});

  {
    auto vs_int = std::make_shared<ValueSegment<int>>();
    auto vs_str = std::make_shared<ValueSegment<pmr_string>>();

    vs_int->append(5);
    vs_str->append("World!");

    table->append_chunk({vs_int, vs_str});
<<<<<<< HEAD
    EXPECT_EQ(table->chunk_count(), 2u);
=======
    EXPECT_EQ(table->chunk_count(), 2);
>>>>>>> a23585c4
  }

  {
    auto vs_int = std::make_shared<ValueSegment<int>>();
    auto vs_str = std::make_shared<ValueSegment<pmr_string>>();

    table->append_chunk({vs_int, vs_str});
<<<<<<< HEAD
    EXPECT_EQ(table->chunk_count(), 3u);
=======
    EXPECT_EQ(table->chunk_count(), 3);
>>>>>>> a23585c4
  }
}

TEST_F(StorageTableTest, ChunkSizeZeroThrows) {
  if constexpr (!HYRISE_DEBUG) {
    GTEST_SKIP();
  }

  TableColumnDefinitions column_definitions{};
  EXPECT_THROW(Table(column_definitions, TableType::Data, ChunkOffset{0}), std::logic_error);
}

TEST_F(StorageTableTest, MemoryUsageEstimation) {
  /**
   * WARNING: Since it's hard to assert what constitutes a correct "estimation", this just tests basic sanity of the
   * memory usage estimations
   */

  auto mvcc_table = std::make_shared<Table>(column_definitions, TableType::Data, ChunkOffset{2});

  const auto empty_memory_usage = mvcc_table->memory_usage(MemoryUsageCalculationMode::Sampled);

  mvcc_table->append({4, "Hello"});
  mvcc_table->append({5, "Hello"});

  EXPECT_GT(mvcc_table->memory_usage(MemoryUsageCalculationMode::Sampled),
            empty_memory_usage + 2 * (sizeof(int) + sizeof(pmr_string)) + sizeof(TransactionID) + 2 * sizeof(CommitID));
}

TEST_F(StorageTableTest, StableChunks) {
  // Tests that pointers to a chunk remain valid even if the table grows (#1463)
  auto table = std::make_shared<Table>(column_definitions, TableType::Data, ChunkOffset{1});
  table->append({100, "Hello"});

  // The address of the first shared_ptr control object
  const auto& chunks_vector = get_chunks(table);
  const auto first_chunk = &chunks_vector[0];

  for (auto i = 1; i < 10; ++i) {
    table->append({i, "Hello"});
  }

  // The vector should have been resized / expanded by now

  EXPECT_EQ(first_chunk, &chunks_vector[0]);
  EXPECT_EQ((*(*first_chunk)->get_segment(ColumnID{0}))[ChunkOffset{0}], AllTypeVariant{100});
}

TEST_F(StorageTableTest, LastChunkOfReferenceTable) {
  const auto reference_table = std::make_shared<Table>(column_definitions, TableType::References);
  const auto posList = std::make_shared<RowIDPosList>(1);
  const auto segment_int = std::make_shared<ReferenceSegment>(table, ColumnID{0}, posList);
  const auto segment_string = std::make_shared<ReferenceSegment>(table, ColumnID{1}, posList);
  const auto segments = Segments{segment_int, segment_string};
  const auto second_segment = Segments{segment_int, segment_string};
  reference_table->append_chunk(segments);
  reference_table->append_chunk(second_segment);
  const auto last_chunk = reference_table->get_chunk(ChunkID{1});
  EXPECT_EQ(reference_table->last_chunk(), last_chunk);
}

TEST_F(StorageTableTest, CreatePartialHashIndex) {
  auto hash_index = table->get_table_indexes();
  EXPECT_TRUE(hash_index.empty());
  const auto world_string = pmr_string{"World"};
  const auto hello_string = pmr_string{"Hello"};
  table->append({4, hello_string});
  table->append({3, world_string});
  table->append({6, hello_string});
  table->append({7, "!"});
  table->append({8, "?"});
  table->create_partial_hash_index(ColumnID{1}, {ChunkID{0}, ChunkID{1}});
  hash_index = table->get_table_indexes();
  ASSERT_EQ(hash_index.size(), 1);
  const auto created_hash_index = hash_index[0];
  EXPECT_EQ(created_hash_index->get_indexed_column_id(), ColumnID{1});

  auto access_range_equals_with_iterators_hello = [](auto begin, const auto end) {
    EXPECT_EQ(std::distance(begin, end), 2);

    EXPECT_EQ(*begin, RowID(ChunkID{0}, ChunkOffset{0}));
    ++begin;
    EXPECT_EQ(*begin, RowID(ChunkID{1}, ChunkOffset{0}));
  };
  created_hash_index->range_equals_with_iterators(access_range_equals_with_iterators_hello, hello_string);

  auto access_range_equals_with_iterators_world = [](const auto begin, const auto end) {
    EXPECT_EQ(std::distance(begin, end), 1);

    EXPECT_EQ(*begin, RowID(ChunkID{0}, ChunkOffset{1}));
  };
  created_hash_index->range_equals_with_iterators(access_range_equals_with_iterators_world, world_string);
}

TEST_F(StorageTableTest, CreatePartialHashIndexOnEmptyChunks) {
  EXPECT_THROW(table->create_partial_hash_index(ColumnID{0}, {}), std::logic_error);
}

}  // namespace hyrise<|MERGE_RESOLUTION|>--- conflicted
+++ resolved
@@ -32,42 +32,17 @@
 };
 
 TEST_F(StorageTableTest, ChunkCount) {
-<<<<<<< HEAD
-  EXPECT_EQ(table->chunk_count(), 0u);
-  table->append({4, "Hello,"});
-  table->append({6, "world"});
-  table->append({3, "!"});
-  EXPECT_EQ(table->chunk_count(), 2u);
-=======
   EXPECT_EQ(table->chunk_count(), 0);
   table->append({4, "Hello,"});
   table->append({6, "world"});
   table->append({3, "!"});
   EXPECT_EQ(table->chunk_count(), 2);
->>>>>>> a23585c4
 }
 
 TEST_F(StorageTableTest, GetChunk) {
   table->append({4, "Hello,"});
   table->append({6, "world"});
   table->append({3, "!"});
-<<<<<<< HEAD
-  ASSERT_EQ(table->chunk_count(), 2u);
-  EXPECT_NE(table->get_chunk(ChunkID{0}), nullptr);
-  EXPECT_NE(table->get_chunk(ChunkID{1}), nullptr);
-}
-
-TEST_F(StorageTableTest, ColumnCount) {
-  EXPECT_EQ(table->column_count(), 2u);
-}
-
-TEST_F(StorageTableTest, RowCount) {
-  EXPECT_EQ(table->row_count(), 0u);
-  table->append({4, "Hello,"});
-  table->append({6, "world"});
-  table->append({3, "!"});
-  EXPECT_EQ(table->row_count(), 3u);
-=======
   ASSERT_EQ(table->chunk_count(), 2);
   EXPECT_TRUE(table->get_chunk(ChunkID{0}));
   EXPECT_TRUE(table->get_chunk(ChunkID{1}));
@@ -83,36 +58,17 @@
   table->append({6, "world"});
   table->append({3, "!"});
   EXPECT_EQ(table->row_count(), 3);
->>>>>>> a23585c4
 }
 
 TEST_F(StorageTableTest, GetColumnName) {
   EXPECT_EQ(table->column_name(ColumnID{0}), "column_1");
   EXPECT_EQ(table->column_name(ColumnID{1}), "column_2");
-<<<<<<< HEAD
-  // TODO(anyone): Do we want checks here?
-  // EXPECT_THROW(table->column_name(ColumnID{2}), std::exception);
-=======
   EXPECT_THROW(table->column_name(ColumnID{2}), std::logic_error);
->>>>>>> a23585c4
 }
 
 TEST_F(StorageTableTest, GetColumnType) {
   EXPECT_EQ(table->column_data_type(ColumnID{0}), DataType::Int);
   EXPECT_EQ(table->column_data_type(ColumnID{1}), DataType::String);
-<<<<<<< HEAD
-  // TODO(anyone): Do we want checks here?
-  // EXPECT_THROW(table->column_data_type(ColumnID{2}), std::exception);
-}
-
-TEST_F(StorageTableTest, GetColumnIDByName) {
-  EXPECT_EQ(table->column_id_by_name("column_2"), 1u);
-  EXPECT_THROW(table->column_id_by_name("no_column_name"), std::exception);
-}
-
-TEST_F(StorageTableTest, GetChunkSize) {
-  EXPECT_EQ(table->target_chunk_size(), 2u);
-=======
   EXPECT_THROW(table->column_data_type(ColumnID{2}), std::logic_error);
 }
 
@@ -129,7 +85,6 @@
 
 TEST_F(StorageTableTest, GetChunkSize) {
   EXPECT_EQ(table->target_chunk_size(), 2);
->>>>>>> a23585c4
 }
 
 TEST_F(StorageTableTest, GetValue) {
@@ -137,20 +92,6 @@
   table->append({6, "world"});
   table->append({3, "!"});
   table->append({3, NULL_VALUE});
-<<<<<<< HEAD
-  ASSERT_EQ(*table->get_value<int32_t>(ColumnID{0}, 0u), 4);
-  EXPECT_EQ(*table->get_value<int32_t>(ColumnID{0}, 2u), 3);
-  EXPECT_FALSE(table->get_value<pmr_string>(ColumnID{1}, 3u));
-
-  ASSERT_EQ(*table->get_value<pmr_string>(ColumnID{1}, 0u), "Hello,");
-  ASSERT_EQ(*table->get_value<pmr_string>(ColumnID{1}, 1u), "world");
-  EXPECT_THROW(*table->get_value<int32_t>(ColumnID{1}, 0u), std::exception);
-  EXPECT_THROW(*table->get_value<int32_t>(ColumnID{3}, 0u), std::exception);
-
-  ASSERT_EQ(*table->get_value<int32_t>("column_1", 0u), 4);
-  ASSERT_EQ(*table->get_value<pmr_string>("column_2", 2u), "!");
-  EXPECT_THROW(*table->get_value<int32_t>("column_3", 0u), std::exception);
-=======
   EXPECT_EQ(*table->get_value<int32_t>(ColumnID{0}, 0), 4);
   EXPECT_EQ(*table->get_value<int32_t>(ColumnID{0}, 2), 3);
   EXPECT_FALSE(table->get_value<pmr_string>(ColumnID{1}, 3));
@@ -163,24 +104,16 @@
   EXPECT_EQ(*table->get_value<int32_t>("column_1", 0), 4);
   EXPECT_EQ(*table->get_value<pmr_string>("column_2", 2), "!");
   EXPECT_THROW(*table->get_value<int32_t>("column_3", 0), std::logic_error);
->>>>>>> a23585c4
 }
 
 TEST_F(StorageTableTest, GetRow) {
   table->append({4, "Hello,"});
   table->append({6, "world"});
   table->append({3, NULL_VALUE});
-<<<<<<< HEAD
-  ASSERT_EQ(table->get_row(0u), std::vector<AllTypeVariant>({4, "Hello,"}));
-  ASSERT_EQ(table->get_row(1u), std::vector<AllTypeVariant>({6, "world"}));
-  ASSERT_TRUE(variant_is_null(table->get_row(2u)[1]));
-  EXPECT_ANY_THROW(table->get_row(4u));
-=======
   EXPECT_EQ(table->get_row(0), std::vector<AllTypeVariant>({4, "Hello,"}));
   EXPECT_EQ(table->get_row(1), std::vector<AllTypeVariant>({6, "world"}));
   EXPECT_TRUE(variant_is_null(table->get_row(2)[1]));
   EXPECT_THROW(table->get_row(4), std::logic_error);
->>>>>>> a23585c4
 }
 
 TEST_F(StorageTableTest, GetRows) {
@@ -230,11 +163,7 @@
 }
 
 TEST_F(StorageTableTest, EmplaceChunk) {
-<<<<<<< HEAD
-  EXPECT_EQ(table->chunk_count(), 0u);
-=======
-  EXPECT_EQ(table->chunk_count(), 0);
->>>>>>> a23585c4
+  EXPECT_EQ(table->chunk_count(), 0);
 
   const auto vs_int = std::make_shared<ValueSegment<int>>();
   const auto vs_str = std::make_shared<ValueSegment<pmr_string>>();
@@ -243,29 +172,17 @@
   vs_str->append("five");
 
   table->append_chunk({vs_int, vs_str});
-<<<<<<< HEAD
-  EXPECT_EQ(table->chunk_count(), 1u);
+  EXPECT_EQ(table->chunk_count(), 1);
 }
 
 TEST_F(StorageTableTest, EmplaceEmptyChunk) {
-  EXPECT_EQ(table->chunk_count(), 0u);
-=======
-  EXPECT_EQ(table->chunk_count(), 1);
-}
-
-TEST_F(StorageTableTest, EmplaceEmptyChunk) {
-  EXPECT_EQ(table->chunk_count(), 0);
->>>>>>> a23585c4
+  EXPECT_EQ(table->chunk_count(), 0);
 
   auto vs_int = std::make_shared<ValueSegment<int>>();
   auto vs_str = std::make_shared<ValueSegment<pmr_string>>();
 
   table->append_chunk({vs_int, vs_str});
-<<<<<<< HEAD
-  EXPECT_EQ(table->chunk_count(), 1u);
-=======
   EXPECT_EQ(table->chunk_count(), 1);
->>>>>>> a23585c4
 }
 
 TEST_F(StorageTableTest, EmplaceEmptyChunkWhenEmptyExists) {
@@ -273,11 +190,7 @@
     GTEST_SKIP();
   }
 
-<<<<<<< HEAD
-  EXPECT_EQ(table->chunk_count(), 0u);
-=======
-  EXPECT_EQ(table->chunk_count(), 0);
->>>>>>> a23585c4
+  EXPECT_EQ(table->chunk_count(), 0);
 
   {
     auto vs_int = std::make_shared<ValueSegment<int>>();
@@ -291,43 +204,24 @@
     EXPECT_THROW(table->append_chunk({vs_int, vs_str}), std::logic_error);
   }
 
-<<<<<<< HEAD
-  EXPECT_EQ(table->chunk_count(), 1u);
+  EXPECT_EQ(table->chunk_count(), 1);
 }
 
 TEST_F(StorageTableTest, EmplaceChunkAndAppend) {
-  EXPECT_EQ(table->chunk_count(), 0u);
-
-  table->append({4, "Hello,"});
-  EXPECT_EQ(table->chunk_count(), 1u);
-=======
+  EXPECT_EQ(table->chunk_count(), 0);
+
+  table->append({4, "Hello,"});
   EXPECT_EQ(table->chunk_count(), 1);
-}
-
-TEST_F(StorageTableTest, EmplaceChunkAndAppend) {
-  EXPECT_EQ(table->chunk_count(), 0);
-
-  table->append({4, "Hello,"});
-  EXPECT_EQ(table->chunk_count(), 1);
->>>>>>> a23585c4
 
   auto vs_int = std::make_shared<ValueSegment<int>>();
   auto vs_str = std::make_shared<ValueSegment<pmr_string>>();
 
   table->append_chunk(Segments{{vs_int, vs_str}});
-<<<<<<< HEAD
-  EXPECT_EQ(table->chunk_count(), 2u);
+  EXPECT_EQ(table->chunk_count(), 2);
 }
 
 TEST_F(StorageTableTest, EmplaceChunkDoesNotReplaceIfNumberOfChunksGreaterOne) {
-  EXPECT_EQ(table->chunk_count(), 0u);
-=======
-  EXPECT_EQ(table->chunk_count(), 2);
-}
-
-TEST_F(StorageTableTest, EmplaceChunkDoesNotReplaceIfNumberOfChunksGreaterOne) {
-  EXPECT_EQ(table->chunk_count(), 0);
->>>>>>> a23585c4
+  EXPECT_EQ(table->chunk_count(), 0);
 
   table->append({4, "Hello,"});
 
@@ -339,11 +233,7 @@
     vs_str->append("World!");
 
     table->append_chunk({vs_int, vs_str});
-<<<<<<< HEAD
-    EXPECT_EQ(table->chunk_count(), 2u);
-=======
     EXPECT_EQ(table->chunk_count(), 2);
->>>>>>> a23585c4
   }
 
   {
@@ -351,11 +241,7 @@
     auto vs_str = std::make_shared<ValueSegment<pmr_string>>();
 
     table->append_chunk({vs_int, vs_str});
-<<<<<<< HEAD
-    EXPECT_EQ(table->chunk_count(), 3u);
-=======
     EXPECT_EQ(table->chunk_count(), 3);
->>>>>>> a23585c4
   }
 }
 
