--- conflicted
+++ resolved
@@ -64,46 +64,29 @@
 TEST_F(HyriseTest, ChangingSchedulers) {
   auto counter = std::atomic<uint32_t>{0};
   Hyrise::get().set_scheduler(std::make_shared<NodeQueueScheduler>());
-<<<<<<< HEAD
   EXPECT_EQ(counter, 0);
 
-=======
->>>>>>> cb35cf30
   const auto task1 = std::make_shared<JobTask>([&]() {
     ++counter;
   });
   task1->schedule();
-<<<<<<< HEAD
-  // Test implicitly that changing the scheduler calls finish() on the old scheduler. We thus explicitely do not wait
-  // for task1 here.
+  // Implicitely tests that changing the scheduler calls `finish()` on the old scheduler. Thus, we explicitely do not
+  // wait for task1 here.
   Hyrise::get().set_scheduler(std::make_shared<ImmediateExecutionScheduler>());
   EXPECT_EQ(counter, 1);
 
-=======
-
-  // Implicitely tests that changing the scheduler calls `finish()` on the old scheduler. Thus, we explicitely do not
-  // wait for task1 here.
-  Hyrise::get().set_scheduler(std::make_shared<ImmediateExecutionScheduler>());
->>>>>>> cb35cf30
   const auto task2 = std::make_shared<JobTask>([&]() {
     ++counter;
   });
   task2->schedule();
   Hyrise::get().set_scheduler(std::make_shared<NodeQueueScheduler>());
-<<<<<<< HEAD
   EXPECT_EQ(counter, 2);
 
-=======
->>>>>>> cb35cf30
   const auto task3 = std::make_shared<JobTask>([&]() {
     ++counter;
   });
   task3->schedule();
   Hyrise::get().set_scheduler(std::make_shared<ImmediateExecutionScheduler>());
-<<<<<<< HEAD
-=======
-
->>>>>>> cb35cf30
   EXPECT_EQ(counter, 3);
 }
 
