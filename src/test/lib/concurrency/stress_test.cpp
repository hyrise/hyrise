#include <atomic>
#include <chrono>
#include <cmath>
#include <future>
#include <mutex>
#include <numeric>
#include <optional>
#include <shared_mutex>
#include <thread>

#include "base_test.hpp"
#include "benchmark_config.hpp"
#include "hyrise.hpp"
#include "lib/utils/plugin_test_utils.hpp"
#include "logical_query_plan/stored_table_node.hpp"
#include "operators/insert.hpp"
#include "operators/table_wrapper.hpp"
#include "operators/union_all.hpp"
#include "scheduler/immediate_execution_scheduler.hpp"
#include "scheduler/node_queue_scheduler.hpp"
#include "scheduler/task_queue.hpp"
#include "scheduler/worker.hpp"
#include "sql/sql_pipeline_builder.hpp"
#include "storage/constraints/constraint_utils.hpp"
#include "storage/table.hpp"
#include "storage/table_column_definition.hpp"
#include "tpch/tpch_constants.hpp"
#include "tpch/tpch_table_generator.hpp"
#include "ucc_discovery_plugin.hpp"
#include "utils/atomic_max.hpp"
#include "utils/plugin_manager.hpp"

namespace hyrise {

class StressTest : public BaseTest {
 protected:
  void SetUp() override {
    // Set scheduler so that we can execute multiple SQL statements on separate threads.
    Hyrise::get().set_scheduler(std::make_shared<NodeQueueScheduler>());
  }

  void clear_soft_key_constraints(const std::shared_ptr<Table>& table) {
    // We need to clear the soft key constraints before each test, otherwise they will be added multiple times.
    table->_table_key_constraints.clear();
  }

  static constexpr auto DEFAULT_LOAD_FACTOR = uint32_t{10};

  const uint32_t CPU_COUNT = std::min(std::thread::hardware_concurrency(), uint32_t{32});
  const std::vector<std::vector<uint32_t>> FAKE_SINGLE_NODE_NUMA_TOPOLOGIES = {
      {CPU_COUNT}, {CPU_COUNT, 0, 0}, {0, CPU_COUNT, 0}, {0, 0, CPU_COUNT}};

  const std::vector<std::vector<uint32_t>> FAKE_MULTI_NODE_NUMA_TOPOLOGIES = {
      {CPU_COUNT, CPU_COUNT, 0, 0}, {0, CPU_COUNT, CPU_COUNT, 0}, {0, 0, CPU_COUNT, CPU_COUNT}};
};

TEST_F(StressTest, TestTransactionConflicts) {
  // Update a table with two entries and a chunk size of two. This will lead to a high number of transaction conflicts
  // and many chunks being created.
  const auto table_a = load_table("resources/test_data/tbl/int_float.tbl", ChunkOffset{2});
  Hyrise::get().storage_manager.add_table("table_a", table_a);
  auto initial_sum = int64_t{0};

  {
    auto pipeline = SQLPipelineBuilder{std::string{"SELECT SUM(a) FROM table_a"}}.create_pipeline();
    const auto [_, verification_table] = pipeline.get_result_table();
    initial_sum = *verification_table->get_value<int64_t>(ColumnID{0}, 0);
  }

  auto successful_increments = std::atomic_uint32_t{0};
  auto conflicted_increments = std::atomic_uint32_t{0};
  const auto iterations_per_thread = uint32_t{20};

  // Define the work package.
  const auto run = [&]() {
    auto my_successful_increments = uint32_t{0};
    auto my_conflicted_increments = uint32_t{0};
    for (auto iteration = uint32_t{0}; iteration < iterations_per_thread; ++iteration) {
      const std::string sql = "UPDATE table_a SET a = a + 1 WHERE a = (SELECT MIN(a) FROM table_a);";
      auto pipeline = SQLPipelineBuilder{sql}.create_pipeline();
      const auto [status, _] = pipeline.get_result_table();
      if (status == SQLPipelineStatus::Success) {
        ++my_successful_increments;
      } else {
        ++my_conflicted_increments;
      }
    }
    successful_increments += my_successful_increments;
    conflicted_increments += my_conflicted_increments;
  };

  const auto num_threads = uint32_t{100};
  auto threads = std::vector<std::thread>{};
  threads.reserve(num_threads);

  for (auto thread_num = uint32_t{0}; thread_num < num_threads; ++thread_num) {
    // We want a future to the thread running, so we can kill it after a future.wait(timeout) or the test would freeze.
    threads.emplace_back(run);
  }

  for (auto& thread : threads) {
    thread.join();
  }

  // Verify results.
  auto final_sum = int64_t{0};
  {
    auto pipeline = SQLPipelineBuilder{std::string{"SELECT SUM(a) FROM table_a"}}.create_pipeline();
    const auto [_, verification_table] = pipeline.get_result_table();
    final_sum = *verification_table->get_value<int64_t>(ColumnID{0}, 0);
  }

  // Really pessimistic, but at least 2 statements should have made it.
  EXPECT_GT(successful_increments, 2);

  EXPECT_EQ(successful_increments + conflicted_increments, num_threads * iterations_per_thread);
  EXPECT_EQ(final_sum - initial_sum, successful_increments);
}

TEST_F(StressTest, TestTransactionInsertsSmallChunks) {
  // An update-heavy load on a table with a ridiculously low target chunk size, creating many new chunks. This is
  // different from TestTransactionConflicts, in that each thread has its own logical row and no transaction conflicts
  // occur. In the other test, a failed "mark for deletion" (i.e., swap of the row's tid) would lead to no row begin
  // appended.
  auto column_definitions = TableColumnDefinitions{};
  column_definitions.emplace_back("a", DataType::Int, false);
  column_definitions.emplace_back("b", DataType::Int, false);
  const auto table = std::make_shared<Table>(column_definitions, TableType::Data, ChunkOffset{3}, UseMvcc::Yes);
  Hyrise::get().storage_manager.add_table("table_b", table);

  const auto iterations_per_thread = uint32_t{20};

  // Define the work package - the job id is used so that each thread has its own logical row to work on.
  auto job_id = std::atomic_uint32_t{0};
  const auto run = [&]() {
    const auto my_job_id = job_id++;
    for (auto iteration = uint32_t{0}; iteration < iterations_per_thread; ++iteration) {
      auto pipeline =
          SQLPipelineBuilder{
              iteration == 0 ? std::string{"INSERT INTO table_b (a, b) VALUES ("} + std::to_string(my_job_id) + ", 1)"
                             : std::string{"UPDATE table_b SET b = b + 1 WHERE a = "} + std::to_string(my_job_id)}
              .create_pipeline();
      const auto [status, _] = pipeline.get_result_table();
      EXPECT_EQ(status, SQLPipelineStatus::Success);
    }
  };

  const auto num_threads = uint32_t{100};
  auto threads = std::vector<std::thread>{};
  threads.reserve(num_threads);

  for (auto thread_num = uint32_t{0}; thread_num < num_threads; ++thread_num) {
    threads.emplace_back(run);
  }

  for (auto& thread : threads) {
    thread.join();
  }

  // Verify that the values in column b are correctly incremented.
  {
    auto pipeline = SQLPipelineBuilder{std::string{"SELECT MIN(b) FROM table_b"}}.create_pipeline();
    const auto [_, verification_table] = pipeline.get_result_table();
    EXPECT_EQ(*verification_table->get_value<int32_t>(ColumnID{0}, 0), iterations_per_thread);
  }
}

TEST_F(StressTest, TestTransactionInsertsPackedNullValues) {
  // As ValueSegments store their null flags in a vector<bool>, which is not safe to be modified concurrently, conflicts
  // may (and have) occurred when that vector was written without any type of protection.

  auto column_definitions = TableColumnDefinitions{};
  column_definitions.emplace_back("a", DataType::Int, false);
  column_definitions.emplace_back("b", DataType::Int, true);
  const auto table = std::make_shared<Table>(column_definitions, TableType::Data, Chunk::DEFAULT_SIZE, UseMvcc::Yes);
  Hyrise::get().storage_manager.add_table("table_c", table);

  const auto iterations_per_thread = uint32_t{200};

  // Define the work package - each job writes a=job_id, b=(NULL or 1, depending on job_id).
  auto job_id = std::atomic_uint32_t{0};
  const auto run = [&]() {
    const auto my_job_id = job_id++;
    for (auto iteration = uint32_t{0}; iteration < iterations_per_thread; ++iteration) {
      // b is set to NULL by half of the jobs.
      auto pipeline = SQLPipelineBuilder{std::string{"INSERT INTO table_c (a, b) VALUES ("} +
                                         std::to_string(my_job_id) + ", " + (my_job_id % 2 ? "NULL" : "1") + ")"}
                          .create_pipeline();
      const auto [status, _] = pipeline.get_result_table();
      EXPECT_EQ(status, SQLPipelineStatus::Success);
    }
  };

  const auto num_threads = uint32_t{20};
  auto threads = std::vector<std::thread>{};
  threads.reserve(num_threads);

  for (auto thread_num = uint32_t{0}; thread_num < num_threads; ++thread_num) {
    threads.emplace_back(run);
  }

  // Wait for completion or timeout (should not occur).
  for (auto& thread : threads) {
    thread.join();
  }

  // Check that NULL values in column b are correctly set.
  auto pipeline =
      SQLPipelineBuilder{"SELECT a, COUNT(a), COUNT(b) FROM table_c GROUP BY a ORDER BY a"}.create_pipeline();
  const auto [_, verification_table] = pipeline.get_result_table();
  ASSERT_EQ(verification_table->row_count(), num_threads);

  for (auto row = size_t{0}; row < num_threads; ++row) {
    EXPECT_EQ(*verification_table->get_value<int32_t>(ColumnID{0}, row), row);
    EXPECT_EQ(*verification_table->get_value<int64_t>(ColumnID{1}, row), iterations_per_thread);
    EXPECT_EQ(*verification_table->get_value<int64_t>(ColumnID{2}, row), row % 2 ? 0 : iterations_per_thread);
  }
}

TEST_F(StressTest, NodeQueueSchedulerStressTest) {
  if (std::thread::hardware_concurrency() < 2) {
    GTEST_SKIP();
  }

  // Create a large number of nodes in a fake topology (many workers will share the same thread).
  const auto node_count = std::thread::hardware_concurrency() *
                          (HYRISE_WITH_ADDR_UB_LEAK_SAN || HYRISE_WITH_TSAN ? 1 : DEFAULT_LOAD_FACTOR);

  Hyrise::get().topology.use_fake_numa_topology(node_count, 1);
  const auto node_queue_scheduler = std::make_shared<NodeQueueScheduler>();
  Hyrise::get().set_scheduler(node_queue_scheduler);

  // Just a sufficiently large number to trigger a non-empty queue.
  const auto job_counts = std::vector<size_t>{node_count << 3, node_count << 4, node_count << 3};

  auto num_finished_jobs = std::atomic_uint32_t{0};
  volatile auto start_jobs = std::atomic_bool{false};

  auto job_lists = std::vector<std::vector<std::shared_ptr<AbstractTask>>>{};
  for (const auto job_count : job_counts) {
    job_lists.push_back(std::vector<std::shared_ptr<AbstractTask>>{});
    auto& jobs = job_lists.back();
    jobs.reserve(job_count);

    for (auto task_count = size_t{0}; task_count < job_count; ++task_count) {
      jobs.push_back(std::make_shared<JobTask>([&]() {
        while (!start_jobs) {}
        ++num_finished_jobs;
      }));
      jobs.back()->schedule();
    }
  }

  // In the default case, tasks are added to node 0 when its load is low. In this test, tasks cannot be processed until
  // `start_jobs` is set, leading to a high queue load that cannot be processed. New tasks that are scheduled should
  // thus be assigned to different TaskQueues to distribute the load.
  auto second_worker = std::next(node_queue_scheduler->workers().cbegin());
  EXPECT_TRUE(std::any_of(second_worker, node_queue_scheduler->workers().cend(), [](const auto& worker) {
    return worker->queue()->estimate_load() > 0;
  }));

  // Set flag to allow tasks to continue.
  start_jobs = true;
  for (const auto& jobs : job_lists) {
    node_queue_scheduler->wait_for_tasks(jobs);
  }

  // Three batches of jobs have been concurrently scheduled. Check that the incremented `num_finished_jobs` has the
  // expected value.
  const auto job_count_sum = std::accumulate(job_counts.cbegin(), job_counts.cend(), size_t{0});
  EXPECT_EQ(num_finished_jobs, job_count_sum);
}

TEST_F(StressTest, NodeQueueSchedulerCreationAndReset) {
  if (std::thread::hardware_concurrency() < 4) {
    // If the machine has less than 4 cores, the calls to use_non_numa_topology() below will implicitly reduce the
    // worker count to the number of cores, therefore failing the assertions.
    GTEST_SKIP();
  }

  const auto thread_count = std::thread::hardware_concurrency();

  Hyrise::get().topology.use_fake_numa_topology(thread_count, thread_count / 4);
  for (auto loop_id = size_t{0}; loop_id < 64; ++loop_id) {
    auto node_queue_scheduler = std::make_shared<NodeQueueScheduler>();
    Hyrise::get().set_scheduler(node_queue_scheduler);
    EXPECT_EQ(node_queue_scheduler->active_worker_count().load(), thread_count);
    Hyrise::get().set_scheduler(std::make_shared<ImmediateExecutionScheduler>());
    EXPECT_EQ(node_queue_scheduler->active_worker_count().load(), 0);
  }
}

// Check that spawned jobs increment the semaphore correctly.
// First, create jobs but not schedule them to check if semaphore is zero. Second, we spwan blocked jobs and check the
// semaphore to have the correct value. Third, we unblock all jobs and check that the semaphore is zero again.
//
// We run this test for various fake NUMA topologies as it triggered a bug that was introduced with #2610.
TEST_F(StressTest, NodeQueueSchedulerSemaphoreIncrements) {
  constexpr auto SLEEP_TIME = std::chrono::milliseconds{1};
  const auto job_count = CPU_COUNT * 4 * (HYRISE_WITH_TSAN ? 1 : DEFAULT_LOAD_FACTOR);

  for (const auto& fake_numa_topology : FAKE_SINGLE_NODE_NUMA_TOPOLOGIES) {
    Hyrise::get().topology.use_fake_numa_topology(fake_numa_topology);

    auto node_queue_scheduler = std::make_shared<NodeQueueScheduler>();
    Hyrise::get().set_scheduler(node_queue_scheduler);

    auto counter = std::atomic<uint32_t>{0};
    auto active_task_count = std::atomic<uint32_t>{0};
    auto wait_flag = std::atomic_flag{};

    auto waiting_jobs = std::vector<std::shared_ptr<AbstractTask>>{};
    waiting_jobs.reserve(job_count);
    for (auto job_id = size_t{0}; job_id < job_count; ++job_id) {
      waiting_jobs.emplace_back(std::make_shared<JobTask>([&] {
        ++active_task_count;
        wait_flag.wait(false);
        ++counter;
      }));
    }

    for (const auto& queue : node_queue_scheduler->queues()) {
      if (!queue) {
        continue;
      }
      EXPECT_EQ(queue->semaphore.availableApprox(), 0);
    }
    EXPECT_EQ(counter, 0);

    for (const auto& waiting_job : waiting_jobs) {
      waiting_job->schedule();
    }

    // Wait a bit for workers to pull jobs and decrement semaphore.
    while (active_task_count < CPU_COUNT) {
      std::this_thread::sleep_for(SLEEP_TIME);
    }

    for (const auto& queue : node_queue_scheduler->queues()) {
      if (!queue) {
        continue;
      }
      EXPECT_EQ(queue->semaphore.availableApprox(), job_count - CPU_COUNT);
    }

    const auto previous_value = wait_flag.test_and_set();
    EXPECT_EQ(previous_value, false);
    wait_flag.notify_all();
    Hyrise::get().scheduler()->wait_for_tasks(waiting_jobs);

    for (const auto& queue : node_queue_scheduler->queues()) {
      if (!queue) {
        continue;
      }
      EXPECT_EQ(queue->semaphore.availableApprox(), 0);
    }
    EXPECT_EQ(job_count, counter);
  }
}

// Similar to test above, but here we make tasks dependent of each other which means only non-dependent tasks will be
// scheduled.
TEST_F(StressTest, NodeQueueSchedulerSemaphoreIncrementsDependentTasks) {
  constexpr auto DEPENDENT_JOB_TASKS_LENGTH = uint32_t{10};
  constexpr auto SLEEP_TIME = std::chrono::milliseconds{1};

  // Ensure there is at least one job left after each worker pulled one.
  const auto min_job_count = DEPENDENT_JOB_TASKS_LENGTH * CPU_COUNT + 1;
  const auto job_count = std::max(min_job_count, CPU_COUNT * 4 * (HYRISE_WITH_TSAN ? 1 : DEFAULT_LOAD_FACTOR));

  for (const auto& fake_numa_topology : FAKE_SINGLE_NODE_NUMA_TOPOLOGIES) {
    Hyrise::get().topology.use_fake_numa_topology(fake_numa_topology);
    auto node_queue_scheduler = std::make_shared<NodeQueueScheduler>();
    Hyrise::get().set_scheduler(node_queue_scheduler);

    auto counter = std::atomic<uint32_t>{0};
    auto active_task_count = std::atomic<uint32_t>{0};
    auto wait_flag = std::atomic<bool>{true};

    auto waiting_jobs = std::vector<std::shared_ptr<AbstractTask>>{};
    waiting_jobs.reserve(job_count);
    for (auto job_id = uint32_t{0}; job_id < job_count; ++job_id) {
      waiting_jobs.emplace_back(std::make_shared<JobTask>([&] {
        ++active_task_count;
        while (wait_flag) {
          std::this_thread::sleep_for(SLEEP_TIME);
        }
        ++counter;
      }));
      // We create runs of dependent jobs and set the current job as a predecessor of the previous job.
      if (job_id % DEPENDENT_JOB_TASKS_LENGTH != 0) {
        waiting_jobs.back()->set_as_predecessor_of(waiting_jobs[job_id - 1]);
      }
    }

    for (const auto& queue : node_queue_scheduler->queues()) {
      if (!queue) {
        continue;
      }
      EXPECT_EQ(queue->semaphore.availableApprox(), 0);
    }

    for (const auto& waiting_job : waiting_jobs) {
      waiting_job->schedule();
    }

    // Wait a bit for workers to pull jobs and decrement semaphore.
    while (active_task_count < CPU_COUNT) {
      std::this_thread::sleep_for(SLEEP_TIME);
    }

    // The number of scheduled jobs depends on DEPENDENT_JOB_TASKS_LENGTH (see job definition above; due to the jobs
    // dependencies, jobs are only scheduled when they have no predecessors).
    const auto executable_jobs = static_cast<float>(job_count) / static_cast<float>(DEPENDENT_JOB_TASKS_LENGTH);
    for (const auto& queue : node_queue_scheduler->queues()) {
      if (!queue) {
        continue;
      }

      // We started scheduled jobs, which block all workers due to `wait_flag` being true. Thus, the semaphore should be
      // reduced by the number of workers (i.e., CPU_COUNT).
      EXPECT_EQ(queue->semaphore.availableApprox(), static_cast<size_t>(std::ceil(executable_jobs)) - CPU_COUNT);
    }

    wait_flag = false;
    Hyrise::get().scheduler()->wait_for_tasks(waiting_jobs);

    for (const auto& queue : node_queue_scheduler->queues()) {
      if (!queue) {
        continue;
      }
      EXPECT_EQ(queue->semaphore.availableApprox(), 0);
    }
    EXPECT_EQ(job_count, counter);
  }
}

// The issue with active NUMA nodes (see #2548) did not occur in our non-NUMA-bound CI setup but only when executing
// NUMA-bound benchmarks on a server. To catch such issues, this test executes a comparatively complex TPC-H query for
// different fake NUMA topologies.
TEST_F(StressTest, NodeQueueSchedulerMultiNumaNodeTPCHQ13) {
  const auto benchmark_config = std::make_shared<BenchmarkConfig>();

  TPCHTableGenerator(0.1f, ClusteringConfiguration::None, benchmark_config).generate_and_store();

  auto topologies = FAKE_SINGLE_NODE_NUMA_TOPOLOGIES;
  topologies.insert(topologies.end(), FAKE_SINGLE_NODE_NUMA_TOPOLOGIES.begin(), FAKE_SINGLE_NODE_NUMA_TOPOLOGIES.end());

  const auto tpch_q13 = std::string{
      "SELECT c_count, count(*) as custdist FROM (SELECT c_custkey, count(o_orderkey) "
      "as c_count FROM customer left outer join orders on c_custkey = o_custkey AND "
      "o_comment not like '%special%request%' GROUP BY c_custkey) as c_orders "
      "GROUP BY c_count ORDER BY custdist DESC, c_count DESC;"};

  for (const auto& fake_numa_topology : FAKE_SINGLE_NODE_NUMA_TOPOLOGIES) {
    Hyrise::get().topology.use_fake_numa_topology(fake_numa_topology);
    auto node_queue_scheduler = std::make_shared<NodeQueueScheduler>();
    Hyrise::get().set_scheduler(node_queue_scheduler);

    auto sql_pipeline = SQLPipelineBuilder{tpch_q13}.create_pipeline();
    const auto& [pipeline_status, _] = sql_pipeline.get_result_tables();
    EXPECT_EQ(pipeline_status, SQLPipelineStatus::Success);
  }
}

TEST_F(StressTest, NodeQueueSchedulerTaskGrouping) {
<<<<<<< HEAD
  auto node_queue_scheduler = std::make_shared<NodeQueueScheduler>();
  Hyrise::get().set_scheduler(node_queue_scheduler);

  const auto worker_count = node_queue_scheduler->workers().size();
  // if (worker_count < NodeQueueScheduler::NUM_GROUPS) {
  if (worker_count < 10) {
=======
  const auto node_queue_scheduler = std::make_shared<NodeQueueScheduler>();
  Hyrise::get().set_scheduler(node_queue_scheduler);

  const auto worker_count = node_queue_scheduler->workers().size();
  if (worker_count < NodeQueueScheduler::NUM_GROUPS) {
>>>>>>> cb35cf30
    // We would not see any impact of task grouping with too few workers.
    GTEST_SKIP();
  }

  const auto multiplier = 1'000;
  const auto task_count = multiplier * worker_count;

  for (auto run = uint8_t{0}; run < 10; ++run) {
    auto previous_task_id_per_group = std::vector<size_t>(NodeQueueScheduler::NUM_GROUPS, 0);
    auto output_counter = std::atomic<size_t>{0};
    auto concurrently_processed_tasks = std::atomic<int64_t>{0};

    auto tasks = std::vector<std::shared_ptr<AbstractTask>>{};

    for (auto task_id = size_t{0}; task_id < task_count; ++task_id) {
      tasks.emplace_back(std::make_shared<JobTask>([&, task_id] {
        ++output_counter;
        const auto active_groups = ++concurrently_processed_tasks;
        ASSERT_LE(active_groups, NodeQueueScheduler::NUM_GROUPS);

        const auto group_id = task_id % NodeQueueScheduler::NUM_GROUPS;
        const auto prev_task_id = previous_task_id_per_group[group_id];
        if (prev_task_id > 0) {
          // Once the first task of each group has been executed, we check the previous TaskID of the group to verify
          // that grouping execution happens in the expected round-robin order (see
          // `void NodeQueueScheduler::_group_tasks()`).
          EXPECT_EQ(prev_task_id + NodeQueueScheduler::NUM_GROUPS, task_id);
        }
        previous_task_id_per_group[group_id] = task_id;

        --concurrently_processed_tasks;
      }));
    }

    Hyrise::get().scheduler()->schedule_and_wait_for_tasks(tasks);
    EXPECT_EQ(output_counter, task_count);
  }

  Hyrise::get().scheduler()->finish();
}

TEST_F(StressTest, AtomicMaxConcurrentUpdate) {
  auto counter = std::atomic_uint32_t{0};
  const auto thread_count = 100;
  const auto repetitions = 1'000;

  auto threads = std::vector<std::thread>{};
  threads.reserve(thread_count);

  for (auto thread_id = uint32_t{1}; thread_id <= thread_count; ++thread_id) {
    threads.emplace_back([thread_id, &counter]() {
      for (auto i = uint32_t{1}; i <= repetitions; ++i) {
        set_atomic_max(counter, thread_id + i);
      }
    });
  }

  for (auto& thread : threads) {
    thread.join();
  }

  // Highest thread ID is 100, 1'000 repetitions. 100 + 1'000 = 1'100.
  EXPECT_EQ(counter.load(), 1'100);
}

// Insert operators automatically mark chunks as immutable when they are full and the operator (i) appends a new chunk
// and all other Inserts finished or (ii) they finish (commit/roll back) and are the last pending Insert operator for
// this chunk. To test all of these cases in a stress test, we let threads concurrently insert and commit/roll back.
TEST_F(StressTest, ConcurrentInsertsSetChunksImmutable) {
  const auto table = std::make_shared<Table>(TableColumnDefinitions{{"a", DataType::Int, false}}, TableType::Data,
                                             ChunkOffset{3}, UseMvcc::Yes);
  Hyrise::get().storage_manager.add_table("table_a", table);

  const auto values_to_insert =
      std::make_shared<Table>(TableColumnDefinitions{{"a", DataType::Int, false}}, TableType::Data);
  values_to_insert->append({int32_t{1}});
  values_to_insert->append({int32_t{1}});

  // We observed long runtimes in Debug builds, especially with UBSan enabled. Thus, we reduce the load a bit in this
  // case.
  const auto insert_count = 19 * (HYRISE_DEBUG && HYRISE_WITH_ADDR_UB_LEAK_SAN ? 1 : DEFAULT_LOAD_FACTOR) + 1;
  const auto thread_count = uint32_t{100};
  auto threads = std::vector<std::thread>{};
  threads.reserve(thread_count);

  for (auto thread_id = uint32_t{0}; thread_id < thread_count; ++thread_id) {
    threads.emplace_back([&]() {
      for (auto iteration = uint32_t{0}; iteration < insert_count; ++iteration) {
        const auto table_wrapper = std::make_shared<TableWrapper>(values_to_insert);
        const auto insert = std::make_shared<Insert>("table_a", table_wrapper);

        // Commit only 50% of transactions. Thus, there should be committed and rolled back operators that both mark
        // chunks as immutable.
        const auto do_commit = iteration % 2 == 0;
        const auto transaction_context = Hyrise::get().transaction_manager.new_transaction_context(AutoCommit::No);
        insert->set_transaction_context(transaction_context);
        table_wrapper->execute();
        insert->execute();
        EXPECT_FALSE(insert->execute_failed());
        if (do_commit) {
          transaction_context->commit();
        } else {
          transaction_context->rollback(RollbackReason::User);
        }
      }
    });
  }

  for (auto& thread : threads) {
    thread.join();
  }

  // Each iteration of a thread inserts two rows, which are stored in chunks with a target size of 3.
  const auto inserted_rows = insert_count * thread_count * 2;
  const auto expected_chunks = static_cast<ChunkID::base_type>(std::ceil(static_cast<double>(inserted_rows) / 3.0));
  EXPECT_EQ(table->row_count(), inserted_rows);
  EXPECT_EQ(table->chunk_count(), expected_chunks);

  // Only the final chunk is not full and not immutable.
  const auto immutable_chunk_count = table->chunk_count() - 1;
  for (auto chunk_id = ChunkID{0}; chunk_id < immutable_chunk_count; ++chunk_id) {
    const auto& chunk = table->get_chunk(chunk_id);
    ASSERT_TRUE(chunk);
    EXPECT_EQ(chunk->size(), 3);
    EXPECT_FALSE(chunk->is_mutable());
  }

  EXPECT_EQ(table->last_chunk()->size(), 1);
  EXPECT_TRUE(table->last_chunk()->is_mutable());
}

// Consuming operators register at their inputs and deregister when they are executed. Thus, operators can clear
// intermediate results. Consumer deregistration must work properly in concurrent scenarios.
TEST_F(StressTest, OperatorRegistration) {
  const auto repetition_count = uint32_t{100};
  const auto consumer_count = uint32_t{50};
  const auto sleep_time = std::chrono::milliseconds{5};

  const auto dummy_table = Table::create_dummy_table({{"a", DataType::Int, false}});

  for (auto repetition = uint32_t{0}; repetition < repetition_count; ++repetition) {
    const auto table_wrapper = std::make_shared<TableWrapper>(dummy_table);
    table_wrapper->execute();
    auto threads = std::vector<std::thread>{};
    threads.reserve(consumer_count);
    auto waiting_consumer_count = std::atomic_uint32_t{0};
    auto start_execution = std::atomic_flag{};

    // Generate consumers that try to deregister concurrently once they are executed.
    for (auto consumer_id = uint32_t{0}; consumer_id < consumer_count; ++consumer_id) {
      threads.emplace_back([&]() {
        const auto union_all = std::make_shared<UnionAll>(table_wrapper, table_wrapper);

        // Mark that the consumer is set up.
        ++waiting_consumer_count;

        // Wait for the signal to execute the operator.
        start_execution.wait(false);

        union_all->execute();
      });
    }

    // Wait until the consumers are constructed.
    while (waiting_consumer_count < consumer_count) {
      std::this_thread::sleep_for(sleep_time);
    }

    // The UnionAll operators have the input on both sides.
    EXPECT_EQ(table_wrapper->consumer_count(), consumer_count * 2);

    start_execution.test_and_set();
    start_execution.notify_all();
    for (auto& thread : threads) {
      thread.join();
    }

    EXPECT_EQ(table_wrapper->consumer_count(), 0);
    EXPECT_EQ(table_wrapper->state(), OperatorState::ExecutedAndCleared);

    // One additional deregistration (without prior registration) is not allowed.
    EXPECT_THROW(table_wrapper->deregister_consumer(), std::logic_error);
  }
}

/**
 * Test to verify that rolling back Insert operations does not lead to multiple (outdated) rows being visible. This
 * issue has occurred when using link-time optimization or when inlining MVCC functions (see #2649).
 * We execute and immediately roll back insert operations in multiple threads. In parallel, threads are checking that no
 * new rows are visible.
 */
TEST_F(StressTest, VisibilityOfInsertsBeingRolledBack) {
  // StressTestMultipleRuns runs 10x. Limit max runtime for *SAN builds.
  constexpr auto RUNTIME = std::chrono::seconds(5);
  constexpr auto MAX_VALUE_AND_ROW_COUNT = uint32_t{17};
  constexpr auto MAX_LOOP_COUNT = uint32_t{10'000};  // Experimentally determined, see #2651.

  const auto table_name = std::string{"table_a"};

  // The issues triggered in this test usually arise early (later, the scan is getting slower and slower on increasing
  // table sizes). For that, we execute multiple short runs.
  for (auto test_run = size_t{0}; test_run < 10; ++test_run) {
    if (Hyrise::get().storage_manager.has_table(table_name)) {
      Hyrise::get().storage_manager.drop_table(table_name);
    }

    Hyrise::get().storage_manager.add_table(
        table_name, std::make_shared<Table>(TableColumnDefinitions{{"a", DataType::Int, false}}, TableType::Data,
                                            Chunk::DEFAULT_SIZE, UseMvcc::Yes));

    const auto values_to_insert =
        std::make_shared<Table>(TableColumnDefinitions{{"a", DataType::Int, false}}, TableType::Data);
    values_to_insert->append({int32_t{123}});
    values_to_insert->append({int32_t{456}});

    for (auto init_insert_id = uint32_t{1}; init_insert_id <= MAX_VALUE_AND_ROW_COUNT; ++init_insert_id) {
      SQLPipelineBuilder{"INSERT INTO " + table_name + " VALUES( " + std::to_string(init_insert_id) + ");"}
          .create_pipeline()
          .get_result_table();
    }

    const auto insert_thread_count = std::max(uint32_t{10}, std::thread::hardware_concurrency() / 2);
    const auto watch_thread_count = std::max(uint32_t{10}, std::thread::hardware_concurrency() / 2);

    auto insert_threads = std::vector<std::thread>{};
    insert_threads.reserve(insert_thread_count);

    const auto start = std::chrono::system_clock::now();
    auto start_flag = std::atomic_flag{};
    auto stop_flag = std::atomic_flag{};

    for (auto thread_id = uint32_t{0}; thread_id < insert_thread_count; ++thread_id) {
      insert_threads.emplace_back([&]() {
        start_flag.wait(false);
        for (auto loop_id = uint32_t{0}; loop_id < MAX_LOOP_COUNT && std::chrono::system_clock::now() < start + RUNTIME;
             ++loop_id) {
          const auto table_wrapper = std::make_shared<TableWrapper>(values_to_insert);
          const auto insert = std::make_shared<Insert>(table_name, table_wrapper);

          const auto transaction_context = Hyrise::get().transaction_manager.new_transaction_context(AutoCommit::No);
          insert->set_transaction_context(transaction_context);
          table_wrapper->execute();
          insert->execute();
          ASSERT_FALSE(insert->execute_failed());
          transaction_context->rollback(RollbackReason::User);
        }
      });
    }

    auto watch_threads = std::vector<std::thread>{};
    watch_threads.reserve(watch_thread_count);

    for (auto thread_id = uint32_t{0}; thread_id < watch_thread_count; ++thread_id) {
      watch_threads.emplace_back([&]() {
        while (!stop_flag.test()) {
          {
            const auto [status, result_table] =
                SQLPipelineBuilder{"SELECT count(*) from " + table_name + ";"}.create_pipeline().get_result_table();
            ASSERT_EQ(status, SQLPipelineStatus::Success);
            const auto visible_row_count = result_table->get_value<int64_t>(ColumnID{0}, 0);
            ASSERT_TRUE(visible_row_count);
            ASSERT_EQ(*visible_row_count, MAX_VALUE_AND_ROW_COUNT);
          }

          {
            const auto [status, result_table] =
                SQLPipelineBuilder{"SELECT max(a) from " + table_name + ";"}.create_pipeline().get_result_table();
            ASSERT_EQ(status, SQLPipelineStatus::Success);
            const auto max_value = result_table->get_value<int32_t>(ColumnID{0}, 0);
            ASSERT_TRUE(max_value);
            ASSERT_EQ(*max_value, MAX_VALUE_AND_ROW_COUNT);
          }
        }
      });
    }

    // Start inserting threads.
    start_flag.test_and_set();
    start_flag.notify_all();

    for (auto& thread : insert_threads) {
      thread.join();
    }

    // Notifying watch threads that insert rollbacks are done so we can stop watching.
    stop_flag.test_and_set();

    for (auto& thread : watch_threads) {
      thread.join();
    }
  }
}

/**
 * Test that adding and accessing the TableKeyConstraints of a table concurrently does not lead to 
 * deadlocks or inconsistencies (e.g., duplicate constraints).
 */
TEST_F(StressTest, AddModifyTableKeyConstraintsConcurrently) {
  // Create a table with multiple TableKeyConstraints.
  auto table = std::make_shared<Table>(
      TableColumnDefinitions{{"a", DataType::Int, false}, {"b", DataType::Int, false}, {"c", DataType::Int, false}},
      TableType::Data, std::nullopt, UseMvcc::Yes);
  primary_key_constraint(table, {"a"});

  table->append({1, 1, 1});
  table->append({2, 2, 2});
  table->append({3, 3, 1});

  Hyrise::get().storage_manager.add_table("dummy_table", table);
  /** 
   * This test runs insertions and reads concurrently. Specifically, it tests the following functions:
   * - `UccDiscoveryPlugin::_validate_ucc_candidates`
   * - `StoredTableNode::unique_column_combinations`
   * In order to simulate insertions parallel to the reads, we have to clear the constraints in the table. As this is
   * only needed for the test, we can use a mutex to ensure that this does not happen in parallel.
   */

  Hyrise::get().default_pqp_cache = std::make_shared<SQLPhysicalPlanCache>();
  Hyrise::get().default_lqp_cache = std::make_shared<SQLLogicalPlanCache>();
  Hyrise::get().plugin_manager.load_plugin(build_dylib_path("libhyriseUccDiscoveryPlugin"));

  auto deletion_mutex = std::shared_mutex{};

  auto start_flag = std::atomic_flag{};
  auto stop_flag = std::atomic_flag{};

  // We need this flag to prevent the 'stored_table_node_constraint_access' threads from continuously reacquiring
  // shared locks on the `deletion_mutex`, starving the `validate_constraint` thread. For more details, see
  // https://stackoverflow.com/questions/32243245/can-thread-trying-to-stdlock-unique-an-stdshared-mutex-be-starved
  auto writer_waiting_flag = std::atomic_flag{};

  const auto VALIDATION_COUNT = uint32_t{100};
  const auto SLEEP_TIME = std::chrono::milliseconds{1};

  const auto validate_constraint = [&] {
    start_flag.wait(false);
    for (auto i = uint32_t{0}; i < VALIDATION_COUNT; ++i) {
      // Populate the plan cache.
      const auto sql = std::string{"SELECT b,c FROM dummy_table GROUP BY b,c;"};
      auto pipeline = SQLPipelineBuilder{sql}.create_pipeline();
      pipeline.get_result_table();

      Hyrise::get().plugin_manager.exec_user_function("hyriseUccDiscoveryPlugin", "DiscoverUCCs");

      std::this_thread::sleep_for(SLEEP_TIME);
      // Notify the reading threads that the writer is waiting.
      writer_waiting_flag.test_and_set();
      const auto lock = std::unique_lock{deletion_mutex};
      // We need to clear the constraints to simulate concurrent insertions. Normally, a deletion of a constraint would
      // not happen at all. Instead, we store that this constraint was invalidated for the specific commit ID. This
      // prevents unnecessary revalidation of constraints that are known to be invalid.
      clear_soft_key_constraints(table);
      writer_waiting_flag.clear();
      writer_waiting_flag.notify_all();
    }
  };

  const auto stored_table_node_constraint_access = [&] {
    start_flag.wait(false);
    while (!stop_flag.test()) {
      // Prevent this thread from starving the `validate_constraint` thread by continously acquiring `shared_locks`.
      writer_waiting_flag.wait(true);
      const auto stored_table_node = std::make_shared<StoredTableNode>("dummy_table");
      // Access the unique column combinations. We need to lock here because `unique_column_combinations` uses a
      // reference to iterate over the constraints. This reference is invalidated when the constraints are cleared.
      const auto lock = std::shared_lock{deletion_mutex};
      // Check that the set of TableKeyConstraints does not contain any duplicates.
      ASSERT_LE(stored_table_node->unique_column_combinations().size(), 3);
    }
  };

  // Start running the different modifications in parallel.
  const auto thread_count = 100;
  auto threads = std::vector<std::thread>{};
  threads.reserve(thread_count);

  for (auto thread_id = uint32_t{0}; thread_id < thread_count; ++thread_id) {
    threads.emplace_back(stored_table_node_constraint_access);
  }

  // The constraint validation is run in a single thread as it is not needed to be run in parallel.
  auto validation_thread = std::thread(validate_constraint);

  start_flag.test_and_set();
  start_flag.notify_all();

  validation_thread.join();

  stop_flag.test_and_set();
  stop_flag.notify_all();

  for (auto& thread : threads) {
    thread.join();
  }

  // The constraints were cleared, so we expect no constraints to be present anymore.
  ASSERT_LE(table->soft_key_constraints().size(), 0);
}

}  // namespace hyrise<|MERGE_RESOLUTION|>--- conflicted
+++ resolved
@@ -464,29 +464,23 @@
 }
 
 TEST_F(StressTest, NodeQueueSchedulerTaskGrouping) {
-<<<<<<< HEAD
-  auto node_queue_scheduler = std::make_shared<NodeQueueScheduler>();
+  const auto node_queue_scheduler = std::make_shared<NodeQueueScheduler>();
   Hyrise::get().set_scheduler(node_queue_scheduler);
 
   const auto worker_count = node_queue_scheduler->workers().size();
   // if (worker_count < NodeQueueScheduler::NUM_GROUPS) {
   if (worker_count < 10) {
-=======
-  const auto node_queue_scheduler = std::make_shared<NodeQueueScheduler>();
-  Hyrise::get().set_scheduler(node_queue_scheduler);
-
-  const auto worker_count = node_queue_scheduler->workers().size();
-  if (worker_count < NodeQueueScheduler::NUM_GROUPS) {
->>>>>>> cb35cf30
     // We would not see any impact of task grouping with too few workers.
     GTEST_SKIP();
   }
 
+  auto NodeQueueScheduler_NUM_GROUPS = size_t{10};
+
   const auto multiplier = 1'000;
   const auto task_count = multiplier * worker_count;
 
   for (auto run = uint8_t{0}; run < 10; ++run) {
-    auto previous_task_id_per_group = std::vector<size_t>(NodeQueueScheduler::NUM_GROUPS, 0);
+    auto previous_task_id_per_group = std::vector<size_t>(NodeQueueScheduler_NUM_GROUPS, 0);
     auto output_counter = std::atomic<size_t>{0};
     auto concurrently_processed_tasks = std::atomic<int64_t>{0};
 
@@ -496,15 +490,15 @@
       tasks.emplace_back(std::make_shared<JobTask>([&, task_id] {
         ++output_counter;
         const auto active_groups = ++concurrently_processed_tasks;
-        ASSERT_LE(active_groups, NodeQueueScheduler::NUM_GROUPS);
-
-        const auto group_id = task_id % NodeQueueScheduler::NUM_GROUPS;
+        ASSERT_LE(active_groups, NodeQueueScheduler_NUM_GROUPS);
+
+        const auto group_id = task_id % NodeQueueScheduler_NUM_GROUPS;
         const auto prev_task_id = previous_task_id_per_group[group_id];
         if (prev_task_id > 0) {
           // Once the first task of each group has been executed, we check the previous TaskID of the group to verify
           // that grouping execution happens in the expected round-robin order (see
           // `void NodeQueueScheduler::_group_tasks()`).
-          EXPECT_EQ(prev_task_id + NodeQueueScheduler::NUM_GROUPS, task_id);
+          EXPECT_EQ(prev_task_id + NodeQueueScheduler_NUM_GROUPS, task_id);
         }
         previous_task_id_per_group[group_id] = task_id;
 
