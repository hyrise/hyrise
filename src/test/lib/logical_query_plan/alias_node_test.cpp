#include "base_test.hpp"

#include "expression/lqp_column_expression.hpp"
#include "logical_query_plan/alias_node.hpp"
#include "logical_query_plan/lqp_utils.hpp"
#include "logical_query_plan/mock_node.hpp"
<<<<<<< HEAD
#include "operators/table_wrapper.hpp"
#include "testing_assert.hpp"
#include "utils/constraint_test_utils.hpp"
#include "utils/load_table.hpp"

using namespace std::string_literals;            // NOLINT
using namespace opossum::expression_functional;  // NOLINT
=======
>>>>>>> e4a6d59c

namespace opossum {

class AliasNodeTest : public BaseTest {
 public:
  void SetUp() override {
    mock_node = MockNode::make(MockNode::ColumnDefinitions{{DataType::Int, "a"}, {DataType::Float, "b"}});
    a = mock_node->get_column("a");
    b = mock_node->get_column("b");

    aliases = {"x", "y"};
    expressions = {b, a};
    alias_node = AliasNode::make(expressions, aliases, mock_node);
  }

  std::vector<std::string> aliases;
  std::vector<std::shared_ptr<AbstractExpression>> expressions;
  std::shared_ptr<MockNode> mock_node;

  std::shared_ptr<AbstractExpression> a, b;
  std::shared_ptr<AliasNode> alias_node;
};

TEST_F(AliasNodeTest, NodeExpressions) {
  ASSERT_EQ(alias_node->node_expressions.size(), 2u);
  EXPECT_EQ(alias_node->node_expressions.at(0), b);
  EXPECT_EQ(alias_node->node_expressions.at(1), a);
}

TEST_F(AliasNodeTest, ShallowEqualsAndCopy) {
  const auto alias_node_copy = alias_node->deep_copy();
  const auto node_mapping = lqp_create_node_mapping(alias_node, alias_node_copy);

  EXPECT_TRUE(alias_node->shallow_equals(*alias_node_copy, node_mapping));
}

TEST_F(AliasNodeTest, HashingAndEqualityCheck) {
  const auto alias_node_copy = alias_node->deep_copy();
  EXPECT_EQ(*alias_node, *alias_node_copy);

  const auto alias_node_other_aliases = AliasNode::make(expressions, std::vector<std::string>{"a", "b"}, mock_node);
  EXPECT_NE(*alias_node, *alias_node_other_aliases);

  const auto other_mock_node =
      MockNode::make(MockNode::ColumnDefinitions{{DataType::Int, "a"}, {DataType::Float, "b"}}, "named");
  const auto expr_a = other_mock_node->get_column("a");
  const auto expr_b = other_mock_node->get_column("b");
  const auto other_expressions = std::vector<std::shared_ptr<AbstractExpression>>{expr_a, expr_b};
  const auto alias_node_other_expressions = AliasNode::make(other_expressions, aliases, mock_node);
  EXPECT_NE(*alias_node, *alias_node_other_expressions);
  const auto alias_node_other_left_input = AliasNode::make(expressions, aliases, other_mock_node);
  EXPECT_NE(*alias_node, *alias_node_other_left_input);

  EXPECT_NE(alias_node->hash(), alias_node_other_expressions->hash());
  EXPECT_EQ(alias_node->hash(), alias_node_other_left_input->hash());
  // alias_node == alias_node_other_left_input is false but the hash codes of these nodes are equal. The reason for this
  // is in the LQPColumnExpressions: Semantically equal LQPColumnExpressions are not equal if they refere to different
  // original_nodes. This allows, e.g., for self-joins. The hash function does not take the actual pointer into account,
  // so the hashes of semantically equal LQPColumnExpressions are equal. The following lines show this fact in detail:
  EXPECT_NE(*a, *expr_a);
  EXPECT_NE(*b, *expr_b);
  EXPECT_EQ(a->hash(), expr_a->hash());
  EXPECT_EQ(b->hash(), expr_b->hash());
}

TEST_F(AliasNodeTest, ConstraintsEmpty) {
  EXPECT_TRUE(mock_node->constraints()->empty());
  EXPECT_TRUE(alias_node->constraints()->empty());
}

TEST_F(AliasNodeTest, ConstraintsForwarding) {
  // Add constraints to MockNode
  //  Primary Key: a, b
  const auto table_constraint_1 = TableConstraintDefinition{std::unordered_set<ColumnID>{ColumnID{0}, ColumnID{1}}};
  //  Unique: b
  const auto table_constraint_2 = TableConstraintDefinition{std::unordered_set<ColumnID>{ColumnID{1}}};
  const auto table_constraints = TableConstraintDefinitions{table_constraint_1, table_constraint_2};
  mock_node->set_table_constraints(table_constraints);

  // Basic check
  const auto lqp_constraints = alias_node->constraints();
  EXPECT_EQ(lqp_constraints->size(), 2);
  // In-depth check
  check_table_constraint_representation(table_constraints, lqp_constraints);
}

}  // namespace opossum<|MERGE_RESOLUTION|>--- conflicted
+++ resolved
@@ -4,16 +4,7 @@
 #include "logical_query_plan/alias_node.hpp"
 #include "logical_query_plan/lqp_utils.hpp"
 #include "logical_query_plan/mock_node.hpp"
-<<<<<<< HEAD
-#include "operators/table_wrapper.hpp"
-#include "testing_assert.hpp"
 #include "utils/constraint_test_utils.hpp"
-#include "utils/load_table.hpp"
-
-using namespace std::string_literals;            // NOLINT
-using namespace opossum::expression_functional;  // NOLINT
-=======
->>>>>>> e4a6d59c
 
 namespace opossum {
 
