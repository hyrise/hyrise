--- conflicted
+++ resolved
@@ -634,20 +634,9 @@
     return;
   }
 
-<<<<<<< HEAD
   // For all other join modes, UCCs of the left input should be forwarded.
   EXPECT_TRUE(find_ucc_by_key_constraint(*_key_constraint_a, join_unique_column_combinations));
   EXPECT_TRUE(find_ucc_by_key_constraint(*_key_constraint_b_c, join_unique_column_combinations));
-=======
-    // For all other join modes, UCCs of the left input should be forwarded.
-    EXPECT_TRUE(find_ucc_by_key_constraint(*_key_constraint_a, join_unique_column_combinations));
-    EXPECT_TRUE(find_ucc_by_key_constraint(*_key_constraint_b_c, join_unique_column_combinations));
-
-    if (is_semi_or_anti_join(join_mode)) {
-      EXPECT_EQ(join_unique_column_combinations->size(), 2);
-      return;
-    }
->>>>>>> 73eaee04
 
   if (is_semi_or_anti_join(join_mode)) {
     EXPECT_EQ(join_unique_column_combinations->size(), 2);
