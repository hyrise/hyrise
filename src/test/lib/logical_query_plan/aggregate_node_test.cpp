#include "base_test.hpp"
#include "expression/abstract_expression.hpp"
#include "expression/expression_functional.hpp"
#include "expression/expression_utils.hpp"
#include "logical_query_plan/aggregate_node.hpp"
#include "logical_query_plan/data_dependencies/unique_column_combination.hpp"
#include "logical_query_plan/mock_node.hpp"
<<<<<<< HEAD
#include "storage/table.hpp"
=======
#include "storage/constraints/table_key_constraint.hpp"
#include "types.hpp"
>>>>>>> 823a3eb0
#include "utils/data_dependency_test_utils.hpp"

namespace hyrise {

using namespace expression_functional;  // NOLINT(build/namespaces)

class AggregateNodeTest : public BaseTest {
 protected:
  void SetUp() override {
    _mock_node = MockNode::make(
        MockNode::ColumnDefinitions{{DataType::Int, "a"}, {DataType::Int, "b"}, {DataType::Int, "c"}}, "t_a");

    _a = _mock_node->get_column("a");
    _b = _mock_node->get_column("b");
    _c = _mock_node->get_column("c");

    // SELECT a, c, SUM(a+b), SUM(a+c) AS some_sum [...] GROUP BY a, c
    // Columns are ordered as specified in the SELECT list
    _group_by_expressions = expression_vector(_a, _c);
    _aggregate_expressions = expression_vector(sum_(add_(_a, _b)), sum_(add_(_a, _c)));
    _aggregate_node = AggregateNode::make(_group_by_expressions, _aggregate_expressions, _mock_node);
  }

  std::shared_ptr<MockNode> _mock_node;
  std::shared_ptr<AggregateNode> _aggregate_node;
  std::vector<std::shared_ptr<AbstractExpression>> _group_by_expressions, _aggregate_expressions;
  std::shared_ptr<LQPColumnExpression> _a, _b, _c;
};

TEST_F(AggregateNodeTest, InvalidAggregates) {
  if constexpr (!HYRISE_DEBUG) {
    GTEST_SKIP();
  }

  // Aggregate expression must be an aggregate function (i.e., a WindowFunctionExpression).
  EXPECT_THROW(AggregateNode::make(expression_vector(), expression_vector(add_(_a, _b))), std::logic_error);

  // WindowFunctionExpression used as aggregate function must not be a pure window function.
  const auto window_function = std::make_shared<WindowFunctionExpression>(WindowFunction::Rank, _a);
  EXPECT_THROW(AggregateNode::make(expression_vector(), expression_vector(window_function)), std::logic_error);

  // WindowFunctionExpression used as aggregate function must not define a window.
  auto frame_description = FrameDescription{FrameType::Range, FrameBound{0, FrameBoundType::Preceding, true},
                                            FrameBound{0, FrameBoundType::CurrentRow, false}};
  const auto window =
      window_(expression_vector(), expression_vector(), std::vector<SortMode>{}, std::move(frame_description));

  EXPECT_THROW(AggregateNode::make(expression_vector(), expression_vector(min_(_a, window))), std::logic_error);
}

TEST_F(AggregateNodeTest, OutputColumnExpressions) {
  ASSERT_EQ(_aggregate_node->output_expressions().size(), 4);
  EXPECT_EQ(*_aggregate_node->output_expressions().at(0), *_a);
  EXPECT_EQ(*_aggregate_node->output_expressions().at(1), *_c);
  EXPECT_EQ(*_aggregate_node->output_expressions().at(2), *sum_(add_(_a, _b)));
  EXPECT_EQ(*_aggregate_node->output_expressions().at(3), *sum_(add_(_a, _c)));
}

TEST_F(AggregateNodeTest, NodeExpressions) {
  ASSERT_EQ(_aggregate_node->node_expressions.size(), 4);
  EXPECT_EQ(*_aggregate_node->node_expressions.at(0), *_a);
  EXPECT_EQ(*_aggregate_node->node_expressions.at(1), *_c);
  EXPECT_EQ(*_aggregate_node->node_expressions.at(2), *sum_(add_(_a, _b)));
  EXPECT_EQ(*_aggregate_node->node_expressions.at(3), *sum_(add_(_a, _c)));
}

TEST_F(AggregateNodeTest, Description) {
  auto description = _aggregate_node->description();

  EXPECT_EQ(description, "[Aggregate] GroupBy: [a, c] Aggregates: [SUM(a + b), SUM(a + c)]");
}

TEST_F(AggregateNodeTest, HashingAndEqualityCheck) {
  const auto same_aggregate_node = AggregateNode::make(
      expression_vector(_a, _c), expression_vector(sum_(add_(_a, _b)), sum_(add_(_a, _c))), _mock_node);

  EXPECT_EQ(*_aggregate_node, *same_aggregate_node);
  EXPECT_EQ(*same_aggregate_node, *_aggregate_node);
  EXPECT_EQ(*_aggregate_node, *_aggregate_node);

  // Build slightly different aggregate nodes
  const auto different_aggregate_node_a =
      AggregateNode::make(expression_vector(_a), expression_vector(sum_(add_(_a, _b)), sum_(add_(_a, _c))), _mock_node);
  const auto different_aggregate_node_b = AggregateNode::make(
      expression_vector(_a, _c), expression_vector(sum_(add_(_a, 2)), sum_(add_(_a, _c))), _mock_node);
  const auto different_aggregate_node_c = AggregateNode::make(
      expression_vector(_a, _c), expression_vector(sum_(add_(_a, _b)), sum_(add_(_a, _c)), min_(_a)), _mock_node);
  const auto different_aggregate_node_d = AggregateNode::make(
      expression_vector(_a, _a), expression_vector(sum_(add_(_a, _b)), sum_(add_(_a, _c))), _mock_node);

  EXPECT_NE(*_aggregate_node, *different_aggregate_node_a);
  EXPECT_NE(*_aggregate_node, *different_aggregate_node_b);
  EXPECT_NE(*_aggregate_node, *different_aggregate_node_c);
  EXPECT_NE(*_aggregate_node, *different_aggregate_node_d);

  EXPECT_NE(_aggregate_node->hash(), different_aggregate_node_a->hash());
  // _aggregate_node and different_aggregate_node_b are known to conflict because we do not recurse deep enough to
  // identify the difference in the aggregate expressions. That is acceptable, as long as the comparison identifies the
  // two nodes as non-equal.
  EXPECT_NE(_aggregate_node->hash(), different_aggregate_node_c->hash());
  EXPECT_NE(_aggregate_node->hash(), different_aggregate_node_d->hash());
}

TEST_F(AggregateNodeTest, Copy) {
  const auto same_aggregate_node = AggregateNode::make(
      expression_vector(_a, _c), expression_vector(sum_(add_(_a, _b)), sum_(add_(_a, _c))), _mock_node);
  EXPECT_EQ(*_aggregate_node->deep_copy(), *same_aggregate_node);
}

TEST_F(AggregateNodeTest, UniqueColumnCombinationsAdd) {
  EXPECT_TRUE(_mock_node->unique_column_combinations().empty());

  const auto aggregate1 = sum_(add_(_a, _b));
  const auto aggregate2 = sum_(add_(_a, _c));
  const auto agg_node_a =
      AggregateNode::make(expression_vector(_a), expression_vector(aggregate1, aggregate2), _mock_node);
  const auto agg_node_b =
      AggregateNode::make(expression_vector(_a, _b), expression_vector(aggregate1, aggregate2), _mock_node);

  // Check whether AggregateNode adds a new UCC for its group-by column(s).
  {
    const auto unique_column_combinations = agg_node_a->unique_column_combinations();
    EXPECT_EQ(unique_column_combinations.size(), 1);
    EXPECT_TRUE(unique_column_combinations.contains(UniqueColumnCombination{{_a}}));
    EXPECT_TRUE(unique_column_combinations.cbegin()->is_genuine());
  }
  {
    const auto unique_column_combinations = agg_node_b->unique_column_combinations();
    EXPECT_EQ(unique_column_combinations.size(), 1);
    EXPECT_TRUE(unique_column_combinations.contains(UniqueColumnCombination{{_a, _b}}));
    EXPECT_TRUE(unique_column_combinations.cbegin()->is_genuine());
  }
}

TEST_F(AggregateNodeTest, UniqueColumnCombinationsForwardingSimple) {
  const auto key_constraint_b =
      TableKeyConstraint{{_b->original_column_id}, KeyConstraintType::UNIQUE, INITIAL_COMMIT_ID};
  const auto key_constraint_c =
      TableKeyConstraint{{_c->original_column_id}, KeyConstraintType::UNIQUE, INITIAL_COMMIT_ID};
  _mock_node->set_key_constraints({key_constraint_b, key_constraint_c});
  EXPECT_EQ(_mock_node->unique_column_combinations().size(), 2);

  const auto aggregate_c = sum_(_c);
  _aggregate_node = AggregateNode::make(expression_vector(_a, _b), expression_vector(aggregate_c), _mock_node);
  const auto unique_column_combinations = _aggregate_node->unique_column_combinations();

  /**
   * Expected behaviour:
   *  - UCC from key_constraint_b remains valid since _b is part of the group-by columns.
   *  - UCC from key_constraint_b should remain not genuine. 
   *  - UCC from key_constraint_c, however, should be discarded because _c gets aggregated.
   *  - Also, we should gain a new genuine UCC covering all group-by columns.
   */

  // Basic check.
  EXPECT_EQ(unique_column_combinations.size(), 2);
  // In-depth check.
  const auto ucc_b = find_ucc(unique_column_combinations, {_b});
  const auto ucc_c = find_ucc(unique_column_combinations, {_c});
  const auto ucc_a_b = find_ucc(unique_column_combinations, {_a, _b});

  ASSERT_NE(ucc_b, unique_column_combinations.end());
  EXPECT_FALSE(ucc_b->is_genuine());

  EXPECT_EQ(ucc_c, unique_column_combinations.end());

  ASSERT_NE(ucc_a_b, unique_column_combinations.end());
  EXPECT_TRUE(ucc_a_b->is_genuine());
  EXPECT_EQ(ucc_a_b->expressions.size(), 2);
}

TEST_F(AggregateNodeTest, UniqueColumnCombinationsForwardingAnyAggregates) {
  const auto key_constraint_b = TableKeyConstraint{{_b->original_column_id}, KeyConstraintType::UNIQUE};
  const auto key_constraint_c = TableKeyConstraint{{_c->original_column_id}, KeyConstraintType::UNIQUE};
  _mock_node->set_key_constraints({key_constraint_b, key_constraint_c});
  EXPECT_EQ(_mock_node->unique_column_combinations().size(), 2);

  const auto aggregate_b = any_(_b);
  const auto aggregate_c = sum_(_c);
  _aggregate_node = AggregateNode::make(expression_vector(_a), expression_vector(aggregate_b, aggregate_c), _mock_node);
  const auto unique_column_combinations = _aggregate_node->unique_column_combinations();

  /**
   * Expected behaviour:
   *  - UCC from key_constraint_b remains valid because _b is aggregated via ANY(), a pseudo aggregate function used by
   *    the DependentGroupByReductionRule to optimize group-bys.
   *  - UCC from key_constraint_c should be discarded because _c is aggregated.
   *  - Also, we should gain a new UCC covering all group-by columns.
   */

  // Basic check.
  EXPECT_EQ(unique_column_combinations.size(), 2);
  // In-depth check.
  EXPECT_TRUE(find_ucc_by_key_constraint(key_constraint_b, unique_column_combinations));
  EXPECT_FALSE(find_ucc_by_key_constraint(key_constraint_c, unique_column_combinations));
  const auto ucc_group_by = UniqueColumnCombination{{_a}};
  EXPECT_TRUE(unique_column_combinations.contains(ucc_group_by));
}

TEST_F(AggregateNodeTest, UniqueColumnCombinationsNoDuplicates) {
  // Prepare single UCC.
  const auto table_key_constraint =
      TableKeyConstraint{{_a->original_column_id}, KeyConstraintType::UNIQUE, INITIAL_COMMIT_ID};
  _mock_node->set_key_constraints({table_key_constraint});
  EXPECT_EQ(_mock_node->unique_column_combinations().size(), 1);

  const auto aggregate1 = sum_(_b);
  const auto aggregate2 = sum_(_c);
  _aggregate_node = AggregateNode::make(expression_vector(_a), expression_vector(aggregate1, aggregate2), _mock_node);

  /**
   * AggregateNode should try to create a new UCC from its group-by-column _a. It is the same as MockNode's UCC, which
   * is forwarded. Note that because the UCC and the group-by column are an exact match, the result is genuine.
   *
   * Expected behaviour: AggregateNode should not output the same UCC twice.
   */

  // Basic check.
  const auto unique_column_combinations = _aggregate_node->unique_column_combinations();
  EXPECT_EQ(unique_column_combinations.size(), 1);
  // In-depth check.
  EXPECT_TRUE(find_ucc_by_key_constraint(table_key_constraint, unique_column_combinations));
  // Due to the exact match, the UCC is marked as genuine.
  EXPECT_TRUE(unique_column_combinations.cbegin()->is_genuine());
}

TEST_F(AggregateNodeTest, UniqueColumnCombinationsNoSupersets) {
  // Prepare single UCC.
  const auto table_key_constraint =
      TableKeyConstraint{{_a->original_column_id}, KeyConstraintType::UNIQUE, INITIAL_COMMIT_ID};
  _mock_node->set_key_constraints({table_key_constraint});
  EXPECT_EQ(_mock_node->unique_column_combinations().size(), 1);

  const auto aggregate = sum_(_c);
  _aggregate_node = AggregateNode::make(expression_vector(_a, _b), expression_vector(aggregate), _mock_node);

  /**
   * AggregateNode should try to create a new UCC from both group-by-columns _a and _b. However, MockNode already has a
   * UCC for _a, which is forwarded. It is shorter, and thus preferred over the UCC covering both _a and _b.
   *
   * Expected behaviour: AggregateNode should only forward the input UCC. Additionally, it should create a new 
   * genuine UCC covering both _a and _b.
   */

  // Basic check.
<<<<<<< HEAD
  const auto unique_column_combinations = _aggregate_node->unique_column_combinations();
  EXPECT_EQ(unique_column_combinations.size(), 1);
=======
  const auto& unique_column_combinations = _aggregate_node->unique_column_combinations();
  EXPECT_EQ(unique_column_combinations.size(), 2);

>>>>>>> 823a3eb0
  // In-depth check.
  const auto ucc_a = find_ucc(unique_column_combinations, {_a});
  const auto ucc_a_b = find_ucc(unique_column_combinations, {_a, _b});

  ASSERT_NE(ucc_a, unique_column_combinations.end());
  ASSERT_NE(ucc_a_b, unique_column_combinations.end());
  EXPECT_EQ(ucc_a_b->expressions.size(), 2);

  // The input UCC is not marked as genuine, as it is not created by the AggregateNode.
  EXPECT_FALSE(ucc_a->is_genuine());
  // The new UCC covering both _a and _b is marked as genuine.
  EXPECT_TRUE(ucc_a_b->is_genuine());
}

TEST_F(AggregateNodeTest, FunctionalDependenciesForwarding) {
  // Preparations
  const auto fd_a = FunctionalDependency{{_a}, {_c}};
  const auto fd_b_two_dependents = FunctionalDependency{{_b}, {_a, _c}};
  _mock_node->set_non_trivial_functional_dependencies({fd_a, fd_b_two_dependents});
  EXPECT_EQ(_mock_node->functional_dependencies().size(), 2);

  const auto aggregate1 = sum_(add_(_a, _b));
  const auto aggregate2 = sum_(add_(_a, _c));

  // All determinant and dependent expressions are missing.
  const auto agg_node_a =
      AggregateNode::make(expression_vector(_a), expression_vector(aggregate1, aggregate2), _mock_node);
  EXPECT_TRUE(agg_node_a->non_trivial_functional_dependencies().empty());

  // All determinant and dependent expressions are part of the output -> expect FD forwarding
  const auto agg_node_b =
      AggregateNode::make(expression_vector(_a, _c), expression_vector(aggregate1, aggregate2), _mock_node);
  EXPECT_EQ(agg_node_b->non_trivial_functional_dependencies().size(), 1);
  EXPECT_TRUE(agg_node_b->non_trivial_functional_dependencies().contains(fd_a));

  // Special case: All determinant expressions, but only some of the dependent expressions are part of the output
  const auto agg_node_c =
      AggregateNode::make(expression_vector(_b, _c), expression_vector(aggregate1, aggregate2), _mock_node);
  const auto expected_fd = FunctionalDependency{{_b}, {_c}};
  EXPECT_EQ(agg_node_c->non_trivial_functional_dependencies().size(), 1);
  EXPECT_TRUE(agg_node_c->non_trivial_functional_dependencies().contains(expected_fd));
}

TEST_F(AggregateNodeTest, FunctionalDependenciesAdd) {
  // The group-by columns form a new candidate key / UCC from which we should derive a trivial FD.
  _mock_node->set_key_constraints({});
  _mock_node->set_non_trivial_functional_dependencies({});

  const auto fds = _aggregate_node->functional_dependencies();
  EXPECT_EQ(fds.size(), 1);
  const auto& fd = *fds.cbegin();
  const auto expected_determinants =
      ExpressionUnorderedSet{_group_by_expressions.cbegin(), _group_by_expressions.cend()};
  const auto expected_dependents =
      ExpressionUnorderedSet{_aggregate_expressions.cbegin(), _aggregate_expressions.cend()};
  EXPECT_EQ(fd.determinants, expected_determinants);
  EXPECT_EQ(fd.dependents, expected_dependents);
}

TEST_F(AggregateNodeTest, ForwardOrderDependencies) {
  EXPECT_TRUE(_mock_node->order_dependencies().empty());
  EXPECT_TRUE(_aggregate_node->order_dependencies().empty());

  const auto od_a_to_b = OrderDependency{{_a}, {_b}};
  const auto od_a_to_b_c = OrderDependency{{_a}, {_b, _c}};
  const auto od_a_b_to_c = OrderDependency{{_a, _b}, {_c}};
  const auto order_constraint_a_to_b = TableOrderConstraint{{ColumnID{0}}, {ColumnID{1}}};
  const auto order_constraint_a_to_b_c = TableOrderConstraint{{ColumnID{0}}, {ColumnID{1}, ColumnID{2}}};
  const auto order_constraint_a_b_to_c = TableOrderConstraint{{ColumnID{0}, ColumnID{1}}, {ColumnID{2}}};
  _mock_node->set_order_constraints({order_constraint_a_to_b, order_constraint_a_to_b_c, order_constraint_a_b_to_c});
  EXPECT_EQ(_mock_node->order_dependencies().size(), 3);

  {
    // All expressions are either grouped or have an ANY aggregate. All ODs should remain valid.
    const auto aggregate_node = AggregateNode::make(expression_vector(_a, _b), expression_vector(any_(_c)), _mock_node);
    const auto order_dependencies = aggregate_node->order_dependencies();
    EXPECT_EQ(order_dependencies.size(), 3);
    EXPECT_TRUE(order_dependencies.contains(od_a_to_b));
    EXPECT_TRUE(order_dependencies.contains(od_a_to_b_c));
    EXPECT_TRUE(order_dependencies.contains(od_a_b_to_c));
  }
  {
    // All expressions are either grouped or have an ANY aggregate. All ODs should remain valid.
    const auto aggregate_node = AggregateNode::make(expression_vector(_a, _c), expression_vector(any_(_b)), _mock_node);
    const auto order_dependencies = aggregate_node->order_dependencies();
    EXPECT_EQ(order_dependencies.size(), 3);
    EXPECT_TRUE(order_dependencies.contains(od_a_to_b));
    EXPECT_TRUE(order_dependencies.contains(od_a_to_b_c));
    EXPECT_TRUE(order_dependencies.contains(od_a_b_to_c));
  }
  {
    // All columns are aggregated, no ODs remain valid.
    const auto aggregate_node =
        AggregateNode::make(expression_vector(), expression_vector(sum_(_a), max_(_b), min_(_c)), _mock_node);
    const auto order_dependencies = aggregate_node->order_dependencies();
    EXPECT_TRUE(order_dependencies.empty());
  }
  {
    // c is aggregated, a is the group key, b has an ANY aggregate. Only the first OD remains valid.
    const auto aggregate_node =
        AggregateNode::make(expression_vector(_a), expression_vector(any_(_b), avg_(_c)), _mock_node);
    const auto order_dependencies = aggregate_node->order_dependencies();
    EXPECT_EQ(order_dependencies.size(), 1);
    EXPECT_TRUE(order_dependencies.contains(od_a_to_b));
  }
}

TEST_F(AggregateNodeTest, ForwardInclusionDependencies) {
  EXPECT_TRUE(_mock_node->inclusion_dependencies().empty());
  EXPECT_TRUE(_aggregate_node->inclusion_dependencies().empty());

  const auto dummy_table = Table::create_dummy_table({{"a", DataType::Int, false}});
  const auto ind_a = InclusionDependency{{_a}, {ColumnID{0}}, dummy_table};
  const auto ind_a_b = InclusionDependency{{_a, _b}, {ColumnID{0}, ColumnID{1}}, dummy_table};
  const auto foreign_key_constraint_a = ForeignKeyConstraint{{ColumnID{0}}, dummy_table, {ColumnID{0}}, nullptr};
  const auto foreign_key_constraint_a_b =
      ForeignKeyConstraint{{ColumnID{0}, ColumnID{1}}, dummy_table, {ColumnID{0}, ColumnID{1}}, nullptr};
  _mock_node->set_foreign_key_constraints({foreign_key_constraint_a, foreign_key_constraint_a_b});
  EXPECT_EQ(_mock_node->inclusion_dependencies().size(), 2);

  {
    // All relevant expressions are either grouped or have an ANY aggregate. All INDs should remain valid.
    const auto aggregate_node = AggregateNode::make(expression_vector(_a), expression_vector(any_(_b)), _mock_node);
    const auto inclusion_dependencies = aggregate_node->inclusion_dependencies();
    EXPECT_EQ(inclusion_dependencies.size(), 2);
    EXPECT_TRUE(inclusion_dependencies.contains(ind_a));
    EXPECT_TRUE(inclusion_dependencies.contains(ind_a_b));
  }
  {
    // All columns are aggregated, no INDs remain valid.
    const auto aggregate_node =
        AggregateNode::make(expression_vector(), expression_vector(sum_(_a), max_(_b)), _mock_node);
    const auto inclusion_dependencies = aggregate_node->inclusion_dependencies();
    EXPECT_TRUE(inclusion_dependencies.empty());
  }
  {
    // b is aggregated, a is the group key. Only the first IND remains valid.
    const auto aggregate_node = AggregateNode::make(expression_vector(_a), expression_vector(max_(_b)), _mock_node);
    const auto inclusion_dependencies = aggregate_node->inclusion_dependencies();
    EXPECT_EQ(inclusion_dependencies.size(), 1);
    EXPECT_TRUE(inclusion_dependencies.contains(ind_a));
  }
}

}  // namespace hyrise<|MERGE_RESOLUTION|>--- conflicted
+++ resolved
@@ -5,12 +5,9 @@
 #include "logical_query_plan/aggregate_node.hpp"
 #include "logical_query_plan/data_dependencies/unique_column_combination.hpp"
 #include "logical_query_plan/mock_node.hpp"
-<<<<<<< HEAD
 #include "storage/table.hpp"
-=======
 #include "storage/constraints/table_key_constraint.hpp"
 #include "types.hpp"
->>>>>>> 823a3eb0
 #include "utils/data_dependency_test_utils.hpp"
 
 namespace hyrise {
@@ -160,7 +157,7 @@
   /**
    * Expected behaviour:
    *  - UCC from key_constraint_b remains valid since _b is part of the group-by columns.
-   *  - UCC from key_constraint_b should remain not genuine. 
+   *  - UCC from key_constraint_b should remain not genuine.
    *  - UCC from key_constraint_c, however, should be discarded because _c gets aggregated.
    *  - Also, we should gain a new genuine UCC covering all group-by columns.
    */
@@ -251,19 +248,14 @@
    * AggregateNode should try to create a new UCC from both group-by-columns _a and _b. However, MockNode already has a
    * UCC for _a, which is forwarded. It is shorter, and thus preferred over the UCC covering both _a and _b.
    *
-   * Expected behaviour: AggregateNode should only forward the input UCC. Additionally, it should create a new 
+   * Expected behaviour: AggregateNode should only forward the input UCC. Additionally, it should create a new
    * genuine UCC covering both _a and _b.
    */
 
   // Basic check.
-<<<<<<< HEAD
   const auto unique_column_combinations = _aggregate_node->unique_column_combinations();
-  EXPECT_EQ(unique_column_combinations.size(), 1);
-=======
-  const auto& unique_column_combinations = _aggregate_node->unique_column_combinations();
   EXPECT_EQ(unique_column_combinations.size(), 2);
 
->>>>>>> 823a3eb0
   // In-depth check.
   const auto ucc_a = find_ucc(unique_column_combinations, {_a});
   const auto ucc_a_b = find_ucc(unique_column_combinations, {_a, _b});
