#include <memory>

#include "base_test.hpp"

#include "expression/expression_utils.hpp"
#include "logical_query_plan/change_meta_table_node.hpp"
#include "logical_query_plan/mock_node.hpp"

namespace hyrise {

class ChangeMetaTableNodeTest : public BaseTest {
 protected:
  void SetUp() override {
    _mock_node = MockNode::make(MockNode::ColumnDefinitions({{DataType::String, "foo"}}));
    _change_meta_table_node =
        ChangeMetaTableNode::make("meta_table", MetaTableChangeType::Insert, _mock_node, _mock_node);
  }

  std::shared_ptr<ChangeMetaTableNode> _change_meta_table_node;
  std::shared_ptr<MockNode> _mock_node;
};

TEST_F(ChangeMetaTableNodeTest, Description) {
  EXPECT_EQ(_change_meta_table_node->description(), "[Change] Meta Table: 'meta_table'");
}

TEST_F(ChangeMetaTableNodeTest, HashingAndEqualityCheck) {
  const auto another_change_meta_table_node =
      ChangeMetaTableNode::make("meta_table", MetaTableChangeType::Insert, _mock_node, _mock_node);
  EXPECT_EQ(*_change_meta_table_node, *another_change_meta_table_node);

  EXPECT_EQ(_change_meta_table_node->hash(), another_change_meta_table_node->hash());
}

TEST_F(ChangeMetaTableNodeTest, NodeExpressions) {
  EXPECT_TRUE(_change_meta_table_node->node_expressions.empty());
}

TEST_F(ChangeMetaTableNodeTest, ColumnExpressions) {
  EXPECT_TRUE(_change_meta_table_node->output_expressions().empty());
}

TEST_F(ChangeMetaTableNodeTest, Copy) {
  EXPECT_EQ(*_change_meta_table_node, *_change_meta_table_node->deep_copy());
}

TEST_F(ChangeMetaTableNodeTest, NoUniqueColumnCombinations) {
<<<<<<< HEAD
  EXPECT_THROW(_change_meta_table_node->unique_column_combinations(), std::logic_error);
}

TEST_F(ChangeMetaTableNodeTest, NoOrderDependencies) {
  EXPECT_THROW(_change_meta_table_node->order_dependencies(), std::logic_error);
}

TEST_F(ChangeMetaTableNodeTest, NoInclusionDependencies) {
  EXPECT_THROW(_change_meta_table_node->inclusion_dependencies(), std::logic_error);
}

=======
  // Non-query nodes should not be asked for data dependencies.
  EXPECT_THROW(_change_meta_table_node->unique_column_combinations(), std::logic_error);
}

>>>>>>> eafc23f8
}  // namespace hyrise<|MERGE_RESOLUTION|>--- conflicted
+++ resolved
@@ -45,22 +45,18 @@
 }
 
 TEST_F(ChangeMetaTableNodeTest, NoUniqueColumnCombinations) {
-<<<<<<< HEAD
+  // Non-query nodes should not be asked for data dependencies.
   EXPECT_THROW(_change_meta_table_node->unique_column_combinations(), std::logic_error);
 }
 
 TEST_F(ChangeMetaTableNodeTest, NoOrderDependencies) {
+  // Non-query nodes should not be asked for data dependencies.
   EXPECT_THROW(_change_meta_table_node->order_dependencies(), std::logic_error);
 }
 
 TEST_F(ChangeMetaTableNodeTest, NoInclusionDependencies) {
+  // Non-query nodes should not be asked for data dependencies.
   EXPECT_THROW(_change_meta_table_node->inclusion_dependencies(), std::logic_error);
 }
 
-=======
-  // Non-query nodes should not be asked for data dependencies.
-  EXPECT_THROW(_change_meta_table_node->unique_column_combinations(), std::logic_error);
-}
-
->>>>>>> eafc23f8
 }  // namespace hyrise