#include <memory>

#include "base_test.hpp"

#include "expression/abstract_expression.hpp"
#include "expression/expression_functional.hpp"
#include "logical_query_plan/mock_node.hpp"
#include "logical_query_plan/projection_node.hpp"
#include "utils/constraint_test_utils.hpp"

using namespace opossum::expression_functional;  // NOLINT

namespace opossum {

class ProjectionNodeTest : public BaseTest {
 protected:
  void SetUp() override {
    _mock_node = MockNode::make(
        MockNode::ColumnDefinitions{{DataType::Int, "a"}, {DataType::Int, "b"}, {DataType::Int, "c"}}, "t_a");

    _a = _mock_node->get_column("a");
    _b = _mock_node->get_column("b");
    _c = _mock_node->get_column("c");

<<<<<<< HEAD
    // SELECT c, a, b, b+c AS some_addition, a+c [...]
=======
    // SELECT c, a, b, b+c, a+c
>>>>>>> e4a6d59c
    _projection_node = ProjectionNode::make(expression_vector(_c, _a, _b, add_(_b, _c), add_(_a, _c)), _mock_node);

    // Constraints for later use
    // Primary Key: a, b
    _table_constraint_1 =
        TableConstraintDefinition{std::unordered_set<ColumnID>{ColumnID{0}, ColumnID{1}}, IsPrimaryKey::Yes};
    // Unique: b
    _table_constraint_2 = TableConstraintDefinition{std::unordered_set<ColumnID>{ColumnID{1}}, IsPrimaryKey::No};
  }

  TableConstraintDefinition _table_constraint_1;
  TableConstraintDefinition _table_constraint_2;
  std::shared_ptr<MockNode> _mock_node;
  std::shared_ptr<ProjectionNode> _projection_node;
  std::shared_ptr<LQPColumnExpression> _a, _b, _c;
};

TEST_F(ProjectionNodeTest, Description) {
  EXPECT_EQ(_projection_node->description(), "[Projection] c, a, b, b + c, a + c");
}

TEST_F(ProjectionNodeTest, HashingAndEqualityCheck) {
  EXPECT_EQ(*_projection_node, *_projection_node);

  const auto different_projection_node_a =
      ProjectionNode::make(expression_vector(_a, _c, _b, add_(_b, _c), add_(_a, _c)), _mock_node);
  const auto different_projection_node_b =
      ProjectionNode::make(expression_vector(_c, _a, _b, add_(_b, _c)), _mock_node);
  EXPECT_NE(*_projection_node, *different_projection_node_a);
  EXPECT_NE(*_projection_node, *different_projection_node_b);

  EXPECT_NE(_projection_node->hash(), different_projection_node_a->hash());
  EXPECT_NE(_projection_node->hash(), different_projection_node_b->hash());
}

TEST_F(ProjectionNodeTest, Copy) { EXPECT_EQ(*_projection_node->deep_copy(), *_projection_node); }

TEST_F(ProjectionNodeTest, NodeExpressions) {
  ASSERT_EQ(_projection_node->node_expressions.size(), 5u);
  EXPECT_EQ(*_projection_node->node_expressions.at(0), *_c);
  EXPECT_EQ(*_projection_node->node_expressions.at(1), *_a);
  EXPECT_EQ(*_projection_node->node_expressions.at(2), *_b);
  EXPECT_EQ(*_projection_node->node_expressions.at(3), *add_(_b, _c));
  EXPECT_EQ(*_projection_node->node_expressions.at(4), *add_(_a, _c));
}

TEST_F(ProjectionNodeTest, ConstraintsEmpty) {
  EXPECT_TRUE(_mock_node->constraints()->empty());
  EXPECT_TRUE(_projection_node->constraints()->empty());
}

TEST_F(ProjectionNodeTest, ConstraintsReorderedColumns) {
  // Add constraints to MockNode
  const auto table_constraints = TableConstraintDefinitions{_table_constraint_1, _table_constraint_2};
  _mock_node->set_table_constraints(table_constraints);
  EXPECT_EQ(_mock_node->constraints()->size(), 2);

  {  // Reorder columns: (a, b, c) -> (c, a, b)
    _projection_node = ProjectionNode::make(expression_vector(_c, _a, _b), _mock_node);

    // Basic check
    const auto lqp_constraints = _projection_node->constraints();
    EXPECT_EQ(lqp_constraints->size(), 2);
    // In-depth check
    check_table_constraint_representation(table_constraints, lqp_constraints);
  }

  {  // Reorder columns: (a, b, c) -> (b, c, a)
    _projection_node = ProjectionNode::make(expression_vector(_c, _a, _b), _mock_node);

    // Basic check
    const auto lqp_constraints = _projection_node->constraints();
    EXPECT_EQ(lqp_constraints->size(), 2);
    // In-depth check
    check_table_constraint_representation(table_constraints, lqp_constraints);
  }
}

TEST_F(ProjectionNodeTest, ConstraintsRemovedColumns) {
  // Add constraints to MockNode
  const auto table_constraints = TableConstraintDefinitions{_table_constraint_1, _table_constraint_2};
  _mock_node->set_table_constraints(table_constraints);
  EXPECT_EQ(_mock_node->constraints()->size(), 2);

  // Test (a, b, c) -> (a, c) - no more constraints valid
  _projection_node = ProjectionNode::make(expression_vector(_a, _c), _mock_node);
  EXPECT_TRUE(_projection_node->constraints()->empty());

  // Test (a, b, c) -> (c) - no more constraints valid
  _projection_node = ProjectionNode::make(expression_vector(_c), _mock_node);
  EXPECT_TRUE(_projection_node->constraints()->empty());

  // Test (a, b, c) -> (a, b) - all constraints remain valid
  _projection_node = ProjectionNode::make(expression_vector(_a, _b), _mock_node);
  {
    // Basic check
    const auto lqp_constraints = _projection_node->constraints();
    EXPECT_EQ(lqp_constraints->size(), 2);
    // In-depth check
    check_table_constraint_representation(table_constraints, lqp_constraints);
  }

  // Test (a, b, c) -> (b) - unique constraint for b remains valid
  _projection_node = ProjectionNode::make(expression_vector(_b), _mock_node);
  {
    // Basic check
    const auto lqp_constraints = _projection_node->constraints();
    EXPECT_EQ(lqp_constraints->size(), 1);
    // In-depth check
    const auto& valid_table_constraint = _table_constraint_2;
    check_table_constraint_representation(TableConstraintDefinitions{valid_table_constraint}, lqp_constraints);
  }
}

}  // namespace opossum<|MERGE_RESOLUTION|>--- conflicted
+++ resolved
@@ -22,11 +22,7 @@
     _b = _mock_node->get_column("b");
     _c = _mock_node->get_column("c");
 
-<<<<<<< HEAD
-    // SELECT c, a, b, b+c AS some_addition, a+c [...]
-=======
     // SELECT c, a, b, b+c, a+c
->>>>>>> e4a6d59c
     _projection_node = ProjectionNode::make(expression_vector(_c, _a, _b, add_(_b, _c), add_(_a, _c)), _mock_node);
 
     // Constraints for later use
