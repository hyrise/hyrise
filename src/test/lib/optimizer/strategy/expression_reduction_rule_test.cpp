--- conflicted
+++ resolved
@@ -59,13 +59,9 @@
   auto expression_a = std::shared_ptr<AbstractExpression>(or_(and_(a, b), and_(a2, b2)));
   auto expression_b = std::shared_ptr<AbstractExpression>(or_(and_(a2, b), b2));
   auto expression_c = std::shared_ptr<AbstractExpression>(or_(and_(a, and_(c, b)), and_(and_(d2, a2), e2)));
-<<<<<<< HEAD
-  auto expression_d = std::shared_ptr<AbstractExpression>(or_(or_(and_(a2, and_(b, c)), and_(a, b)), or_(and_(and_(and_(a, d2), b), a), and_(b2, and_(a, e)))));  // NOLINT(whitespace/line_length)
-=======
   // clang-format off
   auto expression_d = std::shared_ptr<AbstractExpression>(or_(or_(and_(a2, and_(b, c)), and_(a, b)), or_(and_(and_(and_(a, d2), b), a), and_(b2, and_(a, e)))));  // NOLINT(whitespace/line_length)
   // clang-format on
->>>>>>> 3d33d81f
   auto expression_e = std::shared_ptr<AbstractExpression>(or_(and_(a2, b), or_(and_(c, d), c)));
   auto expression_f = std::shared_ptr<AbstractExpression>(and_(or_(a2, b), and_(a2, b)));
   auto expression_g = std::shared_ptr<AbstractExpression>(a);
@@ -82,11 +78,7 @@
   // (a AND b AND c) OR (a AND b) OR (a AND d AND b AND a) OR (b AND a AND e) --> a AND b AND (c OR d OR e)
   EXPECT_EQ(*ExpressionReductionRule::reduce_distributivity(expression_d), *and_(and_(a2, b), or_(or_(c, d), e)));
 
-<<<<<<< HEAD
   // Expressions that are not modified.
-=======
-  // Expressions that aren't modified.
->>>>>>> 3d33d81f
   EXPECT_EQ(*ExpressionReductionRule::reduce_distributivity(expression_e), *or_(or_(and_(a2, b), and_(c, d)), c));
   EXPECT_EQ(*ExpressionReductionRule::reduce_distributivity(expression_f), *and_(and_(or_(a, b), a), b));
   EXPECT_EQ(*ExpressionReductionRule::reduce_distributivity(expression_g), *a);
@@ -121,12 +113,7 @@
   ExpressionReductionRule::rewrite_like_prefix_wildcard(expression_b);
   EXPECT_EQ(*expression_b, *or_(less_than_(s, "RED"), greater_than_equals_(s, "REE")));
 
-<<<<<<< HEAD
   auto expression_c = std::shared_ptr<AbstractExpression>(like_(concat_(s, s), "RED%"));
-=======
-  // Test LIKE patterns where a rewrite to BETWEEN UPPER EXCLUSIVE is NOT possible.
-  auto expression_c = std::shared_ptr<AbstractExpression>(like_(s, "RED%E%"));
->>>>>>> 3d33d81f
   ExpressionReductionRule::rewrite_like_prefix_wildcard(expression_c);
   EXPECT_EQ(*expression_c, *between_upper_exclusive_(concat_(s, s), "RED", "REE"));
 
@@ -147,12 +134,7 @@
   ExpressionReductionRule::rewrite_like_prefix_wildcard(expression_g);
   EXPECT_EQ(*expression_g, *like_(s, "R_D%"));
 
-<<<<<<< HEAD
   auto expression_h = std::shared_ptr<AbstractExpression>(like_(s, "RE\x7F%"));
-=======
-  // Test that non-LIKE expressions remain unaltered.
-  auto expression_h = std::shared_ptr<AbstractExpression>(greater_than_(s, "RED%"));
->>>>>>> 3d33d81f
   ExpressionReductionRule::rewrite_like_prefix_wildcard(expression_h);
   EXPECT_EQ(*expression_h, *like_(s, "RE\x7F%"));
 
@@ -192,26 +174,16 @@
   {
     // SELECT SUM(a), COUNT(a), AVG(a) -> SUM(a), COUNT(a), SUM(a) / COUNT(a) AS AVG(a)
     // clang-format off
-<<<<<<< HEAD
-    const auto input_lqp =
-      AggregateNode::make(expression_vector(), expression_vector(sum_(col_a), count_(col_a), avg_(col_a)),
-        stored_table_node);
-=======
-    _lqp =
-    AggregateNode::make(expression_vector(), expression_vector(sum_(col_a), count_(col_a), avg_(col_a)),  // NOLINT(whitespace/line_length)
-      stored_table_node);
->>>>>>> 3d33d81f
+    _lqp =
+    AggregateNode::make(expression_vector(), expression_vector(sum_(col_a), count_(col_a), avg_(col_a)),
+      stored_table_node);
 
     const auto expected_aliases = std::vector<std::string>{"SUM(a)", "COUNT(a)", "AVG(a)"};
     const auto expected_lqp =
     AliasNode::make(expression_vector(sum_(col_a), count_(col_a), div_(cast_(sum_(col_a), DataType::Double), count_(col_a))), expected_aliases,  // NOLINT(whitespace/line_length)
       ProjectionNode::make(expression_vector(sum_(col_a), count_(col_a), div_(cast_(sum_(col_a), DataType::Double), count_(col_a))),             // NOLINT(whitespace/line_length)
-<<<<<<< HEAD
-        AggregateNode::make(expression_vector(), expression_vector(sum_(col_a), count_(col_a)), stored_table_node)));
-=======
         AggregateNode::make(expression_vector(), expression_vector(sum_(col_a), count_(col_a)),
           stored_table_node)));
->>>>>>> 3d33d81f
     // clang-format on
 
     _apply_rule(rule, _lqp);
@@ -221,11 +193,7 @@
   {
     // SELECT SUM(a), COUNT(*), AVG(a) -> SUM(a), COUNT(*), SUM(a) / COUNT(*) AS AVG(a) as a is not NULLable
     // clang-format off
-<<<<<<< HEAD
-    const auto input_lqp =
-=======
-    _lqp =
->>>>>>> 3d33d81f
+    _lqp =
     AggregateNode::make(expression_vector(), expression_vector(sum_(col_a), count_star_(stored_table_node), avg_(col_a)),  // NOLINT(whitespace/line_length)
       stored_table_node);
 
@@ -244,11 +212,7 @@
   {
     // SELECT SUM(a), COUNT(a), AVG(a) GROUP BY b -> SUM(a), COUNT(a), SUM(a) / COUNT(a) AS AVG(a) GROUP BY b
     // clang-format off
-<<<<<<< HEAD
-    const auto input_lqp =
-=======
-    _lqp =
->>>>>>> 3d33d81f
+    _lqp =
     AggregateNode::make(expression_vector(col_b), expression_vector(sum_(col_a), count_(col_a), avg_(col_a)),
       stored_table_node);
 
@@ -267,11 +231,7 @@
   {
     // SELECT SUM(b), COUNT(*), AVG(b) stays unmodified as b is NULLable.
     // clang-format off
-<<<<<<< HEAD
-    const auto input_lqp =
-=======
-    _lqp =
->>>>>>> 3d33d81f
+    _lqp =
     AggregateNode::make(expression_vector(), expression_vector(sum_(col_b), count_star_(stored_table_node), avg_(col_b)),  // NOLINT(whitespace/line_length)
       stored_table_node);
     // clang-format on
@@ -284,13 +244,6 @@
   {
     // SELECT COUNT(*) stays unmodified as it cannot be further reduced.
     // clang-format off
-<<<<<<< HEAD
-    const auto join_node = JoinNode::make(JoinMode::Inner, equals_(col_a, col_b),
-                             stored_table_node,
-                             stored_table_node);
-    const auto input_lqp = AggregateNode::make(expression_vector(), expression_vector(count_star_(join_node)),
-                             join_node);
-=======
     const auto join_node =
     JoinNode::make(JoinMode::Inner, equals_(col_a, col_b),
       stored_table_node,
@@ -299,7 +252,6 @@
     _lqp =
     AggregateNode::make(expression_vector(), expression_vector(count_star_(join_node)),
       join_node);
->>>>>>> 3d33d81f
     // clang-format on
 
     const auto expected_lqp = _lqp->deep_copy();
@@ -310,11 +262,7 @@
   {
     // SELECT SUM(a), COUNT(b), AVG(a) stays unmodified as COUNT(b) is unrelated.
     // clang-format off
-<<<<<<< HEAD
-    const auto input_lqp =
-=======
-    _lqp =
->>>>>>> 3d33d81f
+    _lqp =
     AggregateNode::make(expression_vector(), expression_vector(sum_(col_a), count_(col_b), avg_(col_a)),
       stored_table_node);
     // clang-format on
@@ -327,11 +275,7 @@
   {
     // SELECT SUM(a), COUNT(a) + 1, AVG(a) + 2 -> SUM(a), COUNT(a) + 1, SUM(a) / COUNT(a) + 2 AS AVG(a) + 2
     // clang-format off
-<<<<<<< HEAD
-    const auto input_lqp =
-=======
-    _lqp =
->>>>>>> 3d33d81f
+    _lqp =
     ProjectionNode::make(expression_vector(sum_(col_a), add_(count_(col_a), 1), add_(avg_(col_a), 2)),
       AggregateNode::make(expression_vector(), expression_vector(sum_(col_a), count_(col_a), avg_(col_a)),
         stored_table_node));
@@ -354,11 +298,7 @@
     const auto aliases = std::vector<std::string>{"SUM(a)", "foo", "bar"};
 
     // clang-format off
-<<<<<<< HEAD
-    const auto input_lqp =
-=======
-    _lqp =
->>>>>>> 3d33d81f
+    _lqp =
     AliasNode::make(expression_vector(sum_(col_a), count_(col_a), avg_(col_a)), aliases,
       AggregateNode::make(expression_vector(), expression_vector(sum_(col_a), count_(col_a), avg_(col_a)),
         stored_table_node));
