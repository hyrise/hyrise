--- conflicted
+++ resolved
@@ -30,12 +30,8 @@
 class ChunkPruningRuleTest : public StrategyBaseTest {
  protected:
   void SetUp() override {
-<<<<<<< HEAD
+    StrategyBaseTest::SetUp();
     auto& catalog = Hyrise::get().catalog;
-=======
-    StrategyBaseTest::SetUp();
-    auto& storage_manager = Hyrise::get().storage_manager;
->>>>>>> 81d32e4a
 
     auto compressed_table = load_table("resources/test_data/tbl/int_float2.tbl", ChunkOffset{2});
     ChunkEncoder::encode_all_chunks(compressed_table, SegmentEncodingSpec{EncodingType::Dictionary});
@@ -67,14 +63,8 @@
     }
 
     _rule = std::make_shared<ChunkPruningRule>();
-<<<<<<< HEAD
-
     _uncompressed_table_id =
         catalog.add_table("uncompressed", load_table("resources/test_data/tbl/int_float2.tbl", ChunkOffset{10}));
-=======
-    storage_manager.add_table("uncompressed", load_table("resources/test_data/tbl/int_float2.tbl", ChunkOffset{10}));
->>>>>>> 81d32e4a
-  }
 
   std::shared_ptr<ChunkPruningRule> _rule;
   ObjectID _compressed_table_id, _long_compressed_table_id, _run_length_compressed_table_id,
