--- conflicted
+++ resolved
@@ -85,30 +85,18 @@
   {
     _lqp = PredicateNode::make(equals_(column_a_0, 17), stored_table_node_a);
 
-<<<<<<< HEAD
     const auto expected_lqp = _lqp->deep_copy();
     _apply_rule(rule, _lqp);
     EXPECT_LQP_EQ(_lqp, expected_lqp);
-=======
-    const auto expected_lqp = lqp->deep_copy();
-    const auto actual_lqp = apply_rule(rule, lqp);
-    EXPECT_LQP_EQ(actual_lqp, expected_lqp);
->>>>>>> 34061ec2
   }
 
   // Early out for LQP where table does not have a unique column combination.
   {
     _lqp = AggregateNode::make(expression_vector(column_d_0), expression_vector(sum_(column_d_0)), stored_table_node_d);
 
-<<<<<<< HEAD
     const auto expected_lqp = _lqp->deep_copy();
     _apply_rule(rule, _lqp);
     EXPECT_LQP_EQ(_lqp, expected_lqp);
-=======
-    const auto expected_lqp = lqp->deep_copy();
-    const auto actual_lqp = apply_rule(rule, lqp);
-    EXPECT_LQP_EQ(actual_lqp, expected_lqp);
->>>>>>> 34061ec2
   }
 }
 
@@ -155,13 +143,8 @@
     stored_table_node_b);
   // clang-format on
 
-<<<<<<< HEAD
   const auto expected_lqp = _lqp->deep_copy();
   _apply_rule(rule, _lqp);
-=======
-  const auto expected_lqp = lqp->deep_copy();
-  const auto actual_lqp = apply_rule(rule, lqp);
->>>>>>> 34061ec2
 
   EXPECT_LQP_EQ(_lqp, expected_lqp);
 }
@@ -174,13 +157,8 @@
     stored_table_node_b);
   // clang-format on
 
-<<<<<<< HEAD
   const auto expected_lqp = _lqp->deep_copy();
   _apply_rule(rule, _lqp);
-=======
-  const auto expected_lqp = lqp->deep_copy();
-  const auto actual_lqp = apply_rule(rule, lqp);
->>>>>>> 34061ec2
 
   EXPECT_LQP_EQ(_lqp, expected_lqp);
 }
@@ -291,13 +269,8 @@
       stored_table_node_b));
   // clang-format on
 
-<<<<<<< HEAD
   const auto expected_lqp = _lqp->deep_copy();
   _apply_rule(rule, _lqp);
-=======
-  const auto expected_lqp = lqp->deep_copy();
-  const auto actual_lqp = apply_rule(rule, lqp);
->>>>>>> 34061ec2
 
   EXPECT_LQP_EQ(_lqp, expected_lqp);
 }
@@ -305,13 +278,8 @@
 // Check that we reduce using the shortest UCCs (in terms of the number of columns).
 TEST_F(DependentGroupByReductionRuleTest, ShortConstraintsFirst) {
   // clang-format off
-<<<<<<< HEAD
-  _lqp =
-  AggregateNode::make(expression_vector(column_e_0, column_e_1, column_e_2), expression_vector(),
-=======
-  const auto lqp =
+  _lqp =
   AggregateNode::make(expression_vector(column_e_0, column_e_1, column_e_2), expression_vector(min_(column_e_3)),
->>>>>>> 34061ec2
     stored_table_node_e);
 
   const auto expected_lqp =
