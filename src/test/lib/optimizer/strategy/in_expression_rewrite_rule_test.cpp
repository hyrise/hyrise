#include "lib/optimizer/strategy/strategy_base_test.hpp"

#include "logical_query_plan/join_node.hpp"
#include "logical_query_plan/predicate_node.hpp"
#include "logical_query_plan/static_table_node.hpp"
#include "logical_query_plan/union_node.hpp"
#include "optimizer/strategy/in_expression_rewrite_rule.hpp"
#include "statistics/cardinality_estimator.hpp"
#include "storage/table.hpp"

using namespace opossum::expression_functional;  // NOLINT

namespace opossum {

class InExpressionRewriteRuleTest : public StrategyBaseTest {
  void SetUp() override {
    // col_a has 1000 entries across 200 values linearly distributed between 1 and 200
    node = create_mock_node_with_statistics(
        MockNode::ColumnDefinitions{{DataType::Int, "col_a"}, {DataType::Float, "col_b"}, {DataType::String, "col_c"}},
        1000,
        {{GenericHistogram<int32_t>::with_single_bin(1, 200, 1000, 200),
          GenericHistogram<float>::with_single_bin(1.0f, 50.0f, 100, 10),
          GenericHistogram<pmr_string>::with_single_bin("a", "z", 1, 1000)}});
    col_a = node->get_column("col_a");
    col_b = node->get_column("col_b");
    col_c = node->get_column("col_c");

    many_row_node =
        create_mock_node_with_statistics(MockNode::ColumnDefinitions{{DataType::Int, "col_large"}}, 10'000'000,
                                         {GenericHistogram<int32_t>::with_single_bin(1, 10'000'000, 1, 10'000'000)});
    col_large = many_row_node->get_column("col_large");

    single_element_in_expression = in_(col_a, list_(1));
    two_element_functional_in_expression = in_(substr_(col_c, 1, 5), list_("85669", "86197"));
    five_element_in_expression = in_(col_a, list_(1, 2, 3, 4, 5));
    five_element_not_in_expression = not_in_(col_a, list_(1, 2, 3, 4, 5));
    duplicate_element_in_expression = in_(col_a, list_(1, 2, 1));
    different_types_on_left_and_right_side_expression = in_(col_b, list_(1, 2));
    different_types_on_right_side_expression = in_(col_a, list_(1, 2.0f));
    null_in_expression = in_(col_a, list_(1, NULL_VALUE));

    auto hundred_elements = std::vector<std::shared_ptr<AbstractExpression>>{};
<<<<<<< HEAD
    for (auto index = 0; index < 100; ++index) {
      hundred_elements.emplace_back(value_(index));
=======
    for (auto i = 0; i < 100; ++i) {
      hundred_elements.emplace_back(value_(i));
>>>>>>> ac27bd52
    }
    hundred_element_in_expression = std::make_shared<InExpression>(PredicateCondition::In, col_a,
                                                                   std::make_shared<ListExpression>(hundred_elements));
    hundred_element_in_expression_large_input = std::make_shared<InExpression>(
        PredicateCondition::In, col_large, std::make_shared<ListExpression>(hundred_elements));
  }

 public:
  // Can't use EXPECT_LQP_EQ for disjunction rewrites for multiple elements, because ExpressionUnorderedSet produces
  // a non-deterministic order of predicates
  bool check_disjunction(std::shared_ptr<AbstractLQPNode> result_lqp, std::vector<int> expected_values) {
    auto values_found_in_predicates = std::vector<int>{};

    // Checks that a given node is a predicate of the form `col_a = x` where x is an int and will be added to
    // values_found_in_predicates
    const auto verify_predicate_node = [&](const auto& node) {
      EXPECT_EQ(node->type, LQPNodeType::Predicate);
      auto predicate_node = std::dynamic_pointer_cast<PredicateNode>(node);
      EXPECT_TRUE(predicate_node);
      auto predicate = std::dynamic_pointer_cast<BinaryPredicateExpression>(predicate_node->predicate());
      EXPECT_TRUE(predicate);
      EXPECT_EQ(predicate->left_operand(), col_a);
      EXPECT_EQ(predicate->right_operand()->type, ExpressionType::Value);
      values_found_in_predicates.emplace_back(
          boost::get<int>(dynamic_cast<ValueExpression&>(*predicate->right_operand()).value));
    };

    for (auto union_node_idx = size_t{0}; union_node_idx < expected_values.size() - 1; ++union_node_idx) {
      EXPECT_EQ(result_lqp->type, LQPNodeType::Union);
      auto union_node = std::dynamic_pointer_cast<UnionNode>(result_lqp);
      EXPECT_TRUE(union_node);
      EXPECT_EQ(union_node->set_operation_mode, SetOperationMode::All);

      verify_predicate_node(union_node->right_input());

      result_lqp = union_node->left_input();
    }
    // After checking expected_values.size() - 1 union nodes, the last node has predicates on both sides
    verify_predicate_node(result_lqp);

    std::sort(values_found_in_predicates.begin(), values_found_in_predicates.end());

<<<<<<< HEAD
    if (values_found_in_predicates == expected_values) {
      return true;
    }

    return false;
=======
    return values_found_in_predicates == expected_values;
>>>>>>> ac27bd52
  }

  std::shared_ptr<MockNode> node, many_row_node;
  std::shared_ptr<AbstractExpression> col_a, col_b, col_c, col_large, single_element_in_expression,
      two_element_functional_in_expression, five_element_in_expression, five_element_not_in_expression,
      hundred_element_in_expression, hundred_element_in_expression_large_input, duplicate_element_in_expression,
      different_types_on_left_and_right_side_expression, different_types_on_right_side_expression, null_in_expression;
};

TEST_F(InExpressionRewriteRuleTest, ExpressionEvaluatorStrategy) {
  // With the ExpressionEvaluator strategy chosen, no modifications should be made
  auto rule = std::make_shared<InExpressionRewriteRule>();
  rule->strategy = InExpressionRewriteRule::Strategy::ExpressionEvaluator;

  {
    const auto input_lqp = PredicateNode::make(single_element_in_expression, node);
    const auto result_lqp = StrategyBaseTest::apply_rule(rule, input_lqp);
    EXPECT_EQ(result_lqp, input_lqp);
  }

  {
    const auto input_lqp = PredicateNode::make(five_element_in_expression, node);
    const auto result_lqp = StrategyBaseTest::apply_rule(rule, input_lqp);
    EXPECT_EQ(result_lqp, input_lqp);
  }

  {
    const auto input_lqp = PredicateNode::make(five_element_not_in_expression, node);
    const auto result_lqp = StrategyBaseTest::apply_rule(rule, input_lqp);
    EXPECT_EQ(result_lqp, input_lqp);
  }

  {
    const auto input_lqp = PredicateNode::make(hundred_element_in_expression, node);
    const auto result_lqp = StrategyBaseTest::apply_rule(rule, input_lqp);
    EXPECT_EQ(result_lqp, input_lqp);
  }
}

TEST_F(InExpressionRewriteRuleTest, DisjunctionStrategy) {
  auto rule = std::make_shared<InExpressionRewriteRule>();
  rule->strategy = InExpressionRewriteRule::Strategy::Disjunction;

  {
    const auto input_lqp = PredicateNode::make(single_element_in_expression, node);
    const auto result_lqp = StrategyBaseTest::apply_rule(rule, input_lqp);
    const auto expected_lqp = PredicateNode::make(equals_(col_a, 1), node);
    EXPECT_LQP_EQ(result_lqp, expected_lqp);
  }

  {
    const auto input_lqp = PredicateNode::make(five_element_in_expression, node);
    const auto result_lqp = StrategyBaseTest::apply_rule(rule, input_lqp);

    EXPECT_TRUE(check_disjunction(result_lqp, {1, 2, 3, 4, 5}));
  }

  {
    const auto input_lqp = PredicateNode::make(five_element_not_in_expression, node);
    EXPECT_THROW(StrategyBaseTest::apply_rule(rule, input_lqp), std::logic_error);
  }

  {
    const auto input_lqp = PredicateNode::make(duplicate_element_in_expression, node);
    const auto result_lqp = StrategyBaseTest::apply_rule(rule, input_lqp);
    // clang-format off
    const auto expected_lqp =
      UnionNode::make(SetOperationMode::All,
        PredicateNode::make(equals_(col_a, 2), node),
        PredicateNode::make(equals_(col_a, 1), node));
    // clang-format on
    EXPECT_LQP_EQ(result_lqp, expected_lqp);
  }

  {
    const auto input_lqp = PredicateNode::make(different_types_on_left_and_right_side_expression, node);
    EXPECT_THROW(StrategyBaseTest::apply_rule(rule, input_lqp), std::logic_error);
  }

  {
    const auto input_lqp = PredicateNode::make(different_types_on_right_side_expression, node);
    EXPECT_THROW(StrategyBaseTest::apply_rule(rule, input_lqp), std::logic_error);
  }

  {
    // Generally, we could get the rule to throw out predicates that compare to NULL, but since those queries are
    // stupid anyway, we don't write the additional code. Test that it does not break:
    const auto input_lqp = PredicateNode::make(null_in_expression, node);
    const auto result_lqp = StrategyBaseTest::apply_rule(rule, input_lqp);
    // clang-format off
    const auto expected_lqp =
      UnionNode::make(SetOperationMode::All,
        PredicateNode::make(equals_(col_a, NULL_VALUE), node),
        PredicateNode::make(equals_(col_a, 1), node));
    // clang-format on
    EXPECT_LQP_EQ(result_lqp, expected_lqp);
  }
}

TEST_F(InExpressionRewriteRuleTest, JoinStrategy) {
  auto rule = std::make_shared<InExpressionRewriteRule>();
  rule->strategy = InExpressionRewriteRule::Strategy::Join;

  {
    const auto input_lqp = PredicateNode::make(single_element_in_expression, node);
    const auto result_lqp = StrategyBaseTest::apply_rule(rule, input_lqp);

    const auto column_definitions = TableColumnDefinitions{{"right_values", DataType::Int, false}};
    auto table = std::make_shared<Table>(column_definitions, TableType::Data);
    table->append({1});
    const auto static_table_node = StaticTableNode::make(table);
    const auto right_col = lqp_column_(static_table_node, ColumnID{0});
    const auto expected_lqp = JoinNode::make(JoinMode::Semi, equals_(col_a, right_col), node, static_table_node);

    EXPECT_LQP_EQ(result_lqp, expected_lqp);
    EXPECT_TABLE_EQ_UNORDERED(static_cast<StaticTableNode&>(*result_lqp->right_input()).table, table);
  }

  {
    const auto input_lqp = PredicateNode::make(five_element_in_expression, node);
    const auto result_lqp = StrategyBaseTest::apply_rule(rule, input_lqp);

    const auto column_definitions = TableColumnDefinitions{{"right_values", DataType::Int, false}};
    auto table = std::make_shared<Table>(column_definitions, TableType::Data);
    table->append({1});
    table->append({2});
    table->append({3});
    table->append({4});
    table->append({5});
    const auto static_table_node = StaticTableNode::make(table);
    const auto right_col = lqp_column_(static_table_node, ColumnID{0});
    const auto expected_lqp = JoinNode::make(JoinMode::Semi, equals_(col_a, right_col), node, static_table_node);

    EXPECT_LQP_EQ(result_lqp, expected_lqp);
    EXPECT_TABLE_EQ_UNORDERED(static_cast<StaticTableNode&>(*result_lqp->right_input()).table, table);
  }

  {
    const auto input_lqp = PredicateNode::make(five_element_not_in_expression, node);
    const auto result_lqp = StrategyBaseTest::apply_rule(rule, input_lqp);

    const auto column_definitions = TableColumnDefinitions{{"right_values", DataType::Int, false}};
    auto table = std::make_shared<Table>(column_definitions, TableType::Data);
    table->append({1});
    table->append({2});
    table->append({3});
    table->append({4});
    table->append({5});
    const auto static_table_node = StaticTableNode::make(table);
    const auto right_col = lqp_column_(static_table_node, ColumnID{0});
    const auto expected_lqp =
        JoinNode::make(JoinMode::AntiNullAsTrue, equals_(col_a, right_col), node, static_table_node);

    EXPECT_LQP_EQ(result_lqp, expected_lqp);
    EXPECT_TABLE_EQ_UNORDERED(static_cast<StaticTableNode&>(*result_lqp->right_input()).table, table);
  }

  // We do not test duplicate_element_in_expression, as the correctness of the join strategy does not depend on
  // duplicate elimination. We don't see any potential in eliminating duplicates, as we have not seen any, yet.

  {
    const auto input_lqp = PredicateNode::make(different_types_on_left_and_right_side_expression, node);
    EXPECT_THROW(StrategyBaseTest::apply_rule(rule, input_lqp), std::logic_error);
  }

  {
    const auto input_lqp = PredicateNode::make(different_types_on_right_side_expression, node);
    EXPECT_THROW(StrategyBaseTest::apply_rule(rule, input_lqp), std::logic_error);
  }

  {
    const auto input_lqp = PredicateNode::make(null_in_expression, node);
    const auto result_lqp = StrategyBaseTest::apply_rule(rule, input_lqp);

    const auto column_definitions = TableColumnDefinitions{{"right_values", DataType::Int, false}};
    auto table = std::make_shared<Table>(column_definitions, TableType::Data);
    table->append({1});
    const auto static_table_node = StaticTableNode::make(table);
    const auto right_col = lqp_column_(static_table_node, ColumnID{0});
    const auto expected_lqp = JoinNode::make(JoinMode::Semi, equals_(col_a, right_col), node, static_table_node);

    EXPECT_LQP_EQ(result_lqp, expected_lqp);
    EXPECT_TABLE_EQ_UNORDERED(static_cast<StaticTableNode&>(*result_lqp->right_input()).table, table);
  }
}

TEST_F(InExpressionRewriteRuleTest, AutoStrategy) {
  auto rule = std::make_shared<InExpressionRewriteRule>();

  const auto cardinality_estimator = CardinalityEstimator{};

  {
    // Disjunction for single element
    const auto input_lqp = PredicateNode::make(single_element_in_expression, node);
    const auto result_lqp = StrategyBaseTest::apply_rule(rule, input_lqp);
    const auto expected_lqp = PredicateNode::make(equals_(col_a, 1), node);
    EXPECT_LQP_EQ(result_lqp, expected_lqp);

    EXPECT_FLOAT_EQ(cardinality_estimator.estimate_cardinality(result_lqp), 1000.f / 200 * 1);
  }

  {
    // ExpressionEvaluator for five elements
    const auto input_lqp = PredicateNode::make(five_element_in_expression, node);
    const auto result_lqp = StrategyBaseTest::apply_rule(rule, input_lqp);
    EXPECT_EQ(result_lqp, input_lqp);

    // No cardinality check here, as an IN expression with 5 elements will not be touched (see
    // MAX_ELEMENTS_FOR_DISJUNCTION and MIN_ELEMENTS_FOR_JOIN). These InExpressions are currently not supported by the
    // CardinalityEstimator.
  }

  {
    // ExpressionEvaluator for differing types
    const auto input_lqp = PredicateNode::make(different_types_on_right_side_expression, node);
    const auto result_lqp = StrategyBaseTest::apply_rule(rule, input_lqp);
    EXPECT_EQ(result_lqp, input_lqp);
  }

  {
    // Join for 100 elements
    const auto input_lqp = PredicateNode::make(hundred_element_in_expression, node);
    const auto result_lqp = StrategyBaseTest::apply_rule(rule, input_lqp);

    const auto column_definitions = TableColumnDefinitions{{"right_values", DataType::Int, false}};
    auto table = std::make_shared<Table>(column_definitions, TableType::Data);
<<<<<<< HEAD
    for (auto index = 0; index < 100; ++index) {
      table->append({index});
=======
    for (auto i = 0; i < 100; ++i) {
      table->append({i});
>>>>>>> ac27bd52
    }
    const auto static_table_node = StaticTableNode::make(table);
    const auto right_col = lqp_column_(static_table_node, ColumnID{0});
    const auto expected_lqp = JoinNode::make(JoinMode::Semi, equals_(col_a, right_col), node, static_table_node);

    EXPECT_LQP_EQ(result_lqp, expected_lqp);
    EXPECT_TABLE_EQ_UNORDERED(static_cast<StaticTableNode&>(*result_lqp->right_input()).table, table);

    EXPECT_NEAR(cardinality_estimator.estimate_cardinality(result_lqp), 1000.f / 200 * 100, 10);
  }

  {
    // Join for 100 elements even if table is large
    const auto input_lqp = PredicateNode::make(hundred_element_in_expression_large_input, many_row_node);
    const auto result_lqp = StrategyBaseTest::apply_rule(rule, input_lqp);

    const auto column_definitions = TableColumnDefinitions{{"right_values", DataType::Int, false}};
    auto table = std::make_shared<Table>(column_definitions, TableType::Data);
<<<<<<< HEAD
    for (auto index = 0; index < 100; ++index) {
      table->append({index});
=======
    for (auto i = 0; i < 100; ++i) {
      table->append({i});
>>>>>>> ac27bd52
    }
    const auto static_table_node = StaticTableNode::make(table);
    const auto right_col = lqp_column_(static_table_node, ColumnID{0});
    const auto expected_lqp =
        JoinNode::make(JoinMode::Semi, equals_(col_large, right_col), many_row_node, static_table_node);

    EXPECT_LQP_EQ(result_lqp, expected_lqp);
    EXPECT_TABLE_EQ_UNORDERED(static_cast<StaticTableNode&>(*result_lqp->right_input()).table, table);
  }

  {
    // Disjunction for two elements, even if one is NULL
    const auto input_lqp = PredicateNode::make(null_in_expression, node);
    const auto result_lqp = StrategyBaseTest::apply_rule(rule, input_lqp);
    // clang-format off
    const auto expected_lqp =
      UnionNode::make(SetOperationMode::All,
        PredicateNode::make(equals_(col_a, NULL_VALUE), node),
        PredicateNode::make(equals_(col_a, 1), node));
    // clang-format on
    EXPECT_LQP_EQ(result_lqp, expected_lqp);
  }

  {
    // Disjunction for five elements, if table is large
    const auto input_lqp = PredicateNode::make(five_element_in_expression, many_row_node);
    const auto result_lqp = StrategyBaseTest::apply_rule(rule, input_lqp);

    EXPECT_TRUE(check_disjunction(result_lqp, {1, 2, 3, 4, 5}));
  }

  {
    // ExpressionEvaluator, despite table is large and elements below threshold if FunctionExpression contained
    const auto input_lqp = PredicateNode::make(two_element_functional_in_expression, many_row_node);
    const auto result_lqp = StrategyBaseTest::apply_rule(rule, input_lqp);

    EXPECT_EQ(result_lqp, input_lqp);
  }
}

}  // namespace opossum<|MERGE_RESOLUTION|>--- conflicted
+++ resolved
@@ -40,13 +40,8 @@
     null_in_expression = in_(col_a, list_(1, NULL_VALUE));
 
     auto hundred_elements = std::vector<std::shared_ptr<AbstractExpression>>{};
-<<<<<<< HEAD
     for (auto index = 0; index < 100; ++index) {
       hundred_elements.emplace_back(value_(index));
-=======
-    for (auto i = 0; i < 100; ++i) {
-      hundred_elements.emplace_back(value_(i));
->>>>>>> ac27bd52
     }
     hundred_element_in_expression = std::make_shared<InExpression>(PredicateCondition::In, col_a,
                                                                    std::make_shared<ListExpression>(hundred_elements));
@@ -89,15 +84,7 @@
 
     std::sort(values_found_in_predicates.begin(), values_found_in_predicates.end());
 
-<<<<<<< HEAD
-    if (values_found_in_predicates == expected_values) {
-      return true;
-    }
-
-    return false;
-=======
     return values_found_in_predicates == expected_values;
->>>>>>> ac27bd52
   }
 
   std::shared_ptr<MockNode> node, many_row_node;
@@ -324,13 +311,8 @@
 
     const auto column_definitions = TableColumnDefinitions{{"right_values", DataType::Int, false}};
     auto table = std::make_shared<Table>(column_definitions, TableType::Data);
-<<<<<<< HEAD
-    for (auto index = 0; index < 100; ++index) {
+    for (auto index = int32_t{0}; index < 100; ++index) {
       table->append({index});
-=======
-    for (auto i = 0; i < 100; ++i) {
-      table->append({i});
->>>>>>> ac27bd52
     }
     const auto static_table_node = StaticTableNode::make(table);
     const auto right_col = lqp_column_(static_table_node, ColumnID{0});
@@ -349,13 +331,8 @@
 
     const auto column_definitions = TableColumnDefinitions{{"right_values", DataType::Int, false}};
     auto table = std::make_shared<Table>(column_definitions, TableType::Data);
-<<<<<<< HEAD
-    for (auto index = 0; index < 100; ++index) {
+    for (auto index = int32_t{0}; index < 100; ++index) {
       table->append({index});
-=======
-    for (auto i = 0; i < 100; ++i) {
-      table->append({i});
->>>>>>> ac27bd52
     }
     const auto static_table_node = StaticTableNode::make(table);
     const auto right_col = lqp_column_(static_table_node, ColumnID{0});
