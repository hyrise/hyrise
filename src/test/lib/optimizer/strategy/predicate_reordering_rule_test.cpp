--- conflicted
+++ resolved
@@ -1,8 +1,3 @@
-<<<<<<< HEAD
-#include "strategy_base_test.hpp"
-
-=======
->>>>>>> f7417f58
 #include "expression/abstract_expression.hpp"
 #include "expression/expression_functional.hpp"
 #include "logical_query_plan/join_node.hpp"
@@ -276,7 +271,7 @@
 
   for (const auto join_mode : {JoinMode::Semi, JoinMode::AntiNullAsTrue, JoinMode::AntiNullAsFalse}) {
     // clang-format off
-    const auto lqp =
+    _lqp =
     JoinNode::make(join_mode, expression_vector(equals_(a, b_a), not_equals_(c, b_c)),
       PredicateNode::make(greater_than_(b, 0),
         node),
@@ -284,10 +279,10 @@
         node_b));
     // clang-format on
 
-    const auto expected_lqp = lqp->deep_copy();
-
-    apply_rule(_rule, lqp);
-    EXPECT_LQP_EQ(lqp, expected_lqp);
+    const auto expected_lqp = _lqp->deep_copy();
+
+    _apply_rule(_rule, _lqp);
+    EXPECT_LQP_EQ(_lqp, expected_lqp);
   }
 }
 
@@ -300,7 +295,7 @@
   const auto b_c = node_b->get_column("c");
 
   // clang-format off
-  const auto input_lqp =
+  _lqp =
   PredicateNode::make(greater_than_(b, 53),
     JoinNode::make(JoinMode::Semi, equals_(a, b_a),
       node,
@@ -315,10 +310,8 @@
       node_b));
   // clang-format on
 
-  const auto actual_lqp = apply_rule(_rule, input_lqp);
-
-  apply_rule(_rule, input_lqp);
-  EXPECT_LQP_EQ(actual_lqp, expected_lqp);
+  _apply_rule(_rule, _lqp);
+  EXPECT_LQP_EQ(_lqp, expected_lqp);
 }
 
 }  // namespace hyrise