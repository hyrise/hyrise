<<<<<<< HEAD
#include "strategy_base_test.hpp"

=======
#include <memory>

#include "base_test.hpp"
>>>>>>> f7417f58
#include "expression/expression_functional.hpp"
#include "logical_query_plan/aggregate_node.hpp"
#include "logical_query_plan/join_node.hpp"
#include "logical_query_plan/logical_plan_root_node.hpp"
#include "logical_query_plan/predicate_node.hpp"
#include "logical_query_plan/projection_node.hpp"
#include "logical_query_plan/sort_node.hpp"
#include "logical_query_plan/stored_table_node.hpp"
#include "logical_query_plan/union_node.hpp"
#include "logical_query_plan/update_node.hpp"
#include "logical_query_plan/validate_node.hpp"
#include "optimizer/strategy/predicate_placement_rule.hpp"
#include "strategy_base_test.hpp"
#include "types.hpp"

namespace hyrise {

using namespace expression_functional;  // NOLINT(build/namespaces)

class PredicatePlacementRuleTest : public StrategyBaseTest {
 protected:
  static void SetUpTestSuite() {
    _table_a = load_table("resources/test_data/tbl/int_float.tbl");
    _table_b = load_table("resources/test_data/tbl/int_float2.tbl");
    _table_c = load_table("resources/test_data/tbl/int_float3.tbl");
    _table_d = load_table("resources/test_data/tbl/int_int3.tbl");
    _table_e = load_table("resources/test_data/tbl/int_int4.tbl");
  }

  void SetUp() override {
    Hyrise::get().storage_manager.add_table("a", _table_a);
    _stored_table_a = StoredTableNode::make("a");
    _a_a = _stored_table_a->get_column("a");
    _a_b = _stored_table_a->get_column("b");

    Hyrise::get().storage_manager.add_table("b", _table_b);
    _stored_table_b = StoredTableNode::make("b");
    _b_a = _stored_table_b->get_column("a");
    _b_b = _stored_table_b->get_column("b");

    Hyrise::get().storage_manager.add_table("c", _table_c);
    _stored_table_c = StoredTableNode::make("c");
    _c_a = _stored_table_c->get_column("a");
    _c_b = _stored_table_c->get_column("b");

    Hyrise::get().storage_manager.add_table("d", _table_d);
    _stored_table_d = StoredTableNode::make("d");
    _d_a = _stored_table_d->get_column("a");
    _d_b = _stored_table_d->get_column("b");

    Hyrise::get().storage_manager.add_table("e", _table_e);
    _stored_table_e = StoredTableNode::make("e");
    _e_a = _stored_table_e->get_column("a");

    _rule = std::make_shared<PredicatePlacementRule>();

    {
      // Initialization of projection pushdown LQP.
      const auto parameter_c = correlated_parameter_(ParameterID{0}, _a_a);
      // clang-format off
      const auto lqp_c =
        AggregateNode::make(expression_vector(), expression_vector(max_(add_(_a_a, parameter_c))),
          ProjectionNode::make(expression_vector(add_(_a_a, parameter_c)), _stored_table_a));
      // clang-format on
      _subquery_c = lqp_subquery_(lqp_c, std::make_pair(ParameterID{0}, _a_a));
    }

    const auto parameter_a_a = correlated_parameter_(ParameterID{0}, _a_a);
    const auto subquery_lqp = PredicateNode::make(equals_(parameter_a_a, _b_a), _stored_table_b);
    _subquery = lqp_subquery_(subquery_lqp, std::make_pair(ParameterID{0}, _a_a));
  }

  inline static std::shared_ptr<Table> _table_a, _table_b, _table_c, _table_d, _table_e;
  std::shared_ptr<PredicatePlacementRule> _rule;
  std::shared_ptr<StoredTableNode> _stored_table_a, _stored_table_b, _stored_table_c, _stored_table_d, _stored_table_e;
  std::shared_ptr<LQPColumnExpression> _a_a, _a_b, _b_a, _b_b, _c_a, _c_b, _d_a, _d_b, _e_a;
  std::shared_ptr<LQPSubqueryExpression> _subquery;
  std::shared_ptr<LQPSubqueryExpression> _subquery_c;
};

TEST_F(PredicatePlacementRuleTest, SimpleLiteralJoinPushdownTest) {
  // clang-format off
  _lqp =
  PredicateNode::make(greater_than_(_a_a, 10),
    JoinNode::make(JoinMode::Inner, equals_(_a_a, _b_a),
      _stored_table_a,
      _stored_table_b));

  const auto expected_lqp =
  JoinNode::make(JoinMode::Inner, equals_(_a_a, _b_a),
    PredicateNode::make(greater_than_(_a_a, 10),
      _stored_table_a),
    _stored_table_b);
  // clang-format on

  _apply_rule(_rule, _lqp);

  EXPECT_LQP_EQ(_lqp, expected_lqp);
}

TEST_F(PredicatePlacementRuleTest, SimpleOneSideJoinPushdownTest) {
  // clang-format off
  _lqp =
  PredicateNode::make(greater_than_(_a_a, _a_b),
    JoinNode::make(JoinMode::Inner, equals_(_a_a, _b_a),
      _stored_table_a,
      _stored_table_b));

  const auto expected_lqp =
  JoinNode::make(JoinMode::Inner, equals_(_a_a, _b_a),
    PredicateNode::make(greater_than_(_a_a, _a_b),
      _stored_table_a),
    _stored_table_b);
  // clang-format on

  _apply_rule(_rule, _lqp);

  EXPECT_LQP_EQ(_lqp, expected_lqp);
}

TEST_F(PredicatePlacementRuleTest, SimpleBothSideJoinPushdownTest) {
  // clang-format off
  _lqp =
  PredicateNode::make(greater_than_(_a_a, _b_b),
    JoinNode::make(JoinMode::Inner, equals_(_a_b, _b_a),
      _stored_table_a,
      _stored_table_b));
  // clang-format on
  const auto expected_lqp = _lqp->deep_copy();

  _apply_rule(_rule, _lqp);

  EXPECT_LQP_EQ(_lqp, expected_lqp);
}

TEST_F(PredicatePlacementRuleTest, SimpleSortPushdownTest) {
  // clang-format off
  _lqp =
  PredicateNode::make(greater_than_(_a_a, _a_b),
    SortNode::make(expression_vector(_a_a), std::vector<SortMode>{SortMode::Ascending},
      _stored_table_a));

  const auto expected_lqp =
  SortNode::make(expression_vector(_a_a), std::vector<SortMode>{SortMode::Ascending},
    PredicateNode::make(greater_than_(_a_a, _a_b),
      _stored_table_a));
  // clang-format on

  _apply_rule(_rule, _lqp);

  EXPECT_LQP_EQ(_lqp, expected_lqp);
}

TEST_F(PredicatePlacementRuleTest, SimpleDiamondPushdownTest) {
  // We expect predicates to get pushed below UnionNode-based diamonds if they continue to be evaluable.
  // clang-format off
  const auto input_common_node =
  ProjectionNode::make(expression_vector(_a_a, _a_b, cast_(11, DataType::Float)),
    _stored_table_a);

  _lqp =
  PredicateNode::make(equals_(_a_b, 10),    // <-- Predicate before pushdown
    UnionNode::make(SetOperationMode::Positions,
      PredicateNode::make(like_(_a_a, "%man%"),
        input_common_node),
      PredicateNode::make(like_(_a_a, "%Man%"),
        input_common_node)));

  const auto expected_common_node =
  ProjectionNode::make(expression_vector(_a_a, _a_b, cast_(11, DataType::Float)),
    PredicateNode::make(equals_(_a_b, 10),  // <-- Predicate after pushdown
      _stored_table_a));

  const auto expected_lqp =
  UnionNode::make(SetOperationMode::Positions,
    PredicateNode::make(like_(_a_a, "%man%"),
      expected_common_node),
    PredicateNode::make(like_(_a_a, "%Man%"),
      expected_common_node));
  // clang-format on

  _apply_rule(_rule, _lqp);

  EXPECT_LQP_EQ(_lqp, expected_lqp);
}

TEST_F(PredicatePlacementRuleTest, BlockSimpleDiamondPushdownTest) {
  // Derived from SimpleDiamondPushdownTest. In this test, the diamond's origin node is used by another LQP node,
  // which is not part of the diamond. As a result, the predicate pushdown must be blocked because it would incorrectly
  // filter the other LQP node not part of the diamond.
  // clang-format off
  const auto input_common_node =
  ProjectionNode::make(expression_vector(_a_a, _a_b, cast_(11, DataType::Float)),
    _stored_table_a);

  _lqp =
  PredicateNode::make(equals_(_a_b, 10),  // <-- Predicate, which should NOT get pushed through the diamond.
    UnionNode::make(SetOperationMode::Positions,
      PredicateNode::make(like_(_a_a, "%man%"),  // <-- Predicate before pushdown
        ProjectionNode::make(expression_vector(_a_a, _a_b, cast_(11, DataType::Float)),
          input_common_node)),
      PredicateNode::make(like_(_a_a, "%Man%"),  // <-- Predicate before pushdown
        ProjectionNode::make(expression_vector(_a_a, _a_b, cast_(11, DataType::Float)),
          input_common_node))));

  // Increase the output count of input_common_node.
  ASSERT_EQ(input_common_node->outputs().size(), 2);
  const auto non_diamond_lqp_node = ProjectionNode::make(expression_vector(_a_a), input_common_node);
  ASSERT_EQ(input_common_node->outputs().size(), 3);

  // Predicates are not pushed through the diamond. However, predicates inside the diamond are pushed towards the
  // diamond's origin.
  const auto expected_common_node =
  ProjectionNode::make(expression_vector(_a_a, _a_b, cast_(11, DataType::Float)),
    _stored_table_a);

  const auto expected_lqp =
  PredicateNode::make(equals_(_a_b, 10),
    UnionNode::make(SetOperationMode::Positions,
      ProjectionNode::make(expression_vector(_a_a, _a_b, cast_(11, DataType::Float)),
        PredicateNode::make(like_(_a_a, "%man%"),  // <-- Predicate after pushdown.
          expected_common_node)),
      ProjectionNode::make(expression_vector(_a_a, _a_b, cast_(11, DataType::Float)),
        PredicateNode::make(like_(_a_a, "%Man%"),  // <-- Predicate after pushdown.
          expected_common_node))));
  // clang-format on

  _apply_rule(_rule, _lqp);

  EXPECT_LQP_EQ(_lqp, expected_lqp);
}

TEST_F(PredicatePlacementRuleTest, PartialDiamondPushdownTest) {
  // Derived from SimpleDiamondPushdownTest. In this test, the diamond's origin node is an AggregateNode which
  // blocks one predicate from getting pushed below the diamond.
  // clang-format off
  const auto input_common_node =
  AggregateNode::make(expression_vector(_a_a), expression_vector(min_(_a_b)),
    _stored_table_a);

  _lqp =
  PredicateNode::make(equals_(_a_a, 10),                 // <-- 1st Predicate before pushdown.
    PredicateNode::make(greater_than_(min_(_a_b), 100),  // <-- 2nd Predicate before pushdown.
      UnionNode::make(SetOperationMode::Positions,
        PredicateNode::make(like_(_a_a, "%man%"),
          input_common_node),
        PredicateNode::make(like_(_a_a, "%Man%"),
          input_common_node))));

  const auto expected_common_node =
  PredicateNode::make(greater_than_(min_(_a_b), 100),   // <-- 2nd Predicate after pushdown.
    AggregateNode::make(expression_vector(_a_a), expression_vector(min_(_a_b)),
      PredicateNode::make(equals_(_a_a, 10),            // <-- 1st Predicate after pushdown.
        _stored_table_a)));

  const auto expected_lqp =
  UnionNode::make(SetOperationMode::Positions,
    PredicateNode::make(like_(_a_a, "%man%"),
      expected_common_node),
    PredicateNode::make(like_(_a_a, "%Man%"),
      expected_common_node));
  // clang-format on

  _apply_rule(_rule, _lqp);

  EXPECT_LQP_EQ(_lqp, expected_lqp);
}

TEST_F(PredicatePlacementRuleTest, ConsecutiveDiamondPushdownTest) {
  // In this test, two predicates sit on top of two consecutive Union diamonds. While both predicates can be pushed
  // below the first diamond, only one predicate can also be pushed below the second diamond.
  // clang-format off
  const auto input_common_node =
  UnionNode::make(SetOperationMode::All,
    PredicateNode::make(like_(_c_a, "%woman%"),
      AggregateNode::make(expression_vector(_c_a), expression_vector(sum_(_c_b)),
        _stored_table_c)),
    PredicateNode::make(like_(_c_a, "%Woman%"),
      AggregateNode::make(expression_vector(_c_a), expression_vector(sum_(_c_b)),
        _stored_table_c)));

  _lqp =
  PredicateNode::make(equals_(_c_a, 10),                                  // <-- 1st Predicate before pushdown.
    PredicateNode::make(greater_than_(sum_(_c_b), 1000),                  // <-- 2nd Predicate before pushdown.
      UnionNode::make(SetOperationMode::Positions,
        PredicateNode::make(like_(_c_a, "%man%"),
          input_common_node),
        PredicateNode::make(like_(_c_a, "%Man%"),
          input_common_node))));

  // We apply the rule before defining the expected LQP. Otherwise, we would modify the outputs of _stored_table_c, and
  // thus affect the rule's outcome.
  _apply_rule(_rule, _lqp);

  const auto expected_common_node2 =
  PredicateNode::make(equals_(_c_a, 10),                                // <-- 1st Predicate after pushdown.
    _stored_table_c);

  const auto expected_common_node1 =
  PredicateNode::make(greater_than_(sum_(_c_b), 1000),                  // <-- 2nd Predicate after pushdown.
    UnionNode::make(SetOperationMode::All,
      AggregateNode::make(expression_vector(_c_a), expression_vector(sum_(_c_b)),
        PredicateNode::make(like_(_c_a, "%woman%"),
          expected_common_node2)),
      AggregateNode::make(expression_vector(_c_a), expression_vector(sum_(_c_b)),
        PredicateNode::make(like_(_c_a, "%Woman%"),
          expected_common_node2))));

  const auto expected_lqp =
  UnionNode::make(SetOperationMode::Positions,
    PredicateNode::make(like_(_c_a, "%man%"),
      expected_common_node1),
    PredicateNode::make(like_(_c_a, "%Man%"),
      expected_common_node1));
  // clang-format on

  EXPECT_LQP_EQ(_lqp, expected_lqp);
}

TEST_F(PredicatePlacementRuleTest, BigDiamondPushdown) {
  // We expect predicates to get pushed below UnionNode-based diamonds if they continue to be evaluable.
  // clang-format off
  const auto input_common_node =
  ProjectionNode::make(expression_vector(_a_a, _a_b, cast_(11, DataType::Float)),
    _stored_table_a);

  _lqp =
  PredicateNode::make(equals_(_a_b, 10),  // <-- Predicate before pushdown.
    UnionNode::make(SetOperationMode::Positions,
      UnionNode::make(SetOperationMode::Positions,
        PredicateNode::make(like_(_a_a, "%man"),
          input_common_node),
        PredicateNode::make(like_(_a_a, "%child"),
          input_common_node)),
      PredicateNode::make(like_(_a_a, "%woman"),
          input_common_node)));

  const auto expected_common_node =
  ProjectionNode::make(expression_vector(_a_a, _a_b, cast_(11, DataType::Float)),
    PredicateNode::make(equals_(_a_b, 10),  // <-- Predicate after pushdown.
      _stored_table_a));

  const auto expected_lqp =
  UnionNode::make(SetOperationMode::Positions,
    UnionNode::make(SetOperationMode::Positions,
      PredicateNode::make(like_(_a_a, "%man"),
        expected_common_node),
      PredicateNode::make(like_(_a_a, "%child"),
        expected_common_node)),
    PredicateNode::make(like_(_a_a, "%woman"),
        expected_common_node));
  // clang-format on

  _apply_rule(_rule, _lqp);

  EXPECT_LQP_EQ(_lqp, expected_lqp);
}

TEST_F(PredicatePlacementRuleTest, DiamondPushdownInputRecoveryTest) {
  // If the predicate cannot be pushed down and is effectively re-inserted at the same position, make sure that
  // its outputs are correctly restored.
  // clang-format off
  const auto input_sub_lqp =
  PredicateNode::make(greater_than_(_a_a, 1),
    ValidateNode::make(
      _stored_table_a));

  _lqp =
  UpdateNode::make("int_float",
    input_sub_lqp,
    ProjectionNode::make(expression_vector(_a_a, cast_(3.2, DataType::Float)),
      input_sub_lqp));

  const auto expected_sub_lqp =
  PredicateNode::make(greater_than_(_a_a, 1),
    ValidateNode::make(
      _stored_table_a));

  const auto expected_lqp =
  UpdateNode::make("int_float",
    expected_sub_lqp,
    ProjectionNode::make(expression_vector(_a_a, cast_(3.2, DataType::Float)),
      expected_sub_lqp));
  // clang-format on

  _apply_rule(_rule, _lqp);

  EXPECT_LQP_EQ(_lqp, expected_lqp);
}

TEST_F(PredicatePlacementRuleTest, StopPushdownAtUnion) {
  // Stop pushdown at UnionNodes if they do not form diamonds.
  // clang-format off
  _lqp =
  PredicateNode::make(equals_(_a_b, 10),
    UnionNode::make(SetOperationMode::All,
      PredicateNode::make(less_than_(_a_a, 0),
        _stored_table_a),
      PredicateNode::make(greater_than_(_b_a, 10),
        _stored_table_b)));
  // clang-format on

  const auto expected_lqp = _lqp->deep_copy();

  _apply_rule(_rule, _lqp);

  EXPECT_LQP_EQ(_lqp, expected_lqp);
}

TEST_F(PredicatePlacementRuleTest, StopPushdownAtDiamondOriginNode) {
  // We must stop pushing down predicates when reaching a node with multiple outputs.
  // clang-format off
  const auto input_common_node =
    ProjectionNode::make(expression_vector(_a_a, _a_b, cast_(11, DataType::Float)),
      PredicateNode::make(greater_than_(_a_a, 1),
      _stored_table_a));

  _lqp =
  UnionNode::make(SetOperationMode::All,
    PredicateNode::make(greater_than_(_a_a, 2),
      PredicateNode::make(less_than_(_a_b, 5),
       ProjectionNode::make(expression_vector(_a_a, _a_b, cast_(3.2, DataType::Float)),
        input_common_node))),
    PredicateNode::make(greater_than_(_a_a, 10),
      PredicateNode::make(less_than_(_a_b, 50),
       ProjectionNode::make(expression_vector(_a_a, _a_b, cast_(5.2, DataType::Float)),
        input_common_node))));

  // We expect the diamond predicates to get pushed below the Projections. However, since the diamond's origin node
  // has multiple outputs, predicates are not expected to get pushed down any further.
  const auto expected_common_node =
  ProjectionNode::make(expression_vector(_a_a, _a_b, cast_(11, DataType::Float)),
    PredicateNode::make(greater_than_(_a_a, 1),
      _stored_table_a));

  const auto expected_lqp =
  UnionNode::make(SetOperationMode::All,
    ProjectionNode::make(expression_vector(_a_a, _a_b, cast_(3.2, DataType::Float)),
      PredicateNode::make(greater_than_(_a_a, 2),
        PredicateNode::make(less_than_(_a_b, 5),
          expected_common_node))),
    ProjectionNode::make(expression_vector(_a_a, _a_b, cast_(5.2, DataType::Float)),
      PredicateNode::make(greater_than_(_a_a, 10),
        PredicateNode::make(less_than_(_a_b, 50),
          expected_common_node))));
  // clang-format on

  _apply_rule(_rule, _lqp);

  EXPECT_LQP_EQ(_lqp, expected_lqp);
}

TEST_F(PredicatePlacementRuleTest, ComplexBlockingPredicatesPushdownTest) {
  // clang-format off
  _lqp =
  PredicateNode::make(greater_than_(_c_a, 150),
    PredicateNode::make(greater_than_(_c_a, 100),
      PredicateNode::make(greater_than_(_a_b, 123),
        PredicateNode::make(equals_(_b_b, _a_b),
          JoinNode::make(JoinMode::Inner, equals_(_a_a, _b_a),
            JoinNode::make(JoinMode::Inner, equals_(_b_a, _c_a),
              _stored_table_b,
              _stored_table_c),
            _stored_table_a)))));

  const auto expected_lqp =
  PredicateNode::make(equals_(_b_b, _a_b),
    JoinNode::make(JoinMode::Inner, equals_(_a_a, _b_a),
      JoinNode::make(JoinMode::Inner, equals_(_b_a, _c_a),
        _stored_table_b,
        PredicateNode::make(greater_than_(_c_a, 150),
          PredicateNode::make(greater_than_(_c_a, 100),
            _stored_table_c))),
      PredicateNode::make(greater_than_(_a_b, 123),
        _stored_table_a)));
  // clang-format on

  _apply_rule(_rule, _lqp);

  EXPECT_LQP_EQ(_lqp, expected_lqp);
}

TEST_F(PredicatePlacementRuleTest, AllowedValuePredicatePushdownThroughProjectionTest) {
  // We can push `a > 4` under the projection because it does not depend on the subquery.
  // clang-format off
  _lqp =
  PredicateNode::make(greater_than_(_a_a, value_(4)),
    ProjectionNode::make(expression_vector(_a_a, _a_b, _subquery_c),
      _stored_table_a));

  const auto expected_lqp =
  ProjectionNode::make(expression_vector(_a_a, _a_b, _subquery_c),
    PredicateNode::make(greater_than_(_a_a, value_(4)),
       _stored_table_a));
  // clang-format on

  _apply_rule(_rule, _lqp);

  EXPECT_LQP_EQ(_lqp, expected_lqp);
}

TEST_F(PredicatePlacementRuleTest, AllowedColumnPredicatePushdownThroughProjectionTest) {
  // We can push `a > b` under the projection because it does not depend on the subquery.
  // clang-format off
  _lqp =
  PredicateNode::make(greater_than_(_a_a, _a_b),
    ProjectionNode::make(expression_vector(_a_a, _a_b, _subquery_c),
      _stored_table_a));

  const auto expected_lqp =
  ProjectionNode::make(expression_vector(_a_a, _a_b, _subquery_c),
    PredicateNode::make(greater_than_(_a_a, _a_b),
       _stored_table_a));
  // clang-format on

  _apply_rule(_rule, _lqp);

  EXPECT_LQP_EQ(_lqp, expected_lqp);
}

TEST_F(PredicatePlacementRuleTest, ForbiddenPredicatePushdownThroughProjectionTest) {
  // We can't push `(SELECT ...) > a.b` below the projection because the projection is responsible for the SELECT.
  // clang-format off
  _lqp =
  PredicateNode::make(greater_than_(_subquery_c, _a_b),
    ProjectionNode::make(expression_vector(_a_a, _a_b, _subquery_c),
      _stored_table_a));
  // clang-format on
  const auto expected_lqp = _lqp->deep_copy();

  _apply_rule(_rule, _lqp);

  EXPECT_LQP_EQ(_lqp, expected_lqp);
}

TEST_F(PredicatePlacementRuleTest, PredicatePushdownThroughOtherPredicateTest) {
  // Even if one predicate cannot be pushed down, others might be better off.
  // clang-format off
  _lqp =
  PredicateNode::make(greater_than_(_a_a, _a_b),
    PredicateNode::make(greater_than_(_subquery_c, _a_b),
      ProjectionNode::make(expression_vector(_a_a, _a_b, _subquery_c),
        _stored_table_a)));

  const auto expected_lqp =
  PredicateNode::make(greater_than_(_subquery_c, _a_b),
     ProjectionNode::make(expression_vector(_a_a, _a_b, _subquery_c),
        PredicateNode::make(greater_than_(_a_a, _a_b),
          _stored_table_a)));
  // clang-format on

  _apply_rule(_rule, _lqp);

  EXPECT_LQP_EQ(_lqp, expected_lqp);
}

TEST_F(PredicatePlacementRuleTest, SemiPushDown) {
  // clang-format off
  _lqp =
  PredicateNode::make(greater_than_(_c_a, 150),
    PredicateNode::make(greater_than_(_c_a, 100),
      PredicateNode::make(greater_than_(_b_b, 123),
        JoinNode::make(JoinMode::Semi, equals_(_a_a, _b_a),
          JoinNode::make(JoinMode::Inner, equals_(_b_a, _c_a),
            _stored_table_b,
            _stored_table_c),
          _stored_table_a))));

  const auto expected_lqp =
  JoinNode::make(JoinMode::Inner, equals_(_b_a, _c_a),
    PredicateNode::make(greater_than_(_b_b, 123),
      JoinNode::make(JoinMode::Semi, equals_(_a_a, _b_a),
        _stored_table_b,
        _stored_table_a)),
    PredicateNode::make(greater_than_(_c_a, 150),
      PredicateNode::make(greater_than_(_c_a, 100),
        _stored_table_c)));
  // clang-format on

  _apply_rule(_rule, _lqp);

  EXPECT_LQP_EQ(_lqp, expected_lqp);
}

TEST_F(PredicatePlacementRuleTest, HandleBarrierPredicatePushdown) {
  // In this test, the PredicatePlacementRule cannot push down the top two predicates because of a predicate having
  // multiple outputs (the barrier node). The purpose of this test is to check whether a barrier node becomes
  // pushed down by the rule, if it is a predicate eligible for pushdown.

  // clang-format off
  const auto barrier_predicate_node =
  PredicateNode::make(greater_than_(_b_b, 123),                 // <-- 1st Predicate before pushdown (pushdown barrier due to output_count() == 2). // NOLINT(whitespace/line_length)
    JoinNode::make(JoinMode::Semi, equals_(_a_a, _b_a),         // <-- 2nd Predicate before pushdown.
      JoinNode::make(JoinMode::Inner, equals_(_b_a, _c_a),
        _stored_table_b,
        _stored_table_c),
      _stored_table_a));

  _lqp =
  PredicateNode::make(greater_than_(_c_a, 150),
    PredicateNode::make(greater_than_(_c_a, 100),
      barrier_predicate_node));

  // Increase the predicate's output count so that it becomes an actual barrier in the _push_down_traversal subroutine.
  const auto temporary_node = LogicalPlanRootNode::make(barrier_predicate_node);
  ASSERT_EQ(barrier_predicate_node->output_count(), 2);

  const auto expected_lqp =
  PredicateNode::make(greater_than_(_c_a, 150),
    PredicateNode::make(greater_than_(_c_a, 100),
      JoinNode::make(JoinMode::Inner, equals_(_b_a, _c_a),
        PredicateNode::make(greater_than_(_b_b, 123),           // <-- 1st Predicate after pushdown.
          JoinNode::make(JoinMode::Semi, equals_(_a_a, _b_a),   // <-- 2nd Predicate after pushdown.
            _stored_table_b,
            _stored_table_a)),
        _stored_table_c)));
  // clang-format on

  _apply_rule(_rule, _lqp);

  EXPECT_LQP_EQ(_lqp, expected_lqp);
  EXPECT_EQ(barrier_predicate_node->output_count(), 1);
  // After the pushdown, the inner join should have the two outputs that barrier_predicate_node previously had.
  const auto& inner_join = std::dynamic_pointer_cast<JoinNode>(_lqp->left_input()->left_input());
  EXPECT_EQ(inner_join->output_count(), 2);
  EXPECT_EQ(temporary_node->left_input(), inner_join);
}

TEST_F(PredicatePlacementRuleTest, HandleMultiPredicateBarrierPredicatePushdown) {
  // In this test, the PredicatePlacementRule cannot push down the top two predicates because of a predicate having
  // multiple outputs (the barrier node). In constrast to HandleBarrierPredicatePushdown, the barrier now is a
  // multi-predicate semi-join (which should not be pushed down).

  // clang-format off
  const auto barrier_predicate_node =
  JoinNode::make(JoinMode::Semi, expression_vector(equals_(_a_a, _b_a), not_equals_(_a_b, _b_b)),  // <-- 1st Predicate
    PredicateNode::make(greater_than_(_b_b, 123),                                                  // <-- 2nd Predicate
      JoinNode::make(JoinMode::Inner, equals_(_b_a, _c_a),
        _stored_table_b,
        _stored_table_c)),
    _stored_table_a);

  const auto lqp =
  PredicateNode::make(greater_than_(_c_a, 150),
    PredicateNode::make(greater_than_(_c_a, 100),
      barrier_predicate_node));

  // Increase the predicate's output count so that it becomes an actual barrier in the _push_down_traversal subroutine.
  const auto temporary_node = LogicalPlanRootNode::make(barrier_predicate_node);
  ASSERT_EQ(barrier_predicate_node->output_count(), 2);

  const auto expected_lqp =
  PredicateNode::make(greater_than_(_c_a, 150),
    PredicateNode::make(greater_than_(_c_a, 100),
      JoinNode::make(JoinMode::Semi, expression_vector(equals_(_a_a, _b_a), not_equals_(_a_b, _b_b)),  // <-- 1st Predicate could not be pushed down // NOLINT(whitespace/line_length)
        JoinNode::make(JoinMode::Inner, equals_(_b_a, _c_a),
          PredicateNode::make(greater_than_(_b_b, 123),       // <-- 2nd Predicate after pushdown
            _stored_table_b),
          _stored_table_c),
        _stored_table_a)));
  // clang-format on

  apply_rule(_rule, lqp);

  EXPECT_LQP_EQ(lqp, expected_lqp);
  EXPECT_EQ(barrier_predicate_node->output_count(), 2);
  EXPECT_EQ(temporary_node->left_input(), barrier_predicate_node);
}

TEST_F(PredicatePlacementRuleTest, PushDownPredicateThroughAggregate) {
  // clang-format off
  _lqp =
  PredicateNode::make(greater_than_(sum_(_c_b), 150),
    PredicateNode::make(greater_than_(_c_a, 100),
      AggregateNode::make(expression_vector(_c_a), expression_vector(sum_(_c_b)),
        _stored_table_c)));

  const auto expected_lqp =
  PredicateNode::make(greater_than_(sum_(_c_b), 150),
    AggregateNode::make(expression_vector(_c_a), expression_vector(sum_(_c_b)),
      PredicateNode::make(greater_than_(_c_a, 100),
        _stored_table_c)));
  // clang-format on

  _apply_rule(_rule, _lqp);

  EXPECT_LQP_EQ(_lqp, expected_lqp);
}

TEST_F(PredicatePlacementRuleTest, PushDownAntiThroughAggregate) {
  // clang-format off
  _lqp =
  JoinNode::make(JoinMode::AntiNullAsTrue, equals_(_c_a, _b_a),
    PredicateNode::make(greater_than_(sum_(_c_b), 150),
      PredicateNode::make(greater_than_(_c_a, 100),
        AggregateNode::make(expression_vector(_c_a), expression_vector(sum_(_c_b)),
          _stored_table_c))),
    _stored_table_b);

  const auto expected_lqp =
  PredicateNode::make(greater_than_(sum_(_c_b), 150),
    AggregateNode::make(expression_vector(_c_a), expression_vector(sum_(_c_b)),
      JoinNode::make(JoinMode::AntiNullAsTrue, equals_(_c_a, _b_a),
        PredicateNode::make(greater_than_(_c_a, 100),
          _stored_table_c),
        _stored_table_b)));
  // clang-format on

  _apply_rule(_rule, _lqp);

  EXPECT_LQP_EQ(_lqp, expected_lqp);
}

TEST_F(PredicatePlacementRuleTest, PullUpPastProjection) {
  /**
   * Test that if all columns required for the evaluation of a PredicateNode are still available above a
   * ProjectionNode, then the PredicateNode can be pulled up.
   */
  // clang-format off
  _lqp =
  ProjectionNode::make(expression_vector(_a_a),
    PredicateNode::make(exists_(_subquery),
      _stored_table_a));

  const auto expected_lqp =
  PredicateNode::make(exists_(_subquery),
    ProjectionNode::make(expression_vector(_a_a),
      _stored_table_a));
  // clang-format on

  _apply_rule(_rule, _lqp);

  EXPECT_LQP_EQ(_lqp, expected_lqp);
}

TEST_F(PredicatePlacementRuleTest, NoPullUpPastProjectionThatPrunes) {
  /**
   * Test that if a ProjectionNode prunes columns necessary for the evaluation of a PredicateNode, PredicateNodes can
   * not be pulled above it.
   */
  // clang-format off
  _lqp =
  ProjectionNode::make(expression_vector(_a_b),
    PredicateNode::make(exists_(_subquery),
      _stored_table_a));

  const auto expected_lqp =
  ProjectionNode::make(expression_vector(_a_b),
    PredicateNode::make(exists_(_subquery),
      _stored_table_a));
  // clang-format on

  _apply_rule(_rule, _lqp);

  EXPECT_LQP_EQ(_lqp, expected_lqp);
}

TEST_F(PredicatePlacementRuleTest, NoPullUpPastSort) {
  /**
   * Test that SortNodes are treated as barriers and nothing is pulled up above them.
   */
  // clang-format off
  _lqp =
  SortNode::make(expression_vector(_a_b), std::vector<SortMode>{SortMode::Ascending},
    PredicateNode::make(exists_(_subquery),
      _stored_table_a));

  const auto expected_lqp =
  SortNode::make(expression_vector(_a_b), std::vector<SortMode>{SortMode::Ascending},
    PredicateNode::make(exists_(_subquery),
      _stored_table_a));
  // clang-format on

  _apply_rule(_rule, _lqp);

  EXPECT_LQP_EQ(_lqp, expected_lqp);
}

TEST_F(PredicatePlacementRuleTest, NoPullUpPastNodeWithMultipleOutputsNoPullUpPastUnion) {
  /**
   * Test that Nodes with multiple outputs are treated as barriers, and so are UnionNodes.
   */
  // clang-format off
  const auto input_predicate_node_with_multiple_outputs = PredicateNode::make(exists_(_subquery), _stored_table_a);
  _lqp =
  UnionNode::make(SetOperationMode::Positions,
    PredicateNode::make(exists_(_subquery),
      input_predicate_node_with_multiple_outputs),
    input_predicate_node_with_multiple_outputs);

  const auto expected_predicate_node_with_multiple_outputs = PredicateNode::make(exists_(_subquery), _stored_table_a);
  const auto expected_lqp =
  UnionNode::make(SetOperationMode::Positions,
    PredicateNode::make(exists_(_subquery),
      expected_predicate_node_with_multiple_outputs),
    expected_predicate_node_with_multiple_outputs);
  // clang-format on

  _apply_rule(_rule, _lqp);

  EXPECT_LQP_EQ(_lqp, expected_lqp);
}

TEST_F(PredicatePlacementRuleTest, PushDownAndPullUp) {
  // clang-format off
  const auto parameter = correlated_parameter_(ParameterID{0}, _a_a);
  const auto subquery_lqp =
  AggregateNode::make(expression_vector(), expression_vector(max_(add_(_b_a, parameter))),
    ProjectionNode::make(expression_vector(add_(_b_a, parameter)),
      _stored_table_b));
  const auto subquery = lqp_subquery_(subquery_lqp, std::make_pair(ParameterID{0}, _a_a));

  _lqp =
  JoinNode::make(JoinMode::Inner, equals_(_a_a, _b_a),
    PredicateNode::make(greater_than_(_a_a, _a_b),
      PredicateNode::make(less_than_(subquery, _a_b),
        SortNode::make(expression_vector(_a_a), std::vector<SortMode>{SortMode::Ascending},
           ProjectionNode::make(expression_vector(_a_a, _a_b),
             _stored_table_a)))),
    _stored_table_b);

  const auto expected_lqp =
  PredicateNode::make(less_than_(subquery, _a_b),
    JoinNode::make(JoinMode::Inner, equals_(_a_a, _b_a),
     SortNode::make(expression_vector(_a_a), std::vector<SortMode>{SortMode::Ascending},
       ProjectionNode::make(expression_vector(_a_a, _a_b),
         PredicateNode::make(greater_than_(_a_a, _a_b),
           _stored_table_a))),
     _stored_table_b));
  // clang-format on

  _apply_rule(_rule, _lqp);

  EXPECT_LQP_EQ(_lqp, expected_lqp);
}

TEST_F(PredicatePlacementRuleTest, DoNotMoveUncorrelatedPredicates) {
  // For now, the PredicatePlacementRule doesn't touch uncorrelated (think 6 > (SELECT...)) predicates.

  // clang-format off
  _lqp =
  PredicateNode::make(greater_than_(5, 3),
    PredicateNode::make(equals_(_a_a, 3),
      JoinNode::make(JoinMode::Cross,
      _stored_table_a,
      _stored_table_b)));

  const auto expected_lqp =
  PredicateNode::make(greater_than_(5, 3),
    JoinNode::make(JoinMode::Cross,
      PredicateNode::make(equals_(_a_a, 3),
        _stored_table_a),
      _stored_table_b));
  // clang-format on

  _apply_rule(_rule, _lqp);

  EXPECT_LQP_EQ(_lqp, expected_lqp);
}

TEST_F(PredicatePlacementRuleTest, CreatePreJoinPredicateOnLeftSide) {
  // SELECT * FROM d JOIN e on d.a = e.a WHERE (d.b = 1 AND e.a = 2) OR (d.b = 2) should lead to
  // (b = 1 OR b = 2) being created on the left side of the join. We cannot filter the right side, because
  // all tuples qualify for the second part of the disjunction.

  // clang-format off
  _lqp =
  PredicateNode::make(or_(and_(equals_(_d_b, 1), equals_(_e_a, 10)), equals_(_d_b, 2)),
    JoinNode::make(JoinMode::Inner, equals_(_d_a, _e_a),
      _stored_table_d,
      _stored_table_e));

  const auto expected_lqp =
  PredicateNode::make(or_(and_(equals_(_d_b, 1), equals_(_e_a, 10)), equals_(_d_b, 2)),
    JoinNode::make(JoinMode::Inner, equals_(_d_a, _e_a),
      PredicateNode::make(or_(equals_(_d_b, 1), equals_(_d_b, 2)),
        _stored_table_d),
      _stored_table_e));
  // clang-format on

  _apply_rule(_rule, _lqp);

  EXPECT_LQP_EQ(_lqp, expected_lqp);
}

TEST_F(PredicatePlacementRuleTest, CreatePreJoinPredicateOnBothSides) {
  // SELECT * FROM d JOIN e on d.a = e.a WHERE (d.b = 1 AND e.a = 10) OR (d.b = 2 AND e.a = 3) should lead to
  // (b = 1 OR b = 2) being created on the left and (a = 10 OR a = 3) on the right side of the join

  // clang-format off
  _lqp =
  PredicateNode::make(or_(and_(equals_(_d_b, 1), equals_(_e_a, 10)), and_(equals_(_d_b, 2), equals_(_e_a, 1))),  // NOLINT(whitespace/line_length)
    JoinNode::make(JoinMode::Inner, equals_(_d_a, _e_a),
      _stored_table_d,
      _stored_table_e));

  const auto expected_lqp =
  PredicateNode::make(or_(and_(equals_(_d_b, 1), equals_(_e_a, 10)), and_(equals_(_d_b, 2), equals_(_e_a, 1))),  // NOLINT(whitespace/line_length)
    JoinNode::make(JoinMode::Inner, equals_(_d_a, _e_a),
      PredicateNode::make(or_(equals_(_d_b, 1), equals_(_d_b, 2)),
        _stored_table_d),
      PredicateNode::make(or_(equals_(_e_a, 10), equals_(_e_a, 1)),
        _stored_table_e)));
  // clang-format on

  _apply_rule(_rule, _lqp);

  EXPECT_LQP_EQ(_lqp, expected_lqp);
}

TEST_F(PredicatePlacementRuleTest, CreatePreJoinPredicateOnlyWhereBeneficial) {
  // SELECT * FROM d JOIN e on d.a = e.a WHERE (d.b = 1 AND e.a < 10) OR (d.b = 2 AND e.a = 3) should lead to
  // (b = 1 OR b = 2) being created on the left side of the join, but no predicate on the right side, as it only
  // removes 2 out of 11 values and thus is not selective enough

  // clang-format off
  _lqp =
  PredicateNode::make(or_(and_(equals_(_d_b, 1), less_than_(_e_a, 10)), and_(equals_(_d_b, 2), equals_(_e_a, 1))),  // NOLINT(whitespace/line_length)
    JoinNode::make(JoinMode::Inner, equals_(_d_a, _e_a),
      _stored_table_d,
      _stored_table_e));

  const auto expected_lqp =
  PredicateNode::make(or_(and_(equals_(_d_b, 1), less_than_(_e_a, 10)), and_(equals_(_d_b, 2), equals_(_e_a, 1))),  // NOLINT(whitespace/line_length)
    JoinNode::make(JoinMode::Inner, equals_(_d_a, _e_a),
      PredicateNode::make(or_(equals_(_d_b, 1), equals_(_d_b, 2)),
        _stored_table_d),
      _stored_table_e));
  // clang-format on

  _apply_rule(_rule, _lqp);

  EXPECT_LQP_EQ(_lqp, expected_lqp);
}

TEST_F(PredicatePlacementRuleTest, DoNotCreatePreJoinPredicateIfNonInner) {
  // Similar to the previous test, but we do not do anything (yet) because it uses a non-inner join

  // clang-format off
  _lqp =
  PredicateNode::make(or_(and_(equals_(_d_b, 1), equals_(_e_a, 10)), and_(equals_(_d_b, 2), equals_(_e_a, 1))),
    JoinNode::make(JoinMode::Left, equals_(_d_a, _e_a),
      _stored_table_d,
      _stored_table_e));
  // clang-format on
  const auto expected_lqp = _lqp->deep_copy();

  _apply_rule(_rule, _lqp);

  EXPECT_LQP_EQ(_lqp, expected_lqp);
}

TEST_F(PredicatePlacementRuleTest, DoNotCreatePreJoinPredicateIfUnrelated) {
  // SELECT * FROM a JOIN b on a.a = b.a WHERE (a.b = 1 AND ? = 2) OR (b.a = 2 AND ? = 1) should not lead to a pre-join
  // being created, as we cannot make any assumptions about the two predicates that do not belong to any table

  // clang-format off
  _lqp =
  PredicateNode::make(or_(and_(equals_(_d_b, 1), equals_(placeholder_(ParameterID{0}), 2)), and_(equals_(_e_a, 10), equals_(placeholder_(ParameterID{1}), 1))),  // NOLINT(whitespace/line_length)
    JoinNode::make(JoinMode::Inner, equals_(_d_a, _e_a),
      _stored_table_d,
      _stored_table_e));
  // clang-format on
  const auto expected_lqp = _lqp->deep_copy();

  _apply_rule(_rule, _lqp);

  EXPECT_LQP_EQ(_lqp, expected_lqp);
}

TEST_F(PredicatePlacementRuleTest, DoNotMoveMultiPredicateSemiAndAntiJoins) {
  // Multi-predicate semi- and anti-joins cannot be executed efficiently, so we do not treat them as predicates.
  for (const auto join_mode : {JoinMode::Semi, JoinMode::AntiNullAsTrue, JoinMode::AntiNullAsFalse}) {
    // clang-format off
    const auto lqp =
    JoinNode::make(join_mode, expression_vector(equals_(_a_a, _b_a), not_equals_(_a_b, _b_b)),
      JoinNode::make(JoinMode::Inner, equals_(_b_a, _c_a),
        _stored_table_b,
        _stored_table_c),
      PredicateNode::make(less_than_(_a_a, 1000),
        _stored_table_a));
    // clang-format on

    const auto expected_lqp = lqp->deep_copy();

    apply_rule(_rule, lqp);

    EXPECT_LQP_EQ(lqp, expected_lqp);
  }
}

}  // namespace hyrise<|MERGE_RESOLUTION|>--- conflicted
+++ resolved
@@ -1,11 +1,5 @@
-<<<<<<< HEAD
-#include "strategy_base_test.hpp"
-
-=======
 #include <memory>
 
-#include "base_test.hpp"
->>>>>>> f7417f58
 #include "expression/expression_functional.hpp"
 #include "logical_query_plan/aggregate_node.hpp"
 #include "logical_query_plan/join_node.hpp"
@@ -648,7 +642,7 @@
         _stored_table_c)),
     _stored_table_a);
 
-  const auto lqp =
+  _lqp =
   PredicateNode::make(greater_than_(_c_a, 150),
     PredicateNode::make(greater_than_(_c_a, 100),
       barrier_predicate_node));
@@ -668,9 +662,9 @@
         _stored_table_a)));
   // clang-format on
 
-  apply_rule(_rule, lqp);
-
-  EXPECT_LQP_EQ(lqp, expected_lqp);
+  _apply_rule(_rule, _lqp);
+
+  EXPECT_LQP_EQ(_lqp, expected_lqp);
   EXPECT_EQ(barrier_predicate_node->output_count(), 2);
   EXPECT_EQ(temporary_node->left_input(), barrier_predicate_node);
 }
@@ -980,7 +974,7 @@
   // Multi-predicate semi- and anti-joins cannot be executed efficiently, so we do not treat them as predicates.
   for (const auto join_mode : {JoinMode::Semi, JoinMode::AntiNullAsTrue, JoinMode::AntiNullAsFalse}) {
     // clang-format off
-    const auto lqp =
+    _lqp =
     JoinNode::make(join_mode, expression_vector(equals_(_a_a, _b_a), not_equals_(_a_b, _b_b)),
       JoinNode::make(JoinMode::Inner, equals_(_b_a, _c_a),
         _stored_table_b,
@@ -989,11 +983,11 @@
         _stored_table_a));
     // clang-format on
 
-    const auto expected_lqp = lqp->deep_copy();
-
-    apply_rule(_rule, lqp);
-
-    EXPECT_LQP_EQ(lqp, expected_lqp);
+    const auto expected_lqp = _lqp->deep_copy();
+
+    _apply_rule(_rule, _lqp);
+
+    EXPECT_LQP_EQ(_lqp, expected_lqp);
   }
 }
 
