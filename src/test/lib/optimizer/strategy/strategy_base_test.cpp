#include "strategy_base_test.hpp"

#include <memory>
#include <string>
#include <utility>

#include "cost_estimation/cost_estimator_logical.hpp"
#include "logical_query_plan/abstract_lqp_node.hpp"
#include "logical_query_plan/logical_plan_root_node.hpp"
#include "optimizer/strategy/abstract_rule.hpp"
#include "statistics/cardinality_estimator.hpp"

namespace opossum {

std::shared_ptr<AbstractLQPNode> StrategyBaseTest::apply_rule(const std::shared_ptr<AbstractRule>& rule,
                                                              const std::shared_ptr<AbstractLQPNode>& input) {
  // Add explicit root node
  const auto root_node = LogicalPlanRootNode::make();
  root_node->set_left_input(input);

  // Create estimators
  const auto cardinality_estimator = std::make_shared<CardinalityEstimator>();
  const auto cost_estimator = std::make_shared<CostEstimatorLogical>(cardinality_estimator);
  rule->cost_estimator = cost_estimator;

<<<<<<< HEAD
  rule->apply(root_node);
=======
  rule->apply_to_plan(root_node);
>>>>>>> 749b5c0d

  // Remove LogicalPlanRootNode
  const auto optimized_node = root_node->left_input();
  root_node->set_left_input(nullptr);

  return optimized_node;
}

}  // namespace opossum<|MERGE_RESOLUTION|>--- conflicted
+++ resolved
@@ -23,11 +23,7 @@
   const auto cost_estimator = std::make_shared<CostEstimatorLogical>(cardinality_estimator);
   rule->cost_estimator = cost_estimator;
 
-<<<<<<< HEAD
-  rule->apply(root_node);
-=======
   rule->apply_to_plan(root_node);
->>>>>>> 749b5c0d
 
   // Remove LogicalPlanRootNode
   const auto optimized_node = root_node->left_input();
