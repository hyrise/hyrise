--- conflicted
+++ resolved
@@ -11,23 +11,11 @@
 
 namespace hyrise {
 
-<<<<<<< HEAD
-std::shared_ptr<AbstractLQPNode> StrategyBaseTest::apply_rule(const std::shared_ptr<AbstractRule>& rule,
-                                                              const std::shared_ptr<AbstractLQPNode>& input) {
-  const auto lqp_result = apply_rule_with_cacheability_check(rule, input);
-  return lqp_result.logical_query_plan;
-}
-
-OptimizedLogicalQueryPlan StrategyBaseTest::apply_rule_with_cacheability_check(
-    const std::shared_ptr<AbstractRule>& rule, const std::shared_ptr<AbstractLQPNode>& input) {
-  // Add explicit root node
-=======
-void StrategyBaseTest::_apply_rule(const std::shared_ptr<AbstractRule>& rule, std::shared_ptr<AbstractLQPNode>& input) {
+IsCacheable StrategyBaseTest::_apply_rule(const std::shared_ptr<AbstractRule>& rule, std::shared_ptr<AbstractLQPNode>& input) {
   // Make sure there is no reference to the input as an uncopied expected plan.
   Assert(input.use_count() == 1, "LQP is referenced multiple times. Did you mean to make a deep copy?");
 
   // Add explicit root node.
->>>>>>> 5ffca291
   const auto root_node = LogicalPlanRootNode::make();
   root_node->set_left_input(input);
 
@@ -42,12 +30,10 @@
   // LQPNode.
   input = root_node->left_input();
 
-<<<<<<< HEAD
-  return {static_cast<bool>(cacheable), optimized_node};
-=======
   // Remove LogicalPlanRootNode.
   root_node->set_left_input(nullptr);
->>>>>>> 5ffca291
+
+  return cacheable;
 }
 
 }  // namespace hyrise