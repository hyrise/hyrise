--- conflicted
+++ resolved
@@ -12,17 +12,10 @@
 class StoredTableColumnAlignmentRuleTest : public StrategyBaseTest {
  public:
   void SetUp() override {
-<<<<<<< HEAD
+    StrategyBaseTest::SetUp();
     const auto table_id =
         Hyrise::get().catalog.add_table("t_a", load_table("resources/test_data/tbl/int_int_float.tbl", ChunkOffset{1}));
     Hyrise::get().catalog.add_table("t_b", load_table("resources/test_data/tbl/int_int_float.tbl", ChunkOffset{1}));
-=======
-    StrategyBaseTest::SetUp();
-    Hyrise::get().storage_manager.add_table("t_a",
-                                            load_table("resources/test_data/tbl/int_int_float.tbl", ChunkOffset{1}));
-    Hyrise::get().storage_manager.add_table("t_b",
-                                            load_table("resources/test_data/tbl/int_int_float.tbl", ChunkOffset{1}));
->>>>>>> 81d32e4a
 
     _stored_table_node_left = StoredTableNode::make(table_id);
     _stored_table_node_left->set_pruned_chunk_ids({ChunkID{2}});
