#include "strategy_base_test.hpp"

#include "expression/expression_functional.hpp"
#include "logical_query_plan/change_meta_table_node.hpp"
#include "logical_query_plan/delete_node.hpp"
#include "logical_query_plan/export_node.hpp"
#include "logical_query_plan/insert_node.hpp"
#include "logical_query_plan/join_node.hpp"
#include "logical_query_plan/mock_node.hpp"
#include "logical_query_plan/predicate_node.hpp"
#include "logical_query_plan/projection_node.hpp"
#include "logical_query_plan/sort_node.hpp"
#include "logical_query_plan/stored_table_node.hpp"
#include "logical_query_plan/union_node.hpp"
#include "logical_query_plan/update_node.hpp"
#include "optimizer/strategy/column_pruning_rule.hpp"

using namespace opossum::expression_functional;  // NOLINT

namespace opossum {

class ColumnPruningRuleTest : public StrategyBaseTest {
 public:
  void SetUp() override {
    node_a = MockNode::make(
        MockNode::ColumnDefinitions{{DataType::Int, "a"}, {DataType::Int, "b"}, {DataType::Int, "c"}}, "a");
    node_b = MockNode::make(
        MockNode::ColumnDefinitions{{DataType::Int, "u"}, {DataType::Int, "v"}, {DataType::Int, "w"}}, "b");

    a = node_a->get_column("a");
    b = node_a->get_column("b");
    c = node_a->get_column("c");
    u = node_b->get_column("u");
    v = node_b->get_column("v");
    w = node_b->get_column("w");

    rule = std::make_shared<ColumnPruningRule>();
  }

  const std::shared_ptr<MockNode> pruned(const std::shared_ptr<MockNode> node,
                                         const std::vector<ColumnID>& column_ids) {
    const auto pruned_node = std::static_pointer_cast<MockNode>(node->deep_copy());
    pruned_node->set_pruned_column_ids(column_ids);
    return pruned_node;
  }

  std::shared_ptr<ColumnPruningRule> rule;
  std::shared_ptr<MockNode> node_a, node_b;
  std::shared_ptr<LQPColumnExpression> a, b, c, u, v, w;
};

TEST_F(ColumnPruningRuleTest, NoUnion) {
  auto lqp = std::shared_ptr<AbstractLQPNode>{};

  // clang-format off
  lqp =
  ProjectionNode::make(expression_vector(add_(mul_(a, u), 5)),
    PredicateNode::make(greater_than_(5, c),
      JoinNode::make(JoinMode::Inner, greater_than_(v, a),
        node_a,
        SortNode::make(expression_vector(w), std::vector<SortMode>{SortMode::Ascending},  // NOLINT
          node_b))));

  // Create deep copy so we can set pruned ColumnIDs on node_a below without manipulating the input LQP
  lqp = lqp->deep_copy();

  const auto pruned_node_a = pruned(node_a, {ColumnID{1}});
  const auto pruned_a = pruned_node_a->get_column("a");
  const auto pruned_c = pruned_node_a->get_column("c");

  const auto actual_lqp = apply_rule(rule, lqp);

  const auto expected_lqp =
  ProjectionNode::make(expression_vector(add_(mul_(pruned_a, u), 5)),
    PredicateNode::make(greater_than_(5, pruned_c),
      JoinNode::make(JoinMode::Inner, greater_than_(v, pruned_a),
        pruned_node_a,
        SortNode::make(expression_vector(w), std::vector<SortMode>{SortMode::Ascending},  // NOLINT
          node_b))));
  // clang-format on

  EXPECT_LQP_EQ(actual_lqp, expected_lqp);
}

TEST_F(ColumnPruningRuleTest, WithUnion) {
  auto lqp = std::shared_ptr<AbstractLQPNode>{};

  // clang-format off
  lqp =
  ProjectionNode::make(expression_vector(a),
    UnionNode::make(SetOperationMode::Positions,
      PredicateNode::make(greater_than_(a, 5),
        node_a),
      PredicateNode::make(greater_than_(b, 5),
        node_a)));

  // Create deep copy so we can set pruned ColumnIDs on node_a below without manipulating the input LQP
  lqp = lqp->deep_copy();


  const auto pruned_node_a = pruned(node_a, {ColumnID{2}});
  const auto pruned_a = pruned_node_a->get_column("a");
  const auto pruned_b = pruned_node_a->get_column("b");

  const auto actual_lqp = apply_rule(rule, lqp);

  // Column c is not used anywhere above the union, so it can be pruned at least in the Positions mode
  const auto expected_lqp =
  ProjectionNode::make(expression_vector(pruned_a),
    UnionNode::make(SetOperationMode::Positions,
      PredicateNode::make(greater_than_(pruned_a, 5),
        pruned_node_a),
      PredicateNode::make(greater_than_(pruned_b, 5),
        pruned_node_a)));
  // clang-format on

  EXPECT_LQP_EQ(actual_lqp, expected_lqp);
}

TEST_F(ColumnPruningRuleTest, WithMultipleProjections) {
  auto lqp = std::shared_ptr<AbstractLQPNode>{};

  // clang-format off
  lqp =
  ProjectionNode::make(expression_vector(a),
    PredicateNode::make(greater_than_(mul_(a, b), 5),
      ProjectionNode::make(expression_vector(a, b, mul_(a, b), c),
        PredicateNode::make(greater_than_(mul_(a, 2), 5),
          ProjectionNode::make(expression_vector(a, b, mul_(a, 2), c),
            node_a)))));

  // Create deep copy so we can set pruned ColumnIDs on node_a below without manipulating the input LQP
  lqp = lqp->deep_copy();

  const auto pruned_node_a = pruned(node_a, {ColumnID{2}});
  const auto pruned_a = pruned_node_a->get_column("a");
  const auto pruned_b = pruned_node_a->get_column("b");

  const auto actual_lqp = apply_rule(rule, lqp);

  const auto expected_lqp =
  ProjectionNode::make(expression_vector(pruned_a),
    PredicateNode::make(greater_than_(mul_(pruned_a, pruned_b), 5),
      ProjectionNode::make(expression_vector(pruned_a, mul_(pruned_a, pruned_b)),
        PredicateNode::make(greater_than_(mul_(pruned_a, 2), 5),
          ProjectionNode::make(expression_vector(pruned_a, pruned_b, mul_(pruned_a, 2)),
           pruned_node_a)))));
  // clang-format on

  EXPECT_LQP_EQ(actual_lqp, expected_lqp);
}

TEST_F(ColumnPruningRuleTest, ProjectionDoesNotRecompute) {
  auto lqp = std::shared_ptr<AbstractLQPNode>{};

  // clang-format off
  lqp =
  ProjectionNode::make(expression_vector(add_(add_(a, 2), 1)),
    PredicateNode::make(greater_than_(add_(a, 2), 5),
      ProjectionNode::make(expression_vector(add_(a, 2)),
        node_a)));

  // Create deep copy so we can set pruned ColumnIDs on node_a below without manipulating the input LQP
  lqp = lqp->deep_copy();

  const auto pruned_node_a = pruned(node_a, {ColumnID{1}, ColumnID{2}});
  const auto pruned_a = pruned_node_a->get_column("a");

  const auto actual_lqp = apply_rule(rule, lqp);

  const auto expected_lqp =
  ProjectionNode::make(expression_vector(add_(add_(pruned_a, 2), 1)),
    PredicateNode::make(greater_than_(add_(pruned_a, 2), 5),
      ProjectionNode::make(expression_vector(add_(pruned_a, 2)),
        pruned_node_a)));
  // clang-format on

  // We can be sure that the top projection node does not recompute a+2 because a is not available

  EXPECT_LQP_EQ(actual_lqp, expected_lqp);
}

TEST_F(ColumnPruningRuleTest, Diamond) {
  auto lqp = std::shared_ptr<AbstractLQPNode>{};

  // clang-format off
  const auto sub_lqp =
  ProjectionNode::make(expression_vector(add_(a, 2), add_(b, 3), add_(c, 4)),
    node_a);

  lqp =
  ProjectionNode::make(expression_vector(add_(a, 2), add_(b, 3)),
    UnionNode::make(SetOperationMode::Positions,
      PredicateNode::make(greater_than_(add_(a, 2), 5),
        sub_lqp),
      PredicateNode::make(less_than_(add_(b, 3), 10),
        sub_lqp)));

  // Create deep copy so we can set pruned ColumnIDs on node_a below without manipulating the input LQP
  lqp = lqp->deep_copy();

  // Column c should be removed even below the UnionNode
  const auto pruned_node_a = pruned(node_a, {ColumnID{2}});
  const auto pruned_a = pruned_node_a->get_column("a");
  const auto pruned_b = pruned_node_a->get_column("b");

  const auto expected_sub_lqp =
  ProjectionNode::make(expression_vector(add_(pruned_a, 2), add_(pruned_b, 3)),
    pruned_node_a);

  const auto actual_lqp = apply_rule(rule, lqp);

  const auto expected_lqp =
  ProjectionNode::make(expression_vector(add_(pruned_a, 2), add_(pruned_b, 3)),
    UnionNode::make(SetOperationMode::Positions,
      PredicateNode::make(greater_than_(add_(pruned_a, 2), 5),
        expected_sub_lqp),
      PredicateNode::make(less_than_(add_(pruned_b, 3), 10),
        expected_sub_lqp)));
  // clang-format on

  // We can be sure that the top projection node does not recompute a+2 because a is not available

  EXPECT_LQP_EQ(actual_lqp, expected_lqp);
}

TEST_F(ColumnPruningRuleTest, SimpleAggregate) {
  auto lqp = std::shared_ptr<AbstractLQPNode>{};

  // clang-format off
  lqp =
  AggregateNode::make(expression_vector(), expression_vector(sum_(add_(a, 2))),
    ProjectionNode::make(expression_vector(a, b, add_(a, 2)),
      node_a));

  // Create deep copy so we can set pruned ColumnIDs on node_a below without manipulating the input LQP
  lqp = lqp->deep_copy();

  const auto pruned_node_a = pruned(node_a, {ColumnID{1}, ColumnID{2}});
  const auto pruned_a = pruned_node_a->get_column("a");

  const auto actual_lqp = apply_rule(rule, lqp);

  const auto expected_lqp =
  AggregateNode::make(expression_vector(), expression_vector(sum_(add_(pruned_a, 2))),
    ProjectionNode::make(expression_vector(add_(pruned_a, 2)),
      pruned_node_a));
  // clang-format on

  EXPECT_LQP_EQ(actual_lqp, expected_lqp);
}

TEST_F(ColumnPruningRuleTest, UngroupedCountStar) {
  auto lqp = std::shared_ptr<AbstractLQPNode>{};

  // clang-format off
  lqp =
  AggregateNode::make(expression_vector(), expression_vector(count_star_(node_a)),
    ProjectionNode::make(expression_vector(a, b, add_(a, 2)),
      node_a));

  // Create deep copy so we can set pruned ColumnIDs on node_a below without manipulating the input LQP
  lqp = lqp->deep_copy();

  const auto pruned_node_a = pruned(node_a, {ColumnID{2}});
  const auto pruned_a = pruned_node_a->get_column("a");
  const auto pruned_b = pruned_node_a->get_column("b");

  const auto actual_lqp = apply_rule(rule, lqp);

  const auto expected_lqp =
  AggregateNode::make(expression_vector(), expression_vector(count_star_(pruned_node_a)),
    ProjectionNode::make(expression_vector(pruned_a, pruned_b, add_(pruned_a, 2)),
      pruned_node_a));
  // clang-format on

  EXPECT_LQP_EQ(actual_lqp, expected_lqp);
}

TEST_F(ColumnPruningRuleTest, GroupedCountStar) {
  auto lqp = std::shared_ptr<AbstractLQPNode>{};

  // clang-format off
  lqp =
  AggregateNode::make(expression_vector(b, a), expression_vector(count_star_(node_a)),
    ProjectionNode::make(expression_vector(a, b, add_(a, 2)),
      node_a));

  // Create deep copy so we can set pruned ColumnIDs on node_a below without manipulating the input LQP
  lqp = lqp->deep_copy();

  const auto pruned_node_a = pruned(node_a, {ColumnID{2}});
  const auto pruned_a = pruned_node_a->get_column("a");
  const auto pruned_b = pruned_node_a->get_column("b");

  const auto actual_lqp = apply_rule(rule, lqp);

  const auto expected_lqp =
  AggregateNode::make(expression_vector(pruned_b, pruned_a), expression_vector(count_star_(pruned_node_a)),
    ProjectionNode::make(expression_vector(pruned_a, pruned_b, add_(pruned_a, 2)),
      pruned_node_a));
  // clang-format on

  EXPECT_LQP_EQ(actual_lqp, expected_lqp);
}

TEST_F(ColumnPruningRuleTest, InnerJoinToSemiJoin) {
  auto lqp = std::shared_ptr<AbstractLQPNode>{};

  {
    TableColumnDefinitions column_definitions;
    column_definitions.emplace_back("column0", DataType::Int, false);
    auto table = std::make_shared<Table>(column_definitions, TableType::Data, 2, UseMvcc::Yes);

    auto& sm = Hyrise::get().storage_manager;
    sm.add_table("table", table);

<<<<<<< HEAD
    table->add_soft_unique_constraint(TableConstraintDefinition{{ColumnID{0}}, IsPrimaryKey::No});
=======
    table->add_soft_key_constraint({{ColumnID{0}}, KeyConstraintType::UNIQUE});
>>>>>>> e4a6d59c
  }

  const auto stored_table_node = StoredTableNode::make("table");
  const auto column0 = stored_table_node->get_column("column0");

  // clang-format off
  lqp =
  ProjectionNode::make(expression_vector(add_(a, 2)),
    JoinNode::make(JoinMode::Inner, equals_(a, column0),
      ProjectionNode::make(expression_vector(a, add_(b, 1)),
        node_a),
      stored_table_node));

  const auto pruned_node_a = pruned(node_a, {ColumnID{1}, ColumnID{2}});
  const auto pruned_a = pruned_node_a->get_column("a");

  const auto actual_lqp = apply_rule(rule, lqp);

  const auto expected_lqp =
  ProjectionNode::make(expression_vector(add_(pruned_a, 2)),
    JoinNode::make(JoinMode::Semi, equals_(pruned_a, column0),
      ProjectionNode::make(expression_vector(pruned_a),
        pruned_node_a),
      stored_table_node));
  // clang-format on

  EXPECT_LQP_EQ(actual_lqp, expected_lqp);
}

TEST_F(ColumnPruningRuleTest, InnerJoinToSemiJoinTwoPredicates) {
  // Same as InnerJoinToSemiJoin, but with an additional join predicate that should not change the result
  auto lqp = std::shared_ptr<AbstractLQPNode>{};

  {
    TableColumnDefinitions column_definitions;
    column_definitions.emplace_back("column0", DataType::Int, false);
    column_definitions.emplace_back("column1", DataType::Int, false);
    auto table = std::make_shared<Table>(column_definitions, TableType::Data, 2, UseMvcc::Yes);

    auto& sm = Hyrise::get().storage_manager;
    sm.add_table("table", table);

<<<<<<< HEAD
    table->add_soft_unique_constraint(TableConstraintDefinition{{ColumnID{0}}, IsPrimaryKey::No});
=======
    table->add_soft_key_constraint({{ColumnID{0}}, KeyConstraintType::UNIQUE});
>>>>>>> e4a6d59c
  }

  const auto stored_table_node = StoredTableNode::make("table");
  const auto column0 = stored_table_node->get_column("column0");
  const auto column1 = stored_table_node->get_column("column1");

  // clang-format off
  lqp =
  ProjectionNode::make(expression_vector(add_(a, 2)),
    JoinNode::make(JoinMode::Inner, expression_vector(equals_(a, column0), equals_(a, column1)),
      ProjectionNode::make(expression_vector(a, add_(b, 1)),
        node_a),
      stored_table_node));

  const auto pruned_node_a = pruned(node_a, {ColumnID{1}, ColumnID{2}});
  const auto pruned_a = pruned_node_a->get_column("a");

  const auto actual_lqp = apply_rule(rule, lqp);

  const auto expected_lqp =
  ProjectionNode::make(expression_vector(add_(pruned_a, 2)),
    JoinNode::make(JoinMode::Semi, expression_vector(equals_(pruned_a, column0), equals_(pruned_a, column1)),
      ProjectionNode::make(expression_vector(pruned_a),
        pruned_node_a),
      stored_table_node));
  // clang-format on

  EXPECT_LQP_EQ(actual_lqp, expected_lqp);
}

TEST_F(ColumnPruningRuleTest, DoNotTouchInnerJoinWithNonEqui) {
  auto lqp = std::shared_ptr<AbstractLQPNode>{};

  {
    TableColumnDefinitions column_definitions;
    column_definitions.emplace_back("column0", DataType::Int, false);
    auto table = std::make_shared<Table>(column_definitions, TableType::Data, 2, UseMvcc::Yes);

    auto& sm = Hyrise::get().storage_manager;
    sm.add_table("table", table);

<<<<<<< HEAD
    table->add_soft_unique_constraint(TableConstraintDefinition{{ColumnID{0}}, IsPrimaryKey::No});
=======
    table->add_soft_key_constraint({{ColumnID{0}}, KeyConstraintType::UNIQUE});
>>>>>>> e4a6d59c
  }

  const auto stored_table_node = StoredTableNode::make("table");
  const auto column0 = stored_table_node->get_column("column0");

  // clang-format off
  lqp =
  ProjectionNode::make(expression_vector(add_(a, 2)),
    JoinNode::make(JoinMode::Inner, greater_than_(a, column0),
      ProjectionNode::make(expression_vector(a, add_(b, 1)),
        node_a),
      stored_table_node));

  const auto pruned_node_a = pruned(node_a, {ColumnID{1}, ColumnID{2}});
  const auto pruned_a = pruned_node_a->get_column("a");

  const auto actual_lqp = apply_rule(rule, lqp);

  // Still expect it to prune b+1
  const auto expected_lqp =
  ProjectionNode::make(expression_vector(add_(pruned_a, 2)),
    JoinNode::make(JoinMode::Inner, greater_than_(pruned_a, column0),
      ProjectionNode::make(expression_vector(pruned_a),
        pruned_node_a),
      stored_table_node));
  // clang-format on

  EXPECT_LQP_EQ(actual_lqp, expected_lqp);
}

TEST_F(ColumnPruningRuleTest, DoNotTouchInnerJoinWithoutUniqueConstraint) {
  // based on the InnerJoinToSemiJoin test
  auto lqp = std::shared_ptr<AbstractLQPNode>{};

  {
    TableColumnDefinitions column_definitions;
    column_definitions.emplace_back("column0", DataType::Int, false);
    auto table = std::make_shared<Table>(column_definitions, TableType::Data, 2, UseMvcc::Yes);

    auto& sm = Hyrise::get().storage_manager;
    sm.add_table("table", table);
  }

  const auto stored_table_node = StoredTableNode::make("table");
  const auto column0 = stored_table_node->get_column("column0");

  // clang-format off
  lqp =
  ProjectionNode::make(expression_vector(add_(a, 2)),
    JoinNode::make(JoinMode::Inner, equals_(a, column0),
      ProjectionNode::make(expression_vector(a, add_(b, 1)),
        node_a),
      stored_table_node));

  const auto pruned_node_a = pruned(node_a, {ColumnID{1}, ColumnID{2}});
  const auto pruned_a = pruned_node_a->get_column("a");

  const auto actual_lqp = apply_rule(rule, lqp);

  const auto expected_lqp =
  ProjectionNode::make(expression_vector(add_(pruned_a, 2)),
    JoinNode::make(JoinMode::Inner, equals_(pruned_a, column0),
      ProjectionNode::make(expression_vector(pruned_a),
        pruned_node_a),
      stored_table_node));
  // clang-format on

  EXPECT_LQP_EQ(actual_lqp, expected_lqp);
}

TEST_F(ColumnPruningRuleTest, DoNotTouchNonInnerJoin) {
  // based on the InnerJoinToSemiJoin test
  auto lqp = std::shared_ptr<AbstractLQPNode>{};

  {
    TableColumnDefinitions column_definitions;
    column_definitions.emplace_back("column0", DataType::Int, false);
    auto table = std::make_shared<Table>(column_definitions, TableType::Data, 2, UseMvcc::Yes);

    auto& sm = Hyrise::get().storage_manager;
    sm.add_table("table", table);

<<<<<<< HEAD
    table->add_soft_unique_constraint(TableConstraintDefinition{{ColumnID{0}}, IsPrimaryKey::Yes});
=======
    table->add_soft_key_constraint({{ColumnID{0}}, KeyConstraintType::PRIMARY_KEY});
>>>>>>> e4a6d59c
  }

  const auto stored_table_node = StoredTableNode::make("table");
  const auto column0 = stored_table_node->get_column("column0");

  // clang-format off
  lqp =
  ProjectionNode::make(expression_vector(add_(a, 2)),
    JoinNode::make(JoinMode::Left, equals_(a, column0),
      ProjectionNode::make(expression_vector(a, add_(b, 1)),
        node_a),
      stored_table_node));

  const auto pruned_node_a = pruned(node_a, {ColumnID{1}, ColumnID{2}});
  const auto pruned_a = pruned_node_a->get_column("a");

  const auto actual_lqp = apply_rule(rule, lqp);

  const auto expected_lqp =
  ProjectionNode::make(expression_vector(add_(pruned_a, 2)),
    JoinNode::make(JoinMode::Left, equals_(pruned_a, column0),
      ProjectionNode::make(expression_vector(pruned_a),
        pruned_node_a),
      stored_table_node));
  // clang-format on

  EXPECT_LQP_EQ(actual_lqp, expected_lqp);
}

TEST_F(ColumnPruningRuleTest, DoNotPruneUpdateInputs) {
  // Do not prune away input columns to Update, Update needs them all

  // clang-format off
  const auto select_rows_lqp =
  PredicateNode::make(greater_than_(a, 5),
    node_a);

  const auto lqp =
  UpdateNode::make("dummy",
    select_rows_lqp,
    ProjectionNode::make(expression_vector(a, add_(b, 1), c),
      select_rows_lqp));
  // clang-format on

  const auto actual_lqp = apply_rule(rule, lqp);
  const auto expected_lqp = lqp->deep_copy();
  EXPECT_LQP_EQ(actual_lqp, expected_lqp);
}

TEST_F(ColumnPruningRuleTest, DoNotPruneInsertInputs) {
  // Do not prune away input columns to Insert, Insert needs them all

  // clang-format off
  const auto lqp =
  InsertNode::make("dummy",
    PredicateNode::make(greater_than_(a, 5),
      node_a));
  // clang-format on

  const auto actual_lqp = apply_rule(rule, lqp);
  const auto expected_lqp = lqp->deep_copy();
  EXPECT_LQP_EQ(actual_lqp, expected_lqp);
}

TEST_F(ColumnPruningRuleTest, DoNotPruneDeleteInputs) {
  // Do not prune away input columns to Delete, Delete needs them all

  // clang-format off
  const auto lqp =
  DeleteNode::make(
    PredicateNode::make(greater_than_(a, 5),
      node_a));
  // clang-format on

  const auto actual_lqp = apply_rule(rule, lqp);
  const auto expected_lqp = lqp->deep_copy();
  EXPECT_LQP_EQ(actual_lqp, expected_lqp);
}

TEST_F(ColumnPruningRuleTest, DoNotPruneExportInputs) {
  // Do not prune away input columns to Export, Export needs them all

  // clang-format off
  const auto lqp =
  ExportNode::make("dummy", "dummy.csv", FileType::Auto,
    PredicateNode::make(greater_than_(a, 5),
      node_a));
  // clang-format on

  const auto actual_lqp = apply_rule(rule, lqp);
  const auto expected_lqp = lqp->deep_copy();
  EXPECT_LQP_EQ(actual_lqp, expected_lqp);
}

TEST_F(ColumnPruningRuleTest, DoNotPruneChangeMetaTableInputs) {
  // Do not prune away input columns to ChangeMetaTable, ChangeMetaTable needs them all

  // clang-format off
  const auto select_rows_lqp =
  PredicateNode::make(greater_than_(a, 5),
    node_a);

  const auto lqp =
  ChangeMetaTableNode::make("dummy", MetaTableChangeType::Update,
    select_rows_lqp,
    ProjectionNode::make(expression_vector(a, add_(b, 1), c),
      select_rows_lqp));
  // clang-format on

  const auto actual_lqp = apply_rule(rule, lqp);
  const auto expected_lqp = lqp->deep_copy();
  EXPECT_LQP_EQ(actual_lqp, expected_lqp);
}

}  // namespace opossum<|MERGE_RESOLUTION|>--- conflicted
+++ resolved
@@ -315,11 +315,7 @@
     auto& sm = Hyrise::get().storage_manager;
     sm.add_table("table", table);
 
-<<<<<<< HEAD
-    table->add_soft_unique_constraint(TableConstraintDefinition{{ColumnID{0}}, IsPrimaryKey::No});
-=======
     table->add_soft_key_constraint({{ColumnID{0}}, KeyConstraintType::UNIQUE});
->>>>>>> e4a6d59c
   }
 
   const auto stored_table_node = StoredTableNode::make("table");
@@ -362,11 +358,7 @@
     auto& sm = Hyrise::get().storage_manager;
     sm.add_table("table", table);
 
-<<<<<<< HEAD
-    table->add_soft_unique_constraint(TableConstraintDefinition{{ColumnID{0}}, IsPrimaryKey::No});
-=======
     table->add_soft_key_constraint({{ColumnID{0}}, KeyConstraintType::UNIQUE});
->>>>>>> e4a6d59c
   }
 
   const auto stored_table_node = StoredTableNode::make("table");
@@ -408,11 +400,7 @@
     auto& sm = Hyrise::get().storage_manager;
     sm.add_table("table", table);
 
-<<<<<<< HEAD
-    table->add_soft_unique_constraint(TableConstraintDefinition{{ColumnID{0}}, IsPrimaryKey::No});
-=======
     table->add_soft_key_constraint({{ColumnID{0}}, KeyConstraintType::UNIQUE});
->>>>>>> e4a6d59c
   }
 
   const auto stored_table_node = StoredTableNode::make("table");
@@ -495,11 +483,7 @@
     auto& sm = Hyrise::get().storage_manager;
     sm.add_table("table", table);
 
-<<<<<<< HEAD
-    table->add_soft_unique_constraint(TableConstraintDefinition{{ColumnID{0}}, IsPrimaryKey::Yes});
-=======
     table->add_soft_key_constraint({{ColumnID{0}}, KeyConstraintType::PRIMARY_KEY});
->>>>>>> e4a6d59c
   }
 
   const auto stored_table_node = StoredTableNode::make("table");
