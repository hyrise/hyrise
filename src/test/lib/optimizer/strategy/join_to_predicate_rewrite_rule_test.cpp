--- conflicted
+++ resolved
@@ -79,28 +79,16 @@
       node_a)));
   // clang-format on
 
-<<<<<<< HEAD
-  const auto annotated_lqp = apply_rule(std::make_shared<ColumnPruningRule>(), lqp->deep_copy());
-  const auto optimization_result = apply_rule_with_cacheability_check(rule, annotated_lqp);
-
-  expected_lqp = std::static_pointer_cast<ProjectionNode>(
-      apply_rule(std::make_shared<ColumnPruningRule>(), expected_lqp->deep_copy()));
-
-  if (GetParam() == JoinMode::Inner || GetParam() == JoinMode::Semi) {
-    EXPECT_FALSE(optimization_result.cacheable);  // Not cacheable because non-permanent UCC was used
-    EXPECT_LQP_EQ(optimization_result.logical_query_plan, expected_lqp);
-  } else {
-    EXPECT_TRUE(optimization_result.cacheable);  // Cacheable because rule was not applied
-    EXPECT_LQP_EQ(optimization_result.logical_query_plan, annotated_lqp->deep_copy());
-=======
   join_node->mark_input_side_as_prunable(LQPInputSide::Right);
 
   if (GetParam() != JoinMode::Inner && GetParam() != JoinMode::Semi) {
     expected_lqp = _lqp->deep_copy();
->>>>>>> 5ffca291
   }
-  _apply_rule(rule, _lqp);
-
+  const auto is_cacheable = _apply_rule(rule, _lqp);
+
+  // The rule should only rewrite inner and semi joins. The UCC is not permanent therefore the result should not be 
+  // cacheable in this case.
+  EXPECT_TRUE((GetParam() != JoinMode::Inner && GetParam() != JoinMode::Semi) || !static_cast<bool>(is_cacheable));
   EXPECT_LQP_EQ(_lqp, expected_lqp);
 }
 
@@ -119,20 +107,12 @@
       node_b));
   // clang-format on
 
-<<<<<<< HEAD
-  const auto annotated_lqp = apply_rule(std::make_shared<ColumnPruningRule>(), lqp);
-  const auto expected_lqp = annotated_lqp->deep_copy();
-  const auto optimization_result = apply_rule_with_cacheability_check(rule, annotated_lqp);
-
-  EXPECT_TRUE(optimization_result.cacheable);  // Cacheable because rule was not applied
-  EXPECT_LQP_EQ(optimization_result.logical_query_plan, expected_lqp);
-=======
-  _apply_rule(std::make_shared<ColumnPruningRule>(), _lqp);
-  const auto expected_lqp = _lqp->deep_copy();
-
-  _apply_rule(rule, _lqp);
-  EXPECT_LQP_EQ(_lqp, expected_lqp);
->>>>>>> 5ffca291
+  _apply_rule(std::make_shared<ColumnPruningRule>(), _lqp);
+  const auto expected_lqp = _lqp->deep_copy();
+
+  const auto is_cacheable = _apply_rule(rule, _lqp);
+  EXPECT_TRUE(static_cast<bool>(is_cacheable));  // Cacheable because rule was not applied.
+  EXPECT_LQP_EQ(_lqp, expected_lqp);
 }
 
 TEST_F(JoinToPredicateRewriteRuleTest, MissingUccOnPredicateColumn) {
@@ -150,20 +130,12 @@
         node_b)));
   // clang-format on
 
-<<<<<<< HEAD
-  const auto annotated_lqp = apply_rule(std::make_shared<ColumnPruningRule>(), lqp);
-  const auto expected_lqp = annotated_lqp->deep_copy();
-  const auto optimization_result = apply_rule_with_cacheability_check(rule, annotated_lqp);
-
-  EXPECT_TRUE(optimization_result.cacheable);  // Cacheable because rule was not applied
-  EXPECT_LQP_EQ(optimization_result.logical_query_plan, expected_lqp);
-=======
-  _apply_rule(std::make_shared<ColumnPruningRule>(), _lqp);
-  const auto expected_lqp = _lqp->deep_copy();
-
-  _apply_rule(rule, _lqp);
-  EXPECT_LQP_EQ(_lqp, expected_lqp);
->>>>>>> 5ffca291
+  _apply_rule(std::make_shared<ColumnPruningRule>(), _lqp);
+  const auto expected_lqp = _lqp->deep_copy();
+
+  const auto is_cacheable = _apply_rule(rule, _lqp);
+  EXPECT_TRUE(static_cast<bool>(is_cacheable));  // Cacheable because rule was not applied.
+  EXPECT_LQP_EQ(_lqp, expected_lqp);
 }
 
 TEST_F(JoinToPredicateRewriteRuleTest, MissingUccOnJoinColumn) {
@@ -180,20 +152,12 @@
       PredicateNode::make(equals_(v, 0), node_b)));
   // clang-format on
 
-<<<<<<< HEAD
-  const auto annotated_lqp = apply_rule(std::make_shared<ColumnPruningRule>(), lqp);
-  const auto expected_lqp = annotated_lqp->deep_copy();
-  const auto optimization_result = apply_rule_with_cacheability_check(rule, annotated_lqp);
-
-  EXPECT_TRUE(optimization_result.cacheable);  // Cacheable because rule was not applied
-  EXPECT_LQP_EQ(optimization_result.logical_query_plan, expected_lqp);
-=======
-  _apply_rule(std::make_shared<ColumnPruningRule>(), _lqp);
-  const auto expected_lqp = _lqp->deep_copy();
-
-  _apply_rule(rule, _lqp);
-  EXPECT_LQP_EQ(_lqp, expected_lqp);
->>>>>>> 5ffca291
+  _apply_rule(std::make_shared<ColumnPruningRule>(), _lqp);
+  const auto expected_lqp = _lqp->deep_copy();
+
+  const auto is_cacheable = _apply_rule(rule, _lqp);
+  EXPECT_TRUE(static_cast<bool>(is_cacheable));  // Cacheable because rule was not applied.
+  EXPECT_LQP_EQ(_lqp, expected_lqp);
 }
 
 TEST_F(JoinToPredicateRewriteRuleTest, NoUnusedJoinSide) {
@@ -212,28 +176,16 @@
         node_b)));
   // clang-format on
 
-<<<<<<< HEAD
-  const auto annotated_lqp = apply_rule(std::make_shared<ColumnPruningRule>(), lqp);
-  const auto expected_lqp = annotated_lqp->deep_copy();
-  const auto optimization_result = apply_rule_with_cacheability_check(rule, annotated_lqp);
-
-  EXPECT_TRUE(optimization_result.cacheable);  // Cacheable because rule was not applied
-  EXPECT_LQP_EQ(optimization_result.logical_query_plan, expected_lqp);
-}
-
-TEST_F(JoinToPredicateRewriteRuleTest, Union) {
-  // Do not rewrite if there is a union on table b that preserves the UCC but outputs more than one result tuple.
-=======
-  _apply_rule(std::make_shared<ColumnPruningRule>(), _lqp);
-  const auto expected_lqp = _lqp->deep_copy();
-
-  _apply_rule(rule, _lqp);
+  _apply_rule(std::make_shared<ColumnPruningRule>(), _lqp);
+  const auto expected_lqp = _lqp->deep_copy();
+
+  const auto is_cacheable = _apply_rule(rule, _lqp);
+  EXPECT_TRUE(static_cast<bool>(is_cacheable));  // Cacheable because rule was not applied.
   EXPECT_LQP_EQ(_lqp, expected_lqp);
 }
 
 TEST_F(JoinToPredicateRewriteRuleTest, Union) {
   // Do not rewrite if there is a Union on table b that preserves the UCC but outputs more than one result tuple.
->>>>>>> 5ffca291
   auto key_constraints = TableKeyConstraints{};
   key_constraints.emplace(TableKeyConstraint({u->original_column_id}, KeyConstraintType::UNIQUE));
   key_constraints.emplace(TableKeyConstraint({v->original_column_id}, KeyConstraintType::UNIQUE));
@@ -251,20 +203,12 @@
           node_b))));
   // clang-format on
 
-<<<<<<< HEAD
-  const auto annotated_lqp = apply_rule(std::make_shared<ColumnPruningRule>(), lqp);
-  const auto expected_lqp = annotated_lqp->deep_copy();
-  const auto optimization_result = apply_rule_with_cacheability_check(rule, annotated_lqp);
-
-  EXPECT_TRUE(optimization_result.cacheable);  // Cacheable because rule was not applied
-  EXPECT_LQP_EQ(optimization_result.logical_query_plan, expected_lqp);
-=======
-  _apply_rule(std::make_shared<ColumnPruningRule>(), _lqp);
-  const auto expected_lqp = _lqp->deep_copy();
-
-  _apply_rule(rule, _lqp);
-  EXPECT_LQP_EQ(_lqp, expected_lqp);
->>>>>>> 5ffca291
+  _apply_rule(std::make_shared<ColumnPruningRule>(), _lqp);
+  const auto expected_lqp = _lqp->deep_copy();
+
+  const auto is_cacheable = _apply_rule(rule, _lqp);
+  EXPECT_TRUE(static_cast<bool>(is_cacheable));  // Cacheable because rule was not applied.
+  EXPECT_LQP_EQ(_lqp, expected_lqp);
 }
 
 }  // namespace hyrise