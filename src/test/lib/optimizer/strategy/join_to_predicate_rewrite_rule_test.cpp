#include "magic_enum.hpp"

#include "expression/expression_functional.hpp"
#include "logical_query_plan/aggregate_node.hpp"
#include "logical_query_plan/change_meta_table_node.hpp"
#include "logical_query_plan/delete_node.hpp"
#include "logical_query_plan/export_node.hpp"
#include "logical_query_plan/insert_node.hpp"
#include "logical_query_plan/join_node.hpp"
#include "logical_query_plan/mock_node.hpp"
#include "logical_query_plan/predicate_node.hpp"
#include "logical_query_plan/projection_node.hpp"
#include "logical_query_plan/sort_node.hpp"
#include "logical_query_plan/stored_table_node.hpp"
#include "logical_query_plan/union_node.hpp"
#include "logical_query_plan/update_node.hpp"
#include "optimizer/strategy/abstract_rule.hpp"
#include "optimizer/strategy/column_pruning_rule.hpp"
#include "optimizer/strategy/join_to_predicate_rewrite_rule.hpp"
#include "strategy_base_test.hpp"
#include "types.hpp"

namespace hyrise {

using namespace expression_functional;  // NOLINT(build/namespaces)

class JoinToPredicateRewriteRuleTest : public StrategyBaseTest {
 public:
  void SetUp() override {
    StrategyBaseTest::SetUp();
    node_a = MockNode::make(
        MockNode::ColumnDefinitions{{DataType::Int, "a"}, {DataType::Int, "b"}, {DataType::Int, "c"}}, "a");
    node_b = MockNode::make(
        MockNode::ColumnDefinitions{{DataType::Int, "u"}, {DataType::Int, "v"}, {DataType::Int, "w"}}, "b");

    a = node_a->get_column("a");
    b = node_a->get_column("b");
    c = node_a->get_column("c");
    u = node_b->get_column("u");
    v = node_b->get_column("v");
    w = node_b->get_column("w");

    rule = std::make_shared<JoinToPredicateRewriteRule>();
  }

  std::shared_ptr<JoinToPredicateRewriteRule> rule;
  std::shared_ptr<MockNode> node_a;
  std::shared_ptr<MockNode> node_b;
  std::shared_ptr<LQPColumnExpression> a, b, c, u, v, w;
};

class JoinToPredicateRewriteRuleJoinModeTest : public JoinToPredicateRewriteRuleTest,
                                               public ::testing::WithParamInterface<JoinMode> {};

INSTANTIATE_TEST_SUITE_P(JoinToPredicateRewriteRuleJoinModeTestInstance, JoinToPredicateRewriteRuleJoinModeTest,
                         ::testing::ValuesIn(magic_enum::enum_values<JoinMode>()), enum_formatter<JoinMode>);

TEST_P(JoinToPredicateRewriteRuleJoinModeTest, PerformRewrite) {
  // The rule should only rewrite inner and semi joins.
  auto key_constraints = TableKeyConstraints{};
  key_constraints.emplace(std::set<ColumnID>{u->original_column_id}, KeyConstraintType::UNIQUE);
  // Add a non-schema-given UCC.
  key_constraints.emplace(std::set<ColumnID>{v->original_column_id}, KeyConstraintType::UNIQUE, INITIAL_COMMIT_ID);
  node_b->set_key_constraints(key_constraints);

  const auto join_node =
      GetParam() == JoinMode::Cross ? JoinNode::make(GetParam()) : JoinNode::make(GetParam(), equals_(a, u));
  join_node->set_left_input(node_a);
  join_node->set_right_input(PredicateNode::make(equals_(v, 0), node_b));

  // clang-format off
  _lqp =
  ProjectionNode::make(expression_vector(b),
    join_node);

  const auto subquery = ProjectionNode::make(expression_vector(u),
    PredicateNode::make(equals_(v, 0), node_b));

  auto expected_lqp = std::static_pointer_cast<AbstractLQPNode>(
  ProjectionNode::make(expression_vector(b),
    PredicateNode::make(equals_(a, lqp_subquery_(subquery)),
      node_a)));
  // clang-format on

  join_node->mark_input_side_as_prunable(LQPInputSide::Right);

  if (GetParam() != JoinMode::Inner && GetParam() != JoinMode::Semi) {
    expected_lqp = _lqp->deep_copy();
  }
  _apply_rule(rule, _lqp);

<<<<<<< HEAD
  // The rule should only rewrite inner and semi joins. The UCC is not schema-given. Therefore, the result should not
  // be cacheable in this case.
  EXPECT_TRUE((GetParam() != JoinMode::Inner && GetParam() != JoinMode::Semi) || is_cacheable == IsCacheable::No);
=======
  EXPECT_TRUE(_optimization_context.is_cacheable());  // Cacheable because rule was not applied.
>>>>>>> 0cd6a6ca
  EXPECT_LQP_EQ(_lqp, expected_lqp);
}

TEST_F(JoinToPredicateRewriteRuleTest, MissingPredicate) {
  // Do not rewrite if there is no predicate on the column with UCC.
  auto key_constraints = TableKeyConstraints{};
  key_constraints.emplace(std::set<ColumnID>{u->original_column_id}, KeyConstraintType::UNIQUE);
  key_constraints.emplace(std::set<ColumnID>{v->original_column_id}, KeyConstraintType::UNIQUE);
  node_b->set_key_constraints(key_constraints);

  // clang-format off
  _lqp =
  ProjectionNode::make(expression_vector(b),
    JoinNode::make(JoinMode::Inner, equals_(a, u),
      node_a,
      node_b));
  // clang-format on

  _apply_rule(std::make_shared<ColumnPruningRule>(), _lqp);
  EXPECT_TRUE(_optimization_context.is_cacheable());
  const auto expected_lqp = _lqp->deep_copy();

  _apply_rule(rule, _lqp);
  EXPECT_TRUE(_optimization_context.is_cacheable());  // Cacheable because rule was not applied.
  EXPECT_LQP_EQ(_lqp, expected_lqp);
}

TEST_F(JoinToPredicateRewriteRuleTest, MissingUccOnPredicateColumn) {
  // Do not rewrite if there is no UCC on the predicate column.
  auto key_constraints = TableKeyConstraints{};
  key_constraints.emplace(std::set<ColumnID>{u->original_column_id}, KeyConstraintType::UNIQUE);
  node_b->set_key_constraints(key_constraints);

  // clang-format off
  _lqp =
  ProjectionNode::make(expression_vector(b),
    JoinNode::make(JoinMode::Semi, equals_(a, u),
      node_a,
      PredicateNode::make(equals_(v, 0),
        node_b)));
  // clang-format on

  _apply_rule(std::make_shared<ColumnPruningRule>(), _lqp);
  EXPECT_TRUE(_optimization_context.is_cacheable());
  const auto expected_lqp = _lqp->deep_copy();

  _apply_rule(rule, _lqp);
  EXPECT_TRUE(_optimization_context.is_cacheable());  // Cacheable because rule was not applied.
  EXPECT_LQP_EQ(_lqp, expected_lqp);
}

TEST_F(JoinToPredicateRewriteRuleTest, MissingUccOnJoinColumn) {
  // Do not rewrite if there is no UCC on the join column.
  auto key_constraints = TableKeyConstraints{};
  key_constraints.emplace(std::set<ColumnID>{v->original_column_id}, KeyConstraintType::UNIQUE);
  node_b->set_key_constraints(key_constraints);

  // clang-format off
  _lqp =
  ProjectionNode::make(expression_vector(b),
    JoinNode::make(JoinMode::Inner, equals_(a, u),
      node_a,
      PredicateNode::make(equals_(v, 0), node_b)));
  // clang-format on

  _apply_rule(std::make_shared<ColumnPruningRule>(), _lqp);
  EXPECT_TRUE(_optimization_context.is_cacheable());
  const auto expected_lqp = _lqp->deep_copy();

  _apply_rule(rule, _lqp);
  EXPECT_TRUE(_optimization_context.is_cacheable());  // Cacheable because rule was not applied.
  EXPECT_LQP_EQ(_lqp, expected_lqp);
}

TEST_F(JoinToPredicateRewriteRuleTest, NoUnusedJoinSide) {
  // Do not rewrite if columns from b are required upwards in LQP.
  auto key_constraints = TableKeyConstraints{};
  key_constraints.emplace(std::set<ColumnID>{u->original_column_id}, KeyConstraintType::UNIQUE);
  key_constraints.emplace(std::set<ColumnID>{v->original_column_id}, KeyConstraintType::UNIQUE);
  node_b->set_key_constraints(key_constraints);

  // clang-format off
  _lqp =
  ProjectionNode::make(expression_vector(b, u),
    JoinNode::make(JoinMode::Inner, equals_(a, u),
      node_a,
      PredicateNode::make(equals_(v, 0),
        node_b)));
  // clang-format on

  _apply_rule(std::make_shared<ColumnPruningRule>(), _lqp);
  EXPECT_TRUE(_optimization_context.is_cacheable());
  const auto expected_lqp = _lqp->deep_copy();

  _apply_rule(rule, _lqp);
  EXPECT_TRUE(_optimization_context.is_cacheable());  // Cacheable because rule was not applied.
  EXPECT_LQP_EQ(_lqp, expected_lqp);
}

TEST_F(JoinToPredicateRewriteRuleTest, Union) {
  // Do not rewrite if there is a Union on table b that preserves the UCC but outputs more than one result tuple.
  auto key_constraints = TableKeyConstraints{};
  key_constraints.emplace(TableKeyConstraint({u->original_column_id}, KeyConstraintType::UNIQUE));
  key_constraints.emplace(TableKeyConstraint({v->original_column_id}, KeyConstraintType::UNIQUE));
  node_b->set_key_constraints(key_constraints);

  // clang-format off
  _lqp =
  ProjectionNode::make(expression_vector(b),
    JoinNode::make(JoinMode::Inner, equals_(a, u),
      node_a,
      UnionNode::make(SetOperationMode::Positions,
        PredicateNode::make(equals_(v, 0),
          node_b),
        PredicateNode::make(equals_(v, 1),
          node_b))));
  // clang-format on

  _apply_rule(std::make_shared<ColumnPruningRule>(), _lqp);
  EXPECT_TRUE(_optimization_context.is_cacheable());
  const auto expected_lqp = _lqp->deep_copy();

  _apply_rule(rule, _lqp);
  EXPECT_TRUE(_optimization_context.is_cacheable());  // Cacheable because rule was not applied.
  EXPECT_LQP_EQ(_lqp, expected_lqp);
}

}  // namespace hyrise<|MERGE_RESOLUTION|>--- conflicted
+++ resolved
@@ -89,13 +89,9 @@
   }
   _apply_rule(rule, _lqp);
 
-<<<<<<< HEAD
   // The rule should only rewrite inner and semi joins. The UCC is not schema-given. Therefore, the result should not
   // be cacheable in this case.
-  EXPECT_TRUE((GetParam() != JoinMode::Inner && GetParam() != JoinMode::Semi) || is_cacheable == IsCacheable::No);
-=======
-  EXPECT_TRUE(_optimization_context.is_cacheable());  // Cacheable because rule was not applied.
->>>>>>> 0cd6a6ca
+  EXPECT_TRUE((GetParam() != JoinMode::Inner && GetParam() != JoinMode::Semi) || !_optimization_context.is_cacheable());
   EXPECT_LQP_EQ(_lqp, expected_lqp);
 }
 
