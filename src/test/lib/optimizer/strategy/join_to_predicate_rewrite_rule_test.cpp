#include "magic_enum.hpp"

#include "expression/expression_functional.hpp"
#include "logical_query_plan/aggregate_node.hpp"
#include "logical_query_plan/change_meta_table_node.hpp"
#include "logical_query_plan/delete_node.hpp"
#include "logical_query_plan/export_node.hpp"
#include "logical_query_plan/insert_node.hpp"
#include "logical_query_plan/join_node.hpp"
#include "logical_query_plan/mock_node.hpp"
#include "logical_query_plan/predicate_node.hpp"
#include "logical_query_plan/projection_node.hpp"
#include "logical_query_plan/sort_node.hpp"
#include "logical_query_plan/stored_table_node.hpp"
#include "logical_query_plan/union_node.hpp"
#include "logical_query_plan/update_node.hpp"
#include "optimizer/strategy/column_pruning_rule.hpp"
#include "optimizer/strategy/join_to_predicate_rewrite_rule.hpp"
#include "strategy_base_test.hpp"

namespace hyrise {

using namespace expression_functional;  // NOLINT(build/namespaces)

class JoinToPredicateRewriteRuleTest : public StrategyBaseTest {
 public:
  void SetUp() override {
    node_a = MockNode::make(
        MockNode::ColumnDefinitions{{DataType::Int, "a"}, {DataType::Int, "b"}, {DataType::Int, "c"}}, "a");
    node_b = MockNode::make(
        MockNode::ColumnDefinitions{{DataType::Int, "u"}, {DataType::Int, "v"}, {DataType::Int, "w"}}, "b");

    a = node_a->get_column("a");
    b = node_a->get_column("b");
    c = node_a->get_column("c");
    u = node_b->get_column("u");
    v = node_b->get_column("v");
    w = node_b->get_column("w");

    rule = std::make_shared<JoinToPredicateRewriteRule>();
  }

  std::shared_ptr<JoinToPredicateRewriteRule> rule;
  std::shared_ptr<MockNode> node_a;
  std::shared_ptr<MockNode> node_b;
  std::shared_ptr<LQPColumnExpression> a, b, c, u, v, w;
};

class JoinToPredicateRewriteRuleJoinModeTest : public JoinToPredicateRewriteRuleTest,
                                               public ::testing::WithParamInterface<JoinMode> {};

INSTANTIATE_TEST_SUITE_P(JoinToPredicateRewriteRuleJoinModeTestInstance, JoinToPredicateRewriteRuleJoinModeTest,
                         ::testing::ValuesIn(magic_enum::enum_values<JoinMode>()), enum_formatter<JoinMode>);

TEST_P(JoinToPredicateRewriteRuleJoinModeTest, PerformRewrite) {
  // The rule should only rewrite inner and semi joins.
  auto key_constraints = TableKeyConstraints{};
  key_constraints.emplace(std::set<ColumnID>{u->original_column_id}, KeyConstraintType::UNIQUE);
  // Add a non-schema-given UCC.
  key_constraints.emplace(std::set<ColumnID>{v->original_column_id}, KeyConstraintType::UNIQUE, CommitID{0});
  node_b->set_key_constraints(key_constraints);

  const auto join_node =
      GetParam() == JoinMode::Cross ? JoinNode::make(GetParam()) : JoinNode::make(GetParam(), equals_(a, u));
  join_node->set_left_input(node_a);
  join_node->set_right_input(PredicateNode::make(equals_(v, 0), node_b));

  // clang-format off
  _lqp =
  ProjectionNode::make(expression_vector(b),
    join_node);

  const auto subquery = ProjectionNode::make(expression_vector(u),
    PredicateNode::make(equals_(v, 0), node_b));

  auto expected_lqp = std::static_pointer_cast<AbstractLQPNode>(
  ProjectionNode::make(expression_vector(b),
    PredicateNode::make(equals_(a, lqp_subquery_(subquery)),
      node_a)));
  // clang-format on

  join_node->mark_input_side_as_prunable(LQPInputSide::Right);

  if (GetParam() != JoinMode::Inner && GetParam() != JoinMode::Semi) {
    expected_lqp = _lqp->deep_copy();
  }
  const auto is_cacheable = _apply_rule(rule, _lqp);

<<<<<<< HEAD
  // The rule should only rewrite inner and semi joins. The UCC is not schema-given. Therefore, the result should not
  // be cacheable in this case.
  EXPECT_TRUE((GetParam() != JoinMode::Inner && GetParam() != JoinMode::Semi) || !static_cast<bool>(is_cacheable));
=======
  EXPECT_EQ(is_cacheable, IsCacheable::Yes);  // Cacheable because rule was not applied.
>>>>>>> b96a0417
  EXPECT_LQP_EQ(_lqp, expected_lqp);
}

TEST_F(JoinToPredicateRewriteRuleTest, MissingPredicate) {
  // Do not rewrite if there is no predicate on the column with UCC.
  auto key_constraints = TableKeyConstraints{};
  key_constraints.emplace(std::set<ColumnID>{u->original_column_id}, KeyConstraintType::UNIQUE);
  key_constraints.emplace(std::set<ColumnID>{v->original_column_id}, KeyConstraintType::UNIQUE);
  node_b->set_key_constraints(key_constraints);

  // clang-format off
  _lqp =
  ProjectionNode::make(expression_vector(b),
    JoinNode::make(JoinMode::Inner, equals_(a, u),
      node_a,
      node_b));
  // clang-format on

  _apply_rule(std::make_shared<ColumnPruningRule>(), _lqp);
  const auto expected_lqp = _lqp->deep_copy();

  const auto is_cacheable = _apply_rule(rule, _lqp);
  EXPECT_EQ(is_cacheable, IsCacheable::Yes);  // Cacheable because rule was not applied.
  EXPECT_LQP_EQ(_lqp, expected_lqp);
}

TEST_F(JoinToPredicateRewriteRuleTest, MissingUccOnPredicateColumn) {
  // Do not rewrite if there is no UCC on the predicate column.
  auto key_constraints = TableKeyConstraints{};
  key_constraints.emplace(std::set<ColumnID>{u->original_column_id}, KeyConstraintType::UNIQUE);
  node_b->set_key_constraints(key_constraints);

  // clang-format off
  _lqp =
  ProjectionNode::make(expression_vector(b),
    JoinNode::make(JoinMode::Semi, equals_(a, u),
      node_a,
      PredicateNode::make(equals_(v, 0),
        node_b)));
  // clang-format on

  _apply_rule(std::make_shared<ColumnPruningRule>(), _lqp);
  const auto expected_lqp = _lqp->deep_copy();

  const auto is_cacheable = _apply_rule(rule, _lqp);
  EXPECT_EQ(is_cacheable, IsCacheable::Yes);  // Cacheable because rule was not applied.
  EXPECT_LQP_EQ(_lqp, expected_lqp);
}

TEST_F(JoinToPredicateRewriteRuleTest, MissingUccOnJoinColumn) {
  // Do not rewrite if there is no UCC on the join column.
  auto key_constraints = TableKeyConstraints{};
  key_constraints.emplace(std::set<ColumnID>{v->original_column_id}, KeyConstraintType::UNIQUE);
  node_b->set_key_constraints(key_constraints);

  // clang-format off
  _lqp =
  ProjectionNode::make(expression_vector(b),
    JoinNode::make(JoinMode::Inner, equals_(a, u),
      node_a,
      PredicateNode::make(equals_(v, 0), node_b)));
  // clang-format on

  _apply_rule(std::make_shared<ColumnPruningRule>(), _lqp);
  const auto expected_lqp = _lqp->deep_copy();

  const auto is_cacheable = _apply_rule(rule, _lqp);
  EXPECT_EQ(is_cacheable, IsCacheable::Yes);  // Cacheable because rule was not applied.
  EXPECT_LQP_EQ(_lqp, expected_lqp);
}

TEST_F(JoinToPredicateRewriteRuleTest, NoUnusedJoinSide) {
  // Do not rewrite if columns from b are required upwards in LQP.
  auto key_constraints = TableKeyConstraints{};
  key_constraints.emplace(std::set<ColumnID>{u->original_column_id}, KeyConstraintType::UNIQUE);
  key_constraints.emplace(std::set<ColumnID>{v->original_column_id}, KeyConstraintType::UNIQUE);
  node_b->set_key_constraints(key_constraints);

  // clang-format off
  _lqp =
  ProjectionNode::make(expression_vector(b, u),
    JoinNode::make(JoinMode::Inner, equals_(a, u),
      node_a,
      PredicateNode::make(equals_(v, 0),
        node_b)));
  // clang-format on

  _apply_rule(std::make_shared<ColumnPruningRule>(), _lqp);
  const auto expected_lqp = _lqp->deep_copy();

  const auto is_cacheable = _apply_rule(rule, _lqp);
  EXPECT_EQ(is_cacheable, IsCacheable::Yes);  // Cacheable because rule was not applied.
  EXPECT_LQP_EQ(_lqp, expected_lqp);
}

TEST_F(JoinToPredicateRewriteRuleTest, Union) {
  // Do not rewrite if there is a Union on table b that preserves the UCC but outputs more than one result tuple.
  auto key_constraints = TableKeyConstraints{};
  key_constraints.emplace(TableKeyConstraint({u->original_column_id}, KeyConstraintType::UNIQUE));
  key_constraints.emplace(TableKeyConstraint({v->original_column_id}, KeyConstraintType::UNIQUE));
  node_b->set_key_constraints(key_constraints);

  // clang-format off
  _lqp =
  ProjectionNode::make(expression_vector(b),
    JoinNode::make(JoinMode::Inner, equals_(a, u),
      node_a,
      UnionNode::make(SetOperationMode::Positions,
        PredicateNode::make(equals_(v, 0),
          node_b),
        PredicateNode::make(equals_(v, 1),
          node_b))));
  // clang-format on

  _apply_rule(std::make_shared<ColumnPruningRule>(), _lqp);
  const auto expected_lqp = _lqp->deep_copy();

  const auto is_cacheable = _apply_rule(rule, _lqp);
  EXPECT_EQ(is_cacheable, IsCacheable::Yes);  // Cacheable because rule was not applied.
  EXPECT_LQP_EQ(_lqp, expected_lqp);
}

}  // namespace hyrise<|MERGE_RESOLUTION|>--- conflicted
+++ resolved
@@ -14,6 +14,7 @@
 #include "logical_query_plan/stored_table_node.hpp"
 #include "logical_query_plan/union_node.hpp"
 #include "logical_query_plan/update_node.hpp"
+#include "optimizer/strategy/abstract_rule.hpp"
 #include "optimizer/strategy/column_pruning_rule.hpp"
 #include "optimizer/strategy/join_to_predicate_rewrite_rule.hpp"
 #include "strategy_base_test.hpp"
@@ -86,13 +87,9 @@
   }
   const auto is_cacheable = _apply_rule(rule, _lqp);
 
-<<<<<<< HEAD
   // The rule should only rewrite inner and semi joins. The UCC is not schema-given. Therefore, the result should not
   // be cacheable in this case.
-  EXPECT_TRUE((GetParam() != JoinMode::Inner && GetParam() != JoinMode::Semi) || !static_cast<bool>(is_cacheable));
-=======
-  EXPECT_EQ(is_cacheable, IsCacheable::Yes);  // Cacheable because rule was not applied.
->>>>>>> b96a0417
+  EXPECT_TRUE((GetParam() != JoinMode::Inner && GetParam() != JoinMode::Semi) || is_cacheable == IsCacheable::No);
   EXPECT_LQP_EQ(_lqp, expected_lqp);
 }
 
