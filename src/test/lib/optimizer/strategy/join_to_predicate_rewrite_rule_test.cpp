--- conflicted
+++ resolved
@@ -49,15 +49,8 @@
 class JoinToPredicateRewriteRuleJoinModeTest : public JoinToPredicateRewriteRuleTest,
                                                public ::testing::WithParamInterface<JoinMode> {};
 
-<<<<<<< HEAD
-const auto join_mode_formatter = [](const auto& info) { return std::string{magic_enum::enum_name(info.param)}; };
-
-INSTANTIATE_TEST_SUITE_P(JoinToPredicateRewriteRuleJoinModeTestInstance, JoinToPredicateRewriteRuleJoinModeTest,
-                         ::testing::ValuesIn(magic_enum::enum_values<JoinMode>()), join_mode_formatter);
-=======
 INSTANTIATE_TEST_SUITE_P(JoinToPredicateRewriteRuleJoinModeTestInstance, JoinToPredicateRewriteRuleJoinModeTest,
                          ::testing::ValuesIn(magic_enum::enum_values<JoinMode>()), enum_formatter<JoinMode>);
->>>>>>> 3bb370b6
 
 TEST_P(JoinToPredicateRewriteRuleJoinModeTest, PerformRewrite) {
   // The rule should only rewrite inner and semi joins.
