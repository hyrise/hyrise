#include "base_test.hpp"
#include "expression/expression_functional.hpp"
#include "logical_query_plan/aggregate_node.hpp"
#include "logical_query_plan/join_node.hpp"
#include "logical_query_plan/limit_node.hpp"
#include "logical_query_plan/logical_plan_root_node.hpp"
#include "logical_query_plan/lqp_utils.hpp"
#include "logical_query_plan/mock_node.hpp"
#include "logical_query_plan/predicate_node.hpp"
#include "logical_query_plan/projection_node.hpp"
#include "logical_query_plan/sort_node.hpp"
#include "logical_query_plan/stored_table_node.hpp"
#include "optimizer/optimizer.hpp"
#include "optimizer/strategy/abstract_rule.hpp"
<<<<<<< HEAD
#include "optimizer/strategy/join_to_semi_join_rule.hpp"
=======
#include "statistics/cardinality_estimation_cache.hpp"
#include "statistics/cardinality_estimator.hpp"
#include "statistics/join_graph_statistics_cache.hpp"
>>>>>>> 5ffca291

namespace hyrise {

using namespace expression_functional;  // NOLINT(build/namespaces)

class OptimizerTest : public BaseTest {
 public:
  void SetUp() override {
    node_a = MockNode::make(MockNode::ColumnDefinitions{{DataType::Int, "a"}, {DataType::Int, "b"}}, "node_a");
    a = node_a->get_column("a");
    b = node_a->get_column("b");

    node_b = MockNode::make(MockNode::ColumnDefinitions{{DataType::Int, "x"}, {DataType::Int, "y"}}, "node_b");
    x = node_b->get_column("x");
    y = node_b->get_column("y");

    node_c = MockNode::make(MockNode::ColumnDefinitions{{DataType::Int, "u"}}, "node_c");
    u = node_c->get_column("u");

    subquery_lqp_a = LimitNode::make(to_expression(1), node_b);
    subquery_a = lqp_subquery_(subquery_lqp_a);
    const auto correlated_parameter = correlated_parameter_(ParameterID{0}, b);
    // clang-format off
    subquery_lqp_b =
    LimitNode::make(to_expression(1),
      PredicateNode::make(greater_than_(u, correlated_parameter),
        node_c));
    // clang-format on
    subquery_b = lqp_subquery_(subquery_lqp_b, std::make_pair(ParameterID{0}, correlated_parameter));
  }

  std::shared_ptr<MockNode> node_a, node_b, node_c;
  std::shared_ptr<LQPColumnExpression> a, b, x, y, u;
  std::shared_ptr<AbstractLQPNode> subquery_lqp_a, subquery_lqp_b;
  std::shared_ptr<LQPSubqueryExpression> subquery_a, subquery_b;
};

TEST_F(OptimizerTest, RequiresOwnership) {
  // clang-format off
  auto lqp =
  ProjectionNode::make(expression_vector(add_(b, subquery_a)),
    PredicateNode::make(greater_than_(a, subquery_b),
      node_a));
  // clang-format on

  auto optimizer = Optimizer::create_default_optimizer();
  // Does not move the LQP into the optimizer
  EXPECT_THROW(optimizer->optimize(lqp), std::logic_error);
}

TEST_F(OptimizerTest, AssertsValidOutputsOutOfPlan) {
  // clang-format off
  auto lqp =
  ProjectionNode::make(expression_vector(add_(b, subquery_a)),
    PredicateNode::make(greater_than_(a, subquery_b),
      node_a));
  // clang-format on

  auto out_of_plan_node = LimitNode::make(value_(10), lqp->left_input());

  EXPECT_THROW(Optimizer::validate_lqp(lqp), std::logic_error);
}

TEST_F(OptimizerTest, AssertsValidOutputsInDifferentPlan) {
  // LimitNode is part of an uncorrelated and a correlated subquery.

  // clang-format off
  auto lqp =
  PredicateNode::make(greater_than_(a, subquery_b),
    PredicateNode::make(less_than_(a, lqp_subquery_(subquery_lqp_b)),
      node_a));
  // clang-format on

  EXPECT_THROW(Optimizer::validate_lqp(lqp), std::logic_error);
}

TEST_F(OptimizerTest, AssertsCorrectNumberOfInputs) {
  // clang-format off
  auto lqp =
  JoinNode::make(JoinMode::Inner, equals_(b, 1),
    ProjectionNode::make(expression_vector(add_(b, subquery_a)),
      PredicateNode::make(greater_than_(a, subquery_b),
        node_a)));
  // clang-format on

  EXPECT_THROW(Optimizer::validate_lqp(lqp), std::logic_error);
}

TEST_F(OptimizerTest, AssertsOriginalNodeInSamePlan) {
  // clang-format off
  auto lqp =
  JoinNode::make(JoinMode::Inner, equals_(x, 1),
    ProjectionNode::make(expression_vector(add_(b, subquery_a)),
      PredicateNode::make(greater_than_(a, subquery_b),
        node_a)));
  // clang-format on

  EXPECT_THROW(Optimizer::validate_lqp(lqp), std::logic_error);
}

TEST_F(OptimizerTest, AllowsSubqueryReuse) {
  subquery_lqp_a->set_left_input(nullptr);
  // clang-format off
  const auto aggregate_node =
  AggregateNode::make(expression_vector(), expression_vector(min_(x), max_(x)),
    PredicateNode::make(between_inclusive_(y, 1, 3),
      node_b));

  const auto min_x =
  ProjectionNode::make(expression_vector(min_(x)),
    aggregate_node);
  const auto subquery_min_x = lqp_subquery_(min_x);

  const auto max_x =
  ProjectionNode::make(expression_vector(max_(x)),
    aggregate_node);
  const auto subquery_max_x = lqp_subquery_(max_x);

  auto lqp =
  PredicateNode::make(between_inclusive_(a, subquery_min_x, subquery_max_x),
    node_a);
  // clang-format on

  Optimizer::validate_lqp(lqp);
}

TEST_F(OptimizerTest, VerifiesResults) {
  if constexpr (!HYRISE_DEBUG) {
    GTEST_SKIP();
  }

  // While the Asserts* tests checked the different features of validate_lqp, this test checks that a rule that breaks
  // an LQP throws an assertion.
  // clang-format off
  auto lqp =
  ProjectionNode::make(expression_vector(add_(b, subquery_a)),
    PredicateNode::make(greater_than_(a, subquery_b),
      node_a));
  // clang-format on

  auto optimizer = Optimizer{};

  class LQPBreakingRule : public AbstractRule {
   public:
    explicit LQPBreakingRule(const std::shared_ptr<AbstractExpression>& out_of_plan_expression)
        : _out_of_plan_expression(out_of_plan_expression) {}

    std::string name() const override {
      return "LQPBreakingRule";
    }

   protected:
    IsCacheable _apply_to_plan_without_subqueries(const std::shared_ptr<AbstractLQPNode>& lqp_root) const override {
      // Change the `b` expression in the projection to `u`, which is not part of the input LQP.
      const auto projection_node = std::dynamic_pointer_cast<ProjectionNode>(lqp_root->left_input());
      if (!projection_node) {
        return IsCacheable::Yes;
      }
      projection_node->node_expressions[0] = _out_of_plan_expression;
      return IsCacheable::Yes;
    }

    std::shared_ptr<AbstractExpression> _out_of_plan_expression;
  };

  optimizer.add_rule(std::make_unique<LQPBreakingRule>(u));

  EXPECT_THROW(optimizer.optimize(std::move(lqp)), std::logic_error);
}

TEST_F(OptimizerTest, OptimizesSubqueries) {
  /**
   * Test that the Optimizer's rules reach subqueries
   */

  std::unordered_set<std::shared_ptr<AbstractLQPNode>> nodes;

  // A "rule" that just collects the nodes it was applied to
  class MockRule : public AbstractRule {
   public:
    explicit MockRule(std::unordered_set<std::shared_ptr<AbstractLQPNode>>& init_nodes) : nodes(init_nodes) {}

    std::string name() const override {
      return "MockRule";
    }

   protected:
    IsCacheable _apply_to_plan_without_subqueries(const std::shared_ptr<AbstractLQPNode>& lqp_root) const override {
      visit_lqp(lqp_root, [&](const auto& node) {
        nodes.emplace(node);
        return LQPVisitation::VisitInputs;
      });

      return IsCacheable::Yes;
    }

    std::unordered_set<std::shared_ptr<AbstractLQPNode>>& nodes;
  };

  // clang-format off
  auto lqp =
  ProjectionNode::make(expression_vector(add_(b, subquery_a)),
    PredicateNode::make(greater_than_(a, subquery_b),
      node_a));
  // clang-format on

  auto rule = std::make_unique<MockRule>(nodes);

  Optimizer optimizer{};
  optimizer.add_rule(std::move(rule));

  optimizer.optimize(std::move(lqp));

  // Test that the optimizer has reached all nodes (the number includes all nodes created above and the root nodes
  // created by the optimizer for the lqp and each subquery)
  EXPECT_EQ(nodes.size(), 11u);
}

TEST_F(OptimizerTest, OptimizesSubqueriesExactlyOnce) {
  /**
   * This one is important. An LQP can contain the same Subquery multiple times (see the LQP constructed below).
   * We need make sure that each LQP is only optimized once and that all SubqueryExpressions point to the same LQP after
   * optimization.
   * 
   * This is not just "nice to have". If we do not do this properly and multiple SubqueryExpressions point to the same LQP
   * then we would potentially break all the other SubqueryExpressions while moving nodes around when optimizing a single
   * one of them.
   */

  // clang-format off
  /** Initialise an LQP that contains the same subquery expression twice */
  auto lqp = std::static_pointer_cast<AbstractLQPNode>(
  PredicateNode::make(greater_than_(add_(b, subquery_a), 2),
    ProjectionNode::make(expression_vector(add_(b, subquery_a)),
      PredicateNode::make(greater_than_(a, subquery_b),
        node_a))));
  // clang-format on

  /**
   * 1. Optional: Deep copy the LQP, thereby making its SubqueryExpressions point to different copies of the same LQP
   *    (The optimizer should incidentally make them point to the same LQP again)
   */
  lqp = lqp->deep_copy();
  {
    auto predicate_node_a = std::dynamic_pointer_cast<PredicateNode>(lqp);
    ASSERT_TRUE(predicate_node_a);
    auto subquery_a_a = std::dynamic_pointer_cast<LQPSubqueryExpression>(
        predicate_node_a->predicate()->arguments.at(0)->arguments.at(1));
    ASSERT_TRUE(subquery_a_a);
    auto projection_node = std::dynamic_pointer_cast<ProjectionNode>(lqp->left_input());
    ASSERT_TRUE(projection_node);
    auto subquery_a_b =
        std::dynamic_pointer_cast<LQPSubqueryExpression>(projection_node->node_expressions.at(0)->arguments.at(1));
    ASSERT_TRUE(subquery_a_b);

    EXPECT_NE(subquery_a_a->lqp, subquery_a_b->lqp);
  }

  /**
   * 2. Optimize the LQP with a telemetric Rule
   */

  // A "rule" that counts how often it was `apply_to()`ed. We use this to check whether SubqueryExpressions pointing to
  // the same LQP before optimization still point to the same (though `deep_copy()`ed) LQP afterwards.
  auto counter = size_t{0};

  class MockRule : public AbstractRule {
   public:
    explicit MockRule(size_t& init_counter) : counter(init_counter) {}

    std::string name() const override {
      return "MockRule";
    }

    size_t& counter;

   protected:
    IsCacheable _apply_to_plan_without_subqueries(const std::shared_ptr<AbstractLQPNode>& lqp_root) const override {
      ++counter;
      return IsCacheable::Yes;
    }
  };

  auto rule = std::make_unique<MockRule>(counter);

  auto optimizer = Optimizer{};
  optimizer.add_rule(std::move(rule));

  const auto optimized_lqp = optimizer.optimize(std::move(lqp)).logical_query_plan;
  lqp = nullptr;

  /**
   * 3. Check that the rule was invoked 3 times. Once for the main LQP, once for subquery_a and once for subquery_b.
   */
  EXPECT_EQ(counter, 3);

  /**
   * 4. Check that now - after optimizing - both SubqueryExpressions using subquery_lqp_a point to the same LQP object
   *    again.
   */
  {
    auto predicate_node_a = std::dynamic_pointer_cast<PredicateNode>(optimized_lqp);
    ASSERT_TRUE(predicate_node_a);
    auto subquery_a_a = std::dynamic_pointer_cast<LQPSubqueryExpression>(
        predicate_node_a->predicate()->arguments.at(0)->arguments.at(1));
    ASSERT_TRUE(subquery_a_a);
    auto projection_node = std::dynamic_pointer_cast<ProjectionNode>(optimized_lqp->left_input());
    ASSERT_TRUE(projection_node);
    auto subquery_a_b =
        std::dynamic_pointer_cast<LQPSubqueryExpression>(projection_node->node_expressions.at(0)->arguments.at(1));
    ASSERT_TRUE(subquery_a_b);
    auto predicate_node_b = std::dynamic_pointer_cast<PredicateNode>(optimized_lqp->left_input()->left_input());
    ASSERT_TRUE(predicate_node_b);
    auto subquery_b_a =
        std::dynamic_pointer_cast<LQPSubqueryExpression>(predicate_node_b->predicate()->arguments.at(1));
    ASSERT_TRUE(subquery_b_a);

    EXPECT_EQ(subquery_a_a->lqp, subquery_a_b->lqp);
    EXPECT_LQP_EQ(subquery_b_a->lqp, subquery_lqp_b);
  }
}

<<<<<<< HEAD
TEST_F(OptimizerTest, CheckTrueCacheablility) {
  auto optimizer = Optimizer::create_default_optimizer();

  auto lqp = ProjectionNode::make(expression_vector(add_(b, subquery_a)),
                                  PredicateNode::make(greater_than_(a, subquery_b), node_a));
  const auto optimize_results = optimizer->optimize(std::move(lqp));
  EXPECT_EQ(optimize_results.cacheable, true);
}

TEST_F(OptimizerTest, CheckFalseCacheabilityOfOptimization) {
  auto optimizer = Optimizer{};
  optimizer.add_rule(std::make_unique<JoinToSemiJoinRule>());

  auto column_definitions = TableColumnDefinitions{};
  column_definitions.emplace_back("column0", DataType::Int, false);
  const auto table = std::make_shared<Table>(column_definitions, TableType::Data, ChunkOffset{2}, UseMvcc::Yes);

  auto& sm = Hyrise::get().storage_manager;
  sm.add_table("table", table);

  // Non-permanent UCC
  table->add_soft_key_constraint({{ColumnID{0}}, KeyConstraintType::UNIQUE, CommitID{0}});

  const auto stored_table_node = StoredTableNode::make("table");
  const auto column0 = stored_table_node->get_column("column0");

  // clang-format off
  auto lqp1 =
    ProjectionNode::make(expression_vector(add_(a, 2)),
      JoinNode::make(JoinMode::Inner, equals_(a, column0),
        ProjectionNode::make(expression_vector(a),
          node_a),
        stored_table_node));
  // clang-format on
  static_cast<JoinNode&>(*lqp1->left_input()).mark_input_side_as_prunable(LQPInputSide::Right);
  const auto optimize_results1 = optimizer.optimize(std::move(lqp1));

  EXPECT_EQ(optimize_results1.cacheable, false);
}
=======
TEST_F(OptimizerTest, PollutedCardinalityEstimationCache) {
  if constexpr (!HYRISE_DEBUG) {
    GTEST_SKIP();
  }

  // If the caches of the CardinalityEstimator are filled after applying a rule, later estimations might be incorrect.
  const auto cardinality_estimator = std::make_shared<CardinalityEstimator>();
  auto optimizer = Optimizer{std::make_shared<CostEstimatorLogical>(cardinality_estimator)};

  class MockRule : public AbstractRule {
   public:
    std::string name() const override {
      return "MockRule";
    }

   protected:
    void _apply_to_plan_without_subqueries(const std::shared_ptr<AbstractLQPNode>& lqp_root) const override {}
  };

  optimizer.add_rule(std::make_unique<MockRule>());

  // All caches are empty, nothing happens.
  {
    auto lqp = MockNode::make(MockNode::ColumnDefinitions{{DataType::Int, "a"}});
    optimizer.optimize(std::move(lqp));
  }

  // Unempty `join_graph_statistics_cache`.
  auto& estimation_cache = cardinality_estimator->cardinality_estimation_cache;
  auto vertex_indices = JoinGraphStatisticsCache::VertexIndexMap{};
  auto predicate_indices = JoinGraphStatisticsCache::PredicateIndexMap{};
  estimation_cache.join_graph_statistics_cache.emplace(std::move(vertex_indices), std::move(predicate_indices));
  {
    auto lqp = MockNode::make(MockNode::ColumnDefinitions{{DataType::Int, "a"}});
    EXPECT_THROW(optimizer.optimize(std::move(lqp)), std::logic_error);
  }

  // All caches are empty again, nothing happens.
  estimation_cache.join_graph_statistics_cache.reset();
  {
    auto lqp = MockNode::make(MockNode::ColumnDefinitions{{DataType::Int, "a"}});
    optimizer.optimize(std::move(lqp));
  }

  // Unempty `statistics_by_lqp`.
  estimation_cache.statistics_by_lqp.emplace();
  {
    auto lqp = MockNode::make(MockNode::ColumnDefinitions{{DataType::Int, "a"}});
    EXPECT_THROW(optimizer.optimize(std::move(lqp)), std::logic_error);
  }
}

>>>>>>> 5ffca291
}  // namespace hyrise<|MERGE_RESOLUTION|>--- conflicted
+++ resolved
@@ -1,5 +1,6 @@
 #include "base_test.hpp"
 #include "expression/expression_functional.hpp"
+#include "expression/in_expression.hpp"
 #include "logical_query_plan/aggregate_node.hpp"
 #include "logical_query_plan/join_node.hpp"
 #include "logical_query_plan/limit_node.hpp"
@@ -12,13 +13,11 @@
 #include "logical_query_plan/stored_table_node.hpp"
 #include "optimizer/optimizer.hpp"
 #include "optimizer/strategy/abstract_rule.hpp"
-<<<<<<< HEAD
 #include "optimizer/strategy/join_to_semi_join_rule.hpp"
-=======
 #include "statistics/cardinality_estimation_cache.hpp"
 #include "statistics/cardinality_estimator.hpp"
 #include "statistics/join_graph_statistics_cache.hpp"
->>>>>>> 5ffca291
+#include "storage/constraints/table_key_constraint.hpp"
 
 namespace hyrise {
 
@@ -341,14 +340,13 @@
   }
 }
 
-<<<<<<< HEAD
 TEST_F(OptimizerTest, CheckTrueCacheablility) {
   auto optimizer = Optimizer::create_default_optimizer();
 
   auto lqp = ProjectionNode::make(expression_vector(add_(b, subquery_a)),
                                   PredicateNode::make(greater_than_(a, subquery_b), node_a));
   const auto optimize_results = optimizer->optimize(std::move(lqp));
-  EXPECT_EQ(optimize_results.cacheable, true);
+  EXPECT_TRUE(optimize_results.cacheable);
 }
 
 TEST_F(OptimizerTest, CheckFalseCacheabilityOfOptimization) {
@@ -363,7 +361,7 @@
   sm.add_table("table", table);
 
   // Non-permanent UCC
-  table->add_soft_key_constraint({{ColumnID{0}}, KeyConstraintType::UNIQUE, CommitID{0}});
+  table->add_soft_constraint(TableKeyConstraint{{ColumnID{0}}, KeyConstraintType::UNIQUE, CommitID{0}});
 
   const auto stored_table_node = StoredTableNode::make("table");
   const auto column0 = stored_table_node->get_column("column0");
@@ -379,9 +377,9 @@
   static_cast<JoinNode&>(*lqp1->left_input()).mark_input_side_as_prunable(LQPInputSide::Right);
   const auto optimize_results1 = optimizer.optimize(std::move(lqp1));
 
-  EXPECT_EQ(optimize_results1.cacheable, false);
-}
-=======
+  EXPECT_FALSE(optimize_results1.cacheable);
+}
+
 TEST_F(OptimizerTest, PollutedCardinalityEstimationCache) {
   if constexpr (!HYRISE_DEBUG) {
     GTEST_SKIP();
@@ -398,7 +396,9 @@
     }
 
    protected:
-    void _apply_to_plan_without_subqueries(const std::shared_ptr<AbstractLQPNode>& lqp_root) const override {}
+    IsCacheable _apply_to_plan_without_subqueries(const std::shared_ptr<AbstractLQPNode>& lqp_root) const override {
+      return IsCacheable::Yes;
+    }
   };
 
   optimizer.add_rule(std::make_unique<MockRule>());
@@ -434,5 +434,4 @@
   }
 }
 
->>>>>>> 5ffca291
 }  // namespace hyrise