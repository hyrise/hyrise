--- conflicted
+++ resolved
@@ -110,11 +110,7 @@
     explicit LQPBreakingRule(const std::shared_ptr<AbstractExpression>& init_out_of_plan_expression)
         : out_of_plan_expression(init_out_of_plan_expression) {}
 
-<<<<<<< HEAD
-    void _apply_to(const std::shared_ptr<AbstractLQPNode>& lqp_root) const override {
-=======
     void _apply_to_plan_without_subqueries(const std::shared_ptr<AbstractLQPNode>& lqp_root) const override {
->>>>>>> 749b5c0d
       // Change the `b` expression in the projection to `x`, which is not part of the input LQP
       const auto projection_node = std::dynamic_pointer_cast<ProjectionNode>(lqp_root->left_input());
       if (!projection_node) return;
@@ -142,15 +138,9 @@
     explicit MockRule(std::unordered_set<std::shared_ptr<AbstractLQPNode>>& init_nodes) : nodes(init_nodes) {}
 
    protected:
-<<<<<<< HEAD
-    void _apply_to(const std::shared_ptr<AbstractLQPNode>& lqp_root) const override {
-      nodes.emplace(lqp_root);
-      _apply_to_inputs(lqp_root);
-=======
     void _apply_to_plan_without_subqueries(const std::shared_ptr<AbstractLQPNode>& lqp_root) const override {
       nodes.emplace(lqp_root);
       _apply_to_plan_without_subqueries_inputs(lqp_root);
->>>>>>> 749b5c0d
     }
 
     std::unordered_set<std::shared_ptr<AbstractLQPNode>>& nodes;
@@ -230,13 +220,9 @@
     size_t& counter;
 
    protected:
-<<<<<<< HEAD
-    void _apply_to(const std::shared_ptr<AbstractLQPNode>& lqp_root) const override { ++counter; }
-=======
     void _apply_to_plan_without_subqueries(const std::shared_ptr<AbstractLQPNode>& lqp_root) const override {
       ++counter;
     }
->>>>>>> 749b5c0d
   };
 
   auto rule = std::make_unique<MockRule>(counter);
