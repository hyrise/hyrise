#include <memory>
#include <string>

#include "SQLParser.h"
#include "SQLParserResult.h"

#include "base_test.hpp"
#include "hyrise.hpp"
#include "logical_query_plan/join_node.hpp"
#include "operators/abstract_join_operator.hpp"
#include "operators/validate.hpp"
#include "scheduler/job_task.hpp"
#include "scheduler/node_queue_scheduler.hpp"
#include "sql/sql_pipeline_builder.hpp"
#include "sql/sql_pipeline_statement.hpp"
#include "sql/sql_plan_cache.hpp"
#include "types.hpp"

namespace {
// This function is a slightly hacky way to check whether an LQP was optimized. This relies on JoinOrderingRule and
// could break if something is changed within the optimizer.
// It assumes that for the query: SELECT * from a, b WHERE a.a = b.a will be translated to a Cross Join with a filter
// predicate and then optimized to a Join.
std::function<bool(const std::shared_ptr<hyrise::AbstractLQPNode>&)> contains_cross =
    [](const std::shared_ptr<hyrise::AbstractLQPNode>& node) {
      if (node->type != hyrise::LQPNodeType::Join) {
        return false;
      }
      if (auto join_node = std::dynamic_pointer_cast<hyrise::JoinNode>(node)) {
        return join_node->join_mode == hyrise::JoinMode::Cross;
      }
      return false;
    };
}  // namespace

namespace hyrise {

class SQLPipelineStatementTest : public BaseTest {
 protected:
  void SetUp() override {
    _table_a = load_table("resources/test_data/tbl/int_float.tbl", ChunkOffset{2});
<<<<<<< HEAD
    _table_a->add_soft_constraint(
        TableKeyConstraint{{_table_a->column_id_by_name("a")}, KeyConstraintType::UNIQUE, INITIAL_COMMIT_ID});
=======
>>>>>>> 0cd6a6ca
    Hyrise::get().storage_manager.add_table("table_a", _table_a);

    _table_b = load_table("resources/test_data/tbl/int_float2.tbl", ChunkOffset{2});
    Hyrise::get().storage_manager.add_table("table_b", _table_b);

    _table_int = load_table("resources/test_data/tbl/int_int_int.tbl", ChunkOffset{2});
    Hyrise::get().storage_manager.add_table("table_int", _table_int);

    TableColumnDefinitions column_definitions;
    column_definitions.emplace_back("a", DataType::Int, false);
    column_definitions.emplace_back("b", DataType::Float, false);
    column_definitions.emplace_back("bb", DataType::Float, false);
    _join_result = std::make_shared<Table>(column_definitions, TableType::Data);

    _join_result->append({12345, 458.7f, 456.7f});
    _join_result->append({12345, 458.7f, 457.7f});

    _int_float_column_definitions.emplace_back("a", DataType::Int, false);
    _int_float_column_definitions.emplace_back("b", DataType::Float, false);

    _int_int_int_column_definitions.emplace_back("a", DataType::Int, false);
    _int_int_int_column_definitions.emplace_back("b", DataType::Int, false);
    _int_int_int_column_definitions.emplace_back("c", DataType::Int, false);

    _select_parse_result = std::make_shared<hsql::SQLParserResult>();
    hsql::SQLParser::parse(_select_query_a, _select_parse_result.get());

    _multi_statement_parse_result = std::make_shared<hsql::SQLParserResult>();
    hsql::SQLParser::parse(_multi_statement_dependant, _multi_statement_parse_result.get());

    _lqp_cache = std::make_shared<SQLLogicalPlanCache>();
    _pqp_cache = std::make_shared<SQLPhysicalPlanCache>();
  }

  // Access via friendship
  const std::vector<std::shared_ptr<SQLPipelineStatement>>& get_sql_pipeline_statements(SQLPipeline& sql_pipeline) {
    return sql_pipeline._get_sql_pipeline_statements();
  }

  std::shared_ptr<Table> _table_a;
  std::shared_ptr<Table> _table_b;
  std::shared_ptr<Table> _table_int;
  std::shared_ptr<Table> _join_result;

  TableColumnDefinitions _int_float_column_definitions;
  TableColumnDefinitions _int_int_int_column_definitions;

  std::shared_ptr<SQLLogicalPlanCache> _lqp_cache;
  std::shared_ptr<SQLPhysicalPlanCache> _pqp_cache;

  const std::string _select_query_a = "SELECT * FROM table_a";
  const std::string _invalid_sql = "SELECT FROM table_a";
  const std::string _join_query =
      "SELECT table_a.a, table_a.b, table_b.b AS bb FROM table_a, table_b WHERE table_a.a = table_b.a AND table_a.a "
      "> 1000";
  const std::string _multi_statement_query = "INSERT INTO table_a VALUES (11, 11.11); SELECT * FROM table_a";
  const std::string _multi_statement_dependant = "CREATE VIEW foo AS SELECT * FROM table_a; SELECT * FROM foo;";

  std::shared_ptr<hsql::SQLParserResult> _select_parse_result;
  std::shared_ptr<hsql::SQLParserResult> _multi_statement_parse_result;

  static bool _contains_validate(const std::vector<std::shared_ptr<AbstractTask>>& tasks) {
    for (const auto& task : tasks) {
      if (auto op_task = std::dynamic_pointer_cast<OperatorTask>(task)) {
        if (std::dynamic_pointer_cast<Validate>(op_task->get_operator())) {
          return true;
        }
      }
    }
    return false;
  }
};

TEST_F(SQLPipelineStatementTest, SimpleCreation) {
  auto sql_pipeline = SQLPipelineBuilder{_select_query_a}.create_pipeline();
  auto statement = get_sql_pipeline_statements(sql_pipeline).at(0);

  EXPECT_EQ(statement->transaction_context(), nullptr);
  EXPECT_EQ(statement->get_sql_string(), _select_query_a);
}

TEST_F(SQLPipelineStatementTest, SimpleCreationWithoutMVCC) {
  auto sql_pipeline = SQLPipelineBuilder{_join_query}.disable_mvcc().create_pipeline();
  auto statement = get_sql_pipeline_statements(sql_pipeline).at(0);

  EXPECT_EQ(statement->transaction_context(), nullptr);
  EXPECT_EQ(statement->get_sql_string(), _join_query);
}

TEST_F(SQLPipelineStatementTest, SimpleCreationWithCustomTransactionContext) {
  auto context = Hyrise::get().transaction_manager.new_transaction_context(AutoCommit::No);
  auto sql_pipeline = SQLPipelineBuilder{_select_query_a}.with_transaction_context(context).create_pipeline();

  // Execute SQLPipeline so that the transaction context gets set in the statement(s)
  (void)sql_pipeline.get_result_tables();

  auto statement = get_sql_pipeline_statements(sql_pipeline).at(0);

  EXPECT_EQ(statement->transaction_context(), context);
  EXPECT_EQ(statement->get_sql_string(), _select_query_a);
}

TEST_F(SQLPipelineStatementTest, ConstructorCombinations) {
  // Simple sanity test for all other constructor options

  const auto optimizer = Optimizer::create_default_optimizer();
  auto transaction_context = Hyrise::get().transaction_manager.new_transaction_context(AutoCommit::No);

  // No transaction context
  auto sql_pipeline1 = SQLPipelineBuilder{_select_query_a}.with_optimizer(optimizer).create_pipeline();
  auto statement1 = get_sql_pipeline_statements(sql_pipeline1).at(0);
  EXPECT_EQ(statement1->transaction_context(), nullptr);
  EXPECT_EQ(statement1->get_sql_string(), _select_query_a);

  auto sql_pipeline2 = SQLPipelineBuilder{_select_query_a}.disable_mvcc().create_pipeline();
  auto statement2 = get_sql_pipeline_statements(sql_pipeline2).at(0);
  EXPECT_EQ(statement2->transaction_context(), nullptr);
  EXPECT_EQ(statement2->get_sql_string(), _select_query_a);

  auto sql_pipeline3 = SQLPipelineBuilder{_select_query_a}.with_optimizer(optimizer).create_pipeline();
  auto statement3 = get_sql_pipeline_statements(sql_pipeline3).at(0);
  EXPECT_EQ(statement3->transaction_context(), nullptr);
  EXPECT_EQ(statement3->get_sql_string(), _select_query_a);

  // With transaction context
  auto sql_pipeline4 = SQLPipelineBuilder{_select_query_a}
                           .with_optimizer(optimizer)
                           .with_transaction_context(transaction_context)
                           .create_pipeline();
  // Execute SQLPipeline so that the transaction context gets set in the statement(s)
  (void)sql_pipeline4.get_result_tables();
  auto statement4 = get_sql_pipeline_statements(sql_pipeline4).at(0);
  EXPECT_EQ(statement4->transaction_context(), transaction_context);
  EXPECT_EQ(statement4->get_sql_string(), _select_query_a);

  auto sql_pipeline5 =
      SQLPipelineBuilder{_select_query_a}.with_transaction_context(transaction_context).create_pipeline();
  (void)sql_pipeline5.get_result_tables();
  auto statement5 = get_sql_pipeline_statements(sql_pipeline5).at(0);
  EXPECT_EQ(statement5->transaction_context(), transaction_context);
  EXPECT_EQ(statement5->get_sql_string(), _select_query_a);

  auto sql_pipeline6 = SQLPipelineBuilder{_select_query_a}
                           .with_optimizer(optimizer)
                           .with_transaction_context(transaction_context)
                           .create_pipeline();
  (void)sql_pipeline6.get_result_tables();
  auto statement6 = get_sql_pipeline_statements(sql_pipeline6).at(0);
  EXPECT_EQ(statement6->transaction_context(), transaction_context);
  EXPECT_EQ(statement6->get_sql_string(), _select_query_a);
}

TEST_F(SQLPipelineStatementTest, GetParsedSQL) {
  auto sql_pipeline = SQLPipelineBuilder{_select_query_a}.create_pipeline();
  auto statement = get_sql_pipeline_statements(sql_pipeline).at(0);
  const auto& parsed_sql = statement->get_parsed_sql_statement();

  EXPECT_TRUE(parsed_sql->isValid());

  auto statements = parsed_sql->getStatements();

  EXPECT_EQ(statements.size(), 1u);
  EXPECT_EQ(statements.at(0)->type(), hsql::StatementType::kStmtSelect);
}

TEST_F(SQLPipelineStatementTest, GetUnoptimizedLQP) {
  auto sql_pipeline = SQLPipelineBuilder{_join_query}.create_pipeline();
  auto statement = get_sql_pipeline_statements(sql_pipeline).at(0);

  const auto& lqp = statement->get_unoptimized_logical_plan();

  EXPECT_TRUE(contained_in_lqp(lqp, contains_cross));
}

TEST_F(SQLPipelineStatementTest, GetUnoptimizedLQPTwice) {
  auto sql_pipeline = SQLPipelineBuilder{_join_query}.create_pipeline();
  auto statement = get_sql_pipeline_statements(sql_pipeline).at(0);

  statement->get_unoptimized_logical_plan();
  const auto& lqp = statement->get_unoptimized_logical_plan();

  EXPECT_TRUE(contained_in_lqp(lqp, contains_cross));
}

TEST_F(SQLPipelineStatementTest, GetUnoptimizedLQPValidated) {
  auto sql_pipeline = SQLPipelineBuilder{_select_query_a}.create_pipeline();
  auto statement = get_sql_pipeline_statements(sql_pipeline).at(0);

  const auto& lqp = statement->get_unoptimized_logical_plan();

  // We did not need the context yet
  EXPECT_EQ(statement->transaction_context(), nullptr);
  EXPECT_TRUE(lqp_is_validated(lqp));
}

TEST_F(SQLPipelineStatementTest, GetUnoptimizedLQPNotValidated) {
  auto sql_pipeline = SQLPipelineBuilder{_select_query_a}.disable_mvcc().create_pipeline();
  auto statement = get_sql_pipeline_statements(sql_pipeline).at(0);

  const auto& lqp = statement->get_unoptimized_logical_plan();

  // We did not need the context yet
  EXPECT_EQ(statement->transaction_context(), nullptr);
  EXPECT_FALSE(lqp_is_validated(lqp));
}

TEST_F(SQLPipelineStatementTest, GetOptimizedLQP) {
  auto sql_pipeline = SQLPipelineBuilder{_join_query}.create_pipeline();
  auto statement = get_sql_pipeline_statements(sql_pipeline).at(0);

  const auto& lqp = statement->get_optimized_logical_plan();

  EXPECT_FALSE(contained_in_lqp(lqp, contains_cross));
}

TEST_F(SQLPipelineStatementTest, GetOptimizedLQPTwice) {
  auto sql_pipeline = SQLPipelineBuilder{_join_query}.create_pipeline();
  auto statement = get_sql_pipeline_statements(sql_pipeline).at(0);

  statement->get_optimized_logical_plan();
  const auto& lqp = statement->get_optimized_logical_plan();

  EXPECT_FALSE(contained_in_lqp(lqp, contains_cross));
}

TEST_F(SQLPipelineStatementTest, GetOptimizedLQPValidated) {
  auto sql_pipeline = SQLPipelineBuilder{_select_query_a}.create_pipeline();
  auto statement = get_sql_pipeline_statements(sql_pipeline).at(0);

  const auto& lqp = statement->get_optimized_logical_plan();

  // We did not need the context yet
  EXPECT_EQ(statement->transaction_context(), nullptr);
  EXPECT_TRUE(lqp_is_validated(lqp));
}

TEST_F(SQLPipelineStatementTest, GetOptimizedLQPNotValidated) {
  auto sql_pipeline = SQLPipelineBuilder{_select_query_a}.disable_mvcc().create_pipeline();
  auto statement = get_sql_pipeline_statements(sql_pipeline).at(0);

  const auto& lqp = statement->get_optimized_logical_plan();

  // We did not need the context yet
  EXPECT_EQ(statement->transaction_context(), nullptr);
  EXPECT_FALSE(lqp_is_validated(lqp));
}

TEST_F(SQLPipelineStatementTest, GetCachedOptimizedLQPValidated) {
  // Expect cache to be empty
  EXPECT_FALSE(_lqp_cache->has(_select_query_a));

  auto validated_sql_pipeline = SQLPipelineBuilder{_select_query_a}.with_lqp_cache(_lqp_cache).create_pipeline();
  const auto& validated_statement = get_sql_pipeline_statements(validated_sql_pipeline).at(0);

  const auto& validated_lqp = validated_statement->get_optimized_logical_plan();
  EXPECT_TRUE(lqp_is_validated(validated_lqp));

  // Expect cache to contain validated LQP
  EXPECT_TRUE(_lqp_cache->has(_select_query_a));
  const auto validated_cached_lqp = _lqp_cache->try_get(_select_query_a);
  EXPECT_TRUE(lqp_is_validated(*validated_cached_lqp));

  // Evict validated version by requesting a not validated version
  auto not_validated_sql_pipeline =
      SQLPipelineBuilder{_select_query_a}.with_lqp_cache(_lqp_cache).disable_mvcc().create_pipeline();
  const auto& not_validated_statement = get_sql_pipeline_statements(not_validated_sql_pipeline).at(0);
  const auto& not_validated_lqp = not_validated_statement->get_optimized_logical_plan();
  EXPECT_FALSE(lqp_is_validated(not_validated_lqp));

  // Expect cache to contain not validated LQP
  EXPECT_TRUE(_lqp_cache->has(_select_query_a));
  const auto not_validated_cached_lqp = _lqp_cache->try_get(_select_query_a);
  EXPECT_FALSE(lqp_is_validated(*not_validated_cached_lqp));
}

TEST_F(SQLPipelineStatementTest, GetCachedOptimizedLQPNotValidated) {
  // Expect cache to be empty.
  EXPECT_FALSE(_lqp_cache->has(_select_query_a));

  auto not_validated_sql_pipeline =
      SQLPipelineBuilder{_select_query_a}.with_lqp_cache(_lqp_cache).disable_mvcc().create_pipeline();
  const auto& not_validated_statement = get_sql_pipeline_statements(not_validated_sql_pipeline).at(0);

  const auto& not_validated_lqp = not_validated_statement->get_optimized_logical_plan();
  EXPECT_FALSE(lqp_is_validated(not_validated_lqp));

  // Expect cache to contain not validated LQP.
  EXPECT_TRUE(_lqp_cache->has(_select_query_a));
  const auto not_validated_cached_lqp = _lqp_cache->try_get(_select_query_a);
  EXPECT_FALSE(lqp_is_validated(*not_validated_cached_lqp));

  // Evict not validated version by requesting a validated version.
  auto validated_sql_pipeline = SQLPipelineBuilder{_select_query_a}.with_lqp_cache(_lqp_cache).create_pipeline();
  const auto& validated_statement = get_sql_pipeline_statements(validated_sql_pipeline).at(0);
  const auto& validated_lqp = validated_statement->get_optimized_logical_plan();
  EXPECT_TRUE(lqp_is_validated(validated_lqp));

  // Expect cache to contain not validated LQP.
  EXPECT_TRUE(_lqp_cache->has(_select_query_a));
  const auto validated_cached_lqp = _lqp_cache->try_get(_select_query_a);
  EXPECT_TRUE(lqp_is_validated(*validated_cached_lqp));
}

TEST_F(SQLPipelineStatementTest, OptimizedQPCachedWhenUsingCacheableOptimization) {
  // Expect cache to be empty.
  EXPECT_FALSE(_lqp_cache->has(_select_query_a));

  auto validated_sql_pipeline =
      SQLPipelineBuilder{_select_query_a}.with_lqp_cache(_lqp_cache).with_pqp_cache(_pqp_cache).create_pipeline();
  const auto& validated_statement = get_sql_pipeline_statements(validated_sql_pipeline).at(0);

  const auto& validated_lqp = validated_statement->get_optimized_logical_plan().first;
  EXPECT_TRUE(lqp_is_validated(validated_lqp));
  // We need to call this method to generate and cache the PQP.
  validated_statement->get_physical_plan();
  // Expect cache to validated LQP as we ran a query that used a cacheable optimization.
  EXPECT_TRUE(_lqp_cache->has(_select_query_a));
  EXPECT_TRUE(_pqp_cache->has(_select_query_a));
}

TEST_F(SQLPipelineStatementTest, OptimizedQPNotCachedWhenNotCacheableOptimizationUsed) {
  // Expect cache to be empty.
  EXPECT_FALSE(_lqp_cache->has(_select_query_using_join_to_semi_join_optimization_a));

  auto validated_sql_pipeline = SQLPipelineBuilder{_select_query_using_join_to_semi_join_optimization_a}
                                    .with_lqp_cache(_lqp_cache)
                                    .with_pqp_cache(_pqp_cache)
                                    .create_pipeline();
  const auto& validated_statement = get_sql_pipeline_statements(validated_sql_pipeline).at(0);

  const auto& validated_lqp = validated_statement->get_optimized_logical_plan().first;
  EXPECT_TRUE(lqp_is_validated(validated_lqp));
  // We need to call this method to generate the PQP that would be cached if the logical query plan were cacheable.
  validated_statement->get_physical_plan();
  // Expect cache to still not contain validated LQP as we ran a query that used a non-cacheable optimization.
  EXPECT_FALSE(_lqp_cache->has(_select_query_using_join_to_semi_join_optimization_a));
  EXPECT_FALSE(_pqp_cache->has(_select_query_using_join_to_semi_join_optimization_a));
}

TEST_F(SQLPipelineStatementTest, GetOptimizedLQPDoesNotInfluenceUnoptimizedLQP) {
  auto sql_pipeline = SQLPipelineBuilder{_join_query}.create_pipeline();
  auto statement = get_sql_pipeline_statements(sql_pipeline).at(0);

  const auto& unoptimized_lqp = statement->get_unoptimized_logical_plan();

  // The optimizer works on the original LQP nodes which could be modified during optimization.
  // Copy the structure to check that it is equal after optimizing.
  std::shared_ptr<AbstractLQPNode> unoptimized_copy = unoptimized_lqp->deep_copy();

  // Optimize the LQP node.
  statement->get_optimized_logical_plan();
  const auto& unoptimized_lqp_new = statement->get_unoptimized_logical_plan();

  EXPECT_LQP_EQ(unoptimized_copy, unoptimized_lqp_new);
}

TEST_F(SQLPipelineStatementTest, GetQueryPlan) {
  auto sql_pipeline = SQLPipelineBuilder{_select_query_a}.create_pipeline();
  auto statement = get_sql_pipeline_statements(sql_pipeline).at(0);

  // We don't have a transaction context yet, as it was not needed
  EXPECT_EQ(statement->transaction_context(), nullptr);

  const auto& plan = statement->get_physical_plan();
  EXPECT_NE(plan, nullptr);
}

TEST_F(SQLPipelineStatementTest, GetQueryPlanTwice) {
  auto sql_pipeline = SQLPipelineBuilder{_select_query_a}.create_pipeline();
  auto statement = get_sql_pipeline_statements(sql_pipeline).at(0);

  statement->get_physical_plan();
  auto duration = statement->metrics()->lqp_translation_duration;

  const auto& plan = statement->get_physical_plan();
  auto duration2 = statement->metrics()->lqp_translation_duration;

  // Make sure this was not run twice
  EXPECT_EQ(duration, duration2);

  EXPECT_NE(plan, nullptr);
}

TEST_F(SQLPipelineStatementTest, GetQueryPlanJoinWithFilter) {
  auto sql_pipeline = SQLPipelineBuilder{_join_query}.create_pipeline();
  auto statement = get_sql_pipeline_statements(sql_pipeline).at(0);

  const auto& plan = statement->get_physical_plan();

  auto is_join_op = [](const std::shared_ptr<const AbstractOperator>& node) {
    return static_cast<bool>(std::dynamic_pointer_cast<const AbstractJoinOperator>(node));
  };

  EXPECT_NE(plan, nullptr);
  EXPECT_TRUE(contained_in_query_plan(plan, is_join_op));
}

TEST_F(SQLPipelineStatementTest, GetQueryPlanWithMVCC) {
  auto sql_pipeline = SQLPipelineBuilder{_select_query_a}.create_pipeline();
  auto statement = get_sql_pipeline_statements(sql_pipeline).at(0);
  const auto& plan = statement->get_physical_plan();

  EXPECT_NE(plan->transaction_context(), nullptr);
}

TEST_F(SQLPipelineStatementTest, GetQueryPlanWithoutMVCC) {
  auto sql_pipeline = SQLPipelineBuilder{_select_query_a}.disable_mvcc().create_pipeline();
  auto statement = get_sql_pipeline_statements(sql_pipeline).at(0);
  const auto& plan = statement->get_physical_plan();

  EXPECT_EQ(plan->transaction_context(), nullptr);
}

TEST_F(SQLPipelineStatementTest, GetQueryPlanWithCustomTransactionContext) {
  auto context = Hyrise::get().transaction_manager.new_transaction_context(AutoCommit::No);
  auto sql_pipeline = SQLPipelineBuilder{_select_query_a}.with_transaction_context(context).create_pipeline();

  (void)sql_pipeline.get_result_tables();

  auto statement = get_sql_pipeline_statements(sql_pipeline).at(0);
  const auto& plan = statement->get_physical_plan();

  EXPECT_EQ(plan->transaction_context(), context);
}

TEST_F(SQLPipelineStatementTest, GetTasks) {
  auto sql_pipeline = SQLPipelineBuilder{_select_query_a}.create_pipeline();
  auto statement = get_sql_pipeline_statements(sql_pipeline).at(0);

  const auto& tasks = statement->get_tasks();

  //  [0] [Validate]
  //  \_[1] [StoredTable] Name: 'table_a'
  EXPECT_EQ(tasks.size(), 2u);
  EXPECT_TRUE(_contains_validate(tasks));
}

TEST_F(SQLPipelineStatementTest, GetTasksTwice) {
  auto sql_pipeline = SQLPipelineBuilder{_select_query_a}.create_pipeline();
  auto statement = get_sql_pipeline_statements(sql_pipeline).at(0);

  statement->get_tasks();
  const auto& tasks = statement->get_tasks();

  //  [0] [Validate]
  //  \_[1] [StoredTable] Name: 'table_a'
  EXPECT_EQ(tasks.size(), 2u);
  EXPECT_TRUE(_contains_validate(tasks));
}

TEST_F(SQLPipelineStatementTest, GetTasksNotValidated) {
  auto sql_pipeline = SQLPipelineBuilder{_select_query_a}.disable_mvcc().create_pipeline();
  auto statement = get_sql_pipeline_statements(sql_pipeline).at(0);

  const auto& tasks = statement->get_tasks();

  // [0] [StoredTable] Name: 'table_a'
  EXPECT_EQ(tasks.size(), 1u);
  EXPECT_FALSE(_contains_validate(tasks));
}

TEST_F(SQLPipelineStatementTest, GetResultTable) {
  auto sql_pipeline = SQLPipelineBuilder{_select_query_a}.create_pipeline();
  auto statement = get_sql_pipeline_statements(sql_pipeline).at(0);
  const auto [pipeline_status, table] = statement->get_result_table();

  EXPECT_EQ(pipeline_status, SQLPipelineStatus::Success);
  EXPECT_TABLE_EQ_UNORDERED(table, _table_a);
}

TEST_F(SQLPipelineStatementTest, ClearOperators) {
  auto sql_pipeline = SQLPipelineBuilder{_select_query_a}.create_pipeline();
  auto statement = get_sql_pipeline_statements(sql_pipeline).at(0);
  const auto [pipeline_status, table] = statement->get_result_table();
  ASSERT_EQ(pipeline_status, SQLPipelineStatus::Success);

  // Check whether operator results have been cleared
  for (const auto& task : statement->get_tasks()) {
    const auto& executed_operator = static_cast<const OperatorTask&>(*task).get_operator();
    EXPECT_EQ(executed_operator->state(), OperatorState::ExecutedAndCleared);
  }
}

TEST_F(SQLPipelineStatementTest, GetResultTableTwice) {
  auto sql_pipeline = SQLPipelineBuilder{_select_query_a}.create_pipeline();
  auto statement = get_sql_pipeline_statements(sql_pipeline).at(0);

  statement->get_result_table();
  auto duration = statement->metrics()->plan_execution_duration;

  const auto [pipeline_status, table] = statement->get_result_table();
  EXPECT_EQ(pipeline_status, SQLPipelineStatus::Success);
  auto duration2 = statement->metrics()->plan_execution_duration;

  // Make sure this was not run twice
  EXPECT_EQ(duration, duration2);
  EXPECT_TABLE_EQ_UNORDERED(table, _table_a);
}

TEST_F(SQLPipelineStatementTest, GetResultTableJoin) {
  auto sql_pipeline = SQLPipelineBuilder{_join_query}.create_pipeline();
  auto statement = get_sql_pipeline_statements(sql_pipeline).at(0);
  const auto [pipeline_status, table] = statement->get_result_table();
  EXPECT_EQ(pipeline_status, SQLPipelineStatus::Success);

  EXPECT_TABLE_EQ_UNORDERED(table, _join_result);
}

TEST_F(SQLPipelineStatementTest, GetResultTableWithScheduler) {
  auto sql_pipeline = SQLPipelineBuilder{_join_query}.create_pipeline();
  auto statement = get_sql_pipeline_statements(sql_pipeline).at(0);

  Hyrise::get().topology.use_fake_numa_topology(8, 4);
  Hyrise::get().set_scheduler(std::make_shared<NodeQueueScheduler>());
  const auto [pipeline_status, table] = statement->get_result_table();
  EXPECT_EQ(pipeline_status, SQLPipelineStatus::Success);

  EXPECT_TABLE_EQ_UNORDERED(table, _join_result);
}

TEST_F(SQLPipelineStatementTest, GetResultTableNoOutputNoReexecution) {
  const auto sql = "UPDATE table_a SET a = a + 1 WHERE b < 457";
  auto sql_pipeline = SQLPipelineBuilder{sql}.create_pipeline();
  auto statement = get_sql_pipeline_statements(sql_pipeline).at(0);

  const auto [pipeline_status, table] = statement->get_result_table();
  EXPECT_EQ(pipeline_status, SQLPipelineStatus::Success);
  EXPECT_EQ(table, nullptr);

  const auto verify_table_contents = [this]() {
    const auto verification_sql = "SELECT a FROM table_a WHERE b < 457";
    auto verification_pipeline = SQLPipelineBuilder{verification_sql}.create_pipeline();
    auto& verification_statement = get_sql_pipeline_statements(verification_pipeline).at(0);
    const auto [verification_status, verification_table] = verification_statement->get_result_table();
    EXPECT_EQ(verification_status, SQLPipelineStatus::Success);
    EXPECT_EQ(verification_table->get_value<int32_t>("a", 0), 124);
  };
  verify_table_contents();

  // Check that this doesn't crash. This should not modify the table a second time.
  const auto [pipeline_status2, table2] = statement->get_result_table();
  EXPECT_EQ(pipeline_status2, SQLPipelineStatus::Success);
  EXPECT_EQ(table2, nullptr);
  verify_table_contents();
}

TEST_F(SQLPipelineStatementTest, GetResultTableNoMVCC) {
  auto sql_pipeline = SQLPipelineBuilder{_select_query_a}.disable_mvcc().create_pipeline();
  auto statement = get_sql_pipeline_statements(sql_pipeline).at(0);

  const auto [pipeline_status, table] = statement->get_result_table();
  EXPECT_EQ(pipeline_status, SQLPipelineStatus::Success);

  EXPECT_TABLE_EQ_UNORDERED(table, _table_a);

  // Check that there really is no transaction management
  EXPECT_EQ(statement->transaction_context(), nullptr);
}

TEST_F(SQLPipelineStatementTest, GetResultTableTransactionFailureExplicitTransaction) {
  // Mark a row as modified by a different transaction
  _table_a->get_chunk(ChunkID{0})->mvcc_data()->set_tid(ChunkOffset{0}, TransactionID{17});

  const auto sql = "UPDATE table_a SET a = 1";
  auto transaction_context = Hyrise::get().transaction_manager.new_transaction_context(AutoCommit::No);
  auto sql_pipeline = SQLPipelineBuilder{sql}.create_pipeline();
  auto statement = get_sql_pipeline_statements(sql_pipeline).at(0);
  statement->set_transaction_context(transaction_context);

  const auto [pipeline_status, table] = statement->get_result_table();
  EXPECT_EQ(pipeline_status, SQLPipelineStatus::Failure);
  EXPECT_EQ(table, nullptr);

  // Retrieving it again should give us the same result
  const auto [pipeline_status2, table2] = statement->get_result_table();
  EXPECT_EQ(pipeline_status2, SQLPipelineStatus::Failure);
  EXPECT_EQ(table2, nullptr);

  EXPECT_TRUE(transaction_context->aborted());
}

TEST_F(SQLPipelineStatementTest, GetResultTableTransactionFailureAutoCommit) {
  // Mark a row as modified by a different transaction
  _table_a->get_chunk(ChunkID{0})->mvcc_data()->set_tid(ChunkOffset{0}, TransactionID{17});

  const auto sql = "UPDATE table_a SET a = 1";
  auto sql_pipeline = SQLPipelineBuilder{sql}.create_pipeline();
  auto statement = get_sql_pipeline_statements(sql_pipeline).at(0);

  const auto [pipeline_status, table] = statement->get_result_table();
  EXPECT_EQ(pipeline_status, SQLPipelineStatus::Failure);
  EXPECT_EQ(table, nullptr);

  // Retrieving it again should give us the same result
  const auto [pipeline_status2, table2] = statement->get_result_table();
  EXPECT_EQ(pipeline_status2, SQLPipelineStatus::Failure);
  EXPECT_EQ(table2, nullptr);
}

TEST_F(SQLPipelineStatementTest, GetTimes) {
  auto sql_pipeline = SQLPipelineBuilder{_select_query_a}.create_pipeline();
  auto statement = get_sql_pipeline_statements(sql_pipeline).at(0);

  const auto& metrics = statement->metrics();
  const auto zero_duration = std::chrono::nanoseconds::zero();

  EXPECT_EQ(metrics->sql_translation_duration, zero_duration);
  EXPECT_EQ(metrics->optimization_duration, zero_duration);
  EXPECT_EQ(metrics->lqp_translation_duration, zero_duration);
  EXPECT_EQ(metrics->plan_execution_duration, zero_duration);

  // Run to get times
  statement->get_result_table();

  EXPECT_GT(metrics->sql_translation_duration, zero_duration);
  EXPECT_GT(metrics->optimization_duration, zero_duration);
  EXPECT_GT(metrics->lqp_translation_duration, zero_duration);
  EXPECT_GT(metrics->plan_execution_duration, zero_duration);
}

TEST_F(SQLPipelineStatementTest, CacheQueryPlan) {
  auto sql_pipeline = SQLPipelineBuilder{_select_query_a}.with_lqp_cache(_lqp_cache).create_pipeline();
  auto statement = get_sql_pipeline_statements(sql_pipeline).at(0);
  statement->get_result_table();

  EXPECT_EQ(_lqp_cache->size(), 1u);
  EXPECT_TRUE(_lqp_cache->has(_select_query_a));
}

TEST_F(SQLPipelineStatementTest, CopySubselectFromCache) {
  const auto subquery_query = "SELECT * FROM table_int WHERE a = (SELECT MAX(b) FROM table_int)";

  auto first_subquery_sql_pipeline = SQLPipelineBuilder{subquery_query}.create_pipeline();
  auto& first_subquery_statement = get_sql_pipeline_statements(first_subquery_sql_pipeline).at(0);

  const auto [first_subquery_status, first_subquery_result] = first_subquery_statement->get_result_table();
  EXPECT_EQ(first_subquery_status, SQLPipelineStatus::Success);

  auto expected_first_result = std::make_shared<Table>(_int_int_int_column_definitions, TableType::Data);
  expected_first_result->append({10, 10, 10});

  EXPECT_TABLE_EQ_UNORDERED(first_subquery_result, expected_first_result);

  SQLPipelineBuilder{"INSERT INTO table_int VALUES (11, 11, 11)"}.create_pipeline().get_result_table();

  auto second_subquery_sql_pipeline = SQLPipelineBuilder{subquery_query}.create_pipeline();
  auto& second_subquery_statement = get_sql_pipeline_statements(second_subquery_sql_pipeline).at(0);
  const auto [second_subquery_status, second_subquery_result] = second_subquery_statement->get_result_table();
  EXPECT_EQ(second_subquery_status, SQLPipelineStatus::Success);

  auto expected_second_result = std::make_shared<Table>(_int_int_int_column_definitions, TableType::Data);
  expected_second_result->append({11, 10, 11});
  expected_second_result->append({11, 11, 11});

  EXPECT_TABLE_EQ_UNORDERED(second_subquery_result, expected_second_result);
}

TEST_F(SQLPipelineStatementTest, DefaultPlanCaches) {
  const auto default_pqp_cache = std::make_shared<SQLPhysicalPlanCache>();
  const auto local_pqp_cache = std::make_shared<SQLPhysicalPlanCache>();
  const auto default_lqp_cache = std::make_shared<SQLLogicalPlanCache>();
  const auto local_lqp_cache = std::make_shared<SQLLogicalPlanCache>();

  // No caches
  auto sql_pipeline_0 = SQLPipelineBuilder{"SELECT * FROM table_a"}.create_pipeline();
  auto statement_0 = get_sql_pipeline_statements(sql_pipeline_0).at(0);
  EXPECT_FALSE(statement_0->pqp_cache);
  EXPECT_FALSE(statement_0->lqp_cache);

  // Default caches
  Hyrise::get().default_pqp_cache = default_pqp_cache;
  Hyrise::get().default_lqp_cache = default_lqp_cache;
  auto sql_pipeline_1 = SQLPipelineBuilder{"SELECT * FROM table_a"}.create_pipeline();
  auto statement_1 = get_sql_pipeline_statements(sql_pipeline_1).at(0);
  EXPECT_EQ(statement_1->pqp_cache, default_pqp_cache);
  EXPECT_EQ(statement_1->lqp_cache, default_lqp_cache);

  // Local caches
  auto sql_pipeline_2 = SQLPipelineBuilder{"SELECT * FROM table_a"}
                            .with_pqp_cache(local_pqp_cache)
                            .with_lqp_cache(local_lqp_cache)
                            .create_pipeline();
  auto statement_2 = get_sql_pipeline_statements(sql_pipeline_2).at(0);
  EXPECT_EQ(statement_2->pqp_cache, local_pqp_cache);
  EXPECT_EQ(statement_2->lqp_cache, local_lqp_cache);

  // No caches
  auto sql_pipeline_3 =
      SQLPipelineBuilder{"SELECT * FROM table_a"}.with_pqp_cache(nullptr).with_lqp_cache(nullptr).create_pipeline();
  auto statement_3 = get_sql_pipeline_statements(sql_pipeline_3).at(0);
  EXPECT_FALSE(statement_3->pqp_cache);
  EXPECT_FALSE(statement_3->lqp_cache);
}

TEST_F(SQLPipelineStatementTest, MetaTableNoCaching) {
  const auto meta_table_query = "SELECT * FROM " + MetaTableManager::META_PREFIX + "tables";

  auto sql_pipeline =
      SQLPipelineBuilder{meta_table_query}.with_lqp_cache(_lqp_cache).with_pqp_cache(_pqp_cache).create_pipeline();
  auto statement = get_sql_pipeline_statements(sql_pipeline).at(0);
  statement->get_result_table();

  EXPECT_EQ(_lqp_cache->size(), 0u);
  EXPECT_FALSE(_lqp_cache->has(meta_table_query));

  EXPECT_EQ(_pqp_cache->size(), 0u);
  EXPECT_FALSE(_pqp_cache->has(meta_table_query));
}

TEST_F(SQLPipelineStatementTest, NonCacheablePlanNotCached) {
  // This rule marks the plan as non-cacheable. Therefore, the LQP and PQP caches should be empty after executing the
  // pipeline.
  class MockRule : public AbstractRule {
   public:
    std::string name() const override {
      return "MockRule";
    }

   protected:
    void _apply_to_plan_without_subqueries(const std::shared_ptr<AbstractLQPNode>& lqp_root,
                                           OptimizationContext& optimization_context) const override {
      optimization_context.set_not_cacheable();
    }
  };

  const auto optimizer = Optimizer::create_default_optimizer();
  optimizer->add_rule(std::make_unique<MockRule>());

  const auto query = "SELECT * FROM table_a";
  auto sql_pipeline = SQLPipelineBuilder{query}
                          .with_lqp_cache(_lqp_cache)
                          .with_pqp_cache(_pqp_cache)
                          .with_optimizer(optimizer)
                          .create_pipeline();
  auto statement = get_sql_pipeline_statements(sql_pipeline).at(0);
  statement->get_result_table();

  EXPECT_EQ(_lqp_cache->size(), 0);
  EXPECT_FALSE(_lqp_cache->has(query));

  EXPECT_EQ(_pqp_cache->size(), 0);
  EXPECT_FALSE(_pqp_cache->has(query));
}

TEST_F(SQLPipelineStatementTest, CachedPlanStaysCached) {
  const auto query = "SELECT * FROM table_a";
  auto sql_pipeline_cacheable =
      SQLPipelineBuilder{query}.with_lqp_cache(_lqp_cache).with_pqp_cache(_pqp_cache).create_pipeline();
  auto statement = get_sql_pipeline_statements(sql_pipeline_cacheable).at(0);
  statement->get_result_table();

  EXPECT_EQ(_lqp_cache->size(), 1u);
  EXPECT_TRUE(_lqp_cache->has(query));

  EXPECT_EQ(_pqp_cache->size(), 1u);
  EXPECT_TRUE(_pqp_cache->has(query));

  // As above, this rule marks the plan as non-cacheable. However, since the optimizer is not invoked for the cached
  // pipeline, the plan should still be cached in the LQP and PQP caches.
  class MockRule : public AbstractRule {
   public:
    std::string name() const override {
      return "MockRule";
    }

   protected:
    void _apply_to_plan_without_subqueries(const std::shared_ptr<AbstractLQPNode>& lqp_root,
                                           OptimizationContext& optimization_context) const override {
      optimization_context.set_not_cacheable();
    }
  };

  auto optimizer = Optimizer::create_default_optimizer();
  optimizer->add_rule(std::make_unique<MockRule>());

  auto sql_pipeline_non_cacheable = SQLPipelineBuilder{query}
                                        .with_lqp_cache(_lqp_cache)
                                        .with_pqp_cache(_pqp_cache)
                                        .with_optimizer(optimizer)
                                        .create_pipeline();

  // Clear the PQP cache. Even though the new optimizer makes the plan non-cacheable, the previous plan should still be
  // cached because the optimizer is not invoked. Thus, the new PQP should appear in the PQP cache again.
  _pqp_cache->clear();

  EXPECT_EQ(_lqp_cache->size(), 1u);
  EXPECT_TRUE(_lqp_cache->has(query));

  EXPECT_EQ(_pqp_cache->size(), 0u);
  EXPECT_FALSE(_pqp_cache->has(query));

  auto statement_non_cacheable = get_sql_pipeline_statements(sql_pipeline_non_cacheable).at(0);
  const auto [pipeline_status, table] = statement_non_cacheable->get_result_table();
  EXPECT_EQ(pipeline_status, SQLPipelineStatus::Success);
  EXPECT_TABLE_EQ_UNORDERED(table, _table_a);

  // The plan should be cached in the LQP and now also in the PQP.
  EXPECT_EQ(_lqp_cache->size(), 1u);
  EXPECT_TRUE(_lqp_cache->has(query));

  EXPECT_EQ(_pqp_cache->size(), 1u);
  EXPECT_TRUE(_pqp_cache->has(query));
}

TEST_F(SQLPipelineStatementTest, SQLTranslationInfo) {
  {
    auto sql_pipeline = SQLPipelineBuilder{"SELECT * FROM table_a"}.create_pipeline();
    auto translation_info = get_sql_pipeline_statements(sql_pipeline).at(0)->get_sql_translation_info();

    EXPECT_TRUE(translation_info.cacheable);
    EXPECT_TRUE(translation_info.parameter_ids_of_value_placeholders.empty());
  }

  {
    auto sql_pipeline = SQLPipelineBuilder{"SELECT * FROM meta_tables"}.create_pipeline();
    auto translation_info = get_sql_pipeline_statements(sql_pipeline).at(0)->get_sql_translation_info();

    EXPECT_FALSE(translation_info.cacheable);
    EXPECT_TRUE(translation_info.parameter_ids_of_value_placeholders.empty());
  }

  {
    auto sql_pipeline = SQLPipelineBuilder{"SELECT * FROM table_a WHERE a > ? AND b BETWEEN 5 AND ?"}.create_pipeline();
    auto translation_info = get_sql_pipeline_statements(sql_pipeline).at(0)->get_sql_translation_info();

    EXPECT_TRUE(translation_info.cacheable);
    const auto parameters = std::vector<ParameterID>{ParameterID(0), ParameterID(1)};
    EXPECT_EQ(translation_info.parameter_ids_of_value_placeholders, parameters);
  }

  {
    auto sql_pipeline =
        SQLPipelineBuilder{
            "SELECT * FROM table_a t1 WHERE a > ? AND b = (SELECT MAX(b) FROM table_a t2 WHERE t2.a = t1.a AND b > ?)"}
            .create_pipeline();
    auto translation_info = get_sql_pipeline_statements(sql_pipeline).at(0)->get_sql_translation_info();

    EXPECT_TRUE(translation_info.cacheable);
    const auto parameters = std::vector<ParameterID>{ParameterID(0), ParameterID(2)};
    EXPECT_EQ(translation_info.parameter_ids_of_value_placeholders, parameters);
  }
}

}  // namespace hyrise<|MERGE_RESOLUTION|>--- conflicted
+++ resolved
@@ -39,11 +39,9 @@
  protected:
   void SetUp() override {
     _table_a = load_table("resources/test_data/tbl/int_float.tbl", ChunkOffset{2});
-<<<<<<< HEAD
     _table_a->add_soft_constraint(
         TableKeyConstraint{{_table_a->column_id_by_name("a")}, KeyConstraintType::UNIQUE, INITIAL_COMMIT_ID});
-=======
->>>>>>> 0cd6a6ca
+
     Hyrise::get().storage_manager.add_table("table_a", _table_a);
 
     _table_b = load_table("resources/test_data/tbl/int_float2.tbl", ChunkOffset{2});
@@ -101,6 +99,9 @@
       "> 1000";
   const std::string _multi_statement_query = "INSERT INTO table_a VALUES (11, 11.11); SELECT * FROM table_a";
   const std::string _multi_statement_dependant = "CREATE VIEW foo AS SELECT * FROM table_a; SELECT * FROM foo;";
+
+  const std::string _select_query_using_join_to_semi_join_optimization_a =
+      "SELECT table_b.a FROM table_a, table_b WHERE table_a.a = table_b.a";
 
   std::shared_ptr<hsql::SQLParserResult> _select_parse_result;
   std::shared_ptr<hsql::SQLParserResult> _multi_statement_parse_result;
@@ -355,7 +356,7 @@
       SQLPipelineBuilder{_select_query_a}.with_lqp_cache(_lqp_cache).with_pqp_cache(_pqp_cache).create_pipeline();
   const auto& validated_statement = get_sql_pipeline_statements(validated_sql_pipeline).at(0);
 
-  const auto& validated_lqp = validated_statement->get_optimized_logical_plan().first;
+  const auto& validated_lqp = validated_statement->get_optimized_logical_plan();
   EXPECT_TRUE(lqp_is_validated(validated_lqp));
   // We need to call this method to generate and cache the PQP.
   validated_statement->get_physical_plan();
@@ -374,7 +375,7 @@
                                     .create_pipeline();
   const auto& validated_statement = get_sql_pipeline_statements(validated_sql_pipeline).at(0);
 
-  const auto& validated_lqp = validated_statement->get_optimized_logical_plan().first;
+  const auto& validated_lqp = validated_statement->get_optimized_logical_plan();
   EXPECT_TRUE(lqp_is_validated(validated_lqp));
   // We need to call this method to generate the PQP that would be cached if the logical query plan were cacheable.
   validated_statement->get_physical_plan();
