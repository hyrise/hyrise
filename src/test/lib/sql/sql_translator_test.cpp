--- conflicted
+++ resolved
@@ -1596,18 +1596,6 @@
 }
 
 TEST_F(SQLTranslatorTest, JoinInnerUsingNamedColumnsSimple) {
-<<<<<<< HEAD
-  const auto [actual_lqp, translation_info] = sql_to_lqp_helper(
-      "SELECT "
-      " * "
-      "FROM "
-      "  int_float INNER JOIN int_float2 USING (a)");
-
-  const auto expected_lqp =
-      ProjectionNode::make(expression_vector(int_float_a, int_float_b, int_float2_b),
-                           JoinNode::make(JoinMode::Inner, equals_(int_float_a, int_float2_a),
-                                          stored_table_node_int_float, stored_table_node_int_float2));
-=======
   const auto [actual_lqp, translation_info] =
       sql_to_lqp_helper("SELECT * FROM int_float INNER JOIN int_float2 USING (a)");
 
@@ -1618,26 +1606,11 @@
       stored_table_node_int_float,
       stored_table_node_int_float2));
   // clang-format on
->>>>>>> 7b57edb7
 
   EXPECT_LQP_EQ(actual_lqp, expected_lqp);
 }
 
 TEST_F(SQLTranslatorTest, JoinInnerUsingNamedColumnsColumnAlias) {
-<<<<<<< HEAD
-  const auto [actual_lqp, translation_info] = sql_to_lqp_helper(
-      "SELECT "
-      " * "
-      "FROM "
-      "  int_float AS int_float(c,d) INNER JOIN int_float2 AS intfloat2(c,b) USING (c)");
-
-  const auto expected_lqp = AliasNode::make(
-      expression_vector(int_float_a, int_float_b, int_float2_b), std::vector<std::string>({"c", "d", "b"}),
-      ProjectionNode::make(expression_vector(int_float_a, int_float_b, int_float2_b),
-                           JoinNode::make(JoinMode::Inner, equals_(int_float_a, int_float2_a),
-                                          stored_table_node_int_float, stored_table_node_int_float2)));
-
-=======
   const auto [actual_lqp, translation_info] =
       sql_to_lqp_helper("SELECT * FROM int_float AS int_float(c,d) INNER JOIN int_float2 AS intfloat2(c,b) USING (c)");
 
@@ -1650,40 +1623,10 @@
         stored_table_node_int_float,
         stored_table_node_int_float2)));
   // clang-format on
->>>>>>> 7b57edb7
   EXPECT_LQP_EQ(actual_lqp, expected_lqp);
 }
 
 TEST_F(SQLTranslatorTest, JoinInnerUsingNamedColumnsBadNamedColumn) {
-<<<<<<< HEAD
-  // int_float2 alias (c,b) does not contain a column named d
-  EXPECT_THROW(sql_to_lqp_helper("SELECT "
-                                 " * "
-                                 "FROM "
-                                 "  int_float AS int_float(c,d) INNER JOIN int_float2 AS intfloat2(c,b) USING (d)"),
-               InvalidInputException);
-
-  // int_float2 alias (c,c) is ambiguous
-  EXPECT_THROW(sql_to_lqp_helper("SELECT "
-                                 " * "
-                                 "FROM "
-                                 "  int_float AS int_float(c,d) INNER JOIN int_float2 AS intfloat2(c,c) USING (c)"),
-               InvalidInputException);
-
-  // int_float alias (c,c) is ambiguous
-  EXPECT_THROW(sql_to_lqp_helper("SELECT "
-                                 " * "
-                                 "FROM "
-                                 "  int_float AS int_float(c,c) INNER JOIN int_float2 AS intfloat2(c,b) USING (c)"),
-               InvalidInputException);
-
-  // int_float alias (c,b) does not contain a column named d
-  EXPECT_THROW(sql_to_lqp_helper("SELECT "
-                                 " * "
-                                 "FROM "
-                                 "  int_float AS int_float(c,b) INNER JOIN int_float2 AS intfloat2(c,d) USING (d)"),
-               InvalidInputException);
-=======
   // `int_float2` alias `(c,b)` does not contain a column named `d`.
   EXPECT_THROW(
       sql_to_lqp_helper("SELECT * FROM int_float AS int_float(c,d) INNER JOIN int_float2 AS intfloat2(c,b) USING (d)"),
@@ -1703,25 +1646,10 @@
   EXPECT_THROW(
       sql_to_lqp_helper("SELECT * FROM int_float AS int_float(c,b) INNER JOIN int_float2 AS intfloat2(c,d) USING (d)"),
       InvalidInputException);
->>>>>>> 7b57edb7
 }
 
 TEST_F(SQLTranslatorTest, JoinInnerUsingNamedColumnsMultipleColumns) {
   const auto [actual_lqp, translation_info] = sql_to_lqp_helper(
-<<<<<<< HEAD
-      "SELECT "
-      " * "
-      "FROM "
-      "  int_float AS int_float(c,d) INNER JOIN int_float2 AS intfloat2(c,d) USING (c,d)");
-
-  const auto expected_lqp = AliasNode::make(
-      expression_vector(int_float_a, int_float_b), std::vector<std::string>({"c", "d"}),
-      ProjectionNode::make(expression_vector(int_float_a, int_float_b),
-                           JoinNode::make(JoinMode::Inner,
-                                          std::vector<std::shared_ptr<AbstractExpression>>{
-                                              equals_(int_float_a, int_float2_a), equals_(int_float_b, int_float2_b)},
-                                          stored_table_node_int_float, stored_table_node_int_float2)));
-=======
       "SELECT * FROM int_float AS int_float(c,d) INNER JOIN int_float2 AS intfloat2(c,d) USING (c,d)");
 
   // clang-format off
@@ -1736,31 +1664,12 @@
         stored_table_node_int_float,
         stored_table_node_int_float2)));
   // clang-format on
->>>>>>> 7b57edb7
 
   EXPECT_LQP_EQ(actual_lqp, expected_lqp);
 }
 
 TEST_F(SQLTranslatorTest, JoinInnerUsingNamedColumnsNested) {
   const auto [actual_lqp, translation_info] = sql_to_lqp_helper(
-<<<<<<< HEAD
-      "SELECT "
-      " * "
-      "FROM "
-      " int_float JOIN (SELECT a, int_float2.b, int_float5.d FROM int_float2 JOIN int_float5 USING (a)) AS "
-      "int_float_comb(a, c, d) USING (a)");
-
-  const auto expected_lqp = AliasNode::make(
-      expression_vector(int_float_a, int_float_b, int_float2_b, int_float5_d),
-      std::vector<std::string>({"a", "b", "c", "d"}),
-      ProjectionNode::make(
-          expression_vector(int_float_a, int_float_b, int_float2_b, int_float5_d),
-          JoinNode::make(
-              JoinMode::Inner, equals_(int_float_a, int_float2_a), stored_table_node_int_float,
-              ProjectionNode::make(expression_vector(int_float2_a, int_float2_b, int_float5_d),
-                                   JoinNode::make(JoinMode::Inner, equals_(int_float2_a, int_float5_a),
-                                                  stored_table_node_int_float2, stored_table_node_int_float5)))));
-=======
       "SELECT * FROM int_float JOIN "
       "(SELECT a, int_float2.b, int_float5.d FROM int_float2 JOIN int_float5 USING (a))"
       "AS int_float_comb(a, c, d) USING (a)");
@@ -1778,7 +1687,6 @@
             stored_table_node_int_float2,
             stored_table_node_int_float5)))));
   // clang-format on
->>>>>>> 7b57edb7
 
   EXPECT_LQP_EQ(actual_lqp, expected_lqp);
 }
