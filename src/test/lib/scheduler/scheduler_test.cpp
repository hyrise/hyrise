#include <chrono>
#include <memory>
#include <thread>
#include <utility>
#include <vector>

#include "base_test.hpp"
#include "expression/binary_predicate_expression.hpp"
#include "expression/expression_functional.hpp"
#include "hyrise.hpp"
#include "operators/get_table.hpp"
#include "operators/table_scan.hpp"
#include "scheduler/job_task.hpp"
#include "scheduler/node_queue_scheduler.hpp"
#include "scheduler/operator_task.hpp"
#include "scheduler/shutdown_task.hpp"
#include "scheduler/task_queue.hpp"

namespace hyrise {

using namespace expression_functional;  // NOLINT(build/namespaces)

class SchedulerTest : public BaseTest {
 protected:
  void stress_linear_dependencies(std::atomic_uint32_t& counter) {
    const auto task1 = std::make_shared<JobTask>([&]() {
      auto current_value = uint32_t{0};
      auto successful = counter.compare_exchange_strong(current_value, 1);
      ASSERT_TRUE(successful);
    });
    const auto task2 = std::make_shared<JobTask>([&]() {
      auto current_value = uint32_t{1};
      auto successful = counter.compare_exchange_strong(current_value, 2);
      ASSERT_TRUE(successful);
    });
    const auto task3 = std::make_shared<JobTask>([&]() {
      auto current_value = uint32_t{2};
      auto successful = counter.compare_exchange_strong(current_value, 3);
      ASSERT_TRUE(successful);
    });

    task1->set_as_predecessor_of(task2);
    task2->set_as_predecessor_of(task3);

    task3->schedule();
    task1->schedule();
    task2->schedule();

    Hyrise::get().scheduler()->wait_for_tasks({task1, task2, task3});
  }

  void stress_multiple_dependencies(std::atomic_uint32_t& counter) {
    const auto task1 = std::make_shared<JobTask>([&]() {
      counter += 1;
    });
    const auto task2 = std::make_shared<JobTask>([&]() {
      counter += 2;
    });
    const auto task3 = std::make_shared<JobTask>([&]() {
      auto current_value = uint32_t{3};
      auto successful = counter.compare_exchange_strong(current_value, 4);
      ASSERT_TRUE(successful);
    });

    task1->set_as_predecessor_of(task3);
    task2->set_as_predecessor_of(task3);

    task3->schedule();
    task1->schedule();
    task2->schedule();

    Hyrise::get().scheduler()->wait_for_tasks({task1, task2, task3});
  }

  void stress_diamond_dependencies(std::atomic_uint32_t& counter) {
    const auto task1 = std::make_shared<JobTask>([&]() {
      auto current_value = uint32_t{0};
      auto successful = counter.compare_exchange_strong(current_value, 1);
      ASSERT_TRUE(successful);
    });
    const auto task2 = std::make_shared<JobTask>([&]() {
      counter += 2;
    });
    const auto task3 = std::make_shared<JobTask>([&]() {
      counter += 3;
    });
    const auto task4 = std::make_shared<JobTask>([&]() {
      auto current_value = uint32_t{6};
      auto successful = counter.compare_exchange_strong(current_value, 7);
      ASSERT_TRUE(successful);
    });

    task1->set_as_predecessor_of(task2);
    task1->set_as_predecessor_of(task3);
    task2->set_as_predecessor_of(task4);
    task3->set_as_predecessor_of(task4);

    task4->schedule();
    task3->schedule();
    task1->schedule();
    task2->schedule();

    Hyrise::get().scheduler()->finish();
  }

  void increment_counter_in_subtasks(std::atomic_uint32_t& counter) {
    auto tasks = std::vector<std::shared_ptr<AbstractTask>>{};
    for (auto outer_counter = size_t{0}; outer_counter < 10; ++outer_counter) {
      auto task = std::make_shared<JobTask>([&]() {
        auto jobs = std::vector<std::shared_ptr<AbstractTask>>{};
        for (auto inner_counter = size_t{0}; inner_counter < 3; ++inner_counter) {
          auto job = std::make_shared<JobTask>([&]() {
            ++counter;
          });

          job->schedule();
          jobs.emplace_back(job);
        }

        Hyrise::get().scheduler()->wait_for_tasks(jobs);
      });
      task->schedule();
      tasks.emplace_back(task);
    }
  }

  // Used to access protected friend members of schedulers.
  static void group_and_schedule_tasks(std::shared_ptr<NodeQueueScheduler>& node_queue_scheduler, const std::vector<std::shared_ptr<AbstractTask>>& tasks, const size_t group_count) {
    node_queue_scheduler->_schedule_tasks(tasks);
    node_queue_scheduler->_group_tasks(tasks, group_count);
  }
};

/**
 * Schedule some tasks with subtasks, make sure all of them finish
 */
TEST_F(SchedulerTest, BasicTest) {
  Hyrise::get().topology.use_fake_numa_topology(8, 4);
  Hyrise::get().set_scheduler(std::make_shared<NodeQueueScheduler>());

  auto counter = std::atomic_uint32_t{0};

  increment_counter_in_subtasks(counter);

  Hyrise::get().scheduler()->finish();

<<<<<<< HEAD
  ASSERT_EQ(counter, 30);
=======
  EXPECT_EQ(counter, 30);
>>>>>>> cb35cf30
}

TEST_F(SchedulerTest, BasicTestWithoutScheduler) {
  auto counter = std::atomic_uint32_t{0};
  increment_counter_in_subtasks(counter);
<<<<<<< HEAD
  ASSERT_EQ(counter, 30);
=======
  EXPECT_EQ(counter, 30);
>>>>>>> cb35cf30
}

TEST_F(SchedulerTest, LinearDependenciesWithScheduler) {
  Hyrise::get().topology.use_fake_numa_topology(8, 4);
  Hyrise::get().set_scheduler(std::make_shared<NodeQueueScheduler>());

  auto counter = std::atomic_uint32_t{0};
<<<<<<< HEAD
  stress_linear_dependencies(counter);
  ASSERT_EQ(counter, 3);
=======

  stress_linear_dependencies(counter);

  EXPECT_EQ(counter, 3);
>>>>>>> cb35cf30
}

TEST_F(SchedulerTest, GroupingSingleWorker) {
  // Tests the grouping described in AbstractScheduler::schedule_and_wait_for_tasks and
  // NodeQueueScheduler::_group_tasks. We check that tasks of each group are executed in order. Note that the execution
  // of groups might happen interleaved as workers use randomness (see worker.cpp).
  Hyrise::get().topology.use_fake_numa_topology(1, 1);
  auto node_queue_scheduler = std::make_shared<NodeQueueScheduler>();
  Hyrise::get().set_scheduler(node_queue_scheduler);

<<<<<<< HEAD
  for (const auto task_count : std::vector<size_t>{17, 50, 51, 52, 53, 54, 55, 56, 97, 111, 2'000}) {
    for (const auto group_count : std::vector<size_t>{1, 2, 3, 4, 5, 6, 7, 8, 9, 10, 11, 13, 15}) {
      auto tasks = std::vector<std::shared_ptr<AbstractTask>>{};
      auto start_offset = size_t{0};
      auto expected_task_id = size_t{0};

      for (auto task_id = size_t{0}; task_id < task_count; ++task_id) {
        tasks.emplace_back(std::make_shared<JobTask>([&, task_id] {
          if (expected_task_id >= task_count) {
            ++start_offset;
            expected_task_id = start_offset;
          }

          // EXPECT_EQ(expected_task_id, task_id);

          if (expected_task_id != task_id)
            // std::cerr << "       Comparing expected: " << expected_task_id << " and actual: " << task_id << "\n";
          // else
            std::cerr << "ERROR: Comparing expected: " << expected_task_id << " and actual: " << task_id << "\n";
          expected_task_id += group_count;
        }));
      }

      group_and_schedule_tasks(node_queue_scheduler, tasks, group_count);
      node_queue_scheduler->wait_for_tasks(tasks);
    }
  }
}

TEST_F(SchedulerTest, GroupingMultipleWorkers) {
  auto node_queue_scheduler = std::make_shared<NodeQueueScheduler>();
  Hyrise::get().set_scheduler(node_queue_scheduler);

  const auto worker_count = node_queue_scheduler->workers().size();
  if (worker_count < 2) {
    GTEST_SKIP();
  }

  const auto multiplier = 1'000;
  const auto task_count = multiplier * worker_count;

  for (const auto group_count : std::vector<size_t>{1, 2, 3, 4, 5, 6, 7, 8, 9, 10, 11, 13, 15}) {
    auto output_counter = std::atomic<size_t>{0};
    auto concurrently_processed_groups = std::atomic<int64_t>{0};

    auto tasks = std::vector<std::shared_ptr<AbstractTask>>{};

    for (auto task_id = size_t{0}; task_id < task_count; ++task_id) {
      tasks.emplace_back(std::make_shared<JobTask>([&] {
        ++output_counter;
        const auto active_groups = ++concurrently_processed_groups;
        ASSERT_LE(active_groups, group_count);
        --concurrently_processed_groups;
      }));
    }

    group_and_schedule_tasks(node_queue_scheduler, tasks, group_count);
    node_queue_scheduler->wait_for_tasks(tasks);

    EXPECT_EQ(output_counter, task_count);
  }
}

TEST_F(SchedulerTest, GroupingMultipleWorkers2) {
  auto node_queue_scheduler = std::make_shared<NodeQueueScheduler>();
  Hyrise::get().set_scheduler(node_queue_scheduler);

  const auto task_count = 5'000;

  auto previous_task_id_per_group = std::vector<size_t>(16, 0);
  auto tasks = std::vector<std::shared_ptr<AbstractTask>>{};

  for (auto task_id = size_t{0}; task_id < task_count; ++task_id) {
    tasks.emplace_back(std::make_shared<JobTask>([&, task_id] {
      const auto group_id = task_id % 16;
      const auto prev_task_id = previous_task_id_per_group[group_id];
      if (prev_task_id > 0) {
        EXPECT_EQ(prev_task_id + 16, task_id);
      }
      previous_task_id_per_group[group_id] = task_id;
    }));
  }

  group_and_schedule_tasks(node_queue_scheduler, tasks, 16);
  node_queue_scheduler->wait_for_tasks(tasks);
=======
  const auto task_count = 5'000;

  auto previous_task_id_per_group = std::vector<size_t>(NodeQueueScheduler::NUM_GROUPS, 0);
  auto tasks = std::vector<std::shared_ptr<AbstractTask>>{};

  for (auto task_id = size_t{0}; task_id < task_count; ++task_id) {
    tasks.emplace_back(std::make_shared<JobTask>([&, task_id] {
      const auto group_id = task_id % NodeQueueScheduler::NUM_GROUPS;
      const auto prev_task_id = previous_task_id_per_group[group_id];
      if (prev_task_id > 0) {
        EXPECT_EQ(prev_task_id + NodeQueueScheduler::NUM_GROUPS, task_id);
      }
      previous_task_id_per_group[group_id] = task_id;
    }));
  }

  Hyrise::get().scheduler()->schedule_and_wait_for_tasks(tasks);
  Hyrise::get().scheduler()->finish();
>>>>>>> cb35cf30
}

TEST_F(SchedulerTest, MultipleDependenciesWithScheduler) {
  Hyrise::get().topology.use_fake_numa_topology(8, 4);
  Hyrise::get().set_scheduler(std::make_shared<NodeQueueScheduler>());

  auto counter = std::atomic_uint32_t{0};
<<<<<<< HEAD
  stress_multiple_dependencies(counter);
  ASSERT_EQ(counter, 4);
=======

  stress_multiple_dependencies(counter);

  EXPECT_EQ(counter, 4);
>>>>>>> cb35cf30
}

TEST_F(SchedulerTest, DiamondDependenciesWithScheduler) {
  Hyrise::get().topology.use_fake_numa_topology(8, 4);
  Hyrise::get().set_scheduler(std::make_shared<NodeQueueScheduler>());

  auto counter = std::atomic_uint32_t{0};
<<<<<<< HEAD
  stress_diamond_dependencies(counter);
  ASSERT_EQ(counter, 7);
=======

  stress_diamond_dependencies(counter);

  EXPECT_EQ(counter, 7);
>>>>>>> cb35cf30
}

TEST_F(SchedulerTest, LinearDependenciesWithoutScheduler) {
  auto counter = std::atomic_uint32_t{0};
  stress_linear_dependencies(counter);
<<<<<<< HEAD
  ASSERT_EQ(counter, 3);
=======
  EXPECT_EQ(counter, 3);
>>>>>>> cb35cf30
}

TEST_F(SchedulerTest, MultipleDependenciesWithoutScheduler) {
  auto counter = std::atomic_uint32_t{0};
  stress_multiple_dependencies(counter);
<<<<<<< HEAD
  ASSERT_EQ(counter, 4);
=======
  EXPECT_EQ(counter, 4);
>>>>>>> cb35cf30
}

TEST_F(SchedulerTest, DiamondDependenciesWithoutScheduler) {
  auto counter = std::atomic_uint32_t{0};
  stress_diamond_dependencies(counter);
<<<<<<< HEAD
  ASSERT_EQ(counter, 7);
=======
  EXPECT_EQ(counter, 7);
>>>>>>> cb35cf30
}

TEST_F(SchedulerTest, NotAllDependenciesPassedToScheduler) {
  if constexpr (!HYRISE_DEBUG) {
    GTEST_SKIP();
  }

  const auto task1 = std::make_shared<JobTask>([&]() {});
  const auto task2 = std::make_shared<JobTask>([&]() {});
  const auto task3 = std::make_shared<JobTask>([&]() {});

  task1->set_as_predecessor_of(task2);
  task2->set_as_predecessor_of(task3);

  const auto tasks = std::vector<std::shared_ptr<AbstractTask>>{task1, task2};

  // The scheduler should complain that not all dependencies (task3 is a successor of task2) are passed.
<<<<<<< HEAD
  ASSERT_THROW(Hyrise::get().scheduler()->schedule_and_wait_for_tasks(tasks), std::logic_error);
}

TEST_F(SchedulerTest, SameSuccessorMultipleTimes) {
=======
  EXPECT_THROW(Hyrise::get().scheduler()->schedule_and_wait_for_tasks(tasks), std::logic_error);
}

TEST_F(SchedulerTest, DuplicatePredecessorTasks) {
>>>>>>> cb35cf30
  const auto task1 = std::make_shared<JobTask>([&]() {});
  const auto task2 = std::make_shared<JobTask>([&]() {});

  task1->set_as_predecessor_of(task2);
  task1->set_as_predecessor_of(task2);
<<<<<<< HEAD
  const auto task2_2 = task2;
  task1->set_as_predecessor_of(task2_2);
  ASSERT_EQ(task1->successors().size(), 1);
=======
  EXPECT_EQ(task1->successors().size(), 1);
  const auto task2_2 = task2;
  task1->set_as_predecessor_of(task2_2);
  EXPECT_EQ(task1->successors().size(), 1);
>>>>>>> cb35cf30
}

TEST_F(SchedulerTest, MultipleOperators) {
  Hyrise::get().topology.use_fake_numa_topology(8, 4);
  Hyrise::get().set_scheduler(std::make_shared<NodeQueueScheduler>());

  const auto test_table = load_table("resources/test_data/tbl/int_float.tbl", ChunkOffset{2});
  Hyrise::get().storage_manager.add_table("table", test_table);

  const auto gt = std::make_shared<GetTable>("table");
  const auto a = PQPColumnExpression::from_table(*test_table, ColumnID{0});
  const auto ts = std::make_shared<TableScan>(gt, greater_than_equals_(a, 1234));

  const auto gt_task = std::make_shared<OperatorTask>(gt);
  const auto ts_task = std::make_shared<OperatorTask>(ts);
  gt_task->set_as_predecessor_of(ts_task);

  gt_task->schedule();
  ts_task->schedule();

  Hyrise::get().scheduler()->wait_for_all_tasks();

  const auto expected_result = load_table("resources/test_data/tbl/int_float_filtered2.tbl", ChunkOffset{1});
  EXPECT_TABLE_EQ_UNORDERED(ts->get_output(), expected_result);
}

TEST_F(SchedulerTest, VerifyTaskQueueSetup) {
  if (std::thread::hardware_concurrency() < 4) {
    // If the machine has less than 4 cores, the calls to use_non_numa_topology() below will implicitly reduce the
    // worker count to the number of cores, therefore failing the assertions.
    GTEST_SKIP();
  }

  Hyrise::get().topology.use_non_numa_topology(4);
  Hyrise::get().set_scheduler(std::make_shared<NodeQueueScheduler>());
  EXPECT_EQ(1, Hyrise::get().scheduler()->queues().size());

  Hyrise::get().topology.use_fake_numa_topology(4);
  Hyrise::get().set_scheduler(std::make_shared<NodeQueueScheduler>());
  EXPECT_EQ(4, Hyrise::get().scheduler()->queues().size());

  Hyrise::get().topology.use_fake_numa_topology(4, 2);
  Hyrise::get().set_scheduler(std::make_shared<NodeQueueScheduler>());
  EXPECT_EQ(2, Hyrise::get().scheduler()->queues().size());

  Hyrise::get().topology.use_fake_numa_topology(4, 4);
  Hyrise::get().set_scheduler(std::make_shared<NodeQueueScheduler>());
  EXPECT_EQ(1, Hyrise::get().scheduler()->queues().size());

  Hyrise::get().scheduler()->finish();
}

TEST_F(SchedulerTest, TaskToNodeAssignment) {
  if (std::thread::hardware_concurrency() < 2) {
    GTEST_SKIP();
  }

  Hyrise::get().topology.use_fake_numa_topology(2, 1);
  const auto node_queue_scheduler = std::make_shared<NodeQueueScheduler>();
  Hyrise::get().set_scheduler(node_queue_scheduler);
  EXPECT_EQ(2, node_queue_scheduler->queues().size());

  const auto task_1 = std::make_shared<JobTask>([&]() {}, SchedulePriority::Default, false);
  const auto task_2 = std::make_shared<JobTask>([&]() {}, SchedulePriority::Default, false);
  const auto task_3 = std::make_shared<JobTask>([&]() {}, SchedulePriority::Default, false);
  const auto task_4 = std::make_shared<JobTask>([&]() {}, SchedulePriority::Default, false);

  task_1->schedule(NodeID{0});
  task_2->schedule(NodeID{0});
  task_3->schedule(NodeID{0});
  task_4->schedule(NodeID{1});

  node_queue_scheduler->wait_for_all_tasks();

  EXPECT_EQ(node_queue_scheduler->workers()[0]->num_finished_tasks(), 3);
  EXPECT_EQ(node_queue_scheduler->workers()[1]->num_finished_tasks(), 1);
}

TEST_F(SchedulerTest, SingleWorkerGuaranteeProgress) {
  Hyrise::get().topology.use_default_topology(1);
  Hyrise::get().set_scheduler(std::make_shared<NodeQueueScheduler>());

  auto task_done = false;
  auto task = std::make_shared<JobTask>([&task_done]() {
    const auto subtask = std::make_shared<JobTask>([&task_done]() {
      task_done = true;
    });

    subtask->schedule();
    Hyrise::get().scheduler()->wait_for_tasks(std::vector<std::shared_ptr<AbstractTask>>{subtask});
  });

  task->schedule();
  Hyrise::get().scheduler()->wait_for_tasks(std::vector<std::shared_ptr<AbstractTask>>{task});
  EXPECT_TRUE(task_done);

  Hyrise::get().scheduler()->finish();
}

TEST_F(SchedulerTest, DetermineQueueIDForTask) {
  Hyrise::get().topology.use_fake_numa_topology(2, 1);
  const auto node_queue_scheduler = std::make_shared<NodeQueueScheduler>();
  Hyrise::get().set_scheduler(node_queue_scheduler);

  EXPECT_EQ(node_queue_scheduler->determine_queue_id(NodeID{1}), NodeID{1});

  // For the case of no load on node ID 0 (which is the case here), tasks are always scheduled on this node.
  EXPECT_EQ(node_queue_scheduler->determine_queue_id(CURRENT_NODE_ID), NodeID{0});

  // The distribution of tasks under high load is tested in the concurrency stress tests.
}

TEST_F(SchedulerTest, NumGroupDetermination) {
  // Test early out for very small number of tasks.
  {
    constexpr auto WORKER_COUNT = size_t{2};

    Hyrise::get().topology.use_fake_numa_topology(WORKER_COUNT, WORKER_COUNT);
    const auto node_queue_scheduler = std::make_shared<NodeQueueScheduler>();
    Hyrise::get().set_scheduler(node_queue_scheduler);

    const auto tasks = std::vector<std::shared_ptr<AbstractTask>>{std::make_shared<JobTask>([&]() {})};
    EXPECT_FALSE(node_queue_scheduler->determine_group_count(tasks));
  }

  // Test that minimally sized topology yields valid group counts.
  {
    Hyrise::get().topology.use_fake_numa_topology(1, 1);
    const auto node_queue_scheduler = std::make_shared<NodeQueueScheduler>();
    Hyrise::get().set_scheduler(node_queue_scheduler);

    // Create a large number of tasks to avoid early out.
    const auto task_count = std::thread::hardware_concurrency() * 10;
    auto tasks = std::vector<std::shared_ptr<AbstractTask>>{};
    tasks.reserve(task_count);
    for (auto task_id = TaskID{0}; task_id < task_count; ++task_id) {
      tasks.push_back(std::make_shared<JobTask>([&]() {}));
    }
    EXPECT_LT(1, node_queue_scheduler->determine_group_count(tasks));
  }
}

TEST_F(SchedulerTest, NumGroupDeterminationDifferentLoads) {
  Hyrise::get().topology.use_fake_numa_topology(4, 4);
  const auto node_queue_scheduler = std::make_shared<NodeQueueScheduler>();
  Hyrise::get().set_scheduler(node_queue_scheduler);

  // Create a large number of tasks to avoid early out.
  const auto task_count = std::thread::hardware_concurrency() * 10;
  auto tasks_1 = std::vector<std::shared_ptr<AbstractTask>>{};
  tasks_1.reserve(task_count);
  for (auto task_id = TaskID{0}; task_id < task_count; ++task_id) {
    tasks_1.push_back(std::make_shared<JobTask>([&]() {}));
  }

  const auto num_groups_without_load = node_queue_scheduler->determine_group_count(tasks_1);
  EXPECT_TRUE(num_groups_without_load);

  // Create load on queue.
  volatile auto block_jobs = std::atomic_bool{true};
  auto tasks_2 = std::vector<std::shared_ptr<AbstractTask>>{};
  for (auto task_id = TaskID{0}; task_id < task_count; ++task_id) {
    tasks_2.push_back(std::make_shared<JobTask>([&]() {
      while (block_jobs) {
        std::this_thread::sleep_for(std::chrono::milliseconds(1));
      }
    }));
    tasks_2.back()->schedule();
  }

  const auto num_groups_with_load = node_queue_scheduler->determine_group_count(tasks_2);
  EXPECT_TRUE(num_groups_with_load);

  // We should receive a larger group count when the queue load is low.
  EXPECT_GT(*num_groups_without_load, *num_groups_with_load);

  // Shutdown. Finish scheduled jobs.
  block_jobs = false;
  node_queue_scheduler->wait_for_tasks(tasks_2);
}

template <typename Iterator>
void merge_sort(Iterator first, Iterator last) {
  if (std::distance(first, last) == 1) {
    return;
  }

  auto middle = first + (std::distance(first, last) / 2);
  auto tasks = std::vector<std::shared_ptr<AbstractTask>>{};
  tasks.emplace_back(std::make_shared<JobTask>([&]() {
    merge_sort(first, middle);
  }));
  tasks.emplace_back(std::make_shared<JobTask>([&]() {
    merge_sort(middle, last);
  }));

  Hyrise::get().scheduler()->schedule_and_wait_for_tasks(tasks);

  std::inplace_merge(first, middle, last);
}

// Recursive merge sort. Creates a typical divide-and-conquer fan out pattern of tasks. We use the text book
// implementation that recurses until the vector length is 1 to increase the depth of the fan out.
TEST_F(SchedulerTest, MergeSort) {
  // Sizes up to 20'000 works for MacOS (debug mode, more for release) with its comparatively small stack size. If this
  // test fails on a new platform, check the system's stack size and if ITEM_COUNT needs to be reduced.
  constexpr auto ITEM_COUNT = size_t{5'000};
  Assert(ITEM_COUNT % 5 == 0, "Must be dividable by 5.");

  Hyrise::get().set_scheduler(std::make_shared<NodeQueueScheduler>());

  auto vector_to_sort = std::vector<int64_t>{};
  vector_to_sort.reserve(ITEM_COUNT);
  for (auto i = size_t{0}; i < ITEM_COUNT / 5; ++i) {
    for (auto j = size_t{0}; j < 5; ++j) {
      vector_to_sort.push_back(i * 5 + (4 - j));
    }
  }

  merge_sort(vector_to_sort.begin(), vector_to_sort.end());
  EXPECT_TRUE(std::is_sorted(vector_to_sort.begin(), vector_to_sort.end()));
}

TEST_F(SchedulerTest, ShutdownTaskDecrement) {
  auto counter_1 = std::atomic_int64_t{1};
  auto shutdown_task_1 = ShutdownTask{counter_1};
  // Prepare job for execution (usually done when scheduled and obtained by workers)
  EXPECT_TRUE(shutdown_task_1.try_mark_as_enqueued());
  EXPECT_TRUE(shutdown_task_1.try_mark_as_assigned_to_worker());
  EXPECT_EQ(counter_1.load(), 1);
  shutdown_task_1.execute();
  EXPECT_EQ(counter_1.load(), 0);

  auto counter_2 = std::atomic_int64_t{0};
  auto shutdown_task_2 = ShutdownTask{counter_2};
  EXPECT_TRUE(shutdown_task_2.try_mark_as_enqueued());
  EXPECT_TRUE(shutdown_task_2.try_mark_as_assigned_to_worker());
  EXPECT_EQ(counter_2.load(), 0);
  EXPECT_THROW(shutdown_task_2.execute(), std::logic_error);
}

TEST_F(SchedulerTest, GetThisThreadWorker) {
  const auto node_queue_scheduler = std::make_shared<NodeQueueScheduler>();
  Hyrise::get().topology.use_fake_numa_topology(1, 1);
  Hyrise::get().set_scheduler(node_queue_scheduler);

  // Even though we use the NodeQueueScheduler, calling `get_this_thread_worker()` not from a worker (here, called from
  // the main thread) returns a nullptr.
  EXPECT_EQ(Worker::get_this_thread_worker(), nullptr);

  auto tasks = std::vector<std::shared_ptr<AbstractTask>>{};
  tasks.emplace_back(std::make_shared<JobTask>([&]() {
<<<<<<< HEAD
    EXPECT_NO_THROW(Worker::get_this_thread_worker());
=======
    EXPECT_NE(Worker::get_this_thread_worker(), nullptr);
>>>>>>> cb35cf30
  }));

  Hyrise::get().scheduler()->schedule_and_wait_for_tasks(tasks);
}

// `execute_next()` should only be called from within an active worker.
TEST_F(SchedulerTest, ExecuteNextFromNonWorker) {
  if constexpr (!HYRISE_DEBUG) {
    GTEST_SKIP();
  }

  const auto node_queue_scheduler = std::make_shared<NodeQueueScheduler>();
  Hyrise::get().topology.use_fake_numa_topology(1, 1);
  Hyrise::get().set_scheduler(node_queue_scheduler);

  EXPECT_EQ(node_queue_scheduler->workers().size(), 1);
  const auto& worker = node_queue_scheduler->workers()[0];
  EXPECT_EQ(node_queue_scheduler->active_worker_count(), 1);
  auto empty_task = std::make_shared<JobTask>([&]() {});
  EXPECT_THROW(worker->execute_next(empty_task), std::logic_error);
}

}  // namespace hyrise<|MERGE_RESOLUTION|>--- conflicted
+++ resolved
@@ -125,7 +125,9 @@
   }
 
   // Used to access protected friend members of schedulers.
-  static void group_and_schedule_tasks(std::shared_ptr<NodeQueueScheduler>& node_queue_scheduler, const std::vector<std::shared_ptr<AbstractTask>>& tasks, const size_t group_count) {
+  static void group_and_schedule_tasks(const std::shared_ptr<NodeQueueScheduler>& node_queue_scheduler,
+                                       const std::vector<std::shared_ptr<AbstractTask>>& tasks,
+                                       const size_t group_count) {
     node_queue_scheduler->_schedule_tasks(tasks);
     node_queue_scheduler->_group_tasks(tasks, group_count);
   }
@@ -144,21 +146,13 @@
 
   Hyrise::get().scheduler()->finish();
 
-<<<<<<< HEAD
-  ASSERT_EQ(counter, 30);
-=======
   EXPECT_EQ(counter, 30);
->>>>>>> cb35cf30
 }
 
 TEST_F(SchedulerTest, BasicTestWithoutScheduler) {
   auto counter = std::atomic_uint32_t{0};
   increment_counter_in_subtasks(counter);
-<<<<<<< HEAD
-  ASSERT_EQ(counter, 30);
-=======
   EXPECT_EQ(counter, 30);
->>>>>>> cb35cf30
 }
 
 TEST_F(SchedulerTest, LinearDependenciesWithScheduler) {
@@ -166,26 +160,17 @@
   Hyrise::get().set_scheduler(std::make_shared<NodeQueueScheduler>());
 
   auto counter = std::atomic_uint32_t{0};
-<<<<<<< HEAD
   stress_linear_dependencies(counter);
-  ASSERT_EQ(counter, 3);
-=======
-
-  stress_linear_dependencies(counter);
-
   EXPECT_EQ(counter, 3);
->>>>>>> cb35cf30
 }
 
 TEST_F(SchedulerTest, GroupingSingleWorker) {
-  // Tests the grouping described in AbstractScheduler::schedule_and_wait_for_tasks and
-  // NodeQueueScheduler::_group_tasks. We check that tasks of each group are executed in order. Note that the execution
-  // of groups might happen interleaved as workers use randomness (see worker.cpp).
+  // Tests the grouping done in NodeQueueScheduler::_group_tasks. We check that tasks of each group are executed in
+  // order. Note that the execution of groups might happen interleaved as workers use randomness (see worker.cpp).
   Hyrise::get().topology.use_fake_numa_topology(1, 1);
   auto node_queue_scheduler = std::make_shared<NodeQueueScheduler>();
   Hyrise::get().set_scheduler(node_queue_scheduler);
 
-<<<<<<< HEAD
   for (const auto task_count : std::vector<size_t>{17, 50, 51, 52, 53, 54, 55, 56, 97, 111, 2'000}) {
     for (const auto group_count : std::vector<size_t>{1, 2, 3, 4, 5, 6, 7, 8, 9, 10, 11, 13, 15}) {
       auto tasks = std::vector<std::shared_ptr<AbstractTask>>{};
@@ -199,11 +184,9 @@
             expected_task_id = start_offset;
           }
 
-          // EXPECT_EQ(expected_task_id, task_id);
+          EXPECT_EQ(expected_task_id, task_id);
 
           if (expected_task_id != task_id)
-            // std::cerr << "       Comparing expected: " << expected_task_id << " and actual: " << task_id << "\n";
-          // else
             std::cerr << "ERROR: Comparing expected: " << expected_task_id << " and actual: " << task_id << "\n";
           expected_task_id += group_count;
         }));
@@ -271,26 +254,8 @@
 
   group_and_schedule_tasks(node_queue_scheduler, tasks, 16);
   node_queue_scheduler->wait_for_tasks(tasks);
-=======
-  const auto task_count = 5'000;
-
-  auto previous_task_id_per_group = std::vector<size_t>(NodeQueueScheduler::NUM_GROUPS, 0);
-  auto tasks = std::vector<std::shared_ptr<AbstractTask>>{};
-
-  for (auto task_id = size_t{0}; task_id < task_count; ++task_id) {
-    tasks.emplace_back(std::make_shared<JobTask>([&, task_id] {
-      const auto group_id = task_id % NodeQueueScheduler::NUM_GROUPS;
-      const auto prev_task_id = previous_task_id_per_group[group_id];
-      if (prev_task_id > 0) {
-        EXPECT_EQ(prev_task_id + NodeQueueScheduler::NUM_GROUPS, task_id);
-      }
-      previous_task_id_per_group[group_id] = task_id;
-    }));
-  }
-
-  Hyrise::get().scheduler()->schedule_and_wait_for_tasks(tasks);
+
   Hyrise::get().scheduler()->finish();
->>>>>>> cb35cf30
 }
 
 TEST_F(SchedulerTest, MultipleDependenciesWithScheduler) {
@@ -298,15 +263,8 @@
   Hyrise::get().set_scheduler(std::make_shared<NodeQueueScheduler>());
 
   auto counter = std::atomic_uint32_t{0};
-<<<<<<< HEAD
   stress_multiple_dependencies(counter);
-  ASSERT_EQ(counter, 4);
-=======
-
-  stress_multiple_dependencies(counter);
-
   EXPECT_EQ(counter, 4);
->>>>>>> cb35cf30
 }
 
 TEST_F(SchedulerTest, DiamondDependenciesWithScheduler) {
@@ -314,45 +272,26 @@
   Hyrise::get().set_scheduler(std::make_shared<NodeQueueScheduler>());
 
   auto counter = std::atomic_uint32_t{0};
-<<<<<<< HEAD
   stress_diamond_dependencies(counter);
-  ASSERT_EQ(counter, 7);
-=======
-
+  EXPECT_EQ(counter, 7);
+}
+
+TEST_F(SchedulerTest, LinearDependenciesWithoutScheduler) {
+  auto counter = std::atomic_uint32_t{0};
+  stress_linear_dependencies(counter);
+  EXPECT_EQ(counter, 3);
+}
+
+TEST_F(SchedulerTest, MultipleDependenciesWithoutScheduler) {
+  auto counter = std::atomic_uint32_t{0};
+  stress_multiple_dependencies(counter);
+  EXPECT_EQ(counter, 4);
+}
+
+TEST_F(SchedulerTest, DiamondDependenciesWithoutScheduler) {
+  auto counter = std::atomic_uint32_t{0};
   stress_diamond_dependencies(counter);
-
   EXPECT_EQ(counter, 7);
->>>>>>> cb35cf30
-}
-
-TEST_F(SchedulerTest, LinearDependenciesWithoutScheduler) {
-  auto counter = std::atomic_uint32_t{0};
-  stress_linear_dependencies(counter);
-<<<<<<< HEAD
-  ASSERT_EQ(counter, 3);
-=======
-  EXPECT_EQ(counter, 3);
->>>>>>> cb35cf30
-}
-
-TEST_F(SchedulerTest, MultipleDependenciesWithoutScheduler) {
-  auto counter = std::atomic_uint32_t{0};
-  stress_multiple_dependencies(counter);
-<<<<<<< HEAD
-  ASSERT_EQ(counter, 4);
-=======
-  EXPECT_EQ(counter, 4);
->>>>>>> cb35cf30
-}
-
-TEST_F(SchedulerTest, DiamondDependenciesWithoutScheduler) {
-  auto counter = std::atomic_uint32_t{0};
-  stress_diamond_dependencies(counter);
-<<<<<<< HEAD
-  ASSERT_EQ(counter, 7);
-=======
-  EXPECT_EQ(counter, 7);
->>>>>>> cb35cf30
 }
 
 TEST_F(SchedulerTest, NotAllDependenciesPassedToScheduler) {
@@ -370,32 +309,19 @@
   const auto tasks = std::vector<std::shared_ptr<AbstractTask>>{task1, task2};
 
   // The scheduler should complain that not all dependencies (task3 is a successor of task2) are passed.
-<<<<<<< HEAD
-  ASSERT_THROW(Hyrise::get().scheduler()->schedule_and_wait_for_tasks(tasks), std::logic_error);
-}
-
-TEST_F(SchedulerTest, SameSuccessorMultipleTimes) {
-=======
   EXPECT_THROW(Hyrise::get().scheduler()->schedule_and_wait_for_tasks(tasks), std::logic_error);
 }
 
 TEST_F(SchedulerTest, DuplicatePredecessorTasks) {
->>>>>>> cb35cf30
   const auto task1 = std::make_shared<JobTask>([&]() {});
   const auto task2 = std::make_shared<JobTask>([&]() {});
 
   task1->set_as_predecessor_of(task2);
   task1->set_as_predecessor_of(task2);
-<<<<<<< HEAD
-  const auto task2_2 = task2;
-  task1->set_as_predecessor_of(task2_2);
-  ASSERT_EQ(task1->successors().size(), 1);
-=======
   EXPECT_EQ(task1->successors().size(), 1);
   const auto task2_2 = task2;
   task1->set_as_predecessor_of(task2_2);
   EXPECT_EQ(task1->successors().size(), 1);
->>>>>>> cb35cf30
 }
 
 TEST_F(SchedulerTest, MultipleOperators) {
@@ -648,11 +574,7 @@
 
   auto tasks = std::vector<std::shared_ptr<AbstractTask>>{};
   tasks.emplace_back(std::make_shared<JobTask>([&]() {
-<<<<<<< HEAD
-    EXPECT_NO_THROW(Worker::get_this_thread_worker());
-=======
     EXPECT_NE(Worker::get_this_thread_worker(), nullptr);
->>>>>>> cb35cf30
   }));
 
   Hyrise::get().scheduler()->schedule_and_wait_for_tasks(tasks);
