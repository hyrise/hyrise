--- conflicted
+++ resolved
@@ -167,16 +167,16 @@
   Hyrise::get().scheduler()->schedule_and_wait_for_tasks(tasks);
   Hyrise::get().scheduler()->finish();
 
-  // We expect NUM_GROUPS chains of tasks to be created.
   const auto num_groups = node_queue_scheduler->determine_group_count(tasks);
+  EXPECT_TRUE(num_groups);
   auto expected_output = std::vector<size_t>{};
-  for (auto group_id = size_t{0}; group_id < num_groups; ++group_id) {
+  for (auto group_id = size_t{0}; group_id < *num_groups; ++group_id) {
     auto task_id = group_id;
     while (task_id < TASK_COUNT) {
-      if (task_id % num_groups == group_id) {
+      if (task_id % *num_groups == group_id) {
         expected_output.emplace_back(task_id);
       }
-      task_id += num_groups;
+      task_id += *num_groups;
     }
   }
 
@@ -335,7 +335,6 @@
   // The distribution of tasks under high load is tested in the concurrency stress tests.
 }
 
-<<<<<<< HEAD
 TEST_F(SchedulerTest, NumGroupDetermination) {
   // Test early out for very small number of tasks.
   {
@@ -399,7 +398,8 @@
   // Shutdown. Finish scheduled jobs.
   block_jobs = false;
   node_queue_scheduler->wait_for_tasks(tasks_2);
-=======
+}
+
 template <typename Iterator>
 void merge_sort(Iterator first, Iterator last) {
   if (std::distance(first, last) == 1) {
@@ -454,7 +454,6 @@
   EXPECT_TRUE(shutdown_task_2.try_mark_as_assigned_to_worker());
   EXPECT_EQ(counter_2.load(), 0);
   EXPECT_THROW(shutdown_task_2.execute(), std::logic_error);
->>>>>>> 8b53b13d
 }
 
 }  // namespace hyrise