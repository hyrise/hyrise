--- conflicted
+++ resolved
@@ -419,15 +419,10 @@
 // Check that spawned jobs increment the semaphore correctly.
 // First, create jobs but not schedule them to check if semaphore is zero. Second, we spwan blocked jobs and check the
 // semaphore to have the correct value. Third, we unblock all jobs and check that the semaphore is zero again.
-<<<<<<< HEAD
 //
 // We run this test for various fake NUMA topologies as it triggered a bug that was introduced with #2610.
 TEST_F(SchedulerTest, SemaphoreIncrements) {
-  constexpr auto SLEEP_TIME = std::chrono::microseconds{500};
-=======
-TEST_F(SchedulerTest, SemaphoreInrements) {
   constexpr auto SLEEP_TIME = std::chrono::milliseconds{5};
->>>>>>> 53a95072
 
   const auto thread_count = std::thread::hardware_concurrency();
   const auto job_count = thread_count * 100;
@@ -468,13 +463,8 @@
       EXPECT_EQ(queue->semaphore.availableApprox(), job_count - thread_count);
     }
 
-<<<<<<< HEAD
     wait_flag = false;
-    std::this_thread::sleep_for(SLEEP_TIME * 10);
-=======
-  wait_flag = false;
-  std::this_thread::sleep_for(SLEEP_TIME * thread_count);
->>>>>>> 53a95072
+    std::this_thread::sleep_for(SLEEP_TIME * thread_count);
 
     for (const auto& queue : node_queue_scheduler->queues()) {
       if (!queue) {
@@ -491,7 +481,7 @@
 // Similar to test above, but here we make tasks dependent of each other which means only non-dependent tasks will be
 // scheduled.
 TEST_F(SchedulerTest, SemaphoreIncrementsDependentTasks) {
-  constexpr auto SLEEP_TIME = std::chrono::microseconds{500};
+  constexpr auto SLEEP_TIME = std::chrono::milliseconds{5};
   constexpr auto DEPENDENT_JOB_TASKS_LENGTH = size_t{10};
 
   const auto thread_count = std::thread::hardware_concurrency();
@@ -536,13 +526,8 @@
       EXPECT_EQ(queue->semaphore.availableApprox(), (job_count / DEPENDENT_JOB_TASKS_LENGTH) - thread_count);
     }
 
-<<<<<<< HEAD
     wait_flag = false;
-    std::this_thread::sleep_for(SLEEP_TIME * 10);
-=======
-  wait_flag = false;
-  std::this_thread::sleep_for(SLEEP_TIME * thread_count);
->>>>>>> 53a95072
+    std::this_thread::sleep_for(SLEEP_TIME * thread_count);
 
     for (const auto& queue : node_queue_scheduler->queues()) {
       if (!queue) {
