#include <chrono>
#include <memory>
#include <utility>
#include <vector>

#include "base_test.hpp"
#include "expression/binary_predicate_expression.hpp"
#include "expression/expression_functional.hpp"
#include "hyrise.hpp"
#include "operators/get_table.hpp"
#include "operators/table_scan.hpp"
#include "scheduler/job_task.hpp"
#include "scheduler/node_queue_scheduler.hpp"
#include "scheduler/operator_task.hpp"
#include "scheduler/shutdown_task.hpp"
#include "scheduler/task_queue.hpp"

namespace hyrise {

using namespace expression_functional;  // NOLINT(build/namespaces)

class SchedulerTest : public BaseTest {
 protected:
  void stress_linear_dependencies(std::atomic_uint32_t& counter) {
    const auto task1 = std::make_shared<JobTask>([&]() {
      auto current_value = uint32_t{0};
      auto successful = counter.compare_exchange_strong(current_value, 1);
      ASSERT_TRUE(successful);
    });
    const auto task2 = std::make_shared<JobTask>([&]() {
      auto current_value = uint32_t{1};
      auto successful = counter.compare_exchange_strong(current_value, 2);
      ASSERT_TRUE(successful);
    });
    const auto task3 = std::make_shared<JobTask>([&]() {
      auto current_value = uint32_t{2};
      auto successful = counter.compare_exchange_strong(current_value, 3);
      ASSERT_TRUE(successful);
    });

    task1->set_as_predecessor_of(task2);
    task2->set_as_predecessor_of(task3);

    task3->schedule();
    task1->schedule();
    task2->schedule();

    Hyrise::get().scheduler()->wait_for_tasks({task1, task2, task3});
  }

  void stress_multiple_dependencies(std::atomic_uint32_t& counter) {
    const auto task1 = std::make_shared<JobTask>([&]() {
      counter += 1;
    });
    const auto task2 = std::make_shared<JobTask>([&]() {
      counter += 2;
    });
    const auto task3 = std::make_shared<JobTask>([&]() {
      auto current_value = uint32_t{3};
      auto successful = counter.compare_exchange_strong(current_value, 4);
      ASSERT_TRUE(successful);
    });

    task1->set_as_predecessor_of(task3);
    task2->set_as_predecessor_of(task3);

    task3->schedule();
    task1->schedule();
    task2->schedule();

    Hyrise::get().scheduler()->wait_for_tasks({task1, task2, task3});
  }

  void stress_diamond_dependencies(std::atomic_uint32_t& counter) {
    const auto task1 = std::make_shared<JobTask>([&]() {
      auto current_value = uint32_t{0};
      auto successful = counter.compare_exchange_strong(current_value, 1);
      ASSERT_TRUE(successful);
    });
    const auto task2 = std::make_shared<JobTask>([&]() {
      counter += 2;
    });
    const auto task3 = std::make_shared<JobTask>([&]() {
      counter += 3;
    });
    const auto task4 = std::make_shared<JobTask>([&]() {
      auto current_value = uint32_t{6};
      auto successful = counter.compare_exchange_strong(current_value, 7);
      ASSERT_TRUE(successful);
    });

    task1->set_as_predecessor_of(task2);
    task1->set_as_predecessor_of(task3);
    task2->set_as_predecessor_of(task4);
    task3->set_as_predecessor_of(task4);

    task4->schedule();
    task3->schedule();
    task1->schedule();
    task2->schedule();

    Hyrise::get().scheduler()->finish();
  }

  void increment_counter_in_subtasks(std::atomic_uint32_t& counter) {
    auto tasks = std::vector<std::shared_ptr<AbstractTask>>{};
    for (auto outer_counter = size_t{0}; outer_counter < 10; ++outer_counter) {
      auto task = std::make_shared<JobTask>([&]() {
        auto jobs = std::vector<std::shared_ptr<AbstractTask>>{};
        for (auto inner_counter = size_t{0}; inner_counter < 3; ++inner_counter) {
          auto job = std::make_shared<JobTask>([&]() {
            ++counter;
          });

          job->schedule();
          jobs.emplace_back(job);
        }

        Hyrise::get().scheduler()->wait_for_tasks(jobs);
      });
      task->schedule();
      tasks.emplace_back(task);
    }
  }
};

/**
 * Schedule some tasks with subtasks, make sure all of them finish
 */
TEST_F(SchedulerTest, BasicTest) {
  Hyrise::get().topology.use_fake_numa_topology(8, 4);
  Hyrise::get().set_scheduler(std::make_shared<NodeQueueScheduler>());

  auto counter = std::atomic_uint32_t{0};

  increment_counter_in_subtasks(counter);

  Hyrise::get().scheduler()->finish();

  EXPECT_EQ(counter, 30);
}

TEST_F(SchedulerTest, BasicTestWithoutScheduler) {
  auto counter = std::atomic_uint32_t{0};
  increment_counter_in_subtasks(counter);
  EXPECT_EQ(counter, 30);
}

TEST_F(SchedulerTest, LinearDependenciesWithScheduler) {
  Hyrise::get().topology.use_fake_numa_topology(8, 4);
  Hyrise::get().set_scheduler(std::make_shared<NodeQueueScheduler>());

  auto counter = std::atomic_uint32_t{0};

  stress_linear_dependencies(counter);

  EXPECT_EQ(counter, 3);
}

TEST_F(SchedulerTest, Grouping) {
  // Tests the grouping described in AbstractScheduler::schedule_and_wait_for_tasks and
  // NodeQueueScheduler::_group_tasks. We check that tasks of each group are executed in order. Note that the execution
  // of groups might happen interleaved as workers use randomness (see worker.cpp).
  Hyrise::get().topology.use_fake_numa_topology(1, 1);
  Hyrise::get().set_scheduler(std::make_shared<NodeQueueScheduler>());

  const auto task_count = 5'000;

<<<<<<< HEAD
  constexpr auto TASK_COUNT = 96;
=======
  auto previous_task_id_per_group = std::vector<size_t>(NodeQueueScheduler::NUM_GROUPS, 0);
  auto tasks = std::vector<std::shared_ptr<AbstractTask>>{};
>>>>>>> 3f2996ab

  for (auto task_id = size_t{0}; task_id < task_count; ++task_id) {
    tasks.emplace_back(std::make_shared<JobTask>([&, task_id] {
      const auto group_id = task_id % NodeQueueScheduler::NUM_GROUPS;
      const auto prev_task_id = previous_task_id_per_group[group_id];
      if (prev_task_id > 0) {
        EXPECT_EQ(prev_task_id + NodeQueueScheduler::NUM_GROUPS, task_id);
      }
      previous_task_id_per_group[group_id] = task_id;
    }));
  }

  Hyrise::get().scheduler()->schedule_and_wait_for_tasks(tasks);
  Hyrise::get().scheduler()->finish();
<<<<<<< HEAD

  // We expect NUM_GROUPS chains of tasks to be created. As tasks are added to the chains by calling
  // AbstractTask::set_predecessor_of, the first task in the input vector ends up being the last task being called. This
  // results in [40 30 20 10 0 41 31 21 11 1 ...]
  const auto num_groups = NodeQueueScheduler::NUM_GROUPS;
  ASSERT_EQ(TASK_COUNT % num_groups, 0);
  auto expected_output = std::vector<size_t>{};
  for (auto group = 0; group < num_groups; ++group) {
    for (auto task_id = 0; task_id < TASK_COUNT / num_groups; ++task_id) {
      expected_output.emplace_back(tasks.size() - (task_id + 1) * num_groups + group);
    }
  }

  EXPECT_EQ(output, expected_output);
=======
>>>>>>> 3f2996ab
}

TEST_F(SchedulerTest, MultipleDependenciesWithScheduler) {
  Hyrise::get().topology.use_fake_numa_topology(8, 4);
  Hyrise::get().set_scheduler(std::make_shared<NodeQueueScheduler>());

  auto counter = std::atomic_uint32_t{0};

  stress_multiple_dependencies(counter);

  EXPECT_EQ(counter, 4);
}

TEST_F(SchedulerTest, DiamondDependenciesWithScheduler) {
  Hyrise::get().topology.use_fake_numa_topology(8, 4);
  Hyrise::get().set_scheduler(std::make_shared<NodeQueueScheduler>());

  auto counter = std::atomic_uint32_t{0};

  stress_diamond_dependencies(counter);

  EXPECT_EQ(counter, 7);
}

TEST_F(SchedulerTest, LinearDependenciesWithoutScheduler) {
  auto counter = std::atomic_uint32_t{0};
  stress_linear_dependencies(counter);
  EXPECT_EQ(counter, 3);
}

TEST_F(SchedulerTest, MultipleDependenciesWithoutScheduler) {
  auto counter = std::atomic_uint32_t{0};
  stress_multiple_dependencies(counter);
  EXPECT_EQ(counter, 4);
}

TEST_F(SchedulerTest, DiamondDependenciesWithoutScheduler) {
  auto counter = std::atomic_uint32_t{0};
  stress_diamond_dependencies(counter);
  EXPECT_EQ(counter, 7);
}

TEST_F(SchedulerTest, NotAllDependenciesPassedToScheduler) {
  if constexpr (!HYRISE_DEBUG) {
    GTEST_SKIP();
  }

  const auto task1 = std::make_shared<JobTask>([&]() {});
  const auto task2 = std::make_shared<JobTask>([&]() {});
  const auto task3 = std::make_shared<JobTask>([&]() {});

  task1->set_as_predecessor_of(task2);
  task2->set_as_predecessor_of(task3);

  const auto tasks = std::vector<std::shared_ptr<AbstractTask>>{task1, task2};

  // The scheduler should complain that not all dependencies (task3 is a successor of task2) are passed.
  EXPECT_THROW(Hyrise::get().scheduler()->schedule_and_wait_for_tasks(tasks), std::logic_error);
}

TEST_F(SchedulerTest, DuplicatePredecessorTasks) {
  const auto task1 = std::make_shared<JobTask>([&]() {});
  const auto task2 = std::make_shared<JobTask>([&]() {});

  task1->set_as_predecessor_of(task2);
  task1->set_as_predecessor_of(task2);
  EXPECT_EQ(task1->successors().size(), 1);
  const auto task2_2 = task2;
  task1->set_as_predecessor_of(task2_2);
  EXPECT_EQ(task1->successors().size(), 1);
}

TEST_F(SchedulerTest, MultipleOperators) {
  Hyrise::get().topology.use_fake_numa_topology(8, 4);
  Hyrise::get().set_scheduler(std::make_shared<NodeQueueScheduler>());

  const auto test_table = load_table("resources/test_data/tbl/int_float.tbl", ChunkOffset{2});
  Hyrise::get().storage_manager.add_table("table", test_table);

  const auto gt = std::make_shared<GetTable>("table");
  const auto a = PQPColumnExpression::from_table(*test_table, ColumnID{0});
  const auto ts = std::make_shared<TableScan>(gt, greater_than_equals_(a, 1234));

  const auto gt_task = std::make_shared<OperatorTask>(gt);
  const auto ts_task = std::make_shared<OperatorTask>(ts);
  gt_task->set_as_predecessor_of(ts_task);

  gt_task->schedule();
  ts_task->schedule();

  Hyrise::get().scheduler()->finish();

  const auto expected_result = load_table("resources/test_data/tbl/int_float_filtered2.tbl", ChunkOffset{1});
  EXPECT_TABLE_EQ_UNORDERED(ts->get_output(), expected_result);
}

TEST_F(SchedulerTest, VerifyTaskQueueSetup) {
  if (std::thread::hardware_concurrency() < 4) {
    // If the machine has less than 4 cores, the calls to use_non_numa_topology() below will implicitly reduce the
    // worker count to the number of cores, therefore failing the assertions.
    GTEST_SKIP();
  }

  Hyrise::get().topology.use_non_numa_topology(4);
  Hyrise::get().set_scheduler(std::make_shared<NodeQueueScheduler>());
  EXPECT_EQ(1, Hyrise::get().scheduler()->queues().size());

  Hyrise::get().topology.use_fake_numa_topology(4);
  Hyrise::get().set_scheduler(std::make_shared<NodeQueueScheduler>());
  EXPECT_EQ(4, Hyrise::get().scheduler()->queues().size());

  Hyrise::get().topology.use_fake_numa_topology(4, 2);
  Hyrise::get().set_scheduler(std::make_shared<NodeQueueScheduler>());
  EXPECT_EQ(2, Hyrise::get().scheduler()->queues().size());

  Hyrise::get().topology.use_fake_numa_topology(4, 4);
  Hyrise::get().set_scheduler(std::make_shared<NodeQueueScheduler>());
  EXPECT_EQ(1, Hyrise::get().scheduler()->queues().size());

  Hyrise::get().scheduler()->finish();
}

TEST_F(SchedulerTest, TaskToNodeAssignment) {
  if (std::thread::hardware_concurrency() < 2) {
    GTEST_SKIP();
  }

  Hyrise::get().topology.use_fake_numa_topology(2, 1);
  const auto node_queue_scheduler = std::make_shared<NodeQueueScheduler>();
  Hyrise::get().set_scheduler(node_queue_scheduler);
  EXPECT_EQ(2, node_queue_scheduler->queues().size());

  const auto task_1 = std::make_shared<JobTask>([&]() {}, SchedulePriority::Default, false);
  const auto task_2 = std::make_shared<JobTask>([&]() {}, SchedulePriority::Default, false);
  const auto task_3 = std::make_shared<JobTask>([&]() {}, SchedulePriority::Default, false);
  const auto task_4 = std::make_shared<JobTask>([&]() {}, SchedulePriority::Default, false);

  task_1->schedule(NodeID{0});
  task_2->schedule(NodeID{0});
  task_3->schedule(NodeID{0});
  task_4->schedule(NodeID{1});

  node_queue_scheduler->wait_for_all_tasks();

  EXPECT_EQ(node_queue_scheduler->workers()[0]->num_finished_tasks(), 3);
  EXPECT_EQ(node_queue_scheduler->workers()[1]->num_finished_tasks(), 1);
}

TEST_F(SchedulerTest, SingleWorkerGuaranteeProgress) {
  Hyrise::get().topology.use_default_topology(1);
  Hyrise::get().set_scheduler(std::make_shared<NodeQueueScheduler>());

  auto task_done = false;
  auto task = std::make_shared<JobTask>([&task_done]() {
    const auto subtask = std::make_shared<JobTask>([&task_done]() {
      task_done = true;
    });

    subtask->schedule();
    Hyrise::get().scheduler()->wait_for_tasks(std::vector<std::shared_ptr<AbstractTask>>{subtask});
  });

  task->schedule();
  Hyrise::get().scheduler()->wait_for_tasks(std::vector<std::shared_ptr<AbstractTask>>{task});
  EXPECT_TRUE(task_done);

  Hyrise::get().scheduler()->finish();
}

TEST_F(SchedulerTest, DetermineQueueIDForTask) {
  if (std::thread::hardware_concurrency() < 2) {
    GTEST_SKIP();
  }

  Hyrise::get().topology.use_fake_numa_topology(2, 1);
  const auto node_queue_scheduler = std::make_shared<NodeQueueScheduler>();
  Hyrise::get().set_scheduler(node_queue_scheduler);

  EXPECT_EQ(node_queue_scheduler->determine_queue_id(NodeID{1}), NodeID{1});

  // For the case of no load on node ID 0 (which is the case here), tasks are always scheduled on this node.
  EXPECT_EQ(node_queue_scheduler->determine_queue_id(CURRENT_NODE_ID), NodeID{0});

  // The distribution of tasks under high load is tested in the concurrency stress tests.
}

template <typename Iterator>
void merge_sort(Iterator first, Iterator last) {
  if (std::distance(first, last) == 1) {
    return;
  }

  auto middle = first + (std::distance(first, last) / 2);
  auto tasks = std::vector<std::shared_ptr<AbstractTask>>{};
  tasks.emplace_back(std::make_shared<JobTask>([&]() {
    merge_sort(first, middle);
  }));
  tasks.emplace_back(std::make_shared<JobTask>([&]() {
    merge_sort(middle, last);
  }));

  Hyrise::get().scheduler()->schedule_and_wait_for_tasks(tasks);

  std::inplace_merge(first, middle, last);
}

// Recursive merge sort. Creates a typical divide-and-conquer fan out pattern of tasks. We use the text book
// implementation that recurses until the vector length is 1 to increase the depth of the fan out.
TEST_F(SchedulerTest, MergeSort) {
  // Sizes up to 20'000 works for MacOS (debug mode, more for release) with its comparatively small stack size. If this
  // test fails on a new platform, check the system's stack size and if ITEM_COUNT needs to be reduced.
  constexpr auto ITEM_COUNT = size_t{5'000};
  Assert(ITEM_COUNT % 5 == 0, "Must be dividable by 5.");

  Hyrise::get().set_scheduler(std::make_shared<NodeQueueScheduler>());

  auto vector_to_sort = std::vector<int64_t>{};
  vector_to_sort.reserve(ITEM_COUNT);
  for (auto i = size_t{0}; i < ITEM_COUNT / 5; ++i) {
    for (auto j = size_t{0}; j < 5; ++j) {
      vector_to_sort.push_back(i * 5 + (4 - j));
    }
  }

  merge_sort(vector_to_sort.begin(), vector_to_sort.end());
  EXPECT_TRUE(std::is_sorted(vector_to_sort.begin(), vector_to_sort.end()));
}

TEST_F(SchedulerTest, ShutdownTaskDecrement) {
  auto counter_1 = std::atomic_int64_t{1};
  auto shutdown_task_1 = ShutdownTask{counter_1};
  // Prepare job for execution (usually done when scheduled and obtained by workers)
  EXPECT_TRUE(shutdown_task_1.try_mark_as_enqueued());
  EXPECT_TRUE(shutdown_task_1.try_mark_as_assigned_to_worker());
  EXPECT_EQ(counter_1.load(), 1);
  shutdown_task_1.execute();
  EXPECT_EQ(counter_1.load(), 0);

  auto counter_2 = std::atomic_int64_t{0};
  auto shutdown_task_2 = ShutdownTask{counter_2};
  EXPECT_TRUE(shutdown_task_2.try_mark_as_enqueued());
  EXPECT_TRUE(shutdown_task_2.try_mark_as_assigned_to_worker());
  EXPECT_EQ(counter_2.load(), 0);
  EXPECT_THROW(shutdown_task_2.execute(), std::logic_error);
}

TEST_F(SchedulerTest, GetThisThreadWorker) {
  const auto node_queue_scheduler = std::make_shared<NodeQueueScheduler>();
  Hyrise::get().topology.use_fake_numa_topology(1, 1);
  Hyrise::get().set_scheduler(node_queue_scheduler);

  // Even though we use the NodeQueueScheduler, calling `get_this_thread_worker()` not from a worker (here, called from
  // the main thread) returns a nullptr.
  EXPECT_EQ(Worker::get_this_thread_worker(), nullptr);

  auto tasks = std::vector<std::shared_ptr<AbstractTask>>{};
  tasks.emplace_back(std::make_shared<JobTask>([&]() {
    EXPECT_NE(Worker::get_this_thread_worker(), nullptr);
  }));

  Hyrise::get().scheduler()->schedule_and_wait_for_tasks(tasks);
}

// `execute_next()` should only be called from within an active worker.
TEST_F(SchedulerTest, ExecuteNextFromNonWorker) {
  if constexpr (!HYRISE_DEBUG) {
    GTEST_SKIP();
  }

  const auto node_queue_scheduler = std::make_shared<NodeQueueScheduler>();
  Hyrise::get().topology.use_fake_numa_topology(1, 1);
  Hyrise::get().set_scheduler(node_queue_scheduler);

  EXPECT_EQ(node_queue_scheduler->workers().size(), 1);
  const auto& worker = node_queue_scheduler->workers()[0];
  EXPECT_EQ(node_queue_scheduler->active_worker_count(), 1);
  auto empty_task = std::make_shared<JobTask>([&]() {});
  EXPECT_THROW(worker->execute_next(empty_task), std::logic_error);
}

}  // namespace hyrise<|MERGE_RESOLUTION|>--- conflicted
+++ resolved
@@ -166,12 +166,8 @@
 
   const auto task_count = 5'000;
 
-<<<<<<< HEAD
-  constexpr auto TASK_COUNT = 96;
-=======
   auto previous_task_id_per_group = std::vector<size_t>(NodeQueueScheduler::NUM_GROUPS, 0);
   auto tasks = std::vector<std::shared_ptr<AbstractTask>>{};
->>>>>>> 3f2996ab
 
   for (auto task_id = size_t{0}; task_id < task_count; ++task_id) {
     tasks.emplace_back(std::make_shared<JobTask>([&, task_id] {
@@ -186,23 +182,6 @@
 
   Hyrise::get().scheduler()->schedule_and_wait_for_tasks(tasks);
   Hyrise::get().scheduler()->finish();
-<<<<<<< HEAD
-
-  // We expect NUM_GROUPS chains of tasks to be created. As tasks are added to the chains by calling
-  // AbstractTask::set_predecessor_of, the first task in the input vector ends up being the last task being called. This
-  // results in [40 30 20 10 0 41 31 21 11 1 ...]
-  const auto num_groups = NodeQueueScheduler::NUM_GROUPS;
-  ASSERT_EQ(TASK_COUNT % num_groups, 0);
-  auto expected_output = std::vector<size_t>{};
-  for (auto group = 0; group < num_groups; ++group) {
-    for (auto task_id = 0; task_id < TASK_COUNT / num_groups; ++task_id) {
-      expected_output.emplace_back(tasks.size() - (task_id + 1) * num_groups + group);
-    }
-  }
-
-  EXPECT_EQ(output, expected_output);
-=======
->>>>>>> 3f2996ab
 }
 
 TEST_F(SchedulerTest, MultipleDependenciesWithScheduler) {
