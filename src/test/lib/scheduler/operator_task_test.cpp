--- conflicted
+++ resolved
@@ -18,20 +18,6 @@
 #include "scheduler/node_queue_scheduler.hpp"
 #include "scheduler/operator_task.hpp"
 
-namespace {
-
-using namespace hyrise;  // NOLINT(build/namespaces)
-
-void successors_equal(auto& lhs, const std::vector<std::shared_ptr<AbstractTask>>& rhs) {
-  ASSERT_EQ(lhs.size(), rhs.size());
-
-  for (auto index = size_t{0}; index < lhs.size(); ++index) {
-    EXPECT_EQ(lhs[index].get().shared_from_this(), rhs[index]);
-  }
-}
-
-}  // namespace
-
 namespace hyrise {
 
 using namespace expression_functional;  // NOLINT(build/namespaces)
@@ -104,11 +90,7 @@
 
   const auto& [tasks, root_operator_task] = OperatorTask::make_tasks_from_operator(union_positions);
 
-<<<<<<< HEAD
-  ASSERT_EQ(tasks.size(), 5);
-=======
   EXPECT_EQ(tasks.size(), 5);
->>>>>>> cb35cf30
   const auto tasks_set = std::unordered_set<std::shared_ptr<AbstractTask>>(tasks.begin(), tasks.end());
   EXPECT_TRUE(tasks_set.contains(gt_a->get_or_create_operator_task()));
   EXPECT_TRUE(tasks_set.contains(scan_a->get_or_create_operator_task()));
@@ -116,16 +98,6 @@
   EXPECT_TRUE(tasks_set.contains(scan_c->get_or_create_operator_task()));
   EXPECT_TRUE(tasks_set.contains(union_positions->get_or_create_operator_task()));
 
-<<<<<<< HEAD
-  successors_equal(gt_a->get_or_create_operator_task()->successors(), {scan_a->get_or_create_operator_task()});
-  successors_equal(scan_a->get_or_create_operator_task()->successors(),
-                   {scan_b->get_or_create_operator_task(), scan_c->get_or_create_operator_task()});
-  successors_equal(scan_b->get_or_create_operator_task()->successors(),
-                   {union_positions->get_or_create_operator_task()});
-  successors_equal(scan_c->get_or_create_operator_task()->successors(),
-                   {union_positions->get_or_create_operator_task()});
-  successors_equal(union_positions->get_or_create_operator_task()->successors(), {});
-=======
   EXPECT_TASKS_EQ(gt_a->get_or_create_operator_task()->successors(),
                   std::vector{scan_a->get_or_create_operator_task()});
   EXPECT_TASKS_EQ(scan_a->get_or_create_operator_task()->successors(),
@@ -136,7 +108,6 @@
                   std::vector{union_positions->get_or_create_operator_task()});
   EXPECT_TASKS_EQ(union_positions->get_or_create_operator_task()->successors(),
                   std::vector<std::shared_ptr<AbstractTask>>{});
->>>>>>> cb35cf30
 
   for (const auto& task : tasks) {
     EXPECT_NO_THROW(task->schedule());
@@ -182,19 +153,6 @@
   EXPECT_TRUE(tasks_set.contains(table_wrapper->get_or_create_operator_task()));
   EXPECT_TRUE(tasks_set.contains(projection->get_or_create_operator_task()));
 
-<<<<<<< HEAD
-  successors_equal(gt_b->get_or_create_operator_task()->successors(), {aggregate_a->get_or_create_operator_task()});
-
-  successors_equal(gt_a->get_or_create_operator_task()->successors(), {scan->get_or_create_operator_task()});
-  successors_equal(aggregate_a->get_or_create_operator_task()->successors(), {scan->get_or_create_operator_task()});
-
-  successors_equal(scan->get_or_create_operator_task()->successors(), {aggregate_b->get_or_create_operator_task()});
-
-  successors_equal(aggregate_b->get_or_create_operator_task()->successors(),
-                   {projection->get_or_create_operator_task()});
-  successors_equal(table_wrapper->get_or_create_operator_task()->successors(),
-                   {projection->get_or_create_operator_task()});
-=======
   EXPECT_TASKS_EQ(gt_b->get_or_create_operator_task()->successors(),
                   std::vector{aggregate_a->get_or_create_operator_task()});
 
@@ -209,7 +167,6 @@
                   std::vector{projection->get_or_create_operator_task()});
   EXPECT_TASKS_EQ(table_wrapper->get_or_create_operator_task()->successors(),
                   std::vector{projection->get_or_create_operator_task()});
->>>>>>> cb35cf30
 
   EXPECT_EQ(root_operator_task, projection->get_or_create_operator_task());
   EXPECT_TRUE(projection->get_or_create_operator_task()->successors().empty());
