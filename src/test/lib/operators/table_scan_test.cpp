--- conflicted
+++ resolved
@@ -92,17 +92,6 @@
   }
 
   std::shared_ptr<TableWrapper> get_int_sorted_op() {
-<<<<<<< HEAD
-    return load_and_encode_table("resources/test_data/tbl/int_sorted.tbl", ChunkOffset{4},
-                                 std::make_optional(std::vector<SortColumnDefinition>{
-                                     SortColumnDefinition(ColumnID(0), SortMode::AscendingNullsFirst)}));
-  }
-
-  std::shared_ptr<TableWrapper> get_int_only_null_op() {
-    return load_and_encode_table("resources/test_data/tbl/int_only_null.tbl", ChunkOffset{4},
-                                 std::make_optional(std::vector<SortColumnDefinition>{
-                                     SortColumnDefinition(ColumnID(0), SortMode::AscendingNullsFirst)}));
-=======
     return load_and_encode_table(
         "resources/test_data/tbl/int_sorted.tbl", ChunkOffset{4},
         std::vector<SortColumnDefinition>{SortColumnDefinition(ColumnID(0), SortMode::AscendingNullsFirst)});
@@ -112,7 +101,6 @@
     return load_and_encode_table(
         "resources/test_data/tbl/int_only_null.tbl", ChunkOffset{4},
         std::vector<SortColumnDefinition>{SortColumnDefinition(ColumnID(0), SortMode::AscendingNullsFirst)});
->>>>>>> 50450f22
   }
 
   std::shared_ptr<TableWrapper> get_int_string_op() {
