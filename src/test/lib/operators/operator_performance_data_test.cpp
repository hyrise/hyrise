--- conflicted
+++ resolved
@@ -96,11 +96,7 @@
     EXPECT_EQ(performance_data.num_chunks_with_binary_search, 0);
   }
 
-<<<<<<< HEAD
-  // Check counters for sorted segment scanning (value scan)
-=======
   // Check counters for sorted segment scanning (value scan).
->>>>>>> a89ffcf7
   table->get_chunk(ChunkID{0})
       ->set_individually_sorted_by(SortColumnDefinition{ColumnID{0}, SortMode::AscendingNullsFirst});
   table->get_chunk(ChunkID{1})
