--- conflicted
+++ resolved
@@ -123,8 +123,6 @@
 
     const auto table_scan = std::make_shared<TableScan>(
         table_wrapper, between_inclusive_(get_column_expression(table_wrapper, ColumnID{0}), 1, 4));
-<<<<<<< HEAD
-=======
     table_scan->execute();
 
     const auto& performance_data = dynamic_cast<TableScan::PerformanceData&>(*table_scan->performance_data);
@@ -175,7 +173,6 @@
 
     const auto table_scan = std::make_shared<TableScan>(
         table_wrapper, between_inclusive_(get_column_expression(table_wrapper, ColumnID{0}), 1, 4));
->>>>>>> 62943d91
     table_scan->execute();
 
     const auto& performance_data = dynamic_cast<TableScan::PerformanceData&>(*table_scan->performance_data);
@@ -186,53 +183,6 @@
      */
     EXPECT_GT(performance_data.walltime.count(), 0ul);
     EXPECT_EQ(performance_data.num_chunks_with_early_out, 0ul);
-<<<<<<< HEAD
-    EXPECT_EQ(performance_data.num_chunks_with_all_rows_matching, 2ul);
-    EXPECT_EQ(performance_data.num_chunks_with_binary_search, 1ul);
-  }
-
-  // Test that nullable columns do not contribute all-rows-matching shortcuts
-  const TableColumnDefinitions nullable_column_definition = {{"a", DataType::Int, true}};
-  table = std::make_shared<Table>(nullable_column_definition, TableType::Data, 2);
-  table->append({1});
-  table->append({2});
-  table->append({2});
-  table->append({2});
-  table->append({2});
-  table->append({3});
-  table->last_chunk()->finalize();
-  ChunkEncoder::encode_all_chunks(table);
-
-  // ColumnVsValue scan
-  {
-    const auto table_wrapper = std::make_shared<TableWrapper>(table);
-    table_wrapper->execute();
-
-    const auto table_scan =
-        std::make_shared<TableScan>(table_wrapper, equals_(get_column_expression(table_wrapper, ColumnID{0}), 2));
-    table_scan->execute();
-
-    const auto& performance_data = dynamic_cast<TableScan::PerformanceData&>(*table_scan->performance_data);
-    EXPECT_GT(performance_data.walltime.count(), 0ul);
-    EXPECT_EQ(performance_data.num_chunks_with_early_out, 0ul);
-    EXPECT_EQ(performance_data.num_chunks_with_all_rows_matching, 0ul);
-    EXPECT_EQ(performance_data.num_chunks_with_binary_search, 0ul);
-  }
-
-  // Between scan
-  {
-    const auto table_wrapper = std::make_shared<TableWrapper>(table);
-    table_wrapper->execute();
-
-    const auto table_scan = std::make_shared<TableScan>(
-        table_wrapper, between_inclusive_(get_column_expression(table_wrapper, ColumnID{0}), 1, 4));
-    table_scan->execute();
-
-    const auto& performance_data = dynamic_cast<TableScan::PerformanceData&>(*table_scan->performance_data);
-    EXPECT_GT(performance_data.walltime.count(), 0ul);
-    EXPECT_EQ(performance_data.num_chunks_with_early_out, 0ul);
-=======
->>>>>>> 62943d91
     EXPECT_EQ(performance_data.num_chunks_with_all_rows_matching, 0ul);
     EXPECT_EQ(performance_data.num_chunks_with_binary_search, 0ul);
   }
