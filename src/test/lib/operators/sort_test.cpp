#include <gtest/gtest.h>

#include <memory>

#include "all_type_variant.hpp"
#include "base_test.hpp"
#include "operators/join_hash.hpp"
#include "operators/projection.hpp"
#include "operators/sort.hpp"
#include "operators/table_wrapper.hpp"
#include "storage/table_column_definition.hpp"
#include "types.hpp"
#include "utils/load_table.hpp"

namespace hyrise {

struct SortTestParam {
  std::vector<SortColumnDefinition> sort_columns;

  bool input_is_empty;
  bool input_is_reference;
  ChunkOffset output_chunk_size;
  Sort::ForceMaterialization force_materialization;

  std::string expected_filename;
};

class SortTest : public BaseTestWithParam<SortTestParam> {
 public:
  static void SetUpTestCase() {
    input_table = load_table("resources/test_data/tbl/sort/input.tbl", ChunkOffset{20});
    input_table_wrapper = std::make_shared<TableWrapper>(input_table);
    input_table_wrapper->never_clear_output();
    input_table_wrapper->execute();
  }

  static inline std::shared_ptr<Table> input_table;
  static inline std::shared_ptr<AbstractOperator> input_table_wrapper;
};

TEST_P(SortTest, Sort) {
  auto param = GetParam();

  auto input = input_table_wrapper;

  if (param.input_is_empty) {
    if (param.input_is_reference) {
      // Create an empty reference table.
      input = std::make_shared<TableScan>(input, equals_(1, 2));
      input->execute();
    } else {
      // Create an empty data table.
      auto empty_table = Table::create_dummy_table(input_table->column_definitions());
      input = std::make_shared<TableWrapper>(empty_table);
      input->execute();
    }
  }

  auto pqp_column_expressions = std::vector<std::shared_ptr<AbstractExpression>>{};
  for (const auto& sort_column : param.sort_columns) {
    pqp_column_expressions.emplace_back(PQPColumnExpression::from_table(*input->get_output(), sort_column.column));
  }
  auto projection = std::make_shared<Projection>(input, pqp_column_expressions);
  projection->execute();

  auto sort = Sort{projection, param.sort_columns, param.output_chunk_size, param.force_materialization};
  sort.execute();

  const auto expected_table = load_table(std::string{"resources/test_data/tbl/sort/"} + param.expected_filename);
  const auto& result = sort.get_output();
  EXPECT_TABLE_EQ_ORDERED(result, expected_table);

  // Verify type of result table.
  if (param.force_materialization == Sort::ForceMaterialization::Yes ||
      (param.input_is_empty && !param.input_is_reference)) {
    EXPECT_EQ(result->type(), TableType::Data);
  } else {
    EXPECT_EQ(result->type(), TableType::References);
  }

  // Verify output chunk size.
  if (result->chunk_count() > 0) {
    for (auto chunk_id = ChunkID{0}; chunk_id < result->chunk_count() - 1; ++chunk_id) {
      EXPECT_EQ(result->get_chunk(chunk_id)->size(), param.output_chunk_size);
    }
  }
}

TEST_P(SortTest, UnchangedNullability) {
  const auto param = GetParam();

  auto segment_nullability_implies_column_nullablility = [](const std::shared_ptr<const Table>& table) {
    bool correct_nullability = true;
    for (auto chunk_id = ChunkID{0}; chunk_id < table->chunk_count(); ++chunk_id) {
      const auto chunk = table->get_chunk(chunk_id);
      for (auto column_id = ColumnID{0}; column_id < chunk->column_count(); ++column_id) {
        auto column_is_nullable = table->column_is_nullable(column_id);
        auto abstract_segment = chunk->get_segment(column_id);

        resolve_data_and_segment_type(*abstract_segment, [&](const auto data_type_t, const auto& segment) {
          using ColumnDataType = typename decltype(data_type_t)::type;
          using SegmentType = std::decay_t<decltype(segment)>;
          if constexpr (std::is_same_v<SegmentType, ValueSegment<ColumnDataType>>) {
            // if the segment is nullable, the column must be nullable as well
            if (segment.is_nullable() && !column_is_nullable) {
              correct_nullability = false;
            }
          }
        });
      }
    }
    return correct_nullability;
  };

  EXPECT_TRUE(segment_nullability_implies_column_nullablility(input_table));

  auto sort = Sort{input_table_wrapper, param.sort_columns, param.output_chunk_size, param.force_materialization};
  sort.execute();

  const auto output_table = sort.get_output();

  EXPECT_TRUE(segment_nullability_implies_column_nullablility(output_table));
}

inline std::string sort_test_formatter(const testing::TestParamInfo<SortTestParam>& param_info) {
  const auto& param = param_info.param;

  auto stream = std::stringstream{};
  if (param.input_is_empty) {
    stream << "Empty";
  }
  stream << (param.input_is_reference ? "Reference" : "Data") << "Input";
  for (const auto& sort_column : param.sort_columns) {
    stream << "Col" << sort_column.column << sort_column.sort_mode;
  }

  if (param.output_chunk_size != Chunk::DEFAULT_SIZE) {
    stream << "ChunkSize" << param.output_chunk_size;
  }

  if (param.force_materialization == Sort::ForceMaterialization::Yes) {
    stream << "ForcedMaterialization";
  }

  return stream.str();
}

// clang-format off
INSTANTIATE_TEST_SUITE_P(Variations, SortTest,
                         ::testing::Values(
                           // Variantions of different orders
                           SortTestParam{{SortColumnDefinition{ColumnID{0}, SortMode::AscendingNullsFirst}},                                                                      false, false, Chunk::DEFAULT_SIZE, Sort::ForceMaterialization::No,  "a_asc.tbl"},                // NOLINT
                           SortTestParam{{SortColumnDefinition{ColumnID{0}, SortMode::DescendingNullsFirst}},                                                                     false, false, Chunk::DEFAULT_SIZE, Sort::ForceMaterialization::No,  "a_desc.tbl"},               // NOLINT
                           SortTestParam{{SortColumnDefinition{ColumnID{0}, SortMode::AscendingNullsFirst},   SortColumnDefinition{ColumnID{1}, SortMode::DescendingNullsFirst}}, false, false, Chunk::DEFAULT_SIZE, Sort::ForceMaterialization::No,  "a_asc_b_desc.tbl"},         // NOLINT
                           SortTestParam{{SortColumnDefinition{ColumnID{0}, SortMode::DescendingNullsFirst},  SortColumnDefinition{ColumnID{1}, SortMode::AscendingNullsFirst}},  false, false, Chunk::DEFAULT_SIZE, Sort::ForceMaterialization::No,  "a_desc_b_asc.tbl"},         // NOLINT
                       //  SortTestParam{{SortColumnDefinition{ColumnID{1}, SortMode::AscendingNullsLast},    SortColumnDefinition{ColumnID{0}, SortMode::DescendingNullsLast}},  false, false, Chunk::DEFAULT_SIZE, Sort::ForceMaterialization::No,  "b_asc_nl_a_desc_nl.tbl"},   // NOLINT
                       //  SortTestParam{{SortColumnDefinition{ColumnID{1}, SortMode::DescendingNullsLast},   SortColumnDefinition{ColumnID{0}, SortMode::AscendingNullsLast}},   false, false, Chunk::DEFAULT_SIZE, Sort::ForceMaterialization::No,  "b_desc_nl_a_asc_nl.tbl"},   // NOLINT

                           // Output chunk size
                           SortTestParam{{SortColumnDefinition{ColumnID{0}, SortMode::AscendingNullsFirst},   SortColumnDefinition{ColumnID{1}, SortMode::DescendingNullsFirst}}, false, false, ChunkOffset{40},     Sort::ForceMaterialization::No,  "a_asc_b_desc.tbl"},         // NOLINT
                           SortTestParam{{SortColumnDefinition{ColumnID{0}, SortMode::AscendingNullsFirst},   SortColumnDefinition{ColumnID{1}, SortMode::DescendingNullsFirst}}, false, true,  ChunkOffset{40},     Sort::ForceMaterialization::No,  "a_asc_b_desc.tbl"},         // NOLINT

                           // Empty input tables
                           SortTestParam{{SortColumnDefinition{ColumnID{0}, SortMode::AscendingNullsFirst}},                                                                      true,  false, Chunk::DEFAULT_SIZE, Sort::ForceMaterialization::No,  "empty.tbl"},                // NOLINT
                           SortTestParam{{SortColumnDefinition{ColumnID{0}, SortMode::AscendingNullsFirst}},                                                                      true,  true,  Chunk::DEFAULT_SIZE, Sort::ForceMaterialization::No,  "empty.tbl"},                // NOLINT

                           // Forced materialization
                           SortTestParam{{SortColumnDefinition{ColumnID{0}, SortMode::AscendingNullsFirst},   SortColumnDefinition{ColumnID{1}, SortMode::DescendingNullsFirst}}, false, false, Chunk::DEFAULT_SIZE, Sort::ForceMaterialization::Yes, "a_asc_b_desc.tbl"},         // NOLINT
                           SortTestParam{{SortColumnDefinition{ColumnID{0}, SortMode::AscendingNullsFirst},   SortColumnDefinition{ColumnID{1}, SortMode::DescendingNullsFirst}}, false, false, ChunkOffset{33},     Sort::ForceMaterialization::Yes, "a_asc_b_desc.tbl"},         // NOLINT
                           SortTestParam{{SortColumnDefinition{ColumnID{0}, SortMode::AscendingNullsFirst},   SortColumnDefinition{ColumnID{1}, SortMode::DescendingNullsFirst}}, false, true,  Chunk::DEFAULT_SIZE, Sort::ForceMaterialization::Yes, "a_asc_b_desc.tbl"},         // NOLINT
                           SortTestParam{{SortColumnDefinition{ColumnID{0}, SortMode::AscendingNullsFirst},   SortColumnDefinition{ColumnID{1}, SortMode::DescendingNullsFirst}}, false, true,  ChunkOffset{33},     Sort::ForceMaterialization::Yes, "a_asc_b_desc.tbl"},         // NOLINT
                       //  SortTestParam{{SortColumnDefinition{ColumnID{1}, SortMode::DescendingNullsLast},   SortColumnDefinition{ColumnID{0}, SortMode::AscendingNullsLast}},   false, true,  Chunk::DEFAULT_SIZE, Sort::ForceMaterialization::Yes,  "b_desc_nl_a_asc_nl.tbl"},  // NOLINT

                           // Empty input tables with forced materialization
                           SortTestParam{{SortColumnDefinition{ColumnID{0}, SortMode::AscendingNullsFirst}},                                                                      true,  false, Chunk::DEFAULT_SIZE, Sort::ForceMaterialization::Yes, "empty.tbl"},                // NOLINT
                           SortTestParam{{SortColumnDefinition{ColumnID{0}, SortMode::AscendingNullsFirst}},                                                                      true,  true,  Chunk::DEFAULT_SIZE, Sort::ForceMaterialization::Yes, "empty.tbl"}                 // NOLINT
                          ),  // NOLINT
                         sort_test_formatter);

// clang-format on

TEST_F(SortTest, JoinProducesReferences) {
  // Even though not all columns in a join result refer to the same table, the output should use references
  const auto right_wrapper = std::make_shared<TableWrapper>(load_table("resources/test_data/tbl/int3.tbl"));
  right_wrapper->execute();

  const auto join_predicate = OperatorJoinPredicate{ColumnIDPair{ColumnID{0}, ColumnID{0}}, PredicateCondition::Equals};
  auto join = std::make_shared<JoinHash>(input_table_wrapper, right_wrapper, JoinMode::Inner, join_predicate);
  join->execute();

  auto sort = Sort{join, {SortColumnDefinition{ColumnID{1}, SortMode::DescendingNullsFirst}}};
  sort.execute();

  EXPECT_EQ(sort.get_output()->type(), TableType::References);
}

TEST_F(SortTest, InputReferencesDifferentTables) {
  // When a single column in a table references different tables, we cannot output sorted ReferenceSegments.
  // This test simulates the output of a union on the first column.

  const auto second_table = load_table("resources/test_data/tbl/sort/a_asc.tbl", ChunkOffset{10});
  const auto second_table_wrapper = std::make_shared<TableWrapper>(second_table);
  second_table_wrapper->execute();

  const auto union_table = std::make_shared<Table>(
      TableColumnDefinitions{TableColumnDefinition{"a", DataType::Int, true}}, TableType::References);

  auto pos_list = std::make_shared<RowIDPosList>();
  pos_list->emplace_back(ChunkID{0}, ChunkOffset{0});
  pos_list->emplace_back(ChunkID{0}, ChunkOffset{1});
  pos_list->emplace_back(ChunkID{1}, ChunkOffset{0});

  auto first_reference_segment = std::make_shared<ReferenceSegment>(input_table, ColumnID{0}, pos_list);
  union_table->append_chunk(Segments{first_reference_segment});

  auto second_reference_segment = std::make_shared<ReferenceSegment>(second_table, ColumnID{0}, pos_list);
  union_table->append_chunk(Segments{second_reference_segment});

  const auto union_table_wrapper = std::make_shared<TableWrapper>(union_table);
  union_table_wrapper->execute();

  auto sort = Sort{union_table_wrapper, {SortColumnDefinition{ColumnID{0}, SortMode::DescendingNullsFirst}}};
  sort.execute();

  EXPECT_EQ(sort.get_output()->type(), TableType::Data);
}

TEST_F(SortTest, InputReferencesDifferentColumns) {
  // Similarly to InputReferencesDifferentTables, we cannot build a ReferenceSegment that references different columns
  // in the same table.

  // This is not just a normal union_table but something weird that you probably won't see in the wild
  const auto weird_table = std::make_shared<Table>(
      TableColumnDefinitions{TableColumnDefinition{"a", DataType::Int, true}}, TableType::References);

  auto pos_list = std::make_shared<RowIDPosList>();
  pos_list->emplace_back(ChunkID{0}, ChunkOffset{0});
  pos_list->emplace_back(ChunkID{0}, ChunkOffset{1});
  pos_list->emplace_back(ChunkID{1}, ChunkOffset{0});

  auto first_reference_segment = std::make_shared<ReferenceSegment>(input_table, ColumnID{0}, pos_list);
  weird_table->append_chunk(Segments{first_reference_segment});

  auto second_reference_segment = std::make_shared<ReferenceSegment>(input_table, ColumnID{1}, pos_list);
  weird_table->append_chunk(Segments{second_reference_segment});

  const auto weird_table_wrapper = std::make_shared<TableWrapper>(weird_table);
  weird_table_wrapper->execute();

  auto sort = Sort{weird_table_wrapper, {SortColumnDefinition{ColumnID{0}, SortMode::DescendingNullsFirst}}};
  sort.execute();

  EXPECT_EQ(sort.get_output()->type(), TableType::Data);
}

<<<<<<< HEAD
TEST_F(SortTest, ValidateVarIntEncoding) {
  // Check if varaiable sized integer are correctly encoded.
  const auto table = load_table("./resources/test_data/tbl/sort/a_int.tbl");
  EXPECT_EQ(table->get_chunk(ChunkID{0})->size(), 18);
  EXPECT_EQ(table->row_count(), 18);

  const auto table_wrapper = std::make_shared<TableWrapper>(table);
  table_wrapper->execute();
  auto sort = Sort{table_wrapper, {SortColumnDefinition{ColumnID{0}, SortMode::AscendingNullsFirst}}};
  sort.execute();

  const auto output_table = sort.get_output();
  EXPECT_EQ(output_table->row_count(), 18);

  auto last = int32_t{-257};
  for (const auto& row : output_table->get_rows()) {
    EXPECT_EQ(row.size(), 1);

    const auto current = boost::get<int32_t>(row[0]);
    EXPECT_LT(last, current);
    last = current;
  }
  EXPECT_EQ(last, int32_t{256});
}

TEST_F(SortTest, NegativeFloatSorting) {
  const auto table = load_table("./resources/test_data/tbl/sort/a_float.tbl");
  EXPECT_EQ(table->get_chunk(ChunkID{0})->size(), 16);
  EXPECT_EQ(table->row_count(), 16);

  const auto table_wrapper = std::make_shared<TableWrapper>(table);
  table_wrapper->execute();
  auto sort = Sort{table_wrapper, {SortColumnDefinition{ColumnID{0}, SortMode::AscendingNullsFirst}}};
  sort.execute();

  const auto output_table = sort.get_output();
  EXPECT_EQ(output_table->row_count(), 16);

  auto last = float{-9};
  for (const auto& row : output_table->get_rows()) {
    EXPECT_EQ(row.size(), 1);

    const auto current = boost::get<float>(row[0]);
    EXPECT_LT(last, current);
    last = current;
  }
  EXPECT_EQ(last, float{7});
=======
TEST_F(SortTest, NullsLast) {
  auto test_sort = [&](const std::vector<SortColumnDefinition>& sort_column_definitions, const bool input_is_reference,
                       const Sort::ForceMaterialization force_materialization, const std::string& result_filename) {
    auto sort = Sort{input_table_wrapper, sort_column_definitions, Chunk::DEFAULT_SIZE, force_materialization};
    sort.execute();

    const auto expected_table = load_table(std::string{"resources/test_data/tbl/sort/"} + result_filename);
    const auto& result = sort.get_output();
    EXPECT_TABLE_EQ_ORDERED(result, expected_table);

    // Verify type of result table.
    if (force_materialization == Sort::ForceMaterialization::Yes) {
      EXPECT_EQ(result->type(), TableType::Data);
    } else {
      EXPECT_EQ(result->type(), TableType::References);
    }
  };

  test_sort({SortColumnDefinition{ColumnID{1}, SortMode::AscendingNullsLast},
             SortColumnDefinition{ColumnID{0}, SortMode::DescendingNullsLast}},
            false, Sort::ForceMaterialization::No, "b_asc_nl_a_desc_nl.tbl");  // NOLINT
  test_sort({SortColumnDefinition{ColumnID{1}, SortMode::DescendingNullsLast},
             SortColumnDefinition{ColumnID{0}, SortMode::AscendingNullsLast}},
            false, Sort::ForceMaterialization::No, "b_desc_nl_a_asc_nl.tbl");  // NOLINT
  test_sort({SortColumnDefinition{ColumnID{1}, SortMode::DescendingNullsLast},
             SortColumnDefinition{ColumnID{0}, SortMode::AscendingNullsLast}},
            true, Sort::ForceMaterialization::Yes, "b_desc_nl_a_asc_nl.tbl");  // NOLINT
>>>>>>> 728e7543
}

}  // namespace hyrise<|MERGE_RESOLUTION|>--- conflicted
+++ resolved
@@ -253,7 +253,6 @@
   EXPECT_EQ(sort.get_output()->type(), TableType::Data);
 }
 
-<<<<<<< HEAD
 TEST_F(SortTest, ValidateVarIntEncoding) {
   // Check if varaiable sized integer are correctly encoded.
   const auto table = load_table("./resources/test_data/tbl/sort/a_int.tbl");
@@ -301,7 +300,8 @@
     last = current;
   }
   EXPECT_EQ(last, float{7});
-=======
+}
+
 TEST_F(SortTest, NullsLast) {
   auto test_sort = [&](const std::vector<SortColumnDefinition>& sort_column_definitions, const bool input_is_reference,
                        const Sort::ForceMaterialization force_materialization, const std::string& result_filename) {
@@ -329,7 +329,6 @@
   test_sort({SortColumnDefinition{ColumnID{1}, SortMode::DescendingNullsLast},
              SortColumnDefinition{ColumnID{0}, SortMode::AscendingNullsLast}},
             true, Sort::ForceMaterialization::Yes, "b_desc_nl_a_asc_nl.tbl");  // NOLINT
->>>>>>> 728e7543
 }
 
 }  // namespace hyrise