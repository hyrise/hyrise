--- conflicted
+++ resolved
@@ -140,61 +140,34 @@
 // clang-format off
 INSTANTIATE_TEST_SUITE_P(Variations, SortTest,
                          ::testing::Values(
-<<<<<<< HEAD
                            // Variantions of different orders
-                           SortTestParam{{SortColumnDefinition{ColumnID{0}, SortMode::AscendingNullsFirst}},                                                                      false, false, Chunk::DEFAULT_SIZE, Sort::ForceMaterialization::No,  "a_asc.tbl"},                // NOLINT
-                           SortTestParam{{SortColumnDefinition{ColumnID{0}, SortMode::DescendingNullsFirst}},                                                                     false, false, Chunk::DEFAULT_SIZE, Sort::ForceMaterialization::No,  "a_desc.tbl"},               // NOLINT
-                           SortTestParam{{SortColumnDefinition{ColumnID{0}, SortMode::AscendingNullsFirst},   SortColumnDefinition{ColumnID{1}, SortMode::DescendingNullsFirst}}, false, false, Chunk::DEFAULT_SIZE, Sort::ForceMaterialization::No,  "a_asc_b_desc.tbl"},         // NOLINT
-                           SortTestParam{{SortColumnDefinition{ColumnID{0}, SortMode::DescendingNullsFirst},  SortColumnDefinition{ColumnID{1}, SortMode::AscendingNullsFirst}},  false, false, Chunk::DEFAULT_SIZE, Sort::ForceMaterialization::No,  "a_desc_b_asc.tbl"},         // NOLINT
-                       //  SortTestParam{{SortColumnDefinition{ColumnID{1}, SortMode::AscendingNullsLast},    SortColumnDefinition{ColumnID{0}, SortMode::DescendingNullsLast}},  false, false, Chunk::DEFAULT_SIZE, Sort::ForceMaterialization::No,  "b_asc_nl_a_desc_nl.tbl"},   // NOLINT
-                       //  SortTestParam{{SortColumnDefinition{ColumnID{1}, SortMode::DescendingNullsLast},   SortColumnDefinition{ColumnID{0}, SortMode::AscendingNullsLast}},   false, false, Chunk::DEFAULT_SIZE, Sort::ForceMaterialization::No,  "b_desc_nl_a_asc_nl.tbl"},   // NOLINT
+                           SortTestParam{{SortColumnDefinition{ColumnID{0}, SortMode::AscendingNullsFirst}},                                                                      false, false, Chunk::DEFAULT_SIZE, Sort::ForceMaterialization::No,  "a_asc.tbl"},                // NOLINT(whitespace/line_length)
+                           SortTestParam{{SortColumnDefinition{ColumnID{0}, SortMode::DescendingNullsFirst}},                                                                     false, false, Chunk::DEFAULT_SIZE, Sort::ForceMaterialization::No,  "a_desc.tbl"},               // NOLINT(whitespace/line_length)
+                           SortTestParam{{SortColumnDefinition{ColumnID{0}, SortMode::AscendingNullsFirst},   SortColumnDefinition{ColumnID{1}, SortMode::DescendingNullsFirst}}, false, false, Chunk::DEFAULT_SIZE, Sort::ForceMaterialization::No,  "a_asc_b_desc.tbl"},         // NOLINT(whitespace/line_length)
+                           SortTestParam{{SortColumnDefinition{ColumnID{0}, SortMode::DescendingNullsFirst},  SortColumnDefinition{ColumnID{1}, SortMode::AscendingNullsFirst}},  false, false, Chunk::DEFAULT_SIZE, Sort::ForceMaterialization::No,  "a_desc_b_asc.tbl"},         // NOLINT(whitespace/line_length)
+                       //  SortTestParam{{SortColumnDefinition{ColumnID{1}, SortMode::AscendingNullsLast},    SortColumnDefinition{ColumnID{0}, SortMode::DescendingNullsLast}},  false, false, Chunk::DEFAULT_SIZE, Sort::ForceMaterialization::No,  "b_asc_nl_a_desc_nl.tbl"},   // NOLINT(whitespace/line_length)
+                       //  SortTestParam{{SortColumnDefinition{ColumnID{1}, SortMode::DescendingNullsLast},   SortColumnDefinition{ColumnID{0}, SortMode::AscendingNullsLast}},   false, false, Chunk::DEFAULT_SIZE, Sort::ForceMaterialization::No,  "b_desc_nl_a_asc_nl.tbl"},   // NOLINT(whitespace/line_length)
 
                            // Output chunk size
-                           SortTestParam{{SortColumnDefinition{ColumnID{0}, SortMode::AscendingNullsFirst},   SortColumnDefinition{ColumnID{1}, SortMode::DescendingNullsFirst}}, false, false, ChunkOffset{40},     Sort::ForceMaterialization::No,  "a_asc_b_desc.tbl"},         // NOLINT
-                           SortTestParam{{SortColumnDefinition{ColumnID{0}, SortMode::AscendingNullsFirst},   SortColumnDefinition{ColumnID{1}, SortMode::DescendingNullsFirst}}, false, true,  ChunkOffset{40},     Sort::ForceMaterialization::No,  "a_asc_b_desc.tbl"},         // NOLINT
+                           SortTestParam{{SortColumnDefinition{ColumnID{0}, SortMode::AscendingNullsFirst},   SortColumnDefinition{ColumnID{1}, SortMode::DescendingNullsFirst}}, false, false, ChunkOffset{40},     Sort::ForceMaterialization::No,  "a_asc_b_desc.tbl"},         // NOLINT(whitespace/line_length)
+                           SortTestParam{{SortColumnDefinition{ColumnID{0}, SortMode::AscendingNullsFirst},   SortColumnDefinition{ColumnID{1}, SortMode::DescendingNullsFirst}}, false, true,  ChunkOffset{40},     Sort::ForceMaterialization::No,  "a_asc_b_desc.tbl"},         // NOLINT(whitespace/line_length)
 
                            // Empty input tables
-                           SortTestParam{{SortColumnDefinition{ColumnID{0}, SortMode::AscendingNullsFirst}},                                                                      true,  false, Chunk::DEFAULT_SIZE, Sort::ForceMaterialization::No,  "empty.tbl"},                // NOLINT
-                           SortTestParam{{SortColumnDefinition{ColumnID{0}, SortMode::AscendingNullsFirst}},                                                                      true,  true,  Chunk::DEFAULT_SIZE, Sort::ForceMaterialization::No,  "empty.tbl"},                // NOLINT
+                           SortTestParam{{SortColumnDefinition{ColumnID{0}, SortMode::AscendingNullsFirst}},                                                                      true,  false, Chunk::DEFAULT_SIZE, Sort::ForceMaterialization::No,  "empty.tbl"},                // NOLINT(whitespace/line_length)
+                           SortTestParam{{SortColumnDefinition{ColumnID{0}, SortMode::AscendingNullsFirst}},                                                                      true,  true,  Chunk::DEFAULT_SIZE, Sort::ForceMaterialization::No,  "empty.tbl"},                // NOLINT(whitespace/line_length)
 
                            // Forced materialization
-                           SortTestParam{{SortColumnDefinition{ColumnID{0}, SortMode::AscendingNullsFirst},   SortColumnDefinition{ColumnID{1}, SortMode::DescendingNullsFirst}}, false, false, Chunk::DEFAULT_SIZE, Sort::ForceMaterialization::Yes, "a_asc_b_desc.tbl"},         // NOLINT
-                           SortTestParam{{SortColumnDefinition{ColumnID{0}, SortMode::AscendingNullsFirst},   SortColumnDefinition{ColumnID{1}, SortMode::DescendingNullsFirst}}, false, false, ChunkOffset{33},     Sort::ForceMaterialization::Yes, "a_asc_b_desc.tbl"},         // NOLINT
-                           SortTestParam{{SortColumnDefinition{ColumnID{0}, SortMode::AscendingNullsFirst},   SortColumnDefinition{ColumnID{1}, SortMode::DescendingNullsFirst}}, false, true,  Chunk::DEFAULT_SIZE, Sort::ForceMaterialization::Yes, "a_asc_b_desc.tbl"},         // NOLINT
-                           SortTestParam{{SortColumnDefinition{ColumnID{0}, SortMode::AscendingNullsFirst},   SortColumnDefinition{ColumnID{1}, SortMode::DescendingNullsFirst}}, false, true,  ChunkOffset{33},     Sort::ForceMaterialization::Yes, "a_asc_b_desc.tbl"},         // NOLINT
-                       //  SortTestParam{{SortColumnDefinition{ColumnID{1}, SortMode::DescendingNullsLast},   SortColumnDefinition{ColumnID{0}, SortMode::AscendingNullsLast}},   false, true,  Chunk::DEFAULT_SIZE, Sort::ForceMaterialization::Yes,  "b_desc_nl_a_asc_nl.tbl"},  // NOLINT
+                           SortTestParam{{SortColumnDefinition{ColumnID{0}, SortMode::AscendingNullsFirst},   SortColumnDefinition{ColumnID{1}, SortMode::DescendingNullsFirst}}, false, false, Chunk::DEFAULT_SIZE, Sort::ForceMaterialization::Yes, "a_asc_b_desc.tbl"},         // NOLINT(whitespace/line_length)
+                           SortTestParam{{SortColumnDefinition{ColumnID{0}, SortMode::AscendingNullsFirst},   SortColumnDefinition{ColumnID{1}, SortMode::DescendingNullsFirst}}, false, false, ChunkOffset{33},     Sort::ForceMaterialization::Yes, "a_asc_b_desc.tbl"},         // NOLINT(whitespace/line_length)
+                           SortTestParam{{SortColumnDefinition{ColumnID{0}, SortMode::AscendingNullsFirst},   SortColumnDefinition{ColumnID{1}, SortMode::DescendingNullsFirst}}, false, true,  Chunk::DEFAULT_SIZE, Sort::ForceMaterialization::Yes, "a_asc_b_desc.tbl"},         // NOLINT(whitespace/line_length)
+                           SortTestParam{{SortColumnDefinition{ColumnID{0}, SortMode::AscendingNullsFirst},   SortColumnDefinition{ColumnID{1}, SortMode::DescendingNullsFirst}}, false, true,  ChunkOffset{33},     Sort::ForceMaterialization::Yes, "a_asc_b_desc.tbl"},         // NOLINT(whitespace/line_length)
+                       //  SortTestParam{{SortColumnDefinition{ColumnID{1}, SortMode::DescendingNullsLast},   SortColumnDefinition{ColumnID{0}, SortMode::AscendingNullsLast}},   false, true,  Chunk::DEFAULT_SIZE, Sort::ForceMaterialization::Yes,  "b_desc_nl_a_asc_nl.tbl"},  // NOLINT(whitespace/line_length)
 
                            // Empty input tables with forced materialization
-                           SortTestParam{{SortColumnDefinition{ColumnID{0}, SortMode::AscendingNullsFirst}},                                                                      true,  false, Chunk::DEFAULT_SIZE, Sort::ForceMaterialization::Yes, "empty.tbl"},                // NOLINT
-                           SortTestParam{{SortColumnDefinition{ColumnID{0}, SortMode::AscendingNullsFirst}},                                                                      true,  true,  Chunk::DEFAULT_SIZE, Sort::ForceMaterialization::Yes, "empty.tbl"}                 // NOLINT
-=======
-                           // Variantions of different orders.
-                           SortTestParam{{SortColumnDefinition{ColumnID{0}, SortMode::AscendingNullsFirst}},                                                           false, false, Chunk::DEFAULT_SIZE, Sort::ForceMaterialization::No,  "a_asc.tbl"},             // NOLINT(whitespace/line_length)
-                           SortTestParam{{SortColumnDefinition{ColumnID{0}, SortMode::DescendingNullsFirst}},                                                          false, false, Chunk::DEFAULT_SIZE, Sort::ForceMaterialization::No,  "a_desc.tbl"},            // NOLINT(whitespace/line_length)
-                           SortTestParam{{SortColumnDefinition{ColumnID{0}, SortMode::AscendingNullsFirst},  SortColumnDefinition{ColumnID{1}, SortMode::DescendingNullsFirst}}, false, false, Chunk::DEFAULT_SIZE, Sort::ForceMaterialization::No,  "a_asc_b_desc.tbl"},      // NOLINT(whitespace/line_length)
-                           SortTestParam{{SortColumnDefinition{ColumnID{0}, SortMode::DescendingNullsFirst}, SortColumnDefinition{ColumnID{1}, SortMode::AscendingNullsFirst}},  false, false, Chunk::DEFAULT_SIZE, Sort::ForceMaterialization::No,  "a_desc_b_asc.tbl"},      // NOLINT(whitespace/line_length)
-
-                           // Output chunk size.
-                           SortTestParam{{SortColumnDefinition{ColumnID{0}, SortMode::AscendingNullsFirst},  SortColumnDefinition{ColumnID{1}, SortMode::DescendingNullsFirst}}, false, false, ChunkOffset{40},     Sort::ForceMaterialization::No,  "a_asc_b_desc.tbl"},      // NOLINT(whitespace/line_length)
-                           SortTestParam{{SortColumnDefinition{ColumnID{0}, SortMode::AscendingNullsFirst},  SortColumnDefinition{ColumnID{1}, SortMode::DescendingNullsFirst}}, false, true,  ChunkOffset{40},     Sort::ForceMaterialization::No,  "a_asc_b_desc.tbl"},      // NOLINT(whitespace/line_length)
-
-                           // Empty input tables.
-                           SortTestParam{{SortColumnDefinition{ColumnID{0}, SortMode::AscendingNullsFirst}},                                                           true,  false, Chunk::DEFAULT_SIZE, Sort::ForceMaterialization::No,  "empty.tbl"},             // NOLINT(whitespace/line_length)
-                           SortTestParam{{SortColumnDefinition{ColumnID{0}, SortMode::AscendingNullsFirst}},                                                           true,  true,  Chunk::DEFAULT_SIZE, Sort::ForceMaterialization::No,  "empty.tbl"},             // NOLINT(whitespace/line_length)
-
-                           // Forced materialization.
-                           SortTestParam{{SortColumnDefinition{ColumnID{0}, SortMode::AscendingNullsFirst},  SortColumnDefinition{ColumnID{1}, SortMode::DescendingNullsFirst}}, false, false, Chunk::DEFAULT_SIZE, Sort::ForceMaterialization::Yes, "a_asc_b_desc.tbl"},      // NOLINT(whitespace/line_length)
-                           SortTestParam{{SortColumnDefinition{ColumnID{0}, SortMode::AscendingNullsFirst},  SortColumnDefinition{ColumnID{1}, SortMode::DescendingNullsFirst}}, false, false, ChunkOffset{33},     Sort::ForceMaterialization::Yes, "a_asc_b_desc.tbl"},      // NOLINT(whitespace/line_length)
-                           SortTestParam{{SortColumnDefinition{ColumnID{0}, SortMode::AscendingNullsFirst},  SortColumnDefinition{ColumnID{1}, SortMode::DescendingNullsFirst}}, false, true,  Chunk::DEFAULT_SIZE, Sort::ForceMaterialization::Yes, "a_asc_b_desc.tbl"},      // NOLINT(whitespace/line_length)
-                           SortTestParam{{SortColumnDefinition{ColumnID{0}, SortMode::AscendingNullsFirst},  SortColumnDefinition{ColumnID{1}, SortMode::DescendingNullsFirst}}, false, true,  ChunkOffset{33},     Sort::ForceMaterialization::Yes, "a_asc_b_desc.tbl"},      // NOLINT(whitespace/line_length)
-
-                           // Empty input tables with forced materialization.
-                           SortTestParam{{SortColumnDefinition{ColumnID{0}, SortMode::AscendingNullsFirst}},                                                           true,  false, Chunk::DEFAULT_SIZE, Sort::ForceMaterialization::Yes, "empty.tbl"},             // NOLINT(whitespace/line_length)
-                           SortTestParam{{SortColumnDefinition{ColumnID{0}, SortMode::AscendingNullsFirst}},                                                           true,  true,  Chunk::DEFAULT_SIZE, Sort::ForceMaterialization::Yes, "empty.tbl"}              // NOLINT(whitespace/line_length)
->>>>>>> 50450f22
+                           SortTestParam{{SortColumnDefinition{ColumnID{0}, SortMode::AscendingNullsFirst}},                                                                      true,  false, Chunk::DEFAULT_SIZE, Sort::ForceMaterialization::Yes, "empty.tbl"},                // NOLINT(whitespace/line_length)
+                           SortTestParam{{SortColumnDefinition{ColumnID{0}, SortMode::AscendingNullsFirst}},                                                                      true,  true,  Chunk::DEFAULT_SIZE, Sort::ForceMaterialization::Yes, "empty.tbl"}                 // NOLINT(whitespace/line_length)
                           ),  // NOLINT
                          sort_test_formatter);
-
 // clang-format on
 
 TEST_F(SortTest, JoinProducesReferences) {
