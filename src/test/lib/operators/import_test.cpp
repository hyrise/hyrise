--- conflicted
+++ resolved
@@ -24,16 +24,6 @@
 
 class OperatorsImportMultiFileTypeTest : public OperatorsImportTest, public ::testing::WithParamInterface<FileType> {};
 
-<<<<<<< HEAD
-auto import_test_formatter = [](const ::testing::TestParamInfo<FileType> info) {
-  auto string = std::string{magic_enum::enum_name(info.param)};
-  string.erase(std::remove_if(string.begin(), string.end(), [](char c) { return !std::isalnum(c); }), string.end());
-
-  return string;
-};
-
-=======
->>>>>>> 3bb370b6
 INSTANTIATE_TEST_SUITE_P(FileTypes, OperatorsImportMultiFileTypeTest,
                          ::testing::Values(FileType::Csv, FileType::Tbl, FileType::Binary), enum_formatter<FileType>);
 
