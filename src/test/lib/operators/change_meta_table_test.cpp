--- conflicted
+++ resolved
@@ -29,11 +29,7 @@
     right_input->execute();
 
     meta_mock_table = std::make_shared<MetaMockTable>();
-<<<<<<< HEAD
-    Hyrise::get().meta_table_manager.add(meta_mock_table);
-=======
     Hyrise::get().meta_table_manager.add_table(meta_mock_table);
->>>>>>> 7047d089
 
     context = Hyrise::get().transaction_manager.new_transaction_context(AutoCommit::Yes);
   }
