#include <algorithm>

#include "base_test.hpp"

#include "operators/join_hash/join_hash_steps.hpp"
#include "operators/table_wrapper.hpp"
#include "resolve_type.hpp"
#include "storage/create_iterable_from_segment.hpp"

namespace opossum {

/*
  The purpose of this test case is to test the single steps of the Hash Join (e.g., build(), probe(), etc.).
*/

class JoinHashStepsTest : public BaseTest {
 protected:
  static void SetUpTestCase() {
    TableColumnDefinitions column_definitions;
    column_definitions.emplace_back("a", DataType::Int, false);
    _table_zero_one = std::make_shared<Table>(column_definitions, TableType::Data, _chunk_size_zero_one);
    for (auto i = size_t{0}; i < _table_size_zero_one; ++i) {
      _table_zero_one->append({static_cast<int>(i % 2)});
    }

    _table_int_with_nulls =
        std::make_shared<TableWrapper>(load_table("resources/test_data/tbl/int_float_with_null.tbl", 10));
    _table_int_with_nulls->execute();

    _table_with_nulls_and_zeros =
        std::make_shared<TableWrapper>(load_table("resources/test_data/tbl/int_int4_with_null.tbl", 10));
    _table_with_nulls_and_zeros->execute();

    // filter retains all rows
    _table_with_nulls_and_zeros_scanned =
        create_table_scan(_table_with_nulls_and_zeros, ColumnID{0}, PredicateCondition::GreaterThan, 0);
    _table_with_nulls_and_zeros_scanned->execute();
  }

  void SetUp() override {}

  // Accumulates the RowIDs hidden behind the iterator element (hash map stores PosLists, not RowIDs)
  template <typename Iter>
  size_t get_row_count(Iter begin, Iter end) {
    size_t row_count = 0;
    for (Iter it = begin; it != end; ++it) {
      row_count += it->size();
    }
    return row_count;
  }

  inline static size_t _table_size_zero_one = 1'000;
  inline static size_t _chunk_size_zero_one = 10;
  inline static std::shared_ptr<Table> _table_zero_one;
  inline static std::shared_ptr<TableWrapper> _table_int_with_nulls, _table_with_nulls_and_zeros;
  inline static std::shared_ptr<TableScan> _table_with_nulls_and_zeros_scanned;
};

TEST_F(JoinHashStepsTest, SmallHashTableAllPositions) {
  auto table = PosHashTable<int>{JoinHashBuildMode::AllPositions, 50};
  for (auto i = 0; i < 10; ++i) {
    table.emplace(i, RowID{ChunkID{ChunkID::base_type{100} + i}, ChunkOffset{200} + i});
    table.emplace(i, RowID{ChunkID{ChunkID::base_type{100} + i}, ChunkOffset{200} + i + 1});
  }
<<<<<<< HEAD
  const auto expected_pos_list = PosHashTable<int>::SmallPosList{RowID{ChunkID{105}, ChunkOffset{205}},
                                                                          RowID{ChunkID{105}, ChunkOffset{206}}};
  {
    EXPECT_TRUE(table.contains(5));
    EXPECT_FALSE(table.contains(1000));
    const auto pos_list = *table.find(5);
    EXPECT_EQ(pos_list, expected_pos_list);
  }
  table.shrink_to_fit();
=======
  const auto expected_pos_list =
      RowIDPosList{RowID{ChunkID{105}, ChunkOffset{205}}, RowID{ChunkID{105}, ChunkOffset{206}}};

  table.finalize();
>>>>>>> 408b7a4a
  {
    EXPECT_TRUE(table.contains(5));
    EXPECT_FALSE(table.contains(1000));
    auto [iter, end] = table.find(5);
    const auto materialized_result = RowIDPosList{iter, end};
    EXPECT_EQ(materialized_result, expected_pos_list);
  }
}

TEST_F(JoinHashStepsTest, LargeHashTableExistenceOnly) {
  auto table = PosHashTable<int>{JoinHashBuildMode::ExistenceOnly, 100};
  for (auto i = 0; i < 100; ++i) {
    table.emplace(i, RowID{ChunkID{ChunkID::base_type{100} + i}, ChunkOffset{200} + i});
    table.emplace(i, RowID{ChunkID{ChunkID::base_type{100} + i}, ChunkOffset{200} + i + 1});
  }
<<<<<<< HEAD
  const auto expected_pos_list = PosHashTable<int>::SmallPosList{RowID{ChunkID{150}, ChunkOffset{250}}};
=======
  const auto expected_pos_list = RowIDPosList{RowID{ChunkID{150}, ChunkOffset{250}}};
>>>>>>> 408b7a4a
  {
    EXPECT_TRUE(table.contains(5));
    EXPECT_FALSE(table.contains(1000));
  }
  table.finalize();
  {
    EXPECT_TRUE(table.contains(5));
    EXPECT_FALSE(table.contains(1000));
  }
}

TEST_F(JoinHashStepsTest, MaterializeAndBuildWithKeepNulls) {
  const size_t radix_bit_count = 0;
  std::vector<std::vector<size_t>> histograms;

  // BloomFilters are ignored in this test
  BloomFilter bloom_filter_with_nulls;
  BloomFilter bloom_filter_without_nulls;

  // We materialize the table twice, once with keeping NULL values and once without
  auto materialized_with_nulls = materialize_input<int, int, true>(
      _table_with_nulls_and_zeros->get_output(), ColumnID{0}, histograms, radix_bit_count, bloom_filter_with_nulls);
  auto materialized_without_nulls = materialize_input<int, int, false>(
      _table_with_nulls_and_zeros->get_output(), ColumnID{0}, histograms, radix_bit_count, bloom_filter_without_nulls);

  // Partition count should be equal to chunk count
  EXPECT_EQ(materialized_with_nulls.size(),
            static_cast<size_t>(_table_with_nulls_and_zeros->get_output()->chunk_count()));
  EXPECT_EQ(materialized_without_nulls.size(),
            static_cast<size_t>(_table_with_nulls_and_zeros->get_output()->chunk_count()));

  // Sum of partition sizes should be equal to row count if NULL values are contained and lower if they are not
  auto materialized_with_nulls_size = size_t{0};
  for (const auto& partition : materialized_with_nulls) {
    materialized_with_nulls_size += partition.elements.size();
  }
  EXPECT_EQ(materialized_with_nulls_size, _table_with_nulls_and_zeros->get_output()->row_count());

  auto materialized_without_nulls_size = size_t{0};
  for (const auto& partition : materialized_without_nulls) {
    materialized_without_nulls_size += partition.elements.size();
  }
  EXPECT_LT(materialized_without_nulls_size, _table_with_nulls_and_zeros->get_output()->row_count());

  // Check for values being properly set
  EXPECT_EQ(materialized_without_nulls[0].elements.at(6).value, 9);
  EXPECT_EQ(materialized_with_nulls[0].elements.at(6).value, 13);

  // Check for NULL values
  for (const auto& partition : materialized_without_nulls) {
    EXPECT_EQ(partition.null_values.size(), size_t{0});
  }

  // For materialized_with_nulls, NULLs should be set according to the data in the segment
  for (ChunkID chunk_id = ChunkID{0}; chunk_id < _table_with_nulls_and_zeros->get_output()->chunk_count(); ++chunk_id) {
    const auto segment = _table_with_nulls_and_zeros->get_output()->get_chunk(chunk_id)->get_segment(ColumnID{0});

    resolve_data_and_segment_type(*segment, [&](auto type, auto& typed_segment) {
      using Type = typename decltype(type)::type;
      auto iterable = create_iterable_from_segment<Type>(typed_segment);

      size_t counter = 0;
      iterable.with_iterators([&](auto it, auto end) {
        for (; it != end; ++it) {
          const bool null_flag = materialized_with_nulls[chunk_id].null_values[counter++];
          EXPECT_EQ(null_flag, it->is_null());
        }
      });
    });
  }
}

TEST_F(JoinHashStepsTest, MaterializeOutputBloomFilter) {
  {
    std::vector<std::vector<size_t>> histograms;  // Ignored in this test
    BloomFilter bloom_filter;

    materialize_input<int, int, false>(_table_with_nulls_and_zeros->get_output(), ColumnID{0}, histograms, 1,
                                       bloom_filter);

    // For all input values, their position in the bloom filter should be correctly set to true
    for (auto value : std::vector<int>{0, 6, 7, 9, 13, 18}) {
      EXPECT_TRUE(bloom_filter[value]);

      // Set to false for easier checking of the values that should be false
      bloom_filter[value] = false;
    }

    // All other slots should be false
    EXPECT_EQ(bloom_filter, BloomFilter{BLOOM_FILTER_SIZE});
  }
}

TEST_F(JoinHashStepsTest, MaterializeInputBloomFilter) {
  {
    std::vector<std::vector<size_t>> histograms;  // Ignored in this test
    BloomFilter output_bloom_filter;

    // Fill input_bloom_filter
    BloomFilter input_bloom_filter(BLOOM_FILTER_SIZE);
    for (auto value : std::vector<int>{6, 7, 9}) {
      input_bloom_filter[value] = true;
    }

    auto container = materialize_input<int, int, false>(_table_with_nulls_and_zeros->get_output(), ColumnID{0},
                                                        histograms, 1, output_bloom_filter, input_bloom_filter);

    auto materialized_values = std::vector<int>{};
    auto chunk_offsets = std::vector<int>{};

    for (const auto& partition : container) {
      for (const auto& element : partition.elements) {
        materialized_values.emplace_back(element.value);
        chunk_offsets.emplace_back(static_cast<int>(element.row_id.chunk_offset));
      }
    }

    const auto expected_values = std::vector<int>{7, 7, 9, 6, 9, 7};
    const auto expected_offsets = std::vector<int>{1, 2, 3, 4, 8, 9};

    EXPECT_EQ(materialized_values, expected_values);
    EXPECT_EQ(chunk_offsets, expected_offsets);
  }
}

TEST_F(JoinHashStepsTest, MaterializeInputHistograms) {
  {
    std::vector<std::vector<size_t>> histograms;
    BloomFilter bloom_filter;  // Ignored in this test

    // When using 1 bit for radix partitioning, we have two radix clusters determined on the least
    // significant bit. For the 0/1 table, we should thus cluster the ones and the zeros.
    materialize_input<int, int, false>(_table_zero_one, ColumnID{0}, histograms, 1, bloom_filter);
    size_t histogram_offset_sum = 0;
    EXPECT_EQ(histograms.size(), this->_table_size_zero_one / this->_chunk_size_zero_one);
    for (const auto& radix_count_per_chunk : histograms) {
      for (auto count : radix_count_per_chunk) {
        EXPECT_EQ(count, this->_chunk_size_zero_one / 2);
        histogram_offset_sum += count;
      }
    }
    EXPECT_EQ(histogram_offset_sum, _table_zero_one->row_count());
  }

  {
    std::vector<std::vector<size_t>> histograms;
    BloomFilter bloom_filter;  // Ignored in this test

    // When using 2 bits for radix partitioning, we have four radix clusters determined on the two least
    // significant bits. For the 0/1 table, we expect two non-empty clusters (00/01) and two empty ones (10/11).
    // Since the radix clusters are determine by hashing the value, we do not know in which cluster
    // the values are going to be stored.
    size_t empty_cluster_count = 0;
    materialize_input<int, int, false>(_table_zero_one, ColumnID{0}, histograms, 2, bloom_filter);
    for (const auto& radix_count_per_chunk : histograms) {
      for (auto count : radix_count_per_chunk) {
        // Again, due to the hashing, we do not know which cluster holds the value
        // But we know that two buckets have _table_size_zero_one/2 items and two have none items.
        EXPECT_TRUE(count == this->_chunk_size_zero_one / 2 || count == 0);
        if (count == 0) ++empty_cluster_count;
      }
    }
    EXPECT_EQ(empty_cluster_count, 2 * this->_table_size_zero_one / this->_chunk_size_zero_one);
  }
}

TEST_F(JoinHashStepsTest, RadixClusteringOfNulls) {
  const size_t radix_bit_count = 1;
  std::vector<std::vector<size_t>> histograms;
  BloomFilter bloom_filter;  // Ignored in this test

  const auto materialized_without_null_handling = materialize_input<int, int, true>(
      _table_int_with_nulls->get_output(), ColumnID{0}, histograms, radix_bit_count, bloom_filter);
  // Ensure we created NULL value information
  EXPECT_EQ(materialized_without_null_handling[0].null_values.size(),
            materialized_without_null_handling[0].elements.size());

  const auto radix_cluster_result =
      partition_by_radix<int, int, true>(materialized_without_null_handling, histograms, radix_bit_count);

  // Loaded table does not include int=0 values, so all int=0 values are NULLs
  for (const auto& partition : radix_cluster_result) {
    for (auto i = size_t{0}; i < partition.elements.size(); ++i) {
      const auto value = partition.elements.at(i).value;
      const bool null_flag = partition.null_values[i++];
      if (value == 0) {
        EXPECT_TRUE(null_flag);
      } else {
        EXPECT_FALSE(null_flag);
      }
    }
  }
}

TEST_F(JoinHashStepsTest, BuildRespectsBloomFilter) {
  std::vector<std::vector<size_t>> histograms;  // Ignored in this test
  BloomFilter output_bloom_filter;              // Ignored in this test

  // Fill input_bloom_filter
  BloomFilter input_bloom_filter(BLOOM_FILTER_SIZE);
  for (auto value : std::vector<int>{6, 7, 9}) {
    input_bloom_filter[value] = true;
  }

  auto container = materialize_input<int, int, false>(_table_with_nulls_and_zeros->get_output(), ColumnID{0},
                                                      histograms, 1, output_bloom_filter);

  auto hash_tables = build<int, int>(container, JoinHashBuildMode::AllPositions, 0, input_bloom_filter);

  EXPECT_EQ(hash_tables.size(), 1);
  const auto& hash_table = hash_tables[0];
  EXPECT_TRUE(hash_table);

  EXPECT_TRUE(hash_table->contains(6));
  EXPECT_TRUE(hash_table->contains(7));
  EXPECT_TRUE(hash_table->contains(9));
  EXPECT_FALSE(hash_table->contains(13));
  EXPECT_FALSE(hash_table->contains(18));
}

TEST_F(JoinHashStepsTest, ThrowWhenNoNullValuesArePassed) {
  if (!HYRISE_DEBUG) GTEST_SKIP();

  size_t radix_bit_count = 0;
  std::vector<std::vector<size_t>> histograms;
  BloomFilter bloom_filter;  // Ignored in this test

  const auto materialized_without_null_handling = materialize_input<int, int, false>(
      _table_with_nulls_and_zeros->get_output(), ColumnID{0}, histograms, radix_bit_count, bloom_filter);
  // We want to test a non-NULL-considering Radix Container, ensure we did it correctly
  EXPECT_EQ(materialized_without_null_handling[0].null_values.size(), 0);

  // Using true as the NULL handing flag should lead to an error,
  // because we did not create NULL value information during materialization.
  // Note, the extra parantheses are required for Gtest since otherwise the preprocessor
  // has problems resolving this code line (see https://stackoverflow.com/a/35957776/1147726)
  EXPECT_THROW((partition_by_radix<int, int, true>)(materialized_without_null_handling, histograms, radix_bit_count),
               std::logic_error);
}

}  // namespace opossum<|MERGE_RESOLUTION|>--- conflicted
+++ resolved
@@ -62,22 +62,10 @@
     table.emplace(i, RowID{ChunkID{ChunkID::base_type{100} + i}, ChunkOffset{200} + i});
     table.emplace(i, RowID{ChunkID{ChunkID::base_type{100} + i}, ChunkOffset{200} + i + 1});
   }
-<<<<<<< HEAD
-  const auto expected_pos_list = PosHashTable<int>::SmallPosList{RowID{ChunkID{105}, ChunkOffset{205}},
-                                                                          RowID{ChunkID{105}, ChunkOffset{206}}};
-  {
-    EXPECT_TRUE(table.contains(5));
-    EXPECT_FALSE(table.contains(1000));
-    const auto pos_list = *table.find(5);
-    EXPECT_EQ(pos_list, expected_pos_list);
-  }
-  table.shrink_to_fit();
-=======
   const auto expected_pos_list =
       RowIDPosList{RowID{ChunkID{105}, ChunkOffset{205}}, RowID{ChunkID{105}, ChunkOffset{206}}};
 
   table.finalize();
->>>>>>> 408b7a4a
   {
     EXPECT_TRUE(table.contains(5));
     EXPECT_FALSE(table.contains(1000));
@@ -93,11 +81,7 @@
     table.emplace(i, RowID{ChunkID{ChunkID::base_type{100} + i}, ChunkOffset{200} + i});
     table.emplace(i, RowID{ChunkID{ChunkID::base_type{100} + i}, ChunkOffset{200} + i + 1});
   }
-<<<<<<< HEAD
-  const auto expected_pos_list = PosHashTable<int>::SmallPosList{RowID{ChunkID{150}, ChunkOffset{250}}};
-=======
   const auto expected_pos_list = RowIDPosList{RowID{ChunkID{150}, ChunkOffset{250}}};
->>>>>>> 408b7a4a
   {
     EXPECT_TRUE(table.contains(5));
     EXPECT_FALSE(table.contains(1000));
