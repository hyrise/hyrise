#include "gtest/gtest.h"

#include "storage/storage_manager.hpp"
#include "testing_assert.hpp"
#include "tpch/tpch_table_generator.hpp"
#include "utils/load_table.hpp"

namespace opossum {

TEST(TpchDbGeneratorTest, RowCounts) {
  /**
   * Mostly intended to generate coverage and trigger potential leaks in third_party/tpch_dbgen
   */
  const auto scale_factor = 0.001f;
  const auto table_info_by_name = TpchTableGenerator(scale_factor, 100).generate();

  EXPECT_EQ(table_info_by_name.at("part").table->row_count(), std::floor(200'000 * scale_factor));
  EXPECT_EQ(table_info_by_name.at("supplier").table->row_count(), std::floor(10'000 * scale_factor));
  EXPECT_EQ(table_info_by_name.at("partsupp").table->row_count(), std::floor(800'000 * scale_factor));
  EXPECT_EQ(table_info_by_name.at("customer").table->row_count(), std::floor(150'000 * scale_factor));
  EXPECT_EQ(table_info_by_name.at("orders").table->row_count(), std::floor(1'500'000 * scale_factor));
  EXPECT_EQ(table_info_by_name.at("nation").table->row_count(), std::floor(25));
  EXPECT_EQ(table_info_by_name.at("region").table->row_count(), std::floor(5));
}

TEST(TpchDbGeneratorTest, TableContents) {
  /**
   * Check whether that data TpchTableGenerator generates with a scale factor of 0.001 is the exact same that dbgen
   *     generates
   */
  const auto scale_factor = 0.001f;
  const auto chunk_size = 1000;
  const auto table_info_by_name = TpchTableGenerator(scale_factor, chunk_size).generate();

<<<<<<< HEAD
  EXPECT_TABLE_EQ_ORDERED(table_info_by_name.at("part").table,
                          load_table("src/test/tables/tpch/sf-0.001/part.tbl", chunk_size));
  EXPECT_TABLE_EQ_ORDERED(table_info_by_name.at("supplier").table,
                          load_table("src/test/tables/tpch/sf-0.001/supplier.tbl", chunk_size));
  EXPECT_TABLE_EQ_ORDERED(table_info_by_name.at("partsupp").table,
                          load_table("src/test/tables/tpch/sf-0.001/partsupp.tbl", chunk_size));
  EXPECT_TABLE_EQ_ORDERED(table_info_by_name.at("customer").table,
                          load_table("src/test/tables/tpch/sf-0.001/customer.tbl", chunk_size));
  EXPECT_TABLE_EQ_ORDERED(table_info_by_name.at("orders").table,
                          load_table("src/test/tables/tpch/sf-0.001/orders.tbl", chunk_size));
  EXPECT_TABLE_EQ_ORDERED(table_info_by_name.at("nation").table,
                          load_table("src/test/tables/tpch/sf-0.001/nation.tbl", chunk_size));
  EXPECT_TABLE_EQ_ORDERED(table_info_by_name.at("region").table,
                          load_table("src/test/tables/tpch/sf-0.001/region.tbl", chunk_size));
=======
  EXPECT_TABLE_EQ_ORDERED(tables.at(TpchTable::Part),
                          load_table("resources/test_data/tbl/tpch/sf-0.001/part.tbl", chunk_size));
  EXPECT_TABLE_EQ_ORDERED(tables.at(TpchTable::Supplier),
                          load_table("resources/test_data/tbl/tpch/sf-0.001/supplier.tbl", chunk_size));
  EXPECT_TABLE_EQ_ORDERED(tables.at(TpchTable::PartSupp),
                          load_table("resources/test_data/tbl/tpch/sf-0.001/partsupp.tbl", chunk_size));
  EXPECT_TABLE_EQ_ORDERED(tables.at(TpchTable::Customer),
                          load_table("resources/test_data/tbl/tpch/sf-0.001/customer.tbl", chunk_size));
  EXPECT_TABLE_EQ_ORDERED(tables.at(TpchTable::Orders),
                          load_table("resources/test_data/tbl/tpch/sf-0.001/orders.tbl", chunk_size));
  EXPECT_TABLE_EQ_ORDERED(tables.at(TpchTable::Nation),
                          load_table("resources/test_data/tbl/tpch/sf-0.001/nation.tbl", chunk_size));
  EXPECT_TABLE_EQ_ORDERED(tables.at(TpchTable::Region),
                          load_table("resources/test_data/tbl/tpch/sf-0.001/region.tbl", chunk_size));
>>>>>>> 8f802db8
}

TEST(TpchDbGeneratorTest, GenerateAndStore) {
  EXPECT_FALSE(StorageManager::get().has_table("part"));
  EXPECT_FALSE(StorageManager::get().has_table("supplier"));
  EXPECT_FALSE(StorageManager::get().has_table("partsupp"));
  EXPECT_FALSE(StorageManager::get().has_table("customer"));
  EXPECT_FALSE(StorageManager::get().has_table("orders"));
  EXPECT_FALSE(StorageManager::get().has_table("nation"));
  EXPECT_FALSE(StorageManager::get().has_table("region"));

  // Small scale factor
  TpchTableGenerator(0.01f, Chunk::DEFAULT_SIZE).generate_and_store();

  EXPECT_TRUE(StorageManager::get().has_table("part"));
  EXPECT_TRUE(StorageManager::get().has_table("supplier"));
  EXPECT_TRUE(StorageManager::get().has_table("partsupp"));
  EXPECT_TRUE(StorageManager::get().has_table("customer"));
  EXPECT_TRUE(StorageManager::get().has_table("orders"));
  EXPECT_TRUE(StorageManager::get().has_table("nation"));
  EXPECT_TRUE(StorageManager::get().has_table("region"));

  StorageManager::reset();
}
}  // namespace opossum<|MERGE_RESOLUTION|>--- conflicted
+++ resolved
@@ -32,37 +32,20 @@
   const auto chunk_size = 1000;
   const auto table_info_by_name = TpchTableGenerator(scale_factor, chunk_size).generate();
 
-<<<<<<< HEAD
   EXPECT_TABLE_EQ_ORDERED(table_info_by_name.at("part").table,
-                          load_table("src/test/tables/tpch/sf-0.001/part.tbl", chunk_size));
+                          load_table("resources/test_data/tbl/tpch/sf-0.001/part.tbl", chunk_size));
   EXPECT_TABLE_EQ_ORDERED(table_info_by_name.at("supplier").table,
-                          load_table("src/test/tables/tpch/sf-0.001/supplier.tbl", chunk_size));
+                          load_table("resources/test_data/tbl/tpch/sf-0.001/supplier.tbl", chunk_size));
   EXPECT_TABLE_EQ_ORDERED(table_info_by_name.at("partsupp").table,
-                          load_table("src/test/tables/tpch/sf-0.001/partsupp.tbl", chunk_size));
+                          load_table("resources/test_data/tbl/tpch/sf-0.001/partsupp.tbl", chunk_size));
   EXPECT_TABLE_EQ_ORDERED(table_info_by_name.at("customer").table,
-                          load_table("src/test/tables/tpch/sf-0.001/customer.tbl", chunk_size));
+                          load_table("resources/test_data/tbl/tpch/sf-0.001/customer.tbl", chunk_size));
   EXPECT_TABLE_EQ_ORDERED(table_info_by_name.at("orders").table,
-                          load_table("src/test/tables/tpch/sf-0.001/orders.tbl", chunk_size));
+                          load_table("resources/test_data/tbl/tpch/sf-0.001/orders.tbl", chunk_size));
   EXPECT_TABLE_EQ_ORDERED(table_info_by_name.at("nation").table,
-                          load_table("src/test/tables/tpch/sf-0.001/nation.tbl", chunk_size));
+                          load_table("resources/test_data/tbl/tpch/sf-0.001/nation.tbl", chunk_size));
   EXPECT_TABLE_EQ_ORDERED(table_info_by_name.at("region").table,
-                          load_table("src/test/tables/tpch/sf-0.001/region.tbl", chunk_size));
-=======
-  EXPECT_TABLE_EQ_ORDERED(tables.at(TpchTable::Part),
-                          load_table("resources/test_data/tbl/tpch/sf-0.001/part.tbl", chunk_size));
-  EXPECT_TABLE_EQ_ORDERED(tables.at(TpchTable::Supplier),
-                          load_table("resources/test_data/tbl/tpch/sf-0.001/supplier.tbl", chunk_size));
-  EXPECT_TABLE_EQ_ORDERED(tables.at(TpchTable::PartSupp),
-                          load_table("resources/test_data/tbl/tpch/sf-0.001/partsupp.tbl", chunk_size));
-  EXPECT_TABLE_EQ_ORDERED(tables.at(TpchTable::Customer),
-                          load_table("resources/test_data/tbl/tpch/sf-0.001/customer.tbl", chunk_size));
-  EXPECT_TABLE_EQ_ORDERED(tables.at(TpchTable::Orders),
-                          load_table("resources/test_data/tbl/tpch/sf-0.001/orders.tbl", chunk_size));
-  EXPECT_TABLE_EQ_ORDERED(tables.at(TpchTable::Nation),
-                          load_table("resources/test_data/tbl/tpch/sf-0.001/nation.tbl", chunk_size));
-  EXPECT_TABLE_EQ_ORDERED(tables.at(TpchTable::Region),
                           load_table("resources/test_data/tbl/tpch/sf-0.001/region.tbl", chunk_size));
->>>>>>> 8f802db8
 }
 
 TEST(TpchDbGeneratorTest, GenerateAndStore) {
