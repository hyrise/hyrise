#include <memory>
#include <string>
#include <utility>
#include <vector>

#include "SQLParser.h"
#include "base_test.hpp"
#include "gtest/gtest.h"

#include "constant_mappings.hpp"
#include "logical_query_plan/jit_aware_lqp_translator.hpp"
#include "logical_query_plan/lqp_translator.hpp"
#include "operators/abstract_operator.hpp"
#include "optimizer/optimizer.hpp"
#include "scheduler/operator_task.hpp"
#include "sql/sql_pipeline.hpp"
#include "sql/sql_pipeline_builder.hpp"
#include "sql/sql_plan_cache.hpp"
#include "sql/sql_translator.hpp"
#include "storage/chunk_encoder.hpp"
#include "storage/storage_manager.hpp"

#include "tpch/tpch_benchmark_item_runner.hpp"
#include "tpch/tpch_table_generator.hpp"

using namespace std::string_literals;  // NOLINT

namespace opossum {

using TPCHTestParam = std::tuple<BenchmarkItemID, bool /* use_jit */, bool /* use_prepared_statements */>;

class TPCHTest : public BaseTestWithParam<TPCHTestParam> {
 public:
  void SetUp() override {
    SQLLogicalPlanCache::get().clear();
    SQLPhysicalPlanCache::get().clear();
  }

  // Scale factors chosen so the query
  //   -> actually returns result rows (which some don't for small scale factors)
  //   -> doesn't crush a 16GB dev machine
  //   -> runs for a few seconds on a release build
  std::unordered_map<size_t, float> scale_factor_by_query{
      {1, 0.01f},   {2, 0.004f},  {3, 0.01f},  {4, 0.005f},  {5, 0.01f},    {6, 0.01f},  {7, 0.01f},  {8, 0.01f},
      {9, 0.01f},   {10, 0.02f},  {11, 0.01f}, {12, 0.01f},  {13, 0.01f},   {14, 0.01f}, {15, 0.01f}, {16, 0.01f},
      {17, 0.013f}, {18, 0.005f}, {19, 0.01f}, {20, 0.008f}, {21, 0.0075f}, {22, 0.01f}};

<<<<<<< HEAD
  // Helper method used to touch TPCHBenchmarkItemRunner's privates
=======
  // Helper method used to access TPCHBenchmarkItemRunner's private members
>>>>>>> cc18c47c
  std::string get_deterministic_query(TPCHBenchmarkItemRunner& runner, BenchmarkItemID item_id) {
    return runner._build_deterministic_query(item_id);
  }
};

TEST_P(TPCHTest, Test) {
  const auto [item_idx, use_jit, use_prepared_statements] = GetParam();  // NOLINT
  const auto tpch_idx = item_idx + 1;

  /**
   * Generate the TPC-H tables with a scale factor appropriate for this query
   */
  const auto scale_factor = scale_factor_by_query.at(tpch_idx);

  TpchTableGenerator{scale_factor, 10'000}.generate_and_store();

  SCOPED_TRACE("TPC-H " + std::to_string(tpch_idx) + (use_jit ? " with JIT" : " without JIT") + " and " +
               (use_prepared_statements ? " with prepared statements" : " without prepared statements"));

  // The scale factor passed to the query generator will be ignored as we only use deterministic queries
  auto config = std::make_shared<BenchmarkConfig>(BenchmarkConfig::get_default_config());
  auto benchmark_item_runner = TPCHBenchmarkItemRunner{config, use_prepared_statements, 1.0f};

  const auto query = get_deterministic_query(benchmark_item_runner, item_idx);

  /**
   * Pick a LQPTranslator, depending on whether we use JIT or not
   */
  std::shared_ptr<LQPTranslator> lqp_translator;
  if (use_jit) {
    lqp_translator = std::make_shared<JitAwareLQPTranslator>();
  } else {
    lqp_translator = std::make_shared<LQPTranslator>();
  }
  auto sql_pipeline = SQLPipelineBuilder{query}.with_lqp_translator(lqp_translator).create_pipeline();

  /**
   * Run the query and obtain the result tables, TPC-H 15 needs special handling
   */
  // TPC-H 15 needs special patching as it contains a DROP VIEW that doesn't return a table as last statement
  auto result_table_pair = sql_pipeline.get_result_tables();
  Assert(result_table_pair.first == SQLPipelineStatus::Success, "Unexpected pipeline status");
  std::shared_ptr<const Table> result_table;
  if (tpch_idx == 15) {
    Assert(sql_pipeline.statement_count() == 3u, "Expected 3 statements in TPC-H 15");
    result_table = result_table_pair.second[1];
  } else {
    Assert(sql_pipeline.statement_count() == 1u, "Expected single statement");
    result_table = result_table_pair.second[0];
  }

  /**
   * Test the results. These files are previous results of a known-to-be-good (i.e., validated with SQLite) execution
   * of the tests.
   */

  auto expected_table =
      load_table(std::string("resources/test_data/tbl/tpch/test-validation/q") + std::to_string(tpch_idx) + ".tbl");

  EXPECT_TABLE_EQ(result_table, expected_table, OrderSensitivity::No, TypeCmpMode::Lenient,
                  FloatComparisonMode::RelativeDifference);
}

INSTANTIATE_TEST_CASE_P(
    TPCHTestNoJITNoPreparedStatements, TPCHTest,
    // TPCHBenchmarkItemRunner{false, 1.0f} is used only to get the list of all available queries
    testing::Combine(testing::ValuesIn(TPCHBenchmarkItemRunner{
                         std::make_shared<BenchmarkConfig>(BenchmarkConfig::get_default_config()), false, 1.0f}
                                           .items()),
                     testing::ValuesIn({false}), testing::ValuesIn({false})), );  // NOLINT(whitespace/parens)

INSTANTIATE_TEST_CASE_P(
    TPCHTestNoJITPreparedStatements, TPCHTest,
    testing::Combine(testing::ValuesIn(TPCHBenchmarkItemRunner{
                         std::make_shared<BenchmarkConfig>(BenchmarkConfig::get_default_config()), false, 1.0f}
                                           .items()),
                     testing::ValuesIn({false}), testing::ValuesIn({true})), );  // NOLINT(whitespace/parens)

#if HYRISE_JIT_SUPPORT

INSTANTIATE_TEST_CASE_P(
    TPCHTestJITPreparedStatements, TPCHTest,
    testing::Combine(testing::ValuesIn(TPCHBenchmarkItemRunner{
                         std::make_shared<BenchmarkConfig>(BenchmarkConfig::get_default_config()), false, 1.0f}
                                           .items()),
                     testing::ValuesIn({true}), testing::ValuesIn({true})), );  // NOLINT(whitespace/parens)

#endif

}  // namespace opossum<|MERGE_RESOLUTION|>--- conflicted
+++ resolved
@@ -45,11 +45,7 @@
       {9, 0.01f},   {10, 0.02f},  {11, 0.01f}, {12, 0.01f},  {13, 0.01f},   {14, 0.01f}, {15, 0.01f}, {16, 0.01f},
       {17, 0.013f}, {18, 0.005f}, {19, 0.01f}, {20, 0.008f}, {21, 0.0075f}, {22, 0.01f}};
 
-<<<<<<< HEAD
-  // Helper method used to touch TPCHBenchmarkItemRunner's privates
-=======
   // Helper method used to access TPCHBenchmarkItemRunner's private members
->>>>>>> cc18c47c
   std::string get_deterministic_query(TPCHBenchmarkItemRunner& runner, BenchmarkItemID item_id) {
     return runner._build_deterministic_query(item_id);
   }
