#include <expression/expression_functional.hpp>
#include <logical_query_plan/join_node.hpp>
#include "logical_query_plan/predicate_node.hpp"
#include "lqp_generator.hpp"

#include "calibration_table_wrapper.hpp"

using namespace opossum::expression_functional;

namespace opossum {
    void LQPGenerator::generate(OperatorType operator_type, const std::shared_ptr<const CalibrationTableWrapper>& table) {
      switch (operator_type) {
<<<<<<< HEAD
        case OperatorType::Aggregate:           break;
        case OperatorType::Alias:               break;
        case OperatorType::Delete:              break;
        case OperatorType::Difference:          break;
        case OperatorType::Export:              break;
        case OperatorType::GetTable:            break;
        case OperatorType::Import:              break;
        case OperatorType::IndexScan:           break;
        case OperatorType::Insert:              break;
        case OperatorType::JoinHash:            break;
        case OperatorType::JoinIndex:           break;
        case OperatorType::JoinNestedLoop:      break;
        case OperatorType::JoinSortMerge:       break;
        case OperatorType::JoinVerification:    break;
        case OperatorType::Limit:               break;
        case OperatorType::Print:               break;
        case OperatorType::Product:             break;
        case OperatorType::Projection:          break;
        case OperatorType::Sort:                break;
        case OperatorType::TableScan:           return _generate_table_scans(table);
        case OperatorType::TableWrapper:        break;
        case OperatorType::UnionAll:            break;
        case OperatorType::UnionPositions:      break;
        case OperatorType::Update:              break;
        case OperatorType::Validate:            break;
        case OperatorType::CreateTable:         break;
        case OperatorType::CreatePreparedPlan:  break;
        case OperatorType::CreateView:          break;
        case OperatorType::DropTable:           break;
        case OperatorType::DropView:            break;
        case OperatorType::Mock:                break;
=======
        case OperatorType::TableScan:
            _generate_table_scans(table);
          return;
        case OperatorType::JoinHash:
          _generate_joins(table);
          return;
        default:
          break;
>>>>>>> c4c5a10b
      }
      throw std::runtime_error("Not implemented yet: Only TableScans and JoinHashes are currently supported");
    }

    void LQPGenerator::_generate_table_scans(const std::shared_ptr<const CalibrationTableWrapper>& table) {
      const int selectivity_resolution = 10;
      const int reference_scan_resolution = 10;

      // TODO remove the need of referencing columns by string
      const auto stored_table_node = StoredTableNode::make(table->get_name());

      const int column_count = table->get_table()->column_count();
      const std::vector<std::string> column_names = table->get_table()->column_names();
      const auto column_data_types = table->get_table()->column_data_types();

      for (ColumnID column_id = ColumnID{0}; column_id < column_count; ++column_id) {
<<<<<<< HEAD
=======

>>>>>>> c4c5a10b
        // Column specific values
        const auto column = stored_table_node->get_column(column_names.at(column_id));
        const auto distribution = table->get_column_data_distribution(column_id);
        const auto step_size = (distribution.max_value - distribution.min_value) / selectivity_resolution;

        if (_enable_column_vs_column_scans) {
           _generate_column_vs_column_scans(table);
        }
	      
        for (int selectivity_step = 0; selectivity_step < selectivity_resolution; selectivity_step++) {
          // in this for-loop we iterate up and go from 100% selectivity to 0% by increasing the lower_bound in steps
          // for any step there
          resolve_data_type(column_data_types[column_id], [&](const auto column_data_type) {
              using ColumnDataType = typename decltype(column_data_type)::type;

              // Get value for current iteration
              // the cursor is a int representation of where the column has to be cut in this iteration
              const auto step_cursor = static_cast<int>(selectivity_step * step_size);

              const ColumnDataType lower_bound = SyntheticTableGenerator::generate_value<ColumnDataType>(step_cursor);

              // Generate main predicate

              auto get_predicate_node_based_on = [column, lower_bound](const std::shared_ptr<AbstractLQPNode>& base)
                      { return PredicateNode::make(greater_than_(column, lower_bound), base); };
              _generated_lpqs.emplace_back(get_predicate_node_based_on(std::shared_ptr<AbstractLQPNode>(stored_table_node)));

              // Add reference scans
              if (_enable_reference_scans){
                // generate reference scans that are executed before the actual predicate
                // that reduce the overall selectivity stepwise
                const double reference_scan_step_size = (distribution.max_value - step_cursor) / reference_scan_resolution;
                for (int step = 0; step < reference_scan_resolution; step++) {
                  const ColumnDataType upper_bound = SyntheticTableGenerator::generate_value<ColumnDataType>(
                          static_cast<int>(step * reference_scan_step_size));
                  _generated_lpqs.emplace_back(
                          get_predicate_node_based_on(PredicateNode::make(less_than_(column, upper_bound), stored_table_node))
                          );
                }
                // add reference scan with full pos list
                _generated_lpqs.emplace_back(get_predicate_node_based_on(PredicateNode::make(is_not_null_(column), stored_table_node)));
                // add reference scan with empty pos list
                _generated_lpqs.emplace_back(get_predicate_node_based_on(PredicateNode::make(is_null_(column), stored_table_node)));
              }

              // Like Predicate for Strings
              if (_enable_like_predicates && std::is_same<ColumnDataType, std::string>::value) {
                for (int step = 0; step < 10; step++) {
                  auto const upper_bound = (SyntheticTableGenerator::generate_value<pmr_string>(step));
                  _generated_lpqs.emplace_back(PredicateNode::make(like_(column, upper_bound + "%"), stored_table_node));
                }

                // 100% selectivity
                _generated_lpqs.emplace_back(PredicateNode::make(like_(column, "%"), stored_table_node));
                // 0% selectivity
                _generated_lpqs.emplace_back(PredicateNode::make(like_(column, "%not_there%"), stored_table_node));
              }

          });
        }
      }
    }

    std::vector<LQPGenerator::ColumnPair> LQPGenerator::_get_column_pairs(const std::shared_ptr<const CalibrationTableWrapper>& table) const {
      /*
       * ColumnVsColumn Scans occur when the value of a predicate is a column.
       * In this case every value from one column has to be compared to every value of the other
       * making this operation somewhat costly and therefore requiring a dedicated test case.
       *
       * We implement this creating a columnVsColumn scan in between all the columns with same data type
       */
      const auto column_definitions = table->get_table()->column_definitions();
      auto column_comparison_pairs = std::vector<ColumnPair>();

      auto singles = std::vector<TableColumnDefinition>();

      // TODO Try to avoid copying in loop
      for (const TableColumnDefinition& column : column_definitions) {
        bool matched = false;
        auto single_iterator = singles.begin();
	      while (single_iterator < singles.end()) {
	        if (column.data_type == single_iterator->data_type) {
            matched = true;
            column_comparison_pairs.emplace_back(ColumnPair(single_iterator->name, column.name));
            singles.erase(single_iterator);
            break;
          }
	        single_iterator++;
        }
        if (!matched) {
          singles.emplace_back(column);
        }
      }
      return column_comparison_pairs;
    }

    void LQPGenerator::_generate_column_vs_column_scans (
            const std::shared_ptr<const CalibrationTableWrapper> &table) {

      const auto stored_table_node = StoredTableNode::make(table->get_name());
      const auto column_vs_column_scan_pairs = _get_column_pairs(table);

      for (const ColumnPair &pair : column_vs_column_scan_pairs) {
        _generated_lpqs.emplace_back(PredicateNode::make(
                greater_than_(
                        stored_table_node->get_column(pair.first),
                        stored_table_node->get_column(pair.second)
                ), stored_table_node));
      }
    }

    void LQPGenerator::_generate_joins(const std::shared_ptr<const CalibrationTableWrapper> &table) {

      const auto stored_table_node = StoredTableNode::make(table->get_name());
      const auto column_vs_column_scan_pairs = _get_column_pairs(table);

      for (const ColumnPair &pair : column_vs_column_scan_pairs) {
        _generated_lpqs.emplace_back(std::make_shared<JoinNode>(JoinMode::Inner, equals_(
                        stored_table_node->get_column(pair.first),
                        stored_table_node->get_column(pair.second)
                )));
      }
    }

    LQPGenerator::LQPGenerator() {
      _generated_lpqs = std::vector<std::shared_ptr<AbstractLQPNode>>();
    }

    const std::vector<std::shared_ptr<AbstractLQPNode> > & LQPGenerator::get_lqps() {
      return _generated_lpqs;
    }
}<|MERGE_RESOLUTION|>--- conflicted
+++ resolved
@@ -10,39 +10,6 @@
 namespace opossum {
     void LQPGenerator::generate(OperatorType operator_type, const std::shared_ptr<const CalibrationTableWrapper>& table) {
       switch (operator_type) {
-<<<<<<< HEAD
-        case OperatorType::Aggregate:           break;
-        case OperatorType::Alias:               break;
-        case OperatorType::Delete:              break;
-        case OperatorType::Difference:          break;
-        case OperatorType::Export:              break;
-        case OperatorType::GetTable:            break;
-        case OperatorType::Import:              break;
-        case OperatorType::IndexScan:           break;
-        case OperatorType::Insert:              break;
-        case OperatorType::JoinHash:            break;
-        case OperatorType::JoinIndex:           break;
-        case OperatorType::JoinNestedLoop:      break;
-        case OperatorType::JoinSortMerge:       break;
-        case OperatorType::JoinVerification:    break;
-        case OperatorType::Limit:               break;
-        case OperatorType::Print:               break;
-        case OperatorType::Product:             break;
-        case OperatorType::Projection:          break;
-        case OperatorType::Sort:                break;
-        case OperatorType::TableScan:           return _generate_table_scans(table);
-        case OperatorType::TableWrapper:        break;
-        case OperatorType::UnionAll:            break;
-        case OperatorType::UnionPositions:      break;
-        case OperatorType::Update:              break;
-        case OperatorType::Validate:            break;
-        case OperatorType::CreateTable:         break;
-        case OperatorType::CreatePreparedPlan:  break;
-        case OperatorType::CreateView:          break;
-        case OperatorType::DropTable:           break;
-        case OperatorType::DropView:            break;
-        case OperatorType::Mock:                break;
-=======
         case OperatorType::TableScan:
             _generate_table_scans(table);
           return;
@@ -51,7 +18,6 @@
           return;
         default:
           break;
->>>>>>> c4c5a10b
       }
       throw std::runtime_error("Not implemented yet: Only TableScans and JoinHashes are currently supported");
     }
@@ -68,10 +34,7 @@
       const auto column_data_types = table->get_table()->column_data_types();
 
       for (ColumnID column_id = ColumnID{0}; column_id < column_count; ++column_id) {
-<<<<<<< HEAD
-=======
 
->>>>>>> c4c5a10b
         // Column specific values
         const auto column = stored_table_node->get_column(column_names.at(column_id));
         const auto distribution = table->get_column_data_distribution(column_id);
@@ -80,7 +43,7 @@
         if (_enable_column_vs_column_scans) {
            _generate_column_vs_column_scans(table);
         }
-	      
+
         for (int selectivity_step = 0; selectivity_step < selectivity_resolution; selectivity_step++) {
           // in this for-loop we iterate up and go from 100% selectivity to 0% by increasing the lower_bound in steps
           // for any step there
