--- conflicted
+++ resolved
@@ -109,13 +109,8 @@
   for (size_t iteration = size_t{0}; iteration < number_of_iterations; ++iteration) {
     std::vector<std::thread> threads;
 
-<<<<<<< HEAD
     for (auto thread_id = size_t{0}; thread_id < threads_to_create; ++thread_id) {
       threads.push_back(std::thread([&, thread_id]() {
-=======
-    for(auto thread_id = size_t{0}; thread_id < threads_to_create; ++thread_id){
-      threads.push_back(std::thread([&, thread_id](){
->>>>>>> 4433ccb4
         std::vector<cost_model::CostModelFeatures> observations;
         const auto first_query = queries.begin() + thread_id * queries_per_thread;
         auto last_query = queries.begin() + (thread_id + 1) * queries_per_thread;
