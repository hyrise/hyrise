--- conflicted
+++ resolved
@@ -42,7 +42,6 @@
     benchmark
 )
 
-<<<<<<< HEAD
 add_executable(
     hyriseExpressionPresentationBenchmark
 
@@ -54,8 +53,8 @@
     hyriseExpressionPresentationBenchmark
     hyrise
     hyriseBenchmarkLib
-    benchmark
-=======
+    benchmark)
+
 # General purpose benchmark runner
 add_executable(hyriseBenchmark benchmark_runner_main.cpp)
 target_link_libraries(
@@ -63,7 +62,6 @@
 
     hyrise
     hyriseBenchmarkLib
->>>>>>> dcd5c1ee
 )
 
 # Configure hyriseBenchmarkTPCH
