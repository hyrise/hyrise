include_directories(${CMAKE_CURRENT_SOURCE_DIR})

add_executable(
    hyriseBenchmark

    benchmark_basic_fixture.cpp
    benchmark_basic_fixture.hpp
    benchmark_main.cpp
    operators/aggregate_benchmark.cpp
    operators/difference_benchmark.cpp
    operators/join_benchmark.cpp
    operators/projection_benchmark.cpp
    operators/union_positions_benchmark.cpp
    operators/sort_benchmark.cpp
    operators/sql_benchmark.cpp
    operators/table_scan_benchmark.cpp
    operators/union_all_benchmark.cpp
<<<<<<< HEAD
    statistics/generate_table_statistics_benchmark.cpp
    table_generator.cpp
    table_generator.hpp
=======
>>>>>>> 4ac8f09c
    tpch_db_generator_benchmark.cpp
)

target_link_libraries(
    hyriseBenchmark
    hyrise
    hyriseBenchmarkLib
    benchmark
)

# Configure hyriseBenchmarkTPCH
add_executable(hyriseBenchmarkTPCH tpch_benchmark.cpp)
target_link_libraries(
    hyriseBenchmarkTPCH
    hyrise
    hyriseBenchmarkLib
)<|MERGE_RESOLUTION|>--- conflicted
+++ resolved
@@ -15,12 +15,7 @@
     operators/sql_benchmark.cpp
     operators/table_scan_benchmark.cpp
     operators/union_all_benchmark.cpp
-<<<<<<< HEAD
     statistics/generate_table_statistics_benchmark.cpp
-    table_generator.cpp
-    table_generator.hpp
-=======
->>>>>>> 4ac8f09c
     tpch_db_generator_benchmark.cpp
 )
 
