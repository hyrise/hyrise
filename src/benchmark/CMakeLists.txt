--- conflicted
+++ resolved
@@ -18,14 +18,9 @@
 )
 
 target_link_libraries(
-<<<<<<< HEAD
-    opossumBenchmark
-    opossum
-    opossumAux
-=======
     hyriseBenchmark
     hyrise
->>>>>>> 48fba939
+    hyriseBenchmarkLib
     benchmark
 )
 
@@ -42,13 +37,8 @@
 )
 
 target_link_libraries(
-<<<<<<< HEAD
-    opossumBenchmarkTPCC
-    opossum
-    opossumAux
-=======
     hyriseBenchmarkTPCC
     hyrise
->>>>>>> 48fba939
+    hyriseBenchmarkLib
     benchmark
 )