--- conflicted
+++ resolved
@@ -12,13 +12,8 @@
  */
 static void BM_TPCHTableGenerator(benchmark::State& state) {  // NOLINT
   for (auto _ : state) {
-<<<<<<< HEAD
-    TpchTableGenerator(0.5f, 1000).generate_and_store();
+    TPCHTableGenerator(0.5f, 1000).generate_and_store();
     Hyrise::reset();
-=======
-    TPCHTableGenerator(0.5f, 1000).generate_and_store();
-    StorageManager::reset();
->>>>>>> 4b278680
   }
 }
 BENCHMARK(BM_TPCHTableGenerator);
