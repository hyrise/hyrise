#include "table_generator.hpp"

#include <algorithm>
#include <functional>
#include <memory>
#include <random>
#include <string>
#include <utility>
#include <vector>

#include "boost/math/distributions/pareto.hpp"
#include "boost/math/distributions/skew_normal.hpp"
#include "boost/math/distributions/uniform.hpp"

#include "tbb/concurrent_vector.h"

#include "storage/chunk.hpp"
#include "storage/chunk_encoder.hpp"
#include "storage/table.hpp"
#include "storage/value_column.hpp"

#include "types.hpp"

namespace opossum {

std::shared_ptr<Table> TableGenerator::generate_table(const ChunkID chunk_size,
                                                      std::optional<EncodingType> encoding_type) {
  std::vector<tbb::concurrent_vector<int>> value_vectors;
  auto vector_size = std::min(static_cast<size_t>(chunk_size), _num_rows);
  /*
   * Generate table layout with enumerated column names (i.e., "col_1", "col_2", ...)
   * Create a vector for each column.
   */
<<<<<<< HEAD
  TableColumnDefinitions column_definitions;
  for (size_t i = 0; i < _num_columns; i++) {
    auto column_name = std::string(1, static_cast<char>(static_cast<int>('a') + i));
    column_definitions.emplace_back(column_name, DataType::Int);
=======
  for (size_t i = 1; i <= _num_columns; i++) {
    auto column_name = "col_" + std::to_string(i);
    table->add_column_definition(column_name, DataType::Int);
>>>>>>> 9805ac41
    value_vectors.emplace_back(tbb::concurrent_vector<int>(vector_size));
  }
  const auto table = std::make_shared<Table>(column_definitions, TableType::Data, chunk_size);
  std::default_random_engine engine;
  std::uniform_int_distribution<int> dist(0, _max_different_value);
  for (size_t i = 0; i < _num_rows; i++) {
    /*
     * Add vectors to chunk when full, and add chunk to table.
     * Reset vectors and chunk.
     */
    if (i % vector_size == 0 && i > 0) {
      ChunkColumns columns;
      for (size_t j = 0; j < _num_columns; j++) {
        columns.push_back(std::make_shared<ValueColumn<int>>(std::move(value_vectors[j])));
        value_vectors[j] = tbb::concurrent_vector<int>(vector_size);
      }
      table->append_chunk(columns);
    }
    /*
     * Set random value for every column.
     */
    for (size_t j = 0; j < _num_columns; j++) {
      value_vectors[j][i % vector_size] = dist(engine);
    }
  }
  /*
   * Add remaining values to table, if any.
   */
  if (value_vectors[0].size() > 0) {
    ChunkColumns columns;
    for (size_t j = 0; j < _num_columns; j++) {
      columns.push_back(std::make_shared<ValueColumn<int>>(std::move(value_vectors[j])));
    }
    table->append_chunk(columns);
  }

  if (encoding_type.has_value()) {
    ChunkEncoder::encode_all_chunks(table, {encoding_type.value()});
  }

  return table;
}

std::shared_ptr<Table> TableGenerator::generate_table(
    const std::vector<ColumnDataDistribution>& column_data_distributions, const size_t num_rows,
    const size_t chunk_size, std::optional<EncodingType> encoding_type) {
  const auto num_columns = column_data_distributions.size();
  const auto num_chunks = std::ceil(static_cast<double>(num_rows) / static_cast<double>(chunk_size));

  // create result table and container for vectors holding the generated values for the columns
  std::shared_ptr<Table> table = std::make_shared<Table>(chunk_size);
  std::vector<tbb::concurrent_vector<int>> value_vectors;

  // add column definitions and initialize each value vector
  for (size_t column = 1; column <= num_columns; ++column) {
    auto column_name = "col_" + std::to_string(column);
    table->add_column_definition(column_name, DataType::Int);
    value_vectors.emplace_back(tbb::concurrent_vector<int>(chunk_size));
  }

  auto chunk = std::make_shared<Chunk>();

  std::random_device rd;
  // using mt19937 because std::default_random engine is not guaranteed to be a sensible default
  auto pseudorandom_engine = std::mt19937{};

  auto probability_dist = std::uniform_real_distribution{0.0, 1.0};
  auto generate_value_by_distribution_type = std::function<int(void)>{};

  pseudorandom_engine.seed(rd());

  for (ChunkID chunk_index{0}; chunk_index < num_chunks; ++chunk_index) {
    for (ChunkID column_index{0}; column_index < num_columns; ++column_index) {
      const auto& column_data_distribution = column_data_distributions[column_index];

      // generate distribution from column configuration
      switch (column_data_distribution.distribution_type) {
        case DataDistributionType::Uniform: {
          auto uniform_dist = boost::math::uniform_distribution<double>{column_data_distribution.min_value,
                                                                        column_data_distribution.max_value};
          generate_value_by_distribution_type = [uniform_dist, &probability_dist, &pseudorandom_engine]() {
            const auto probability = probability_dist(pseudorandom_engine);
            return static_cast<int>(std::floor(boost::math::quantile(uniform_dist, probability)));
          };
          break;
        }
        case DataDistributionType::NormalSkewed: {
          auto skew_dist = boost::math::skew_normal_distribution<double>{column_data_distribution.skew_location,
                                                                         column_data_distribution.skew_scale,
                                                                         column_data_distribution.skew_shape};
          generate_value_by_distribution_type = [skew_dist, &probability_dist, &pseudorandom_engine]() {
            const auto probability = probability_dist(pseudorandom_engine);
            return static_cast<int>(std::round(boost::math::quantile(skew_dist, probability) * 10));
          };
          break;
        }
        case DataDistributionType::Pareto: {
          auto pareto_dist = boost::math::pareto_distribution<double>{column_data_distribution.pareto_scale,
                                                                      column_data_distribution.pareto_shape};
          generate_value_by_distribution_type = [pareto_dist, &probability_dist, &pseudorandom_engine]() {
            const auto probability = probability_dist(pseudorandom_engine);
            return static_cast<int>(std::floor(boost::math::quantile(pareto_dist, probability)));
          };
          break;
        }
      }

      // generate values according to distribution
      for (size_t row_offset{0}; row_offset < chunk_size; ++row_offset) {
        // bounds check
        if ((chunk_index + 1) * chunk_size + (row_offset + 1) > num_rows) {
          break;
        }

        value_vectors[column_index][row_offset] = generate_value_by_distribution_type();
      }

      // add values to column in chunk, reset value vector
      chunk->add_column(std::make_shared<ValueColumn<int>>(std::move(value_vectors[column_index])));
      value_vectors[column_index] = tbb::concurrent_vector<int>(chunk_size);

      // add full chunk to table
      if (column_index == num_columns - 1) {
        table->emplace_chunk(chunk);
        chunk = std::make_shared<Chunk>();
      }
    }
  }

  if (encoding_type.has_value()) {
    ChunkEncoder::encode_all_chunks(table, ColumnEncodingSpec{encoding_type.value()});
  }

  return table;
}
}  // namespace opossum<|MERGE_RESOLUTION|>--- conflicted
+++ resolved
@@ -31,16 +31,10 @@
    * Generate table layout with enumerated column names (i.e., "col_1", "col_2", ...)
    * Create a vector for each column.
    */
-<<<<<<< HEAD
   TableColumnDefinitions column_definitions;
   for (size_t i = 0; i < _num_columns; i++) {
     auto column_name = std::string(1, static_cast<char>(static_cast<int>('a') + i));
     column_definitions.emplace_back(column_name, DataType::Int);
-=======
-  for (size_t i = 1; i <= _num_columns; i++) {
-    auto column_name = "col_" + std::to_string(i);
-    table->add_column_definition(column_name, DataType::Int);
->>>>>>> 9805ac41
     value_vectors.emplace_back(tbb::concurrent_vector<int>(vector_size));
   }
   const auto table = std::make_shared<Table>(column_definitions, TableType::Data, chunk_size);
@@ -91,17 +85,16 @@
   const auto num_chunks = std::ceil(static_cast<double>(num_rows) / static_cast<double>(chunk_size));
 
   // create result table and container for vectors holding the generated values for the columns
-  std::shared_ptr<Table> table = std::make_shared<Table>(chunk_size);
   std::vector<tbb::concurrent_vector<int>> value_vectors;
 
   // add column definitions and initialize each value vector
+  TableColumnDefinitions column_definitions;
   for (size_t column = 1; column <= num_columns; ++column) {
     auto column_name = "col_" + std::to_string(column);
-    table->add_column_definition(column_name, DataType::Int);
+    column_definitions.emplace_back(column_name, DataType::Int);
     value_vectors.emplace_back(tbb::concurrent_vector<int>(chunk_size));
   }
-
-  auto chunk = std::make_shared<Chunk>();
+  std::shared_ptr<Table> table = std::make_shared<Table>(column_definitions, TableType::Data, chunk_size);
 
   std::random_device rd;
   // using mt19937 because std::default_random engine is not guaranteed to be a sensible default
@@ -113,6 +106,7 @@
   pseudorandom_engine.seed(rd());
 
   for (ChunkID chunk_index{0}; chunk_index < num_chunks; ++chunk_index) {
+    ChunkColumns columns;
     for (ChunkID column_index{0}; column_index < num_columns; ++column_index) {
       const auto& column_data_distribution = column_data_distributions[column_index];
 
@@ -159,13 +153,12 @@
       }
 
       // add values to column in chunk, reset value vector
-      chunk->add_column(std::make_shared<ValueColumn<int>>(std::move(value_vectors[column_index])));
+      columns.push_back(std::make_shared<ValueColumn<int>>(std::move(value_vectors[column_index])));
       value_vectors[column_index] = tbb::concurrent_vector<int>(chunk_size);
 
       // add full chunk to table
       if (column_index == num_columns - 1) {
-        table->emplace_chunk(chunk);
-        chunk = std::make_shared<Chunk>();
+        table->append_chunk(columns);
       }
     }
   }
