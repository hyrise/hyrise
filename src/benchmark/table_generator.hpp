--- conflicted
+++ resolved
@@ -57,14 +57,11 @@
 
 class TableGenerator {
  public:
-<<<<<<< HEAD
-  std::shared_ptr<Table> generate_table(const ChunkID chunk_size, const bool compress = false);
+  std::shared_ptr<Table> generate_table(const ChunkID chunk_size,
+                                        std::optional<EncodingType> encoding_type = std::nullopt);
+
   std::shared_ptr<Table> generate_table(const std::vector<ColumnConfiguration>& column_configurations,
                                         const size_t num_rows, const size_t chunk_size, const bool compress = false);
-=======
-  std::shared_ptr<Table> generate_table(const ChunkID chunk_size,
-                                        std::optional<EncodingType> encoding_type = std::nullopt);
->>>>>>> 8007ac9d
 
  protected:
   const size_t _num_columns = 10;
