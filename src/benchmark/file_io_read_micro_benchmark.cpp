--- conflicted
+++ resolved
@@ -101,28 +101,6 @@
   }
 }
 
-BENCHMARK_DEFINE_F(FileIOMicroReadBenchmarkFixture, IN_MEMORY_READ)(benchmark::State& state) {  // open file
-  for (auto _ : state) {
-    const int32_t NUMBER_OF_BYTES = state.range(0) * MB;
-
-    state.PauseTiming();
-    std::vector<uint32_t> read_data;
-    read_data.resize(NUMBER_OF_BYTES / 4);
-    state.ResumeTiming();
-
-    read_data = numbers;
-
-    state.PauseTiming();
-    auto sum = std::accumulate(read_data.begin(), read_data.end(), uint64_t{0});
-
-    Assert(control_sum == sum, "Sanity check failed: Not the same result");
-    Assert(&read_data != &numbers, "Sanity check failed: Same reference");
-
-    state.ResumeTiming();
-  }
-}
-
-<<<<<<< HEAD
 BENCHMARK_DEFINE_F(FileIOMicroReadBenchmarkFixture, MMAP_ATOMIC_MAP_PRIVATE)(benchmark::State& state) {
 	int32_t fd;
   if ((fd = open("file.txt", O_RDONLY)) < 0) {
@@ -183,14 +161,32 @@
 	}
 }
 
-//arguments are file size in MB
-BENCHMARK_REGISTER_F(FileIOMicroReadBenchmarkFixture, MMAP_ATOMIC_MAP_PRIVATE)->Arg(10)->Arg(100)->Arg(1000);
-BENCHMARK_REGISTER_F(FileIOMicroReadBenchmarkFixture, MMAP_ATOMIC_MAP_SHARED)->Arg(1000)->Arg(100)->Arg(1000);
-=======
+BENCHMARK_DEFINE_F(FileIOMicroReadBenchmarkFixture, IN_MEMORY_READ)(benchmark::State& state) {  // open file
+  for (auto _ : state) {
+    const int32_t NUMBER_OF_BYTES = state.range(0) * MB;
+
+    state.PauseTiming();
+    std::vector<uint32_t> read_data;
+    read_data.resize(NUMBER_OF_BYTES / 4);
+    state.ResumeTiming();
+
+    read_data = numbers;
+
+    state.PauseTiming();
+    auto sum = std::accumulate(read_data.begin(), read_data.end(), uint64_t{0});
+
+    Assert(control_sum == sum, "Sanity check failed: Not the same result");
+    Assert(&read_data != &numbers, "Sanity check failed: Same reference");
+
+    state.ResumeTiming();
+  }
+}
+
 // Arguments are file size in MB
->>>>>>> b11fd95d
 BENCHMARK_REGISTER_F(FileIOMicroReadBenchmarkFixture, READ_NON_ATOMIC)->Arg(10)->Arg(100)->Arg(1000);
 BENCHMARK_REGISTER_F(FileIOMicroReadBenchmarkFixture, PREAD_ATOMIC)->Arg(10)->Arg(100)->Arg(1000);
 BENCHMARK_REGISTER_F(FileIOMicroReadBenchmarkFixture, IN_MEMORY_READ)->Arg(10)->Arg(100)->Arg(1000);
+BENCHMARK_REGISTER_F(FileIOMicroReadBenchmarkFixture, MMAP_ATOMIC_MAP_PRIVATE)->Arg(10)->Arg(100)->Arg(1000);
+BENCHMARK_REGISTER_F(FileIOMicroReadBenchmarkFixture, MMAP_ATOMIC_MAP_SHARED)->Arg(1000)->Arg(100)->Arg(1000);
 
 }  // namespace hyrise