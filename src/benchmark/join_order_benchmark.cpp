#include <boost/algorithm/string.hpp>
#include <cxxopts.hpp>

#include <fstream>

#include "benchmark_runner.hpp"
#include "cli_config_parser.hpp"
#include "file_based_benchmark_item_runner.hpp"
#include "file_based_table_generator.hpp"
#include "import_export/csv_parser.hpp"
#include "scheduler/current_scheduler.hpp"
#include "scheduler/node_queue_scheduler.hpp"
#include "scheduler/topology.hpp"
#include "storage/storage_manager.hpp"
#include "storage/table.hpp"
#include "types.hpp"
#include "utils/filesystem.hpp"
#include "utils/load_table.hpp"
#include "utils/performance_warning.hpp"
#include "utils/sqlite_wrapper.hpp"
#include "utils/timer.hpp"

/**
 * The Join Order Benchmark was introduced by Leis et al. "How good are query optimizers, really?".
 * It runs on an IMDB database from ~2013 that gets downloaded if necessary as part of running this benchmark.
 * Its 113 queries are obtained from the "third_party/join-order-benchmark" submodule
 */

using namespace opossum;               // NOLINT
using namespace std::string_literals;  // NOLINT

int main(int argc, char* argv[]) {
  auto cli_options = BenchmarkRunner::get_basic_cli_options("Hyrise Join Order Benchmark");

  const auto DEFAULT_TABLE_PATH = "imdb_data";
  const auto DEFAULT_QUERY_PATH = "third_party/join-order-benchmark";

  // clang-format off
  cli_options.add_options()
  ("table_path", "Directory containing the Tables as csv, tbl or binary files. CSV files require meta-files, see csv_meta.hpp or any *.csv.json file.", cxxopts::value<std::string>()->default_value(DEFAULT_TABLE_PATH)) // NOLINT
  ("query_path", "Directory containing the .sql files of the Join Order Benchmark", cxxopts::value<std::string>()->default_value(DEFAULT_QUERY_PATH)) // NOLINT
  ("q,queries", "Subset of queries to run as a comma separated list", cxxopts::value<std::string>()->default_value("all")); // NOLINT
  // clang-format on

  std::shared_ptr<BenchmarkConfig> benchmark_config;
  std::string query_path;
  std::string table_path;
  // Comma-separated query names or "all"
  std::string queries_str;

  if (CLIConfigParser::cli_has_json_config(argc, argv)) {
    // JSON config file was passed in
    const auto json_config = CLIConfigParser::parse_json_config_file(argv[1]);
    table_path = json_config.value("table_path", DEFAULT_TABLE_PATH);
    query_path = json_config.value("query_path", DEFAULT_QUERY_PATH);
    queries_str = json_config.value("queries", "all");

    benchmark_config = std::make_shared<BenchmarkConfig>(CLIConfigParser::parse_basic_options_json_config(json_config));

  } else {
    // Parse regular command line args
    const auto cli_parse_result = cli_options.parse(argc, argv);

    if (CLIConfigParser::print_help_if_requested(cli_options, cli_parse_result)) return 0;

    query_path = cli_parse_result["query_path"].as<std::string>();
    table_path = cli_parse_result["table_path"].as<std::string>();
    queries_str = cli_parse_result["queries"].as<std::string>();

    benchmark_config = std::make_shared<BenchmarkConfig>(CLIConfigParser::parse_basic_cli_options(cli_parse_result));
  }

  // Check that the options "query_path" and "table_path" were specified
  if (query_path.empty() || table_path.empty()) {
    std::cerr << "Need to specify --query_path=path/to/queries and --table_path=path/to/table_files" << std::endl;
    std::cerr << cli_options.help({}) << std::endl;
    return 1;
  }

  /**
   * Use a Python script to download and unzip the IMDB. We do this in Python and not in C++ because downloading and
   * unzipping is straight forward in Python (and we suspect in C++ it might be... cumbersome).
   */
  const auto setup_imdb_command = "python3 scripts/setup_imdb.py "s + table_path;
  const auto setup_imdb_return_code = system(setup_imdb_command.c_str());
  Assert(setup_imdb_return_code == 0, "setup_imdb.py failed. Did you run the benchmark from the project root dir?");

  // The join-order-benchmark ships with these two .sql scripts, but we do not want to run them as part of the benchmark
  // as they do not contains actual queries
  const auto non_query_file_names = std::unordered_set<std::string>{"fkindexes.sql", "schema.sql"};

  std::cout << "- Benchmarking queries from " << query_path << std::endl;
  std::cout << "- Running on tables from " << table_path << std::endl;

  std::optional<std::unordered_set<std::string>> query_subset;
  if (queries_str == "all") {
    std::cout << "- Running all queries from specified path" << std::endl;
  } else {
    std::cout << "- Running subset of queries: " << queries_str << std::endl;

    // "a, b, c, d" -> ["a", " b", " c", " d"]
    auto query_subset_untrimmed = std::vector<std::string>{};
    boost::algorithm::split(query_subset_untrimmed, queries_str, boost::is_any_of(","));

    // ["a", " b", " c", " d"] -> ["a", "b", "c", "d"]
    query_subset.emplace();
    for (auto& query_name : query_subset_untrimmed) {
      query_subset->emplace(boost::trim_copy(query_name));
    }
  }

  // Run the benchmark
  auto context = BenchmarkRunner::create_context(*benchmark_config);
  auto table_generator = std::make_unique<FileBasedTableGenerator>(benchmark_config, table_path);
  auto benchmark_item_runner =
      std::make_unique<FileBasedBenchmarkItemRunner>(*benchmark_config, query_path, non_query_file_names, query_subset);

<<<<<<< HEAD
  BenchmarkRunner{*benchmark_config, std::move(benchmark_item_runner), std::move(table_generator), context}.run();
=======
  auto benchmark_runner =
      BenchmarkRunner{*benchmark_config, std::move(query_generator), std::move(table_generator), context};

  if (benchmark_config->verify) {
    // Add indexes to SQLite. This is a hack until we support CREATE INDEX ourselves and pass that on to SQLite.
    // Without this, SQLite would never finish.

    std::cout << "- Adding indexes to SQLite" << std::endl;
    Timer timer;

    // SQLite does not support adding primary keys, so we rename the table, create an empty one from the provided
    // schema and copy the data.
    for (const auto& table_name : StorageManager::get().table_names()) {
      benchmark_runner.sqlite_wrapper->raw_execute_query(std::string{"ALTER TABLE "} + table_name +  // NOLINT
                                                         " RENAME TO " + table_name + "_unindexed");
    }

    // Recreate tables from schema.sql
    std::ifstream schema_file(query_path + "/schema.sql");
    std::string schema_sql((std::istreambuf_iterator<char>(schema_file)), std::istreambuf_iterator<char>());
    benchmark_runner.sqlite_wrapper->raw_execute_query(schema_sql);

    // Add foreign keys
    std::ifstream foreign_key_file(query_path + "/fkindexes.sql");
    std::string foreign_key_sql((std::istreambuf_iterator<char>(foreign_key_file)), std::istreambuf_iterator<char>());
    benchmark_runner.sqlite_wrapper->raw_execute_query(foreign_key_sql);

    // Copy over data
    for (const auto& table_name : StorageManager::get().table_names()) {
      Timer per_table_time;
      std::cout << "-  Adding indexes to SQLite table " << table_name << std::flush;

      benchmark_runner.sqlite_wrapper->raw_execute_query(std::string{"INSERT INTO "} + table_name +  // NOLINT
                                                         " SELECT * FROM " + table_name + "_unindexed");

      std::cout << " (" << per_table_time.lap_formatted() << ")" << std::endl;
    }

    std::cout << "- Added indexes to SQLite (" << timer.lap_formatted() << ")" << std::endl;
  }

  std::cout << "done." << std::endl;

  benchmark_runner.run();
>>>>>>> e86add93
}<|MERGE_RESOLUTION|>--- conflicted
+++ resolved
@@ -115,11 +115,8 @@
   auto benchmark_item_runner =
       std::make_unique<FileBasedBenchmarkItemRunner>(*benchmark_config, query_path, non_query_file_names, query_subset);
 
-<<<<<<< HEAD
-  BenchmarkRunner{*benchmark_config, std::move(benchmark_item_runner), std::move(table_generator), context}.run();
-=======
   auto benchmark_runner =
-      BenchmarkRunner{*benchmark_config, std::move(query_generator), std::move(table_generator), context};
+      BenchmarkRunner{*benchmark_config, std::move(benchmark_item_runner), std::move(table_generator), context};
 
   if (benchmark_config->verify) {
     // Add indexes to SQLite. This is a hack until we support CREATE INDEX ourselves and pass that on to SQLite.
@@ -162,5 +159,4 @@
   std::cout << "done." << std::endl;
 
   benchmark_runner.run();
->>>>>>> e86add93
 }