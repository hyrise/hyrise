--- conflicted
+++ resolved
@@ -23,12 +23,7 @@
  * found running the Join Order Benchmark" - 2.1 The IMDB data set, Fig. 2, p. 645.)
  */
 
-<<<<<<< HEAD
-using namespace hyrise;                // NOLINT(build/namespaces)
-using namespace std::string_literals;  // NOLINT(build/namespaces)
-=======
 using namespace hyrise;  // NOLINT(build/namespaces)
->>>>>>> f7417f58
 
 void add_key_constraints(std::unordered_map<std::string, BenchmarkTableInfo>& table_info_by_name) {
   // Get all tables.
