--- conflicted
+++ resolved
@@ -30,20 +30,7 @@
   }
 
  protected:
-<<<<<<< HEAD
-  std::shared_ptr<GetTable> _gt_item;
-  std::shared_ptr<GetTable> _gt_warehouse;
-  std::shared_ptr<GetTable> _gt_stock;
-  std::shared_ptr<GetTable> _gt_district;
-  std::shared_ptr<GetTable> _gt_customer;
-  std::shared_ptr<GetTable> _gt_history;
-  std::shared_ptr<GetTable> _gt_order;
-  std::shared_ptr<GetTable> _gt_order_line;
-  std::shared_ptr<GetTable> _gt_new_order;
   tpcc::TableGenerator _gen;
-=======
-  TPCCTableGenerator _gen;
->>>>>>> 2f2780a3
 
   void clear_cache() {
     std::vector<int> clear = std::vector<int>();
