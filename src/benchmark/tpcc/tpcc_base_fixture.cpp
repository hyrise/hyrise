--- conflicted
+++ resolved
@@ -31,20 +31,12 @@
     // We currently run the benchmarks without a scheduler because there are problems when it is activated.
     // The Sort in TPCCDeliveryBenchmark-BM_delivery crashes because of a access @0 in a vector of length 0
     // TODO(mp): investigate and fix.
-<<<<<<< HEAD
-    CurrentScheduler::set(std::make_shared<NodeQueueScheduler>(Topology::create_fake_numa_topology(4, 2)));
-=======
     // CurrentScheduler::set(std::make_shared<NodeQueueScheduler>(Topology::create_fake_numa_topology(4, 2)));
->>>>>>> b8acaf31
   }
 
   virtual void TearDown(const ::benchmark::State&) {
     opossum::StorageManager::get().reset();
-<<<<<<< HEAD
-    CurrentScheduler::set(nullptr);
-=======
     // CurrentScheduler::set(nullptr);
->>>>>>> b8acaf31
   }
 
   virtual void SetUp(const ::benchmark::State&) {
