--- conflicted
+++ resolved
@@ -244,13 +244,8 @@
         AbstractScheduler::schedule_tasks_and_wait(update_customer_tasks);
       }
 
-<<<<<<< HEAD
-      auto insert_history_tasks = insert_history(d_id, home_warehouse_id, c_id /*, d_id, payment_amount, some data*/);
+      auto insert_history_tasks = insert_history(d_id, home_warehouse_id, c_id);
       AbstractScheduler::schedule_tasks_and_wait(insert_history_tasks);
-=======
-      auto insert_history_tasks = insert_history(d_id, home_warehouse_id, c_id);
-      schedule_tasks_and_wait(insert_history_tasks);
->>>>>>> 1065b91a
 
       // Commit transaction.
       //      TransactionManager::get().prepare_commit(*t_context);
