--- conflicted
+++ resolved
@@ -46,12 +46,8 @@
 
     Projection::ColumnExpressions columns = {Expression::create_column_identifier(ColumnID{0} /* "NO_O_ID" */)};
     auto projection = std::make_shared<Projection>(val, columns);
-<<<<<<< HEAD
-
-    auto sort = std::make_shared<Sort>(projection, ColumnID{0} /* "NO_O_ID" */, true, 0);
-=======
-    auto sort = std::make_shared<Sort>(projection, "NO_O_ID", OrderByMode::Ascending, 0);
->>>>>>> 8a17c10c
+
+    auto sort = std::make_shared<Sort>(projection, ColumnID{0} /* "NO_O_ID" */, OrderByMode::Ascending, 0);
 
     auto t_gt = std::make_shared<OperatorTask>(gt);
     auto t_ts1 = std::make_shared<OperatorTask>(ts1);
