#include <cassert>
#include <ctime>
#include <memory>
#include <string>
#include <utility>
#include <vector>

#include "benchmark/benchmark.h"
#include "concurrency/transaction_manager.hpp"
#include "operators/aggregate.hpp"
#include "operators/delete.hpp"
#include "operators/get_table.hpp"
<<<<<<< HEAD
#include "operators/operator_expression.hpp"
=======
#include "operators/pqp_expression.hpp"
>>>>>>> 9da0d9f3
#include "operators/projection.hpp"
#include "operators/sort.hpp"
#include "operators/table_scan.hpp"
#include "operators/update.hpp"
#include "operators/validate.hpp"
#include "scheduler/operator_task.hpp"
#include "tpcc/constants.hpp"
#include "tpcc/helper.hpp"
#include "tpcc_base_fixture.hpp"
#include "types.hpp"

namespace opossum {

class TPCCDeliveryBenchmark : public TPCCBenchmarkFixture {
 public:
  inline std::vector<std::shared_ptr<OperatorTask>> get_new_order_id(const int d_id, const int w_id) {
    /**
     * EXEC SQL DECLARE c_no CURSOR FOR
     * SELECT no_o_id
     * FROM new_order
     * WHERE no_d_id = :d_id AND no_w_id = :w_id ORDER BY no_o_id ASC;
     */
    auto gt = std::make_shared<GetTable>("NEW_ORDER");

    auto ts1 = std::make_shared<TableScan>(gt, ColumnID{1} /* "NO_D_ID" */, PredicateCondition::Equals, d_id);
    auto ts2 = std::make_shared<TableScan>(ts1, ColumnID{2} /* "NO_W_ID" */, PredicateCondition::Equals, w_id);
    auto ts3 = std::make_shared<TableScan>(ts2, ColumnID{0} /* "NO_O_ID" */, PredicateCondition::GreaterThan, -1);
    auto val = std::make_shared<Validate>(ts3);

<<<<<<< HEAD
    Projection::ColumnExpressions columns = {OperatorExpression::create_column(ColumnID{0} /* "NO_O_ID" */)};
=======
    Projection::ColumnExpressions columns = {PQPExpression::create_column(ColumnID{0} /* "NO_O_ID" */)};
>>>>>>> 9da0d9f3
    auto projection = std::make_shared<Projection>(val, columns);

    auto sort = std::make_shared<Sort>(projection, ColumnID{0} /* "NO_O_ID" */, OrderByMode::Ascending);

    auto t_gt = std::make_shared<OperatorTask>(gt);
    auto t_ts1 = std::make_shared<OperatorTask>(ts1);
    auto t_ts2 = std::make_shared<OperatorTask>(ts2);
    auto t_ts3 = std::make_shared<OperatorTask>(ts3);
    auto t_val = std::make_shared<OperatorTask>(val);
    auto t_projection = std::make_shared<OperatorTask>(projection);
    auto t_sort = std::make_shared<OperatorTask>(sort);

    t_gt->set_as_predecessor_of(t_ts1);
    t_ts1->set_as_predecessor_of(t_ts2);
    t_ts2->set_as_predecessor_of(t_ts3);
    t_ts3->set_as_predecessor_of(t_val);
    t_val->set_as_predecessor_of(t_projection);
    t_projection->set_as_predecessor_of(t_sort);

    return {t_gt, t_ts1, t_ts2, t_ts3, t_val, t_projection, t_sort};
  }

  inline std::vector<std::shared_ptr<OperatorTask>> delete_from_new_order(const int no_o_id) {
    /**
     * EXEC SQL DELETE
     * FROM new_order
     * WHERE CURRENT OF c_no;
     */
    auto gt = std::make_shared<GetTable>("NEW_ORDER");

    auto ts1 = std::make_shared<TableScan>(gt, ColumnID{0} /* "NO_O_ID" */, PredicateCondition::Equals, no_o_id);
    auto val = std::make_shared<Validate>(ts1);
    auto delete_op = std::make_shared<Delete>("NEW_ORDER", val);

    auto t_gt = std::make_shared<OperatorTask>(gt);
    auto t_ts1 = std::make_shared<OperatorTask>(ts1);
    auto t_val = std::make_shared<OperatorTask>(val);
    auto t_delete_op = std::make_shared<OperatorTask>(delete_op);

    t_gt->set_as_predecessor_of(t_ts1);
    t_ts1->set_as_predecessor_of(t_val);
    t_val->set_as_predecessor_of(t_delete_op);

    return {t_gt, t_ts1, t_val, t_delete_op};
  }

  inline std::vector<std::shared_ptr<OperatorTask>> get_order_id(const int d_id, const int w_id, const int no_o_id) {
    /**
     * EXEC SQL SELECT o_c_id INTO :c_id
     * FROM orders
     * WHERE o_id = :no_o_id AND o_d_id = :d_id AND o_w_id = :w_id;
     */
    auto gt = std::make_shared<GetTable>("ORDER");

    auto ts1 = std::make_shared<TableScan>(gt, ColumnID{0} /* "O_ID" */, PredicateCondition::Equals, no_o_id);
    auto ts2 = std::make_shared<TableScan>(ts1, ColumnID{1} /* "O_D_ID" */, PredicateCondition::Equals, d_id);
    auto ts3 = std::make_shared<TableScan>(ts2, ColumnID{2} /* "O_W_ID" */, PredicateCondition::Equals, w_id);
    auto val = std::make_shared<Validate>(ts3);

<<<<<<< HEAD
    Projection::ColumnExpressions columns = {OperatorExpression::create_column(ColumnID{3} /* "O_C_ID" */)};
=======
    Projection::ColumnExpressions columns = {PQPExpression::create_column(ColumnID{3} /* "O_C_ID" */)};
>>>>>>> 9da0d9f3
    auto projection = std::make_shared<Projection>(val, columns);

    auto t_gt = std::make_shared<OperatorTask>(gt);
    auto t_ts1 = std::make_shared<OperatorTask>(ts1);
    auto t_ts2 = std::make_shared<OperatorTask>(ts2);
    auto t_ts3 = std::make_shared<OperatorTask>(ts3);
    auto t_val = std::make_shared<OperatorTask>(val);
    auto t_projection = std::make_shared<OperatorTask>(projection);

    t_gt->set_as_predecessor_of(t_ts1);
    t_ts1->set_as_predecessor_of(t_ts2);
    t_ts2->set_as_predecessor_of(t_ts3);
    t_ts3->set_as_predecessor_of(t_val);
    t_val->set_as_predecessor_of(t_projection);

    return {t_gt, t_ts1, t_ts2, t_ts3, t_val, t_projection};
  }

  inline std::vector<std::shared_ptr<OperatorTask>> update_order(const int d_id, const int w_id, const int no_o_id,
                                                                 const int o_carrier_id) {
    /**
     * EXEC SQL UPDATE orders
     * SET o_carrier_id = :o_carrier_id
     * WHERE o_id = :no_o_id AND o_d_id = :d_id AND o_w_id = :w_id;
     */
    auto gt = std::make_shared<GetTable>("ORDER");

    auto ts1 = std::make_shared<TableScan>(gt, ColumnID{0} /* "O_ID" */, PredicateCondition::Equals, no_o_id);
    auto ts2 = std::make_shared<TableScan>(ts1, ColumnID{1} /* "O_D_ID" */, PredicateCondition::Equals, d_id);
    auto ts3 = std::make_shared<TableScan>(ts2, ColumnID{2} /* "O_W_ID" */, PredicateCondition::Equals, w_id);

    auto val = std::make_shared<Validate>(ts3);

<<<<<<< HEAD
    Projection::ColumnExpressions columns = {OperatorExpression::create_column(ColumnID{5} /* "O_CARRIER_ID" */)};

    auto projection = std::make_shared<Projection>(val, columns);

    Projection::ColumnExpressions values = {OperatorExpression::create_literal(o_carrier_id, {"O_CARRIER_ID"})};
=======
    Projection::ColumnExpressions columns = {PQPExpression::create_column(ColumnID{5} /* "O_CARRIER_ID" */)};

    auto projection = std::make_shared<Projection>(val, columns);

    Projection::ColumnExpressions values = {PQPExpression::create_literal(o_carrier_id, {"O_CARRIER_ID"})};
>>>>>>> 9da0d9f3
    auto updated_rows = std::make_shared<Projection>(val, values);
    auto update = std::make_shared<Update>("ORDER", projection, updated_rows);

    auto t_gt = std::make_shared<OperatorTask>(gt);
    auto t_ts1 = std::make_shared<OperatorTask>(ts1);
    auto t_ts2 = std::make_shared<OperatorTask>(ts2);
    auto t_ts3 = std::make_shared<OperatorTask>(ts3);
    auto t_val = std::make_shared<OperatorTask>(val);
    auto t_projection = std::make_shared<OperatorTask>(projection);
    auto t_updated_rows = std::make_shared<OperatorTask>(updated_rows);
    auto t_update = std::make_shared<OperatorTask>(update);

    t_gt->set_as_predecessor_of(t_ts1);
    t_ts1->set_as_predecessor_of(t_ts2);
    t_ts2->set_as_predecessor_of(t_ts3);
    t_ts3->set_as_predecessor_of(t_val);
    t_val->set_as_predecessor_of(t_projection);
    t_val->set_as_predecessor_of(t_updated_rows);
    t_projection->set_as_predecessor_of(t_update);
    t_updated_rows->set_as_predecessor_of(t_update);

    return {t_gt, t_ts1, t_ts2, t_ts3, t_val, t_projection, t_updated_rows, t_update};
  }

  inline std::vector<std::shared_ptr<OperatorTask>> update_order_line(const int d_id, const int w_id, const int no_o_id,
                                                                      const time_t datetime) {
    /**
     * EXEC SQL UPDATE order_line
     * SET ol_delivery_d = :datetime
     * WHERE ol_o_id = :no_o_id AND ol_d_id = :d_id AND ol_w_id = :w_id;
     */
    auto gt = std::make_shared<GetTable>("ORDER_LINE");

    auto ts1 = std::make_shared<TableScan>(gt, ColumnID{0} /* "OL_O_ID" */, PredicateCondition::Equals, no_o_id);
    auto ts2 = std::make_shared<TableScan>(ts1, ColumnID{1} /* "OL_D_ID" */, PredicateCondition::Equals, d_id);
    auto ts3 = std::make_shared<TableScan>(ts2, ColumnID{2} /* "OL_W_ID" */, PredicateCondition::Equals, w_id);

    auto val = std::make_shared<Validate>(ts3);

<<<<<<< HEAD
    Projection::ColumnExpressions columns = {OperatorExpression::create_column(ColumnID{6} /* "OL_DELIVERY_D" */)};
    auto projection = std::make_shared<Projection>(val, columns);

    Projection::ColumnExpressions values = {
        OperatorExpression::create_literal(std::to_string(datetime), {"OL_DELIVERY_D"})};
=======
    Projection::ColumnExpressions columns = {PQPExpression::create_column(ColumnID{6} /* "OL_DELIVERY_D" */)};
    auto projection = std::make_shared<Projection>(val, columns);

    Projection::ColumnExpressions values = {PQPExpression::create_literal(std::to_string(datetime), {"OL_DELIVERY_D"})};
>>>>>>> 9da0d9f3
    auto updated_rows = std::make_shared<Projection>(val, values);
    auto update = std::make_shared<Update>("ORDER_LINE", projection, updated_rows);

    auto t_gt = std::make_shared<OperatorTask>(gt);
    auto t_ts1 = std::make_shared<OperatorTask>(ts1);
    auto t_ts2 = std::make_shared<OperatorTask>(ts2);
    auto t_ts3 = std::make_shared<OperatorTask>(ts3);
    auto t_val = std::make_shared<OperatorTask>(val);
    auto t_projection = std::make_shared<OperatorTask>(projection);
    auto t_updated_rows = std::make_shared<OperatorTask>(updated_rows);
    auto t_update = std::make_shared<OperatorTask>(update);

    t_gt->set_as_predecessor_of(t_ts1);
    t_ts1->set_as_predecessor_of(t_ts2);
    t_ts2->set_as_predecessor_of(t_ts3);
    t_ts3->set_as_predecessor_of(t_val);
    t_val->set_as_predecessor_of(t_projection);
    t_val->set_as_predecessor_of(t_updated_rows);
    t_projection->set_as_predecessor_of(t_update);
    t_updated_rows->set_as_predecessor_of(t_update);

    return {t_gt, t_ts1, t_ts2, t_ts3, t_val, t_projection, t_updated_rows, t_update};
  }

  inline std::vector<std::shared_ptr<OperatorTask>> sum_of_order_line(const int d_id, const int w_id,
                                                                      const int no_o_id) {
    /**
     * EXEC SQL SELECT SUM(ol_amount) INTO :ol_total
     * FROM order_line
     * WHERE ol_o_id = :no_o_id AND ol_d_id = :d_id AND ol_w_id = :w_id;
     */
    auto gt = std::make_shared<GetTable>("ORDER_LINE");

    auto ts1 = std::make_shared<TableScan>(gt, ColumnID{0} /* "OL_O_ID" */, PredicateCondition::Equals, no_o_id);
    auto ts2 = std::make_shared<TableScan>(ts1, ColumnID{1} /* "OL_D_ID" */, PredicateCondition::Equals, d_id);
    auto ts3 = std::make_shared<TableScan>(ts2, ColumnID{2} /* "OL_W_ID" */, PredicateCondition::Equals, w_id);

    auto val = std::make_shared<Validate>(ts3);

    auto sum = std::make_shared<Aggregate>(
        val, std::vector<AggregateColumnDefinition>{{ColumnID{8} /* "OL_AMOUNT" */, AggregateFunction::Sum}},
        std::vector<ColumnID>{});

    auto t_gt = std::make_shared<OperatorTask>(gt);
    auto t_ts1 = std::make_shared<OperatorTask>(ts1);
    auto t_ts2 = std::make_shared<OperatorTask>(ts2);
    auto t_ts3 = std::make_shared<OperatorTask>(ts3);
    auto t_val = std::make_shared<OperatorTask>(val);
    auto t_sum = std::make_shared<OperatorTask>(sum);

    t_gt->set_as_predecessor_of(t_ts1);
    t_ts1->set_as_predecessor_of(t_ts2);
    t_ts2->set_as_predecessor_of(t_ts3);
    t_ts3->set_as_predecessor_of(t_val);
    t_val->set_as_predecessor_of(t_sum);

    return {t_gt, t_ts1, t_ts2, t_ts3, t_val, t_sum};
  }

  inline std::vector<std::shared_ptr<OperatorTask>> update_customer(const float ol_total, const int d_id,
                                                                    const int w_id, const int c_id) {
    /**
     * EXEC SQL UPDATE customer
     * SET c_balance = c_balance + :ol_total
     * WHERE c_id = :c_id AND c_d_id = :d_id AND c_w_id = :w_id;
     */
    auto gt = std::make_shared<GetTable>("CUSTOMER");

    auto ts1 = std::make_shared<TableScan>(gt, ColumnID{0} /* "C_ID" */, PredicateCondition::Equals, c_id);
    auto ts2 = std::make_shared<TableScan>(ts1, ColumnID{1} /* "C_D_ID" */, PredicateCondition::Equals, d_id);
    auto ts3 = std::make_shared<TableScan>(ts2, ColumnID{2} /* "C_W_ID" */, PredicateCondition::Equals, w_id);

    auto val = std::make_shared<Validate>(ts3);

<<<<<<< HEAD
    Projection::ColumnExpressions columns = {OperatorExpression::create_column(ColumnID{16} /* "C_BALANCE" */)};
    auto projection = std::make_shared<Projection>(val, columns);

    Projection::ColumnExpressions values = {OperatorExpression::create_binary_operator(
        ExpressionType::Addition, OperatorExpression::create_column(ColumnID{16}),
        OperatorExpression::create_literal(ol_total))};
=======
    Projection::ColumnExpressions columns = {PQPExpression::create_column(ColumnID{16} /* "C_BALANCE" */)};
    auto projection = std::make_shared<Projection>(val, columns);

    Projection::ColumnExpressions values = {PQPExpression::create_binary_operator(
        ExpressionType::Addition, PQPExpression::create_column(ColumnID{16}), PQPExpression::create_literal(ol_total))};
>>>>>>> 9da0d9f3
    auto updated_rows = std::make_shared<Projection>(val, values);
    auto update = std::make_shared<Update>("CUSTOMER", projection, updated_rows);

    auto t_gt = std::make_shared<OperatorTask>(gt);
    auto t_ts1 = std::make_shared<OperatorTask>(ts1);
    auto t_ts2 = std::make_shared<OperatorTask>(ts2);
    auto t_ts3 = std::make_shared<OperatorTask>(ts3);
    auto t_val = std::make_shared<OperatorTask>(val);
    auto t_projection = std::make_shared<OperatorTask>(projection);
    auto t_updated_rows = std::make_shared<OperatorTask>(updated_rows);
    auto t_update = std::make_shared<OperatorTask>(update);

    t_gt->set_as_predecessor_of(t_ts1);
    t_ts1->set_as_predecessor_of(t_ts2);
    t_ts2->set_as_predecessor_of(t_ts3);
    t_ts3->set_as_predecessor_of(t_val);
    t_val->set_as_predecessor_of(t_projection);
    t_val->set_as_predecessor_of(t_updated_rows);
    t_projection->set_as_predecessor_of(t_update);
    t_updated_rows->set_as_predecessor_of(t_update);

    return {t_gt, t_ts1, t_ts2, t_ts3, t_val, t_projection, t_updated_rows, t_update};
  }
};

BENCHMARK_F(TPCCDeliveryBenchmark, BM_delivery)(benchmark::State& state) {
  clear_cache();

  // currently no warm up

  int w_id = static_cast<int32_t>(_random_gen.random_number(0, _gen._warehouse_size - 1));
  int d_id = 0;
  while (state.KeepRunning()) {
    auto t_context = TransactionManager::get().new_transaction_context();
    d_id = (d_id + 1) % tpcc::NUM_DISTRICTS_PER_WAREHOUSE;
    int o_carrier_id = _random_gen.random_number(1, 10);
    const time_t datetime = std::time(0);
    auto tasks = get_new_order_id(d_id, w_id);
    tpcc::execute_tasks_with_context(tasks, t_context);

    assert(tasks.back()->get_operator()->get_output()->row_count() > 0);
    auto no_o_id = tasks.back()->get_operator()->get_output()->get_value<int>(opossum::ColumnID(0u), 0u);
    tasks = delete_from_new_order(no_o_id);
    tpcc::execute_tasks_with_context(tasks, t_context);

    tasks = get_order_id(d_id, w_id, no_o_id);
    tpcc::execute_tasks_with_context(tasks, t_context);

    assert(tasks.back()->get_operator()->get_output()->row_count() > 0);
    auto c_id = tasks.back()->get_operator()->get_output()->get_value<int>(opossum::ColumnID(0u), 0u);

    tasks = update_order(d_id, w_id, no_o_id, o_carrier_id);
    tpcc::execute_tasks_with_context(tasks, t_context);

    tasks = update_order_line(d_id, w_id, no_o_id, datetime);
    tpcc::execute_tasks_with_context(tasks, t_context);

    tasks = sum_of_order_line(d_id, w_id, no_o_id);
    tpcc::execute_tasks_with_context(tasks, t_context);

    assert(tasks.back()->get_operator()->get_output()->row_count() > 0);
    auto ol_total =
        static_cast<float>(tasks.back()->get_operator()->get_output()->get_value<double>(opossum::ColumnID(0u), 0u));
    tasks = update_customer(ol_total, d_id, w_id, c_id);
    tpcc::execute_tasks_with_context(tasks, t_context);

    // Commit transaction.
    t_context->commit();
  }
}

}  // namespace opossum<|MERGE_RESOLUTION|>--- conflicted
+++ resolved
@@ -10,11 +10,7 @@
 #include "operators/aggregate.hpp"
 #include "operators/delete.hpp"
 #include "operators/get_table.hpp"
-<<<<<<< HEAD
-#include "operators/operator_expression.hpp"
-=======
 #include "operators/pqp_expression.hpp"
->>>>>>> 9da0d9f3
 #include "operators/projection.hpp"
 #include "operators/sort.hpp"
 #include "operators/table_scan.hpp"
@@ -44,11 +40,7 @@
     auto ts3 = std::make_shared<TableScan>(ts2, ColumnID{0} /* "NO_O_ID" */, PredicateCondition::GreaterThan, -1);
     auto val = std::make_shared<Validate>(ts3);
 
-<<<<<<< HEAD
-    Projection::ColumnExpressions columns = {OperatorExpression::create_column(ColumnID{0} /* "NO_O_ID" */)};
-=======
     Projection::ColumnExpressions columns = {PQPExpression::create_column(ColumnID{0} /* "NO_O_ID" */)};
->>>>>>> 9da0d9f3
     auto projection = std::make_shared<Projection>(val, columns);
 
     auto sort = std::make_shared<Sort>(projection, ColumnID{0} /* "NO_O_ID" */, OrderByMode::Ascending);
@@ -108,11 +100,7 @@
     auto ts3 = std::make_shared<TableScan>(ts2, ColumnID{2} /* "O_W_ID" */, PredicateCondition::Equals, w_id);
     auto val = std::make_shared<Validate>(ts3);
 
-<<<<<<< HEAD
-    Projection::ColumnExpressions columns = {OperatorExpression::create_column(ColumnID{3} /* "O_C_ID" */)};
-=======
     Projection::ColumnExpressions columns = {PQPExpression::create_column(ColumnID{3} /* "O_C_ID" */)};
->>>>>>> 9da0d9f3
     auto projection = std::make_shared<Projection>(val, columns);
 
     auto t_gt = std::make_shared<OperatorTask>(gt);
@@ -146,19 +134,11 @@
 
     auto val = std::make_shared<Validate>(ts3);
 
-<<<<<<< HEAD
-    Projection::ColumnExpressions columns = {OperatorExpression::create_column(ColumnID{5} /* "O_CARRIER_ID" */)};
-
-    auto projection = std::make_shared<Projection>(val, columns);
-
-    Projection::ColumnExpressions values = {OperatorExpression::create_literal(o_carrier_id, {"O_CARRIER_ID"})};
-=======
     Projection::ColumnExpressions columns = {PQPExpression::create_column(ColumnID{5} /* "O_CARRIER_ID" */)};
 
     auto projection = std::make_shared<Projection>(val, columns);
 
     Projection::ColumnExpressions values = {PQPExpression::create_literal(o_carrier_id, {"O_CARRIER_ID"})};
->>>>>>> 9da0d9f3
     auto updated_rows = std::make_shared<Projection>(val, values);
     auto update = std::make_shared<Update>("ORDER", projection, updated_rows);
 
@@ -198,18 +178,10 @@
 
     auto val = std::make_shared<Validate>(ts3);
 
-<<<<<<< HEAD
-    Projection::ColumnExpressions columns = {OperatorExpression::create_column(ColumnID{6} /* "OL_DELIVERY_D" */)};
-    auto projection = std::make_shared<Projection>(val, columns);
-
-    Projection::ColumnExpressions values = {
-        OperatorExpression::create_literal(std::to_string(datetime), {"OL_DELIVERY_D"})};
-=======
     Projection::ColumnExpressions columns = {PQPExpression::create_column(ColumnID{6} /* "OL_DELIVERY_D" */)};
     auto projection = std::make_shared<Projection>(val, columns);
 
     Projection::ColumnExpressions values = {PQPExpression::create_literal(std::to_string(datetime), {"OL_DELIVERY_D"})};
->>>>>>> 9da0d9f3
     auto updated_rows = std::make_shared<Projection>(val, values);
     auto update = std::make_shared<Update>("ORDER_LINE", projection, updated_rows);
 
@@ -284,20 +256,11 @@
 
     auto val = std::make_shared<Validate>(ts3);
 
-<<<<<<< HEAD
-    Projection::ColumnExpressions columns = {OperatorExpression::create_column(ColumnID{16} /* "C_BALANCE" */)};
-    auto projection = std::make_shared<Projection>(val, columns);
-
-    Projection::ColumnExpressions values = {OperatorExpression::create_binary_operator(
-        ExpressionType::Addition, OperatorExpression::create_column(ColumnID{16}),
-        OperatorExpression::create_literal(ol_total))};
-=======
     Projection::ColumnExpressions columns = {PQPExpression::create_column(ColumnID{16} /* "C_BALANCE" */)};
     auto projection = std::make_shared<Projection>(val, columns);
 
     Projection::ColumnExpressions values = {PQPExpression::create_binary_operator(
         ExpressionType::Addition, PQPExpression::create_column(ColumnID{16}), PQPExpression::create_literal(ol_total))};
->>>>>>> 9da0d9f3
     auto updated_rows = std::make_shared<Projection>(val, values);
     auto update = std::make_shared<Update>("CUSTOMER", projection, updated_rows);
 
