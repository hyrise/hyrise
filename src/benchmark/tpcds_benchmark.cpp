--- conflicted
+++ resolved
@@ -55,11 +55,7 @@
 
   config = std::make_shared<opossum::BenchmarkConfig>(opossum::CLIConfigParser::parse_cli_options(cli_parse_result));
 
-<<<<<<< HEAD
-  const auto valid_scale_factors = std::array{1, 10, 100, 1000, 3000, 10000, 30000, 100000};
-=======
   const auto valid_scale_factors = std::array{1, 10, 1000, 3000, 10000, 30000, 100000};
->>>>>>> d350fa9f
 
   const auto& find_result = std::find(valid_scale_factors.begin(), valid_scale_factors.end(), scale_factor);
   Assert(find_result != valid_scale_factors.end(),
