#include <boost/algorithm/string.hpp>
#include <boost/lexical_cast.hpp>

#include <chrono>
#include <fstream>
#include <iostream>
#include <random>
#include <string>

#include "SQLParser.h"
#include "SQLParserResult.h"
#include "benchmark_runner.hpp"
#include "cli_config_parser.hpp"
#include "cxxopts.hpp"
#include "file_based_benchmark_item_runner.hpp"
#include "file_based_table_generator.hpp"
#include "json.hpp"
#include "scheduler/current_scheduler.hpp"
#include "scheduler/node_queue_scheduler.hpp"
#include "scheduler/topology.hpp"
#include "sql/sql_pipeline.hpp"
#include "sql/sql_pipeline_builder.hpp"
#include "storage/chunk_encoder.hpp"
#include "tpcds/tpcds_table_generator.hpp"
#include "utils/assert.hpp"
#include "utils/sqlite_add_indices.hpp"
#include "visualization/lqp_visualizer.hpp"
#include "visualization/pqp_visualizer.hpp"

using namespace opossum;  // NOLINT

namespace {
const std::unordered_set<std::string> filename_blacklist() {
  auto filename_blacklist = std::unordered_set<std::string>{};
  const auto blacklist_file_path = "resources/benchmark/tpcds/query_blacklist.cfg";
  std::ifstream blacklist_file(blacklist_file_path);

  if (!blacklist_file) {
    std::cerr << "Cannot open the blacklist file: " << blacklist_file_path << "\n";
  } else {
    std::string filename;
    while (std::getline(blacklist_file, filename)) {
      if (filename.size() > 0 && filename.at(0) != '#') {
        filename_blacklist.emplace(filename);
      }
    }
    blacklist_file.close();
  }
  return filename_blacklist;
}
}  // namespace

int main(int argc, char* argv[]) {
  auto cli_options = opossum::BenchmarkRunner::get_basic_cli_options("TPC-DS Benchmark");

  // clang-format off
  cli_options.add_options()
    ("s,scale", "Database scale factor (1 ~ 1GB)", cxxopts::value<int32_t>()->default_value("1"));
  // clang-format on

  auto config = std::shared_ptr<opossum::BenchmarkConfig>{};
  auto scale_factor = int32_t{};
  if (opossum::CLIConfigParser::cli_has_json_config(argc, argv)) {
    // JSON config file was passed in
    const auto json_config = opossum::CLIConfigParser::parse_json_config_file(argv[1]);
    scale_factor = json_config.value("scale", 1);
    config = std::make_shared<opossum::BenchmarkConfig>(
        opossum::CLIConfigParser::parse_basic_options_json_config(json_config));
  } else {
    // Parse regular command line args
    const auto cli_parse_result = cli_options.parse(argc, argv);

    if (CLIConfigParser::print_help_if_requested(cli_options, cli_parse_result)) {
      return 0;
    }
    scale_factor = cli_parse_result["scale"].as<int32_t>();

    config =
        std::make_shared<opossum::BenchmarkConfig>(opossum::CLIConfigParser::parse_basic_cli_options(cli_parse_result));
  }

  const auto valid_scale_factors = std::array{1, 1000, 3000, 10000, 30000, 100000};

  const auto& find_result = std::find(valid_scale_factors.begin(), valid_scale_factors.end(), scale_factor);
  Assert(find_result != valid_scale_factors.end(),
         "TPC-DS benchmark only supports scale factor 1 (qualification only), 1000, 3000, 10000, 30000 and 100000.");

  std::cout << "- TPC-DS scale factor is " << scale_factor << std::endl;

<<<<<<< HEAD
  std::string query_path = "third_party/tpcds-result-reproduction/query_qualification";
=======
  std::string query_path = "resources/benchmark/tpcds/tpcds-result-reproduction/query_qualification";
  std::string table_path = "resources/benchmark/tpcds/tables";
>>>>>>> 2d544e52

  Assert(std::filesystem::is_directory(query_path), "Query path (" + query_path + ") has to be a directory.");
  Assert(std::filesystem::exists(std::filesystem::path{query_path + "/01.sql"}), "Queries have to be available.");

  auto query_generator = std::make_unique<FileBasedBenchmarkItemRunner>(config, query_path, filename_blacklist());
  if (config->verify) {
    query_generator->load_dedicated_expected_results(
        std::filesystem::path{"resources/benchmark/tpcds/tpcds-result-reproduction/answer_sets_tbl"});
  }
  auto table_generator = std::make_unique<TpcdsTableGenerator>(scale_factor, config);
  auto benchmark_runner = BenchmarkRunner{*config, std::move(query_generator), std::move(table_generator),
                                          opossum::BenchmarkRunner::create_context(*config)};
  if (config->verify) {
    add_indices_to_sqlite("resources/benchmark/tpcds/schema.sql", "resources/benchmark/tpcds/create_indices.sql",
                          benchmark_runner.sqlite_wrapper);
  }
  std::cout << "done." << std::endl;

  benchmark_runner.run();
}<|MERGE_RESOLUTION|>--- conflicted
+++ resolved
@@ -87,12 +87,7 @@
 
   std::cout << "- TPC-DS scale factor is " << scale_factor << std::endl;
 
-<<<<<<< HEAD
-  std::string query_path = "third_party/tpcds-result-reproduction/query_qualification";
-=======
   std::string query_path = "resources/benchmark/tpcds/tpcds-result-reproduction/query_qualification";
-  std::string table_path = "resources/benchmark/tpcds/tables";
->>>>>>> 2d544e52
 
   Assert(std::filesystem::is_directory(query_path), "Query path (" + query_path + ") has to be a directory.");
   Assert(std::filesystem::exists(std::filesystem::path{query_path + "/01.sql"}), "Queries have to be available.");
