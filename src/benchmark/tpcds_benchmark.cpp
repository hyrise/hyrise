--- conflicted
+++ resolved
@@ -61,13 +61,8 @@
         std::make_shared<opossum::BenchmarkConfig>(opossum::CLIConfigParser::parse_basic_cli_options(cli_parse_result));
   }
 
-<<<<<<< HEAD
   Assert(scale_factor == 1, "For now, TPC-DS benchmark only supports scale factor 1");
   Assert(!config->enable_scheduler, "Multithreaded benchmark execution is currently not supported for TPC-DS");
-=======
-  Assert(scale_factor == 1.0f, "For now, TPC-DS benchmark only supports scale factor 1.0.");
-  Assert(!config->enable_scheduler, "Multi-threaded benchmark execution is currently not supported for TPC-DS.");
->>>>>>> 85842605
 
   auto context = opossum::BenchmarkRunner::create_context(*config);
 
