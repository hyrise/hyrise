#pragma clang diagnostic push
#pragma ide diagnostic ignored "cert-err58-cpp"

#include <operators/sort.hpp>
#include "micro_benchmark_basic_fixture.hpp"

#include "benchmark_config.hpp"
#include "constant_mappings.hpp"
#include "expression/expression_functional.hpp"
#include "hyrise.hpp"
#include "logical_query_plan/join_node.hpp"
#include "logical_query_plan/lqp_translator.hpp"
#include "logical_query_plan/predicate_node.hpp"
#include "logical_query_plan/projection_node.hpp"
#include "logical_query_plan/stored_table_node.hpp"
#include "operators/aggregate_sort.hpp"
#include "operators/join_hash.hpp"
#include "operators/table_scan.hpp"
#include "operators/table_wrapper.hpp"
#include "scheduler/operator_task.hpp"
#include "storage/encoding_type.hpp"
#include "tpch/tpch_table_generator.hpp"
#include "types.hpp"

using namespace opossum::expression_functional;  // NOLINT

namespace opossum {

class TableWrapper;

// Defining the base fixture class
class TPCHDataMicroBenchmarkFixture : public MicroBenchmarkBasicFixture {
 public:
  void SetUp(::benchmark::State& state) {
    auto& sm = Hyrise::get().storage_manager;
    const auto scale_factor = 0.01f;
    const auto default_encoding = EncodingType::Dictionary;

    auto benchmark_config = BenchmarkConfig::get_default_config();
    // TODO(anyone): setup benchmark_config with the given default_encoding
    // benchmark_config.encoding_config = EncodingConfig{SegmentEncodingSpec{default_encoding}};

    if (!sm.has_table("lineitem")) {
      std::cout << "Generating TPC-H data set with scale factor " << scale_factor << " and " << default_encoding
                << " encoding:" << std::endl;
      TPCHTableGenerator(scale_factor, std::make_shared<BenchmarkConfig>(benchmark_config)).generate_and_store();
    }

    _table_wrapper_map = create_table_wrappers(sm);

    auto lineitem_table = sm.get_table("lineitem");

    // TPC-H Q6 predicates. With an optimal predicate order (logical costs), discount (between on float) is first
    // executed, followed by shipdate <, followed by quantity, and eventually shipdate >= (note, order calculated
    // assuming non-inclusive between predicates are not yet supported).
    // This order is not necessarily the order Hyrise uses (estimates can be vastly off) or which will eventually
    // be calculated by more sophisticated cost models.
    _tpchq6_discount_operand = pqp_column_(ColumnID{6}, lineitem_table->column_data_type(ColumnID{6}),
                                           lineitem_table->column_is_nullable(ColumnID{6}), "");
    _tpchq6_discount_predicate = std::make_shared<BetweenExpression>(
        PredicateCondition::BetweenInclusive, _tpchq6_discount_operand, value_(0.05), value_(0.70001));

    _tpchq6_shipdate_less_operand = pqp_column_(ColumnID{10}, lineitem_table->column_data_type(ColumnID{10}),
                                                lineitem_table->column_is_nullable(ColumnID{10}), "");
    _tpchq6_shipdate_less_predicate = std::make_shared<BinaryPredicateExpression>(
        PredicateCondition::LessThan, _tpchq6_shipdate_less_operand, value_("1995-01-01"));

    _tpchq6_quantity_operand = pqp_column_(ColumnID{4}, lineitem_table->column_data_type(ColumnID{4}),
                                           lineitem_table->column_is_nullable(ColumnID{4}), "");
    _tpchq6_quantity_predicate =
        std::make_shared<BinaryPredicateExpression>(PredicateCondition::LessThan, _tpchq6_quantity_operand, value_(24));

    // The following two "synthetic" predicates have a selectivity of 1.0
    _lorderkey_operand = pqp_column_(ColumnID{0}, lineitem_table->column_data_type(ColumnID{0}),
                                     lineitem_table->column_is_nullable(ColumnID{0}), "");
    _int_predicate = std::make_shared<BinaryPredicateExpression>(PredicateCondition::GreaterThanEquals,
                                                                 _lorderkey_operand, value_(-5));

    _lshipinstruct_operand = pqp_column_(ColumnID{13}, lineitem_table->column_data_type(ColumnID{13}),
                                         lineitem_table->column_is_nullable(ColumnID{13}), "");
    _string_predicate =
        std::make_shared<BinaryPredicateExpression>(PredicateCondition::NotEquals, _lshipinstruct_operand, value_("a"));

    _orders_table_node = StoredTableNode::make("orders");
    _orders_orderpriority = _orders_table_node->get_column("o_orderpriority");
    _orders_orderdate = _orders_table_node->get_column("o_orderdate");
    _orders_orderkey = _orders_table_node->get_column("o_orderkey");

    _lineitem_table_node = StoredTableNode::make("lineitem");
    _lineitem_orderkey = _lineitem_table_node->get_column("l_orderkey");
    _lineitem_commitdate = _lineitem_table_node->get_column("l_commitdate");
    _lineitem_receiptdate = _lineitem_table_node->get_column("l_receiptdate");
  }

  // Required to avoid resetting of StorageManager in MicroBenchmarkBasicFixture::TearDown()
  void TearDown(::benchmark::State&) {}

  std::map<std::string, std::shared_ptr<TableWrapper>> create_table_wrappers(StorageManager& sm) {
    std::map<std::string, std::shared_ptr<TableWrapper>> wrapper_map;
    for (const auto& table_name : sm.table_names()) {
      auto table = sm.get_table(table_name);
      auto table_wrapper = std::make_shared<TableWrapper>(table);
      table_wrapper->execute();

      wrapper_map.emplace(table_name, table_wrapper);
    }

    return wrapper_map;
  }

  inline static bool _tpch_data_generated = false;

  std::map<std::string, std::shared_ptr<TableWrapper>> _table_wrapper_map;

  std::shared_ptr<PQPColumnExpression> _lorderkey_operand;
  std::shared_ptr<BinaryPredicateExpression> _int_predicate;
  std::shared_ptr<PQPColumnExpression> _lshipinstruct_operand;
  std::shared_ptr<BinaryPredicateExpression> _string_predicate;

  std::shared_ptr<PQPColumnExpression> _tpchq6_discount_operand;
  std::shared_ptr<BetweenExpression> _tpchq6_discount_predicate;
  std::shared_ptr<PQPColumnExpression> _tpchq6_shipdate_less_operand;
  std::shared_ptr<BinaryPredicateExpression> _tpchq6_shipdate_less_predicate;
  std::shared_ptr<PQPColumnExpression> _tpchq6_quantity_operand;
  std::shared_ptr<BinaryPredicateExpression> _tpchq6_quantity_predicate;

  std::shared_ptr<StoredTableNode> _orders_table_node, _lineitem_table_node;
  LQPColumnReference _orders_orderpriority, _orders_orderdate, _orders_orderkey;
  LQPColumnReference _lineitem_orderkey, _lineitem_commitdate, _lineitem_receiptdate;
};

BENCHMARK_F(TPCHDataMicroBenchmarkFixture, BM_TPCHQ6FirstScanPredicate)(benchmark::State& state) {
  for (auto _ : state) {
    const auto table_scan = std::make_shared<TableScan>(_table_wrapper_map.at("lineitem"), _tpchq6_discount_predicate);
    table_scan->execute();
  }
}

BENCHMARK_F(TPCHDataMicroBenchmarkFixture, BM_TPCHQ6SecondScanPredicate)(benchmark::State& state) {
  const auto first_scan = std::make_shared<TableScan>(_table_wrapper_map.at("lineitem"), _tpchq6_discount_predicate);
  first_scan->execute();

  for (auto _ : state) {
    const auto table_scan = std::make_shared<TableScan>(first_scan, _tpchq6_shipdate_less_predicate);
    table_scan->execute();
  }
}

BENCHMARK_F(TPCHDataMicroBenchmarkFixture, BM_TPCHQ6ThirdScanPredicate)(benchmark::State& state) {
  const auto first_scan = std::make_shared<TableScan>(_table_wrapper_map.at("lineitem"), _tpchq6_discount_predicate);
  first_scan->execute();
  const auto first_scan_result = first_scan->get_output();
  const auto second_scan = std::make_shared<TableScan>(first_scan, _tpchq6_shipdate_less_predicate);
  second_scan->execute();

  for (auto _ : state) {
    const auto table_scan = std::make_shared<TableScan>(second_scan, _tpchq6_quantity_predicate);
    table_scan->execute();
  }
}

BENCHMARK_F(TPCHDataMicroBenchmarkFixture, BM_TableScanIntegerOnPhysicalTable)(benchmark::State& state) {
  for (auto _ : state) {
    const auto table_scan = std::make_shared<TableScan>(_table_wrapper_map.at("lineitem"), _int_predicate);
    table_scan->execute();
  }
}

BENCHMARK_F(TPCHDataMicroBenchmarkFixture, BM_TableScanIntegerOnReferenceTable)(benchmark::State& state) {
  const auto table_scan = std::make_shared<TableScan>(_table_wrapper_map.at("lineitem"), _int_predicate);
  table_scan->execute();
  const auto scanned_table = table_scan->get_output();

  for (auto _ : state) {
    auto reference_table_scan = std::make_shared<TableScan>(table_scan, _int_predicate);
    reference_table_scan->execute();
  }
}

BENCHMARK_F(TPCHDataMicroBenchmarkFixture, BM_TableScanStringOnPhysicalTable)(benchmark::State& state) {
  for (auto _ : state) {
    const auto table_scan = std::make_shared<TableScan>(_table_wrapper_map.at("lineitem"), _string_predicate);
    table_scan->execute();
  }
}

BENCHMARK_F(TPCHDataMicroBenchmarkFixture, BM_TableScanStringOnReferenceTable)(benchmark::State& state) {
  const auto table_scan = std::make_shared<TableScan>(_table_wrapper_map.at("lineitem"), _string_predicate);
  table_scan->execute();
  const auto scanned_table = table_scan->get_output();

  for (auto _ : state) {
    auto reference_table_scan = std::make_shared<TableScan>(table_scan, _int_predicate);
    reference_table_scan->execute();
  }
}

BENCHMARK_F(TPCHDataMicroBenchmarkFixture, BM_TPCHQ6BetweenScanJoinAggregate)(benchmark::State& state) {
  // Take e.g. TPC-H LineItem (biggest table in dataset)
  std::shared_ptr<TableWrapper>& line_item = _table_wrapper_map.at("lineitem");
  // Between Scan on primary key (l_orderkey) with ~50% selectivity
  // values in sf-0.01 go from 1 to 60000
  const auto l_orderkey_id = ColumnID{0};
  const auto l_partkey_id = ColumnID{1};
  const auto between_orderkey_predicate = std::make_shared<BetweenExpression>(
<<<<<<< HEAD
      PredicateCondition::BetweenInclusive, _lorderkey_operand, value_(15000), value_(45000));
=======
          PredicateCondition::BetweenInclusive, _lorderkey_operand, value_(15000), value_(45000));
  const auto sorted_line_item = std::make_shared<Sort>(line_item, l_orderkey_id);
  sorted_line_item->execute();
>>>>>>> 42954abf
  for (auto _ : state) {
    const auto table_scan = std::make_shared<TableScan>(sorted_line_item, between_orderkey_predicate);
    table_scan->execute();
    // Self-Semi-join on primary key (makes no practical sense in the real world but interesting for us)
    // Sort-based aggregate (with GROUP BY)
    // again, a non-sensical aggregate (smallest part key id per order line item - there is always just one)
    const auto output = table_scan->get_output();

    for(auto chunk_id = ChunkID{0}; chunk_id < output->chunk_count(); chunk_id++) {
      const std::optional<std::pair<ColumnID, OrderByMode>>& ordered_by = output->get_chunk(chunk_id)->ordered_by();
      if (ordered_by) {
        std::cout << "chunk " << chunk_id << " ordered by: " << ordered_by->first << ordered_by->second << std::endl;
      } else {
        std::cout << "chunk " << chunk_id << " not ordered" << std::endl;
      }
    }

    std::vector<AggregateColumnDefinition> aggregates = {{l_partkey_id, AggregateFunction::Min}};
    std::vector<ColumnID> group_by = {l_orderkey_id};
    auto aggregate = std::make_shared<AggregateSort>(table_scan, aggregates, group_by);
    aggregate->execute();
  }
}

/** TPC-H Q4 Benchmarks:
  - the following two benchmarks use a static and slightly simplified TPC-H Query 4
  - objective is to compare the performance of unnesting the EXISTS subquery

  - The LQPs translate roughly to this query:
      SELECT
         o_orderpriority
      FROM orders
      WHERE
         o_orderdate >= date '1993-07-01'
         AND o_orderdate < date '1993-10-01'
         AND exists (
             SELECT *
             FROM lineitem
             WHERE
                 l_orderkey = o_orderkey
                 AND l_commitdate < l_receiptdate
             )
 */
BENCHMARK_F(TPCHDataMicroBenchmarkFixture, BM_TPCHQ4WithExistsSubquery)(benchmark::State& state) {
  // clang-format off
  const auto parameter = correlated_parameter_(ParameterID{0}, _orders_orderkey);
  const auto subquery_lqp = PredicateNode::make(equals_(parameter, _lineitem_orderkey),
      PredicateNode::make(less_than_(_lineitem_commitdate, _lineitem_receiptdate), _lineitem_table_node));
  const auto subquery = lqp_subquery_(subquery_lqp, std::make_pair(ParameterID{0}, _orders_orderkey));

  const auto lqp =
  ProjectionNode::make(expression_vector(_orders_orderpriority),
    PredicateNode::make(equals_(exists_(subquery), 1),
      PredicateNode::make(greater_than_equals_(_orders_orderdate, "1993-07-01"),
        PredicateNode::make(less_than_(_orders_orderdate, "1993-10-01"),
         _orders_table_node))));
  // clang-format on

  for (auto _ : state) {
    const auto pqp = LQPTranslator{}.translate_node(lqp);
    const auto tasks = OperatorTask::make_tasks_from_operator(pqp, CleanupTemporaries::Yes);
    Hyrise::get().scheduler()->schedule_and_wait_for_tasks(tasks);
  }
}

BENCHMARK_F(TPCHDataMicroBenchmarkFixture, BM_TPCHQ4WithUnnestedSemiJoin)(benchmark::State& state) {
  // clang-format off
  const auto lqp =
  ProjectionNode::make(expression_vector(_orders_orderpriority),
    JoinNode::make(JoinMode::Semi, equals_(_lineitem_orderkey, _orders_orderkey),
      PredicateNode::make(greater_than_equals_(_orders_orderdate, "1993-07-01"),
        PredicateNode::make(less_than_(_orders_orderdate, "1993-10-01"),
         _orders_table_node)),
      PredicateNode::make(less_than_(_lineitem_commitdate, _lineitem_receiptdate), _lineitem_table_node)));
  // clang-format on

  for (auto _ : state) {
    const auto pqp = LQPTranslator{}.translate_node(lqp);
    const auto tasks = OperatorTask::make_tasks_from_operator(pqp, CleanupTemporaries::Yes);
    Hyrise::get().scheduler()->schedule_and_wait_for_tasks(tasks);
  }
}

/**
 * For semi joins, the semi relation (which is filtered and returned in a semi join) is passed as the left input and
 * the other relation (which is solely checked for value existence and then discarded) is passed as the right side.
 *
 * For hash-based semi joins, inputs are switched as the left relation can probe the (later discarded) right relation.
 * In case the left relation is significantly smaller, the hash join does not perform optimally due to the switching.
 */
BENCHMARK_F(TPCHDataMicroBenchmarkFixture, BM_HashSemiProbeRelationSmaller)(benchmark::State& state) {
  for (auto _ : state) {
    auto join = std::make_shared<JoinHash>(
        _table_wrapper_map.at("orders"), _table_wrapper_map.at("lineitem"), JoinMode::Semi,
        OperatorJoinPredicate{ColumnIDPair(ColumnID{0}, ColumnID{0}), PredicateCondition::Equals});
    join->execute();
  }
}

BENCHMARK_F(TPCHDataMicroBenchmarkFixture, BM_HashSemiProbeRelationLarger)(benchmark::State& state) {
  for (auto _ : state) {
    auto join = std::make_shared<JoinHash>(
        _table_wrapper_map.at("lineitem"), _table_wrapper_map.at("orders"), JoinMode::Semi,
        OperatorJoinPredicate{ColumnIDPair(ColumnID{0}, ColumnID{0}), PredicateCondition::Equals});
    join->execute();
  }
}

}  // namespace opossum

#pragma clang diagnostic pop<|MERGE_RESOLUTION|>--- conflicted
+++ resolved
@@ -203,13 +203,10 @@
   const auto l_orderkey_id = ColumnID{0};
   const auto l_partkey_id = ColumnID{1};
   const auto between_orderkey_predicate = std::make_shared<BetweenExpression>(
-<<<<<<< HEAD
-      PredicateCondition::BetweenInclusive, _lorderkey_operand, value_(15000), value_(45000));
-=======
-          PredicateCondition::BetweenInclusive, _lorderkey_operand, value_(15000), value_(45000));
+  PredicateCondition::BetweenInclusive, _lorderkey_operand, value_(15000), value_(45000));
   const auto sorted_line_item = std::make_shared<Sort>(line_item, l_orderkey_id);
   sorted_line_item->execute();
->>>>>>> 42954abf
+
   for (auto _ : state) {
     const auto table_scan = std::make_shared<TableScan>(sorted_line_item, between_orderkey_predicate);
     table_scan->execute();
