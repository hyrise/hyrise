#include "micro_benchmark_basic_fixture.hpp"

#include "benchmark_config.hpp"
#include "constant_mappings.hpp"
#include "expression/aggregate_expression.hpp"
#include "expression/expression_functional.hpp"
#include "hyrise.hpp"
#include "logical_query_plan/join_node.hpp"
#include "logical_query_plan/lqp_translator.hpp"
#include "logical_query_plan/predicate_node.hpp"
#include "logical_query_plan/projection_node.hpp"
#include "logical_query_plan/stored_table_node.hpp"
#include "operators/aggregate_sort.hpp"
#include "operators/join_hash.hpp"
#include "operators/sort.hpp"
#include "operators/table_scan.hpp"
#include "operators/table_wrapper.hpp"
#include "scheduler/operator_task.hpp"
#include "storage/encoding_type.hpp"
#include "tpch/tpch_table_generator.hpp"
#include "types.hpp"

using namespace opossum::expression_functional;  // NOLINT

namespace opossum {

class TableWrapper;

// Defining the base fixture class
class TPCHDataMicroBenchmarkFixture : public MicroBenchmarkBasicFixture {
 public:
  void SetUp(::benchmark::State& state) {
    auto& sm = Hyrise::get().storage_manager;
    const auto scale_factor = 0.01f;
    const auto default_encoding = EncodingType::Dictionary;

    auto benchmark_config = BenchmarkConfig::get_default_config();
    // TODO(anyone): setup benchmark_config with the given default_encoding
    // benchmark_config.encoding_config = EncodingConfig{SegmentEncodingSpec{default_encoding}};

    if (!sm.has_table("lineitem")) {
      std::cout << "Generating TPC-H data set with scale factor " << scale_factor << " and " << default_encoding
                << " encoding:" << std::endl;
      TPCHTableGenerator(scale_factor, std::make_shared<BenchmarkConfig>(benchmark_config)).generate_and_store();
    }

    _table_wrapper_map = create_table_wrappers(sm);

    auto lineitem_table = sm.get_table("lineitem");

    // TPC-H Q6 predicates. With an optimal predicate order (logical costs), discount (between on float) is first
    // executed, followed by shipdate <, followed by quantity, and eventually shipdate >= (note, order calculated
    // assumed missing support of non-inclusive between predicates).
    // This order is not necessarily the order Hyrise uses (estimates can be vastly off) or which might eventually
    // be calculated by more sophisticated cost models.
    _tpchq6_discount_operand = pqp_column_(ColumnID{6}, lineitem_table->column_data_type(ColumnID{6}),
                                           lineitem_table->column_is_nullable(ColumnID{6}), "");
    _tpchq6_discount_predicate = std::make_shared<BetweenExpression>(
        PredicateCondition::BetweenInclusive, _tpchq6_discount_operand, value_(0.05), value_(0.70001));

    _tpchq6_shipdate_less_operand = pqp_column_(ColumnID{10}, lineitem_table->column_data_type(ColumnID{10}),
                                                lineitem_table->column_is_nullable(ColumnID{10}), "");
    _tpchq6_shipdate_less_predicate = std::make_shared<BinaryPredicateExpression>(
        PredicateCondition::LessThan, _tpchq6_shipdate_less_operand, value_("1995-01-01"));

    _tpchq6_quantity_operand = pqp_column_(ColumnID{4}, lineitem_table->column_data_type(ColumnID{4}),
                                           lineitem_table->column_is_nullable(ColumnID{4}), "");
    _tpchq6_quantity_predicate =
        std::make_shared<BinaryPredicateExpression>(PredicateCondition::LessThan, _tpchq6_quantity_operand, value_(24));

    // The following two "synthetic" predicates have a selectivity of 1.0
    _lorderkey_operand = pqp_column_(ColumnID{0}, lineitem_table->column_data_type(ColumnID{0}),
                                     lineitem_table->column_is_nullable(ColumnID{0}), "");
    _int_predicate = std::make_shared<BinaryPredicateExpression>(PredicateCondition::GreaterThanEquals,
                                                                 _lorderkey_operand, value_(-5));

    _lshipinstruct_operand = pqp_column_(ColumnID{13}, lineitem_table->column_data_type(ColumnID{13}),
                                         lineitem_table->column_is_nullable(ColumnID{13}), "");
    _string_predicate =
        std::make_shared<BinaryPredicateExpression>(PredicateCondition::NotEquals, _lshipinstruct_operand, value_("a"));

    _orders_table_node = StoredTableNode::make("orders");
    _orders_orderpriority = _orders_table_node->get_column("o_orderpriority");
    _orders_orderdate = _orders_table_node->get_column("o_orderdate");
    _orders_orderkey = _orders_table_node->get_column("o_orderkey");

    _lineitem_table_node = StoredTableNode::make("lineitem");
    _lineitem_orderkey = _lineitem_table_node->get_column("l_orderkey");
    _lineitem_commitdate = _lineitem_table_node->get_column("l_commitdate");
    _lineitem_receiptdate = _lineitem_table_node->get_column("l_receiptdate");
  }

  // Required to avoid resetting of StorageManager in MicroBenchmarkBasicFixture::TearDown()
  void TearDown(::benchmark::State&) {}

  std::map<std::string, std::shared_ptr<TableWrapper>> create_table_wrappers(StorageManager& sm) {
    std::map<std::string, std::shared_ptr<TableWrapper>> wrapper_map;
    for (const auto& table_name : sm.table_names()) {
      auto table = sm.get_table(table_name);
      auto table_wrapper = std::make_shared<TableWrapper>(table);
      table_wrapper->execute();

      wrapper_map.emplace(table_name, table_wrapper);
    }

    return wrapper_map;
  }

  inline static bool _tpch_data_generated = false;

  std::map<std::string, std::shared_ptr<TableWrapper>> _table_wrapper_map;

  std::shared_ptr<PQPColumnExpression> _lorderkey_operand;
  std::shared_ptr<BinaryPredicateExpression> _int_predicate;
  std::shared_ptr<PQPColumnExpression> _lshipinstruct_operand;
  std::shared_ptr<BinaryPredicateExpression> _string_predicate;

  std::shared_ptr<PQPColumnExpression> _tpchq6_discount_operand;
  std::shared_ptr<BetweenExpression> _tpchq6_discount_predicate;
  std::shared_ptr<PQPColumnExpression> _tpchq6_shipdate_less_operand;
  std::shared_ptr<BinaryPredicateExpression> _tpchq6_shipdate_less_predicate;
  std::shared_ptr<PQPColumnExpression> _tpchq6_quantity_operand;
  std::shared_ptr<BinaryPredicateExpression> _tpchq6_quantity_predicate;

  std::shared_ptr<StoredTableNode> _orders_table_node, _lineitem_table_node;
  std::shared_ptr<LQPColumnExpression> _orders_orderpriority, _orders_orderdate, _orders_orderkey;
  std::shared_ptr<LQPColumnExpression> _lineitem_orderkey, _lineitem_commitdate, _lineitem_receiptdate;
};

BENCHMARK_F(TPCHDataMicroBenchmarkFixture, BM_TPCHQ6FirstScanPredicate)(benchmark::State& state) {
  for (auto _ : state) {
    const auto table_scan = std::make_shared<TableScan>(_table_wrapper_map.at("lineitem"), _tpchq6_discount_predicate);
    table_scan->execute();
  }
}

BENCHMARK_F(TPCHDataMicroBenchmarkFixture, BM_TPCHQ6SecondScanPredicate)(benchmark::State& state) {
  const auto first_scan = std::make_shared<TableScan>(_table_wrapper_map.at("lineitem"), _tpchq6_discount_predicate);
  first_scan->execute();

  for (auto _ : state) {
    const auto table_scan = std::make_shared<TableScan>(first_scan, _tpchq6_shipdate_less_predicate);
    table_scan->execute();
  }
}

BENCHMARK_F(TPCHDataMicroBenchmarkFixture, BM_TPCHQ6ThirdScanPredicate)(benchmark::State& state) {
  const auto first_scan = std::make_shared<TableScan>(_table_wrapper_map.at("lineitem"), _tpchq6_discount_predicate);
  first_scan->execute();
  const auto first_scan_result = first_scan->get_output();
  const auto second_scan = std::make_shared<TableScan>(first_scan, _tpchq6_shipdate_less_predicate);
  second_scan->execute();

  for (auto _ : state) {
    const auto table_scan = std::make_shared<TableScan>(second_scan, _tpchq6_quantity_predicate);
    table_scan->execute();
  }
}

BENCHMARK_F(TPCHDataMicroBenchmarkFixture, BM_TableScanIntegerOnPhysicalTable)(benchmark::State& state) {
  for (auto _ : state) {
    const auto table_scan = std::make_shared<TableScan>(_table_wrapper_map.at("lineitem"), _int_predicate);
    table_scan->execute();
  }
}

BENCHMARK_F(TPCHDataMicroBenchmarkFixture, BM_TableScanIntegerOnReferenceTable)(benchmark::State& state) {
  const auto table_scan = std::make_shared<TableScan>(_table_wrapper_map.at("lineitem"), _int_predicate);
  table_scan->execute();
  const auto scanned_table = table_scan->get_output();

  for (auto _ : state) {
    auto reference_table_scan = std::make_shared<TableScan>(table_scan, _int_predicate);
    reference_table_scan->execute();
  }
}

BENCHMARK_F(TPCHDataMicroBenchmarkFixture, BM_TableScanStringOnPhysicalTable)(benchmark::State& state) {
  for (auto _ : state) {
    const auto table_scan = std::make_shared<TableScan>(_table_wrapper_map.at("lineitem"), _string_predicate);
    table_scan->execute();
  }
}

BENCHMARK_F(TPCHDataMicroBenchmarkFixture, BM_TableScanStringOnReferenceTable)(benchmark::State& state) {
  const auto table_scan = std::make_shared<TableScan>(_table_wrapper_map.at("lineitem"), _string_predicate);
  table_scan->execute();
  const auto scanned_table = table_scan->get_output();

  for (auto _ : state) {
    auto reference_table_scan = std::make_shared<TableScan>(table_scan, _int_predicate);
    reference_table_scan->execute();
  }
}

/**
 * The objective of this benchmark is to measure performance improvements when having a sort-based aggregate on a
 * sorted column. This is not a TPC-H benchmark, it just uses TPC-H data (there are few joins on non-key columns in
 * TPC-H).
 */
BENCHMARK_F(TPCHDataMicroBenchmarkFixture, BM_ScanAggregate)(benchmark::State& state) {
  // In this case, we use TPC-H lineitem table (largest table in dataset).
  // Assumption: We joined on shipmode, which is why we are sorted by that column
  // Aggregate: group by shipmode and count(l_orderkey_id)

  const auto& lineitem = _table_wrapper_map.at("lineitem");
  const auto l_orderkey_id = ColumnID{0};
  const auto l_shipmode_id = ColumnID{10};

<<<<<<< HEAD
  const auto sorted_lineitem = std::make_shared<Sort>(lineitem, std::vector<SortColumnDefinition>{SortColumnDefinition{l_shipmode_id}});
=======
  const auto sorted_lineitem =
      std::make_shared<Sort>(lineitem, std::vector<SortColumnDefinition>{SortColumnDefinition{l_shipmode_id}});
>>>>>>> 6e972a3c
  sorted_lineitem->execute();
  const auto mocked_table_scan_output = sorted_lineitem->get_output();
  const ColumnID group_by_column = l_orderkey_id;
  const std::vector<ColumnID> group_by = {l_orderkey_id};
<<<<<<< HEAD
  const auto aggregate_expressions = std::vector<std::shared_ptr<AggregateExpression>>{count_(pqp_column_(
      group_by_column, mocked_table_scan_output->column_data_type(group_by_column),
      mocked_table_scan_output->column_is_nullable(group_by_column), mocked_table_scan_output->column_name(group_by_column)))};
=======
  const auto aggregate_expressions = std::vector<std::shared_ptr<AggregateExpression>>{
      count_(pqp_column_(group_by_column, mocked_table_scan_output->column_data_type(group_by_column),
                         mocked_table_scan_output->column_is_nullable(group_by_column),
                         mocked_table_scan_output->column_name(group_by_column)))};
>>>>>>> 6e972a3c
  for (auto _ : state) {
    const auto aggregate = std::make_shared<AggregateSort>(sorted_lineitem, aggregate_expressions, group_by);
    aggregate->execute();
  }
}

/** TPC-H Q4 Benchmarks:
  - the following two benchmarks use a static and slightly simplified TPC-H Query 4
  - objective is to compare the performance of unnesting the EXISTS subquery

  - The LQPs translate roughly to this query:
      SELECT
         o_orderpriority
      FROM orders
      WHERE
         o_orderdate >= date '1993-07-01'
         AND o_orderdate < date '1993-10-01'
         AND exists (
             SELECT *
             FROM lineitem
             WHERE
                 l_orderkey = o_orderkey
                 AND l_commitdate < l_receiptdate
             )
 */
BENCHMARK_F(TPCHDataMicroBenchmarkFixture, BM_TPCHQ4WithExistsSubquery)(benchmark::State& state) {
  // clang-format off
  const auto parameter = correlated_parameter_(ParameterID{0}, _orders_orderkey);
  const auto subquery_lqp = PredicateNode::make(equals_(parameter, _lineitem_orderkey),
      PredicateNode::make(less_than_(_lineitem_commitdate, _lineitem_receiptdate), _lineitem_table_node));
  const auto subquery = lqp_subquery_(subquery_lqp, std::make_pair(ParameterID{0}, _orders_orderkey));

  const auto lqp =
  ProjectionNode::make(expression_vector(_orders_orderpriority),
    PredicateNode::make(equals_(exists_(subquery), 1),
      PredicateNode::make(greater_than_equals_(_orders_orderdate, "1993-07-01"),
        PredicateNode::make(less_than_(_orders_orderdate, "1993-10-01"),
         _orders_table_node))));
  // clang-format on

  for (auto _ : state) {
    const auto pqp = LQPTranslator{}.translate_node(lqp);
    const auto tasks = OperatorTask::make_tasks_from_operator(pqp);
    Hyrise::get().scheduler()->schedule_and_wait_for_tasks(tasks);
  }
}

BENCHMARK_F(TPCHDataMicroBenchmarkFixture, BM_TPCHQ4WithUnnestedSemiJoin)(benchmark::State& state) {
  // clang-format off
  const auto lqp =
  ProjectionNode::make(expression_vector(_orders_orderpriority),
    JoinNode::make(JoinMode::Semi, equals_(_lineitem_orderkey, _orders_orderkey),
      PredicateNode::make(greater_than_equals_(_orders_orderdate, "1993-07-01"),
        PredicateNode::make(less_than_(_orders_orderdate, "1993-10-01"),
         _orders_table_node)),
      PredicateNode::make(less_than_(_lineitem_commitdate, _lineitem_receiptdate), _lineitem_table_node)));
  // clang-format on

  for (auto _ : state) {
    const auto pqp = LQPTranslator{}.translate_node(lqp);
    const auto tasks = OperatorTask::make_tasks_from_operator(pqp);
    Hyrise::get().scheduler()->schedule_and_wait_for_tasks(tasks);
  }
}

/**
 * For semi joins, the semi relation (which is filtered and returned in a semi join) is passed as the left input and
 * the other relation (which is solely checked for value existence and then discarded) is passed as the right side.
 *
 * For hash-based semi joins, inputs are switched as the left relation can probe the (later discarded) right relation.
 * In case the left relation is significantly smaller, the hash join does not perform optimally due to the switching.
 */
BENCHMARK_F(TPCHDataMicroBenchmarkFixture, BM_HashSemiProbeRelationSmaller)(benchmark::State& state) {
  for (auto _ : state) {
    auto join = std::make_shared<JoinHash>(
        _table_wrapper_map.at("orders"), _table_wrapper_map.at("lineitem"), JoinMode::Semi,
        OperatorJoinPredicate{ColumnIDPair(ColumnID{0}, ColumnID{0}), PredicateCondition::Equals});
    join->execute();
  }
}

BENCHMARK_F(TPCHDataMicroBenchmarkFixture, BM_HashSemiProbeRelationLarger)(benchmark::State& state) {
  for (auto _ : state) {
    auto join = std::make_shared<JoinHash>(
        _table_wrapper_map.at("lineitem"), _table_wrapper_map.at("orders"), JoinMode::Semi,
        OperatorJoinPredicate{ColumnIDPair(ColumnID{0}, ColumnID{0}), PredicateCondition::Equals});
    join->execute();
  }
}

}  // namespace opossum<|MERGE_RESOLUTION|>--- conflicted
+++ resolved
@@ -207,26 +207,16 @@
   const auto l_orderkey_id = ColumnID{0};
   const auto l_shipmode_id = ColumnID{10};
 
-<<<<<<< HEAD
-  const auto sorted_lineitem = std::make_shared<Sort>(lineitem, std::vector<SortColumnDefinition>{SortColumnDefinition{l_shipmode_id}});
-=======
   const auto sorted_lineitem =
       std::make_shared<Sort>(lineitem, std::vector<SortColumnDefinition>{SortColumnDefinition{l_shipmode_id}});
->>>>>>> 6e972a3c
   sorted_lineitem->execute();
   const auto mocked_table_scan_output = sorted_lineitem->get_output();
   const ColumnID group_by_column = l_orderkey_id;
   const std::vector<ColumnID> group_by = {l_orderkey_id};
-<<<<<<< HEAD
-  const auto aggregate_expressions = std::vector<std::shared_ptr<AggregateExpression>>{count_(pqp_column_(
-      group_by_column, mocked_table_scan_output->column_data_type(group_by_column),
-      mocked_table_scan_output->column_is_nullable(group_by_column), mocked_table_scan_output->column_name(group_by_column)))};
-=======
   const auto aggregate_expressions = std::vector<std::shared_ptr<AggregateExpression>>{
       count_(pqp_column_(group_by_column, mocked_table_scan_output->column_data_type(group_by_column),
                          mocked_table_scan_output->column_is_nullable(group_by_column),
                          mocked_table_scan_output->column_name(group_by_column)))};
->>>>>>> 6e972a3c
   for (auto _ : state) {
     const auto aggregate = std::make_shared<AggregateSort>(sorted_lineitem, aggregate_expressions, group_by);
     aggregate->execute();
