--- conflicted
+++ resolved
@@ -13,7 +13,7 @@
 #include "scheduler/current_scheduler.hpp"
 #include "scheduler/node_queue_scheduler.hpp"
 #include "scheduler/topology.hpp"
-#include "sql/sql.hpp"
+#include "sql/sql_pipeline_builder.hpp"
 #include "sql/sql_pipeline.hpp"
 #include "tpch/tpch_db_generator.hpp"
 #include "tpch/tpch_queries.hpp"
@@ -241,11 +241,7 @@
         const auto query_benchmark_begin = std::chrono::steady_clock::now();
 
         // Execute the query, we don't care about the results
-<<<<<<< HEAD
-        SQL{opossum::tpch_queries[query_id]}.set_use_mvcc(_use_mvcc).pipeline().get_result_table();
-=======
         _execute_query(query_id);
->>>>>>> 3edf44e7
 
         const auto query_benchmark_end = std::chrono::steady_clock::now();
 
@@ -263,12 +259,7 @@
 
       BenchmarkState state{_max_num_query_runs, _max_duration};
       while (state.keep_running()) {
-<<<<<<< HEAD
-        // Execute the query, we don't care about the results
-        SQL{sql}.set_use_mvcc(_use_mvcc).pipeline().get_result_table();
-=======
         _execute_query(query_id);
->>>>>>> 3edf44e7
       }
 
       QueryBenchmarkResult result;
@@ -282,7 +273,7 @@
   void _execute_query(const size_t tpch_query_idx) {
     const auto& sql = opossum::tpch_queries[tpch_query_idx];
 
-    SQLPipeline pipeline{sql, _use_mvcc};
+    auto pipeline = SQLPipelineBuilder{sql}.with_mvcc(_use_mvcc).create_pipeline();
     // Execute the query, we don't care about the results
     pipeline.get_result_table();
 
