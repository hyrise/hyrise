--- conflicted
+++ resolved
@@ -13,7 +13,6 @@
 #include "scheduler/current_scheduler.hpp"
 #include "scheduler/node_queue_scheduler.hpp"
 #include "scheduler/topology.hpp"
-#include "sql/sql.hpp"
 #include "sql/sql_pipeline.hpp"
 #include "sql/sql_pipeline_builder.hpp"
 #include "tpch/tpch_db_generator.hpp"
@@ -274,11 +273,7 @@
   void _execute_query(const size_t tpch_query_idx) {
     const auto& sql = opossum::tpch_queries[tpch_query_idx];
 
-<<<<<<< HEAD
-    auto pipeline = SQL{sql}.set_use_mvcc(_use_mvcc).pipeline().get_result_table();
-=======
     auto pipeline = SQLPipelineBuilder{sql}.with_mvcc(_use_mvcc).create_pipeline();
->>>>>>> 074d2dea
     // Execute the query, we don't care about the results
     pipeline.get_result_table();
 
