--- conflicted
+++ resolved
@@ -49,7 +49,6 @@
                     const bool multi_column_sort = true, const bool use_reference_segment = false) {
   micro_benchmark_clear_cache();
 
-<<<<<<< HEAD
   auto table_wrapper =
       std::make_shared<TableWrapper>(generate_custom_table(row_count, chunk_size, data_type, null_ratio));
   table_wrapper->execute();
@@ -62,8 +61,8 @@
   warm_up->execute();
   for (auto _ : state) {
     if (multi_column_sort) {
-      std::vector<SortColumnDefinition> sort_definitions = {{ColumnID{0}, OrderByMode::Ascending},
-                                                            {ColumnID{1}, OrderByMode::Descending}};
+      const auto sort_definitions = std::vector<SortColumnDefinition>{{SortColumnDefinition{ColumnID{0}, OrderByMode::Ascending},
+                                                                       SortColumnDefinition{ColumnID{1}, OrderByMode::Descending}}};
       auto sort = std::make_shared<Sort>(table_wrapper, sort_definitions, 2u);
       sort->execute();
     } else {
@@ -72,16 +71,6 @@
           2u);
       sort->execute();
     }
-=======
-  const auto sort_definitions =
-      std::vector<SortColumnDefinition>{{SortColumnDefinition{ColumnID{0}, OrderByMode::Ascending}}};
-
-  auto warm_up = std::make_shared<Sort>(_table_wrapper_a, sort_definitions);
-  warm_up->execute();
-  for (auto _ : state) {
-    auto sort = std::make_shared<Sort>(_table_wrapper_a, sort_definitions);
-    sort->execute();
->>>>>>> 9dd76991
   }
 }
 
