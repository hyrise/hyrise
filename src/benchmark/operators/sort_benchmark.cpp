--- conflicted
+++ resolved
@@ -13,18 +13,12 @@
 BENCHMARK_DEFINE_F(BenchmarkBasicFixture, BM_Sort_ChunkSizeOut)(benchmark::State& state) {
   const auto chunk_size_out = static_cast<size_t>(state.range(1));
   clear_cache();
-<<<<<<< HEAD
 
-  auto warm_up = std::make_shared<Sort>(_table_wrapper_a, ColumnID{0} /* "a" */, chunk_size_out);
+  auto warm_up =
+      std::make_shared<Sort>(_table_wrapper_a, ColumnID{0} /* "a" */, OrderByMode::Ascending, chunk_size_out);
   warm_up->execute();
   while (state.KeepRunning()) {
-    auto sort = std::make_shared<Sort>(_table_wrapper_a, ColumnID{0} /* "a" */, chunk_size_out);
-=======
-  auto warm_up = std::make_shared<Sort>(_table_wrapper_a, "a", OrderByMode::Ascending, chunk_size_out);
-  warm_up->execute();
-  while (state.KeepRunning()) {
-    auto sort = std::make_shared<Sort>(_table_wrapper_a, "a", OrderByMode::Ascending, chunk_size_out);
->>>>>>> 8a17c10c
+    auto sort = std::make_shared<Sort>(_table_wrapper_a, ColumnID{0} /* "a" */, OrderByMode::Ascending, chunk_size_out);
     sort->execute();
   }
 }
