#include <memory>

#include "benchmark/benchmark.h"

#include "../micro_benchmark_basic_fixture.hpp"
#include "SQLParser.h"
#include "SQLParserResult.h"
#include "expression/expression_functional.hpp"
#include "hyrise.hpp"
#include "logical_query_plan/lqp_translator.hpp"
#include "operators/limit.hpp"
#include "operators/sort.hpp"
#include "operators/table_wrapper.hpp"
#include "sql/sql_pipeline_builder.hpp"
#include "sql/sql_translator.hpp"
#include "synthetic_table_generator.hpp"

#include "micro_benchmark_utils.hpp"

namespace opossum {

<<<<<<< HEAD
static std::shared_ptr<Table> generate_custom_table(
    const size_t row_count, const ChunkOffset chunk_size, const DataType data_type = DataType::Int,
    const std::optional<std::vector<std::string>>& column_names = std::nullopt,
    const std::optional<float> null_ratio = std::nullopt) {
  const auto table_generator = std::make_shared<SyntheticTableGenerator>();

  size_t num_columns = 2;
  if (column_names.has_value()) {
    num_columns = column_names.value().size();
  }

  const int max_different_value = 10'000;
  const std::vector<DataType> column_data_types = {num_columns, data_type};

  return table_generator->generate_table(
      {num_columns, {ColumnDataDistribution::make_uniform_config(0.0, max_different_value)}}, column_data_types,
      row_count, chunk_size, std::vector<SegmentEncodingSpec>(num_columns, {EncodingType::Unencoded}), column_names,
      UseMvcc::Yes, null_ratio);
}

static void make_reference_table(std::shared_ptr<TableWrapper> table_wrapper) {
  auto limit = std::make_shared<Limit>(table_wrapper,
                                       expression_functional::to_expression(std::numeric_limits<int64_t>::max()));
  limit->execute();
  table_wrapper = std::make_shared<TableWrapper>(limit->get_output());
  table_wrapper->execute();
}


static void BM_Sort(benchmark::State& state, const size_t row_count = 40'000, const ChunkOffset chunk_size = 2'000,
                    const DataType data_type = DataType::Int,
                    const std::optional<std::vector<std::string>>& column_names = std::nullopt,
                    const std::optional<float> null_ratio = std::nullopt, const bool multi_column_sort = true, const bool use_reference_segment = false) {
  micro_benchmark_clear_cache();

  auto table_wrapper =
      std::make_shared<TableWrapper>(generate_custom_table(row_count, chunk_size, data_type, column_names, null_ratio));
  table_wrapper->execute();
  if(use_reference_segment){
=======
static std::shared_ptr<Table> generate_custom_table(const size_t row_count, const ChunkOffset chunk_size,
                                                    const DataType data_type = DataType::Int,
                                                    const std::optional<float> null_ratio = std::nullopt) {
  const auto table_generator = std::make_shared<SyntheticTableGenerator>();

  size_t num_columns = 2;

  const int max_different_value = 10'000;
  const std::vector<DataType> column_data_types = {num_columns, data_type};

  std::vector<ColumnSpecification> column_specifications = std::vector(
      num_columns, ColumnSpecification(ColumnDataDistribution::make_uniform_config(0.0, max_different_value), data_type,
                                       {EncodingType::Unencoded}, std::nullopt, null_ratio));

  return table_generator->generate_table(column_specifications, row_count, chunk_size, UseMvcc::Yes);
}

static void make_reference_table(std::shared_ptr<TableWrapper> table_wrapper) {
  auto limit =
      std::make_shared<Limit>(table_wrapper, expression_functional::to_expression(std::numeric_limits<int64_t>::max()));
  limit->execute();
  table_wrapper = std::make_shared<TableWrapper>(limit->get_output());
  table_wrapper->execute();
}

static void BM_Sort(benchmark::State& state, const size_t row_count = 40'000, const ChunkOffset chunk_size = 2'000,
                    const DataType data_type = DataType::Int, const std::optional<float> null_ratio = std::nullopt,
                    const bool multi_column_sort = true, const bool use_reference_segment = false) {
  micro_benchmark_clear_cache();

  auto table_wrapper =
      std::make_shared<TableWrapper>(generate_custom_table(row_count, chunk_size, data_type, null_ratio));
  table_wrapper->execute();
  if (use_reference_segment) {
>>>>>>> b496e8dc
    make_reference_table(table_wrapper);
  }

  auto warm_up = std::make_shared<Sort>(
<<<<<<< HEAD
      table_wrapper, std::vector<SortColumnDefinition>{SortColumnDefinition{ColumnID{0}, OrderByMode::Ascending}},
      2u);
  warm_up->execute();
  for (auto _ : state) {
    if (multi_column_sort) {
      std::vector<SortColumnDefinition> sort_definitions = {{ColumnID{0}, OrderByMode::Ascending},
                                                            {ColumnID{1}, OrderByMode::Descending}};
=======
      table_wrapper, std::vector<SortColumnDefinition>{SortColumnDefinition{ColumnID{0}, OrderByMode::Ascending}}, 2u);
  warm_up->execute();
  for (auto _ : state) {
    if (multi_column_sort) {
      const auto sort_definitions =
          std::vector<SortColumnDefinition>{{SortColumnDefinition{ColumnID{0}, OrderByMode::Ascending},
                                             SortColumnDefinition{ColumnID{1}, OrderByMode::Descending}}};
>>>>>>> b496e8dc
      auto sort = std::make_shared<Sort>(table_wrapper, sort_definitions, 2u);
      sort->execute();
    } else {
      auto sort = std::make_shared<Sort>(
          table_wrapper, std::vector<SortColumnDefinition>{SortColumnDefinition{ColumnID{0}, OrderByMode::Ascending}},
          2u);
      sort->execute();
    }
  }
}

static void BM_SortWithVaryingRowCount(benchmark::State& state) {
  const size_t row_count = state.range(0);
  BM_Sort(state, row_count);
}

static void BM_SortWithVaryingRowCountTwoColumns(benchmark::State& state) {
  const size_t row_count = state.range(0);
<<<<<<< HEAD
  BM_Sort(state, row_count, ChunkOffset{2'000}, DataType::Int, std::nullopt, std::nullopt, true);
=======
  BM_Sort(state, row_count, ChunkOffset{2'000}, DataType::Int, std::nullopt, true);
>>>>>>> b496e8dc
}

static void BM_SortWithNullValues(benchmark::State& state) {
  const size_t row_count = state.range(0);
<<<<<<< HEAD
  BM_Sort(state, row_count, ChunkOffset{2'000}, DataType::Int, std::nullopt, std::optional<float>{0.2});
=======
  BM_Sort(state, row_count, ChunkOffset{2'000}, DataType::Int, std::optional<float>{0.2});
>>>>>>> b496e8dc
}

static void BM_SortWithReferenceSegments(benchmark::State& state) {
  const size_t row_count = state.range(0);
<<<<<<< HEAD
  BM_Sort(state, row_count, ChunkOffset{2'000}, DataType::Int, std::nullopt, std::nullopt, false, true);
=======
  BM_Sort(state, row_count, ChunkOffset{2'000}, DataType::Int, std::nullopt, false, true);
>>>>>>> b496e8dc
}

static void BM_SortWithReferenceSegmentsTwoColumns(benchmark::State& state) {
  const size_t row_count = state.range(0);
<<<<<<< HEAD
  BM_Sort(state, row_count, ChunkOffset{2'000}, DataType::Int, std::nullopt, std::nullopt, true, true);
=======
  BM_Sort(state, row_count, ChunkOffset{2'000}, DataType::Int, std::nullopt, true, true);
>>>>>>> b496e8dc
}

static void BM_SortWithStrings(benchmark::State& state) {
  const size_t row_count = state.range(0);
  BM_Sort(state, row_count, ChunkOffset{2'000}, DataType::String);
}

BENCHMARK(BM_SortWithVaryingRowCount)->RangeMultiplier(10)->Range(4, 400'000);
BENCHMARK(BM_SortWithVaryingRowCountTwoColumns)->RangeMultiplier(10)->Range(4, 400'000);
BENCHMARK(BM_SortWithNullValues)->RangeMultiplier(10)->Range(4, 400'000);
BENCHMARK(BM_SortWithReferenceSegments)->RangeMultiplier(10)->Range(4, 400'000);
BENCHMARK(BM_SortWithReferenceSegmentsTwoColumns)->RangeMultiplier(10)->Range(4, 400'000);
BENCHMARK(BM_SortWithStrings)->RangeMultiplier(10)->Range(4, 400'000);

}  // namespace opossum<|MERGE_RESOLUTION|>--- conflicted
+++ resolved
@@ -19,47 +19,6 @@
 
 namespace opossum {
 
-<<<<<<< HEAD
-static std::shared_ptr<Table> generate_custom_table(
-    const size_t row_count, const ChunkOffset chunk_size, const DataType data_type = DataType::Int,
-    const std::optional<std::vector<std::string>>& column_names = std::nullopt,
-    const std::optional<float> null_ratio = std::nullopt) {
-  const auto table_generator = std::make_shared<SyntheticTableGenerator>();
-
-  size_t num_columns = 2;
-  if (column_names.has_value()) {
-    num_columns = column_names.value().size();
-  }
-
-  const int max_different_value = 10'000;
-  const std::vector<DataType> column_data_types = {num_columns, data_type};
-
-  return table_generator->generate_table(
-      {num_columns, {ColumnDataDistribution::make_uniform_config(0.0, max_different_value)}}, column_data_types,
-      row_count, chunk_size, std::vector<SegmentEncodingSpec>(num_columns, {EncodingType::Unencoded}), column_names,
-      UseMvcc::Yes, null_ratio);
-}
-
-static void make_reference_table(std::shared_ptr<TableWrapper> table_wrapper) {
-  auto limit = std::make_shared<Limit>(table_wrapper,
-                                       expression_functional::to_expression(std::numeric_limits<int64_t>::max()));
-  limit->execute();
-  table_wrapper = std::make_shared<TableWrapper>(limit->get_output());
-  table_wrapper->execute();
-}
-
-
-static void BM_Sort(benchmark::State& state, const size_t row_count = 40'000, const ChunkOffset chunk_size = 2'000,
-                    const DataType data_type = DataType::Int,
-                    const std::optional<std::vector<std::string>>& column_names = std::nullopt,
-                    const std::optional<float> null_ratio = std::nullopt, const bool multi_column_sort = true, const bool use_reference_segment = false) {
-  micro_benchmark_clear_cache();
-
-  auto table_wrapper =
-      std::make_shared<TableWrapper>(generate_custom_table(row_count, chunk_size, data_type, column_names, null_ratio));
-  table_wrapper->execute();
-  if(use_reference_segment){
-=======
 static std::shared_ptr<Table> generate_custom_table(const size_t row_count, const ChunkOffset chunk_size,
                                                     const DataType data_type = DataType::Int,
                                                     const std::optional<float> null_ratio = std::nullopt) {
@@ -94,20 +53,10 @@
       std::make_shared<TableWrapper>(generate_custom_table(row_count, chunk_size, data_type, null_ratio));
   table_wrapper->execute();
   if (use_reference_segment) {
->>>>>>> b496e8dc
     make_reference_table(table_wrapper);
   }
 
   auto warm_up = std::make_shared<Sort>(
-<<<<<<< HEAD
-      table_wrapper, std::vector<SortColumnDefinition>{SortColumnDefinition{ColumnID{0}, OrderByMode::Ascending}},
-      2u);
-  warm_up->execute();
-  for (auto _ : state) {
-    if (multi_column_sort) {
-      std::vector<SortColumnDefinition> sort_definitions = {{ColumnID{0}, OrderByMode::Ascending},
-                                                            {ColumnID{1}, OrderByMode::Descending}};
-=======
       table_wrapper, std::vector<SortColumnDefinition>{SortColumnDefinition{ColumnID{0}, OrderByMode::Ascending}}, 2u);
   warm_up->execute();
   for (auto _ : state) {
@@ -115,7 +64,6 @@
       const auto sort_definitions =
           std::vector<SortColumnDefinition>{{SortColumnDefinition{ColumnID{0}, OrderByMode::Ascending},
                                              SortColumnDefinition{ColumnID{1}, OrderByMode::Descending}}};
->>>>>>> b496e8dc
       auto sort = std::make_shared<Sort>(table_wrapper, sort_definitions, 2u);
       sort->execute();
     } else {
@@ -134,38 +82,22 @@
 
 static void BM_SortWithVaryingRowCountTwoColumns(benchmark::State& state) {
   const size_t row_count = state.range(0);
-<<<<<<< HEAD
-  BM_Sort(state, row_count, ChunkOffset{2'000}, DataType::Int, std::nullopt, std::nullopt, true);
-=======
   BM_Sort(state, row_count, ChunkOffset{2'000}, DataType::Int, std::nullopt, true);
->>>>>>> b496e8dc
 }
 
 static void BM_SortWithNullValues(benchmark::State& state) {
   const size_t row_count = state.range(0);
-<<<<<<< HEAD
-  BM_Sort(state, row_count, ChunkOffset{2'000}, DataType::Int, std::nullopt, std::optional<float>{0.2});
-=======
   BM_Sort(state, row_count, ChunkOffset{2'000}, DataType::Int, std::optional<float>{0.2});
->>>>>>> b496e8dc
 }
 
 static void BM_SortWithReferenceSegments(benchmark::State& state) {
   const size_t row_count = state.range(0);
-<<<<<<< HEAD
-  BM_Sort(state, row_count, ChunkOffset{2'000}, DataType::Int, std::nullopt, std::nullopt, false, true);
-=======
   BM_Sort(state, row_count, ChunkOffset{2'000}, DataType::Int, std::nullopt, false, true);
->>>>>>> b496e8dc
 }
 
 static void BM_SortWithReferenceSegmentsTwoColumns(benchmark::State& state) {
   const size_t row_count = state.range(0);
-<<<<<<< HEAD
-  BM_Sort(state, row_count, ChunkOffset{2'000}, DataType::Int, std::nullopt, std::nullopt, true, true);
-=======
   BM_Sort(state, row_count, ChunkOffset{2'000}, DataType::Int, std::nullopt, true, true);
->>>>>>> b496e8dc
 }
 
 static void BM_SortWithStrings(benchmark::State& state) {
