#include <memory>

#include "benchmark/benchmark.h"
#include "hyrise.hpp"
#include "operators/join_hash.hpp"
#include "operators/join_index.hpp"
#include "operators/join_nested_loop.hpp"
#include "operators/join_sort_merge.hpp"
#include "operators/table_wrapper.hpp"
#include "storage/chunk.hpp"
#include "storage/index/adaptive_radix_tree/adaptive_radix_tree_index.hpp"
#include "synthetic_table_generator.hpp"
#include "types.hpp"

namespace {
constexpr auto NUMBER_OF_CHUNKS = size_t{50};

// These numbers were arbitrarily chosen to form a representative group of JoinBenchmarks
// that run in a tolerable amount of time
constexpr auto TABLE_SIZE_SMALL = size_t{1'000};
constexpr auto TABLE_SIZE_MEDIUM = size_t{100'000};
constexpr auto TABLE_SIZE_BIG = size_t{10'000'000};

void clear_cache() {
  auto clear = std::vector<int>();
  clear.resize(500 * 1000 * 1000, 42);
  const auto clear_cache_size = clear.size();
  for (auto index = size_t{0}; index < clear_cache_size; index++) {
    clear[index] += 1;
  }
  clear.resize(0);
}
}  // namespace

namespace hyrise {

std::shared_ptr<TableWrapper> generate_table(const size_t number_of_rows) {
  auto table_generator = std::make_shared<SyntheticTableGenerator>();

  const auto chunk_size = static_cast<ChunkOffset>(number_of_rows / NUMBER_OF_CHUNKS);
<<<<<<< HEAD
  Assert(chunk_size > 0, "The chunk size is 0 or less, can not generate such a table.");
=======
  Assert(chunk_size > 0, "The chunk size is 0 or less, cannot generate such a table.");
>>>>>>> 8b53b13d

  auto table =
      table_generator->generate_table(1ul, number_of_rows, chunk_size, SegmentEncodingSpec{EncodingType::Dictionary});

  const auto chunk_count = table->chunk_count();
  for (ChunkID chunk_id{0}; chunk_id < chunk_count; ++chunk_id) {
    const auto chunk = table->get_chunk(chunk_id);
    Assert(chunk, "Physically deleted chunk should not reach this point, see get_chunk / #1686.");

    for (auto column_id = ColumnID{0}; column_id < chunk->column_count(); ++column_id) {
      chunk->create_index<AdaptiveRadixTreeIndex>(std::vector<ColumnID>{column_id});
    }
  }

  auto table_wrapper = std::make_shared<TableWrapper>(table);
  table_wrapper->never_clear_output();
  table_wrapper->execute();

  return table_wrapper;
}

template <class C>
void bm_join_impl(benchmark::State& state, std::shared_ptr<TableWrapper> table_wrapper_left,
                  std::shared_ptr<TableWrapper> table_wrapper_right) {
  clear_cache();

  auto warm_up = std::make_shared<C>(table_wrapper_left, table_wrapper_right, JoinMode::Inner,
                                     OperatorJoinPredicate{{ColumnID{0}, ColumnID{0}}, PredicateCondition::Equals});
  warm_up->execute();
  for (auto _ : state) {
    auto join = std::make_shared<C>(table_wrapper_left, table_wrapper_right, JoinMode::Inner,
                                    OperatorJoinPredicate{{ColumnID{0}, ColumnID{0}}, PredicateCondition::Equals});
    join->execute();
  }

  Hyrise::reset();
}

template <class C>
void BM_Join_SmallAndSmall(benchmark::State& state) {  // NOLINT 1,000 x 1,000
  auto table_wrapper_left = generate_table(TABLE_SIZE_SMALL);
  auto table_wrapper_right = generate_table(TABLE_SIZE_SMALL);

  bm_join_impl<C>(state, table_wrapper_left, table_wrapper_right);
}

template <class C>
void BM_Join_SmallAndBig(benchmark::State& state) {  // NOLINT 1,000 x 10,000,000
  auto table_wrapper_left = generate_table(TABLE_SIZE_SMALL);
  auto table_wrapper_right = generate_table(TABLE_SIZE_BIG);

  bm_join_impl<C>(state, table_wrapper_left, table_wrapper_right);
}

template <class C>
void BM_Join_MediumAndMedium(benchmark::State& state) {  // NOLINT 100,000 x 100,000
  auto table_wrapper_left = generate_table(TABLE_SIZE_MEDIUM);
  auto table_wrapper_right = generate_table(TABLE_SIZE_MEDIUM);

  bm_join_impl<C>(state, table_wrapper_left, table_wrapper_right);
}

BENCHMARK_TEMPLATE(BM_Join_SmallAndSmall, JoinNestedLoop);

BENCHMARK_TEMPLATE(BM_Join_SmallAndSmall, JoinIndex);
BENCHMARK_TEMPLATE(BM_Join_SmallAndBig, JoinIndex);
BENCHMARK_TEMPLATE(BM_Join_MediumAndMedium, JoinIndex);

BENCHMARK_TEMPLATE(BM_Join_SmallAndSmall, JoinHash);
BENCHMARK_TEMPLATE(BM_Join_SmallAndBig, JoinHash);
BENCHMARK_TEMPLATE(BM_Join_MediumAndMedium, JoinHash);

BENCHMARK_TEMPLATE(BM_Join_SmallAndSmall, JoinSortMerge);
BENCHMARK_TEMPLATE(BM_Join_SmallAndBig, JoinSortMerge);
BENCHMARK_TEMPLATE(BM_Join_MediumAndMedium, JoinSortMerge);

}  // namespace hyrise<|MERGE_RESOLUTION|>--- conflicted
+++ resolved
@@ -38,11 +38,7 @@
   auto table_generator = std::make_shared<SyntheticTableGenerator>();
 
   const auto chunk_size = static_cast<ChunkOffset>(number_of_rows / NUMBER_OF_CHUNKS);
-<<<<<<< HEAD
-  Assert(chunk_size > 0, "The chunk size is 0 or less, can not generate such a table.");
-=======
   Assert(chunk_size > 0, "The chunk size is 0 or less, cannot generate such a table.");
->>>>>>> 8b53b13d
 
   auto table =
       table_generator->generate_table(1ul, number_of_rows, chunk_size, SegmentEncodingSpec{EncodingType::Dictionary});
