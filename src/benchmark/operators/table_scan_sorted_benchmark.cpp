--- conflicted
+++ resolved
@@ -74,15 +74,11 @@
   for (auto chunk_index = 0u; chunk_index < table_size / CHUNK_SIZE; ++chunk_index) {
     const auto first = values.cbegin() + CHUNK_SIZE * chunk_index;
     const auto last = values.cbegin() + CHUNK_SIZE * (chunk_index + 1);
-<<<<<<< HEAD
-    std::vector<Type> value_vector = std::vector(first, last);
+    std::vector<Type> value_vector = pmr_vector<Type>(first, last);
     if (mode == "SortedDescending") {
       std::reverse(value_vector.begin(), value_vector.end());
     }
     const auto value_segment = std::make_shared<ValueSegment<Type>>(value_vector);
-=======
-    const auto value_segment = std::make_shared<ValueSegment<Type>>(pmr_vector<Type>(first, last));
->>>>>>> 86f92d56
     table->append_chunk({value_segment});
     table->last_chunk()->finalize();
   }
