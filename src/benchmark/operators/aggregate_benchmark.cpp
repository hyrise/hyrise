--- conflicted
+++ resolved
@@ -1,78 +1,27 @@
 #include <memory>
 #include <vector>
-#include <operators/join_hash.hpp>
 
 #include "../micro_benchmark_basic_fixture.hpp"
 #include "benchmark/benchmark.h"
 #include "operators/aggregate.hpp"
 #include "operators/table_wrapper.hpp"
-#include "tpch/tpch_db_generator.hpp"
-#include "sql/sql_pipeline_builder.hpp"
 #include "types.hpp"
 
 namespace opossum {
 
-std::shared_ptr<const Table> pre_aggregate2() {
-  const float scale_factor = 1.f;
-  std::cout << "Starting to generate TCPH tables with scale factor " << scale_factor << "... ";
-  opossum::TpchDbGenerator(scale_factor).generate_and_store();
-  std::cout << " done" << std::endl;
-  std::cout << "Starting to compute join query part for TPCH-18 (modified)..." << std::endl;
-  auto sql = "SELECT c_name, c_custkey, o_orderkey, o_orderdate, o_totalprice, l_quantity FROM customer, orders, lineitem WHERE o_orderkey in (SELECT l_orderkey FROM lineitem GROUP BY l_orderkey having SUM(l_quantity) > 200) AND c_custkey = o_custkey AND o_orderkey = l_orderkey";
-  auto builder = SQLPipelineBuilder{sql}.dont_cleanup_temporaries();
-  auto sql_pipeline = std::make_unique<SQLPipeline>(builder.create_pipeline());
-  auto result = sql_pipeline->get_result_table();
-  std::cout << "Finished to compute join query part for TPCH-18 (modified)" << std::endl;
-  std::cout << "created table size is " << result->row_count() << std::endl;
-  return result;
-}
+BENCHMARK_F(MicroBenchmarkBasicFixture, BM_Aggregate)(benchmark::State& state) {
+  _clear_cache();
 
-const auto pre_aggregate() {
-    static std::shared_ptr<const Table> ptr;
-    if (ptr == nullptr) ptr = pre_aggregate2();
-    return ptr;
-}
+  std::vector<AggregateColumnDefinition> aggregates = {{ColumnID{1} /* "b" */, AggregateFunction::Min}};
 
-void bm_aggregate_impl(benchmark::State& state, std::vector<ColumnID>& groupby) {
-  std::vector<AggregateColumnDefinition> aggregates = {{ColumnID{5} /* "l_quantity" */, AggregateFunction::Sum}};
+  std::vector<ColumnID> groupby = {ColumnID{0} /* "a" */};
 
-  const auto pre_result = std::make_shared<TableWrapper>(pre_aggregate());
-  pre_result->execute();
-
-  auto warm_up = std::make_shared<Aggregate>(pre_result, aggregates, groupby);
+  auto warm_up = std::make_shared<Aggregate>(_table_wrapper_a, aggregates, groupby);
   warm_up->execute();
-<<<<<<< HEAD
-  while (state.KeepRunning()) {
-    auto aggregate = std::make_shared<Aggregate>(pre_result, aggregates, groupby);
-=======
   for (auto _ : state) {
     auto aggregate = std::make_shared<Aggregate>(_table_wrapper_a, aggregates, groupby);
->>>>>>> 3581f343
     aggregate->execute();
   }
 }
 
-BENCHMARK_F(MicroBenchmarkBasicFixture, BM_Aggregate_1_Column)(benchmark::State& state) {
-  _clear_cache();
-  std::vector<ColumnID> groupby = {ColumnID{1}};
-  bm_aggregate_impl(state, groupby);
-}
-
-BENCHMARK_F(MicroBenchmarkBasicFixture, BM_Aggregate_2_Columns)(benchmark::State& state) {
-  _clear_cache();
-  std::vector<ColumnID> groupby = {ColumnID{1}, ColumnID{2}};
-  bm_aggregate_impl(state, groupby);
-}
-
-BENCHMARK_F(MicroBenchmarkBasicFixture, BM_Aggregate_2_Columns_Independent)(benchmark::State& state) {
-  _clear_cache();
-  std::vector<ColumnID> groupby = {ColumnID{0}, ColumnID{3}};
-  bm_aggregate_impl(state, groupby);
-}
-
-BENCHMARK_F(MicroBenchmarkBasicFixture, BM_Aggregate_4_Columns)(benchmark::State& state) {
-  _clear_cache();
-  std::vector<ColumnID> groupby = {ColumnID{0}, ColumnID{1}, ColumnID{2}, ColumnID{3}};
-  bm_aggregate_impl(state, groupby);
-}
 }  // namespace opossum