--- conflicted
+++ resolved
@@ -12,19 +12,13 @@
 
 #include "types.hpp"
 
-#include "types.hpp"
-
 namespace opossum {
 
 BENCHMARK_DEFINE_F(BenchmarkBasicFixture, BM_Aggregate)(benchmark::State& state) {
   clear_cache();
 
   std::vector<AggregateDefinition> aggregates = {{"b", AggregateFunction::Min}};
-<<<<<<< HEAD
-  std::vector<std::string> groupby = {std::string("a")};
-=======
   std::vector<std::string> groupby = {"a"};
->>>>>>> 9548f285
 
   auto warm_up = std::make_shared<Aggregate>(_table_wrapper_a, aggregates, groupby);
   warm_up->execute();
