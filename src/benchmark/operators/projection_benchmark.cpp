--- conflicted
+++ resolved
@@ -34,11 +34,7 @@
 
 BENCHMARK_DEFINE_F(OperatorsProjectionBenchmark, BM_ProjectionSimple)(benchmark::State& state) {
   clear_cache();
-<<<<<<< HEAD
-  Projection::ColumnExpressions expressions = {ExpressionNode::create_column_reference("a")};
-=======
   Projection::ColumnExpressions expressions = {ExpressionNode::create_column_identifier("a")};
->>>>>>> f0437f58
   auto warm_up = std::make_shared<Projection>(_tables[_column_type], expressions);
   warm_up->execute();
   while (state.KeepRunning()) {
@@ -50,13 +46,8 @@
 BENCHMARK_DEFINE_F(OperatorsProjectionBenchmark, BM_ProjectionVariableTerm)(benchmark::State& state) {
   clear_cache();
   Projection::ColumnExpressions expressions = {
-<<<<<<< HEAD
-      ExpressionNode::create_binary_operator(ExpressionType::Addition, ExpressionNode::create_column_reference("a"),
-                                             ExpressionNode::create_column_reference("b"))};
-=======
       ExpressionNode::create_binary_operator(ExpressionType::Addition, ExpressionNode::create_column_identifier("a"),
                                              ExpressionNode::create_column_identifier("b"))};
->>>>>>> f0437f58
   auto warm_up = std::make_shared<Projection>(_tables[_column_type], expressions);
   warm_up->execute();
   while (state.KeepRunning()) {
@@ -68,11 +59,7 @@
 BENCHMARK_DEFINE_F(OperatorsProjectionBenchmark, BM_ProjectionConstantTerm)(benchmark::State& state) {
   clear_cache();
   Projection::ColumnExpressions expressions = {ExpressionNode::create_binary_operator(
-<<<<<<< HEAD
-      ExpressionType::Addition, ExpressionNode::create_column_reference("a"), ExpressionNode::create_literal(5))};
-=======
       ExpressionType::Addition, ExpressionNode::create_column_identifier("a"), ExpressionNode::create_literal(5))};
->>>>>>> f0437f58
   auto warm_up = std::make_shared<Projection>(_tables[_column_type], expressions);
   warm_up->execute();
   while (state.KeepRunning()) {
