--- conflicted
+++ resolved
@@ -51,15 +51,10 @@
 }
 
 pmr_vector<int32_t> generate_ages(const size_t table_size) {
-  unsigned int *seedp = 0;
   auto values = pmr_vector<int32_t>(table_size);
   unsigned int seed = 12345;
   for (size_t row_index = 0; row_index < table_size; ++row_index) {
-<<<<<<< HEAD
-    values[row_index] = rand_r(seedp) % 100 + 1;
-=======
     values[row_index] = rand_r(&seed) % 100 + 1;
->>>>>>> 5fc66685
   }
 
   return values;
