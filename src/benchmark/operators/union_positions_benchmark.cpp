--- conflicted
+++ resolved
@@ -52,15 +52,6 @@
   const auto num_rows_per_chunk = num_rows / GENERATED_TABLE_NUM_CHUNKS;
 
   auto column_definitions = TableColumnDefinitions{};
-<<<<<<< HEAD
-  for (auto column_idx = size_t{0}; column_idx < num_columns; ++column_idx) {
-    column_definitions.emplace_back("c" + std::to_string(column_idx), DataType::Int, false);
-  }
-  auto table = std::make_shared<Table>(column_definitions, TableType::References);
-
-  for (auto row_idx = size_t{0}; row_idx < num_rows;) {
-    const auto num_rows_in_this_chunk = std::min(num_rows_per_chunk, num_rows - row_idx);
-=======
   for (auto column_id = ColumnID{0}; column_id < num_columns; ++column_id) {
     column_definitions.emplace_back("c" + std::to_string(column_id), DataType::Int, false);
   }
@@ -68,7 +59,6 @@
 
   for (auto row_id = ChunkOffset{0}; row_id < num_rows;) {
     const auto num_rows_in_this_chunk = std::min(num_rows_per_chunk, num_rows - row_id);
->>>>>>> 8b53b13d
 
     auto segments = Segments{};
     for (auto column_id = ColumnID{0}; column_id < num_columns; ++column_id) {
