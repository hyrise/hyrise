--- conflicted
+++ resolved
@@ -22,19 +22,13 @@
 
 BENCHMARK_F(BenchmarkBasicFixture, BM_TableScanVariable)(benchmark::State& state) {
   clear_cache();
-<<<<<<< HEAD
-  auto warm_up = std::make_shared<TableScan>(_table_wrapper_a, ColumnName("a"), ScanType::OpGreaterThanEquals, ColumnName("b"));
-  warm_up->execute();
-  while (state.KeepRunning()) {
-    auto table_scan = std::make_shared<TableScan>(_table_wrapper_a, ColumnName("a"), ScanType::OpGreaterThanEquals, ColumnName("b"));
-=======
+
   auto warm_up =
       std::make_shared<TableScan>(_table_wrapper_a, ColumnName("a"), ScanType::OpGreaterThanEquals, ColumnName("b"));
   warm_up->execute();
   while (state.KeepRunning()) {
     auto table_scan =
         std::make_shared<TableScan>(_table_wrapper_a, ColumnName("a"), ScanType::OpGreaterThanEquals, ColumnName("b"));
->>>>>>> dbe673b8
     table_scan->execute();
   }
 }
