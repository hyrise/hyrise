#include <memory>

#include "benchmark/benchmark.h"

#include "../micro_benchmark_basic_fixture.hpp"
#include "concurrency/transaction_manager.hpp"
#include "expression/expression_functional.hpp"
#include "expression/pqp_column_expression.hpp"
#include "operators/get_table.hpp"
#include "operators/projection.hpp"
#include "operators/sort.hpp"
#include "operators/table_scan.hpp"
#include "operators/table_wrapper.hpp"
#include "operators/update.hpp"
#include "operators/validate.hpp"
#include "storage/reference_segment.hpp"
#include "storage/storage_manager.hpp"
#include "utils/load_table.hpp"

namespace opossum {

/*
 * Benchmark routine by Fabian Engel
 */
BENCHMARK_DEFINE_F(MicroBenchmarkBasicFixture, BM_MVCC)(benchmark::State& state) {
  _clear_cache();

<<<<<<< HEAD
  for(auto _ : state) {
    for(int i = 0; i < state.range(0); ++i) {
=======
  const auto table = load_table("../src/test/tables/int_float2.tbl", 10);

  auto& storage_manager = StorageManager::get();

  storage_manager.add_table("benchmark_table", table);

  for (auto _ : state) {
    for (int i = 0; i < state.range(0); ++i) {
>>>>>>> 2fa202be
      const auto& column_a = expression_functional::pqp_column_(ColumnID{0}, DataType::Int, false, "a");

      const auto& transaction_context = TransactionManager::get().new_transaction_context();

      const auto get_table = std::make_shared<GetTable>("benchmark_table");
      const auto where_scan = std::make_shared<TableScan>(get_table, expression_functional::greater_than_(column_a, 0));

      get_table->set_transaction_context(transaction_context);
      get_table->execute();
      auto validate = std::make_shared<Validate>(get_table);
      validate->set_transaction_context(transaction_context);

      validate->execute();

      const auto updated_values_projection =
          std::make_shared<Projection>(validate, expression_functional::expression_vector(column_a, 1.5f));

      where_scan->set_transaction_context(transaction_context);
      where_scan->execute();
      updated_values_projection->set_transaction_context(transaction_context);
      updated_values_projection->execute();

      const auto& update = std::make_shared<Update>("benchmark_table", validate, updated_values_projection);
      update->set_transaction_context(transaction_context);
      update->execute();
      transaction_context->commit();
    }
  }
}
BENCHMARK_REGISTER_F(MicroBenchmarkBasicFixture, BM_MVCC)->RangeMultiplier(2)->Range(1 << 8, 1 << 30);
}  // namespace opossum<|MERGE_RESOLUTION|>--- conflicted
+++ resolved
@@ -19,16 +19,9 @@
 
 namespace opossum {
 
-/*
- * Benchmark routine by Fabian Engel
- */
 BENCHMARK_DEFINE_F(MicroBenchmarkBasicFixture, BM_MVCC)(benchmark::State& state) {
   _clear_cache();
 
-<<<<<<< HEAD
-  for(auto _ : state) {
-    for(int i = 0; i < state.range(0); ++i) {
-=======
   const auto table = load_table("../src/test/tables/int_float2.tbl", 10);
 
   auto& storage_manager = StorageManager::get();
@@ -37,7 +30,6 @@
 
   for (auto _ : state) {
     for (int i = 0; i < state.range(0); ++i) {
->>>>>>> 2fa202be
       const auto& column_a = expression_functional::pqp_column_(ColumnID{0}, DataType::Int, false, "a");
 
       const auto& transaction_context = TransactionManager::get().new_transaction_context();
