--- conflicted
+++ resolved
@@ -176,52 +176,39 @@
     resolve_data_type(table->column_data_type(column_id), [&](const auto data_type_t) {
       using ColumnDataType = typename decltype(data_type_t)::type;
 
-      auto ucc_is_currently_valid = false;
       // Utilize efficient check for uniqueness inside each dictionary segment for a potential early out.
       // If that does not allow us to reject the UCC right away, we have to run the more expensive
       // cross-segment duplicate check (next clause of the if-condition).
+      auto update_ucc = [&](bool confirmed) {
+        if (existing_ucc != soft_key_constraints.end()) {
+          if (confirmed) {
+            existing_ucc->revalidated_on(transaction_context->snapshot_commit_id());
+          } else {
+            existing_ucc->invalidated_on(transaction_context->snapshot_commit_id());
+          }
+        } else if (confirmed) {
+          table->add_soft_constraint_unsafe(
+              TableKeyConstraint({column_id}, KeyConstraintType::UNIQUE,
+                  transaction_context->snapshot_commit_id(), {}));
+        } else {
+          table->add_soft_constraint_unsafe(
+            TableKeyConstraint({column_id}, KeyConstraintType::UNIQUE,
+                CommitID{0}, transaction_context->snapshot_commit_id()));
+        }
+      };
+
       if (_dictionary_segments_contain_duplicates<ColumnDataType>(table, column_id)) {
         message << " [rejected because some chunk contains duplicates in " << candidate_timer.lap_formatted() << "]";
-<<<<<<< HEAD
-      } else if (!_uniqueness_holds_across_segments<ColumnDataType>(table, candidate.table_name, column_id,
-                                                                    transaction_context)) {
-        message << " [rejected because the column has cross-segment duplicates in " << candidate_timer.lap_formatted()
-                << "]";
-      } else {
-        ucc_is_currently_valid = true;
-        message << " [confirmed in " << candidate_timer.lap_formatted() << "]";
-      }
-      Hyrise::get().log_manager.add_message("UccDiscoveryPlugin", message.str(), LogLevel::Info);
-
-      if (ucc_is_currently_valid) {
-        if (existing_ucc != soft_key_constraints.end()) {
-          // UCC already exists, we need to update its validation commit ID.
-          existing_ucc->revalidated_on(transaction_context->snapshot_commit_id());
-        } else {
-          // UCC does not exist yet, so we save it directly inside the table so that it can be forwarded to nodes
-          // in a query plan.
-          table->add_soft_constraint_unsafe(
-              TableKeyConstraint({column_id}, KeyConstraintType::UNIQUE, transaction_context->snapshot_commit_id()));
-        }
-      } else {
-        if (existing_ucc != soft_key_constraints.end()) {
-          existing_ucc->invalidated_on(transaction_context->snapshot_commit_id());
-        } else {
-          // The UCC is invalid and currently not added to the tables key constraints. We add the UCC (as invalidated).
-          table->add_soft_constraint_unsafe(TableKeyConstraint({column_id}, KeyConstraintType::UNIQUE, CommitID{0},
-                                                               transaction_context->snapshot_commit_id()));
-        }
-      }
-=======
-      } else if (!_uniqueness_holds_across_segments<ColumnDataType>(table, column_id)) {
-        message << " [rejected because the column has cross-segment duplicates in " << candidate_timer.lap_formatted()
-                << "]";
+        update_ucc(false);
+      
+      } else if (!_uniqueness_holds_across_segments<ColumnDataType>(table, candidate.table_name, column_id, transaction_context)) {
+        message << " [rejected because the column has cross-segment duplicates in " << candidate_timer.lap_formatted() << "]";
+        update_ucc(false);
+      
       } else {
         message << " [confirmed in " << candidate_timer.lap_formatted() << "]";
-        table->add_soft_constraint_unsafe(TableKeyConstraint{{column_id}, KeyConstraintType::UNIQUE});
-      }
-      Hyrise::get().log_manager.add_message("UccDiscoveryPlugin", message.str(), LogLevel::Info);
->>>>>>> 5df765f5
+        update_ucc(true);
+      }
     });
   }
   Hyrise::get().log_manager.add_message("UccDiscoveryPlugin", "Clearing LQP and PQP cache...", LogLevel::Debug);
