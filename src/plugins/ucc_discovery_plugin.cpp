--- conflicted
+++ resolved
@@ -27,29 +27,22 @@
 #include "logical_query_plan/lqp_utils.hpp"
 #include "logical_query_plan/predicate_node.hpp"
 #include "logical_query_plan/stored_table_node.hpp"
-<<<<<<< HEAD
 #include "magic_enum.hpp"
 #include "operators/get_table.hpp"
 #include "operators/validate.hpp"
-=======
->>>>>>> 1d7f8607
 #include "resolve_type.hpp"
 #include "storage/constraints/table_key_constraint.hpp"
 #include "storage/dictionary_segment.hpp"
 #include "storage/fixed_string_dictionary_segment.hpp"
 #include "storage/mvcc_data.hpp"
 #include "storage/segment_iterate.hpp"
-<<<<<<< HEAD
-#include "types.hpp"
-#include "utils/format_duration.hpp"
-=======
 #include "storage/table.hpp"
 #include "storage/value_segment.hpp"
 #include "types.hpp"
 #include "utils/abstract_plugin.hpp"
 #include "utils/assert.hpp"
+#include "utils/format_duration.hpp"
 #include "utils/log_manager.hpp"
->>>>>>> 1d7f8607
 #include "utils/timer.hpp"
 
 namespace hyrise {
@@ -190,7 +183,7 @@
         } else {
           // UCC does not exist yet, so we save it directly inside the table so that it can be forwarded to nodes
           // in a query plan.
-          table->add_soft_key_constraint(
+          table->add_soft_constraint(
               TableKeyConstraint({column_id}, KeyConstraintType::UNIQUE, transaction_context->snapshot_commit_id()));
         }
       } else {
@@ -198,14 +191,6 @@
           table->delete_key_constraint(*existing_ucc);
         }
       }
-<<<<<<< HEAD
-=======
-
-      // We save UCCs directly inside the table so they can be forwarded to nodes in a query plan.
-      message << " [confirmed in " << candidate_timer.lap_formatted() << "]";
-      Hyrise::get().log_manager.add_message("UccDiscoveryPlugin", message.str(), LogLevel::Info);
-      table->add_soft_constraint(TableKeyConstraint{{column_id}, KeyConstraintType::UNIQUE});
->>>>>>> 1d7f8607
     });
   }
   Hyrise::get().log_manager.add_message("UccDiscoveryPlugin", "Clearing LQP and PQP cache...", LogLevel::Debug);
