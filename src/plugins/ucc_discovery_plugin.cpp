--- conflicted
+++ resolved
@@ -122,10 +122,7 @@
 
 void UccDiscoveryPlugin::_validate_ucc_candidates(const UccCandidates& ucc_candidates) {
   const auto transaction_context = Hyrise::get().transaction_manager.new_transaction_context(AutoCommit::Yes);
-<<<<<<< HEAD
-=======
   const auto current_commit_id = transaction_context->snapshot_commit_id();
->>>>>>> 898cef1e
 
   for (const auto& candidate : ucc_candidates) {
     auto candidate_timer = Timer();
@@ -148,14 +145,14 @@
     // Check if MVCC data tells us that the existing UCC is guaranteed to be still valid. If it is, we can skip the
     // expensive revalidation of the UCC. This also applies for permanent constraints.
     const auto existing_ucc = soft_key_constraints.find(TableKeyConstraint{{column_id}, KeyConstraintType::UNIQUE});
-    if (existing_ucc != soft_key_constraints.end() && is_constraint_confidently_valid(table, *existing_ucc)) {
+    if (existing_ucc != soft_key_constraints.end() && key_constraint_is_confidently_valid(table, *existing_ucc)) {
       message << " [skipped (already known and guaranteed to be still VALID) in " << candidate_timer.lap_formatted()
               << "]";
       Hyrise::get().log_manager.add_message("UccDiscoveryPlugin", message.str(), LogLevel::Info);
       continue;
     }
 
-    if (existing_ucc != soft_key_constraints.end() && is_constraint_confidently_invalid(table, *existing_ucc)) {
+    if (existing_ucc != soft_key_constraints.end() && key_constraint_is_confidently_invalid(table, *existing_ucc)) {
       message << " [skipped (already known and guaranteed to be INVALID) in " << candidate_timer.lap_formatted() << "]";
       Hyrise::get().log_manager.add_message("UccDiscoveryPlugin", message.str(), LogLevel::Info);
       continue;
@@ -167,29 +164,20 @@
       using ColumnDataType = typename decltype(data_type_t)::type;
 
       // Utilize efficient check for uniqueness inside each dictionary segment for a potential early out.
-<<<<<<< HEAD
       // If that does not allow us to reject the UCC right away, we have to run the more expensive
       // cross-segment duplicate check (next clause of the if-condition).
-      if (_dictionary_segments_contain_duplicates<ColumnDataType>(table, column_id)) {
-        message << " [rejected because some chunk contains duplicates in " << candidate_timer.lap_formatted() << "]";
-        table->add_soft_constraint(TableKeyConstraint{
-            {column_id}, KeyConstraintType::UNIQUE, MAX_COMMIT_ID, transaction_context->snapshot_commit_id()});
-
-      } else if (!_uniqueness_holds_across_segments<ColumnDataType>(table, candidate.table_name, column_id,
-                                                                    transaction_context)) {
-        message << " [rejected because the column has cross-segment duplicates in " << candidate_timer.lap_formatted()
-                << "]";
-        table->add_soft_constraint(TableKeyConstraint{
-            {column_id}, KeyConstraintType::UNIQUE, MAX_COMMIT_ID, transaction_context->snapshot_commit_id()});
-
-      } else {
-        message << " [confirmed in " << candidate_timer.lap_formatted() << "]";
-        table->add_soft_constraint(TableKeyConstraint{
-            {column_id}, KeyConstraintType::UNIQUE, transaction_context->snapshot_commit_id(), MAX_COMMIT_ID});
-=======
       if (_dictionary_segments_contain_duplicates<ColumnDataType>(table, column_id) ||
-          !_uniqueness_holds_across_segments<ColumnDataType>(table, column_id)) {
+          !_uniqueness_holds_across_segments<ColumnDataType>(table, candidate.table_name, column_id,
+                                                             transaction_context)) {
         message << " [rejected in " << candidate_timer.lap_formatted() << "]";
+
+        auto [existing_key_constraint, inserted] = table->_table_key_constraints.insert(
+            TableKeyConstraint{{column_id}, KeyConstraintType::UNIQUE, UNSET_COMMIT_ID, current_commit_id});
+
+        if (!inserted) {
+          // If the constraint was not inserted, we need to update the existing one.
+          existing_key_constraint->invalidated_on(current_commit_id);
+        }
       } else {
         message << " [confirmed in " << candidate_timer.lap_formatted() << "]";
 
@@ -200,7 +188,6 @@
           // If the constraint was not inserted, we need to update the existing one.
           existing_key_constraint->revalidated_on(current_commit_id);
         }
->>>>>>> 898cef1e
       }
       Hyrise::get().log_manager.add_message("UccDiscoveryPlugin", message.str(), LogLevel::Info);
     });
@@ -258,6 +245,9 @@
   auto unmodified_chunks = std::vector<ChunkID>();
 
   const auto chunk_count = table->chunk_count();
+
+  // Iterate through all unmodified chunks and collect their distinct values. If a segment does not add the expected
+  // number of distinct values, we know that a duplicate exists in the segment / column and can return early.
   for (auto chunk_id = ChunkID{0}; chunk_id < chunk_count; ++chunk_id) {
     const auto source_chunk = table->get_chunk(chunk_id);
     if (!source_chunk) {
