--- conflicted
+++ resolved
@@ -6,11 +6,8 @@
 #include <functional>
 #include <memory>
 #include <optional>
-<<<<<<< HEAD
 #include <ranges>
-=======
 #include <set>
->>>>>>> 3f2996ab
 #include <sstream>
 #include <string>
 #include <unordered_set>
@@ -154,16 +151,6 @@
         continue;
       }
 
-<<<<<<< HEAD
-    // Skip already discovered UCCs.
-    if (std::ranges::any_of(soft_key_constraints, [&column_id](const auto& key_constraint) {
-          const auto& columns = key_constraint.columns();
-          return columns.size() == 1 && *columns.cbegin() == column_id;
-        })) {
-      message << " [skipped (already known) in " << candidate_timer.lap_formatted() << "]";
-      Hyrise::get().log_manager.add_message("UccDiscoveryPlugin", message.str(), LogLevel::Info);
-      continue;
-=======
       // Check if MVCC data tells us that the existing UCC is guaranteed to be valid or invalid. If it is, we can
       // skip the expensive revalidation attempt of the UCC. This also covers the case where the existing UCC is
       // schema-given.
@@ -184,7 +171,6 @@
           continue;
         }
       }
->>>>>>> 3f2996ab
     }
 
     // If no UCC already exists or the existing UCC is not guaranteed to be still valid, we have to now (re-)validate
@@ -318,33 +304,6 @@
     }
   }
 
-<<<<<<< HEAD
-    const auto expected_distinct_value_count = distinct_values.size() + source_segment->size();
-
-    if (const auto& value_segment = std::dynamic_pointer_cast<ValueSegment<ColumnDataType>>(source_segment)) {
-      // Directly insert all values.
-      const auto& values = value_segment->values();
-      distinct_values.insert(values.cbegin(), values.cend());
-    } else if (const auto& dictionary_segment =
-                   std::dynamic_pointer_cast<DictionarySegment<ColumnDataType>>(source_segment)) {
-      // Directly insert dictionary entries.
-      const auto& dictionary = dictionary_segment->dictionary();
-      distinct_values.insert(dictionary->cbegin(), dictionary->cend());
-    } else {
-      // Fallback: Iterate the whole segment and decode its values.
-      auto distinct_value_count = distinct_values.size();
-      segment_with_iterators<ColumnDataType>(*source_segment, [&](auto it, const auto& end) {
-        while (it != end) {
-          if (it->is_null()) {
-            break;
-          }
-          distinct_values.insert(it->value());
-          if (distinct_value_count + 1 != distinct_values.size()) {
-            break;
-          }
-          ++distinct_value_count;
-          ++it;
-=======
   // Using the validate operator, we get a view of the current content of the table, filtering out overwritten and
   // deleted values.
   const auto get_table = std::make_shared<GetTable>(table_name, unmodified_chunks, std::vector<ColumnID>());
@@ -367,7 +326,6 @@
       while (it != end) {
         if (it->is_null()) {
           break;
->>>>>>> 3f2996ab
         }
         distinct_values_across_segments.insert(it->value());
         if (running_distinct_value_count + 1 != distinct_values_across_segments.size()) {
