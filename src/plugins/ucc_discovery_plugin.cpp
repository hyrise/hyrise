--- conflicted
+++ resolved
@@ -205,30 +205,9 @@
                 << "]";
         update_ucc(false);
 
-<<<<<<< HEAD
-      if (ucc_is_currently_valid) {
-        if (existing_ucc != soft_key_constraints.end()) {
-          // UCC already exists, we need to update its validation commit ID.
-          existing_ucc->revalidated_on(transaction_context->snapshot_commit_id());
-        } else {
-          // UCC does not exist yet, so we save it directly inside the table so that it can be forwarded to nodes
-          // in a query plan.
-          table->add_soft_constraint_unsafe(
-              TableKeyConstraint({column_id}, KeyConstraintType::UNIQUE, transaction_context->snapshot_commit_id()));
-        }
-      } else {
-        if (existing_ucc != soft_key_constraints.end()) {
-          existing_ucc->invalidated_on(transaction_context->snapshot_commit_id());
-        } else {
-          // The UCC is invalid and currently not added to the tables key constraints. We add the UCC (as invalidated).
-          table->add_soft_constraint_unsafe(TableKeyConstraint({column_id}, KeyConstraintType::UNIQUE, CommitID{0},
-                                                               transaction_context->snapshot_commit_id()));
-        }
-=======
       } else {
         message << " [confirmed in " << candidate_timer.lap_formatted() << "]";
         update_ucc(true);
->>>>>>> 4745c41a
       }
     });
   }
@@ -338,13 +317,8 @@
   // as we have excluded the others when executing the GetTable operator.
   const auto validated_chunk_count = table_view->chunk_count();
   for (auto chunk_id = ChunkID{0}; chunk_id < validated_chunk_count; ++chunk_id) {
-<<<<<<< HEAD
-    const auto& source_chunk = table_view->get_chunk(chunk_id);
-    const auto& source_segment = source_chunk->get_segment(column_id);
-=======
     const auto source_chunk = table_view->get_chunk(chunk_id);
     const auto source_segment = source_chunk->get_segment(column_id);
->>>>>>> 4745c41a
 
     const auto expected_distinct_value_count = distinct_values_across_segments.size() + source_segment->size();
     auto running_distinct_value_count = distinct_values_across_segments.size();
