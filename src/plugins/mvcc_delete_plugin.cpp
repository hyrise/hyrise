--- conflicted
+++ resolved
@@ -32,7 +32,6 @@
   //TODO: Implement if necessary
 }
 
-<<<<<<< HEAD
 bool MvccDeletePlugin::run_delete(const std::string& table_name, ChunkID chunk_id) const {
   const auto table = sm.get_table(table_name);
   auto chunk = table->get_chunk(chunk_id);
@@ -103,7 +102,7 @@
   return table_out;
 }
 
-=======
+
 
 void MvccDeletePlugin::_clean_up_chunk(const std::string &table_name, opossum::ChunkID chunk_id) {
 
@@ -134,7 +133,7 @@
 }
 
 
->>>>>>> 68d4b2e5
+
 EXPORT_PLUGIN(MvccDeletePlugin)
 
 }  // namespace opossum