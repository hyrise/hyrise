#include "mvcc_delete_plugin.hpp"

#include "operators/table_wrapper.hpp"
#include "operators/update.hpp"
#include "operators/validate.hpp"
#include "storage/pos_list.hpp"
#include "storage/reference_segment.hpp"
#include "storage/table.hpp"

namespace opossum {

MvccDeletePlugin::MvccDeletePlugin()  : _sm(StorageManager::get()),
<<<<<<< HEAD
                                        _delete_threshold_share_invalidated_rows(0.1),
                                        _idle_delay_logical_delete(std::chrono::seconds(2)),
                                        _idle_delay_physical_delete(std::chrono::seconds(2)) { }
=======
                                        _delete_threshold_share_invalidated_rows(0),
                                        _idle_delay(std::chrono::seconds(1)) { }
>>>>>>> a56caa19

const std::string MvccDeletePlugin::description() const { return "This is the Hyrise TestPlugin"; }

void MvccDeletePlugin::start() {
  _plugin_active = true;
  _notified = false;
  _t_logical_delete = std::thread( [this] { _logical_delete_loop(); } );
  _t_physical_delete= std::thread( [this] { _physical_delete_loop(); } );
}

void MvccDeletePlugin::stop() {
  _plugin_active = false;

  // Wake up sleeping threads
  _notified = true;
  _cond_var.notify_all();

  if(_t_logical_delete.joinable())
    _t_logical_delete.join();

  if (_t_physical_delete.joinable())
    _t_physical_delete.join();
}

/**
 * This function analyzes each chunk of every table and triggers a chunk-cleanup-procedure if a certain threshold of invalidated rows is exceeded.
 */
void MvccDeletePlugin::_logical_delete_loop() {

  while(_plugin_active) {

    for (const auto &table : _sm.tables()) {
      const auto &chunks = table.second->chunks();

      for (ChunkID chunk_id = ChunkID{0}; chunk_id < chunks.size() - 1; chunk_id++) {
        const auto &chunk = chunks[chunk_id];
        // Only immutable chunks are designated for cleanup
        if (chunk && chunk->get_cleanup_commit_id() == MvccData::MAX_COMMIT_ID) {
          // Evaluate metric
          if (_invalidated_rows_amount(chunk) >= _delete_threshold_share_invalidated_rows) {
            // Trigger logical delete
            _delete_chunk(table.first, chunk_id);
          }
        }
      } // for each chunk
    } // for each table

    // Idle some time before starting next clean-up
    std::this_thread::sleep_for(_idle_delay);
  }
}


/**
 * This function processes the physical-delete-queue until its empty.
 */
void MvccDeletePlugin::_physical_delete_loop() {
  std::unique_lock<std::mutex> lock(_mutex);

  while(_plugin_active) {

    if(!_notified) { // loop to avoid spurious wakeups
      _cond_var.wait(lock);
    }

    while (!_physical_delete_queue.empty() && _plugin_active) {

      ChunkSpecifier chunk_spec = _physical_delete_queue.front();
      bool success = _delete_chunk_physically(chunk_spec.table_name, chunk_spec.chunk_id);

      if (success) {
        _physical_delete_queue.pop();
      } else {
        // Wait for more transactions to finish
        // Therefore, use spurious wakeups or notifications as a chance to retry
        _cond_var.wait(lock);
      }
    }

    _notified = false;
  }
}

void MvccDeletePlugin::_delete_chunk(const std::string &table_name, const ChunkID chunk_id) {
  // Delete chunk logically
  bool success = _delete_chunk_logically(table_name, chunk_id);

  // Queue physical delete
  if (success) {
    DebugAssert(StorageManager::get().get_table(table_name)->get_chunk(chunk_id)->get_cleanup_commit_id()
                != MvccData::MAX_COMMIT_ID, "Chunk needs to be deleted logically before deleting it physically.")

<<<<<<< HEAD
    //std::unique_lock<std::mutex> queue_lock(_mutex_queue);
    //queue_lock.lock();
=======
    std::unique_lock<std::mutex> lock(_mutex); // locks automatically
>>>>>>> a56caa19
    _physical_delete_queue.emplace(table_name, chunk_id);
    _notified = true;
    _cond_var.notify_one();
  }
  std::cout << "Logical delete of chunk " << chunk_id << " failed." << std::endl;
}


bool MvccDeletePlugin::_delete_chunk_logically(const std::string& table_name, const ChunkID chunk_id) {
  const auto& table = StorageManager::get().get_table(table_name);
  const auto& chunk = table->get_chunk(chunk_id);

  DebugAssert(chunk != nullptr, "Chunk does not exist. Physical Delete can not be applied.")
  // ToDo: Maybe handle this as an edge case: -> Create a new chunk before Re-Insert
  DebugAssert(chunk_id < (table->chunk_count() - 1),
              "MVCC Logical Delete should not be applied on the last/current mutable chunk.")

  // Create temporary referencing table that contains the given chunk only
  auto table_filtered = _get_referencing_table(table_name, chunk_id);
  auto table_wrapper = std::make_shared<TableWrapper>(table_filtered);
  table_wrapper->execute();

  // Validate temporary table
  auto transaction_context = TransactionManager::get().new_transaction_context();
  auto validate_table = std::make_shared<Validate>(table_wrapper);
  validate_table->set_transaction_context(transaction_context);
  validate_table->execute();

  // Use Update operator to delete and re-insert valid records in chunk
  // Pass validate_table into Update operator twice since data will not be changed.
  auto update_table = std::make_shared<Update>(table_name, validate_table, validate_table);
  update_table->set_transaction_context(transaction_context);
  update_table->execute();

  // Check for success
  if (update_table->execute_failed()) {
    transaction_context->rollback();
    return false;
  }
  else {
    // TODO(all): Check for success of commit, currently (2019-01-11) not yet possible.
    transaction_context->commit();

    // Mark chunk as logically deleted
    chunk->set_cleanup_commit_id(transaction_context->commit_id());

    return true;
  }
}

bool MvccDeletePlugin::_delete_chunk_physically(const std::string& table_name, const ChunkID chunk_id) {
  const auto& table = StorageManager::get().get_table(table_name);

  DebugAssert(table->get_chunk(chunk_id) != nullptr, "Chunk does not exist. Physical Delete can not be applied.")

  // Check whether there are still active transactions that might use the chunk
  CommitID cleanup_commit_id = table->get_chunk(chunk_id)->get_cleanup_commit_id();
  CommitID lowest_snapshot_commit_id = TransactionManager::get().get_lowest_active_snapshot_commit_id();
  if (cleanup_commit_id < lowest_snapshot_commit_id) {
    DebugAssert(table->chunks()[chunk_id].use_count() == 1,
                "At this point, the chunk should be referenced by the "
                "Table-chunk-vector only.")
    // Usage checks have been passed. Apply physical delete now.
    table->delete_chunk(chunk_id);
    return true;
  } else {
    // Chunk might still be in use. Wait with physical delete.
    return false;
  }
}

/**
 * Creates a new referencing table with only one chunk from a given table
 */
std::shared_ptr<const Table> MvccDeletePlugin::_get_referencing_table(const std::string& table_name, const ChunkID chunk_id) {
  auto& sm = StorageManager::get();
  const auto table_in = sm.get_table(table_name);
  const auto chunk_in = table_in->get_chunk(chunk_id);

  // Create new table
  auto table_out = std::make_shared<Table>(table_in->column_definitions(), TableType::References);

  DebugAssert(!std::dynamic_pointer_cast<const ReferenceSegment>(chunk_in->get_segment(ColumnID{0})),
              "Only Value- or DictionarySegments can be used.");

  // Generate pos_list_out.
  auto pos_list_out = std::make_shared<PosList>();
  auto chunk_size = chunk_in->size();  // The compiler fails to optimize this in the for clause :(
  for (auto i = 0u; i < chunk_size; i++) {
    pos_list_out->emplace_back(RowID{chunk_id, i});
  }

  // Create actual ReferenceSegment objects.
  Segments output_segments;
  for (ColumnID column_id{0}; column_id < chunk_in->column_count(); ++column_id) {
    auto ref_segment_out = std::make_shared<ReferenceSegment>(table_in, column_id, pos_list_out);
    output_segments.push_back(ref_segment_out);
  }

  if (!pos_list_out->empty() > 0) {
    table_out->append_chunk(output_segments);
  }

  return table_out;
}  // namespace opossum

double MvccDeletePlugin::_invalidated_rows_amount(const std::shared_ptr<Chunk> chunk) const {
  const auto chunk_size = chunk->size();
  const auto end_cids = chunk->mvcc_data()->end_cids;
  CommitID invalid_count = 0;
  for (size_t i = 0; i < chunk_size; i++) {
    if (end_cids[i] < MvccData::MAX_COMMIT_ID) invalid_count++;
  }
  return static_cast<double>(invalid_count) / chunk_size;
}

EXPORT_PLUGIN(MvccDeletePlugin)

}  // namespace opossum<|MERGE_RESOLUTION|>--- conflicted
+++ resolved
@@ -10,14 +10,8 @@
 namespace opossum {
 
 MvccDeletePlugin::MvccDeletePlugin()  : _sm(StorageManager::get()),
-<<<<<<< HEAD
-                                        _delete_threshold_share_invalidated_rows(0.1),
-                                        _idle_delay_logical_delete(std::chrono::seconds(2)),
-                                        _idle_delay_physical_delete(std::chrono::seconds(2)) { }
-=======
                                         _delete_threshold_share_invalidated_rows(0),
                                         _idle_delay(std::chrono::seconds(1)) { }
->>>>>>> a56caa19
 
 const std::string MvccDeletePlugin::description() const { return "This is the Hyrise TestPlugin"; }
 
@@ -110,12 +104,7 @@
     DebugAssert(StorageManager::get().get_table(table_name)->get_chunk(chunk_id)->get_cleanup_commit_id()
                 != MvccData::MAX_COMMIT_ID, "Chunk needs to be deleted logically before deleting it physically.")
 
-<<<<<<< HEAD
-    //std::unique_lock<std::mutex> queue_lock(_mutex_queue);
-    //queue_lock.lock();
-=======
     std::unique_lock<std::mutex> lock(_mutex); // locks automatically
->>>>>>> a56caa19
     _physical_delete_queue.emplace(table_name, chunk_id);
     _notified = true;
     _cond_var.notify_one();
@@ -161,7 +150,7 @@
 
     // Mark chunk as logically deleted
     chunk->set_cleanup_commit_id(transaction_context->commit_id());
-
+    std::cout << "Deleted chunk " << chunk_id << " logically.";
     return true;
   }
 }
@@ -180,6 +169,7 @@
                 "Table-chunk-vector only.")
     // Usage checks have been passed. Apply physical delete now.
     table->delete_chunk(chunk_id);
+    std::cout << "Deleted chunk " << chunk_id << " physically." << std::endl;
     return true;
   } else {
     // Chunk might still be in use. Wait with physical delete.
