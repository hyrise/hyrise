--- conflicted
+++ resolved
@@ -65,24 +65,6 @@
  * This function processes the physical-delete-queue until its empty.
  */
 void MvccDeletePlugin::_physical_delete_loop() {
-<<<<<<< HEAD
-  //std::unique_lock<std::mutex> queue_lock(_mutex_queue);
-  bool success;
-
-  while(!_signal_terminate) {
-    if (_physical_delete_queue.empty()) continue;
-    ChunkSpecifier chunk_spec = _physical_delete_queue.front();
-    std::cout << "Delete Chunk " << chunk_spec.chunk_id << " physically." << std::endl;
-    //queue_lock.unlock();
-
-    success = _delete_chunk_physically(chunk_spec.table_name, chunk_spec.chunk_id);
-
-    //queue_lock.lock();
-    if(success) {
-      _physical_delete_queue.pop();
-    }
-
-=======
   std::cout << "Thread started - physical delete" << std::endl;
   std::unique_lock<std::mutex> queue_lock(_mutex_queue);
   bool success;
@@ -90,7 +72,6 @@
   while(!_signal_terminate) {
 
     queue_lock.lock();
->>>>>>> 41ff9c54
     if(_physical_delete_queue.empty()) {
       queue_lock.unlock();
       // Wait for more transactions to finish
