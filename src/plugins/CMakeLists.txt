function(add_plugin)
    cmake_parse_arguments(
        PARSED_ARGS
        ""
        "NAME"
        "SRCS;DEPS"
        ${ARGN}
    )
    if(NOT PARSED_ARGS_NAME)
        message(FATAL_ERROR "You must provide a name for the plugin")
    endif(NOT PARSED_ARGS_NAME)

    add_library(${PARSED_ARGS_NAME} SHARED ${PARSED_ARGS_SRCS})

    add_dependencies(${PARSED_ARGS_NAME} hyrise)

    foreach(dep ${PARSED_ARGS_DEPS})
        add_dependencies(${PARSED_ARGS_NAME} ${dep})
    endforeach(dep)

    # OS X needs some extra persuasion to look up the symbols dynamically
    if (APPLE)
        target_link_libraries(${PARSED_ARGS_NAME} "-undefined dynamic_lookup")
    endif()
endfunction(add_plugin)

<<<<<<< HEAD
add_plugin(NAME MvccDeletePlugin SRCS mvcc_delete_plugin.cpp mvcc_delete_plugin.hpp)
add_plugin(NAME TestPlugin SRCS test_plugin.cpp test_plugin.hpp)
add_plugin(NAME TestNonInstantiablePlugin SRCS non_instantiable_plugin.cpp)
=======
add_plugin(NAME hyriseTestPlugin SRCS test_plugin.cpp test_plugin.hpp)
add_plugin(NAME hyriseTestNonInstantiablePlugin SRCS non_instantiable_plugin.cpp)
>>>>>>> 7ff9dda0


# We define TEST_PLUGIN_DIR to always load plugins from the correct directory for testing purposes
add_definitions(-DTEST_PLUGIN_DIR="${CMAKE_BINARY_DIR}/lib/")<|MERGE_RESOLUTION|>--- conflicted
+++ resolved
@@ -18,20 +18,17 @@
         add_dependencies(${PARSED_ARGS_NAME} ${dep})
     endforeach(dep)
 
-    # OS X needs some extra persuasion to look up the symbols dynamically
+    # Prevent the linker under macOS from complaining about undefined methods
     if (APPLE)
-        target_link_libraries(${PARSED_ARGS_NAME} "-undefined dynamic_lookup")
+        if ("${CMAKE_CXX_COMPILER_ID}" STREQUAL "Clang")
+            target_link_libraries(${PARSED_ARGS_NAME} "-undefined dynamic_lookup")
+        endif()
     endif()
 endfunction(add_plugin)
 
-<<<<<<< HEAD
 add_plugin(NAME MvccDeletePlugin SRCS mvcc_delete_plugin.cpp mvcc_delete_plugin.hpp)
-add_plugin(NAME TestPlugin SRCS test_plugin.cpp test_plugin.hpp)
-add_plugin(NAME TestNonInstantiablePlugin SRCS non_instantiable_plugin.cpp)
-=======
 add_plugin(NAME hyriseTestPlugin SRCS test_plugin.cpp test_plugin.hpp)
 add_plugin(NAME hyriseTestNonInstantiablePlugin SRCS non_instantiable_plugin.cpp)
->>>>>>> 7ff9dda0
 
 
 # We define TEST_PLUGIN_DIR to always load plugins from the correct directory for testing purposes
