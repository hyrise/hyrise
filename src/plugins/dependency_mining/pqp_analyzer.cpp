--- conflicted
+++ resolved
@@ -7,7 +7,10 @@
 #include "hyrise.hpp"
 #include "operators/pqp_utils.hpp"
 #include "utils/timer.hpp"
-#include "gather_required_expressions.hpp"
+#include "expression/expression_functional.hpp"
+#include "logical_query_plan/union_node.hpp"
+#include "logical_query_plan/aggregate_node.hpp"
+#include "dependency_usage_config.hpp"
 
 namespace {
 
@@ -187,8 +190,8 @@
 
 void recursively_gather_required_expressions(
     const std::shared_ptr<const AbstractLQPNode>& node,
-    std::unordered_map<std::shared_ptr<AbstractLQPNode>, ExpressionUnorderedSet>& required_expressions_by_node,
-    std::unordered_map<std::shared_ptr<AbstractLQPNode>, size_t>& outputs_visited_by_node) {
+    std::unordered_map<std::shared_ptr<const AbstractLQPNode>, ExpressionUnorderedSet>& required_expressions_by_node,
+    std::unordered_map<std::shared_ptr<const AbstractLQPNode>, size_t>& outputs_visited_by_node) {
   auto& required_expressions = required_expressions_by_node[node];
   const auto locally_required_expressions = gather_locally_required_expressions(node, required_expressions);
   required_expressions.insert(locally_required_expressions.begin(), locally_required_expressions.end());
@@ -223,14 +226,16 @@
   }
 }
 
+}  // namespace
+
 
 namespace opossum {
 
 PQPAnalyzer::PQPAnalyzer(const std::shared_ptr<DependencyCandidateQueue>& queue) : _queue(queue) {
-  if (ENABLE_GROUPBY_REDUCTION) add_rule(std::make_unique<DependentGroupByCandidateRule>());
-  if (ENABLE_JOIN_TO_SEMI) add_rule(std::make_unique<JoinToSemiCandidateRule>());
-  if (ENABLE_JOIN_TO_PREDICATE) add_rule(std::make_unique<JoinToPredicateCandidateRule>());
-  if (ENABLE_JOIN_ELIMINATION) add_rule(std::make_unique<JoinEliminationCandidateRule>());
+  if constexpr (DependencyUsageConfig::ENABLE_GROUPBY_REDUCTION) add_rule(std::make_unique<DependentGroupByCandidateRule>());
+  if constexpr (DependencyUsageConfig::ENABLE_JOIN_TO_SEMI) add_rule(std::make_unique<JoinToSemiCandidateRule>());
+  if constexpr (DependencyUsageConfig::ENABLE_JOIN_TO_PREDICATE) add_rule(std::make_unique<JoinToPredicateCandidateRule>());
+  if constexpr (DependencyUsageConfig::ENABLE_JOIN_ELIMINATION) add_rule(std::make_unique<JoinEliminationCandidateRule>());
 }
 
 void PQPAnalyzer::run() {
@@ -258,31 +263,14 @@
     }
 
     std::unordered_map<std::shared_ptr<const AbstractLQPNode>, ExpressionUnorderedSet> required_expressions_by_node;
-<<<<<<< HEAD
-=======
     std::unordered_map<std::shared_ptr<const AbstractLQPNode>, size_t> outputs_visited_by_node;
-
->>>>>>> 39207ae2
-    if constexpr (ENABLE_JOIN_TO_SEMI || ENABLE_JOIN_TO_PREDICATE || ENABLE_JOIN_ELIMINATION) {
+    if constexpr (DependencyUsageConfig::ENABLE_JOIN_TO_SEMI || DependencyUsageConfig::ENABLE_JOIN_TO_PREDICATE || DependencyUsageConfig::ENABLE_JOIN_ELIMINATION) {
       // Add top-level columns that need to be included as they are the actual output
       const auto output_expressions = lqp_root->output_expressions();
       required_expressions_by_node[lqp_root].insert(output_expressions.cbegin(), output_expressions.cend());
-
-<<<<<<< HEAD
-      std::unordered_map<std::shared_ptr<const AbstractLQPNode>, size_t> outputs_visited_by_node;
       recursively_gather_required_expressions(lqp_root, required_expressions_by_node, outputs_visited_by_node);
     }
 
-
-=======
-      // Recursively walk through the LQP. We cannot use visit_lqp as we explicitly need to take each path through the LQP.
-      // The right side of a diamond might require additional columns - if we only visited each node once, we might miss
-      // those. However, we track how many of a node's outputs we have already visited and recurse only once we have seen
-      // all of them. That way, the performance should be similar to that of visit_lqp.
-      recursively_gather_required_expressions(lqp_root, required_expressions_by_node, outputs_visited_by_node);
-    }
-
->>>>>>> 39207ae2
     visit_pqp(pqp_root, [&](const auto& op) {
       const auto& lqp_node = op->lqp_node;
       if (!lqp_node) {
