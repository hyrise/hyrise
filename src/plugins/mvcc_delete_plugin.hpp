#pragma once

#include <queue>
#include <concurrency/mvcc_delete_manager.hpp>

#include "storage/storage_manager.hpp"
#include "utils/abstract_plugin.hpp"
#include "utils/singleton.hpp"

namespace opossum {

class MvccDeletePlugin : public AbstractPlugin, public Singleton<MvccDeletePlugin> {
 public:
  MvccDeletePlugin() : sm(StorageManager::get()) {}

  const std::string description() const final;

  void start() final;

  void stop() final;

 private:
  bool run_delete(const std::string& table_name, const ChunkID chunk_id) const;
  std::shared_ptr<const Table> _get_referencing_table(const std::string& table_name, const ChunkID chunk_id) const;

  StorageManager& sm;
<<<<<<< HEAD
  const double DELETE_THRESHOLD = 0.9;
=======


protected:

    void _clean_up_chunk(const std::string &table_name, ChunkID chunk_id);
    void _process_physical_delete_queue();

    struct ChunkSpecifier {
        std::string table_name;
        ChunkID chunk_id;
    };

    std::queue<ChunkSpecifier> _physical_delete_queue;
>>>>>>> 68d4b2e5
};

}  // namespace opossum<|MERGE_RESOLUTION|>--- conflicted
+++ resolved
@@ -24,10 +24,7 @@
   std::shared_ptr<const Table> _get_referencing_table(const std::string& table_name, const ChunkID chunk_id) const;
 
   StorageManager& sm;
-<<<<<<< HEAD
   const double DELETE_THRESHOLD = 0.9;
-=======
-
 
 protected:
 
@@ -40,7 +37,6 @@
     };
 
     std::queue<ChunkSpecifier> _physical_delete_queue;
->>>>>>> 68d4b2e5
 };
 
 }  // namespace opossum