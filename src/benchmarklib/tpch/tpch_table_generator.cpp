--- conflicted
+++ resolved
@@ -312,25 +312,17 @@
 }
 
 AbstractTableGenerator::SortOrderByTable TPCHTableGenerator::_sort_order_by_table() const {
-<<<<<<< HEAD
-  if (_benchmark_config->clustering_configuration == ClusteringConfiguration::TPCHPruning) {
-    // This clustering improve the pruning of chunks for the two largest tables in TPC-H, lineitem and orders. Both
-=======
   if (_clustering_configuration == ClusteringConfiguration::Pruning) {
     // This clustering improves the pruning of chunks for the two largest tables in TPC-H, lineitem and orders. Both
->>>>>>> 2eb1f9ea
     // tables are frequently filtered by the sorted columns, which improves the pruning rate significantly.
     // Allowed as per TPC-H Specification, paragraph 1.5.2.
     return {{"lineitem", "l_shipdate"}, {"orders", "o_orderdate"}};
   }
 
-<<<<<<< HEAD
-=======
   // Even though the generated TPC-H data is implicitly sorted by the primary keys, we do neither set the corresponding
   // flags in the table nor in the chunks. This is done on purpose, as the non-clustered mode is designed to pass as
   // little extra information into Hyrise as possible. In the future, these sort orders might be automatically
   // identified with flags being set automatically.
->>>>>>> 2eb1f9ea
   return {};
 }
 
