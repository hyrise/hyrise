#include "tpch_table_generator.hpp"

extern "C" {
#include <dss.h>
#include <dsstypes.h>
#include <rnd.h>
}

#include <boost/hana/for_each.hpp>
#include <boost/hana/integral_constant.hpp>
#include <boost/hana/zip_with.hpp>
<<<<<<< HEAD
=======
#include <filesystem>
>>>>>>> cc18c47c
#include <utility>

#include "benchmark_config.hpp"
#include "operators/import_binary.hpp"
#include "storage/chunk.hpp"
#include "storage/storage_manager.hpp"
#include "utils/timer.hpp"

extern char** asc_date;
extern seed_t seed[];

#pragma clang diagnostic ignored "-Wshorten-64-to-32"
#pragma clang diagnostic ignored "-Wfloat-conversion"

namespace {

using namespace opossum;  // NOLINT

// clang-format off
const auto customer_column_types = boost::hana::tuple      <int32_t,    pmr_string,  pmr_string,  int32_t,       pmr_string,  float,       pmr_string,     pmr_string>();  // NOLINT
const auto customer_column_names = boost::hana::make_tuple("c_custkey", "c_name",    "c_address", "c_nationkey", "c_phone",   "c_acctbal", "c_mktsegment", "c_comment"); // NOLINT

const auto order_column_types = boost::hana::tuple      <int32_t,     int32_t,     pmr_string,      float,          pmr_string,    pmr_string,        pmr_string,  int32_t,          pmr_string>();  // NOLINT
const auto order_column_names = boost::hana::make_tuple("o_orderkey", "o_custkey", "o_orderstatus", "o_totalprice", "o_orderdate", "o_orderpriority", "o_clerk",   "o_shippriority", "o_comment");  // NOLINT

const auto lineitem_column_types = boost::hana::tuple      <int32_t,     int32_t,     int32_t,     int32_t,        float,        float,             float,        float,   pmr_string,     pmr_string,     pmr_string,   pmr_string,     pmr_string,      pmr_string,       pmr_string,   pmr_string>();  // NOLINT
const auto lineitem_column_names = boost::hana::make_tuple("l_orderkey", "l_partkey", "l_suppkey", "l_linenumber", "l_quantity", "l_extendedprice", "l_discount", "l_tax", "l_returnflag", "l_linestatus", "l_shipdate", "l_commitdate", "l_receiptdate", "l_shipinstruct", "l_shipmode", "l_comment");  // NOLINT

const auto part_column_types = boost::hana::tuple      <int32_t,    pmr_string,  pmr_string,  pmr_string,  pmr_string,  int32_t,  pmr_string,    float,        pmr_string>();  // NOLINT
const auto part_column_names = boost::hana::make_tuple("p_partkey", "p_name",    "p_mfgr",    "p_brand",   "p_type",    "p_size", "p_container", "p_retailsize", "p_comment");  // NOLINT

const auto partsupp_column_types = boost::hana::tuple<     int32_t,      int32_t,      int32_t,       float,           pmr_string>();  // NOLINT
const auto partsupp_column_names = boost::hana::make_tuple("ps_partkey", "ps_suppkey", "ps_availqty", "ps_supplycost", "ps_comment");  // NOLINT

const auto supplier_column_types = boost::hana::tuple<     int32_t,     pmr_string,  pmr_string,  int32_t,       pmr_string,  float,       pmr_string>();  // NOLINT
const auto supplier_column_names = boost::hana::make_tuple("s_suppkey", "s_name",    "s_address", "s_nationkey", "s_phone",   "s_acctbal", "s_comment");  // NOLINT

const auto nation_column_types = boost::hana::tuple<     int32_t,       pmr_string,  int32_t,       pmr_string>();  // NOLINT
const auto nation_column_names = boost::hana::make_tuple("n_nationkey", "n_name",    "n_regionkey", "n_comment");  // NOLINT

const auto region_column_types = boost::hana::tuple<     int32_t,       pmr_string,  pmr_string>();  // NOLINT
const auto region_column_names = boost::hana::make_tuple("r_regionkey", "r_name",    "r_comment");  // NOLINT

// clang-format on

/**
 * Helper to build a table with a static (specified by template args `ColumnTypes`) column type layout. Keeps a vector
 * for each column and appends values to them in append_row(). Automatically creates chunks in accordance with the
 * specified chunk size.
 *
 * No real need to tie this to TPCH, but atm it is only used here so that's where it resides.
 */
template <typename... DataTypes>
// NOLINTNEXTLINE(fuchsia-trailing-return) - clang-tidy does not like the template parameter list
class TableBuilder {
 public:
  template <typename... Strings>
  // NOLINTNEXTLINE(fuchsia-trailing-return) - clang-tidy does not like the template parameter list
  TableBuilder(size_t chunk_size, const boost::hana::tuple<DataTypes...>& column_types,
               const boost::hana::tuple<Strings...>& column_names, size_t estimated_rows = 0)
      : _estimated_rows_per_chunk(estimated_rows < chunk_size ? estimated_rows : chunk_size) {
    /**
     * Create a tuple ((column_name0, column_type0), (column_name1, column_type1), ...) so we can iterate over the
     * columns.
     * fold_left as below does this in order, I think boost::hana::zip_with() doesn't, which is why I'm doing two steps
     * here.
     */
    const auto column_names_and_data_types = boost::hana::zip_with(
        [&](auto column_type, auto column_name) {
          return boost::hana::make_tuple(column_name, opossum::data_type_from_type<decltype(column_type)>());
        },
        column_types, column_names);

    // Iterate over the column types/names and create the columns.
    opossum::TableColumnDefinitions column_definitions;
    boost::hana::fold_left(column_names_and_data_types, column_definitions,
                           [](auto& definitions, auto column_name_and_type) -> decltype(definitions) {
                             definitions.emplace_back(column_name_and_type[boost::hana::llong_c<0>],
                                                      column_name_and_type[boost::hana::llong_c<1>]);
                             return definitions;
                           });
    _table = std::make_shared<opossum::Table>(column_definitions, opossum::TableType::Data, chunk_size, UseMvcc::Yes);

    // Reserve some space in the vectors
    boost::hana::for_each(_data_vectors, [&](auto&& vector) { vector.reserve(_estimated_rows_per_chunk); });
  }

  std::shared_ptr<opossum::Table> finish_table() {
    if (_current_chunk_row_count() > 0) {
      _emit_chunk();
    }

    return _table;
  }

  void append_row(DataTypes&&... column_values) {
    // Create a tuple ([&data_vector0, value0], ...)
    auto vectors_and_values = boost::hana::zip_with(
        [](auto& vector, auto&& value) {
          return boost::hana::make_tuple(std::reference_wrapper(vector), std::forward<decltype(value)>(value));
        },
        _data_vectors, boost::hana::make_tuple(std::forward<DataTypes>(column_values)...));

    // Add the values to their respective data vector
    boost::hana::for_each(vectors_and_values, [](auto&& vector_and_value) {
      vector_and_value[boost::hana::llong_c<0>].get().emplace_back(
          std::move(vector_and_value[boost::hana::llong_c<1>]));
    });

    if (_current_chunk_row_count() >= _table->max_chunk_size()) {
      _emit_chunk();
    }
  }

 private:
  std::shared_ptr<opossum::Table> _table;
  boost::hana::tuple<std::vector<DataTypes>...> _data_vectors;
  size_t _estimated_rows_per_chunk;

  size_t _current_chunk_row_count() const { return _data_vectors[boost::hana::llong_c<0>].size(); }

  void _emit_chunk() {
    opossum::Segments segments;

    // Create a segment from each data vector and add it to the Chunk, then re-initialize the vector
    boost::hana::for_each(_data_vectors, [&](auto&& vector) {
      using T = typename std::decay_t<decltype(vector)>::value_type;
      // reason for nolint: clang-tidy wants this to be a forward, but that doesn't work
      segments.push_back(std::make_shared<opossum::ValueSegment<T>>(std::move(vector)));  // NOLINT
      vector = std::decay_t<decltype(vector)>();
      vector.reserve(_estimated_rows_per_chunk);
    });

    auto mvcc_data = std::make_shared<MvccData>(segments.front()->size(), CommitID{0});

    _table->append_chunk(segments, mvcc_data);
  }
};

std::unordered_map<opossum::TpchTable, std::underlying_type_t<opossum::TpchTable>> tpch_table_to_dbgen_id = {
    {opossum::TpchTable::Part, PART},     {opossum::TpchTable::PartSupp, PSUPP}, {opossum::TpchTable::Supplier, SUPP},
    {opossum::TpchTable::Customer, CUST}, {opossum::TpchTable::Orders, ORDER},   {opossum::TpchTable::LineItem, LINE},
    {opossum::TpchTable::Nation, NATION}, {opossum::TpchTable::Region, REGION}};

template <typename DSSType, typename MKRetType, typename... Args>
DSSType call_dbgen_mk(size_t idx, MKRetType (*mk_fn)(DSS_HUGE, DSSType* val, Args...), opossum::TpchTable table,
                      Args... args) {
  /**
   * Preserve calling scheme (row_start(); mk...(); row_stop(); as in dbgen's gen_tbl())
   */

  const auto dbgen_table_id = tpch_table_to_dbgen_id.at(table);

  row_start(dbgen_table_id);

  DSSType value{};
  mk_fn(idx, &value, std::forward<Args>(args)...);

  row_stop(dbgen_table_id);

  return value;
}

float convert_money(DSS_HUGE cents) {
  const auto dollars = cents / 100;
  cents %= 100;
  return dollars + (static_cast<float>(cents)) / 100.0f;
}

/**
 * Call this after using dbgen to avoid memory leaks
 */
void dbgen_cleanup() {
  for (auto* distribution : {&nations,     &regions,        &o_priority_set, &l_instruct_set,
                             &l_smode_set, &l_category_set, &l_rflag_set,    &c_mseg_set,
                             &colors,      &p_types_set,    &p_cntr_set,     &articles,
                             &nouns,       &adjectives,     &adverbs,        &prepositions,
                             &verbs,       &terminators,    &auxillaries,    &np,
                             &vp,          &grammar}) {
    free(distribution->permute);  // NOLINT
    distribution->permute = nullptr;
  }

  if (asc_date) {
    for (size_t idx = 0; idx < TOTDATE; ++idx) {
      free(asc_date[idx]);  // NOLINT
    }
    free(asc_date);  // NOLINT
  }
  asc_date = nullptr;
}

std::shared_ptr<BenchmarkConfig> create_benchmark_config_with_chunk_size(uint32_t chunk_size) {
  auto config = BenchmarkConfig::get_default_config();
  config.chunk_size = chunk_size;
  return std::make_shared<BenchmarkConfig>(config);
}

}  // namespace

namespace opossum {

std::unordered_map<TpchTable, std::string> tpch_table_names = {
    {TpchTable::Part, "part"},         {TpchTable::PartSupp, "partsupp"}, {TpchTable::Supplier, "supplier"},
    {TpchTable::Customer, "customer"}, {TpchTable::Orders, "orders"},     {TpchTable::LineItem, "lineitem"},
    {TpchTable::Nation, "nation"},     {TpchTable::Region, "region"}};

TpchTableGenerator::TpchTableGenerator(float scale_factor, uint32_t chunk_size)
    : AbstractTableGenerator(create_benchmark_config_with_chunk_size(chunk_size)), _scale_factor(scale_factor) {}

TpchTableGenerator::TpchTableGenerator(float scale_factor, const std::shared_ptr<BenchmarkConfig>& benchmark_config)
    : AbstractTableGenerator(benchmark_config), _scale_factor(scale_factor) {}

std::unordered_map<std::string, BenchmarkTableInfo> TpchTableGenerator::generate() {
  Assert(_scale_factor < 1.0f || std::round(_scale_factor) == _scale_factor,
         "Due to tpch_dbgen limitations, only scale factors less than one can have a fractional part.");

  const auto cache_directory = std::string{"tpch_cached_tables/sf-"} + std::to_string(_scale_factor);  // NOLINT
  if (_benchmark_config->cache_binary_tables && std::filesystem::is_directory(cache_directory)) {
    std::unordered_map<std::string, BenchmarkTableInfo> table_info_by_name;

<<<<<<< HEAD
    for (const auto& table_file : filesystem::recursive_directory_iterator(cache_directory)) {
=======
    for (const auto& table_file : std::filesystem::recursive_directory_iterator(cache_directory)) {
>>>>>>> cc18c47c
      const auto table_name = table_file.path().stem();
      Timer timer;
      std::cout << "-  Loading table " << table_name << " from cached binary " << table_file.path().relative_path();

      BenchmarkTableInfo table_info;
      table_info.table = ImportBinary::read_binary(table_file.path());
      table_info.loaded_from_binary = true;
      table_info_by_name[table_name] = table_info;

      std::cout << " (" << timer.lap_formatted() << ")" << std::endl;
    }

    return table_info_by_name;
  }

  // Init tpch_dbgen - it is important this is done before any data structures from tpch_dbgen are read.
  dbgen_reset_seeds();
  dbgen_init_scale_factor(_scale_factor);

  const auto customer_count = static_cast<size_t>(tdefs[CUST].base * scale);
  const auto order_count = static_cast<size_t>(tdefs[ORDER].base * scale);
  const auto part_count = static_cast<size_t>(tdefs[PART].base * scale);
  const auto supplier_count = static_cast<size_t>(tdefs[SUPP].base * scale);
  const auto nation_count = static_cast<size_t>(tdefs[NATION].base);
  const auto region_count = static_cast<size_t>(tdefs[REGION].base);

  // The `* 4` part is defined in the TPC-H specification.
  TableBuilder customer_builder{_benchmark_config->chunk_size, customer_column_types, customer_column_names,
                                customer_count};
  TableBuilder order_builder{_benchmark_config->chunk_size, order_column_types, order_column_names, order_count};
  TableBuilder lineitem_builder{_benchmark_config->chunk_size, lineitem_column_types, lineitem_column_names,
                                order_count * 4};
  TableBuilder part_builder{_benchmark_config->chunk_size, part_column_types, part_column_names, part_count};
  TableBuilder partsupp_builder{_benchmark_config->chunk_size, partsupp_column_types, partsupp_column_names,
                                part_count * 4};
  TableBuilder supplier_builder{_benchmark_config->chunk_size, supplier_column_types, supplier_column_names,
                                supplier_count};
  TableBuilder nation_builder{_benchmark_config->chunk_size, nation_column_types, nation_column_names, nation_count};
  TableBuilder region_builder{_benchmark_config->chunk_size, region_column_types, region_column_names, region_count};

  /**
   * CUSTOMER
   */

  for (size_t row_idx = 0; row_idx < customer_count; row_idx++) {
    auto customer = call_dbgen_mk<customer_t>(row_idx + 1, mk_cust, TpchTable::Customer);
    customer_builder.append_row(customer.custkey, customer.name, customer.address, customer.nation_code, customer.phone,
                                convert_money(customer.acctbal), customer.mktsegment, customer.comment);
  }

  /**
   * ORDER and LINEITEM
   */

  for (size_t order_idx = 0; order_idx < order_count; ++order_idx) {
    const auto order = call_dbgen_mk<order_t>(order_idx + 1, mk_order, TpchTable::Orders, 0l);

    order_builder.append_row(order.okey, order.custkey, pmr_string(1, order.orderstatus),
                             convert_money(order.totalprice), order.odate, order.opriority, order.clerk,
                             order.spriority, order.comment);

    for (auto line_idx = 0; line_idx < order.lines; ++line_idx) {
      const auto& lineitem = order.l[line_idx];

      lineitem_builder.append_row(lineitem.okey, lineitem.partkey, lineitem.suppkey, lineitem.lcnt, lineitem.quantity,
                                  convert_money(lineitem.eprice), convert_money(lineitem.discount),
                                  convert_money(lineitem.tax), pmr_string(1, lineitem.rflag[0]),
                                  pmr_string(1, lineitem.lstatus[0]), lineitem.sdate, lineitem.cdate, lineitem.rdate,
                                  lineitem.shipinstruct, lineitem.shipmode, lineitem.comment);
    }
  }

  /**
   * PART and PARTSUPP
   */

  for (size_t part_idx = 0; part_idx < part_count; ++part_idx) {
    const auto part = call_dbgen_mk<part_t>(part_idx + 1, mk_part, TpchTable::Part);

    part_builder.append_row(part.partkey, part.name, part.mfgr, part.brand, part.type, part.size, part.container,
                            convert_money(part.retailprice), part.comment);

    for (const auto& partsupp : part.s) {
      partsupp_builder.append_row(partsupp.partkey, partsupp.suppkey, partsupp.qty, convert_money(partsupp.scost),
                                  partsupp.comment);
    }
  }

  /**
   * SUPPLIER
   */

  for (size_t supplier_idx = 0; supplier_idx < supplier_count; ++supplier_idx) {
    const auto supplier = call_dbgen_mk<supplier_t>(supplier_idx + 1, mk_supp, TpchTable::Supplier);

    supplier_builder.append_row(supplier.suppkey, supplier.name, supplier.address, supplier.nation_code, supplier.phone,
                                convert_money(supplier.acctbal), supplier.comment);
  }

  /**
   * NATION
   */

  for (size_t nation_idx = 0; nation_idx < nation_count; ++nation_idx) {
    const auto nation = call_dbgen_mk<code_t>(nation_idx + 1, mk_nation, TpchTable::Nation);
    nation_builder.append_row(nation.code, nation.text, nation.join, nation.comment);
  }

  /**
   * REGION
   */

  for (size_t region_idx = 0; region_idx < region_count; ++region_idx) {
    const auto region = call_dbgen_mk<code_t>(region_idx + 1, mk_region, TpchTable::Region);
    region_builder.append_row(region.code, region.text, region.comment);
  }

  /**
   * Clean up dbgen every time we finish table generation to avoid memory leaks in dbgen
   */
  dbgen_cleanup();

  /**
   * Return
   */
  std::unordered_map<std::string, BenchmarkTableInfo> table_info_by_name;

  table_info_by_name["customer"].table = customer_builder.finish_table();
  table_info_by_name["orders"].table = order_builder.finish_table();
  table_info_by_name["lineitem"].table = lineitem_builder.finish_table();
  table_info_by_name["part"].table = part_builder.finish_table();
  table_info_by_name["partsupp"].table = partsupp_builder.finish_table();
  table_info_by_name["supplier"].table = supplier_builder.finish_table();
  table_info_by_name["nation"].table = nation_builder.finish_table();
  table_info_by_name["region"].table = region_builder.finish_table();

  if (_benchmark_config->cache_binary_tables) {
    std::filesystem::create_directories(cache_directory);
    for (auto& [table_name, table_info] : table_info_by_name) {
<<<<<<< HEAD
      table_info.binary_file_path = cache_directory + "/" + table_name + ".bin";
=======
      table_info.binary_file_path = cache_directory + "/" + table_name + ".bin";  // NOLINT
>>>>>>> cc18c47c
    }
  }

  return table_info_by_name;
}

}  // namespace opossum<|MERGE_RESOLUTION|>--- conflicted
+++ resolved
@@ -9,10 +9,7 @@
 #include <boost/hana/for_each.hpp>
 #include <boost/hana/integral_constant.hpp>
 #include <boost/hana/zip_with.hpp>
-<<<<<<< HEAD
-=======
 #include <filesystem>
->>>>>>> cc18c47c
 #include <utility>
 
 #include "benchmark_config.hpp"
@@ -234,11 +231,7 @@
   if (_benchmark_config->cache_binary_tables && std::filesystem::is_directory(cache_directory)) {
     std::unordered_map<std::string, BenchmarkTableInfo> table_info_by_name;
 
-<<<<<<< HEAD
-    for (const auto& table_file : filesystem::recursive_directory_iterator(cache_directory)) {
-=======
     for (const auto& table_file : std::filesystem::recursive_directory_iterator(cache_directory)) {
->>>>>>> cc18c47c
       const auto table_name = table_file.path().stem();
       Timer timer;
       std::cout << "-  Loading table " << table_name << " from cached binary " << table_file.path().relative_path();
@@ -378,11 +371,7 @@
   if (_benchmark_config->cache_binary_tables) {
     std::filesystem::create_directories(cache_directory);
     for (auto& [table_name, table_info] : table_info_by_name) {
-<<<<<<< HEAD
-      table_info.binary_file_path = cache_directory + "/" + table_name + ".bin";
-=======
       table_info.binary_file_path = cache_directory + "/" + table_name + ".bin";  // NOLINT
->>>>>>> cc18c47c
     }
   }
 
