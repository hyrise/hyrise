--- conflicted
+++ resolved
@@ -114,11 +114,7 @@
     {TPCHTable::Nation, "nation"},     {TPCHTable::Region, "region"}};
 
 TPCHTableGenerator::TPCHTableGenerator(float scale_factor, ClusteringConfiguration clustering_configuration,
-<<<<<<< HEAD
-                                       uint32_t chunk_size)
-=======
                                        ChunkOffset chunk_size)
->>>>>>> c8315570
     : TPCHTableGenerator(scale_factor, clustering_configuration, create_benchmark_config_with_chunk_size(chunk_size)) {}
 
 TPCHTableGenerator::TPCHTableGenerator(float scale_factor, ClusteringConfiguration clustering_configuration,
