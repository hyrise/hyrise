--- conflicted
+++ resolved
@@ -32,11 +32,7 @@
  public:
   // Convenience constructor for creating a TPCHTableGenerator without a benchmarking context
   explicit TPCHTableGenerator(float scale_factor, ClusteringConfiguration clustering_configuration,
-<<<<<<< HEAD
-                              uint32_t chunk_size = Chunk::DEFAULT_SIZE);
-=======
                               ChunkOffset chunk_size = Chunk::DEFAULT_SIZE);
->>>>>>> c8315570
 
   // Constructor for creating a TPCHTableGenerator in a benchmark
   explicit TPCHTableGenerator(float scale_factor, ClusteringConfiguration clustering_configuration,
