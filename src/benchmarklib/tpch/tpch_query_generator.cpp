--- conflicted
+++ resolved
@@ -27,27 +27,15 @@
 
 namespace opossum {
 
-<<<<<<< HEAD
 TPCHQueryGenerator::TPCHQueryGenerator(bool use_prepared_statements, float scale_factor)
     : _use_prepared_statements(use_prepared_statements), _scale_factor(scale_factor) {
-  _generate_names();
-=======
-TPCHQueryGenerator::TPCHQueryGenerator(bool use_prepared_statements)
-    : _use_prepared_statements(use_prepared_statements) {
->>>>>>> a6c9d5f5
   _selected_queries.resize(22);
   std::iota(_selected_queries.begin(), _selected_queries.end(), QueryID{0});
 }
 
-<<<<<<< HEAD
 TPCHQueryGenerator::TPCHQueryGenerator(bool use_prepared_statements, float scale_factor,
                                        const std::vector<QueryID>& selected_queries)
     : _use_prepared_statements(use_prepared_statements), _scale_factor(scale_factor) {
-  _generate_names();
-=======
-TPCHQueryGenerator::TPCHQueryGenerator(bool use_prepared_statements, const std::vector<QueryID>& selected_queries)
-    : _use_prepared_statements(use_prepared_statements) {
->>>>>>> a6c9d5f5
   _selected_queries = selected_queries;
 }
 
