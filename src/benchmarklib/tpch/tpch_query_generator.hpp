#pragma once

#include <atomic>

#include "abstract_query_generator.hpp"

namespace opossum {

class TPCHQueryGenerator : public AbstractQueryGenerator {
 public:
  // We want to provide both "classical" TPC-H queries (i.e., regular SQL queries), and prepared statements. To do so,
  // we use tpch_queries.cpp as a basis and either build PREPARE and EXECUTE statements or replace the question marks
  // with their random values before returning the SQL query.
  TPCHQueryGenerator(bool use_prepared_statements, float scale_factor);
  TPCHQueryGenerator(bool use_prepared_statements, float scale_factor, const std::vector<QueryID>& selected_queries);

  std::string get_preparation_queries() const override;
  std::string build_query(const QueryID query_id) override;
<<<<<<< HEAD
  std::string build_deterministic_query(const QueryID query_id) override;
=======
  std::string query_name(const QueryID query_id) const override;
  size_t available_query_count() const override;
>>>>>>> a6c9d5f5

 protected:
  // Generates the PREPARE queries (if needed)
  void _generate_preparation_queries();

  // Builds either an EXECUTE statement or fills the "?" placeholders with values, depending on _use_prepared_statements
  std::string _build_executable_query(const QueryID query_id, const std::vector<std::string>& parameter_values);

  // Should we use prepared statements or generate "regular" SQL queries?
  const bool _use_prepared_statements;

  const float _scale_factor;

  // Used for naming the views generated in query 15
  size_t _q15_view_id = 0;

  // We want deterministic seeds, but since the engine is thread-local, we need to make sure that each thread has its
  // own seed.
  std::atomic<unsigned int> _random_seed{0};
};

}  // namespace opossum<|MERGE_RESOLUTION|>--- conflicted
+++ resolved
@@ -16,12 +16,9 @@
 
   std::string get_preparation_queries() const override;
   std::string build_query(const QueryID query_id) override;
-<<<<<<< HEAD
   std::string build_deterministic_query(const QueryID query_id) override;
-=======
   std::string query_name(const QueryID query_id) const override;
   size_t available_query_count() const override;
->>>>>>> a6c9d5f5
 
  protected:
   // Generates the PREPARE queries (if needed)
