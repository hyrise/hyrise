--- conflicted
+++ resolved
@@ -24,11 +24,8 @@
     benchmark_config.hpp
     benchmark_item_result.cpp
     benchmark_item_result.hpp
-<<<<<<< HEAD
-=======
     benchmark_item_run_result.cpp
     benchmark_item_run_result.hpp
->>>>>>> 9b21e558
     benchmark_runner.cpp
     benchmark_runner.hpp
     benchmark_sql_executor.cpp
