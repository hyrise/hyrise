--- conflicted
+++ resolved
@@ -42,13 +42,8 @@
     encoding_config.hpp
     file_based_table_generator.cpp
     file_based_table_generator.hpp
-<<<<<<< HEAD
-    file_based_query_generator.cpp
-    file_based_query_generator.hpp
-=======
     file_based_benchmark_item_runner.cpp
     file_based_benchmark_item_runner.hpp
->>>>>>> 71d4e7fc
     table_builder.hpp
     table_generator.cpp
     table_generator.hpp
