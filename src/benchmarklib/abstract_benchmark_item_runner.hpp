--- conflicted
+++ resolved
@@ -27,11 +27,7 @@
 
   // Executes a benchmark item and returns
   // (1) a bool indicating whether the execution was successful (unsuccessful items may be caused, e.g., by
-<<<<<<< HEAD
-  //.    transaction conflicts,
-=======
   //     transaction conflicts,
->>>>>>> 22d86ec7
   // (2) information about the SQL statements executed during the items execution,
   // (3) a bool indicating whether the verification failed.
   std::tuple<bool, std::vector<SQLPipelineMetrics>, bool> execute_item(const BenchmarkItemID item_id);
