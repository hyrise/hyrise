#include "file_based_query_generator.hpp"

#include <boost/algorithm/string.hpp>
#include <fstream>

#include "SQLParser.h"
#include "sql/create_sql_parser_error_message.hpp"
#include "utils/assert.hpp"
#include "utils/filesystem.hpp"

namespace opossum {

FileBasedQueryGenerator::FileBasedQueryGenerator(const BenchmarkConfig& config, const std::string& query_path,
                                                 const std::unordered_set<std::string>& filename_blacklist,
                                                 const std::optional<std::unordered_set<std::string>>& query_subset) {
  const auto is_sql_file = [](const std::string& filename) { return boost::algorithm::ends_with(filename, ".sql"); };

  filesystem::path path{query_path};
  Assert(filesystem::exists(path), "No such file or directory '" + query_path + "'");

  if (filesystem::is_regular_file(path)) {
    Assert(is_sql_file(query_path), "Specified file '" + query_path + "' is not an .sql file");
    _parse_query_file(query_path, query_subset);
  } else {
    auto query_file_paths = std::vector<std::filesystem::path>{};

    // Recursively walk through the specified directory and add all files on the way
    for (const auto& entry : filesystem::recursive_directory_iterator(path)) {
<<<<<<< HEAD
      const auto filename = entry.path().string();
      if (filesystem::is_regular_file(entry) && is_sql_file(filename)) {
        query_file_paths.emplace_back(filename);
=======
      if (filesystem::is_regular_file(entry) && is_sql_file(entry.path())) {
        if (filename_blacklist.find(entry.path().filename()) != filename_blacklist.end()) {
          continue;
        }
        _parse_query_file(entry.path(), query_subset);
>>>>>>> a6c9d5f5
      }
    }

    // Sort the files alphabetically (so the queries are in a deterministic order)
    std::sort(query_file_paths.begin(), query_file_paths.end(), [&](const auto& lhs, const auto& rhs) {
      return lhs.filename() < rhs.filename();
    });

    // Read the queries from the files
    for (const auto& query_file_path : query_file_paths) {
      _parse_query_file(query_file_path);
    }
  }

  _selected_queries.resize(_queries.size());
  std::iota(_selected_queries.begin(), _selected_queries.end(), QueryID{0});

  // Sort queries by name
  std::sort(_queries.begin(), _queries.end(), [](const Query& lhs, const Query& rhs) { return lhs.name < rhs.name; });
}

std::string FileBasedQueryGenerator::build_query(const QueryID query_id) { return _queries[query_id].sql; }

std::string FileBasedQueryGenerator::query_name(const QueryID query_id) const { return _queries[query_id].name; }

size_t FileBasedQueryGenerator::available_query_count() const { return _queries.size(); }

void FileBasedQueryGenerator::_parse_query_file(const std::filesystem::path& query_file_path,
                                                const std::optional<std::unordered_set<std::string>>& query_subset) {
  std::ifstream file(query_file_path);

  // The names of queries from, e.g., "queries/TPCH-7.sql" will be prefixed with "TPCH-7."
  const auto query_name_prefix = query_file_path.stem().string();

  std::string content{std::istreambuf_iterator<char>(file), {}};

  /**
   * A file can contain multiple SQL statements, and each statement may cover one or more lines.
   * We use the SQLParser to split up the content of the file into the individual SQL statements.
   */

  hsql::SQLParserResult parse_result;
  hsql::SQLParser::parse(content, &parse_result);
  Assert(parse_result.isValid(), create_sql_parser_error_message(content, parse_result));

<<<<<<< HEAD
  std::vector<std::string> queries;
=======
  std::vector<Query> queries_in_file{parse_result.size()};
>>>>>>> a6c9d5f5

  size_t sql_string_offset{0u};
  for (auto statement_idx = size_t{0}; statement_idx < parse_result.size(); ++statement_idx) {
    const auto query_name = query_name_prefix + '.' + std::to_string(statement_idx);
    const auto statement_string_length = parse_result.getStatement(statement_idx)->stringLength;
    const auto statement_string = boost::trim_copy(content.substr(sql_string_offset, statement_string_length));
    sql_string_offset += statement_string_length;
    queries_in_file[statement_idx] = {query_name, statement_string};
  }

<<<<<<< HEAD
  // More convenient names if there is only one query per file
  if (_queries.size() == 1) {
    auto& query_name = _query_names[0];
    query_name.erase(query_name.end() - 2, query_name.end());  // -2 to remove ".0" at end of name
=======
  // Remove ".0" from the end of the query name if there is only one file
  if (queries_in_file.size() == 1) {
    queries_in_file.front().name.erase(queries_in_file.front().name.end() - 2, queries_in_file.front().name.end());
>>>>>>> a6c9d5f5
  }

  /**
   * Add queries to _queries and _query_names, if query_subset allows it
   */
  for (const auto& query : queries_in_file) {
    if (!query_subset || query_subset->count(query.name)) {
      _queries.emplace_back(query);
    }
  }
}

}  // namespace opossum<|MERGE_RESOLUTION|>--- conflicted
+++ resolved
@@ -26,28 +26,12 @@
 
     // Recursively walk through the specified directory and add all files on the way
     for (const auto& entry : filesystem::recursive_directory_iterator(path)) {
-<<<<<<< HEAD
-      const auto filename = entry.path().string();
-      if (filesystem::is_regular_file(entry) && is_sql_file(filename)) {
-        query_file_paths.emplace_back(filename);
-=======
       if (filesystem::is_regular_file(entry) && is_sql_file(entry.path())) {
         if (filename_blacklist.find(entry.path().filename()) != filename_blacklist.end()) {
           continue;
         }
         _parse_query_file(entry.path(), query_subset);
->>>>>>> a6c9d5f5
       }
-    }
-
-    // Sort the files alphabetically (so the queries are in a deterministic order)
-    std::sort(query_file_paths.begin(), query_file_paths.end(), [&](const auto& lhs, const auto& rhs) {
-      return lhs.filename() < rhs.filename();
-    });
-
-    // Read the queries from the files
-    for (const auto& query_file_path : query_file_paths) {
-      _parse_query_file(query_file_path);
     }
   }
 
@@ -82,11 +66,7 @@
   hsql::SQLParser::parse(content, &parse_result);
   Assert(parse_result.isValid(), create_sql_parser_error_message(content, parse_result));
 
-<<<<<<< HEAD
-  std::vector<std::string> queries;
-=======
   std::vector<Query> queries_in_file{parse_result.size()};
->>>>>>> a6c9d5f5
 
   size_t sql_string_offset{0u};
   for (auto statement_idx = size_t{0}; statement_idx < parse_result.size(); ++statement_idx) {
@@ -97,16 +77,9 @@
     queries_in_file[statement_idx] = {query_name, statement_string};
   }
 
-<<<<<<< HEAD
-  // More convenient names if there is only one query per file
-  if (_queries.size() == 1) {
-    auto& query_name = _query_names[0];
-    query_name.erase(query_name.end() - 2, query_name.end());  // -2 to remove ".0" at end of name
-=======
   // Remove ".0" from the end of the query name if there is only one file
   if (queries_in_file.size() == 1) {
     queries_in_file.front().name.erase(queries_in_file.front().name.end() - 2, queries_in_file.front().name.end());
->>>>>>> a6c9d5f5
   }
 
   /**
