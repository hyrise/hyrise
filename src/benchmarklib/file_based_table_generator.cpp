--- conflicted
+++ resolved
@@ -67,11 +67,7 @@
       const auto last_text_write = std::filesystem::last_write_time(*table_info.text_file_path);
 
       if (last_binary_write < last_text_write) {
-<<<<<<< HEAD
-        std::cout << "- Binary file '" << (*table_info.binary_file_path)
-=======
         std::cout << "-  Binary file '" << (*table_info.binary_file_path)
->>>>>>> f40ab80e
                   << "' is out of date and needs to be re-exported" << std::endl;
         table_info.binary_file_out_of_date = true;
       }
@@ -103,12 +99,7 @@
       }
     }
 
-<<<<<<< HEAD
-    std::cout << " - Loaded " << table_info.table->row_count() << " rows in "
-              << format_duration(std::chrono::duration_cast<std::chrono::nanoseconds>(timer.lap())) << std::endl;
-=======
     std::cout << " (" << table_info.table->row_count() << " rows; " << timer.lap_formatted() << ")" << std::endl;
->>>>>>> f40ab80e
   }
 
   return table_info_by_name;
