--- conflicted
+++ resolved
@@ -1,41 +1,24 @@
 #pragma once
 
-<<<<<<< HEAD
 #include "sql/sql_pipeline.hpp"
-=======
 #include <atomic>
->>>>>>> 9a60098b
 
 #include "benchmark_config.hpp"
 
 namespace opossum {
 
 struct QueryBenchmarkResult : public Noncopyable {
-<<<<<<< HEAD
-  QueryBenchmarkResult() { metrics.reserve(1'000'000); }
-
-  QueryBenchmarkResult(QueryBenchmarkResult&& other) noexcept {
-    num_iterations.store(other.num_iterations);
-    duration = std::move(other.duration);
-    metrics = std::move(other.metrics);
-  }
-=======
   QueryBenchmarkResult();
 
   QueryBenchmarkResult(QueryBenchmarkResult&& other) noexcept;
->>>>>>> 9a60098b
 
   QueryBenchmarkResult& operator=(QueryBenchmarkResult&&) = default;
 
   std::atomic<size_t> num_iterations = 0;
   Duration duration = Duration{};
-<<<<<<< HEAD
   tbb::concurrent_vector<std::shared_ptr<SQLPipelineMetrics>> metrics;
-=======
-  tbb::concurrent_vector<Duration> iteration_durations;
 
   std::optional<bool> verification_passed;
->>>>>>> 9a60098b
 };
 
 }  // namespace opossum