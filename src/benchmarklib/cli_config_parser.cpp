#include "cli_config_parser.hpp"

#include <fstream>
#include <iostream>

#include "boost/algorithm/string.hpp"

#include "constant_mappings.hpp"
#include "utils/assert.hpp"
#include "utils/null_streambuf.hpp"
#include "utils/performance_warning.hpp"

namespace opossum {

bool CLIConfigParser::cli_has_json_config(const int argc, char** argv) {
  const auto has_json = argc > 1 && boost::algorithm::ends_with(argv[1], ".json");
  if (has_json && argc > 2) {
    std::cout << "Passed multiple args with a json config. All CLI args will be ignored...";
  }

  return has_json;
}

nlohmann::json CLIConfigParser::parse_json_config_file(const std::string& json_file_str) {
  Assert(std::filesystem::is_regular_file(json_file_str), "No such file: " + json_file_str);

  nlohmann::json json_config;
  std::ifstream json_file{json_file_str};
  json_file >> json_config;

  return json_config;
}

BenchmarkConfig CLIConfigParser::parse_basic_options_json_config(const nlohmann::json& json_config) {
  const auto default_config = BenchmarkConfig::get_default_config();

  // Display info about output destination
  std::optional<std::string> output_file_path;
  const auto output_file_string = json_config.value("output", "");
  if (!output_file_string.empty()) {
    output_file_path = output_file_string;
    std::cout << "- Writing benchmark results to '" << *output_file_path << "'" << std::endl;
  }

  const auto enable_scheduler = json_config.value("scheduler", default_config.enable_scheduler);
  const auto cores = json_config.value("cores", default_config.cores);
  const auto number_of_cores_str = (cores == 0) ? "all available" : std::to_string(cores);
  const auto core_info = enable_scheduler ? " using " + number_of_cores_str + " cores" : "";
  std::cout << "- Running in " + std::string(enable_scheduler ? "multi" : "single") + "-threaded mode" << core_info
            << std::endl;

  const auto clients = json_config.value("clients", default_config.clients);
  std::cout << "- " + std::to_string(clients) + " simulated clients are scheduling items in parallel" << std::endl;

  if (cores != default_config.cores || clients != default_config.clients) {
    if (!enable_scheduler) {
      PerformanceWarning("'--cores' or '--clients' specified but ignored, because '--scheduler' is false")
    }
  }

  Assert(clients > 0, "Invalid value for --clients");

  if (enable_scheduler && clients == 1) {
    std::cout << "\n\n- WARNING: You are running in multi-threaded (MT) mode but have set --clients=1.\n";
    std::cout << "           You will achieve better MT performance by executing multiple queries in parallel.\n";
    std::cout << std::endl;
  }

  // Determine benchmark and display it
  const auto benchmark_mode_str = json_config.value("mode", "Ordered");
  auto benchmark_mode = BenchmarkMode::Ordered;  // Just to init it deterministically
  if (benchmark_mode_str == "Ordered") {
    benchmark_mode = BenchmarkMode::Ordered;
  } else if (benchmark_mode_str == "Shuffled") {
    benchmark_mode = BenchmarkMode::Shuffled;
  } else {
    throw std::runtime_error("Invalid benchmark mode: '" + benchmark_mode_str + "'");
  }
  std::cout << "- Running benchmark in '" << benchmark_mode_str << "' mode" << std::endl;

  const auto enable_visualization = json_config.value("visualize", default_config.enable_visualization);
  if (enable_visualization) {
    std::cout << "- Visualizing the plans into SVG files. This will make the performance numbers invalid." << std::endl;
  }

  // Get the specified encoding type
  std::unique_ptr<EncodingConfig> encoding_config{};
  const auto encoding_type_str = json_config.value("encoding", "Dictionary");
  const auto compression_type_str = json_config.value("compression", "");
  if (boost::algorithm::ends_with(encoding_type_str, ".json")) {
    // Use encoding file instead of default type
    encoding_config = std::make_unique<EncodingConfig>(parse_encoding_config(encoding_type_str));
    std::cout << "- Encoding is custom from " << encoding_type_str << "" << std::endl;

    Assert(compression_type_str.empty(), "Specified both compression type and an encoding file. Invalid combination.");
  } else {
    encoding_config = std::make_unique<EncodingConfig>(
        EncodingConfig::encoding_spec_from_strings(encoding_type_str, compression_type_str));
    std::cout << "- Encoding is '" << encoding_type_str << "'" << std::endl;
  }

  // Get all other variables
  const auto chunk_size = json_config.value("chunk_size", default_config.chunk_size);
  std::cout << "- Chunk size is " << chunk_size << std::endl;

  const auto max_runs = json_config.value("runs", default_config.max_runs);
  std::cout << "- Max runs per item is " << max_runs << std::endl;

  const auto default_duration_seconds = std::chrono::duration_cast<std::chrono::seconds>(default_config.max_duration);
  const auto max_duration = json_config.value("time", default_duration_seconds.count());
  std::cout << "- Max duration per item is " << max_duration << " seconds" << std::endl;
  const Duration timeout_duration = std::chrono::duration_cast<opossum::Duration>(std::chrono::seconds{max_duration});

  const auto default_warmup_seconds = std::chrono::duration_cast<std::chrono::seconds>(default_config.warmup_duration);
  const auto warmup = json_config.value("warmup", default_warmup_seconds.count());
  if (warmup > 0) {
    std::cout << "- Warmup duration per item is " << warmup << " seconds" << std::endl;
  } else {
    std::cout << "- No warmup runs are performed" << std::endl;
  }
  const Duration warmup_duration = std::chrono::duration_cast<opossum::Duration>(std::chrono::seconds{warmup});

  const auto verify = json_config.value("verify", default_config.verify);
  if (verify) {
    std::cout << "- Automatically verifying results with SQLite. This will make the performance numbers invalid."
              << std::endl;
  }

  const auto cache_binary_tables = json_config.value("cache_binary_tables", false);
  if (cache_binary_tables) {
    std::cout << "- Caching tables as binary files" << std::endl;
  } else {
    std::cout << "- Not caching tables as binary files" << std::endl;
  }

  const auto sql_metrics = json_config.value("sql_metrics", false);
  if (sql_metrics) {
    std::cout << "- Tracking SQL metrics" << std::endl;
  } else {
    std::cout << "- Not tracking SQL metrics" << std::endl;
  }

  auto enable_jit = false;
  if constexpr (HYRISE_JIT_SUPPORT) {
    enable_jit = json_config.value("jit", default_config.enable_jit);
  }
  std::cout << "- JIT is " << (enable_jit ? "enabled" : "disabled") << std::endl;

<<<<<<< HEAD
  return BenchmarkConfig{benchmark_mode,       chunk_size,       *encoding_config,    max_runs,  timeout_duration,
                         warmup_duration,      output_file_path, enable_scheduler,    cores,     clients,
                         enable_visualization, verify,           cache_binary_tables, enable_jit};
=======
  return BenchmarkConfig{benchmark_mode,       chunk_size,       *encoding_config,    max_runs,   timeout_duration,
                         warmup_duration,      output_file_path, enable_scheduler,    cores,      clients,
                         enable_visualization, verify,           cache_binary_tables, enable_jit, sql_metrics};
>>>>>>> 9b21e558
}

BenchmarkConfig CLIConfigParser::parse_basic_cli_options(const cxxopts::ParseResult& parse_result) {
  return parse_basic_options_json_config(basic_cli_options_to_json(parse_result));
}

nlohmann::json CLIConfigParser::basic_cli_options_to_json(const cxxopts::ParseResult& parse_result) {
  nlohmann::json json_config;

  json_config.emplace("runs", parse_result["runs"].as<size_t>());
  json_config.emplace("chunk_size", parse_result["chunk_size"].as<ChunkOffset>());
  json_config.emplace("time", parse_result["time"].as<size_t>());
  json_config.emplace("warmup", parse_result["warmup"].as<size_t>());
  json_config.emplace("mode", parse_result["mode"].as<std::string>());
  json_config.emplace("encoding", parse_result["encoding"].as<std::string>());
  json_config.emplace("compression", parse_result["compression"].as<std::string>());
  json_config.emplace("scheduler", parse_result["scheduler"].as<bool>());
  json_config.emplace("cores", parse_result["cores"].as<uint>());
  json_config.emplace("clients", parse_result["clients"].as<uint>());
  json_config.emplace("visualize", parse_result["visualize"].as<bool>());
  json_config.emplace("output", parse_result["output"].as<std::string>());
  json_config.emplace("verify", parse_result["verify"].as<bool>());
  json_config.emplace("cache_binary_tables", parse_result["cache_binary_tables"].as<bool>());
  json_config.emplace("sql_metrics", parse_result["sql_metrics"].as<bool>());
  if constexpr (HYRISE_JIT_SUPPORT) {
    json_config.emplace("jit", parse_result["jit"].as<bool>());
  }

  return json_config;
}

EncodingConfig CLIConfigParser::parse_encoding_config(const std::string& encoding_file_str) {
  Assert(std::filesystem::is_regular_file(encoding_file_str), "No such file: " + encoding_file_str);

  nlohmann::json encoding_config_json;
  std::ifstream json_file{encoding_file_str};
  json_file >> encoding_config_json;

  const auto encoding_spec_from_json = [](const nlohmann::json& json_spec) {
    Assert(json_spec.count("encoding"), "Need to specify encoding type.");
    const auto encoding_str = json_spec["encoding"];
    const auto compression_str = json_spec.value("compression", "");
    return EncodingConfig::encoding_spec_from_strings(encoding_str, compression_str);
  };

  Assert(encoding_config_json.count("default"), "Config must contain default encoding.");
  const auto default_spec = encoding_spec_from_json(encoding_config_json["default"]);

  DataTypeEncodingMapping type_encoding_mapping;
  const auto has_type_encoding = encoding_config_json.find("type") != encoding_config_json.end();
  if (has_type_encoding) {
    const auto type_encoding = encoding_config_json["type"];
    Assert(type_encoding.is_object(), "The type encoding needs to be specified as a json object.");

    for (const auto& type : nlohmann::json::iterator_wrapper(type_encoding)) {
      const auto type_str = boost::to_lower_copy(type.key());
      const auto data_type_it = data_type_to_string.right.find(type_str);
      Assert(data_type_it != data_type_to_string.right.end(), "Unknown data type for encoding: " + type_str);

      const auto& encoding_info = type.value();
      Assert(encoding_info.is_object(), "The type encoding info needs to be specified as a json object.");

      const auto data_type = data_type_it->second;
      type_encoding_mapping[data_type] = encoding_spec_from_json(encoding_info);
    }
  }

  TableSegmentEncodingMapping custom_encoding_mapping;
  const auto has_custom_encoding = encoding_config_json.find("custom") != encoding_config_json.end();

  if (has_custom_encoding) {
    const auto custom_encoding = encoding_config_json["custom"];
    Assert(custom_encoding.is_object(), "The custom table encoding needs to be specified as a json object.");

    for (const auto& table : nlohmann::json::iterator_wrapper(custom_encoding)) {
      const auto& table_name = table.key();
      const auto& columns = table.value();

      Assert(columns.is_object(), "The custom encoding for column types needs to be specified as a json object.");
      custom_encoding_mapping.emplace(table_name, std::unordered_map<std::string, SegmentEncodingSpec>());

      for (const auto& column : nlohmann::json::iterator_wrapper(columns)) {
        const auto& column_name = column.key();
        const auto& encoding_info = column.value();
        Assert(encoding_info.is_object(),
               "The custom encoding for column types needs to be specified as a json object.");
        custom_encoding_mapping[table_name][column_name] = encoding_spec_from_json(encoding_info);
      }
    }
  }

  return EncodingConfig{default_spec, std::move(type_encoding_mapping), std::move(custom_encoding_mapping)};
}

bool CLIConfigParser::print_help_if_requested(const cxxopts::Options& options,
                                              const cxxopts::ParseResult& parse_result) {
  if (!parse_result.count("help") && !parse_result.count("full_help")) {
    return false;
  }

  std::cout << options.help() << std::endl;

  if (parse_result.count("full_help")) {
    std::cout << BenchmarkConfig::description << std::endl;
    std::cout << EncodingConfig::description << std::endl;
  } else {
    std::cout << "Use --full_help for more configuration options" << std::endl << std::endl;
  }

  return true;
}

}  // namespace opossum<|MERGE_RESOLUTION|>--- conflicted
+++ resolved
@@ -146,15 +146,9 @@
   }
   std::cout << "- JIT is " << (enable_jit ? "enabled" : "disabled") << std::endl;
 
-<<<<<<< HEAD
-  return BenchmarkConfig{benchmark_mode,       chunk_size,       *encoding_config,    max_runs,  timeout_duration,
-                         warmup_duration,      output_file_path, enable_scheduler,    cores,     clients,
-                         enable_visualization, verify,           cache_binary_tables, enable_jit};
-=======
   return BenchmarkConfig{benchmark_mode,       chunk_size,       *encoding_config,    max_runs,   timeout_duration,
                          warmup_duration,      output_file_path, enable_scheduler,    cores,      clients,
                          enable_visualization, verify,           cache_binary_tables, enable_jit, sql_metrics};
->>>>>>> 9b21e558
 }
 
 BenchmarkConfig CLIConfigParser::parse_basic_cli_options(const cxxopts::ParseResult& parse_result) {
