#include "benchmark_runner.hpp"

#include <algorithm>
#include <atomic>
#include <chrono>
#include <cstddef>
#include <cstdint>
#include <ctime>
#include <fstream>
#include <iomanip>
#include <iostream>
#include <memory>
#include <random>
#include <ratio>
#include <sstream>
#include <string>
#include <thread>
#include <type_traits>
#include <utility>
#include <vector>

#include <boost/accumulators/accumulators.hpp>
#include <boost/accumulators/statistics/mean.hpp>
#include <boost/accumulators/statistics/stats.hpp>
#include <boost/algorithm/string/join.hpp>
#include <boost/range/adaptor/transformed.hpp>
#include <boost/variant/apply_visitor.hpp>

#include "cxxopts.hpp"
#include "magic_enum.hpp"
#include "nlohmann/json.hpp"

#include "abstract_benchmark_item_runner.hpp"
#include "abstract_table_generator.hpp"
#include "benchmark_config.hpp"
#include "benchmark_item_result.hpp"
#include "benchmark_item_run_result.hpp"
#include "benchmark_state.hpp"
#include "hyrise.hpp"
#include "null_value.hpp"
#include "scheduler/immediate_execution_scheduler.hpp"
#include "scheduler/job_task.hpp"
#include "scheduler/node_queue_scheduler.hpp"
#include "sql/sql_pipeline_builder.hpp"
#include "sql/sql_pipeline_statement.hpp"
#include "sql/sql_plan_cache.hpp"
#include "storage/chunk.hpp"
#include "storage/vector_compression/vector_compression.hpp"
#include "tpch/tpch_table_generator.hpp"
#include "types.hpp"
#include "utils/assert.hpp"
#include "utils/print_utils.hpp"
#include "utils/sqlite_wrapper.hpp"
#include "utils/string_utils.hpp"
#include "utils/timer.hpp"
#include "version.hpp"

namespace hyrise {

BenchmarkRunner::BenchmarkRunner(const BenchmarkConfig& config,
                                 std::unique_ptr<AbstractBenchmarkItemRunner> benchmark_item_runner,
                                 std::unique_ptr<AbstractTableGenerator> table_generator, const nlohmann::json& context)
    : _config(config),
      _benchmark_item_runner(std::move(benchmark_item_runner)),
      _table_generator(std::move(table_generator)),
      _context(context) {
  // Enable caching only if no metrics are requested. When metrics are desired, we want to explicitly measure
  // translation and optimization runtimes for each SQL statement. These stages are skipped for cached plans, making it
  // hard to interpret the measurements.
  if (!_config.pipeline_metrics) {
    Hyrise::get().default_pqp_cache = std::make_shared<SQLPhysicalPlanCache>();
    Hyrise::get().default_lqp_cache = std::make_shared<SQLLogicalPlanCache>();
    std::cout << "- SQL plan caching switched on.\n";
  } else {
    std::cout << "- SQL plan caching switched off since SQL pipeline metrics tracking is requested.\n";
  }

  // Initialise the scheduler if the benchmark was requested to run multi-threaded.
  if (config.enable_scheduler) {
    Hyrise::get().topology.use_default_topology(config.cores);
    std::cout << "- Multi-threaded Topology:\n";
    std::cout << Hyrise::get().topology;

    // Add NUMA topology information to the context, for processing in the benchmark_multithreaded.py script.
    auto numa_cores_per_node = std::vector<size_t>{};
    for (const auto& node : Hyrise::get().topology.nodes()) {
      numa_cores_per_node.push_back(node.cpus.size());
    }
    _context.push_back({"utilized_cores_per_numa_node", numa_cores_per_node});

    const auto scheduler = std::make_shared<NodeQueueScheduler>();
    Hyrise::get().set_scheduler(scheduler);
  }

  _table_generator->generate_and_store();

  _benchmark_item_runner->on_tables_loaded();

  // SQLite data is only loaded if the dedicated result set is not complete, i.e,
  // items exist for which no dedicated result could be loaded.
  if (_config.verify && _benchmark_item_runner->has_item_without_dedicated_result()) {
    std::cout << "- Loading tables into SQLite for verification.\n";
<<<<<<< HEAD
    auto timer = Timer{};
=======
    Timer timer;
>>>>>>> f7417f58

    // Load the data into SQLite.
    sqlite_wrapper = std::make_shared<SQLiteWrapper>();
    for (const auto& [table_name, table] : Hyrise::get().storage_manager.tables()) {
      std::cout << "-  Loading '" << table_name << "' into SQLite " << std::flush;
      auto per_table_timer = Timer{};
      sqlite_wrapper->create_sqlite_table(*table, table_name);
      std::cout << "(" << per_table_timer.lap_formatted() << ")\n";
    }
    std::cout << "- All tables loaded into SQLite (" << timer.lap_formatted() << ")\n";
    _benchmark_item_runner->set_sqlite_wrapper(sqlite_wrapper);
  }

  if (!_config.plugins.empty()) {
    _loaded_plugins.reserve(_config.plugins.size());
    for (const auto& plugin : _config.plugins) {
      const auto& plugin_name = plugin_name_from_path(plugin);
      std::cout << "- Load plugin " << plugin_name << " from " << plugin << '\n';
      Hyrise::get().plugin_manager.load_plugin(plugin);
      _loaded_plugins.emplace_back(plugin_name);
    }
  }
}

void BenchmarkRunner::run() {
  std::cout << "- Starting Benchmark...\n";

  _benchmark_start = std::chrono::steady_clock::now();
  _benchmark_wall_clock_start = std::chrono::system_clock::now();

  auto track_system_utilization = std::atomic_bool{_config.system_metrics};
  auto system_utilization_tracker = std::thread{[&] {
    if (!track_system_utilization) {
      return;
    }

    // Start tracking the system utilization.
    SQLPipelineBuilder{
        "CREATE TABLE benchmark_system_utilization_log AS SELECT CAST(0 as LONG) AS \"timestamp\", * FROM "
        "meta_system_utilization"}
        .create_pipeline()
        .get_result_table();

    while (track_system_utilization) {
      const auto timestamp = std::chrono::nanoseconds{std::chrono::steady_clock::now() - _benchmark_start}.count();

      auto sql_builder = std::stringstream{};
      sql_builder << "INSERT INTO benchmark_system_utilization_log SELECT CAST(" << timestamp
                  << "as LONG), * FROM meta_system_utilization";

      SQLPipelineBuilder{sql_builder.str()}.create_pipeline().get_result_table();

      std::this_thread::sleep_for(SYSTEM_UTILIZATION_TRACKING_INTERVAL);
    }
  }};

  if (_config.system_metrics) {
    // Create a table for the segment access counter log.
    SQLPipelineBuilder{
        "CREATE TABLE benchmark_segments_log AS SELECT 0 AS snapshot_id, 'init' AS moment, * FROM meta_segments"}
        .create_pipeline()
        .get_result_table();
  }

  // Retrieve the items to be executed and prepare the result vector.
  const auto& items = _benchmark_item_runner->items();
  if (!items.empty()) {
    _results = std::vector<BenchmarkItemResult>{*std::max_element(items.begin(), items.end()) + 1u};
  }

  // Execute pre-benchmark hooks of plugins required by the user.
  for (const auto& plugin : _loaded_plugins) {
    if (!Hyrise::get().plugin_manager.has_pre_benchmark_hook(plugin)) {
      continue;
    }

    std::cout << "- Run pre-benchmark hook of '" << plugin << "'\n";
    Hyrise::get().plugin_manager.exec_pre_benchmark_hook(plugin, *_benchmark_item_runner);
  }

  switch (_config.benchmark_mode) {
    case BenchmarkMode::Ordered: {
      _benchmark_ordered();
      break;
    }
    case BenchmarkMode::Shuffled: {
      _benchmark_shuffled();
      break;
    }
  }

  // Create report.
  const auto write_report = _config.output_file_path && (!_config.verify && !_config.enable_visualization);
  auto report = write_report ? _create_report() : nlohmann::json{};

  // Execute post-benchmark hooks of plugins required by the user.
  for (const auto& plugin : _loaded_plugins) {
    if (!Hyrise::get().plugin_manager.has_post_benchmark_hook(plugin)) {
      continue;
    }

    std::cout << "- Run post-benchmark hook of '" << plugin << "'\n";
    Hyrise::get().plugin_manager.exec_post_benchmark_hook(plugin, report);
  }

  // Write report to file.
  if (write_report) {
    _write_report_to_file(*_config.output_file_path, report);
  } else if (_config.output_file_path) {
    std::cout << "- Not writing JSON result as either verification or visualization are activated.\n";
    std::cout << "  These options make the results meaningless.\n";
  }

  // For the Ordered mode, results have already been printed to the console.
  if (_config.benchmark_mode == BenchmarkMode::Shuffled && !_config.verify && !_config.enable_visualization) {
    for (const auto& item_id : items) {
      std::cout << "- Results for " << _benchmark_item_runner->item_name(item_id) << '\n';
      std::cout << "  -> Executed " << _results[item_id].successful_runs.size() << " times\n";
      if (!_results[item_id].unsuccessful_runs.empty()) {
        std::cout << "  -> " << _results[item_id].unsuccessful_runs.size() << " additional runs failed\n";
      }
    }
  }

  // Fail if verification against SQLite was requested and failed.
  if (_config.verify) {
    auto any_verification_failed = false;

    for (const auto& item_id : items) {
      const auto& result = _results[item_id];
      if (result.successful_runs.empty()) {
        continue;
      }
      const auto verification_status = result.verification_passed.load();
      Assert(verification_status, "Verification result should have been set.");
      any_verification_failed |= !(*verification_status);
    }

    Assert(!any_verification_failed, "Verification failed.");
  }

  if (Hyrise::get().scheduler()) {
    Hyrise::get().scheduler()->finish();
    Hyrise::get().set_scheduler(std::make_shared<ImmediateExecutionScheduler>());
  }

  // Stop the thread that tracks the system utilization.
  track_system_utilization = false;
  system_utilization_tracker.join();
}

void BenchmarkRunner::_benchmark_shuffled() {
  auto item_ids = _benchmark_item_runner->items();
  const auto benchmark_item_count = item_ids.size();

  if (const auto& weights = _benchmark_item_runner->weights(); !weights.empty()) {
    auto item_ids_weighted = std::vector<BenchmarkItemID>{};
    for (const auto& selected_item_id : item_ids) {
      const auto item_weight = weights.at(selected_item_id);
      item_ids_weighted.resize(item_ids_weighted.size() + item_weight, selected_item_id);
    }
    item_ids = item_ids_weighted;
  }

  for (const auto& item_id : item_ids) {
    _warmup(item_id);
  }

  // For shuffling the item order.
  auto random_device = std::random_device{};
  auto random_generator = std::mt19937{random_device()};

  std::shuffle(item_ids.begin(), item_ids.end(), random_generator);
  auto item_id_counter = size_t{0};

  Assert(_currently_running_clients == 0, "Did not expect any clients to run at this time.");

  _state = BenchmarkState{_config.max_duration};
 
  _running_clients_semaphore.release(_config.clients);
  while (_state.keep_running() && (_config.max_runs < 0 || _total_finished_runs.load(std::memory_order_relaxed) <
                                                               static_cast<size_t>(_config.max_runs))) {
    if (item_id_counter == benchmark_item_count) {
      std::shuffle(item_ids.begin(), item_ids.end(), random_generator);
      item_id_counter = 0;
    }

    _running_clients_semaphore.acquire();
    const auto item_id = item_ids[item_id_counter];
    _schedule_item_run(item_id);
    ++item_id_counter;
  }
  _state.set_done();

  for (auto& result : _results) {
    // As the execution of benchmark items is intermingled, we use the total duration for all items.
    result.duration = _state.benchmark_duration;
  }

  // Wait for the rest of the tasks that didn't make it in time - they will not count towards the results.
  Hyrise::get().scheduler()->wait_for_all_tasks();
  Assert(_currently_running_clients == 0, "All runs must be finished at this point.");

  _snapshot_segment_access_counters("End of Benchmark");
}

void BenchmarkRunner::_benchmark_ordered() {
  for (const auto& item_id : _benchmark_item_runner->items()) {
    _warmup(item_id);

    const auto& name = _benchmark_item_runner->item_name(item_id);
    std::cout << "- Benchmarking " << name << '\n' << std::flush;

    auto& result = _results[item_id];

    Assert(_currently_running_clients == 0, "Did not expect any clients to run at this time.");

    _state = BenchmarkState{_config.max_duration};

    _running_clients_semaphore.release(_config.clients);
    while (_state.keep_running() &&
           (_config.max_runs < 0 || (result.successful_runs.size() + result.unsuccessful_runs.size()) <
                                        static_cast<size_t>(_config.max_runs))) {
      _running_clients_semaphore.acquire();
      _schedule_item_run(item_id);
    }
    _state.set_done();

    // Wait for the rest of the tasks that didn't make it in time - they will not count toward the results.
    if (_currently_running_clients > 0) {
      std::cout << "  -> Waiting for clients that are still running\n" << std::flush;
    }
    Hyrise::get().scheduler()->wait_for_all_tasks();
    Assert(_currently_running_clients == 0, "All runs must be finished at this point.");

    result.duration = _state.benchmark_duration;
    // chrono::seconds uses an integer precision duration type, but we need a floating-point value.
    const auto duration_seconds = std::chrono::duration<double>{_state.benchmark_duration}.count();
    const auto items_per_second = static_cast<double>(result.successful_runs.size()) / duration_seconds;

    // Compute mean by using accumulators.
    auto accumulator =
        boost::accumulators::accumulator_set<double, boost::accumulators::stats<boost::accumulators::tag::mean>>{};
    for (const auto& entry : result.successful_runs) {
      // For readability and to be consistent with compare_benchmarks.py, query latencies should be in milliseconds.
      // chrono::milliseconds uses an integer precision duration type, but we need a floating-point value.
      accumulator(std::chrono::duration<double, std::milli>{entry.duration}.count());
    }
    const auto mean_in_milliseconds = boost::accumulators::mean(accumulator);

    if (!_config.verify && !_config.enable_visualization) {
      std::cout << "  -> Executed " << result.successful_runs.size() << " times in " << duration_seconds
                << " seconds (Latency: " << mean_in_milliseconds << " ms/iter, Throughput: " << items_per_second
                << " iter/s)\n"
                << std::flush;
      if (!result.unsuccessful_runs.empty()) {
        std::cout << "  -> " << result.unsuccessful_runs.size() << " additional runs failed\n" << std::flush;
      }
    }

    // Taking the snapshot at this point means that both warmup runs and runs that finish after the deadline are taken
    // into account, too. In light of the significant amount of data added by the snapshots to the JSON file and the
    // unclear advantage of excluding those runs, we only take one snapshot here.
    _snapshot_segment_access_counters(name);
  }
}

void BenchmarkRunner::_schedule_item_run(const BenchmarkItemID item_id) {
  ++_currently_running_clients;
  auto& result = _results[item_id];

  auto task = std::make_shared<JobTask>(
      [&, item_id]() {
        DebugAssert(_currently_running_clients.load() <= _config.clients);

        const auto run_start = std::chrono::steady_clock::now();
        auto [success, metrics, any_run_verification_failed] = _benchmark_item_runner->execute_item(item_id);
        const auto run_end = std::chrono::steady_clock::now();

        _running_clients_semaphore.release();
        --_currently_running_clients;
        ++_total_finished_runs;

        // If result.verification_passed was previously unset, set it; otherwise only invalidate it if the run failed.
        result.verification_passed = result.verification_passed.load().value_or(true) && !any_run_verification_failed;

        // Prevent items from adding their result after the time is up.
        if (!_state.is_done()) {
          if (!_config.pipeline_metrics) {
            metrics.clear();
          }
          const auto item_result =
              BenchmarkItemRunResult{run_start - _benchmark_start, run_end - run_start, std::move(metrics)};
          if (success) {
            result.successful_runs.push_back(item_result);
          } else {
            result.unsuccessful_runs.push_back(item_result);
          }
        }
      },
      SchedulePriority::High);

  task->schedule();
}

void BenchmarkRunner::_warmup(const BenchmarkItemID item_id) {
  if (_config.warmup_duration == Duration{0}) {
    return;
  }

  const auto& name = _benchmark_item_runner->item_name(item_id);
  std::cout << "- Warming up for " << name << '\n';

  Assert(_currently_running_clients == 0, "Did not expect any clients to run at this time.");

  _state = BenchmarkState{_config.warmup_duration};

  _running_clients_semaphore.release(_config.clients);
  while (_state.keep_running()) {
    _running_clients_semaphore.acquire();
    _schedule_item_run(item_id);
  }

  // Clear the results.
  _results[item_id].successful_runs = {};
  _results[item_id].unsuccessful_runs = {};
  _results[item_id].duration = {};

  _state.set_done();

  // Wait for the rest of the tasks that didn't make it in time.
  Hyrise::get().scheduler()->wait_for_all_tasks();
  Assert(_currently_running_clients == 0, "All runs must be finished at this point.");
}

nlohmann::json BenchmarkRunner::_create_report() const {
  const std::chrono::nanoseconds total_duration = std::chrono::steady_clock::now() - _benchmark_start;

  auto benchmarks = nlohmann::json{};

  for (const auto& item_id : _benchmark_item_runner->items()) {
    const auto& name = _benchmark_item_runner->item_name(item_id);
    const auto& result = _results.at(item_id);

    const auto runs_to_json = [](auto runs) {
      auto runs_json = nlohmann::json::array();
      for (const auto& run_result : runs) {
        // Convert the SQLPipelineMetrics for each run of the BenchmarkItem into JSON.
        auto all_pipeline_metrics_json = nlohmann::json::array();
        // metrics can be empty if _config.pipeline_metrics is false.
        for (const auto& pipeline_metrics : run_result.metrics) {
          auto pipeline_metrics_json = nlohmann::json{{"parse_duration", pipeline_metrics.parse_time_nanos.count()},
                                                      {"statements", nlohmann::json::array()}};

          for (const auto& sql_statement_metrics : pipeline_metrics.statement_metrics) {
            nlohmann::json rule_metrics_json;
            for (const auto& rule_duration : sql_statement_metrics->optimizer_rule_durations) {
              rule_metrics_json[rule_duration.rule_name] += rule_duration.duration.count();
            }

            auto sql_statement_metrics_json =
                nlohmann::json{{"sql_translation_duration", sql_statement_metrics->sql_translation_duration.count()},
                               {"optimization_duration", sql_statement_metrics->optimization_duration.count()},
                               {"optimizer_rule_durations", rule_metrics_json},
                               {"lqp_translation_duration", sql_statement_metrics->lqp_translation_duration.count()},
                               {"plan_execution_duration", sql_statement_metrics->plan_execution_duration.count()},
                               {"query_plan_cache_hit", sql_statement_metrics->query_plan_cache_hit}};

            pipeline_metrics_json["statements"].push_back(sql_statement_metrics_json);
          }

          all_pipeline_metrics_json.push_back(pipeline_metrics_json);
        }

        runs_json.push_back(nlohmann::json{{"begin", run_result.begin.count()},
                                           {"duration", run_result.duration.count()},
                                           {"pipeline_metrics", all_pipeline_metrics_json}});
      }
      return runs_json;
    };

    auto benchmark = nlohmann::json{{"name", name},
                                    {"duration", result.duration.count()},
                                    {"successful_runs", runs_to_json(result.successful_runs)},
                                    {"unsuccessful_runs", runs_to_json(result.unsuccessful_runs)}};

    // For ordered benchmarks, report the time that this individual item ran. For shuffled benchmarks, return the
    // duration of the entire benchmark. This means that items_per_second of ordered and shuffled runs are not
    // comparable.
    const auto reported_item_duration =
        _config.benchmark_mode == BenchmarkMode::Shuffled ? total_duration : result.duration;
    // chrono::seconds uses an integer precision duration type, but we need a floating-point value.
    const auto duration_seconds = std::chrono::duration<double>(reported_item_duration).count();
    const auto items_per_second =
        duration_seconds > 0 ? (static_cast<double>(result.successful_runs.size()) / duration_seconds) : 0;

    // The field items_per_second is relied upon by a number of visualization scripts. Carefully consider if you really
    // want to touch this and potentially break the comparability across commits. Note that items_per_second only
    // includes successful iterations.
    benchmark["items_per_second"] = items_per_second;

    benchmarks.push_back(benchmark);
  }

  // Gather information on the table size.
  auto table_size = size_t{0};
  for (const auto& [_, table] : Hyrise::get().storage_manager.tables()) {
    table_size += table->memory_usage(MemoryUsageCalculationMode::Full);
  }

  auto summary = nlohmann::json{{"table_size_in_bytes", table_size}, {"total_duration", total_duration.count()}};

  // To get timestamps relative to the benchmark start, we substract the benchmark start timepoint.
  // We have to use system_clock here, as the LogManager uses it to provide human-readable timestamps.
  // Because the system_clock can be readjusted anytime, the timestamps could be slightly out of line.
  const auto benchmark_start_ns = std::chrono::nanoseconds{_benchmark_wall_clock_start.time_since_epoch()}.count();
  auto log_json = _sql_to_json(std::string{"SELECT \"timestamp\" - "} + std::to_string(benchmark_start_ns) +
                               " AS \"timestamp\", log_level, reporter, message FROM meta_log");

  auto report = nlohmann::json{{"context", _context},
                               {"benchmarks", std::move(benchmarks)},
                               {"log", std::move(log_json)},
                               {"summary", std::move(summary)},
                               {"table_generation", _table_generator->metrics}};

  // Add information that was temporarily stored in the `benchmark_...` tables during the benchmark execution.
  if (Hyrise::get().storage_manager.has_table("benchmark_system_utilization_log")) {
    report["system_utilization"] = _sql_to_json("SELECT * FROM benchmark_system_utilization_log");
  }

  if (Hyrise::get().storage_manager.has_table("benchmark_segments_log")) {
    report["segments"] = _sql_to_json("SELECT * FROM benchmark_segments_log");
  }
  return report;
}

void BenchmarkRunner::_write_report_to_file(const std::string& file_name, const nlohmann::json& report) {
  std::ofstream{file_name} << std::setw(2) << report << '\n';
}

cxxopts::Options BenchmarkRunner::get_basic_cli_options(const std::string& benchmark_name) {
  auto cli_options = cxxopts::Options{benchmark_name};

  // Create a comma separated strings with the encoding and compression options.
  const auto get_first = boost::adaptors::transformed([](const auto it) {
    return it.first;
  });
  const auto compression_strings_option =
      boost::algorithm::join(vector_compression_type_to_string.right | get_first, ", ");

  // Make TPC-C run in shuffled mode. While it can also run in ordered mode, it would run out of orders to fulfill at
  // some point. The way this is solved here is not really nice, but as the TPC-C benchmark binary has just a main
  // method and not a class, retrieving this default value properly would require some major refactoring of how
  // benchmarks interact with the BenchmarkRunner. At this moment, that does not seem to be worth the effort.
  const auto* const default_mode = (benchmark_name == "TPC-C Benchmark" ? "Shuffled" : "Ordered");
  // Similar to the mode of the benchmark, we set a different setting for table indexes when TPC-C is run. For
  // analytical benchmarks, we do not create indexes unless the user requests them as they are usually not used by the
  // query optimizer. In contrast, we create table indexes for TPC-C as they improve the performance of selections on
  // primary key columns.
  const auto* const default_table_indexes = (benchmark_name == "TPC-C Benchmark" ? "true" : "false");

  // clang-format off
  cli_options.add_options()
    ("help", "print a summary of CLI options")
    ("full_help", "print more detailed information about configuration options")
    ("r,runs", "Maximum number of runs per item, negative values mean infinity", cxxopts::value<int64_t>()->default_value("-1"))  // NOLINT(whitespace/line_length)
    ("c,chunk_size", "Chunk size", cxxopts::value<ChunkOffset>()->default_value(std::to_string(Chunk::DEFAULT_SIZE)))
    ("t,time", "Runtime - per item for Ordered, total for Shuffled", cxxopts::value<uint64_t>()->default_value("60"))
    ("w,warmup", "Number of seconds that each item is run for warm up. Warming up also caches the query plans", cxxopts::value<uint64_t>()->default_value("0"))  // NOLINT(whitespace/line_length)
    ("o,output", "JSON file to output results to, don't specify for stdout", cxxopts::value<std::string>()->default_value(""))  // NOLINT(whitespace/line_length)
    ("m,mode", "Ordered or Shuffled", cxxopts::value<std::string>()->default_value(default_mode))
    ("e,encoding", "Specify Chunk encoding as a string or as a JSON config file (for more detailed configuration, see --full_help). String options: " + all_encoding_options(), cxxopts::value<std::string>()->default_value("Dictionary"))  // NOLINT(whitespace/line_length)
    ("p,plugins", "Specify plugins to be loaded and execute their pre-/post-benchmark hooks (comma-separated paths to shared libraries w/o whitespaces)", cxxopts::value<std::string>()->default_value(""))  // NOLINT(whitespace/line_length)
    ("compression", "Specify vector compression as a string. Options: " + compression_strings_option, cxxopts::value<std::string>()->default_value(""))  // NOLINT(whitespace/line_length)
    ("chunk_indexes", "Create chunk indexes (separate index per chunk; columns defined by benchmark)", cxxopts::value<bool>()->default_value("false"))  // NOLINT(whitespace/line_length)
    ("table_indexes", "Create table indexes (index per table column; columns defined by benchmark)", cxxopts::value<bool>()->default_value(default_table_indexes))  // NOLINT(whitespace/line_length)
    ("scheduler", "Enable or disable the scheduler", cxxopts::value<bool>()->default_value("false"))
    ("cores", "Specify the number of cores used by the scheduler (if active). 0 means all available cores", cxxopts::value<uint32_t>()->default_value("0"))  // NOLINT(whitespace/line_length)
    ("clients", "Specify how many items should run in parallel if the scheduler is active", cxxopts::value<uint32_t>()->default_value("1"))  // NOLINT(whitespace/line_length)
    ("visualize", "Create a visualization image of one LQP and PQP for each query, do not properly run the benchmark", cxxopts::value<bool>()->default_value("false"))  // NOLINT(whitespace/line_length)
    ("verify", "Verify each query by comparing it with the SQLite result", cxxopts::value<bool>()->default_value("false"))  // NOLINT(whitespace/line_length)
    ("dont_cache_binary_tables", "Do not cache tables as binary files for faster loading on subsequent runs", cxxopts::value<bool>()->default_value("false"))  // NOLINT(whitespace/line_length)
    ("system_metrics", "Track system metrics (system utilization, segment accesses, etc.) and add them to the output JSON (see -o).", cxxopts::value<bool>()->default_value("false"))  // NOLINT(whitespace/line_length)
    ("pipeline_metrics", "Track SQL pipeline metrics (runtime of steps in SQL pipeline, optimizer rule durations) and add them to the output JSON (see -o). Tracking pipeline metrics switches off plan caching.", cxxopts::value<bool>()->default_value("false"))  // NOLINT(whitespace/line_length)
    // This option is only advised when the underlying system's memory capacity is overleaded by the preparation phase.
    ("data_preparation_cores", "Specify the number of cores used by the scheduler for data preparation, i.e., sorting and encoding tables and generating table statistics. 0 means all available cores.", cxxopts::value<uint32_t>()->default_value("0"));  // NOLINT(whitespace/line_length)
  // clang-format on

  return cli_options;
}

nlohmann::json BenchmarkRunner::create_context(const BenchmarkConfig& config) {
  // Generate YY-MM-DD hh:mm::ss
  auto current_time = std::time(nullptr);
  auto local_time = *std::localtime(&current_time);  // NOLINT(concurrency-mt-unsafe): not called in parallel
  auto timestamp_stream = std::stringstream{};
  timestamp_stream << std::put_time(&local_time, "%Y-%m-%d %H:%M:%S");

  // clang-format off
  auto compiler = std::stringstream{};
  #if defined(__clang__)
    compiler << "clang " << __clang_major__ << "." << __clang_minor__ << "." << __clang_patchlevel__;
  #elif defined(__GNUC__)
    compiler << "gcc " << __GNUC__ << "." << __GNUC_MINOR__;
  #else
    compiler << "unknown";
  #endif
  // clang-format on

  return nlohmann::json{{"date", timestamp_stream.str()},
                        {"chunk_size", static_cast<ChunkOffset::base_type>(config.chunk_size)},
                        {"compiler", compiler.str()},
                        {"build_type", HYRISE_DEBUG ? "debug" : "release"},
                        {"encoding", config.encoding_config.to_json()},
                        {"chunk_indexes", config.chunk_indexes},
                        {"benchmark_mode", magic_enum::enum_name(config.benchmark_mode)},
                        {"max_runs", config.max_runs},
                        {"max_duration", config.max_duration.count()},
                        {"warmup_duration", config.warmup_duration.count()},
                        {"using_scheduler", config.enable_scheduler},
                        {"cores", config.cores},
                        {"clients", config.clients},
                        {"data_preparation_cores", config.data_preparation_cores},
                        {"verify", config.verify},
                        {"time_unit", "ns"},
                        {"GIT-HASH", GIT_HEAD_SHA1 + std::string(GIT_IS_DIRTY ? "-dirty" : "")}};
}

nlohmann::json BenchmarkRunner::_sql_to_json(const std::string& sql) {
  auto pipeline = SQLPipelineBuilder{sql}.create_pipeline();
  const auto& [pipeline_status, table] = pipeline.get_result_table();
  Assert(pipeline_status == SQLPipelineStatus::Success, "_sql_to_json failed.");

  auto output = nlohmann::json::array();
  const auto row_count = table->row_count();
  for (auto row_nr = uint64_t{0}; row_nr < row_count; ++row_nr) {
    auto row = table->get_row(row_nr);
    auto entry = nlohmann::json{};

    for (auto column_id = ColumnID{0}; column_id < table->column_count(); ++column_id) {
      boost::apply_visitor(
          // table=table needed because of https://stackoverflow.com/questions/46114214/
          [&, table = table](const auto value) {
            if constexpr (!std::is_same_v<std::decay_t<decltype(value)>, NullValue>) {
              entry[table->column_name(column_id)] = value;
            } else {
              entry[table->column_name(column_id)] = nullptr;
            }
          },
          row[column_id]);
    }

    output.emplace_back(std::move(entry));
  }

  return output;
}

void BenchmarkRunner::_snapshot_segment_access_counters(const std::string& moment) {
  if (!_config.system_metrics) {
    return;
  }

  auto moment_or_timestamp = moment;
  if (moment_or_timestamp.empty()) {
    const auto timestamp = std::chrono::nanoseconds{std::chrono::steady_clock::now() - _benchmark_start}.count();
    moment_or_timestamp = std::to_string(timestamp);
  }

  ++_snapshot_id;

  auto sql_builder = std::stringstream{};
  sql_builder << "INSERT INTO benchmark_segments_log SELECT " << _snapshot_id << ", '" << moment_or_timestamp + "'"
              << ", * FROM meta_segments WHERE table_name NOT LIKE 'benchmark%'";

  SQLPipelineBuilder{sql_builder.str()}.create_pipeline().get_result_table();
}

}  // namespace hyrise<|MERGE_RESOLUTION|>--- conflicted
+++ resolved
@@ -100,11 +100,7 @@
   // items exist for which no dedicated result could be loaded.
   if (_config.verify && _benchmark_item_runner->has_item_without_dedicated_result()) {
     std::cout << "- Loading tables into SQLite for verification.\n";
-<<<<<<< HEAD
     auto timer = Timer{};
-=======
-    Timer timer;
->>>>>>> f7417f58
 
     // Load the data into SQLite.
     sqlite_wrapper = std::make_shared<SQLiteWrapper>();
@@ -378,7 +374,7 @@
 
   auto task = std::make_shared<JobTask>(
       [&, item_id]() {
-        DebugAssert(_currently_running_clients.load() <= _config.clients);
+        DebugAssert(_currently_running_clients.load() <= _config.clients, "More queries than clients running.");
 
         const auto run_start = std::chrono::steady_clock::now();
         auto [success, metrics, any_run_verification_failed] = _benchmark_item_runner->execute_item(item_id);
