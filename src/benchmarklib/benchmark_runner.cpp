--- conflicted
+++ resolved
@@ -65,26 +65,11 @@
       std::cout << "(" << per_table_timer.lap_formatted() << ")" << std::endl;
     }
     std::cout << "- All tables loaded into SQLite (" << timer.lap_formatted() << ")" << std::endl;
-<<<<<<< HEAD
-  }
-
+    _benchmark_item_runner->set_sqlite_wrapper(sqlite_wrapper);
+  }
+
+  // TODO: Use with command line args instead.
   PluginManager::get().load_plugin("/home/Leander.Neiss/pcm_plugin/build/libPcmPlugin.so");
-
-  // Run the preparation queries
-  {
-    auto sql = _query_generator->get_preparation_queries();
-
-    // Some benchmarks might not need preparation
-    if (!sql.empty()) {
-      std::cout << "- Preparing queries..." << std::endl;
-      auto pipeline = SQLPipelineBuilder{sql}.with_mvcc(_config.use_mvcc).create_pipeline();
-      // Execute the query, we don't care about the results
-      pipeline.get_result_table();
-    }
-=======
-    _benchmark_item_runner->set_sqlite_wrapper(sqlite_wrapper);
->>>>>>> 88de00dc
-  }
 
 }
 
