#include <json.hpp>

#include <random>

#include "benchmark_runner.hpp"
#include "constant_mappings.hpp"
#include "import_export/csv_parser.hpp"
#include "scheduler/current_scheduler.hpp"
#include "sql/sql_pipeline_builder.hpp"
#include "storage/chunk_encoder.hpp"
#include "storage/storage_manager.hpp"
#include "tpch/tpch_db_generator.hpp"
#include "tpch/tpch_queries.hpp"
#include "utils/cli_options.hpp"
#include "utils/filesystem.hpp"
#include "utils/load_table.hpp"
#include "version.hpp"
#include "visualization/lqp_visualizer.hpp"
#include "visualization/sql_query_plan_visualizer.hpp"

namespace opossum {

BenchmarkRunner::BenchmarkRunner(const BenchmarkConfig& config, const NamedQueries& queries,
                                 const nlohmann::json& context)
    : _config(config), _queries(queries), _context(context) {
  // In non-verbose mode, disable performance warnings
  if (!config.verbose) {
    _performance_warning_disabler.emplace();
  }

  // Initialise the scheduler if the benchmark was requested to run multi-threaded
  if (config.enable_scheduler) {
    Topology::use_default_topology(config.cores);
    config.out << "- Multi-threaded Topology:" << std::endl;
    Topology::get().print(config.out, 2);

    // Add NUMA topology information to the context, for processing in the benchmark_multithreaded.py script
    auto numa_cores_per_node = std::vector<size_t>();
    for (auto node : Topology::get().nodes()) {
      numa_cores_per_node.push_back(node.cpus.size());
    }
    _context.push_back({"utilized_cores_per_numa_node", numa_cores_per_node});

    const auto scheduler = std::make_shared<NodeQueueScheduler>();
    CurrentScheduler::set(scheduler);
  }
}

BenchmarkRunner::~BenchmarkRunner() {
  if (CurrentScheduler::is_set()) {
    CurrentScheduler::get()->finish();
  }
}

void BenchmarkRunner::run() {
  _config.out << "\n- Starting Benchmark..." << std::endl;

  auto benchmark_start = std::chrono::steady_clock::now();

  // Run the queries in the selected mode
  switch (_config.benchmark_mode) {
    case BenchmarkMode::IndividualQueries: {
      _benchmark_individual_queries();
      break;
    }
    case BenchmarkMode::PermutedQuerySet: {
      _benchmark_permuted_query_set();
      break;
    }
  }

  auto benchmark_end = std::chrono::steady_clock::now();
  _total_run_duration = benchmark_end - benchmark_start;

  // Create report
  if (_config.output_file_path) {
    std::ofstream output_file(*_config.output_file_path);
    _create_report(output_file);
  } else {
    _create_report(std::cout);
  }

  // Visualize query plans
  if (_config.enable_visualization) {
    for (const auto& name_and_plans : _query_plans) {
      auto name = name_and_plans.first;
      boost::replace_all(name, " ", "_");
      const auto& lqps = name_and_plans.second.lqps;
      const auto& pqps = name_and_plans.second.pqps;

      GraphvizConfig graphviz_config;
      graphviz_config.format = "svg";

      for (auto lqp_idx = size_t{0}; lqp_idx < lqps.size(); ++lqp_idx) {
        const auto file_prefix = name + "-LQP-" + std::to_string(lqp_idx);
        LQPVisualizer{graphviz_config, {}, {}, {}}.visualize({lqps[lqp_idx]}, file_prefix + ".dot",
                                                             file_prefix + ".svg");
      }
      for (auto pqp_idx = size_t{0}; pqp_idx < pqps.size(); ++pqp_idx) {
        const auto file_prefix = name + "-PQP-" + std::to_string(pqp_idx);
        SQLQueryPlanVisualizer{graphviz_config, {}, {}, {}}.visualize(*pqps[pqp_idx], file_prefix + ".dot",
                                                                      file_prefix + ".svg");
      }
    }
  }
}

void BenchmarkRunner::_benchmark_permuted_query_set() {
  // Init results
  for (const auto& named_query : _queries) {
    const auto& name = named_query.first;
    _query_results_by_query_name[name];  // Initializes if it does not exist
  }

  auto mutable_named_queries = _queries;

  // For shuffling the query order
  std::random_device random_device;
  std::mt19937 random_generator(random_device());

  const auto number_of_queries = mutable_named_queries.size();

  // The atomic uints are modified by other threads when finishing a query set, to keep track of when we can
  // let a simulated client schedule the next set, as well as the total number of finished query sets so far
  auto currently_running_clients = std::atomic_uint{0};
  auto finished_query_set_runs = std::atomic_uint{0};
  auto finished_queries_total = std::atomic_uint{0};

  auto tasks = std::vector<std::shared_ptr<AbstractTask>>{};
  auto state = BenchmarkState{_config.max_duration};

  while (state.keep_running() && finished_query_set_runs.load(std::memory_order_relaxed) < _config.max_num_query_runs) {
    // We want to only schedule as many query sets simultaneously as we have simulated clients
    if (currently_running_clients.load(std::memory_order_relaxed) < _config.clients) {
      currently_running_clients++;
      std::shuffle(mutable_named_queries.begin(), mutable_named_queries.end(), random_generator);

      for (const auto& named_query : mutable_named_queries) {
        // The on_query_done callback will be appended to the last Task of the query,
        // to measure its duration as well as signal that the query was finished
        const auto query_run_begin = std::chrono::steady_clock::now();
        auto on_query_done = [query_run_begin, named_query, number_of_queries, &currently_running_clients,
                              &finished_query_set_runs, &finished_queries_total, &state, this]() {
          if (finished_queries_total++ % number_of_queries == 0) {
            currently_running_clients--;
            finished_query_set_runs++;
          }

          if (!state.is_done()) {  // To prevent queries to add their results after the time is up
            const auto duration = std::chrono::steady_clock::now() - query_run_begin;
            auto& result = _query_results_by_query_name[named_query.first];
            result.duration += duration;
            result.iteration_durations.push_back(duration);
            result.num_iterations++;
          }
        };

        auto query_tasks = _schedule_or_execute_query(named_query, on_query_done);
        tasks.insert(tasks.end(), query_tasks.begin(), query_tasks.end());
      }
    } else {
      std::this_thread::sleep_for(std::chrono::milliseconds(10));
    }
  }
  state.set_done();

  // Wait for the rest of the tasks that didn't make it in time - they will not count toward the results
  // TODO(leander/anyone): To be replaced with something like CurrentScheduler::abort(),
  // that properly removes all remaining tasks from all queues, without having to wait for them
  CurrentScheduler::wait_for_tasks(tasks);
  Assert(currently_running_clients == 0, "All query set runs must be finished at this point");
}

void BenchmarkRunner::_benchmark_individual_queries() {
  for (const auto& named_query : _queries) {
    _warmup_query(named_query);

    const auto& name = named_query.first;
    _config.out << "- Benchmarking Query " << name << std::endl;

    // The atomic uints are modified by other threads when finishing a query, to keep track of when we can
    // let a simulated client schedule the next query, as well as the total number of finished queries so far
    auto currently_running_clients = std::atomic_uint{0};
    auto& result = _query_results_by_query_name[name];  // Initializes if it does not exist

    auto tasks = std::vector<std::shared_ptr<AbstractTask>>{};
    auto state = BenchmarkState{_config.max_duration};

    while (state.keep_running() && result.num_iterations.load(std::memory_order_relaxed) < _config.max_num_query_runs) {
      // We want to only schedule as many queries simultaneously as we have simulated clients
      if (currently_running_clients.load(std::memory_order_relaxed) < _config.clients) {
        currently_running_clients++;

        // The on_query_done callback will be appended to the last Task of the query,
        // to measure its duration as well as signal that the query was finished
        const auto query_run_begin = std::chrono::steady_clock::now();
        auto on_query_done = [query_run_begin, &currently_running_clients, &result, &state]() {
          currently_running_clients--;
          if (!state.is_done()) {  // To prevent queries to add their results after the time is up
            const auto query_run_end = std::chrono::steady_clock::now();
            result.num_iterations++;
            result.iteration_durations.push_back(query_run_end - query_run_begin);
          }
        };

        auto query_tasks = _schedule_or_execute_query(named_query, on_query_done);
        tasks.insert(tasks.end(), query_tasks.begin(), query_tasks.end());
      } else {
        std::this_thread::sleep_for(std::chrono::milliseconds(10));
      }
    }
    state.set_done();
    result.duration = state.benchmark_duration;

    const auto duration_ns = std::chrono::duration_cast<std::chrono::nanoseconds>(result.duration).count();
    const auto duration_seconds = static_cast<float>(duration_ns) / 1'000'000'000;
    const auto items_per_second = static_cast<float>(result.num_iterations) / duration_seconds;

    _config.out << "  -> Executed " << result.num_iterations << " times in " << duration_seconds << " seconds ("
                << items_per_second << " iter/s)" << std::endl;

    // Wait for the rest of the tasks that didn't make it in time - they will not count toward the results
    // TODO(leander/anyone): To be replaced with something like CurrentScheduler::abort(),
    // that properly removes all remaining tasks from all queues, without having to wait for them
    CurrentScheduler::wait_for_tasks(tasks);
    Assert(currently_running_clients == 0, "All query runs must be finished at this point");
  }
}

void BenchmarkRunner::_warmup_query(const NamedQuery& named_query) {
  if (_config.warmup_duration == Duration{0}) {
    return;
  }

  const auto& name = named_query.first;
  _config.out << "- Warming up for Query " << name << std::endl;

  // The atomic uints are modified by other threads when finishing a query, to keep track of when we can
  // let a simulated client schedule the next query, as well as the total number of finished queries so far
  auto currently_running_clients = std::atomic_uint{0};

  auto tasks = std::vector<std::shared_ptr<AbstractTask>>{};
  auto state = BenchmarkState{_config.warmup_duration};

  while (state.keep_running()) {
    // We want to only schedule as many queries simultaneously as we have simulated clients
    if (currently_running_clients.load(std::memory_order_relaxed) < _config.clients) {
      currently_running_clients++;

      // The on_query_done callback will be appended to the last Task of the query,
      // to signal that the query was finished
      auto on_query_done = [&currently_running_clients]() { currently_running_clients--; };

      auto query_tasks = _schedule_or_execute_query(named_query, on_query_done);
      tasks.insert(tasks.end(), query_tasks.begin(), query_tasks.end());
    } else {
      std::this_thread::sleep_for(std::chrono::milliseconds(10));
    }
  }
  state.set_done();

  // Wait for the rest of the tasks that didn't make it in time
  // TODO(leander/anyone): To be replaced with something like CurrentScheduler::abort(),
  // that properly removes all remaining tasks from all queues, without having to wait for them
  CurrentScheduler::wait_for_tasks(tasks);
  Assert(currently_running_clients == 0, "All query runs must be finished at this point");
}

std::vector<std::shared_ptr<AbstractTask>> BenchmarkRunner::_schedule_or_execute_query(
    const NamedQuery& named_query, const std::function<void()>& done_callback) {
  // Some queries (like TPC-H 15) require execution before we can call get_tasks() on the pipeline.
  // These queries can't be scheduled yet, therefore we fall back to "just" executing the query
  // when we don't use the scheduler anyway, so that they can be executed.
  if (_config.enable_scheduler) {
    return _schedule_query(named_query, done_callback);
  }
  _execute_query(named_query, done_callback);
  return {};
}

std::vector<std::shared_ptr<AbstractTask>> BenchmarkRunner::_schedule_query(
    const NamedQuery& named_query, const std::function<void()>& done_callback) {
  const auto& name = named_query.first;
  const auto& sql = named_query.second;

  auto query_tasks = std::vector<std::shared_ptr<AbstractTask>>();

  auto pipeline_builder = SQLPipelineBuilder{sql}.with_mvcc(_config.use_mvcc);
  if (_config.enable_visualization) pipeline_builder.dont_cleanup_temporaries();
  auto pipeline = pipeline_builder.create_pipeline();

  auto tasks_per_statement = pipeline.get_tasks();
  tasks_per_statement.back().back()->set_done_callback(done_callback);

  for (auto tasks : tasks_per_statement) {
    CurrentScheduler::schedule_tasks(tasks);
    query_tasks.insert(query_tasks.end(), tasks.begin(), tasks.end());
  }

  // If necessary, keep plans for visualization
  if (_config.enable_visualization) {
    const auto query_plans_iter = _query_plans.find(name);
    if (query_plans_iter == _query_plans.end()) {
      QueryPlans plans{pipeline.get_optimized_logical_plans(), pipeline.get_query_plans()};
      _query_plans.emplace(name, plans);
    }
  }
  return query_tasks;
}

void BenchmarkRunner::_execute_query(const NamedQuery& named_query, const std::function<void()>& done_callback) {
  const auto& name = named_query.first;
  const auto& sql = named_query.second;

  auto pipeline_builder = SQLPipelineBuilder{sql}.with_mvcc(_config.use_mvcc);
  if (_config.enable_visualization) pipeline_builder.dont_cleanup_temporaries();
  auto pipeline = pipeline_builder.create_pipeline();
  // Execute the query, we don't care about the results
  pipeline.get_result_table();

  if (done_callback) done_callback();

  // If necessary, keep plans for visualization
  if (_config.enable_visualization) {
    const auto query_plans_iter = _query_plans.find(name);
    if (query_plans_iter == _query_plans.end()) {
      QueryPlans plans{pipeline.get_optimized_logical_plans(), pipeline.get_query_plans()};
      _query_plans.emplace(name, plans);
    }
  }
}

void BenchmarkRunner::_create_report(std::ostream& stream) const {
  nlohmann::json benchmarks;

  for (const auto& named_query : _queries) {
    const auto& name = named_query.first;
    const auto& query_result = _query_results_by_query_name.at(name);
    Assert(query_result.iteration_durations.size() == query_result.num_iterations,
           "number of iterations and number of iteration durations does not match");

    const auto duration_ns = std::chrono::duration_cast<std::chrono::nanoseconds>(query_result.duration).count();
    const auto duration_seconds = static_cast<float>(duration_ns) / 1'000'000'000;
    const auto items_per_second = static_cast<float>(query_result.num_iterations) / duration_seconds;
    const auto time_per_query =
        query_result.num_iterations > 0 ? static_cast<float>(duration_ns) / query_result.num_iterations : std::nanf("");

    // Transform iteration Durations into numerical representation
    auto iteration_durations = std::vector<double>();
    iteration_durations.reserve(query_result.iteration_durations.size());
    std::transform(query_result.iteration_durations.cbegin(), query_result.iteration_durations.cend(),
                   std::back_inserter(iteration_durations), [](const auto& duration) {
                     return static_cast<double>(std::chrono::duration_cast<std::chrono::nanoseconds>(duration).count());
                   });

    nlohmann::json benchmark{{"name", name},
                             {"iterations", query_result.num_iterations.load()},
                             {"iteration_durations", iteration_durations},
                             {"avg_real_time_per_iteration", time_per_query},
                             {"items_per_second", items_per_second},
                             {"time_unit", "ns"}};

    benchmarks.push_back(benchmark);
  }

  // Gather information on the (estimated) table size
  auto table_size = 0ull;
  for (const auto& table_pair : StorageManager::get().tables()) {
    table_size += table_pair.second->estimate_memory_usage();
  }

  const auto total_run_duration_seconds = std::chrono::duration_cast<std::chrono::seconds>(_total_run_duration).count();

  nlohmann::json summary{{"table_size_in_bytes", table_size}, {"total_run_duration_in_s", total_run_duration_seconds}};

  nlohmann::json report{{"context", _context}, {"benchmarks", benchmarks}, {"summary", summary}};

  stream << std::setw(2) << report << std::endl;
}

BenchmarkRunner BenchmarkRunner::create(const BenchmarkConfig& config, const std::string& table_path,
                                        const std::string& query_path) {
  const auto tables = _read_table_folder(table_path);
  Assert(!tables.empty(), "No tables found in '" + table_path + "'");

  for (const auto& table_path_str : tables) {
    const auto table_name = filesystem::path{table_path_str}.stem().string();

    std::shared_ptr<Table> table;
    if (boost::algorithm::ends_with(table_path_str, ".tbl")) {
      table = load_table(table_path_str, config.chunk_size);
    } else {
      table = CsvParser{}.parse(table_path_str);
    }

    config.out << "- Adding table '" << table_name << "'" << std::endl;
    BenchmarkTableEncoder::encode(table_name, table, config.encoding_config);
    StorageManager::get().add_table(table_name, table);
  }

  const auto queries = _read_query_folder(query_path);
  return BenchmarkRunner(config, queries, create_context(config));
}

std::vector<std::string> BenchmarkRunner::_read_table_folder(const std::string& table_path) {
  const auto is_table_file = [](const std::string& filename) {
    return (boost::algorithm::ends_with(filename, ".csv") || boost::algorithm::ends_with(filename, ".tbl"));
  };

  filesystem::path path{table_path};
  Assert(filesystem::exists(path), "No such file or directory '" + table_path + "'");

  std::vector<std::string> tables;

  // If only one file was specified, add it and return
  if (filesystem::is_regular_file(path)) {
    Assert(is_table_file(table_path), "Specified file '" + table_path + "' is not a .csv or .tbl file");
    tables.push_back(table_path);
    return tables;
  }

  // Recursively walk through the specified directory and add all files on the way
  for (const auto& entry : filesystem::recursive_directory_iterator(path)) {
    const auto filename = entry.path().string();
    if (filesystem::is_regular_file(entry) && is_table_file(filename)) {
      tables.push_back(filename);
    }
  }

  return tables;
}

NamedQueries BenchmarkRunner::_read_query_folder(const std::string& query_path) {
  const auto is_sql_file = [](const std::string& filename) { return boost::algorithm::ends_with(filename, ".sql"); };

  filesystem::path path{query_path};
  Assert(filesystem::exists(path), "No such file or directory '" + query_path + "'");

  if (filesystem::is_regular_file(path)) {
    Assert(is_sql_file(query_path), "Specified file '" + query_path + "' is not an .sql file");
    return _parse_query_file(query_path);
  }

  // Recursively walk through the specified directory and add all files on the way
  NamedQueries queries;
  for (const auto& entry : filesystem::recursive_directory_iterator(path)) {
    const auto filename = entry.path().string();
    if (filesystem::is_regular_file(entry) && is_sql_file(filename)) {
      const auto file_queries = _parse_query_file(filename);
      queries.insert(queries.end(), file_queries.begin(), file_queries.end());
    }
  }

  return queries;
}

NamedQueries BenchmarkRunner::_parse_query_file(const std::string& query_path) {
  auto query_id = 0u;

  std::ifstream file(query_path);
  const auto filename = filesystem::path{query_path}.stem().string();

  NamedQueries queries;
  std::string query;
  while (std::getline(file, query)) {
    if (query.empty() || query.substr(0, 2) == "--") {
      continue;
    }

    const auto query_name = filename + '.' + std::to_string(query_id);
    queries.emplace_back(query_name, std::move(query));
    query_id++;
  }

  // More convenient names if there is only one query per file
  if (queries.size() == 1) {
    auto& query_name = queries[0].first;
    query_name.erase(query_name.end() - 2, query_name.end());  // -2 because .0 at end of name
  }

  return queries;
}

cxxopts::Options BenchmarkRunner::get_basic_cli_options(const std::string& benchmark_name) {
  auto cli_options = CLIOptions::get_basic_cli_options(benchmark_name);

  // Make sure all current encoding types are shown
  std::vector<std::string> encoding_strings;
  encoding_strings.reserve(encoding_type_to_string.right.size());
  for (const auto& encoding : encoding_type_to_string.right) {
    encoding_strings.emplace_back(encoding.first);
  }

  const auto encoding_strings_option = boost::algorithm::join(encoding_strings, ", ");

  // Make sure all current compression types are shown
  std::vector<std::string> compression_strings;
  compression_strings.reserve(vector_compression_type_to_string.right.size());
  for (const auto& vector_compression : vector_compression_type_to_string.right) {
    compression_strings.emplace_back(vector_compression.first);
  }

  const auto compression_strings_option = boost::algorithm::join(compression_strings, ", ");

  // If you add a new option here, make sure to edit CLIConfigParser::basic_cli_options_to_json() so it contains the
  // newest options. Sadly, there is no way to to get all option keys to do this automatically.
  // clang-format off
  cli_options.add_options()
    ("v,verbose", "Print log messages", cxxopts::value<bool>()->default_value("false"))
<<<<<<< HEAD
    ("r,runs", "Maximum number of runs of a single query(set)", cxxopts::value<size_t>()->default_value("1000")) // NOLINT
    ("t,time", "Maximum seconds that a query(set) is run", cxxopts::value<size_t>()->default_value("60")) // NOLINT
=======
    ("r,runs", "Maximum number of runs of a single query (set)", cxxopts::value<size_t>()->default_value("10000")) // NOLINT
    ("c,chunk_size", "ChunkSize, default is 100,000", cxxopts::value<ChunkOffset>()->default_value("100000")) // NOLINT
    ("t,time", "Maximum seconds that a query (set) is run", cxxopts::value<size_t>()->default_value("60")) // NOLINT
    ("w,warmup", "Number of seconds that each query is run for warm up", cxxopts::value<size_t>()->default_value("0")) // NOLINT
>>>>>>> f2ef5858
    ("o,output", "File to output results to, don't specify for stdout", cxxopts::value<std::string>()->default_value("")) // NOLINT
    ("m,mode", "IndividualQueries or PermutedQuerySet, default is IndividualQueries", cxxopts::value<std::string>()->default_value("IndividualQueries")) // NOLINT
    ("e,encoding", "Specify Chunk encoding as a string or as a JSON config file (for more detailed configuration, see below). String options: " + encoding_strings_option, cxxopts::value<std::string>()->default_value("Dictionary"))  // NOLINT
    ("compression", "Specify vector compression as a string. Options: " + compression_strings_option, cxxopts::value<std::string>()->default_value(""))  // NOLINT
<<<<<<< HEAD
=======
    ("scheduler", "Enable or disable the scheduler", cxxopts::value<bool>()->default_value("false")) // NOLINT
    ("cores", "Specify the number of cores used by the scheduler (if active). 0 means all available cores", cxxopts::value<uint>()->default_value("0")) // NOLINT
    ("clients", "Specify how many queries should run in parallel if the scheduler is active", cxxopts::value<uint>()->default_value("1")) // NOLINT
>>>>>>> f2ef5858
    ("mvcc", "Enable MVCC", cxxopts::value<bool>()->default_value("false")) // NOLINT
    ("visualize", "Create a visualization image of one LQP and PQP for each query", cxxopts::value<bool>()->default_value("false")); // NOLINT
  // clang-format on

  return cli_options;
}

nlohmann::json BenchmarkRunner::create_context(const BenchmarkConfig& config) {
  // Generate YY-MM-DD hh:mm::ss
  auto current_time = std::time(nullptr);
  auto local_time = *std::localtime(&current_time);
  std::stringstream timestamp_stream;
  timestamp_stream << std::put_time(&local_time, "%Y-%m-%d %H:%M:%S");

  std::stringstream compiler;
  // clang-format off
  #if defined(__clang__)
    compiler << "clang " << __clang_major__ << "." << __clang_minor__ << "." << __clang_patchlevel__;
  #elif defined(__GNUC__)
    compiler << "gcc " << __GNUC__ << "." << __GNUC_MINOR__;
  #else
    compiler << "unknown";
  #endif
  // clang-format on

  return nlohmann::json{
      {"date", timestamp_stream.str()},
      {"chunk_size", config.chunk_size},
      {"compiler", compiler.str()},
      {"build_type", IS_DEBUG ? "debug" : "release"},
      {"encoding", config.encoding_config.to_json()},
      {"benchmark_mode",
       config.benchmark_mode == BenchmarkMode::IndividualQueries ? "IndividualQueries" : "PermutedQuerySet"},
      {"max_runs", config.max_num_query_runs},
      {"max_duration_in_s", std::chrono::duration_cast<std::chrono::seconds>(config.max_duration).count()},
      {"warmup_duration_in_s", std::chrono::duration_cast<std::chrono::seconds>(config.warmup_duration).count()},
      {"using_mvcc", config.use_mvcc == UseMvcc::Yes},
      {"using_visualization", config.enable_visualization},
      {"output_file_path", config.output_file_path ? *(config.output_file_path) : "stdout"},
      {"using_scheduler", config.enable_scheduler},
      {"cores", config.cores},
      {"clients", config.clients},
      {"verbose", config.verbose},
      {"GIT-HASH", GIT_HEAD_SHA1 + std::string(GIT_IS_DIRTY ? "-dirty" : "")}};
}

}  // namespace opossum<|MERGE_RESOLUTION|>--- conflicted
+++ resolved
@@ -507,25 +507,19 @@
   // clang-format off
   cli_options.add_options()
     ("v,verbose", "Print log messages", cxxopts::value<bool>()->default_value("false"))
-<<<<<<< HEAD
     ("r,runs", "Maximum number of runs of a single query(set)", cxxopts::value<size_t>()->default_value("1000")) // NOLINT
     ("t,time", "Maximum seconds that a query(set) is run", cxxopts::value<size_t>()->default_value("60")) // NOLINT
-=======
     ("r,runs", "Maximum number of runs of a single query (set)", cxxopts::value<size_t>()->default_value("10000")) // NOLINT
     ("c,chunk_size", "ChunkSize, default is 100,000", cxxopts::value<ChunkOffset>()->default_value("100000")) // NOLINT
     ("t,time", "Maximum seconds that a query (set) is run", cxxopts::value<size_t>()->default_value("60")) // NOLINT
     ("w,warmup", "Number of seconds that each query is run for warm up", cxxopts::value<size_t>()->default_value("0")) // NOLINT
->>>>>>> f2ef5858
     ("o,output", "File to output results to, don't specify for stdout", cxxopts::value<std::string>()->default_value("")) // NOLINT
     ("m,mode", "IndividualQueries or PermutedQuerySet, default is IndividualQueries", cxxopts::value<std::string>()->default_value("IndividualQueries")) // NOLINT
     ("e,encoding", "Specify Chunk encoding as a string or as a JSON config file (for more detailed configuration, see below). String options: " + encoding_strings_option, cxxopts::value<std::string>()->default_value("Dictionary"))  // NOLINT
     ("compression", "Specify vector compression as a string. Options: " + compression_strings_option, cxxopts::value<std::string>()->default_value(""))  // NOLINT
-<<<<<<< HEAD
-=======
     ("scheduler", "Enable or disable the scheduler", cxxopts::value<bool>()->default_value("false")) // NOLINT
     ("cores", "Specify the number of cores used by the scheduler (if active). 0 means all available cores", cxxopts::value<uint>()->default_value("0")) // NOLINT
     ("clients", "Specify how many queries should run in parallel if the scheduler is active", cxxopts::value<uint>()->default_value("1")) // NOLINT
->>>>>>> f2ef5858
     ("mvcc", "Enable MVCC", cxxopts::value<bool>()->default_value("false")) // NOLINT
     ("visualize", "Create a visualization image of one LQP and PQP for each query", cxxopts::value<bool>()->default_value("false")); // NOLINT
   // clang-format on
