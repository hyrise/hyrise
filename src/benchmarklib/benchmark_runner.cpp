--- conflicted
+++ resolved
@@ -487,8 +487,7 @@
     ("m,mode", "Ordered or Shuffled", cxxopts::value<std::string>()->default_value(default_mode)) // NOLINT
     ("e,encoding", "Specify Chunk encoding as a string or as a JSON config file (for more detailed configuration, see --full_help). String options: " + encoding_strings_option, cxxopts::value<std::string>()->default_value("Dictionary"))  // NOLINT
     ("compression", "Specify vector compression as a string. Options: " + compression_strings_option, cxxopts::value<std::string>()->default_value(""))  // NOLINT
-    ("chunk_indexes", "Create chunk indexes (where defined by benchmark)", cxxopts::value<bool>()->default_value("false"))  // NOLINT
-    ("table_indexes", "Create table indexes (where defined by benchmark)", cxxopts::value<bool>()->default_value("false"))  // NOLINT
+    ("indexes", "Create indexes (where defined by benchmark)", cxxopts::value<bool>()->default_value("false"))  // NOLINT
     ("scheduler", "Enable or disable the scheduler", cxxopts::value<bool>()->default_value("false")) // NOLINT
     ("cores", "Specify the number of cores used by the scheduler (if active). 0 means all available cores", cxxopts::value<uint32_t>()->default_value("0")) // NOLINT
     ("clients", "Specify how many items should run in parallel if the scheduler is active", cxxopts::value<uint32_t>()->default_value("1")) // NOLINT
@@ -521,26 +520,6 @@
   #endif
   // clang-format on
 
-<<<<<<< HEAD
-  return nlohmann::json{
-      {"date", timestamp_stream.str()},
-      {"chunk_size", config.chunk_size},
-      {"compiler", compiler.str()},
-      {"build_type", HYRISE_DEBUG ? "debug" : "release"},
-      {"encoding", config.encoding_config.to_json()},
-      {"chunk_indexes", config.chunk_indexes},
-      {"table_indexes", config.table_indexes},
-      {"benchmark_mode", magic_enum::enum_name(config.benchmark_mode)},
-      {"max_runs", config.max_runs},
-      {"max_duration", std::chrono::duration_cast<std::chrono::nanoseconds>(config.max_duration).count()},
-      {"warmup_duration", std::chrono::duration_cast<std::chrono::nanoseconds>(config.warmup_duration).count()},
-      {"using_scheduler", config.enable_scheduler},
-      {"cores", config.cores},
-      {"clients", config.clients},
-      {"verify", config.verify},
-      {"time_unit", "ns"},
-      {"GIT-HASH", GIT_HEAD_SHA1 + std::string(GIT_IS_DIRTY ? "-dirty" : "")}};
-=======
   return nlohmann::json{{"date", timestamp_stream.str()},
                         {"chunk_size", static_cast<ChunkOffset::base_type>(config.chunk_size)},
                         {"compiler", compiler.str()},
@@ -558,7 +537,6 @@
                         {"verify", config.verify},
                         {"time_unit", "ns"},
                         {"GIT-HASH", GIT_HEAD_SHA1 + std::string(GIT_IS_DIRTY ? "-dirty" : "")}};
->>>>>>> 40ed5e57
 }
 
 nlohmann::json BenchmarkRunner::_sql_to_json(const std::string& sql) {
