--- conflicted
+++ resolved
@@ -33,13 +33,8 @@
       _query_generator(std::move(query_generator)),
       _table_generator(std::move(table_generator)),
       _context(context),
-<<<<<<< HEAD
-      _sql_pqp_cache(std::make_shared<SQLPhysicalPlanCache>()),
-      _sql_lqp_cache(std::make_shared<SQLLogicalPlanCache>()) {
-=======
       _pqp_cache(std::make_shared<SQLPhysicalPlanCache>()),
       _lqp_cache(std::make_shared<SQLLogicalPlanCache>()) {
->>>>>>> e6151abe
   // Initialise the scheduler if the benchmark was requested to run multi-threaded
   if (config.enable_scheduler) {
     // If we wanted to, we could probably implement this, but right now, it does not seem to be worth the effort
@@ -489,15 +484,8 @@
 std::shared_ptr<SQLPipeline> BenchmarkRunner::_build_sql_pipeline(const QueryID query_id) const {
   // Create an SQLPipeline for this query
   const auto sql = _query_generator->build_query(query_id);
-<<<<<<< HEAD
-  auto pipeline_builder = SQLPipelineBuilder{sql}
-                              .with_sql_lqp_cache(_sql_lqp_cache)
-                              .with_sql_pqp_cache(_sql_pqp_cache)
-                              .with_mvcc(_config.use_mvcc);
-=======
   auto pipeline_builder =
       SQLPipelineBuilder{sql}.with_lqp_cache(_lqp_cache).with_pqp_cache(_pqp_cache).with_mvcc(_config.use_mvcc);
->>>>>>> e6151abe
   if (_config.enable_jit) {
     pipeline_builder.with_lqp_translator(std::make_shared<JitAwareLQPTranslator>());
   }
