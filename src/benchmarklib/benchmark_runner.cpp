#include <json.hpp>

#include <boost/range/adaptors.hpp>
#include <random>

#include "cxxopts.hpp"

#include "benchmark_config.hpp"
#include "benchmark_runner.hpp"
#include "benchmark_state.hpp"
#include "constant_mappings.hpp"
#include "scheduler/current_scheduler.hpp"
#include "sql/create_sql_parser_error_message.hpp"
#include "sql/sql_pipeline_builder.hpp"
#include "storage/chunk.hpp"
#include "storage/chunk_encoder.hpp"
#include "storage/storage_manager.hpp"
#include "tpch/tpch_table_generator.hpp"
#include "utils/check_table_equal.hpp"
#include "utils/format_duration.hpp"
#include "utils/sqlite_wrapper.hpp"
#include "utils/timer.hpp"
#include "version.hpp"
#include "visualization/lqp_visualizer.hpp"
#include "visualization/pqp_visualizer.hpp"

namespace opossum {

BenchmarkRunner::BenchmarkRunner(const BenchmarkConfig& config, std::unique_ptr<AbstractQueryGenerator> query_generator,
                                 std::unique_ptr<AbstractTableGenerator> table_generator, const nlohmann::json& context)
    : _config(config),
      _query_generator(std::move(query_generator)),
      _table_generator(std::move(table_generator)),
      _context(context) {
  // Initialise the scheduler if the benchmark was requested to run multi-threaded
  if (config.enable_scheduler) {
    // If we wanted to, we could probably implement this, but right now, it does not seem to be worth the effort
    Assert(!config.verify, "Cannot use verification with enabled scheduler");

    Topology::use_default_topology(config.cores);
    std::cout << "- Multi-threaded Topology:" << std::endl;
    Topology::get().print(std::cout, 2);

    // Add NUMA topology information to the context, for processing in the benchmark_multithreaded.py script
    auto numa_cores_per_node = std::vector<size_t>();
    for (auto node : Topology::get().nodes()) {
      numa_cores_per_node.push_back(node.cpus.size());
    }
    _context.push_back({"utilized_cores_per_numa_node", numa_cores_per_node});

    const auto scheduler = std::make_shared<NodeQueueScheduler>();
    CurrentScheduler::set(scheduler);
  }
}

BenchmarkRunner::~BenchmarkRunner() {
  if (CurrentScheduler::is_set()) {
    CurrentScheduler::get()->finish();
  }
}

void BenchmarkRunner::run() {
  _table_generator->generate_and_store();

  if (_config.verify) {
    std::cout << "- Loading tables into SQLite for verification." << std::endl;
    Timer timer;

    // Load the data into SQLite
    _sqlite_wrapper = std::make_unique<SQLiteWrapper>();
    for (const auto& [table_name, table] : StorageManager::get().tables()) {
      std::cout << "-  Loading '" << table_name << "' into SQLite " << std::flush;
      Timer per_table_timer;
      _sqlite_wrapper->create_table(*table, table_name);
      std::cout << "(" << per_table_timer.lap_formatted() << ")" << std::endl;
    }
    std::cout << "- All tables loaded into SQLite (" << timer.lap_formatted() << ")" << std::endl;
  }

  // Run the preparation queries
  {
    auto sql = _query_generator->get_preparation_queries();

    // Some benchmarks might not need preparation
    if (!sql.empty()) {
      std::cout << "- Preparing queries..." << std::endl;
      auto pipeline = SQLPipelineBuilder{sql}.with_mvcc(_config.use_mvcc).create_pipeline();
      // Execute the query, we don't care about the results
      pipeline.get_result_table();
    }
  }

  // Now run the actual benchmark
  std::cout << "- Starting Benchmark..." << std::endl;

  const auto available_queries_count = _query_generator->available_query_count();
  _query_plans.resize(available_queries_count);
  _query_results.resize(available_queries_count);

  auto benchmark_start = std::chrono::steady_clock::now();

  // Run the queries in the selected mode
  switch (_config.benchmark_mode) {
    case BenchmarkMode::IndividualQueries: {
      _benchmark_individual_queries();
      break;
    }
    case BenchmarkMode::PermutedQuerySet: {
      _benchmark_permuted_query_set();
      break;
    }
  }

  auto benchmark_end = std::chrono::steady_clock::now();
  _total_run_duration = benchmark_end - benchmark_start;

  // Create report
  if (_config.output_file_path) {
    std::ofstream output_file(*_config.output_file_path);
    _create_report(output_file);
  }

  // Visualize query plans
  if (_config.enable_visualization) {
    for (auto query_id = QueryID{0}; query_id < _query_plans.size(); ++query_id) {
      const auto& lqps = _query_plans[query_id].lqps;
      const auto& pqps = _query_plans[query_id].pqps;

      if (lqps.empty()) continue;

      auto name = _query_generator->query_name(query_id);
      boost::replace_all(name, " ", "_");

      GraphvizConfig graphviz_config;
      graphviz_config.format = "svg";

      for (auto lqp_idx = size_t{0}; lqp_idx < lqps.size(); ++lqp_idx) {
        const auto file_prefix = name + "-LQP-" + std::to_string(lqp_idx);
        LQPVisualizer{graphviz_config, {}, {}, {}}.visualize({lqps[lqp_idx]}, file_prefix + ".dot",
                                                             file_prefix + ".svg");
      }
      for (auto pqp_idx = size_t{0}; pqp_idx < pqps.size(); ++pqp_idx) {
        const auto file_prefix = name + "-PQP-" + std::to_string(pqp_idx);
        PQPVisualizer{graphviz_config, {}, {}, {}}.visualize({pqps[pqp_idx]}, file_prefix + ".dot",
                                                             file_prefix + ".svg");
      }
    }
  }

  // Fail if verification against SQLite was requested and failed
  if (_config.verify) {
    auto any_verification_failed = false;

    for (const auto& selected_query_id : _query_generator->selected_queries()) {
      const auto& query_result = _query_results[selected_query_id];
      Assert(query_result.verification_passed, "Verification result should have been set");
      any_verification_failed |= !query_result.verification_passed;
    }

    Assert(!any_verification_failed, "Verification failed");
  }
}

void BenchmarkRunner::_benchmark_permuted_query_set() {
  const auto number_of_queries = _query_generator->selected_query_count();
  auto query_ids = _query_generator->selected_queries();

  for (const auto& query_id : query_ids) {
    _warmup_query(query_id);
  }

  // For shuffling the query order
  std::random_device random_device;
  std::mt19937 random_generator(random_device());

  // The atomic uints are modified by other threads when finishing a query set, to keep track of when we can
  // let a simulated client schedule the next set, as well as the total number of finished query sets so far
  auto currently_running_clients = std::atomic_uint{0};
  auto finished_query_set_runs = std::atomic_uint{0};
  auto finished_queries_total = std::atomic_uint{0};

  auto tasks = std::vector<std::shared_ptr<AbstractTask>>{};
  auto state = BenchmarkState{_config.max_duration};

  while (state.keep_running() && finished_query_set_runs.load(std::memory_order_relaxed) < _config.max_num_query_runs) {
    // We want to only schedule as many query sets simultaneously as we have simulated clients
    if (currently_running_clients.load(std::memory_order_relaxed) < _config.clients) {
      currently_running_clients++;
      std::shuffle(query_ids.begin(), query_ids.end(), random_generator);

      for (const auto& query_id : query_ids) {
<<<<<<< HEAD
        const auto pipeline_metrics = std::make_shared<SQLPipelineMetrics>();
=======
        const auto pipeline = _build_sql_pipeline(query_id);
>>>>>>> a3febac2

        // The on_query_done callback will be appended to the last Task of the query,
        // to measure its duration as well as signal that the query was finished
        const auto query_run_begin = std::chrono::steady_clock::now();
<<<<<<< HEAD
        auto on_query_done = [query_run_begin, pipeline_metrics, query_id, number_of_queries,
                              &currently_running_clients, &finished_query_set_runs, &finished_queries_total, &state,
                              this]() {
=======
        auto on_query_done = [pipeline, query_id, number_of_queries, query_run_begin, &currently_running_clients,
                              &finished_query_set_runs, &finished_queries_total, &state, this]() {
>>>>>>> a3febac2
          if (finished_queries_total++ % number_of_queries == 0) {
            currently_running_clients--;
            finished_query_set_runs++;
          }

          if (!state.is_done()) {  // To prevent queries to add their results after the time is up
            const auto duration = std::chrono::steady_clock::now() - query_run_begin;
            auto& result = _query_results[query_id];
<<<<<<< HEAD
            result.duration += duration;
            result.metrics.push_back(pipeline_metrics);
=======
            result.duration_ns.fetch_add(std::chrono::duration_cast<std::chrono::nanoseconds>(duration).count());
            result.metrics.push_back(pipeline->metrics());
>>>>>>> a3febac2
            result.num_iterations++;
          }
        };

<<<<<<< HEAD
        auto query_tasks = _schedule_or_execute_query(query_id, pipeline_metrics, on_query_done);
=======
        auto query_tasks = _schedule_or_execute_query(query_id, pipeline, on_query_done);
>>>>>>> a3febac2
        tasks.insert(tasks.end(), query_tasks.begin(), query_tasks.end());
      }
    } else {
      std::this_thread::sleep_for(std::chrono::milliseconds(10));
    }
  }
  state.set_done();

  // Wait for the rest of the tasks that didn't make it in time - they will not count toward the results
  // TODO(leander/anyone): To be replaced with something like CurrentScheduler::abort(),
  // that properly removes all remaining tasks from all queues, without having to wait for them
  CurrentScheduler::wait_for_tasks(tasks);
  Assert(currently_running_clients == 0, "All query set runs must be finished at this point");
}

void BenchmarkRunner::_benchmark_individual_queries() {
  for (const auto& query_id : _query_generator->selected_queries()) {
    _warmup_query(query_id);

    const auto& name = _query_generator->query_name(query_id);
    std::cout << "- Benchmarking Query " << name << std::endl;

    // The atomic uints are modified by other threads when finishing a query, to keep track of when we can
    // let a simulated client schedule the next query, as well as the total number of finished queries so far
    auto currently_running_clients = std::atomic_uint{0};
    auto& result = _query_results[query_id];

    auto tasks = std::vector<std::shared_ptr<AbstractTask>>{};
    auto state = BenchmarkState{_config.max_duration};

    while (state.keep_running() && result.num_iterations.load(std::memory_order_relaxed) < _config.max_num_query_runs) {
      // We want to only schedule as many queries simultaneously as we have simulated clients
      if (currently_running_clients.load(std::memory_order_relaxed) < _config.clients) {
        currently_running_clients++;

<<<<<<< HEAD
        const auto pipeline_metrics = std::make_shared<SQLPipelineMetrics>();

        // The on_query_done callback will be appended to the last Task of the query,
        // to measure its duration as well as signal that the query was finished
        auto on_query_done = [/*query_run_begin,*/ pipeline_metrics, &currently_running_clients, &result, &state]() {
          currently_running_clients--;
          if (!state.is_done()) {  // To prevent queries to add their results after the time is up
            result.num_iterations++;
            result.metrics.push_back(pipeline_metrics);
          }
        };

        const auto query_tasks = _schedule_or_execute_query(query_id, pipeline_metrics, on_query_done);
=======
        const auto pipeline = _build_sql_pipeline(query_id);

        // The on_query_done callback will be appended to the last Task of the query,
        // to measure its duration as well as signal that the query was finished
        auto on_query_done = [pipeline, &currently_running_clients, &result, &state]() {
          currently_running_clients--;
          if (!state.is_done()) {  // To prevent queries to add their results after the time is up
            result.num_iterations++;
            result.metrics.push_back(pipeline->metrics());
          }
        };

        const auto query_tasks = _schedule_or_execute_query(query_id, pipeline, on_query_done);
>>>>>>> a3febac2
        tasks.insert(tasks.end(), query_tasks.begin(), query_tasks.end());
      } else {
        std::this_thread::sleep_for(std::chrono::milliseconds(10));
      }
    }
    state.set_done();
    result.duration_ns.store(std::chrono::duration_cast<std::chrono::nanoseconds>(state.benchmark_duration).count());

    const auto duration_seconds = static_cast<float>(result.duration_ns) / 1'000'000'000;
    const auto items_per_second = static_cast<float>(result.num_iterations) / duration_seconds;

    std::cout << "  -> Executed " << result.num_iterations << " times in " << duration_seconds << " seconds ("
              << items_per_second << " iter/s)" << std::endl;

    // Wait for the rest of the tasks that didn't make it in time - they will not count toward the results
    // TODO(leander/anyone): To be replaced with something like CurrentScheduler::abort(),
    // that properly removes all remaining tasks from all queues, without having to wait for them
    CurrentScheduler::wait_for_tasks(tasks);
    Assert(currently_running_clients == 0, "All query runs must be finished at this point");
  }
}

void BenchmarkRunner::_warmup_query(const QueryID query_id) {
  if (_config.warmup_duration == Duration{0}) {
    return;
  }

  const auto& name = _query_generator->query_name(query_id);
  std::cout << "- Warming up for Query " << name << std::endl;

  // The atomic uints are modified by other threads when finishing a query, to keep track of when we can
  // let a simulated client schedule the next query, as well as the total number of finished queries so far
  auto currently_running_clients = std::atomic_uint{0};

  auto tasks = std::vector<std::shared_ptr<AbstractTask>>{};
  auto state = BenchmarkState{_config.warmup_duration};

  while (state.keep_running()) {
    // We want to only schedule as many queries simultaneously as we have simulated clients
    if (currently_running_clients.load(std::memory_order_relaxed) < _config.clients) {
      currently_running_clients++;

      // The on_query_done callback will be appended to the last Task of the query,
      // to signal that the query was finished
      auto on_query_done = [&currently_running_clients]() { currently_running_clients--; };

<<<<<<< HEAD
      const auto dummy_pipeline_metrics = std::make_shared<SQLPipelineMetrics>();
      auto query_tasks = _schedule_or_execute_query(query_id, dummy_pipeline_metrics, on_query_done);
=======
      const auto pipeline = _build_sql_pipeline(query_id);

      auto query_tasks = _schedule_or_execute_query(query_id, pipeline, on_query_done);
>>>>>>> a3febac2
      tasks.insert(tasks.end(), query_tasks.begin(), query_tasks.end());
    } else {
      std::this_thread::sleep_for(std::chrono::milliseconds(10));
    }
  }
  state.set_done();

  // Wait for the rest of the tasks that didn't make it in time
  // TODO(leander/anyone): To be replaced with something like CurrentScheduler::abort(),
  // that properly removes all remaining tasks from all queues, without having to wait for them
  CurrentScheduler::wait_for_tasks(tasks);
  Assert(currently_running_clients == 0, "All query runs must be finished at this point");
}

std::vector<std::shared_ptr<AbstractTask>> BenchmarkRunner::_schedule_or_execute_query(
<<<<<<< HEAD
    const QueryID query_id, const std::shared_ptr<SQLPipelineMetrics>& metrics,
    const std::function<void()>& done_callback) {
  // Some queries (like TPC-H 15) require execution before we can call get_tasks() on the pipeline.
  // These queries can't be scheduled yet, therefore we fall back to "just" executing the query
  // when we don't use the scheduler anyway, so that they can be executed.
  if (_config.enable_scheduler) {
    return _schedule_query(query_id, metrics, done_callback);
  } else {
    _execute_query(query_id, metrics, done_callback);
=======
    const QueryID query_id, const std::shared_ptr<SQLPipeline>& pipeline, const std::function<void()>& done_callback) {
  if (_config.enable_scheduler) {
    return _schedule_query(query_id, pipeline, done_callback);
  } else {
    _execute_query(query_id, pipeline, done_callback);
>>>>>>> a3febac2
    return {};
  }
}

std::vector<std::shared_ptr<AbstractTask>> BenchmarkRunner::_schedule_query(
<<<<<<< HEAD
    const QueryID query_id, const std::shared_ptr<SQLPipelineMetrics>& metrics,
    const std::function<void()>& done_callback) {
  auto sql = _query_generator->build_query(query_id);

=======
    const QueryID query_id, const std::shared_ptr<SQLPipeline>& pipeline, const std::function<void()>& done_callback) {
>>>>>>> a3febac2
  auto query_tasks = std::vector<std::shared_ptr<AbstractTask>>();

  auto tasks_per_statement = pipeline->get_tasks();
  tasks_per_statement.back().back()->set_done_callback(done_callback);

  for (auto tasks : tasks_per_statement) {
    CurrentScheduler::schedule_tasks(tasks);
    query_tasks.insert(query_tasks.end(), tasks.begin(), tasks.end());
  }

  *metrics = pipeline.metrics();

  // If necessary, keep plans for visualization
  _store_plan(query_id, *pipeline);

  return query_tasks;
}

<<<<<<< HEAD
void BenchmarkRunner::_execute_query(const QueryID query_id, const std::shared_ptr<SQLPipelineMetrics>& metrics,
                                     const std::function<void()>& done_callback) {
  auto sql = _query_generator->build_query(query_id);

  auto pipeline_builder = SQLPipelineBuilder{sql}.with_mvcc(_config.use_mvcc);
  if (_config.enable_visualization) pipeline_builder.dont_cleanup_temporaries();
  auto pipeline = pipeline_builder.create_pipeline();

=======
void BenchmarkRunner::_execute_query(const QueryID query_id, const std::shared_ptr<SQLPipeline>& pipeline,
                                     const std::function<void()>& done_callback) {
>>>>>>> a3febac2
  if (!_config.verify) {
    // Execute the query, we don't care about the results
    pipeline->get_result_table();
  } else {
    const auto hyrise_result = pipeline->get_result_table();

    std::cout << "- Running query with SQLite " << std::flush;
    Timer sqlite_timer;
    const auto sqlite_result = _sqlite_wrapper->execute_query(pipeline->get_sql());
    std::cout << "(" << sqlite_timer.lap_formatted() << ")." << std::endl;

    std::cout << "- Comparing Hyrise and SQLite result tables" << std::endl;
    Timer timer;

    // check_table_equal does not handle empty tables well
    if (hyrise_result->row_count() > 0) {
      if (sqlite_result->row_count() == 0) {
        _query_results[query_id].verification_passed = false;
        std::cout << "- Verification failed: Hyrise returned a result, but SQLite didn't" << std::endl;
      } else if (!check_table_equal(hyrise_result, sqlite_result, OrderSensitivity::No, TypeCmpMode::Lenient,
                                    FloatComparisonMode::RelativeDifference)) {
        _query_results[query_id].verification_passed = false;
        std::cout << "- Verification failed (" << timer.lap_formatted() << ")" << std::endl;
      } else {
        _query_results[query_id].verification_passed = true;
        std::cout << "- Verification passed (" << hyrise_result->row_count() << " rows; " << timer.lap_formatted()
                  << ")" << std::endl;
      }
    } else {
      if (sqlite_result && sqlite_result->row_count() > 0) {
        _query_results[query_id].verification_passed = false;
        std::cout << "- Verification failed: SQLite returned a result, but Hyrise did not" << std::endl;
      } else {
        _query_results[query_id].verification_passed = true;
        std::cout << "- Verification passed (Result tables empty, treat with caution!)" << std::endl;
      }
    }
  }

  if (done_callback) done_callback();

  *metrics = pipeline.metrics();

  // If necessary, keep plans for visualization
  _store_plan(query_id, *pipeline);
}

void BenchmarkRunner::_store_plan(const QueryID query_id, SQLPipeline& pipeline) {
  if (_config.enable_visualization) {
    if (_query_plans[query_id].lqps.empty()) {
      QueryPlans plans{pipeline.get_optimized_logical_plans(), pipeline.get_physical_plans()};
      _query_plans[query_id] = plans;
    }
  }
}

void BenchmarkRunner::_create_report(std::ostream& stream) const {
  nlohmann::json benchmarks;

  for (const auto& query_id : _query_generator->selected_queries()) {
    const auto& name = _query_generator->query_name(query_id);
    const auto& query_result = _query_results[query_id];
    Assert(query_result.metrics.size() == query_result.num_iterations,
           "number of iterations and number of iteration durations does not match");

    const auto duration_seconds = static_cast<float>(query_result.duration_ns) / 1'000'000'000;
    const auto items_per_second = static_cast<float>(query_result.num_iterations) / duration_seconds;
    const auto time_per_query = query_result.num_iterations > 0
                                    ? static_cast<float>(query_result.duration_ns) / query_result.num_iterations
                                    : std::nanf("");

    // Convert the SQLPipelineMetrics for each query iteration into JSON
    auto all_pipeline_metrics_json = nlohmann::json::array();

    for (const auto& pipeline_metrics : query_result.metrics) {
      // clang-format off
      auto pipeline_metrics_json = nlohmann::json{
        {"parse_duration", pipeline_metrics.parse_time_nanos.count()},
        {"statements", nlohmann::json::array()}
      };

      for (const auto& statement_metrics : pipeline_metrics.statement_metrics) {
        auto statement_metrics_json = nlohmann::json{
          {"sql_translation_duration", statement_metrics->sql_translation_duration.count()},
          {"optimization_duration", statement_metrics->optimization_duration.count()},
          {"lqp_translation_duration", statement_metrics->lqp_translation_duration.count()},
          {"plan_execution_duration", statement_metrics->plan_execution_duration.count()},
          {"query_plan_cache_hit", statement_metrics->query_plan_cache_hit}
        };

        pipeline_metrics_json["statements"].push_back(statement_metrics_json);
      }
      // clang-format on

<<<<<<< HEAD
    // Convert the SQLPipelineMetrics for each query iteration into JSON
    auto all_pipeline_metrics_json = nlohmann::json::array();

    for (const auto& pipeline_metrics : query_result.metrics) {
      // clang-format off
      auto pipeline_metrics_json = nlohmann::json{
        {"parse_duration", std::chrono::duration_cast<std::chrono::nanoseconds>(pipeline_metrics->parse_time_nanos).count()},  // NOLINT
        {"statements", nlohmann::json::array()}
      };

      for (const auto& statement_metrics : pipeline_metrics->statement_metrics) {
        auto statement_metrics_json = nlohmann::json{
          {"sql_translation_duration", statement_metrics->sql_translate_time_nanos.count()},
          {"optimization_duration", statement_metrics->optimize_time_nanos.count()},
          {"lqp_translation_duration", statement_metrics->lqp_translate_time_nanos.count()},
          {"execution_duration", statement_metrics->execution_time_nanos.count()},
          {"query_plan_cache_hit", statement_metrics->query_plan_cache_hit}
        };

        pipeline_metrics_json["statements"].push_back(statement_metrics_json);
      }
      // clang-format on

=======
>>>>>>> a3febac2
      all_pipeline_metrics_json.push_back(pipeline_metrics_json);
    }

    nlohmann::json benchmark{{"name", name},
                             {"iterations", query_result.num_iterations.load()},
                             {"metrics", all_pipeline_metrics_json},
                             {"avg_real_time_per_iteration", time_per_query},
                             {"items_per_second", items_per_second}};

    if (_config.verify) {
      Assert(query_result.verification_passed, "Verification should have been performed");
      benchmark["verification_passed"] = *query_result.verification_passed;
    }

    benchmarks.push_back(benchmark);
  }

  // Gather information on the (estimated) table size
  auto table_size = size_t{0};
  for (const auto& table_pair : StorageManager::get().tables()) {
    table_size += table_pair.second->estimate_memory_usage();
  }

  nlohmann::json summary{
      {"table_size_in_bytes", table_size},
      {"total_run_duration", std::chrono::duration_cast<std::chrono::nanoseconds>(_total_run_duration).count()}};

  nlohmann::json report{{"context", _context},
                        {"benchmarks", benchmarks},
                        {"summary", summary},
                        {"table_generation", _table_generator->metrics}};

  stream << std::setw(2) << report << std::endl;
}

std::shared_ptr<SQLPipeline> BenchmarkRunner::_build_sql_pipeline(const QueryID query_id) const {
  // Create an SQLPipeline for this query
  const auto sql = _query_generator->build_query(query_id);
  auto pipeline_builder = SQLPipelineBuilder{sql}.with_mvcc(_config.use_mvcc);
  if (_config.enable_visualization) {
    pipeline_builder.dont_cleanup_temporaries();
  }

  return std::make_shared<SQLPipeline>(pipeline_builder.create_pipeline());
}

cxxopts::Options BenchmarkRunner::get_basic_cli_options(const std::string& benchmark_name) {
  cxxopts::Options cli_options{benchmark_name};

  // Create a comma separated strings with the encoding and compression options
  const auto get_first = boost::adaptors::transformed([](auto it) { return it.first; });
  const auto encoding_strings_option = boost::algorithm::join(encoding_type_to_string.right | get_first, ", ");
  const auto compression_strings_option =
      boost::algorithm::join(vector_compression_type_to_string.right | get_first, ", ");

  // If you add a new option here, make sure to edit CLIConfigParser::basic_cli_options_to_json() so it contains the
  // newest options. Sadly, there is no way to to get all option keys to do this automatically.
  // clang-format off
  cli_options.add_options()
    ("help", "print a summary of CLI options")
    ("full_help", "print more detailed information about configuration options")
    ("r,runs", "Maximum number of runs of a single query (set)", cxxopts::value<size_t>()->default_value("10000")) // NOLINT
    ("c,chunk_size", "ChunkSize, default is 100,000", cxxopts::value<ChunkOffset>()->default_value(std::to_string(Chunk::DEFAULT_SIZE))) // NOLINT
    ("t,time", "Maximum seconds that a query (set) is run", cxxopts::value<size_t>()->default_value("60")) // NOLINT
    ("w,warmup", "Number of seconds that each query is run for warm up", cxxopts::value<size_t>()->default_value("0")) // NOLINT
    ("o,output", "File to output results to, don't specify for stdout", cxxopts::value<std::string>()->default_value("")) // NOLINT
    ("m,mode", "IndividualQueries or PermutedQuerySet, default is IndividualQueries", cxxopts::value<std::string>()->default_value("IndividualQueries")) // NOLINT
    ("e,encoding", "Specify Chunk encoding as a string or as a JSON config file (for more detailed configuration, see --full_help). String options: " + encoding_strings_option, cxxopts::value<std::string>()->default_value("Dictionary"))  // NOLINT
    ("compression", "Specify vector compression as a string. Options: " + compression_strings_option, cxxopts::value<std::string>()->default_value(""))  // NOLINT
    ("scheduler", "Enable or disable the scheduler", cxxopts::value<bool>()->default_value("false")) // NOLINT
    ("cores", "Specify the number of cores used by the scheduler (if active). 0 means all available cores", cxxopts::value<uint>()->default_value("0")) // NOLINT
    ("clients", "Specify how many queries should run in parallel if the scheduler is active", cxxopts::value<uint>()->default_value("1")) // NOLINT
    ("mvcc", "Enable MVCC", cxxopts::value<bool>()->default_value("false")) // NOLINT
    ("visualize", "Create a visualization image of one LQP and PQP for each query", cxxopts::value<bool>()->default_value("false")) // NOLINT
    ("verify", "Verify each query by comparing it with the SQLite result", cxxopts::value<bool>()->default_value("false")) // NOLINT
    ("cache_binary_tables", "Cache tables as binary files for faster loading on subsequent runs", cxxopts::value<bool>()->default_value("false")); // NOLINT
  // clang-format on

  return cli_options;
}

nlohmann::json BenchmarkRunner::create_context(const BenchmarkConfig& config) {
  // Generate YY-MM-DD hh:mm::ss
  auto current_time = std::time(nullptr);
  auto local_time = *std::localtime(&current_time);
  std::stringstream timestamp_stream;
  timestamp_stream << std::put_time(&local_time, "%Y-%m-%d %H:%M:%S");

  // clang-format off
  std::stringstream compiler;
  #if defined(__clang__)
    compiler << "clang " << __clang_major__ << "." << __clang_minor__ << "." << __clang_patchlevel__;
  #elif defined(__GNUC__)
    compiler << "gcc " << __GNUC__ << "." << __GNUC_MINOR__;
  #else
    compiler << "unknown";
  #endif
  // clang-format on

  return nlohmann::json{
      {"date", timestamp_stream.str()},
      {"chunk_size", config.chunk_size},
      {"compiler", compiler.str()},
      {"build_type", HYRISE_DEBUG ? "debug" : "release"},
      {"encoding", config.encoding_config.to_json()},
      {"benchmark_mode",
       config.benchmark_mode == BenchmarkMode::IndividualQueries ? "IndividualQueries" : "PermutedQuerySet"},
      {"max_runs", config.max_num_query_runs},
      {"max_duration", std::chrono::duration_cast<std::chrono::nanoseconds>(config.max_duration).count()},
      {"warmup_duration", std::chrono::duration_cast<std::chrono::nanoseconds>(config.warmup_duration).count()},
      {"using_mvcc", config.use_mvcc == UseMvcc::Yes},
      {"using_visualization", config.enable_visualization},
      {"using_scheduler", config.enable_scheduler},
      {"cores", config.cores},
      {"clients", config.clients},
      {"verify", config.verify},
      {"time_unit", "ns"},
      {"GIT-HASH", GIT_HEAD_SHA1 + std::string(GIT_IS_DIRTY ? "-dirty" : "")}};
}

}  // namespace opossum<|MERGE_RESOLUTION|>--- conflicted
+++ resolved
@@ -189,23 +189,13 @@
       std::shuffle(query_ids.begin(), query_ids.end(), random_generator);
 
       for (const auto& query_id : query_ids) {
-<<<<<<< HEAD
-        const auto pipeline_metrics = std::make_shared<SQLPipelineMetrics>();
-=======
         const auto pipeline = _build_sql_pipeline(query_id);
->>>>>>> a3febac2
 
         // The on_query_done callback will be appended to the last Task of the query,
         // to measure its duration as well as signal that the query was finished
         const auto query_run_begin = std::chrono::steady_clock::now();
-<<<<<<< HEAD
-        auto on_query_done = [query_run_begin, pipeline_metrics, query_id, number_of_queries,
-                              &currently_running_clients, &finished_query_set_runs, &finished_queries_total, &state,
-                              this]() {
-=======
         auto on_query_done = [pipeline, query_id, number_of_queries, query_run_begin, &currently_running_clients,
                               &finished_query_set_runs, &finished_queries_total, &state, this]() {
->>>>>>> a3febac2
           if (finished_queries_total++ % number_of_queries == 0) {
             currently_running_clients--;
             finished_query_set_runs++;
@@ -214,22 +204,13 @@
           if (!state.is_done()) {  // To prevent queries to add their results after the time is up
             const auto duration = std::chrono::steady_clock::now() - query_run_begin;
             auto& result = _query_results[query_id];
-<<<<<<< HEAD
-            result.duration += duration;
-            result.metrics.push_back(pipeline_metrics);
-=======
             result.duration_ns.fetch_add(std::chrono::duration_cast<std::chrono::nanoseconds>(duration).count());
             result.metrics.push_back(pipeline->metrics());
->>>>>>> a3febac2
             result.num_iterations++;
           }
         };
 
-<<<<<<< HEAD
-        auto query_tasks = _schedule_or_execute_query(query_id, pipeline_metrics, on_query_done);
-=======
         auto query_tasks = _schedule_or_execute_query(query_id, pipeline, on_query_done);
->>>>>>> a3febac2
         tasks.insert(tasks.end(), query_tasks.begin(), query_tasks.end());
       }
     } else {
@@ -265,21 +246,6 @@
       if (currently_running_clients.load(std::memory_order_relaxed) < _config.clients) {
         currently_running_clients++;
 
-<<<<<<< HEAD
-        const auto pipeline_metrics = std::make_shared<SQLPipelineMetrics>();
-
-        // The on_query_done callback will be appended to the last Task of the query,
-        // to measure its duration as well as signal that the query was finished
-        auto on_query_done = [/*query_run_begin,*/ pipeline_metrics, &currently_running_clients, &result, &state]() {
-          currently_running_clients--;
-          if (!state.is_done()) {  // To prevent queries to add their results after the time is up
-            result.num_iterations++;
-            result.metrics.push_back(pipeline_metrics);
-          }
-        };
-
-        const auto query_tasks = _schedule_or_execute_query(query_id, pipeline_metrics, on_query_done);
-=======
         const auto pipeline = _build_sql_pipeline(query_id);
 
         // The on_query_done callback will be appended to the last Task of the query,
@@ -293,7 +259,6 @@
         };
 
         const auto query_tasks = _schedule_or_execute_query(query_id, pipeline, on_query_done);
->>>>>>> a3febac2
         tasks.insert(tasks.end(), query_tasks.begin(), query_tasks.end());
       } else {
         std::this_thread::sleep_for(std::chrono::milliseconds(10));
@@ -340,14 +305,9 @@
       // to signal that the query was finished
       auto on_query_done = [&currently_running_clients]() { currently_running_clients--; };
 
-<<<<<<< HEAD
-      const auto dummy_pipeline_metrics = std::make_shared<SQLPipelineMetrics>();
-      auto query_tasks = _schedule_or_execute_query(query_id, dummy_pipeline_metrics, on_query_done);
-=======
       const auto pipeline = _build_sql_pipeline(query_id);
 
       auto query_tasks = _schedule_or_execute_query(query_id, pipeline, on_query_done);
->>>>>>> a3febac2
       tasks.insert(tasks.end(), query_tasks.begin(), query_tasks.end());
     } else {
       std::this_thread::sleep_for(std::chrono::milliseconds(10));
@@ -363,36 +323,17 @@
 }
 
 std::vector<std::shared_ptr<AbstractTask>> BenchmarkRunner::_schedule_or_execute_query(
-<<<<<<< HEAD
-    const QueryID query_id, const std::shared_ptr<SQLPipelineMetrics>& metrics,
-    const std::function<void()>& done_callback) {
-  // Some queries (like TPC-H 15) require execution before we can call get_tasks() on the pipeline.
-  // These queries can't be scheduled yet, therefore we fall back to "just" executing the query
-  // when we don't use the scheduler anyway, so that they can be executed.
-  if (_config.enable_scheduler) {
-    return _schedule_query(query_id, metrics, done_callback);
-  } else {
-    _execute_query(query_id, metrics, done_callback);
-=======
     const QueryID query_id, const std::shared_ptr<SQLPipeline>& pipeline, const std::function<void()>& done_callback) {
   if (_config.enable_scheduler) {
     return _schedule_query(query_id, pipeline, done_callback);
   } else {
     _execute_query(query_id, pipeline, done_callback);
->>>>>>> a3febac2
     return {};
   }
 }
 
 std::vector<std::shared_ptr<AbstractTask>> BenchmarkRunner::_schedule_query(
-<<<<<<< HEAD
-    const QueryID query_id, const std::shared_ptr<SQLPipelineMetrics>& metrics,
-    const std::function<void()>& done_callback) {
-  auto sql = _query_generator->build_query(query_id);
-
-=======
     const QueryID query_id, const std::shared_ptr<SQLPipeline>& pipeline, const std::function<void()>& done_callback) {
->>>>>>> a3febac2
   auto query_tasks = std::vector<std::shared_ptr<AbstractTask>>();
 
   auto tasks_per_statement = pipeline->get_tasks();
@@ -403,27 +344,14 @@
     query_tasks.insert(query_tasks.end(), tasks.begin(), tasks.end());
   }
 
-  *metrics = pipeline.metrics();
-
   // If necessary, keep plans for visualization
   _store_plan(query_id, *pipeline);
 
   return query_tasks;
 }
 
-<<<<<<< HEAD
-void BenchmarkRunner::_execute_query(const QueryID query_id, const std::shared_ptr<SQLPipelineMetrics>& metrics,
-                                     const std::function<void()>& done_callback) {
-  auto sql = _query_generator->build_query(query_id);
-
-  auto pipeline_builder = SQLPipelineBuilder{sql}.with_mvcc(_config.use_mvcc);
-  if (_config.enable_visualization) pipeline_builder.dont_cleanup_temporaries();
-  auto pipeline = pipeline_builder.create_pipeline();
-
-=======
 void BenchmarkRunner::_execute_query(const QueryID query_id, const std::shared_ptr<SQLPipeline>& pipeline,
                                      const std::function<void()>& done_callback) {
->>>>>>> a3febac2
   if (!_config.verify) {
     // Execute the query, we don't care about the results
     pipeline->get_result_table();
@@ -465,8 +393,6 @@
 
   if (done_callback) done_callback();
 
-  *metrics = pipeline.metrics();
-
   // If necessary, keep plans for visualization
   _store_plan(query_id, *pipeline);
 }
@@ -518,32 +444,6 @@
       }
       // clang-format on
 
-<<<<<<< HEAD
-    // Convert the SQLPipelineMetrics for each query iteration into JSON
-    auto all_pipeline_metrics_json = nlohmann::json::array();
-
-    for (const auto& pipeline_metrics : query_result.metrics) {
-      // clang-format off
-      auto pipeline_metrics_json = nlohmann::json{
-        {"parse_duration", std::chrono::duration_cast<std::chrono::nanoseconds>(pipeline_metrics->parse_time_nanos).count()},  // NOLINT
-        {"statements", nlohmann::json::array()}
-      };
-
-      for (const auto& statement_metrics : pipeline_metrics->statement_metrics) {
-        auto statement_metrics_json = nlohmann::json{
-          {"sql_translation_duration", statement_metrics->sql_translate_time_nanos.count()},
-          {"optimization_duration", statement_metrics->optimize_time_nanos.count()},
-          {"lqp_translation_duration", statement_metrics->lqp_translate_time_nanos.count()},
-          {"execution_duration", statement_metrics->execution_time_nanos.count()},
-          {"query_plan_cache_hit", statement_metrics->query_plan_cache_hit}
-        };
-
-        pipeline_metrics_json["statements"].push_back(statement_metrics_json);
-      }
-      // clang-format on
-
-=======
->>>>>>> a3febac2
       all_pipeline_metrics_json.push_back(pipeline_metrics_json);
     }
 
