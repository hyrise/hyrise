--- conflicted
+++ resolved
@@ -544,10 +544,7 @@
     // This option is only advised when the underlying system's memory capacity is overleaded by the preparation phase.
     ("data_preparation_cores", "Specify the number of cores used by the scheduler for data preparation, i.e., sorting and encoding tables and generating table statistics. 0 means all available cores.", cxxopts::value<uint32_t>()->default_value("0"))  // NOLINT(whitespace/line_length)
     ("relocate_numa", "Relocates Tables onto numa nodes.", cxxopts::value<bool>()->default_value("false"));  // NOLINT(whitespace/line_length)
-<<<<<<< HEAD
-=======
-
->>>>>>> 2452cd42
+
   // clang-format on
 
   return cli_options;
