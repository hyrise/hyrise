--- conflicted
+++ resolved
@@ -273,14 +273,10 @@
 
   // For shuffling the item order.
   auto random_device = std::random_device{};
-<<<<<<< HEAD
-  auto random_generator = std::mt19937(random_device());
-=======
   auto random_generator = std::mt19937{random_device()};
 
   std::shuffle(item_ids.begin(), item_ids.end(), random_generator);
   auto item_id_counter = size_t{0};
->>>>>>> 8783047e
 
   Assert(_currently_running_clients == 0, "Did not expect any clients to run at this time.");
 
