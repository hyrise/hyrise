--- conflicted
+++ resolved
@@ -206,6 +206,13 @@
     result.iteration_durations = iteration_durations;
     _query_results_by_query_name.emplace(name, result);
 
+    const auto duration_ns = std::chrono::duration_cast<std::chrono::nanoseconds>(result.duration).count();
+    const auto duration_seconds = static_cast<float>(duration_ns) / 1'000'000'000;
+    const auto items_per_second = static_cast<float>(result.num_iterations) / duration_seconds;
+
+    _config.out << "  -> Executed " << result.num_iterations << " times in " << duration_seconds << " seconds ("
+                << items_per_second << " iter/s)" << std::endl;
+
     // Wait for the rest of the tasks that didn't make it in time - they will not count toward the results
     // TODO(leander/anyone): To be replaced with something like CurrentScheduler::abort(),
     // that properly removes all remaining tasks from all queues, without having to wait for them
@@ -214,7 +221,6 @@
   }
 }
 
-<<<<<<< HEAD
 std::vector<std::shared_ptr<AbstractTask>> BenchmarkRunner::_schedule_or_execute_query(
     const NamedQuery& named_query, const std::function<void()>& done_callback) {
   // Some queries (like TPC-H 15) require execution before we can call get_tasks() on the pipeline.
@@ -244,16 +250,6 @@
   for (auto tasks : tasks_per_statement) {
     CurrentScheduler::schedule_tasks(tasks);
     query_tasks.insert(query_tasks.end(), tasks.begin(), tasks.end());
-=======
-    _query_results_by_query_name.emplace(name, result);
-
-    const auto duration_ns = std::chrono::duration_cast<std::chrono::nanoseconds>(result.duration).count();
-    const auto duration_seconds = static_cast<float>(duration_ns) / 1'000'000'000;
-    const auto items_per_second = static_cast<float>(result.num_iterations) / duration_seconds;
-
-    _config.out << "  -> Executed " << result.num_iterations << " times in " << duration_seconds << " seconds ("
-                << items_per_second << " iter/s)" << std::endl;
->>>>>>> f7bc7c78
   }
 
   // If necessary, keep plans for visualization
