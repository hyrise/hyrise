--- conflicted
+++ resolved
@@ -252,29 +252,10 @@
 
   _state = BenchmarkState{_config.warmup_duration};
 
-<<<<<<< HEAD
   while (_state.keep_running() && result.num_iterations.load(std::memory_order_relaxed) < _config.max_runs) {
     // We want to only schedule as many items simultaneously as we have simulated clients
     if (_currently_running_clients.load(std::memory_order_relaxed) < _config.clients) {
       _schedule_item_run(item_id);
-=======
-    // check_table_equal does not handle empty tables well
-    if (hyrise_result->row_count() > 0) {
-      if (sqlite_result->row_count() == 0) {
-        _query_results[query_id].verification_passed = false;
-        std::cout << "- Verification failed: Hyrise returned a result, but SQLite didn't" << std::endl;
-      } else if (const auto table_difference_message =
-                     check_table_equal(hyrise_result, sqlite_result, OrderSensitivity::No, TypeCmpMode::Lenient,
-                                       FloatComparisonMode::RelativeDifference)) {
-        _query_results[query_id].verification_passed = false;
-        std::cout << "- Verification failed (" << timer.lap_formatted() << ")" << std::endl
-                  << *table_difference_message << std::endl;
-      } else {
-        _query_results[query_id].verification_passed = true;
-        std::cout << "- Verification passed (" << hyrise_result->row_count() << " rows; " << timer.lap_formatted()
-                  << ")" << std::endl;
-      }
->>>>>>> f1b099b7
     } else {
       std::this_thread::sleep_for(std::chrono::milliseconds(10));
     }
