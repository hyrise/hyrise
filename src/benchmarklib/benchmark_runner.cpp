--- conflicted
+++ resolved
@@ -13,6 +13,7 @@
 #include "scheduler/current_scheduler.hpp"
 #include "scheduler/job_task.hpp"
 #include "sql/create_sql_parser_error_message.hpp"
+#include "sql/sql_pipeline_builder.hpp"
 #include "storage/chunk.hpp"
 #include "storage/chunk_encoder.hpp"
 #include "storage/storage_manager.hpp"
@@ -31,9 +32,10 @@
     : _config(config),
       _benchmark_item_runner(std::move(benchmark_item_runner)),
       _table_generator(std::move(table_generator)),
-      _context(context),
-      _pqp_cache(std::make_shared<SQLPhysicalPlanCache>()),
-      _lqp_cache(std::make_shared<SQLLogicalPlanCache>()) {
+      _context(context) {
+  SQLPipelineBuilder::default_pqp_cache = std::make_shared<SQLPhysicalPlanCache>();
+  SQLPipelineBuilder::default_lqp_cache = std::make_shared<SQLLogicalPlanCache>();
+
   // Initialise the scheduler if the benchmark was requested to run multi-threaded
   if (config.enable_scheduler) {
     Topology::use_default_topology(config.cores);
@@ -351,24 +353,6 @@
   stream << std::setw(2) << report << std::endl;
 }
 
-<<<<<<< HEAD
-std::shared_ptr<SQLPipeline> BenchmarkRunner::_build_sql_pipeline(const QueryID query_id) const {
-  // Create an SQLPipeline for this query
-  const auto sql = _query_generator->build_query(query_id);
-  auto pipeline_builder =
-      SQLPipelineBuilder{sql}.with_lqp_cache(_lqp_cache).with_pqp_cache(_pqp_cache).with_mvcc(_config.use_mvcc);
-  if (_config.enable_jit) {
-    pipeline_builder.with_lqp_translator(std::make_shared<JitAwareLQPTranslator>());
-  }
-  if (_config.enable_visualization) {
-    pipeline_builder.dont_cleanup_temporaries();
-  }
-
-  return std::make_shared<SQLPipeline>(pipeline_builder.create_pipeline());
-}
-
-=======
->>>>>>> e018e716
 cxxopts::Options BenchmarkRunner::get_basic_cli_options(const std::string& benchmark_name) {
   cxxopts::Options cli_options{benchmark_name};
 
