#include <json.hpp>

#include <boost/algorithm/string/join.hpp>
#include <boost/range/adaptors.hpp>
#include <fstream>
#include <random>

#include "cxxopts.hpp"

#include "benchmark_config.hpp"
#include "benchmark_runner.hpp"
#include "constant_mappings.hpp"
#include "scheduler/current_scheduler.hpp"
#include "scheduler/job_task.hpp"
#include "sql/create_sql_parser_error_message.hpp"
#include "sql/sql_pipeline_builder.hpp"
#include "storage/chunk.hpp"
#include "storage/chunk_encoder.hpp"
#include "storage/storage_manager.hpp"
#include "tpch/tpch_table_generator.hpp"
#include "utils/check_table_equal.hpp"
#include "utils/format_duration.hpp"
#include "utils/sqlite_wrapper.hpp"
#include "utils/timer.hpp"
#include "version.hpp"

namespace opossum {

BenchmarkRunner::BenchmarkRunner(const BenchmarkConfig& config,
                                 std::unique_ptr<AbstractBenchmarkItemRunner> benchmark_item_runner,
                                 std::unique_ptr<AbstractTableGenerator> table_generator, const nlohmann::json& context)
    : _config(config),
      _benchmark_item_runner(std::move(benchmark_item_runner)),
      _table_generator(std::move(table_generator)),
      _context(context) {
  SQLPipelineBuilder::default_pqp_cache = std::make_shared<SQLPhysicalPlanCache>();
  SQLPipelineBuilder::default_lqp_cache = std::make_shared<SQLLogicalPlanCache>();

  // Initialise the scheduler if the benchmark was requested to run multi-threaded
  if (config.enable_scheduler) {
    Topology::use_default_topology(config.cores);
    std::cout << "- Multi-threaded Topology:" << std::endl;
    std::cout << Topology::get();

    // Add NUMA topology information to the context, for processing in the benchmark_multithreaded.py script
    auto numa_cores_per_node = std::vector<size_t>();
    for (const auto& node : Topology::get().nodes()) {
      numa_cores_per_node.push_back(node.cpus.size());
    }
    _context.push_back({"utilized_cores_per_numa_node", numa_cores_per_node});

    const auto scheduler = std::make_shared<NodeQueueScheduler>();
    CurrentScheduler::set(scheduler);
  }

  _table_generator->generate_and_store();

  _benchmark_item_runner->on_tables_loaded();

  if (_config.verify) {
    std::cout << "- Loading tables into SQLite for verification." << std::endl;
    Timer timer;

    // Load the data into SQLite
    sqlite_wrapper = std::make_shared<SQLiteWrapper>();
    for (const auto& [table_name, table] : StorageManager::get().tables()) {
      std::cout << "-  Loading '" << table_name << "' into SQLite " << std::flush;
      Timer per_table_timer;
      sqlite_wrapper->create_table(*table, table_name);
      std::cout << "(" << per_table_timer.lap_formatted() << ")" << std::endl;
    }
    std::cout << "- All tables loaded into SQLite (" << timer.lap_formatted() << ")" << std::endl;
    _benchmark_item_runner->set_sqlite_wrapper(sqlite_wrapper);
  }
}

void BenchmarkRunner::run() {
  std::cout << "- Starting Benchmark..." << std::endl;

  _benchmark_start = std::chrono::steady_clock::now();

  const auto& items = _benchmark_item_runner->items();
  if (!items.empty()) {
    _results.resize(*std::max_element(items.begin(), items.end()) + 1u);
  }

  switch (_config.benchmark_mode) {
    case BenchmarkMode::Ordered: {
      _benchmark_ordered();
      break;
    }
    case BenchmarkMode::Shuffled: {
      _benchmark_shuffled();
      break;
    }
  }

  auto benchmark_end = std::chrono::steady_clock::now();
  _total_run_duration = benchmark_end - _benchmark_start;

  // Create report
  if (_config.output_file_path) {
    if (!_config.verify && !_config.enable_visualization) {
      std::ofstream output_file(*_config.output_file_path);
      _create_report(output_file);
    } else {
      std::cout << "- Not writing JSON result as either verification or visualization are activated." << std::endl;
      std::cout << "  These options make the results meaningless." << std::endl;
    }
  }

  // For the Ordered mode, results have already been printed to the console
  if (_config.benchmark_mode == BenchmarkMode::Shuffled && !_config.verify && !_config.enable_visualization) {
    for (const auto& item_id : items) {
      std::cout << "- Results for " << _benchmark_item_runner->item_name(item_id) << std::endl;
      std::cout << "  -> Executed " << _results[item_id].successful_runs.size() << " times" << std::endl;
      if (!_results[item_id].unsuccessful_runs.empty()) {
        std::cout << "  -> " << _results[item_id].unsuccessful_runs.size() << " additional runs failed" << std::endl;
      }
    }
  }

  // Fail if verification against SQLite was requested and failed
  if (_config.verify) {
    auto any_verification_failed = false;

    for (const auto& item_id : items) {
      const auto& result = _results[item_id];
      Assert(result.verification_passed, "Verification result should have been set");
      any_verification_failed |= !result.verification_passed;
    }

    Assert(!any_verification_failed, "Verification failed");
  }

  if (CurrentScheduler::is_set()) CurrentScheduler::get()->finish();
}

void BenchmarkRunner::_benchmark_shuffled() {
  auto item_ids = _benchmark_item_runner->items();

  if (const auto& weights = _benchmark_item_runner->weights(); !weights.empty()) {
    auto item_ids_weighted = std::vector<BenchmarkItemID>{};
    for (const auto& selected_item_id : item_ids) {
      const auto item_weight = weights.at(selected_item_id);
      item_ids_weighted.resize(item_ids_weighted.size() + item_weight, selected_item_id);
    }
    item_ids = item_ids_weighted;
  }

  auto item_ids_shuffled = std::vector<BenchmarkItemID>{};

  for (const auto& item_id : item_ids) {
    _warmup(item_id);
  }

  // For shuffling the item order
  std::random_device random_device;
  std::mt19937 random_generator(random_device());

  Assert(_currently_running_clients == 0, "Did not expect any clients to run at this time");

  _state = BenchmarkState{_config.max_duration};

  while (_state.keep_running() && _total_finished_runs.load(std::memory_order_relaxed) < _config.max_runs) {
    // We want to only schedule as many items simultaneously as we have simulated clients
    if (_currently_running_clients.load(std::memory_order_relaxed) < _config.clients) {
      if (item_ids_shuffled.empty()) {
        item_ids_shuffled = item_ids;
        std::shuffle(item_ids_shuffled.begin(), item_ids_shuffled.end(), random_generator);
      }

      const auto item_id = item_ids_shuffled.back();
      item_ids_shuffled.pop_back();

      _schedule_item_run(item_id);
    } else {
      std::this_thread::sleep_for(std::chrono::milliseconds(10));
    }
  }
  _state.set_done();

  for (auto& result : _results) {
<<<<<<< HEAD
=======
    // As the execution of benchmark items is intermingled, we use the total duration for all items
>>>>>>> 22d86ec7
    result.duration = _state.benchmark_duration;
  }

  // Wait for the rest of the tasks that didn't make it in time - they will not count towards the results
  CurrentScheduler::wait_for_all_tasks();
  Assert(_currently_running_clients == 0, "All runs must be finished at this point");
}

void BenchmarkRunner::_benchmark_ordered() {
  for (const auto& item_id : _benchmark_item_runner->items()) {
    _warmup(item_id);

    const auto& name = _benchmark_item_runner->item_name(item_id);
    std::cout << "- Benchmarking " << name << std::endl;

    auto& result = _results[item_id];

    Assert(_currently_running_clients == 0, "Did not expect any clients to run at this time");

    _state = BenchmarkState{_config.max_duration};

    while (_state.keep_running() &&
           (result.successful_runs.size() + result.unsuccessful_runs.size()) < _config.max_runs) {
      // We want to only schedule as many items simultaneously as we have simulated clients
      if (_currently_running_clients.load(std::memory_order_relaxed) < _config.clients) {
        _schedule_item_run(item_id);
      } else {
        std::this_thread::sleep_for(std::chrono::milliseconds(10));
      }
    }
    _state.set_done();

    result.duration = _state.benchmark_duration;
    const auto duration_of_all_runs_ns =
        static_cast<float>(std::chrono::duration_cast<std::chrono::nanoseconds>(_state.benchmark_duration).count());
    const auto duration_seconds = duration_of_all_runs_ns / 1'000'000'000;
    const auto items_per_second = static_cast<float>(result.successful_runs.size()) / duration_seconds;

    if (!_config.verify && !_config.enable_visualization) {
      std::cout << "  -> Executed " << result.successful_runs.size() << " times in " << duration_seconds << " seconds ("
                << items_per_second << " iter/s)" << std::endl;
      if (!result.unsuccessful_runs.empty()) {
        std::cout << "  -> " << result.unsuccessful_runs.size() << " additional runs failed" << std::endl;
      }
    }

    // Wait for the rest of the tasks that didn't make it in time - they will not count toward the results
    CurrentScheduler::wait_for_all_tasks();
    Assert(_currently_running_clients == 0, "All runs must be finished at this point");
  }
}

void BenchmarkRunner::_schedule_item_run(const BenchmarkItemID item_id) {
  _currently_running_clients++;
  BenchmarkItemResult& result = _results[item_id];

  auto task = std::make_shared<JobTask>(
      [&, item_id]() {
        const auto run_start = std::chrono::steady_clock::now();
        auto [success, metrics, any_run_verification_failed] = _benchmark_item_runner->execute_item(item_id);
        const auto run_end = std::chrono::steady_clock::now();

        --_currently_running_clients;
        ++_total_finished_runs;

        // If result.verification_passed was previously unset, set it; otherwise only invalidate it if the run failed.
        result.verification_passed = result.verification_passed.value_or(true) && !any_run_verification_failed;

        if (!_state.is_done()) {  // To prevent items from adding their result after the time is up
          if (!_config.sql_metrics) metrics.clear();
          const auto item_result =
              BenchmarkItemRunResult{run_start - _benchmark_start, run_end - run_start, std::move(metrics)};
          if (success) {
            result.successful_runs.push_back(item_result);
          } else {
            result.unsuccessful_runs.push_back(item_result);
          }
        }
      },
      SchedulePriority::High);

  // No need to check if the benchmark uses the scheduler or not as this method executes tasks immediately if the
  // scheduler is not set.
  CurrentScheduler::schedule_tasks<JobTask>({task});
}

void BenchmarkRunner::_warmup(const BenchmarkItemID item_id) {
  if (_config.warmup_duration == Duration{0}) return;

  const auto& name = _benchmark_item_runner->item_name(item_id);
  std::cout << "- Warming up for " << name << std::endl;

  Assert(_currently_running_clients == 0, "Did not expect any clients to run at this time");

  _state = BenchmarkState{_config.warmup_duration};

  while (_state.keep_running()) {
    // We want to only schedule as many items simultaneously as we have simulated clients
    if (_currently_running_clients.load(std::memory_order_relaxed) < _config.clients) {
      _schedule_item_run(item_id);
    } else {
      std::this_thread::sleep_for(std::chrono::milliseconds(10));
    }
  }

  // Clear the results
  auto empty_result = BenchmarkItemResult{};
  _results[item_id] = std::move(empty_result);

  _state.set_done();

  // Wait for the rest of the tasks that didn't make it in time
  CurrentScheduler::wait_for_all_tasks();
  Assert(_currently_running_clients == 0, "All runs must be finished at this point");
}

void BenchmarkRunner::_create_report(std::ostream& stream) const {
  nlohmann::json benchmarks;

  for (const auto& item_id : _benchmark_item_runner->items()) {
    const auto& name = _benchmark_item_runner->item_name(item_id);
    const auto& result = _results.at(item_id);

    const auto runs_to_json = [](auto runs) {
      auto runs_json = nlohmann::json::array();
      for (const auto& run_result : runs) {
        // Convert the SQLPipelineMetrics for each run of the BenchmarkItem into JSON
        auto all_pipeline_metrics_json = nlohmann::json::array();
        // metrics can be empty if _config.sql_metrics is false
        for (const auto& pipeline_metrics : run_result.metrics) {
          auto pipeline_metrics_json = nlohmann::json{{"parse_duration", pipeline_metrics.parse_time_nanos.count()},
                                                      {"statements", nlohmann::json::array()}};

          for (const auto& sql_statement_metrics : pipeline_metrics.statement_metrics) {
            auto sql_statement_metrics_json =
                nlohmann::json{{"sql_translation_duration", sql_statement_metrics->sql_translation_duration.count()},
                               {"optimization_duration", sql_statement_metrics->optimization_duration.count()},
                               {"lqp_translation_duration", sql_statement_metrics->lqp_translation_duration.count()},
                               {"plan_execution_duration", sql_statement_metrics->plan_execution_duration.count()},
                               {"query_plan_cache_hit", sql_statement_metrics->query_plan_cache_hit}};

            pipeline_metrics_json["statements"].push_back(sql_statement_metrics_json);
          }

          all_pipeline_metrics_json.push_back(pipeline_metrics_json);
        }

        runs_json.push_back(nlohmann::json{{"begin", run_result.begin.count()},
                                           {"duration", run_result.duration.count()},
                                           {"metrics", all_pipeline_metrics_json}});
      }
      return runs_json;
    };

    nlohmann::json benchmark{
        {"name", name},
        {"duration", std::chrono::duration_cast<std::chrono::nanoseconds>(result.duration).count()},
        {"successful_runs", runs_to_json(result.successful_runs)},
        {"unsuccessful_runs", runs_to_json(result.unsuccessful_runs)},
        {"iterations", result.successful_runs.size()}};

    // For ordered benchmarks, report the time that this individual item ran. For shuffled benchmarks, return the
    // duration of the entire benchmark. This means that items_per_second of ordered and shuffled runs are not
    // comparable.
    const auto reported_item_duration =
        _config.benchmark_mode == BenchmarkMode::Shuffled ? _total_run_duration : result.duration;
    const auto reported_item_duration_ns =
        static_cast<float>(std::chrono::duration_cast<std::chrono::nanoseconds>(reported_item_duration).count());
    const auto duration_seconds = reported_item_duration_ns / 1'000'000'000;
    const auto items_per_second = static_cast<float>(result.successful_runs.size()) / duration_seconds;
    benchmark["items_per_second"] = items_per_second;
    const auto time_per_item =
        !result.successful_runs.empty() ? reported_item_duration_ns / result.successful_runs.size() : std::nanf("");
    benchmark["avg_real_time_per_iteration"] = time_per_item;

    benchmarks.push_back(benchmark);
  }

  // Gather information on the (estimated) table size
  auto table_size = size_t{0};
  for (const auto& table_pair : StorageManager::get().tables()) {
    table_size += table_pair.second->estimate_memory_usage();
  }

  nlohmann::json summary{
      {"table_size_in_bytes", table_size},
      {"total_duration", std::chrono::duration_cast<std::chrono::nanoseconds>(_total_run_duration).count()}};

  nlohmann::json report{{"context", _context},
                        {"benchmarks", benchmarks},
                        {"summary", summary},
                        {"table_generation", _table_generator->metrics}};

  stream << std::setw(2) << report << std::endl;
}

cxxopts::Options BenchmarkRunner::get_basic_cli_options(const std::string& benchmark_name) {
  cxxopts::Options cli_options{benchmark_name};

  // Create a comma separated strings with the encoding and compression options
  const auto get_first = boost::adaptors::transformed([](auto it) { return it.first; });
  const auto encoding_strings_option = boost::algorithm::join(encoding_type_to_string.right | get_first, ", ");
  const auto compression_strings_option =
      boost::algorithm::join(vector_compression_type_to_string.right | get_first, ", ");

  // This is not really nice, but as the TPC-C benchmark binary has just a main method and not a class, retrieving this
  // default value properly would require some major refactoring of how benchmarks interact with the BenchmarkRunner.
  // At this moment, that does not seem to be worth the effort.
  const auto default_mode = (benchmark_name == "TPC-C Benchmark" ? "Shuffled" : "Ordered");

  // If you add a new option here, make sure to edit CLIConfigParser::basic_cli_options_to_json() so it contains the
  // newest options. Sadly, there is no way to to get all option keys to do this automatically.
  // clang-format off
  cli_options.add_options()
    ("help", "print a summary of CLI options")
    ("full_help", "print more detailed information about configuration options")
    ("r,runs", "Maximum number of runs per item", cxxopts::value<size_t>()->default_value("10000")) // NOLINT
    ("c,chunk_size", "ChunkSize, default is 100,000", cxxopts::value<ChunkOffset>()->default_value(std::to_string(Chunk::DEFAULT_SIZE))) // NOLINT
    ("t,time", "Runtime - per item for Ordered, total for Shuffled", cxxopts::value<size_t>()->default_value("60")) // NOLINT
    ("w,warmup", "Number of seconds that each item is run for warm up", cxxopts::value<size_t>()->default_value("0")) // NOLINT
    ("o,output", "File to output results to, don't specify for stdout", cxxopts::value<std::string>()->default_value("")) // NOLINT
    ("m,mode", "Ordered or Shuffled, default is Ordered", cxxopts::value<std::string>()->default_value(default_mode)) // NOLINT
    ("e,encoding", "Specify Chunk encoding as a string or as a JSON config file (for more detailed configuration, see --full_help). String options: " + encoding_strings_option, cxxopts::value<std::string>()->default_value("Dictionary"))  // NOLINT
    ("compression", "Specify vector compression as a string. Options: " + compression_strings_option, cxxopts::value<std::string>()->default_value(""))  // NOLINT
    ("scheduler", "Enable or disable the scheduler", cxxopts::value<bool>()->default_value("false")) // NOLINT
    ("cores", "Specify the number of cores used by the scheduler (if active). 0 means all available cores", cxxopts::value<uint>()->default_value("0")) // NOLINT
    ("clients", "Specify how many items should run in parallel if the scheduler is active", cxxopts::value<uint>()->default_value("1")) // NOLINT
    ("visualize", "Create a visualization image of one LQP and PQP for each query, do not properly run the benchmark", cxxopts::value<bool>()->default_value("false")) // NOLINT
    ("verify", "Verify each query by comparing it with the SQLite result", cxxopts::value<bool>()->default_value("false")) // NOLINT
    ("cache_binary_tables", "Cache tables as binary files for faster loading on subsequent runs", cxxopts::value<bool>()->default_value("false")) // NOLINT
    ("sql_metrics", "Track SQL metrics (parse time etc.) for each SQL query", cxxopts::value<bool>()->default_value("false")); // NOLINT

  if constexpr (HYRISE_JIT_SUPPORT) {
    cli_options.add_options()
      ("jit", "Enable just-in-time query compilation", cxxopts::value<bool>()->default_value("false")); // NOLINT
  }
  // clang-format on

  return cli_options;
}

nlohmann::json BenchmarkRunner::create_context(const BenchmarkConfig& config) {
  // Generate YY-MM-DD hh:mm::ss
  auto current_time = std::time(nullptr);
  auto local_time = *std::localtime(&current_time);
  std::stringstream timestamp_stream;
  timestamp_stream << std::put_time(&local_time, "%Y-%m-%d %H:%M:%S");

  // clang-format off
  std::stringstream compiler;
  #if defined(__clang__)
    compiler << "clang " << __clang_major__ << "." << __clang_minor__ << "." << __clang_patchlevel__;
  #elif defined(__GNUC__)
    compiler << "gcc " << __GNUC__ << "." << __GNUC_MINOR__;
  #else
    compiler << "unknown";
  #endif
  // clang-format on

  return nlohmann::json{
      {"date", timestamp_stream.str()},
      {"chunk_size", config.chunk_size},
      {"compiler", compiler.str()},
      {"build_type", HYRISE_DEBUG ? "debug" : "release"},
      {"encoding", config.encoding_config.to_json()},
      {"benchmark_mode", config.benchmark_mode == BenchmarkMode::Ordered ? "Ordered" : "Shuffled"},
      {"max_runs", config.max_runs},
      {"max_duration", std::chrono::duration_cast<std::chrono::nanoseconds>(config.max_duration).count()},
      {"warmup_duration", std::chrono::duration_cast<std::chrono::nanoseconds>(config.warmup_duration).count()},
      {"using_scheduler", config.enable_scheduler},
      {"using_jit", config.enable_jit},
      {"cores", config.cores},
      {"clients", config.clients},
      {"verify", config.verify},
      {"time_unit", "ns"},
      {"GIT-HASH", GIT_HEAD_SHA1 + std::string(GIT_IS_DIRTY ? "-dirty" : "")}};
}

}  // namespace opossum<|MERGE_RESOLUTION|>--- conflicted
+++ resolved
@@ -181,10 +181,7 @@
   _state.set_done();
 
   for (auto& result : _results) {
-<<<<<<< HEAD
-=======
     // As the execution of benchmark items is intermingled, we use the total duration for all items
->>>>>>> 22d86ec7
     result.duration = _state.benchmark_duration;
   }
 
