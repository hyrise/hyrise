#include <json.hpp>

#include <boost/algorithm/string/join.hpp>
#include <boost/range/adaptors.hpp>
#include <fstream>
#include <random>

#include "cxxopts.hpp"

#include "benchmark_config.hpp"
#include "benchmark_runner.hpp"
#include "constant_mappings.hpp"
#include "scheduler/current_scheduler.hpp"
#include "scheduler/job_task.hpp"
#include "sql/create_sql_parser_error_message.hpp"
#include "sql/sql_pipeline_builder.hpp"
#include "storage/chunk.hpp"
#include "storage/chunk_encoder.hpp"
#include "storage/storage_manager.hpp"
#include "tpch/tpch_table_generator.hpp"
#include "utils/check_table_equal.hpp"
#include "utils/format_duration.hpp"
#include "utils/sqlite_wrapper.hpp"
#include "utils/timer.hpp"
#include "version.hpp"

namespace opossum {

BenchmarkRunner::BenchmarkRunner(const BenchmarkConfig& config,
                                 std::unique_ptr<AbstractBenchmarkItemRunner> benchmark_item_runner,
                                 std::unique_ptr<AbstractTableGenerator> table_generator, const nlohmann::json& context)
    : _config(config),
      _benchmark_item_runner(std::move(benchmark_item_runner)),
      _table_generator(std::move(table_generator)),
      _context(context) {
  SQLPipelineBuilder::default_pqp_cache = std::make_shared<SQLPhysicalPlanCache>();
  SQLPipelineBuilder::default_lqp_cache = std::make_shared<SQLLogicalPlanCache>();

  // Initialise the scheduler if the benchmark was requested to run multi-threaded
  if (config.enable_scheduler) {
    Topology::use_default_topology(config.cores);
    std::cout << "- Multi-threaded Topology:" << std::endl;
    std::cout << Topology::get();

    // Add NUMA topology information to the context, for processing in the benchmark_multithreaded.py script
    auto numa_cores_per_node = std::vector<size_t>();
    for (const auto& node : Topology::get().nodes()) {
      numa_cores_per_node.push_back(node.cpus.size());
    }
    _context.push_back({"utilized_cores_per_numa_node", numa_cores_per_node});

    const auto scheduler = std::make_shared<NodeQueueScheduler>();
    CurrentScheduler::set(scheduler);
  }

  _table_generator->generate_and_store();

  _benchmark_item_runner->on_tables_loaded();

  if (_config.verify) {
    std::cout << "- Loading tables into SQLite for verification." << std::endl;
    Timer timer;

    // Load the data into SQLite
    sqlite_wrapper = std::make_shared<SQLiteWrapper>();
    for (const auto& [table_name, table] : StorageManager::get().tables()) {
      std::cout << "-  Loading '" << table_name << "' into SQLite " << std::flush;
      Timer per_table_timer;
      sqlite_wrapper->create_table(*table, table_name);
      std::cout << "(" << per_table_timer.lap_formatted() << ")" << std::endl;
    }
    std::cout << "- All tables loaded into SQLite (" << timer.lap_formatted() << ")" << std::endl;
    _benchmark_item_runner->set_sqlite_wrapper(sqlite_wrapper);
  }
}

void BenchmarkRunner::run() {
  std::cout << "- Starting Benchmark..." << std::endl;

<<<<<<< HEAD
  auto benchmark_start = std::chrono::steady_clock::now();

  const auto& items = _benchmark_item_runner->items();
  if (!items.empty()) {
    _results.resize(*std::max_element(items.begin(), items.end()) + 1u);
  }

=======
  _benchmark_start = std::chrono::steady_clock::now();

  const auto& items = _benchmark_item_runner->items();
  if (!items.empty()) {
    _results.resize(*std::max_element(items.begin(), items.end()) + 1u);
  }

>>>>>>> 9b21e558
  switch (_config.benchmark_mode) {
    case BenchmarkMode::Ordered: {
      _benchmark_ordered();
      break;
    }
    case BenchmarkMode::Shuffled: {
      _benchmark_shuffled();
      break;
    }
  }

  auto benchmark_end = std::chrono::steady_clock::now();
  _total_run_duration = benchmark_end - _benchmark_start;

  // Create report
  if (_config.output_file_path) {
    if (!_config.verify && !_config.enable_visualization) {
      std::ofstream output_file(*_config.output_file_path);
      _create_report(output_file);
    } else {
      std::cout << "- Not writing JSON result as either verification or visualization are activated." << std::endl;
      std::cout << "  These options make the results meaningless." << std::endl;
    }
  }

  // For the Ordered mode, results have already been printed to the console
  if (_config.benchmark_mode == BenchmarkMode::Shuffled && !_config.verify && !_config.enable_visualization) {
    for (const auto& item_id : items) {
      std::cout << "- Results for " << _benchmark_item_runner->item_name(item_id) << std::endl;
<<<<<<< HEAD
      std::cout << "  -> Executed " << _results[item_id].num_iterations.load() << " times" << std::endl;
=======
      std::cout << "  -> Executed " << _results[item_id].successful_runs.size() << " times" << std::endl;
      if (!_results[item_id].unsuccessful_runs.empty()) {
        std::cout << "  -> " << _results[item_id].unsuccessful_runs.size() << " additional runs failed" << std::endl;
      }
>>>>>>> 9b21e558
    }
  }

  // Fail if verification against SQLite was requested and failed
  if (_config.verify) {
    auto any_verification_failed = false;

    for (const auto& item_id : items) {
      const auto& result = _results[item_id];
      Assert(result.verification_passed, "Verification result should have been set");
      any_verification_failed |= !result.verification_passed;
    }

    Assert(!any_verification_failed, "Verification failed");
  }

  if (CurrentScheduler::is_set()) CurrentScheduler::get()->finish();
}

void BenchmarkRunner::_benchmark_shuffled() {
  auto item_ids = _benchmark_item_runner->items();

<<<<<<< HEAD
=======
  if (const auto& weights = _benchmark_item_runner->weights(); !weights.empty()) {
    auto item_ids_weighted = std::vector<BenchmarkItemID>{};
    for (const auto& selected_item_id : item_ids) {
      const auto item_weight = weights.at(selected_item_id);
      item_ids_weighted.resize(item_ids_weighted.size() + item_weight, selected_item_id);
    }
    item_ids = item_ids_weighted;
  }

>>>>>>> 9b21e558
  auto item_ids_shuffled = std::vector<BenchmarkItemID>{};

  for (const auto& item_id : item_ids) {
    _warmup(item_id);
  }

  // For shuffling the item order
  std::random_device random_device;
  std::mt19937 random_generator(random_device());

  Assert(_currently_running_clients == 0, "Did not expect any clients to run at this time");

  _state = BenchmarkState{_config.max_duration};

  while (_state.keep_running() && _total_finished_runs.load(std::memory_order_relaxed) < _config.max_runs) {
    // We want to only schedule as many items simultaneously as we have simulated clients
    if (_currently_running_clients.load(std::memory_order_relaxed) < _config.clients) {
      if (item_ids_shuffled.empty()) {
        item_ids_shuffled = item_ids;
        std::shuffle(item_ids_shuffled.begin(), item_ids_shuffled.end(), random_generator);
      }

      const auto item_id = item_ids_shuffled.back();
      item_ids_shuffled.pop_back();

      _schedule_item_run(item_id);
    } else {
      std::this_thread::sleep_for(std::chrono::milliseconds(10));
    }
  }
  _state.set_done();

<<<<<<< HEAD
  // Wait for the rest of the tasks that didn't make it in time - they will not count towards the results
  CurrentScheduler::wait_for_all_tasks();
  Assert(_currently_running_clients == 0, "All runs must be finished at this point");
}

void BenchmarkRunner::_benchmark_ordered() {
  for (const auto& item_id : _benchmark_item_runner->items()) {
    _warmup(item_id);

    const auto& name = _benchmark_item_runner->item_name(item_id);
    std::cout << "- Benchmarking " << name << std::endl;

    auto& result = _results[item_id];

    Assert(_currently_running_clients == 0, "Did not expect any clients to run at this time");

    _state = BenchmarkState{_config.max_duration};

    while (_state.keep_running() && result.num_iterations.load(std::memory_order_relaxed) < _config.max_runs) {
=======
  for (auto& result : _results) {
    // As the execution of benchmark items is intermingled, we use the total duration for all items
    result.duration = _state.benchmark_duration;
  }

  // Wait for the rest of the tasks that didn't make it in time - they will not count towards the results
  CurrentScheduler::wait_for_all_tasks();
  Assert(_currently_running_clients == 0, "All runs must be finished at this point");
}

void BenchmarkRunner::_benchmark_ordered() {
  for (const auto& item_id : _benchmark_item_runner->items()) {
    _warmup(item_id);

    const auto& name = _benchmark_item_runner->item_name(item_id);
    std::cout << "- Benchmarking " << name << std::endl;

    auto& result = _results[item_id];

    Assert(_currently_running_clients == 0, "Did not expect any clients to run at this time");

    _state = BenchmarkState{_config.max_duration};

    while (_state.keep_running() &&
           (result.successful_runs.size() + result.unsuccessful_runs.size()) < _config.max_runs) {
>>>>>>> 9b21e558
      // We want to only schedule as many items simultaneously as we have simulated clients
      if (_currently_running_clients.load(std::memory_order_relaxed) < _config.clients) {
        _schedule_item_run(item_id);
      } else {
        std::this_thread::sleep_for(std::chrono::milliseconds(10));
      }
    }
    _state.set_done();
<<<<<<< HEAD
    result.duration_of_all_runs = _state.benchmark_duration;

    const auto duration_of_all_runs_ns =
        static_cast<float>(std::chrono::duration_cast<std::chrono::nanoseconds>(result.duration_of_all_runs).count());
    const auto duration_seconds = duration_of_all_runs_ns / 1'000'000'000;
    const auto items_per_second = static_cast<float>(result.num_iterations) / duration_seconds;

    if (!_config.verify && !_config.enable_visualization) {
      std::cout << "  -> Executed " << result.num_iterations.load() << " times in " << duration_seconds << " seconds ("
                << items_per_second << " iter/s)" << std::endl;
=======

    result.duration = _state.benchmark_duration;
    const auto duration_of_all_runs_ns =
        static_cast<float>(std::chrono::duration_cast<std::chrono::nanoseconds>(_state.benchmark_duration).count());
    const auto duration_seconds = duration_of_all_runs_ns / 1'000'000'000;
    const auto items_per_second = static_cast<float>(result.successful_runs.size()) / duration_seconds;

    if (!_config.verify && !_config.enable_visualization) {
      std::cout << "  -> Executed " << result.successful_runs.size() << " times in " << duration_seconds << " seconds ("
                << items_per_second << " iter/s)" << std::endl;
      if (!result.unsuccessful_runs.empty()) {
        std::cout << "  -> " << result.unsuccessful_runs.size() << " additional runs failed" << std::endl;
      }
>>>>>>> 9b21e558
    }

    // Wait for the rest of the tasks that didn't make it in time - they will not count toward the results
    CurrentScheduler::wait_for_all_tasks();
    Assert(_currently_running_clients == 0, "All runs must be finished at this point");
  }
}

void BenchmarkRunner::_schedule_item_run(const BenchmarkItemID item_id) {
  _currently_running_clients++;
  BenchmarkItemResult& result = _results[item_id];

  auto task = std::make_shared<JobTask>(
      [&, item_id]() {
        const auto run_start = std::chrono::steady_clock::now();
<<<<<<< HEAD
        auto [metrics, any_run_verification_failed] = _benchmark_item_runner->execute_item(item_id);  // NOLINT
=======
        auto [success, metrics, any_run_verification_failed] = _benchmark_item_runner->execute_item(item_id);
>>>>>>> 9b21e558
        const auto run_end = std::chrono::steady_clock::now();

        --_currently_running_clients;
        ++_total_finished_runs;

        // If result.verification_passed was previously unset, set it; otherwise only invalidate it if the run failed.
        result.verification_passed = result.verification_passed.value_or(true) && !any_run_verification_failed;

        if (!_state.is_done()) {  // To prevent items from adding their result after the time is up
<<<<<<< HEAD
          result.num_iterations++;

          result.durations.push_back(run_end - run_start);
          result.metrics.push_back(metrics);
=======
          if (!_config.sql_metrics) metrics.clear();
          const auto item_result =
              BenchmarkItemRunResult{run_start - _benchmark_start, run_end - run_start, std::move(metrics)};
          if (success) {
            result.successful_runs.push_back(item_result);
          } else {
            result.unsuccessful_runs.push_back(item_result);
          }
>>>>>>> 9b21e558
        }
      },
      SchedulePriority::High);

  // No need to check if the benchmark uses the scheduler or not as this method executes tasks immediately if the
  // scheduler is not set.
  CurrentScheduler::schedule_tasks<JobTask>({task});
}

void BenchmarkRunner::_warmup(const BenchmarkItemID item_id) {
  if (_config.warmup_duration == Duration{0}) return;

  const auto& name = _benchmark_item_runner->item_name(item_id);
<<<<<<< HEAD
  BenchmarkItemResult& result = _results[item_id];
=======
>>>>>>> 9b21e558
  std::cout << "- Warming up for " << name << std::endl;

  Assert(_currently_running_clients == 0, "Did not expect any clients to run at this time");

  _state = BenchmarkState{_config.warmup_duration};

<<<<<<< HEAD
  while (_state.keep_running() && result.num_iterations.load(std::memory_order_relaxed) < _config.max_runs) {
=======
  while (_state.keep_running()) {
>>>>>>> 9b21e558
    // We want to only schedule as many items simultaneously as we have simulated clients
    if (_currently_running_clients.load(std::memory_order_relaxed) < _config.clients) {
      _schedule_item_run(item_id);
    } else {
      std::this_thread::sleep_for(std::chrono::milliseconds(10));
    }
  }

  // Clear the results
  auto empty_result = BenchmarkItemResult{};
  _results[item_id] = std::move(empty_result);

  _state.set_done();

  // Wait for the rest of the tasks that didn't make it in time
  CurrentScheduler::wait_for_all_tasks();
  Assert(_currently_running_clients == 0, "All runs must be finished at this point");
}

void BenchmarkRunner::_create_report(std::ostream& stream) const {
  nlohmann::json benchmarks;

  for (const auto& item_id : _benchmark_item_runner->items()) {
    const auto& name = _benchmark_item_runner->item_name(item_id);
    const auto& result = _results.at(item_id);
<<<<<<< HEAD
    Assert(result.metrics.size() == result.num_iterations,
           "number of iterations and number of iteration durations does not match");

    auto durations_json = nlohmann::json::array();
    for (const auto& duration : result.durations) {
      durations_json.push_back(duration.count());
    }

    // Convert the SQLPipelineMetrics for each run of the BenchmarkItem into JSON
    auto item_metrics_json = nlohmann::json::array();

    for (const auto& item_metric : result.metrics) {
      auto all_pipeline_metrics_json = nlohmann::json::array();

      for (const auto& sql_metric : item_metric) {
        // clang-format off
        auto sql_metric_json = nlohmann::json{
          {"parse_duration", sql_metric.parse_time_nanos.count()},
          {"statements", nlohmann::json::array()}
        };

        for (const auto& sql_statement_metrics : sql_metric.statement_metrics) {
          auto sql_statement_metrics_json = nlohmann::json{
            {"sql_translation_duration", sql_statement_metrics->sql_translation_duration.count()},
            {"optimization_duration", sql_statement_metrics->optimization_duration.count()},
            {"lqp_translation_duration", sql_statement_metrics->lqp_translation_duration.count()},
            {"plan_execution_duration", sql_statement_metrics->plan_execution_duration.count()},
            {"query_plan_cache_hit", sql_statement_metrics->query_plan_cache_hit}
          };

          sql_metric_json["statements"].push_back(sql_statement_metrics_json);
        }
        // clang-format on

        all_pipeline_metrics_json.push_back(sql_metric_json);
      }
      item_metrics_json.push_back(all_pipeline_metrics_json);
    }

    nlohmann::json benchmark{{"name", name},
                             {"durations", durations_json},
                             {"metrics", item_metrics_json},
                             {"iterations", result.num_iterations.load()}};

    if (_config.benchmark_mode == BenchmarkMode::Ordered) {
      // These metrics are not meaningful for permuted / shuffled execution
      const auto duration_of_all_runs_ns =
          static_cast<float>(std::chrono::duration_cast<std::chrono::nanoseconds>(result.duration_of_all_runs).count());
      const auto duration_seconds = duration_of_all_runs_ns / 1'000'000'000;
      const auto items_per_second = static_cast<float>(result.num_iterations) / duration_seconds;
      benchmark["items_per_second"] = items_per_second;
      const auto time_per_item =
          result.num_iterations > 0 ? duration_of_all_runs_ns / result.num_iterations : std::nanf("");
      benchmark["avg_real_time_per_iteration"] = time_per_item;
    }
=======

    const auto runs_to_json = [](auto runs) {
      auto runs_json = nlohmann::json::array();
      for (const auto& run_result : runs) {
        // Convert the SQLPipelineMetrics for each run of the BenchmarkItem into JSON
        auto all_pipeline_metrics_json = nlohmann::json::array();
        // metrics can be empty if _config.sql_metrics is false
        for (const auto& pipeline_metrics : run_result.metrics) {
          auto pipeline_metrics_json = nlohmann::json{{"parse_duration", pipeline_metrics.parse_time_nanos.count()},
                                                      {"statements", nlohmann::json::array()}};

          for (const auto& sql_statement_metrics : pipeline_metrics.statement_metrics) {
            auto sql_statement_metrics_json =
                nlohmann::json{{"sql_translation_duration", sql_statement_metrics->sql_translation_duration.count()},
                               {"optimization_duration", sql_statement_metrics->optimization_duration.count()},
                               {"lqp_translation_duration", sql_statement_metrics->lqp_translation_duration.count()},
                               {"plan_execution_duration", sql_statement_metrics->plan_execution_duration.count()},
                               {"query_plan_cache_hit", sql_statement_metrics->query_plan_cache_hit}};

            pipeline_metrics_json["statements"].push_back(sql_statement_metrics_json);
          }

          all_pipeline_metrics_json.push_back(pipeline_metrics_json);
        }

        runs_json.push_back(nlohmann::json{{"begin", run_result.begin.count()},
                                           {"duration", run_result.duration.count()},
                                           {"metrics", all_pipeline_metrics_json}});
      }
      return runs_json;
    };

    nlohmann::json benchmark{
        {"name", name},
        {"duration", std::chrono::duration_cast<std::chrono::nanoseconds>(result.duration).count()},
        {"successful_runs", runs_to_json(result.successful_runs)},
        {"unsuccessful_runs", runs_to_json(result.unsuccessful_runs)},
        {"iterations", result.successful_runs.size()}};

    // For ordered benchmarks, report the time that this individual item ran. For shuffled benchmarks, return the
    // duration of the entire benchmark. This means that items_per_second of ordered and shuffled runs are not
    // comparable.
    const auto reported_item_duration =
        _config.benchmark_mode == BenchmarkMode::Shuffled ? _total_run_duration : result.duration;
    const auto reported_item_duration_ns =
        static_cast<float>(std::chrono::duration_cast<std::chrono::nanoseconds>(reported_item_duration).count());
    const auto duration_seconds = reported_item_duration_ns / 1'000'000'000;
    const auto items_per_second = static_cast<float>(result.successful_runs.size()) / duration_seconds;
    benchmark["items_per_second"] = items_per_second;
    const auto time_per_item =
        !result.successful_runs.empty() ? reported_item_duration_ns / result.successful_runs.size() : std::nanf("");
    benchmark["avg_real_time_per_iteration"] = time_per_item;
>>>>>>> 9b21e558

    benchmarks.push_back(benchmark);
  }

  // Gather information on the (estimated) table size
  auto table_size = size_t{0};
  for (const auto& table_pair : StorageManager::get().tables()) {
    table_size += table_pair.second->estimate_memory_usage();
  }

  nlohmann::json summary{
      {"table_size_in_bytes", table_size},
      {"total_duration", std::chrono::duration_cast<std::chrono::nanoseconds>(_total_run_duration).count()}};

  nlohmann::json report{{"context", _context},
                        {"benchmarks", benchmarks},
                        {"summary", summary},
                        {"table_generation", _table_generator->metrics}};

  stream << std::setw(2) << report << std::endl;
}

cxxopts::Options BenchmarkRunner::get_basic_cli_options(const std::string& benchmark_name) {
  cxxopts::Options cli_options{benchmark_name};

  // Create a comma separated strings with the encoding and compression options
  const auto get_first = boost::adaptors::transformed([](auto it) { return it.first; });
  const auto encoding_strings_option = boost::algorithm::join(encoding_type_to_string.right | get_first, ", ");
  const auto compression_strings_option =
      boost::algorithm::join(vector_compression_type_to_string.right | get_first, ", ");

  // If you add a new option here, make sure to edit CLIConfigParser::basic_cli_options_to_json() so it contains the
  // newest options. Sadly, there is no way to to get all option keys to do this automatically.
  // clang-format off
  cli_options.add_options()
    ("help", "print a summary of CLI options")
    ("full_help", "print more detailed information about configuration options")
    ("r,runs", "Maximum number of runs per item", cxxopts::value<size_t>()->default_value("10000")) // NOLINT
    ("c,chunk_size", "ChunkSize, default is 100,000", cxxopts::value<ChunkOffset>()->default_value(std::to_string(Chunk::DEFAULT_SIZE))) // NOLINT
    ("t,time", "Runtime - per item for Ordered, total for Shuffled", cxxopts::value<size_t>()->default_value("60")) // NOLINT
    ("w,warmup", "Number of seconds that each item is run for warm up", cxxopts::value<size_t>()->default_value("0")) // NOLINT
    ("o,output", "File to output results to, don't specify for stdout", cxxopts::value<std::string>()->default_value("")) // NOLINT
    ("m,mode", "Ordered or Shuffled, default is Ordered", cxxopts::value<std::string>()->default_value("Ordered")) // NOLINT
    ("e,encoding", "Specify Chunk encoding as a string or as a JSON config file (for more detailed configuration, see --full_help). String options: " + encoding_strings_option, cxxopts::value<std::string>()->default_value("Dictionary"))  // NOLINT
    ("compression", "Specify vector compression as a string. Options: " + compression_strings_option, cxxopts::value<std::string>()->default_value(""))  // NOLINT
    ("scheduler", "Enable or disable the scheduler", cxxopts::value<bool>()->default_value("false")) // NOLINT
    ("cores", "Specify the number of cores used by the scheduler (if active). 0 means all available cores", cxxopts::value<uint>()->default_value("0")) // NOLINT
    ("clients", "Specify how many items should run in parallel if the scheduler is active", cxxopts::value<uint>()->default_value("1")) // NOLINT
    ("visualize", "Create a visualization image of one LQP and PQP for each query, do not properly run the benchmark", cxxopts::value<bool>()->default_value("false")) // NOLINT
    ("verify", "Verify each query by comparing it with the SQLite result", cxxopts::value<bool>()->default_value("false")) // NOLINT
    ("cache_binary_tables", "Cache tables as binary files for faster loading on subsequent runs", cxxopts::value<bool>()->default_value("false")) // NOLINT
    ("sql_metrics", "Track SQL metrics (parse time etc.) for each SQL query", cxxopts::value<bool>()->default_value("false")); // NOLINT

  if constexpr (HYRISE_JIT_SUPPORT) {
    cli_options.add_options()
      ("jit", "Enable just-in-time query compilation", cxxopts::value<bool>()->default_value("false")); // NOLINT
  }
  // clang-format on

  return cli_options;
}

nlohmann::json BenchmarkRunner::create_context(const BenchmarkConfig& config) {
  // Generate YY-MM-DD hh:mm::ss
  auto current_time = std::time(nullptr);
  auto local_time = *std::localtime(&current_time);
  std::stringstream timestamp_stream;
  timestamp_stream << std::put_time(&local_time, "%Y-%m-%d %H:%M:%S");

  // clang-format off
  std::stringstream compiler;
  #if defined(__clang__)
    compiler << "clang " << __clang_major__ << "." << __clang_minor__ << "." << __clang_patchlevel__;
  #elif defined(__GNUC__)
    compiler << "gcc " << __GNUC__ << "." << __GNUC_MINOR__;
  #else
    compiler << "unknown";
  #endif
  // clang-format on

  return nlohmann::json{
      {"date", timestamp_stream.str()},
      {"chunk_size", config.chunk_size},
      {"compiler", compiler.str()},
      {"build_type", HYRISE_DEBUG ? "debug" : "release"},
      {"encoding", config.encoding_config.to_json()},
      {"benchmark_mode", config.benchmark_mode == BenchmarkMode::Ordered ? "Ordered" : "Shuffled"},
      {"max_runs", config.max_runs},
      {"max_duration", std::chrono::duration_cast<std::chrono::nanoseconds>(config.max_duration).count()},
      {"warmup_duration", std::chrono::duration_cast<std::chrono::nanoseconds>(config.warmup_duration).count()},
      {"using_scheduler", config.enable_scheduler},
      {"using_jit", config.enable_jit},
      {"cores", config.cores},
      {"clients", config.clients},
      {"verify", config.verify},
      {"time_unit", "ns"},
      {"GIT-HASH", GIT_HEAD_SHA1 + std::string(GIT_IS_DIRTY ? "-dirty" : "")}};
}

}  // namespace opossum<|MERGE_RESOLUTION|>--- conflicted
+++ resolved
@@ -77,23 +77,13 @@
 void BenchmarkRunner::run() {
   std::cout << "- Starting Benchmark..." << std::endl;
 
-<<<<<<< HEAD
-  auto benchmark_start = std::chrono::steady_clock::now();
+  _benchmark_start = std::chrono::steady_clock::now();
 
   const auto& items = _benchmark_item_runner->items();
   if (!items.empty()) {
     _results.resize(*std::max_element(items.begin(), items.end()) + 1u);
   }
 
-=======
-  _benchmark_start = std::chrono::steady_clock::now();
-
-  const auto& items = _benchmark_item_runner->items();
-  if (!items.empty()) {
-    _results.resize(*std::max_element(items.begin(), items.end()) + 1u);
-  }
-
->>>>>>> 9b21e558
   switch (_config.benchmark_mode) {
     case BenchmarkMode::Ordered: {
       _benchmark_ordered();
@@ -123,14 +113,10 @@
   if (_config.benchmark_mode == BenchmarkMode::Shuffled && !_config.verify && !_config.enable_visualization) {
     for (const auto& item_id : items) {
       std::cout << "- Results for " << _benchmark_item_runner->item_name(item_id) << std::endl;
-<<<<<<< HEAD
-      std::cout << "  -> Executed " << _results[item_id].num_iterations.load() << " times" << std::endl;
-=======
       std::cout << "  -> Executed " << _results[item_id].successful_runs.size() << " times" << std::endl;
       if (!_results[item_id].unsuccessful_runs.empty()) {
         std::cout << "  -> " << _results[item_id].unsuccessful_runs.size() << " additional runs failed" << std::endl;
       }
->>>>>>> 9b21e558
     }
   }
 
@@ -153,8 +139,6 @@
 void BenchmarkRunner::_benchmark_shuffled() {
   auto item_ids = _benchmark_item_runner->items();
 
-<<<<<<< HEAD
-=======
   if (const auto& weights = _benchmark_item_runner->weights(); !weights.empty()) {
     auto item_ids_weighted = std::vector<BenchmarkItemID>{};
     for (const auto& selected_item_id : item_ids) {
@@ -164,7 +148,6 @@
     item_ids = item_ids_weighted;
   }
 
->>>>>>> 9b21e558
   auto item_ids_shuffled = std::vector<BenchmarkItemID>{};
 
   for (const auto& item_id : item_ids) {
@@ -197,7 +180,11 @@
   }
   _state.set_done();
 
-<<<<<<< HEAD
+  for (auto& result : _results) {
+    // As the execution of benchmark items is intermingled, we use the total duration for all items
+    result.duration = _state.benchmark_duration;
+  }
+
   // Wait for the rest of the tasks that didn't make it in time - they will not count towards the results
   CurrentScheduler::wait_for_all_tasks();
   Assert(_currently_running_clients == 0, "All runs must be finished at this point");
@@ -216,34 +203,8 @@
 
     _state = BenchmarkState{_config.max_duration};
 
-    while (_state.keep_running() && result.num_iterations.load(std::memory_order_relaxed) < _config.max_runs) {
-=======
-  for (auto& result : _results) {
-    // As the execution of benchmark items is intermingled, we use the total duration for all items
-    result.duration = _state.benchmark_duration;
-  }
-
-  // Wait for the rest of the tasks that didn't make it in time - they will not count towards the results
-  CurrentScheduler::wait_for_all_tasks();
-  Assert(_currently_running_clients == 0, "All runs must be finished at this point");
-}
-
-void BenchmarkRunner::_benchmark_ordered() {
-  for (const auto& item_id : _benchmark_item_runner->items()) {
-    _warmup(item_id);
-
-    const auto& name = _benchmark_item_runner->item_name(item_id);
-    std::cout << "- Benchmarking " << name << std::endl;
-
-    auto& result = _results[item_id];
-
-    Assert(_currently_running_clients == 0, "Did not expect any clients to run at this time");
-
-    _state = BenchmarkState{_config.max_duration};
-
     while (_state.keep_running() &&
            (result.successful_runs.size() + result.unsuccessful_runs.size()) < _config.max_runs) {
->>>>>>> 9b21e558
       // We want to only schedule as many items simultaneously as we have simulated clients
       if (_currently_running_clients.load(std::memory_order_relaxed) < _config.clients) {
         _schedule_item_run(item_id);
@@ -252,18 +213,6 @@
       }
     }
     _state.set_done();
-<<<<<<< HEAD
-    result.duration_of_all_runs = _state.benchmark_duration;
-
-    const auto duration_of_all_runs_ns =
-        static_cast<float>(std::chrono::duration_cast<std::chrono::nanoseconds>(result.duration_of_all_runs).count());
-    const auto duration_seconds = duration_of_all_runs_ns / 1'000'000'000;
-    const auto items_per_second = static_cast<float>(result.num_iterations) / duration_seconds;
-
-    if (!_config.verify && !_config.enable_visualization) {
-      std::cout << "  -> Executed " << result.num_iterations.load() << " times in " << duration_seconds << " seconds ("
-                << items_per_second << " iter/s)" << std::endl;
-=======
 
     result.duration = _state.benchmark_duration;
     const auto duration_of_all_runs_ns =
@@ -277,7 +226,6 @@
       if (!result.unsuccessful_runs.empty()) {
         std::cout << "  -> " << result.unsuccessful_runs.size() << " additional runs failed" << std::endl;
       }
->>>>>>> 9b21e558
     }
 
     // Wait for the rest of the tasks that didn't make it in time - they will not count toward the results
@@ -293,11 +241,7 @@
   auto task = std::make_shared<JobTask>(
       [&, item_id]() {
         const auto run_start = std::chrono::steady_clock::now();
-<<<<<<< HEAD
-        auto [metrics, any_run_verification_failed] = _benchmark_item_runner->execute_item(item_id);  // NOLINT
-=======
         auto [success, metrics, any_run_verification_failed] = _benchmark_item_runner->execute_item(item_id);
->>>>>>> 9b21e558
         const auto run_end = std::chrono::steady_clock::now();
 
         --_currently_running_clients;
@@ -307,12 +251,6 @@
         result.verification_passed = result.verification_passed.value_or(true) && !any_run_verification_failed;
 
         if (!_state.is_done()) {  // To prevent items from adding their result after the time is up
-<<<<<<< HEAD
-          result.num_iterations++;
-
-          result.durations.push_back(run_end - run_start);
-          result.metrics.push_back(metrics);
-=======
           if (!_config.sql_metrics) metrics.clear();
           const auto item_result =
               BenchmarkItemRunResult{run_start - _benchmark_start, run_end - run_start, std::move(metrics)};
@@ -321,7 +259,6 @@
           } else {
             result.unsuccessful_runs.push_back(item_result);
           }
->>>>>>> 9b21e558
         }
       },
       SchedulePriority::High);
@@ -335,21 +272,13 @@
   if (_config.warmup_duration == Duration{0}) return;
 
   const auto& name = _benchmark_item_runner->item_name(item_id);
-<<<<<<< HEAD
-  BenchmarkItemResult& result = _results[item_id];
-=======
->>>>>>> 9b21e558
   std::cout << "- Warming up for " << name << std::endl;
 
   Assert(_currently_running_clients == 0, "Did not expect any clients to run at this time");
 
   _state = BenchmarkState{_config.warmup_duration};
 
-<<<<<<< HEAD
-  while (_state.keep_running() && result.num_iterations.load(std::memory_order_relaxed) < _config.max_runs) {
-=======
   while (_state.keep_running()) {
->>>>>>> 9b21e558
     // We want to only schedule as many items simultaneously as we have simulated clients
     if (_currently_running_clients.load(std::memory_order_relaxed) < _config.clients) {
       _schedule_item_run(item_id);
@@ -375,63 +304,6 @@
   for (const auto& item_id : _benchmark_item_runner->items()) {
     const auto& name = _benchmark_item_runner->item_name(item_id);
     const auto& result = _results.at(item_id);
-<<<<<<< HEAD
-    Assert(result.metrics.size() == result.num_iterations,
-           "number of iterations and number of iteration durations does not match");
-
-    auto durations_json = nlohmann::json::array();
-    for (const auto& duration : result.durations) {
-      durations_json.push_back(duration.count());
-    }
-
-    // Convert the SQLPipelineMetrics for each run of the BenchmarkItem into JSON
-    auto item_metrics_json = nlohmann::json::array();
-
-    for (const auto& item_metric : result.metrics) {
-      auto all_pipeline_metrics_json = nlohmann::json::array();
-
-      for (const auto& sql_metric : item_metric) {
-        // clang-format off
-        auto sql_metric_json = nlohmann::json{
-          {"parse_duration", sql_metric.parse_time_nanos.count()},
-          {"statements", nlohmann::json::array()}
-        };
-
-        for (const auto& sql_statement_metrics : sql_metric.statement_metrics) {
-          auto sql_statement_metrics_json = nlohmann::json{
-            {"sql_translation_duration", sql_statement_metrics->sql_translation_duration.count()},
-            {"optimization_duration", sql_statement_metrics->optimization_duration.count()},
-            {"lqp_translation_duration", sql_statement_metrics->lqp_translation_duration.count()},
-            {"plan_execution_duration", sql_statement_metrics->plan_execution_duration.count()},
-            {"query_plan_cache_hit", sql_statement_metrics->query_plan_cache_hit}
-          };
-
-          sql_metric_json["statements"].push_back(sql_statement_metrics_json);
-        }
-        // clang-format on
-
-        all_pipeline_metrics_json.push_back(sql_metric_json);
-      }
-      item_metrics_json.push_back(all_pipeline_metrics_json);
-    }
-
-    nlohmann::json benchmark{{"name", name},
-                             {"durations", durations_json},
-                             {"metrics", item_metrics_json},
-                             {"iterations", result.num_iterations.load()}};
-
-    if (_config.benchmark_mode == BenchmarkMode::Ordered) {
-      // These metrics are not meaningful for permuted / shuffled execution
-      const auto duration_of_all_runs_ns =
-          static_cast<float>(std::chrono::duration_cast<std::chrono::nanoseconds>(result.duration_of_all_runs).count());
-      const auto duration_seconds = duration_of_all_runs_ns / 1'000'000'000;
-      const auto items_per_second = static_cast<float>(result.num_iterations) / duration_seconds;
-      benchmark["items_per_second"] = items_per_second;
-      const auto time_per_item =
-          result.num_iterations > 0 ? duration_of_all_runs_ns / result.num_iterations : std::nanf("");
-      benchmark["avg_real_time_per_iteration"] = time_per_item;
-    }
-=======
 
     const auto runs_to_json = [](auto runs) {
       auto runs_json = nlohmann::json::array();
@@ -484,7 +356,6 @@
     const auto time_per_item =
         !result.successful_runs.empty() ? reported_item_duration_ns / result.successful_runs.size() : std::nanf("");
     benchmark["avg_real_time_per_iteration"] = time_per_item;
->>>>>>> 9b21e558
 
     benchmarks.push_back(benchmark);
   }
