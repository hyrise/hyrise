--- conflicted
+++ resolved
@@ -244,18 +244,7 @@
 
   Assert(_currently_running_clients == 0, "Did not expect any clients to run at this time");
 
-<<<<<<< HEAD
-void BenchmarkRunner::_execute_query(const QueryID query_id, const std::shared_ptr<SQLPipeline>& pipeline,
-                                     const std::function<void()>& done_callback) {
-  if (!_config.verify) {
-    // Execute the query, we don't care about the results
-    pipeline->get_result_table();
-  } else {
-    const auto [transaction_successful, hyrise_result] = pipeline->get_result_table();
-    Assert(transaction_successful, "BenchmarkRunner cannot handle failing transactions yet (#1597)");
-=======
   _state = BenchmarkState{_config.warmup_duration};
->>>>>>> e018e716
 
   while (_state.keep_running() && result.num_iterations.load(std::memory_order_relaxed) < _config.max_runs) {
     // We want to only schedule as many items simultaneously as we have simulated clients
