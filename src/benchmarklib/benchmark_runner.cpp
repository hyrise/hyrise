--- conflicted
+++ resolved
@@ -333,14 +333,8 @@
   cli_options.add_options()
     ("help", "print this help message")
     ("v,verbose", "Print log messages", cxxopts::value<bool>()->default_value("false"))
-<<<<<<< HEAD
     ("r,runs", "Maximum number of runs of a single query(set)", cxxopts::value<size_t>()->default_value("1000")) // NOLINT
-    ("t,time", "Maximum seconds that a query(set) is run", cxxopts::value<size_t>()->default_value("5")) // NOLINT
-=======
-    ("r,runs", "Maximum number of runs of a single query (set)", cxxopts::value<size_t>()->default_value("10000")) // NOLINT
-    ("c,chunk_size", "ChunkSize, default is 2^32-1", cxxopts::value<ChunkOffset>()->default_value(std::to_string(Chunk::MAX_SIZE))) // NOLINT
-    ("t,time", "Maximum seconds that a query (set) is run", cxxopts::value<size_t>()->default_value("60")) // NOLINT
->>>>>>> 6a8cb760
+    ("t,time", "Maximum seconds that a query(set) is run", cxxopts::value<size_t>()->default_value("60")) // NOLINT
     ("o,output", "File to output results to, don't specify for stdout", cxxopts::value<std::string>()->default_value("")) // NOLINT
     ("m,mode", "IndividualQueries or PermutedQuerySets, default is IndividualQueries", cxxopts::value<std::string>()->default_value("IndividualQueries")) // NOLINT
     ("e,encoding", "Specify Chunk encoding as a string or as a JSON config file (for more detailed configuration, see below). String options: " + encoding_strings_option, cxxopts::value<std::string>()->default_value("Dictionary"))  // NOLINT
