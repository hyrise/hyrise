--- conflicted
+++ resolved
@@ -426,10 +426,7 @@
 cxxopts::Options BenchmarkRunner::get_basic_cli_options(const std::string& benchmark_name) {
   cxxopts::Options cli_options{benchmark_name};
 
-<<<<<<< HEAD
   // Create a comma separated strings with the encoding and compression options
-=======
->>>>>>> 73aea137
   const auto get_first = boost::adaptors::transformed([](auto it) { return it.first; });
   const auto encoding_strings_option = boost::algorithm::join(encoding_type_to_string.right | get_first, ", ");
   const auto compression_strings_option =
