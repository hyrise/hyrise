#include <json.hpp>

#include <random>

#include "benchmark_runner.hpp"
#include "constant_mappings.hpp"
#include "import_export/csv_parser.hpp"
#include "planviz/lqp_visualizer.hpp"
#include "planviz/sql_query_plan_visualizer.hpp"
#include "scheduler/current_scheduler.hpp"
#include "sql/sql_pipeline_builder.hpp"
#include "storage/chunk_encoder.hpp"
#include "storage/storage_manager.hpp"
#include "tpch/tpch_db_generator.hpp"
#include "tpch/tpch_queries.hpp"
#include "utils/filesystem.hpp"
#include "utils/load_table.hpp"
#include "version.hpp"

namespace opossum {

BenchmarkRunner::BenchmarkRunner(const BenchmarkConfig& config, const NamedQueries& queries,
                                 const nlohmann::json& context)
    : _config(config), _queries(queries), _context(context) {
  // In non-verbose mode, disable performance warnings
  if (!config.verbose) {
    _performance_warning_disabler.emplace();
  }

  // Initialise the scheduler if the benchmark was requested to run multi-threaded
  if (config.enable_scheduler) {
    Topology::use_default_topology(config.cores);
    config.out << "- Multi-threaded Topology:" << std::endl;
    Topology::get().print(config.out, 2);

    // Add NUMA topology information to the context, for processing in the benchmark_multithreaded.py script
    auto numa_cores_per_node = std::vector<size_t>();
    for (auto node : Topology::get().nodes()) {
      numa_cores_per_node.push_back(node.cpus.size());
    }
    _context.push_back({"utilized_cores_per_numa_node", numa_cores_per_node});

    const auto scheduler = std::make_shared<NodeQueueScheduler>();
    CurrentScheduler::set(scheduler);
  }
}

void BenchmarkRunner::run() {
  _config.out << "\n- Starting Benchmark..." << std::endl;

  auto benchmark_start = std::chrono::steady_clock::now();

  // Run the queries in the selected mode
  switch (_config.benchmark_mode) {
    case BenchmarkMode::IndividualQueries: {
      _benchmark_individual_queries();
      break;
    }
    case BenchmarkMode::PermutedQuerySet: {
      _benchmark_permuted_query_set();
      break;
    }
  }

  auto benchmark_end = std::chrono::steady_clock::now();
  _total_run_duration = benchmark_end - benchmark_start;

  // Create report
  if (_config.output_file_path) {
    std::ofstream output_file(*_config.output_file_path);
    _create_report(output_file);
  } else {
    _create_report(std::cout);
  }

  // Visualize query plans
  if (_config.enable_visualization) {
    for (const auto& name_and_plans : _query_plans) {
      auto name = name_and_plans.first;
      boost::replace_all(name, " ", "_");
      const auto& lqps = name_and_plans.second.lqps;
      const auto& pqps = name_and_plans.second.pqps;

      GraphvizConfig graphviz_config;
      graphviz_config.format = "svg";

      for (auto lqp_idx = size_t{0}; lqp_idx < lqps.size(); ++lqp_idx) {
        const auto file_prefix = name + "-LQP-" + std::to_string(lqp_idx);
        LQPVisualizer{graphviz_config, {}, {}, {}}.visualize({lqps[lqp_idx]}, file_prefix + ".dot",
                                                             file_prefix + ".svg");
      }
      for (auto pqp_idx = size_t{0}; pqp_idx < pqps.size(); ++pqp_idx) {
        const auto file_prefix = name + "-PQP-" + std::to_string(pqp_idx);
        SQLQueryPlanVisualizer{graphviz_config, {}, {}, {}}.visualize(*pqps[pqp_idx], file_prefix + ".dot",
                                                                      file_prefix + ".svg");
      }
    }
  }
}

void BenchmarkRunner::_benchmark_permuted_query_set() {
  // Init results
  for (const auto& named_query : _queries) {
    const auto& name = named_query.first;
    _query_results_by_query_name[name];  // Initializes if it does not exist
  }

  auto mutable_named_queries = _queries;

  // For shuffling the query order
  std::random_device random_device;
  std::mt19937 random_generator(random_device());

  const auto number_of_queries = mutable_named_queries.size();

  // The atomic uints are modified by other threads when finishing a query set, to keep track of when we can
  // let a simulated client schedule the next set, as well as the total number of finished query sets so far
  auto currently_running_clients = std::atomic_uint{0};
  auto finished_query_set_runs = std::atomic_uint{0};
  auto finished_queries_total = std::atomic_uint{0};

  auto tasks = std::vector<std::shared_ptr<AbstractTask>>{};
  auto state = BenchmarkState{_config.max_duration};

  while (state.keep_running() && finished_query_set_runs.load(std::memory_order_relaxed) < _config.max_num_query_runs) {
    // We want to only schedule as many query sets simultaneously as we have simulated clients
    if (currently_running_clients.load(std::memory_order_relaxed) < _config.clients) {
      currently_running_clients++;
      std::shuffle(mutable_named_queries.begin(), mutable_named_queries.end(), random_generator);

      for (const auto& named_query : mutable_named_queries) {
        // The on_query_done callback will be appended to the last Task of the query,
        // to measure its duration as well as signal that the query was finished
        const auto query_run_begin = std::chrono::steady_clock::now();
        auto on_query_done = [query_run_begin, named_query, number_of_queries, &currently_running_clients,
                              &finished_query_set_runs, &finished_queries_total, &state, this]() {
          if (finished_queries_total++ % number_of_queries == 0) {
            currently_running_clients--;
            finished_query_set_runs++;
          }

          if (!state.is_done()) {  // To prevent queries to add their results after the time is up
            const auto duration = std::chrono::steady_clock::now() - query_run_begin;
            auto& result = _query_results_by_query_name[named_query.first];
            result.duration += duration;
            result.iteration_durations.push_back(duration);
            result.num_iterations++;
          }
        };

        auto query_tasks = _schedule_or_execute_query(named_query, on_query_done);
        tasks.insert(tasks.end(), query_tasks.begin(), query_tasks.end());
      }
    } else {
      std::this_thread::sleep_for(std::chrono::milliseconds(10));
    }
  }
  state.set_done();

  // Wait for the rest of the tasks that didn't make it in time - they will not count toward the results
  // TODO(leander/anyone): To be replaced with something like CurrentScheduler::abort(),
  // that properly removes all remaining tasks from all queues, without having to wait for them
  CurrentScheduler::wait_for_tasks(tasks);
  Assert(currently_running_clients == 0, "All query set runs must be finished at this point");
}

void BenchmarkRunner::_benchmark_individual_queries() {
  for (const auto& named_query : _queries) {
    _warmup_query(named_query);

    const auto& name = named_query.first;
    _config.out << "- Benchmarking Query " << name << std::endl;

    // The atomic uints are modified by other threads when finishing a query, to keep track of when we can
    // let a simulated client schedule the next query, as well as the total number of finished queries so far
    auto currently_running_clients = std::atomic_uint{0};
    auto& result = _query_results_by_query_name[name];  // Initializes if it does not exist

    auto tasks = std::vector<std::shared_ptr<AbstractTask>>{};
    auto state = BenchmarkState{_config.max_duration};

    while (state.keep_running() && result.num_iterations.load(std::memory_order_relaxed) < _config.max_num_query_runs) {
      // We want to only schedule as many queries simultaneously as we have simulated clients
      if (currently_running_clients.load(std::memory_order_relaxed) < _config.clients) {
        currently_running_clients++;

        // The on_query_done callback will be appended to the last Task of the query,
        // to measure its duration as well as signal that the query was finished
        const auto query_run_begin = std::chrono::steady_clock::now();
        auto on_query_done = [query_run_begin, &currently_running_clients, &result, &state]() {
          currently_running_clients--;
          if (!state.is_done()) {  // To prevent queries to add their results after the time is up
            const auto query_run_end = std::chrono::steady_clock::now();
            result.num_iterations++;
            result.iteration_durations.push_back(query_run_end - query_run_begin);
          }
        };

        auto query_tasks = _schedule_or_execute_query(named_query, on_query_done);
        tasks.insert(tasks.end(), query_tasks.begin(), query_tasks.end());
      } else {
        std::this_thread::sleep_for(std::chrono::milliseconds(10));
      }
    }
    state.set_done();
    result.duration = state.benchmark_duration;

    const auto duration_ns = std::chrono::duration_cast<std::chrono::nanoseconds>(result.duration).count();
    const auto duration_seconds = static_cast<float>(duration_ns) / 1'000'000'000;
    const auto items_per_second = static_cast<float>(result.num_iterations) / duration_seconds;

    _config.out << "  -> Executed " << result.num_iterations << " times in " << duration_seconds << " seconds ("
                << items_per_second << " iter/s)" << std::endl;

    // Wait for the rest of the tasks that didn't make it in time - they will not count toward the results
    // TODO(leander/anyone): To be replaced with something like CurrentScheduler::abort(),
    // that properly removes all remaining tasks from all queues, without having to wait for them
    CurrentScheduler::wait_for_tasks(tasks);
    Assert(currently_running_clients == 0, "All query runs must be finished at this point");
  }
}

void BenchmarkRunner::_warmup_query(const NamedQuery& named_query) {
  if (_config.warmup_duration == Duration{0}) {
    return;
  }

  const auto& name = named_query.first;
  _config.out << "- Warming up for Query " << name << std::endl;

  // The atomic uints are modified by other threads when finishing a query, to keep track of when we can
  // let a simulated client schedule the next query, as well as the total number of finished queries so far
  auto currently_running_clients = std::atomic_uint{0};

  auto tasks = std::vector<std::shared_ptr<AbstractTask>>{};
  auto state = BenchmarkState{_config.warmup_duration};

  while (state.keep_running()) {
    // We want to only schedule as many queries simultaneously as we have simulated clients
    if (currently_running_clients.load(std::memory_order_relaxed) < _config.clients) {
      currently_running_clients++;

      // The on_query_done callback will be appended to the last Task of the query,
      // to signal that the query was finished
      auto on_query_done = [&currently_running_clients]() { currently_running_clients--; };

      auto query_tasks = _schedule_or_execute_query(named_query, on_query_done);
      tasks.insert(tasks.end(), query_tasks.begin(), query_tasks.end());
    } else {
      std::this_thread::sleep_for(std::chrono::milliseconds(10));
    }
  }
  state.set_done();

  // Wait for the rest of the tasks that didn't make it in time
  // TODO(leander/anyone): To be replaced with something like CurrentScheduler::abort(),
  // that properly removes all remaining tasks from all queues, without having to wait for them
  CurrentScheduler::wait_for_tasks(tasks);
  Assert(currently_running_clients == 0, "All query runs must be finished at this point");
}

std::vector<std::shared_ptr<AbstractTask>> BenchmarkRunner::_schedule_or_execute_query(
    const NamedQuery& named_query, const std::function<void()>& done_callback) {
  // Some queries (like TPC-H 15) require execution before we can call get_tasks() on the pipeline.
  // These queries can't be scheduled yet, therefore we fall back to "just" executing the query
  // when we don't use the scheduler anyway, so that they can be executed.
  if (_config.enable_scheduler) {
    return _schedule_query(named_query, done_callback);
  }
  _execute_query(named_query, done_callback);
  return {};
}

std::vector<std::shared_ptr<AbstractTask>> BenchmarkRunner::_schedule_query(
    const NamedQuery& named_query, const std::function<void()>& done_callback) {
  const auto& name = named_query.first;
  const auto& sql = named_query.second;

  auto query_tasks = std::vector<std::shared_ptr<AbstractTask>>();

  auto pipeline_builder = SQLPipelineBuilder{sql}.with_mvcc(_config.use_mvcc);
  if (_config.enable_visualization) pipeline_builder.dont_cleanup_temporaries();
  auto pipeline = pipeline_builder.create_pipeline();

  auto tasks_per_statement = pipeline.get_tasks();
  tasks_per_statement.back().back()->set_done_callback(done_callback);

  for (auto tasks : tasks_per_statement) {
    CurrentScheduler::schedule_tasks(tasks);
    query_tasks.insert(query_tasks.end(), tasks.begin(), tasks.end());
  }

  // If necessary, keep plans for visualization
  if (_config.enable_visualization) {
    const auto query_plans_iter = _query_plans.find(name);
    if (query_plans_iter == _query_plans.end()) {
      QueryPlans plans{pipeline.get_optimized_logical_plans(), pipeline.get_query_plans()};
      _query_plans.emplace(name, plans);
    }
  }
  return query_tasks;
}

void BenchmarkRunner::_execute_query(const NamedQuery& named_query, const std::function<void()>& done_callback) {
  const auto& name = named_query.first;
  const auto& sql = named_query.second;

  auto pipeline_builder = SQLPipelineBuilder{sql}.with_mvcc(_config.use_mvcc);
  if (_config.enable_visualization) pipeline_builder.dont_cleanup_temporaries();
  auto pipeline = pipeline_builder.create_pipeline();
  // Execute the query, we don't care about the results
  pipeline.get_result_table();

  if (done_callback) done_callback();

  // If necessary, keep plans for visualization
  if (_config.enable_visualization) {
    const auto query_plans_iter = _query_plans.find(name);
    if (query_plans_iter == _query_plans.end()) {
      QueryPlans plans{pipeline.get_optimized_logical_plans(), pipeline.get_query_plans()};
      _query_plans.emplace(name, plans);
    }
  }
}

void BenchmarkRunner::_create_report(std::ostream& stream) const {
  nlohmann::json benchmarks;

  for (const auto& named_query : _queries) {
    const auto& name = named_query.first;
    const auto& query_result = _query_results_by_query_name.at(name);
    Assert(query_result.iteration_durations.size() == query_result.num_iterations,
           "number of iterations and number of iteration durations does not match");

    const auto duration_ns = std::chrono::duration_cast<std::chrono::nanoseconds>(query_result.duration).count();
    const auto duration_seconds = static_cast<float>(duration_ns) / 1'000'000'000;
    const auto items_per_second = static_cast<float>(query_result.num_iterations) / duration_seconds;
    const auto time_per_query =
        query_result.num_iterations > 0 ? static_cast<float>(duration_ns) / query_result.num_iterations : std::nanf("");

    // Transform iteration Durations into numerical representation
    auto iteration_durations = std::vector<double>();
    iteration_durations.reserve(query_result.iteration_durations.size());
    std::transform(query_result.iteration_durations.cbegin(), query_result.iteration_durations.cend(),
                   std::back_inserter(iteration_durations), [](const auto& duration) {
                     return static_cast<double>(std::chrono::duration_cast<std::chrono::nanoseconds>(duration).count());
                   });

    nlohmann::json benchmark{{"name", name},
                             {"iterations", query_result.num_iterations.load()},
                             {"iteration_durations", iteration_durations},
                             {"avg_real_time_per_iteration", time_per_query},
                             {"items_per_second", items_per_second},
                             {"time_unit", "ns"}};

    benchmarks.push_back(benchmark);
  }

  // Gather information on the (estimated) table size
  auto table_size = 0ull;
  for (const auto& table_pair : StorageManager::get().tables()) {
    table_size += table_pair.second->estimate_memory_usage();
  }

  const auto total_run_duration_seconds = std::chrono::duration_cast<std::chrono::seconds>(_total_run_duration).count();

  nlohmann::json summary{{"table_size_in_bytes", table_size}, {"total_run_duration_in_s", total_run_duration_seconds}};

  nlohmann::json report{{"context", _context}, {"benchmarks", benchmarks}, {"summary", summary}};

  stream << std::setw(2) << report << std::endl;
}

BenchmarkRunner BenchmarkRunner::create(const BenchmarkConfig& config, const std::string& table_path,
                                        const std::string& query_path) {
  const auto tables = _read_table_folder(table_path);
  Assert(!tables.empty(), "No tables found in '" + table_path + "'");

  for (const auto& table_path_str : tables) {
    const auto table_name = filesystem::path{table_path_str}.stem().string();

    std::shared_ptr<Table> table;
    if (boost::algorithm::ends_with(table_path_str, ".tbl")) {
      table = load_table(table_path_str, config.chunk_size);
    } else {
      table = CsvParser{}.parse(table_path_str);
    }

    config.out << "- Adding table '" << table_name << "'" << std::endl;
    BenchmarkTableEncoder::encode(table_name, table, config.encoding_config);
    StorageManager::get().add_table(table_name, table);
  }

  const auto queries = _read_query_folder(query_path);
  return BenchmarkRunner(config, queries, create_context(config));
}

std::vector<std::string> BenchmarkRunner::_read_table_folder(const std::string& table_path) {
  const auto is_table_file = [](const std::string& filename) {
    return (boost::algorithm::ends_with(filename, ".csv") || boost::algorithm::ends_with(filename, ".tbl"));
  };

  filesystem::path path{table_path};
  Assert(filesystem::exists(path), "No such file or directory '" + table_path + "'");

  std::vector<std::string> tables;

  // If only one file was specified, add it and return
  if (filesystem::is_regular_file(path)) {
    Assert(is_table_file(table_path), "Specified file '" + table_path + "' is not a .csv or .tbl file");
    tables.push_back(table_path);
    return tables;
  }

  // Recursively walk through the specified directory and add all files on the way
  for (const auto& entry : filesystem::recursive_directory_iterator(path)) {
    const auto filename = entry.path().string();
    if (filesystem::is_regular_file(entry) && is_table_file(filename)) {
      tables.push_back(filename);
    }
  }

  return tables;
}

NamedQueries BenchmarkRunner::_read_query_folder(const std::string& query_path) {
  const auto is_sql_file = [](const std::string& filename) { return boost::algorithm::ends_with(filename, ".sql"); };

  filesystem::path path{query_path};
  Assert(filesystem::exists(path), "No such file or directory '" + query_path + "'");

  if (filesystem::is_regular_file(path)) {
    Assert(is_sql_file(query_path), "Specified file '" + query_path + "' is not an .sql file");
    return _parse_query_file(query_path);
  }

  // Recursively walk through the specified directory and add all files on the way
  NamedQueries queries;
  for (const auto& entry : filesystem::recursive_directory_iterator(path)) {
    const auto filename = entry.path().string();
    if (filesystem::is_regular_file(entry) && is_sql_file(filename)) {
      const auto file_queries = _parse_query_file(filename);
      queries.insert(queries.end(), file_queries.begin(), file_queries.end());
    }
  }

  return queries;
}

NamedQueries BenchmarkRunner::_parse_query_file(const std::string& query_path) {
  auto query_id = 0u;

  std::ifstream file(query_path);
  const auto filename = filesystem::path{query_path}.stem().string();

  NamedQueries queries;
  std::string query;
  while (std::getline(file, query)) {
    if (query.empty() || query.substr(0, 2) == "--") {
      continue;
    }

    const auto query_name = filename + '.' + std::to_string(query_id);
    queries.emplace_back(query_name, std::move(query));
    query_id++;
  }

  // More convenient names if there is only one query per file
  if (queries.size() == 1) {
    auto& query_name = queries[0].first;
    query_name.erase(query_name.end() - 2, query_name.end());  // -2 because .0 at end of name
  }

  return queries;
}

cxxopts::Options BenchmarkRunner::get_basic_cli_options(const std::string& benchmark_name) {
  cxxopts::Options cli_options{benchmark_name};

  // Make sure all current encoding types are shown
  std::vector<std::string> encoding_strings;
  encoding_strings.reserve(encoding_type_to_string.right.size());
  for (const auto& encoding : encoding_type_to_string.right) {
    encoding_strings.emplace_back(encoding.first);
  }

  const auto encoding_strings_option = boost::algorithm::join(encoding_strings, ", ");

  // Make sure all current compression types are shown
  std::vector<std::string> compression_strings;
  compression_strings.reserve(vector_compression_type_to_string.right.size());
  for (const auto& vector_compression : vector_compression_type_to_string.right) {
    compression_strings.emplace_back(vector_compression.first);
  }

  const auto compression_strings_option = boost::algorithm::join(compression_strings, ", ");

  // If you add a new option here, make sure to edit CLIConfigParser::basic_cli_options_to_json() so it contains the
  // newest options. Sadly, there is no way to to get all option keys to do this automatically.
  // clang-format off
  cli_options.add_options()
    ("help", "print this help message")
    ("v,verbose", "Print log messages", cxxopts::value<bool>()->default_value("false"))
    ("r,runs", "Maximum number of runs of a single query (set)", cxxopts::value<size_t>()->default_value("10000")) // NOLINT
    ("c,chunk_size", "ChunkSize, default is 100,000", cxxopts::value<ChunkOffset>()->default_value("100000")) // NOLINT
    ("t,time", "Maximum seconds that a query (set) is run", cxxopts::value<size_t>()->default_value("60")) // NOLINT
    ("w,warmup", "Number of seconds that a query is being warmed up", cxxopts::value<size_t>()->default_value("10")) // NOLINT
    ("o,output", "File to output results to, don't specify for stdout", cxxopts::value<std::string>()->default_value("")) // NOLINT
    ("m,mode", "IndividualQueries or PermutedQuerySet, default is IndividualQueries", cxxopts::value<std::string>()->default_value("IndividualQueries")) // NOLINT
    ("e,encoding", "Specify Chunk encoding as a string or as a JSON config file (for more detailed configuration, see below). String options: " + encoding_strings_option, cxxopts::value<std::string>()->default_value("Dictionary"))  // NOLINT
    ("compression", "Specify vector compression as a string. Options: " + compression_strings_option, cxxopts::value<std::string>()->default_value(""))  // NOLINT
    ("scheduler", "Enable or disable the scheduler", cxxopts::value<bool>()->default_value("false")) // NOLINT
    ("cores", "Specify the number of cores used by the scheduler (if active). 0 means all available cores", cxxopts::value<uint>()->default_value("0")) // NOLINT
    ("clients", "Specify how many queries should run in parallel if the scheduler is active", cxxopts::value<uint>()->default_value("1")) // NOLINT
    ("mvcc", "Enable MVCC", cxxopts::value<bool>()->default_value("false")) // NOLINT
    ("visualize", "Create a visualization image of one LQP and PQP for each query", cxxopts::value<bool>()->default_value("false")); // NOLINT
  // clang-format on

  return cli_options;
}

nlohmann::json BenchmarkRunner::create_context(const BenchmarkConfig& config) {
  // Generate YY-MM-DD hh:mm::ss
  auto current_time = std::time(nullptr);
  auto local_time = *std::localtime(&current_time);
  std::stringstream timestamp_stream;
  timestamp_stream << std::put_time(&local_time, "%Y-%m-%d %H:%M:%S");

  std::stringstream compiler;
// clang-format off
  #if defined(__clang__)
    compiler << "clang " << __clang_major__ << "." << __clang_minor__ << "." << __clang_patchlevel__;
  #elif defined(__GNUC__)
    compiler << "gcc " << __GNUC__ << "." << __GNUC_MINOR__;
  #else
    compiler << "unknown";
  #endif
  // clang-format on

  return nlohmann::json{
      {"date", timestamp_stream.str()},
      {"chunk_size", config.chunk_size},
      {"compiler", compiler.str()},
      {"build_type", IS_DEBUG ? "debug" : "release"},
      {"encoding", config.encoding_config.to_json()},
      {"benchmark_mode",
       config.benchmark_mode == BenchmarkMode::IndividualQueries ? "IndividualQueries" : "PermutedQuerySet"},
      {"max_runs", config.max_num_query_runs},
<<<<<<< HEAD
      {"max_duration (s)", std::chrono::duration_cast<std::chrono::seconds>(config.max_duration).count()},
      {"warmup_duration (s)", std::chrono::duration_cast<std::chrono::seconds>(config.warmup_duration).count()},
=======
      {"max_duration_in_s", std::chrono::duration_cast<std::chrono::seconds>(config.max_duration).count()},
>>>>>>> 4c986e33
      {"using_mvcc", config.use_mvcc == UseMvcc::Yes},
      {"using_visualization", config.enable_visualization},
      {"output_file_path", config.output_file_path ? *(config.output_file_path) : "stdout"},
      {"using_scheduler", config.enable_scheduler},
      {"cores", config.cores},
      {"clients", config.clients},
      {"verbose", config.verbose},
      {"GIT-HASH", GIT_HEAD_SHA1 + std::string(GIT_IS_DIRTY ? "-dirty" : "")}};
}

}  // namespace opossum<|MERGE_RESOLUTION|>--- conflicted
+++ resolved
@@ -546,12 +546,8 @@
       {"benchmark_mode",
        config.benchmark_mode == BenchmarkMode::IndividualQueries ? "IndividualQueries" : "PermutedQuerySet"},
       {"max_runs", config.max_num_query_runs},
-<<<<<<< HEAD
-      {"max_duration (s)", std::chrono::duration_cast<std::chrono::seconds>(config.max_duration).count()},
-      {"warmup_duration (s)", std::chrono::duration_cast<std::chrono::seconds>(config.warmup_duration).count()},
-=======
       {"max_duration_in_s", std::chrono::duration_cast<std::chrono::seconds>(config.max_duration).count()},
->>>>>>> 4c986e33
+      {"warmup_duration_in_s", std::chrono::duration_cast<std::chrono::seconds>(config.warmup_duration).count()},
       {"using_mvcc", config.use_mvcc == UseMvcc::Yes},
       {"using_visualization", config.enable_visualization},
       {"output_file_path", config.output_file_path ? *(config.output_file_path) : "stdout"},
