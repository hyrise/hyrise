#include <json.hpp>

#include <boost/range/adaptors.hpp>
#include <random>

#include "cxxopts.hpp"

#include "benchmark_config.hpp"
#include "benchmark_runner.hpp"
#include "benchmark_state.hpp"
#include "constant_mappings.hpp"
#include "scheduler/current_scheduler.hpp"
#include "sql/create_sql_parser_error_message.hpp"
#include "sql/sql_pipeline_builder.hpp"
#include "storage/chunk.hpp"
#include "storage/chunk_encoder.hpp"
#include "storage/storage_manager.hpp"
#include "tpch/tpch_table_generator.hpp"
#include "utils/check_table_equal.hpp"
#include "utils/format_duration.hpp"
#include "utils/sqlite_wrapper.hpp"
#include "utils/timer.hpp"
#include "version.hpp"
#include "visualization/lqp_visualizer.hpp"
#include "visualization/pqp_visualizer.hpp"

namespace opossum {

BenchmarkRunner::BenchmarkRunner(const BenchmarkConfig& config, std::unique_ptr<AbstractQueryGenerator> query_generator,
                                 std::unique_ptr<AbstractTableGenerator> table_generator, const nlohmann::json& context)
    : _config(config),
      _query_generator(std::move(query_generator)),
      _table_generator(std::move(table_generator)),
      _context(context) {
  // Initialise the scheduler if the benchmark was requested to run multi-threaded
  if (config.enable_scheduler) {
    // If we wanted to, we could probably implement this, but right now, it does not seem to be worth the effort
    Assert(!config.verify, "Cannot use verification with enabled scheduler");

    Topology::use_default_topology(config.cores);
    std::cout << "- Multi-threaded Topology:" << std::endl;
    Topology::get().print(std::cout, 2);

    // Add NUMA topology information to the context, for processing in the benchmark_multithreaded.py script
    auto numa_cores_per_node = std::vector<size_t>();
    for (auto node : Topology::get().nodes()) {
      numa_cores_per_node.push_back(node.cpus.size());
    }
    _context.push_back({"utilized_cores_per_numa_node", numa_cores_per_node});

    const auto scheduler = std::make_shared<NodeQueueScheduler>();
    CurrentScheduler::set(scheduler);
  }
}

BenchmarkRunner::~BenchmarkRunner() {
  if (CurrentScheduler::is_set()) {
    CurrentScheduler::get()->finish();
  }
}

void BenchmarkRunner::run() {
  _table_generator->generate_and_store();

  if (_config.verify) {
    std::cout << "- Loading tables into SQLite for verification." << std::endl;
    Timer timer;

    // Load the data into SQLite
    _sqlite_wrapper = std::make_unique<SQLiteWrapper>();
    for (const auto& [table_name, table] : StorageManager::get().tables()) {
      std::cout << "-  Loading '" << table_name << "' into SQLite " << std::flush;
      Timer per_table_timer;
      _sqlite_wrapper->create_table(*table, table_name);
      std::cout << "(" << per_table_timer.lap_formatted() << ")" << std::endl;
    }
    std::cout << "- All tables loaded into SQLite (" << timer.lap_formatted() << ")" << std::endl;
  }

  // Run the preparation queries
  {
    auto sql = _query_generator->get_preparation_queries();

    // Some benchmarks might not need preparation
    if (!sql.empty()) {
      std::cout << "- Preparing queries..." << std::endl;
      auto pipeline = SQLPipelineBuilder{sql}.with_mvcc(_config.use_mvcc).create_pipeline();
      // Execute the query, we don't care about the results
      pipeline.get_result_table();
    }
  }

  // Now run the actual benchmark
  std::cout << "- Starting Benchmark..." << std::endl;

  const auto available_queries_count = _query_generator->available_query_count();
  _query_plans.resize(available_queries_count);
  _query_results.resize(available_queries_count);

  auto benchmark_start = std::chrono::steady_clock::now();

  // Run the queries in the selected mode
  switch (_config.benchmark_mode) {
    case BenchmarkMode::IndividualQueries: {
      _benchmark_individual_queries();
      break;
    }
    case BenchmarkMode::PermutedQuerySet: {
      _benchmark_permuted_query_set();
      break;
    }
  }

  auto benchmark_end = std::chrono::steady_clock::now();
  _total_run_duration = benchmark_end - benchmark_start;

  // Create report
  if (_config.output_file_path) {
    std::ofstream output_file(*_config.output_file_path);
    _create_report(output_file);
  }

  // Visualize query plans
  if (_config.enable_visualization) {
    for (auto query_id = QueryID{0}; query_id < _query_plans.size(); ++query_id) {
      const auto& lqps = _query_plans[query_id].lqps;
      const auto& pqps = _query_plans[query_id].pqps;

      if (lqps.empty()) continue;

      auto name = _query_generator->query_name(query_id);
      boost::replace_all(name, " ", "_");

      GraphvizConfig graphviz_config;
      graphviz_config.format = "svg";

      for (auto lqp_idx = size_t{0}; lqp_idx < lqps.size(); ++lqp_idx) {
        const auto file_prefix = name + "-LQP-" + std::to_string(lqp_idx);
        LQPVisualizer{graphviz_config, {}, {}, {}}.visualize({lqps[lqp_idx]}, file_prefix + ".dot",
                                                             file_prefix + ".svg");
      }
      for (auto pqp_idx = size_t{0}; pqp_idx < pqps.size(); ++pqp_idx) {
        const auto file_prefix = name + "-PQP-" + std::to_string(pqp_idx);
        PQPVisualizer{graphviz_config, {}, {}, {}}.visualize({pqps[pqp_idx]}, file_prefix + ".dot",
                                                             file_prefix + ".svg");
      }
    }
  }

  // Fail if verification against SQLite was requested and failed
  if (_config.verify) {
    const auto any_verification_failed =
        std::any_of(_query_results.begin(), _query_results.end(), [&](const QueryBenchmarkResult& result) {
          Assert(result.verification_passed, "Verification result should have been set");
          return !*result.verification_passed;
        });

    Assert(!any_verification_failed, "Verification failed");
  }
}

void BenchmarkRunner::_benchmark_permuted_query_set() {
  const auto number_of_queries = _query_generator->selected_query_count();
  auto query_ids = _query_generator->selected_queries();

  for (const auto& query_id : query_ids) {
    _warmup_query(query_id);
  }

  // For shuffling the query order
  std::random_device random_device;
  std::mt19937 random_generator(random_device());

  // The atomic uints are modified by other threads when finishing a query set, to keep track of when we can
  // let a simulated client schedule the next set, as well as the total number of finished query sets so far
  auto currently_running_clients = std::atomic_uint{0};
  auto finished_query_set_runs = std::atomic_uint{0};
  auto finished_queries_total = std::atomic_uint{0};

  auto tasks = std::vector<std::shared_ptr<AbstractTask>>{};
  auto state = BenchmarkState{_config.max_duration};

  while (state.keep_running() && finished_query_set_runs.load(std::memory_order_relaxed) < _config.max_num_query_runs) {
    // We want to only schedule as many query sets simultaneously as we have simulated clients
    if (currently_running_clients.load(std::memory_order_relaxed) < _config.clients) {
      currently_running_clients++;
      std::shuffle(query_ids.begin(), query_ids.end(), random_generator);

      for (const auto& query_id : query_ids) {
        const auto pipeline_metrics = std::make_shared<SQLPipelineMetrics>();

        // The on_query_done callback will be appended to the last Task of the query,
        // to measure its duration as well as signal that the query was finished
        const auto query_run_begin = std::chrono::steady_clock::now();
        auto on_query_done = [query_run_begin, pipeline_metrics, query_id, number_of_queries, &currently_running_clients,
                              &finished_query_set_runs, &finished_queries_total, &state, this]() {
          if (finished_queries_total++ % number_of_queries == 0) {
            currently_running_clients--;
            finished_query_set_runs++;
          }

          if (!state.is_done()) {  // To prevent queries to add their results after the time is up
            const auto duration = std::chrono::steady_clock::now() - query_run_begin;
            auto& result = _query_results[query_id];
            result.duration += duration;
            result.metrics.push_back(pipeline_metrics);
            result.num_iterations++;
          }
        };

        auto query_tasks = _schedule_or_execute_query(query_id, pipeline_metrics, on_query_done);
        tasks.insert(tasks.end(), query_tasks.begin(), query_tasks.end());
      }
    } else {
      std::this_thread::sleep_for(std::chrono::milliseconds(10));
    }
  }
  state.set_done();

  // Wait for the rest of the tasks that didn't make it in time - they will not count toward the results
  // TODO(leander/anyone): To be replaced with something like CurrentScheduler::abort(),
  // that properly removes all remaining tasks from all queues, without having to wait for them
  CurrentScheduler::wait_for_tasks(tasks);
  Assert(currently_running_clients == 0, "All query set runs must be finished at this point");
}

void BenchmarkRunner::_benchmark_individual_queries() {
  for (const auto& query_id : _query_generator->selected_queries()) {
    _warmup_query(query_id);

    const auto& name = _query_generator->query_name(query_id);
    std::cout << "- Benchmarking Query " << name << std::endl;

    // The atomic uints are modified by other threads when finishing a query, to keep track of when we can
    // let a simulated client schedule the next query, as well as the total number of finished queries so far
    auto currently_running_clients = std::atomic_uint{0};
    auto& result = _query_results[query_id];

    auto tasks = std::vector<std::shared_ptr<AbstractTask>>{};
    auto state = BenchmarkState{_config.max_duration};

    while (state.keep_running() && result.num_iterations.load(std::memory_order_relaxed) < _config.max_num_query_runs) {
      // We want to only schedule as many queries simultaneously as we have simulated clients
      if (currently_running_clients.load(std::memory_order_relaxed) < _config.clients) {
        currently_running_clients++;

        const auto pipeline_metrics = std::make_shared<SQLPipelineMetrics>();

        // The on_query_done callback will be appended to the last Task of the query,
        // to measure its duration as well as signal that the query was finished
        //const auto query_run_begin = std::chrono::steady_clock::now();
        auto on_query_done = [/*query_run_begin,*/ pipeline_metrics, &currently_running_clients, &result, &state]() {
          currently_running_clients--;
          if (!state.is_done()) {  // To prevent queries to add their results after the time is up
            //const auto query_run_end = std::chrono::steady_clock::now();
            result.num_iterations++;
            result.metrics.push_back(pipeline_metrics);
          }
        };

        const auto query_tasks = _schedule_or_execute_query(query_id, pipeline_metrics, on_query_done);
        tasks.insert(tasks.end(), query_tasks.begin(), query_tasks.end());
      } else {
        std::this_thread::sleep_for(std::chrono::milliseconds(10));
      }
    }
    state.set_done();
    result.duration = state.benchmark_duration;

    const auto duration_ns = std::chrono::duration_cast<std::chrono::nanoseconds>(result.duration).count();
    const auto duration_seconds = static_cast<float>(duration_ns) / 1'000'000'000;
    const auto items_per_second = static_cast<float>(result.num_iterations) / duration_seconds;

    std::cout << "  -> Executed " << result.num_iterations << " times in " << duration_seconds << " seconds ("
              << items_per_second << " iter/s)" << std::endl;

    // Wait for the rest of the tasks that didn't make it in time - they will not count toward the results
    // TODO(leander/anyone): To be replaced with something like CurrentScheduler::abort(),
    // that properly removes all remaining tasks from all queues, without having to wait for them
    CurrentScheduler::wait_for_tasks(tasks);
    Assert(currently_running_clients == 0, "All query runs must be finished at this point");
  }
}

void BenchmarkRunner::_warmup_query(const QueryID query_id) {
  if (_config.warmup_duration == Duration{0}) {
    return;
  }

  const auto& name = _query_generator->query_name(query_id);
  std::cout << "- Warming up for Query " << name << std::endl;

  // The atomic uints are modified by other threads when finishing a query, to keep track of when we can
  // let a simulated client schedule the next query, as well as the total number of finished queries so far
  auto currently_running_clients = std::atomic_uint{0};

  auto tasks = std::vector<std::shared_ptr<AbstractTask>>{};
  auto state = BenchmarkState{_config.warmup_duration};

  while (state.keep_running()) {
    // We want to only schedule as many queries simultaneously as we have simulated clients
    if (currently_running_clients.load(std::memory_order_relaxed) < _config.clients) {
      currently_running_clients++;

      // The on_query_done callback will be appended to the last Task of the query,
      // to signal that the query was finished
      auto on_query_done = [&currently_running_clients]() { currently_running_clients--; };

      const auto dummy_pipeline_metrics = std::make_shared<SQLPipelineMetrics>();
      auto query_tasks = _schedule_or_execute_query(query_id, dummy_pipeline_metrics, on_query_done);
      tasks.insert(tasks.end(), query_tasks.begin(), query_tasks.end());
    } else {
      std::this_thread::sleep_for(std::chrono::milliseconds(10));
    }
  }
  state.set_done();

  // Wait for the rest of the tasks that didn't make it in time
  // TODO(leander/anyone): To be replaced with something like CurrentScheduler::abort(),
  // that properly removes all remaining tasks from all queues, without having to wait for them
  CurrentScheduler::wait_for_tasks(tasks);
  Assert(currently_running_clients == 0, "All query runs must be finished at this point");
}

std::vector<std::shared_ptr<AbstractTask>> BenchmarkRunner::_schedule_or_execute_query(
    const QueryID query_id, const std::shared_ptr<SQLPipelineMetrics>& metrics, const std::function<void()>& done_callback) {
  // Some queries (like TPC-H 15) require execution before we can call get_tasks() on the pipeline.
  // These queries can't be scheduled yet, therefore we fall back to "just" executing the query
  // when we don't use the scheduler anyway, so that they can be executed.
  if (_config.enable_scheduler) {
    return _schedule_query(query_id, metrics, done_callback);
  } else {
    _execute_query(query_id, metrics, done_callback);
    return {};
  }
}

std::vector<std::shared_ptr<AbstractTask>> BenchmarkRunner::_schedule_query(
    const QueryID query_id, const std::shared_ptr<SQLPipelineMetrics>& metrics, const std::function<void()>& done_callback) {
  auto sql = _query_generator->build_query(query_id);

  auto query_tasks = std::vector<std::shared_ptr<AbstractTask>>();

  auto pipeline_builder = SQLPipelineBuilder{sql}.with_mvcc(_config.use_mvcc);
  if (_config.enable_visualization) pipeline_builder.dont_cleanup_temporaries();
  auto pipeline = pipeline_builder.create_pipeline();

  auto tasks_per_statement = pipeline.get_tasks();
  tasks_per_statement.back().back()->set_done_callback(done_callback);

  for (auto tasks : tasks_per_statement) {
    CurrentScheduler::schedule_tasks(tasks);
    query_tasks.insert(query_tasks.end(), tasks.begin(), tasks.end());
  }

  *metrics = pipeline.metrics();

  // If necessary, keep plans for visualization
  _store_plan(query_id, pipeline);

  return query_tasks;
}

void BenchmarkRunner::_execute_query(const QueryID query_id, const std::shared_ptr<SQLPipelineMetrics>& metrics, const std::function<void()>& done_callback) {
  auto sql = _query_generator->build_query(query_id);

  auto pipeline_builder = SQLPipelineBuilder{sql}.with_mvcc(_config.use_mvcc);
  if (_config.enable_visualization) pipeline_builder.dont_cleanup_temporaries();
  auto pipeline = pipeline_builder.create_pipeline();

  if (!_config.verify) {
    // Execute the query, we don't care about the results
    pipeline.get_result_table();
  } else {
    const auto hyrise_result = pipeline.get_result_table();

    std::cout << "- Running query with SQLite " << std::flush;
    Timer sqlite_timer;
    const auto sqlite_result = _sqlite_wrapper->execute_query(sql);
    std::cout << "(" << sqlite_timer.lap_formatted() << ")." << std::endl;

    std::cout << "- Comparing Hyrise and SQLite result tables" << std::endl;
    Timer timer;

    // check_table_equal does not handle empty tables well
    if (hyrise_result->row_count() > 0) {
      if (sqlite_result->row_count() == 0) {
        _query_results[query_id].verification_passed = false;
        std::cout << "- Verification failed: Hyrise returned a result, but SQLite didn't" << std::endl;
      } else if (!check_table_equal(hyrise_result, sqlite_result, OrderSensitivity::No, TypeCmpMode::Lenient,
                                    FloatComparisonMode::RelativeDifference)) {
        _query_results[query_id].verification_passed = false;
        std::cout << "- Verification failed (" << timer.lap_formatted() << ")" << std::endl;
      } else {
        _query_results[query_id].verification_passed = true;
        std::cout << "- Verification passed (" << hyrise_result->row_count() << " rows; " << timer.lap_formatted()
                  << ")" << std::endl;
      }
    } else {
      if (sqlite_result && sqlite_result->row_count() > 0) {
        _query_results[query_id].verification_passed = false;
        std::cout << "- Verification failed: SQLite returned a result, but Hyrise did not" << std::endl;
      } else {
        _query_results[query_id].verification_passed = true;
        std::cout << "- Verification passed (Result tables empty, treat with caution!)" << std::endl;
      }
    }
  }

  if (done_callback) done_callback();

  *metrics = pipeline.metrics();

  // If necessary, keep plans for visualization
  _store_plan(query_id, pipeline);
}

void BenchmarkRunner::_store_plan(const QueryID query_id, SQLPipeline& pipeline) {
  if (_config.enable_visualization) {
    if (_query_plans[query_id].lqps.empty()) {
      QueryPlans plans{pipeline.get_optimized_logical_plans(), pipeline.get_physical_plans()};
      _query_plans[query_id] = plans;
    }
  }
}

void BenchmarkRunner::_create_report(std::ostream& stream) const {
  nlohmann::json benchmarks;

  for (const auto& query_id : _query_generator->selected_queries()) {
    const auto& name = _query_generator->query_name(query_id);
    const auto& query_result = _query_results[query_id];
    Assert(query_result.metrics.size() == query_result.num_iterations,
           "number of iterations and number of iteration durations does not match");

    const auto duration_ns = std::chrono::duration_cast<std::chrono::nanoseconds>(query_result.duration).count();
    const auto duration_seconds = static_cast<float>(duration_ns) / 1'000'000'000;
    const auto items_per_second = static_cast<float>(query_result.num_iterations) / duration_seconds;
    const auto time_per_query =
        query_result.num_iterations > 0 ? static_cast<float>(duration_ns) / query_result.num_iterations : std::nanf("");

    // Convert the SQLPipelineMetrics for each query iteration into JSON
    auto all_pipeline_metrics_json = nlohmann::json::array();

    for (const auto& pipeline_metrics : query_result.metrics) {
      // clang-format off
      auto pipeline_metrics_json = nlohmann::json{
        {"parse_duration", std::chrono::duration_cast<std::chrono::nanoseconds>(pipeline_metrics->parse_time_nanos).count()},
        {"statements", nlohmann::json::array()}
      };

      for (const auto& statement_metrics : pipeline_metrics->statement_metrics) {
        auto statement_metrics_json = nlohmann::json{
          {"sql_translation_duration", std::chrono::duration_cast<std::chrono::nanoseconds>(statement_metrics->sql_translate_time_nanos).count()},
          {"optimization_duration", std::chrono::duration_cast<std::chrono::nanoseconds>(statement_metrics->optimize_time_nanos).count()},
          {"lqp_translation_duration", std::chrono::duration_cast<std::chrono::nanoseconds>(statement_metrics->lqp_translate_time_nanos).count()},
          {"execution_duration", std::chrono::duration_cast<std::chrono::nanoseconds>(statement_metrics->execution_time_nanos).count()},
          {"query_plan_cache_hit", statement_metrics->query_plan_cache_hit}
        };

        pipeline_metrics_json["statements"].push_back(statement_metrics_json);
      }
      // clang-format on

      all_pipeline_metrics_json.push_back(pipeline_metrics_json);
    }

    nlohmann::json benchmark{{"name", name},
                             {"iterations", query_result.num_iterations.load()},
                             {"metrics", all_pipeline_metrics_json},
                             {"avg_real_time_per_iteration", time_per_query},
                             {"items_per_second", items_per_second},
                             {"time_unit", "ns"}};

    if (_config.verify) {
      Assert(query_result.verification_passed, "Verification should have been performed");
      benchmark["verification_passed"] = *query_result.verification_passed;
    }

    benchmarks.push_back(benchmark);
  }

  // Gather information on the (estimated) table size
  auto table_size = size_t{0};
  for (const auto& table_pair : StorageManager::get().tables()) {
    table_size += table_pair.second->estimate_memory_usage();
  }

  const auto total_run_duration_seconds = std::chrono::duration_cast<std::chrono::seconds>(_total_run_duration).count();

  nlohmann::json summary{{"table_size_in_bytes", table_size}, {"total_run_duration_in_s", total_run_duration_seconds}};

  nlohmann::json report{{"context", _context}, {"benchmarks", benchmarks}, {"summary", summary}, {"table_generation", _table_generator->metrics}};

  stream << std::setw(2) << report << std::endl;
}

cxxopts::Options BenchmarkRunner::get_basic_cli_options(const std::string& benchmark_name) {
  cxxopts::Options cli_options{benchmark_name};

  // Create a comma separated strings with the encoding and compression options
  const auto get_first = boost::adaptors::transformed([](auto it) { return it.first; });
  const auto encoding_strings_option = boost::algorithm::join(encoding_type_to_string.right | get_first, ", ");
  const auto compression_strings_option =
      boost::algorithm::join(vector_compression_type_to_string.right | get_first, ", ");

  // If you add a new option here, make sure to edit CLIConfigParser::basic_cli_options_to_json() so it contains the
  // newest options. Sadly, there is no way to to get all option keys to do this automatically.
  // clang-format off
  cli_options.add_options()
    ("help", "print a summary of CLI options")
    ("full_help", "print more detailed information about configuration options")
    ("r,runs", "Maximum number of runs of a single query (set)", cxxopts::value<size_t>()->default_value("10000")) // NOLINT
    ("c,chunk_size", "ChunkSize, default is 100,000", cxxopts::value<ChunkOffset>()->default_value(std::to_string(Chunk::DEFAULT_SIZE))) // NOLINT
    ("t,time", "Maximum seconds that a query (set) is run", cxxopts::value<size_t>()->default_value("60")) // NOLINT
    ("w,warmup", "Number of seconds that each query is run for warm up", cxxopts::value<size_t>()->default_value("0")) // NOLINT
    ("o,output", "File to output results to, don't specify for stdout", cxxopts::value<std::string>()->default_value("")) // NOLINT
    ("m,mode", "IndividualQueries or PermutedQuerySet, default is IndividualQueries", cxxopts::value<std::string>()->default_value("IndividualQueries")) // NOLINT
    ("e,encoding", "Specify Chunk encoding as a string or as a JSON config file (for more detailed configuration, see below). String options: " + encoding_strings_option, cxxopts::value<std::string>()->default_value("Dictionary"))  // NOLINT
    ("compression", "Specify vector compression as a string. Options: " + compression_strings_option, cxxopts::value<std::string>()->default_value(""))  // NOLINT
    ("scheduler", "Enable or disable the scheduler", cxxopts::value<bool>()->default_value("false")) // NOLINT
    ("cores", "Specify the number of cores used by the scheduler (if active). 0 means all available cores", cxxopts::value<uint>()->default_value("0")) // NOLINT
    ("clients", "Specify how many queries should run in parallel if the scheduler is active", cxxopts::value<uint>()->default_value("1")) // NOLINT
    ("mvcc", "Enable MVCC", cxxopts::value<bool>()->default_value("false")) // NOLINT
    ("visualize", "Create a visualization image of one LQP and PQP for each query", cxxopts::value<bool>()->default_value("false")) // NOLINT
<<<<<<< HEAD
=======
    ("verify", "Verify each query by comparing it with the SQLite result", cxxopts::value<bool>()->default_value("false")) // NOLINT
>>>>>>> 9a60098b
    ("cache_binary_tables", "Cache tables as binary files for faster loading on subsequent runs", cxxopts::value<bool>()->default_value("false")); // NOLINT
  // clang-format on

  return cli_options;
}

nlohmann::json BenchmarkRunner::create_context(const BenchmarkConfig& config) {
  // Generate YY-MM-DD hh:mm::ss
  auto current_time = std::time(nullptr);
  auto local_time = *std::localtime(&current_time);
  std::stringstream timestamp_stream;
  timestamp_stream << std::put_time(&local_time, "%Y-%m-%d %H:%M:%S");

  // clang-format off
  std::stringstream compiler;
  #if defined(__clang__)
    compiler << "clang " << __clang_major__ << "." << __clang_minor__ << "." << __clang_patchlevel__;
  #elif defined(__GNUC__)
    compiler << "gcc " << __GNUC__ << "." << __GNUC_MINOR__;
  #else
    compiler << "unknown";
  #endif
  // clang-format on

  return nlohmann::json{
      {"date", timestamp_stream.str()},
      {"chunk_size", config.chunk_size},
      {"compiler", compiler.str()},
      {"build_type", HYRISE_DEBUG ? "debug" : "release"},
      {"encoding", config.encoding_config.to_json()},
      {"benchmark_mode",
       config.benchmark_mode == BenchmarkMode::IndividualQueries ? "IndividualQueries" : "PermutedQuerySet"},
      {"max_runs", config.max_num_query_runs},
      {"max_duration_in_s", std::chrono::duration_cast<std::chrono::seconds>(config.max_duration).count()},
      {"warmup_duration_in_s", std::chrono::duration_cast<std::chrono::seconds>(config.warmup_duration).count()},
      {"using_mvcc", config.use_mvcc == UseMvcc::Yes},
      {"using_visualization", config.enable_visualization},
      {"using_scheduler", config.enable_scheduler},
      {"cores", config.cores},
      {"clients", config.clients},
      {"verify", config.verify},
      {"GIT-HASH", GIT_HEAD_SHA1 + std::string(GIT_IS_DIRTY ? "-dirty" : "")}};
}

}  // namespace opossum<|MERGE_RESOLUTION|>--- conflicted
+++ resolved
@@ -523,10 +523,7 @@
     ("clients", "Specify how many queries should run in parallel if the scheduler is active", cxxopts::value<uint>()->default_value("1")) // NOLINT
     ("mvcc", "Enable MVCC", cxxopts::value<bool>()->default_value("false")) // NOLINT
     ("visualize", "Create a visualization image of one LQP and PQP for each query", cxxopts::value<bool>()->default_value("false")) // NOLINT
-<<<<<<< HEAD
-=======
     ("verify", "Verify each query by comparing it with the SQLite result", cxxopts::value<bool>()->default_value("false")) // NOLINT
->>>>>>> 9a60098b
     ("cache_binary_tables", "Cache tables as binary files for faster loading on subsequent runs", cxxopts::value<bool>()->default_value("false")); // NOLINT
   // clang-format on
 
