--- conflicted
+++ resolved
@@ -85,11 +85,7 @@
         std::cout << "-  Table '" << table_name << "' is already sorted by '" << column_name << "' " << std::endl;
 
         for (auto chunk_id = ChunkID{0}; chunk_id < chunk_count; ++chunk_id) {
-<<<<<<< HEAD
-          table->get_chunk(chunk_id)->set_sorted_by({sort_column_id, sort_mode});
-=======
-          table->get_chunk(chunk_id)->set_ordered_by(SortColumnDefinition{sort_column_id, order_by_mode});
->>>>>>> d0528ddd
+          table->get_chunk(chunk_id)->set_sorted_by(SortColumnDefinition{sort_column_id, sorted_by_mode});
         }
 
         continue;
@@ -124,11 +120,7 @@
         }
         table->append_chunk(segments, mvcc_data);
         table->get_chunk(chunk_id)->finalize();
-<<<<<<< HEAD
-        table->get_chunk(chunk_id)->set_sorted_by({sort_column_id, sort_mode});
-=======
-        table->get_chunk(chunk_id)->set_ordered_by(SortColumnDefinition{sort_column_id, order_by_mode});
->>>>>>> d0528ddd
+        table->get_chunk(chunk_id)->set_sorted_by(SortColumnDefinition{sort_column_id, sorted_by_mode});
       }
 
       std::cout << "(" << per_table_timer.lap_formatted() << ")" << std::endl;
