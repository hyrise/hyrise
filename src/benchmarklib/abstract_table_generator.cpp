--- conflicted
+++ resolved
@@ -38,23 +38,11 @@
 void print_numa_location_of_segments(std::unordered_map<std::string, BenchmarkTableInfo>& table_info_by_name) {
   auto num_nodes = static_cast<NodeID>(Hyrise::get().topology.nodes().size());
 
-<<<<<<< HEAD
-  std::vector<int> global_segment_count (num_nodes, 0);
-  std::cout << "TABLE,\t";
-  for (auto i = NodeID{0}; i < num_nodes; ++i){
-    std::cout << "Node" << i << ",\t";
-  }
-  std::cout << "INVALID_NODE_ID" << std::endl;
-  for(auto [table_name,table_info] : table_info_by_name){
-    std::cout << table_name << ",\t";  
-    std::vector<int> table_segment_count (num_nodes,0);
-=======
   std::vector<int> global_segment_count(num_nodes, 0);
 
   for (auto [table_name, table_info] : table_info_by_name) {
     std::cout << table_name << std::endl;
     std::vector<int> table_segment_count(num_nodes, 0);
->>>>>>> dd2e05fd
     auto invalid_node_id_counter = u_int32_t{0};
     auto& table = table_info.table;
     auto chunk_count = table->chunk_count();
@@ -74,13 +62,8 @@
         table_segment_count[numa_node]++;
       }
     }
-<<<<<<< HEAD
     for(auto i = u_int32_t{0}; i < num_nodes; i++){
       std::cout << table_segment_count[i] << ", \t";
-=======
-    for (auto i = u_int32_t{0}; i < num_nodes; i++) {
-      std::cout << "Node " << i << ": " << table_segment_count[i] << " Segments \t";
->>>>>>> dd2e05fd
       global_segment_count[i] += table_segment_count[i];
     }
     std::cout << invalid_node_id_counter << std::endl;
