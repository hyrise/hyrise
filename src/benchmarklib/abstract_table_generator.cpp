--- conflicted
+++ resolved
@@ -103,13 +103,8 @@
       auto table_wrapper = std::make_shared<TableWrapper>(table);
       table_wrapper->execute();
       auto sort = std::make_shared<Sort>(
-<<<<<<< HEAD
-          table_wrapper, std::vector<SortColumnDefinition>{SortColumnDefinition(sort_column_id, sort_mode)},
-          _benchmark_config->chunk_size);
-=======
-          table_wrapper, std::vector<SortColumnDefinition>{SortColumnDefinition{sort_column_id, order_by_mode}},
+          table_wrapper, std::vector<SortColumnDefinition>{SortColumnDefinition{sort_column_id, sort_mode}},
           _benchmark_config->chunk_size, Sort::ForceMaterialization::Yes);
->>>>>>> bda7929c
       sort->execute();
       const auto immutable_sorted_table = sort->get_output();
 
