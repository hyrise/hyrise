#include "abstract_table_generator.hpp"

#include <filesystem>
#include <iostream>
#include <memory>
#include <numeric>
#include <optional>
#include <sstream>
#include <string>
#include <unordered_map>
#include <utility>
#include <vector>

#include "nlohmann/json.hpp"

#include "benchmark_config.hpp"
#include "benchmark_table_encoder.hpp"
#include "hyrise.hpp"
#include "import_export/binary/binary_parser.hpp"
#include "import_export/binary/binary_writer.hpp"
#include "operators/sort.hpp"
#include "operators/table_wrapper.hpp"
#include "resolve_type.hpp"
#include "scheduler/abstract_task.hpp"
#include "scheduler/job_task.hpp"
#include "scheduler/node_queue_scheduler.hpp"
#include "storage/chunk.hpp"
#include "storage/index/group_key/composite_group_key_index.hpp"
#include "storage/index/group_key/group_key_index.hpp"
#include "storage/mvcc_data.hpp"
#include "storage/segment_iterate.hpp"
#include "types.hpp"
#include "utils/assert.hpp"
#include "utils/format_duration.hpp"
#include "utils/list_directory.hpp"
#include "utils/timer.hpp"

namespace hyrise {

void to_json(nlohmann::json& json, const TableGenerationMetrics& metrics) {
  json = {{"generation_duration", metrics.generation_duration.count()},
          {"encoding_duration", metrics.encoding_duration.count()},
          {"binary_caching_duration", metrics.binary_caching_duration.count()},
          {"sort_duration", metrics.sort_duration.count()},
          {"store_duration", metrics.store_duration.count()},
          {"chunk_index_duration", metrics.chunk_index_duration.count()},
          {"table_index_duration", metrics.table_index_duration.count()}};
}

BenchmarkTableInfo::BenchmarkTableInfo(const std::shared_ptr<Table>& init_table) : table(init_table) {}

AbstractTableGenerator::AbstractTableGenerator(const std::shared_ptr<BenchmarkConfig>& benchmark_config)
    : _benchmark_config(benchmark_config) {}

void AbstractTableGenerator::generate_and_store() {
  auto timer = Timer{};

  // Encoding table data and generating table statistics are time consuming processes. To reduce the required execution
  // time, we execute these data preparation steps in a multi-threaded way. We store the current scheduler here in case
  // a single-threaded scheduler is used. After data preparation, we switch back to the initially used scheduler.
  const auto initial_scheduler = Hyrise::get().scheduler();
  Hyrise::get().topology.use_default_topology(_benchmark_config->data_preparation_cores);
  Hyrise::get().set_scheduler(std::make_shared<NodeQueueScheduler>());

  std::cout << "- Loading/Generating tables\n" << std::flush;
  auto table_info_by_name = generate();
  metrics.generation_duration = timer.lap();
  std::cout << "- Loading/Generating tables done (" << format_duration(metrics.generation_duration) << ")\n"
            << std::flush;

  /**
   * Mark all chunks of the table as immutable.
   */
  for (auto& [table_name, table_info] : table_info_by_name) {
    auto& table = table_info.table;
    const auto chunk_count = table->chunk_count();
    for (auto chunk_id = ChunkID{0}; chunk_id < chunk_count; ++chunk_id) {
      const auto chunk = table->get_chunk(chunk_id);
      if (chunk->is_mutable()) {
        chunk->set_immutable();
      }
    }
  }

  /**
   * Sort tables if a sort order was defined by the benchmark
   */
  {
    const auto& sort_order_by_table = _sort_order_by_table();
    if (sort_order_by_table.empty()) {
      // If there is no clustering for the benchmark defined, there should not be a single sorted chunk. This check is
      // necessary to avoid loading sorted binary data (created with a clustering configuration) in a run that is
      // supposed to be unclustered.
      for (auto& [table_name, table_info] : table_info_by_name) {
        auto& table = table_info.table;
        const auto chunk_count = table->chunk_count();
        for (auto chunk_id = ChunkID{0}; chunk_id < chunk_count; ++chunk_id) {
          const auto& chunk = table->get_chunk(chunk_id);
          Assert(chunk->individually_sorted_by().empty(),
                 "Tables are sorted, but no clustering has been requested. This might be case when clustered data is "
                 "loaded from mismatching binary exports.");
        }
      }
    } else {
      std::cout << "- Sorting tables\n";

      auto jobs = std::vector<std::shared_ptr<AbstractTask>>{};
      jobs.reserve(sort_order_by_table.size());
      for (const auto& sort_order_pair : sort_order_by_table) {
        // Cannot use structured binding here as it cannot be captured in the lambda:
        // http://www.open-std.org/jtc1/sc22/wg21/docs/cwg_defects.html#2313
        const auto& table_name = sort_order_pair.first;
        const auto& column_name = sort_order_pair.second;

        const auto sort_table = [&]() {
          auto& table = table_info_by_name[table_name].table;
<<<<<<< HEAD
          const auto sort_mode = SortMode::AscendingNullsFirst;  // currently fixed to ascending
=======
          const auto sort_mode = SortMode::AscendingNullsFirst;  // Currently fixed to ascending and NULLs first.
>>>>>>> 50450f22
          const auto sort_column_id = table->column_id_by_name(column_name);
          const auto chunk_count = table->chunk_count();

          // Check if table is already sorted
          auto is_sorted = true;
          resolve_data_type(table->column_data_type(sort_column_id), [&](auto type) {
            using ColumnDataType = typename decltype(type)::type;

            auto last_value = std::optional<ColumnDataType>{};
            for (auto chunk_id = ChunkID{0}; chunk_id < chunk_count; ++chunk_id) {
              const auto& segment = table->get_chunk(chunk_id)->get_segment(sort_column_id);
              segment_with_iterators<ColumnDataType>(*segment, [&](auto it, const auto end) {
                while (it != end) {
                  if (it->is_null()) {
                    if (last_value) {
                      // NULLs should come before all values
                      is_sorted = false;
                      break;
                    }

                    ++it;
                    continue;
                  }

                  if (!last_value || it->value() >= *last_value) {
                    last_value = it->value();
                  } else {
                    is_sorted = false;
                    break;
                  }

                  ++it;
                }
              });
            }
          });

          if (is_sorted) {
            auto output = std::stringstream{};
            output << "-  Table '" << table_name << "' is already sorted by '" << column_name << "'\n";
            std::cout << output.str() << std::flush;
            const SortColumnDefinition sort_column{sort_column_id, sort_mode};

            if (_all_chunks_sorted_by(table, sort_column)) {
              return;
            }

            for (auto chunk_id = ChunkID{0}; chunk_id < chunk_count; ++chunk_id) {
              const auto& chunk = table->get_chunk(chunk_id);
              Assert(chunk->individually_sorted_by().empty(), "Chunk SortColumnDefinitions need to be empty.");
              chunk->set_individually_sorted_by(sort_column);
            }

            return;
          }

          // We sort the tables after their creation so that we are independent of the order in which they are filled.
          // For this, we use the sort operator. Because it returns a `const Table`, we need to recreate the table and
          // migrate the sorted chunks to that table.

          auto per_table_timer = Timer{};

          auto table_wrapper = std::make_shared<TableWrapper>(table);
          table_wrapper->execute();
          auto sort = std::make_shared<Sort>(
              table_wrapper, std::vector<SortColumnDefinition>{SortColumnDefinition{sort_column_id, sort_mode}},
              _benchmark_config->chunk_size, Sort::ForceMaterialization::Yes);
          sort->execute();
          const auto immutable_sorted_table = sort->get_output();

          Assert(immutable_sorted_table->chunk_count() == table->chunk_count(), "Mismatching chunk_count.");

          table = std::make_shared<Table>(immutable_sorted_table->column_definitions(), TableType::Data,
                                          table->target_chunk_size(), UseMvcc::Yes);
          const auto column_count = immutable_sorted_table->column_count();
          for (auto chunk_id = ChunkID{0}; chunk_id < chunk_count; ++chunk_id) {
            const auto& chunk = immutable_sorted_table->get_chunk(chunk_id);
            auto mvcc_data = std::make_shared<MvccData>(chunk->size(), CommitID{0});
            auto segments = Segments{};
            for (auto column_id = ColumnID{0}; column_id < column_count; ++column_id) {
              segments.emplace_back(chunk->get_segment(column_id));
            }
            table->append_chunk(segments, mvcc_data);
            table->get_chunk(chunk_id)->set_immutable();
            table->get_chunk(chunk_id)->set_individually_sorted_by(SortColumnDefinition(sort_column_id, sort_mode));
          }

          auto output = std::stringstream{};
          output << "-  Sorted '" << table_name << "' by '" << column_name << "' (" << per_table_timer.lap_formatted()
                 << ")\n";
          std::cout << output.str() << std::flush;
        };
        jobs.emplace_back(std::make_shared<JobTask>(sort_table));
      }
      Hyrise::get().scheduler()->schedule_and_wait_for_tasks(jobs);

      metrics.sort_duration = timer.lap();
      std::cout << "- Sorting tables done (" << format_duration(metrics.sort_duration) << ")\n" << std::flush;
    }
  }

  /**
   * Add constraints if defined by the benchmark
   */
  _add_constraints(table_info_by_name);

  /**
   * Encode the tables
   */
  {
    std::cout << "- Encoding tables (if necessary) and generating pruning statistics\n" << std::flush;

    auto jobs = std::vector<std::shared_ptr<AbstractTask>>{};
    jobs.reserve(table_info_by_name.size());
    for (auto& table_info_by_name_pair : table_info_by_name) {
      const auto& table_name = table_info_by_name_pair.first;
      auto& table_info = table_info_by_name_pair.second;

      const auto encode_table = [&]() {
        auto per_table_timer = Timer{};
        table_info.re_encoded =
            BenchmarkTableEncoder::encode(table_name, table_info.table, _benchmark_config->encoding_config);
        auto output = std::stringstream{};
        output << "-  Processing '" + table_name << "' - "
               << (table_info.re_encoded ? "encoding applied" : "no encoding necessary") << " ("
               << per_table_timer.lap_formatted() << ")\n"
               << std::flush;
        std::cout << output.str() << std::flush;
      };
      jobs.emplace_back(std::make_shared<JobTask>(encode_table));
    }
    Hyrise::get().scheduler()->schedule_and_wait_for_tasks(jobs);

    metrics.encoding_duration = timer.lap();
    std::cout << "- Encoding tables and generating pruning statistic done ("
              << format_duration(metrics.encoding_duration) << ")\n"
              << std::flush;
  }

  /**
   * Write the Tables into binary files if required
   */
  if (_benchmark_config->cache_binary_tables) {
    for (auto& [table_name, table_info] : table_info_by_name) {
      const auto& table = table_info.table;
      if (table->chunk_count() > 1 && table->get_chunk(ChunkID{0})->size() != _benchmark_config->chunk_size) {
        Fail("Table '" + table_name + "' was loaded from binary, but has a mismatching chunk size of " +
             std::to_string(table->get_chunk(ChunkID{0})->size()) +
             ". Delete cached files or use '--dont_cache_binary_tables'.");
      }
    }

    std::cout << "- Writing tables into binary files if necessary\n";

    for (auto& [table_name, table_info] : table_info_by_name) {
      if (table_info.loaded_from_binary && !table_info.re_encoded && !table_info.binary_file_out_of_date) {
        continue;
      }

      auto binary_file_path = std::filesystem::path{};
      if (table_info.binary_file_path) {
        binary_file_path = *table_info.binary_file_path;
      } else {
        binary_file_path = *table_info.text_file_path;
        binary_file_path.replace_extension(".bin");
      }

      std::cout << "-  Writing '" << table_name << "' into binary file " << binary_file_path << " " << std::flush;
      auto per_table_timer = Timer{};
      BinaryWriter::write(*table_info.table, binary_file_path);
      std::cout << "(" << per_table_timer.lap_formatted() << ")\n" << std::flush;
    }
    metrics.binary_caching_duration = timer.lap();
    std::cout << "- Writing tables into binary files done (" << format_duration(metrics.binary_caching_duration)
              << ")\n"
              << std::flush;
  }

  /**
   * Add the Tables to the StorageManager
   */
  {
    std::cout << "- Adding tables to StorageManager and generating table statistics\n" << std::flush;
    auto& storage_manager = Hyrise::get().storage_manager;
    auto jobs = std::vector<std::shared_ptr<AbstractTask>>{};
    jobs.reserve(table_info_by_name.size());
    for (auto& table_info_by_name_pair : table_info_by_name) {
      const auto& table_name = table_info_by_name_pair.first;
      auto& table_info = table_info_by_name_pair.second;

      const auto add_table = [&]() {
        auto per_table_timer = Timer{};
        if (storage_manager.has_table(table_name)) {
          storage_manager.drop_table(table_name);
        }
        storage_manager.add_table(table_name, table_info.table);
        const auto output =
            std::string{"-  Added '"} + table_name + "' " + "(" + per_table_timer.lap_formatted() + ")\n";
        std::cout << output << std::flush;
      };
      jobs.emplace_back(std::make_shared<JobTask>(add_table));
    }
    Hyrise::get().scheduler()->schedule_and_wait_for_tasks(jobs);

    metrics.store_duration = timer.lap();

    std::cout << "- Adding tables to StorageManager and generating table statistics done ("
              << format_duration(metrics.store_duration) << ")\n"
              << std::flush;
  }

  /**
   * Create chunk indexes if requested by the user.
   */
  if (_benchmark_config->chunk_indexes) {
    _create_chunk_indexes(table_info_by_name);
  } else {
    std::cout << "- No chunk indexes created as --chunk_indexes was not specified or set to false\n";
  }

  /**
   * Create table indexes if requested by the user.
   */
  if (_benchmark_config->table_indexes) {
    _create_table_indexes(table_info_by_name);
  } else {
    std::cout << "- No table indexes created as --table_indexes was not specified or set to false\n";
  }

  // Set scheduler back to previously used scheduler.
  Hyrise::get().topology.use_default_topology(_benchmark_config->cores);
  Hyrise::get().set_scheduler(initial_scheduler);
}

void AbstractTableGenerator::_create_chunk_indexes(
    std::unordered_map<std::string, BenchmarkTableInfo>& table_info_by_name) {
  auto timer = Timer{};
  std::cout << "- Creating chunk indexes\n";

  const auto& indexes_by_table = _indexes_by_table();
  if (indexes_by_table.empty()) {
    std::cout << "-  No indexes defined by benchmark\n";
    return;
  }

  for (const auto& [table_name, indexes] : indexes_by_table) {
    const auto& table = table_info_by_name[table_name].table;

    for (const auto& index_column_names : indexes) {
      auto column_ids = std::vector<ColumnID>{};

      std::cout << "-  Creating index on " << table_name << " [ ";
      for (const auto& column_name : index_column_names) {
        std::cout << column_name << " ";
        column_ids.emplace_back(table->column_id_by_name(column_name));
      }
      std::cout << "] " << std::flush;
      auto per_index_timer = Timer{};

      if (column_ids.size() == 1) {
        table->create_chunk_index<GroupKeyIndex>(column_ids);
      } else {
        table->create_chunk_index<CompositeGroupKeyIndex>(column_ids);
      }

      std::cout << "(" << per_index_timer.lap_formatted() << ")\n";
    }
  }
  metrics.chunk_index_duration = timer.lap();
  std::cout << "- Creating chunk indexes done (" << format_duration(metrics.chunk_index_duration) << ")\n";
}

void AbstractTableGenerator::_create_table_indexes(
    std::unordered_map<std::string, BenchmarkTableInfo>& table_info_by_name) {
  auto timer = Timer{};
  std::cout << "- Creating table indexes\n";

  const auto& indexes_by_table = _indexes_by_table();
  if (indexes_by_table.empty()) {
    std::cout << "-  No indexes defined by benchmark\n";
    return;
  }

  for (const auto& [table_name, indexes] : indexes_by_table) {
    const auto& table = table_info_by_name[table_name].table;

    auto chunk_ids = std::vector<ChunkID>(table->chunk_count());
    std::iota(chunk_ids.begin(), chunk_ids.end(), ChunkID{0});
    for (const auto& index_column_names : indexes) {
      Assert(index_column_names.size() == 1, "Multi-column indexes are currently not supported.");

      for (const auto& column_name : index_column_names) {
        std::cout << "-  Creating index on '" << table_name << "." << column_name << "'" << std::flush;

        auto per_table_index_timer = Timer{};
        table->create_partial_hash_index(table->column_id_by_name(column_name), chunk_ids);

        std::cout << " (" << per_table_index_timer.lap_formatted() << ")\n";
      }
    }
  }
  metrics.table_index_duration = timer.lap();
  std::cout << "- Creating table indexes done (" << format_duration(metrics.table_index_duration) << ")\n";
}

AbstractTableGenerator::IndexesByTable AbstractTableGenerator::_indexes_by_table() const {
  // Indexes can be specified in a derived concrete class by overriding this function.
  return {};
}

AbstractTableGenerator::SortOrderByTable AbstractTableGenerator::_sort_order_by_table() const {
  return {};
}

void AbstractTableGenerator::_add_constraints(
    std::unordered_map<std::string, BenchmarkTableInfo>& table_info_by_name) const {}

bool AbstractTableGenerator::_all_chunks_sorted_by(const std::shared_ptr<Table>& table,
                                                   const SortColumnDefinition& sort_column) {
  const auto chunk_count = table->chunk_count();
  for (auto chunk_id = ChunkID{0}; chunk_id < chunk_count; ++chunk_id) {
    const auto& sorted_columns = table->get_chunk(chunk_id)->individually_sorted_by();
    if (sorted_columns.empty()) {
      return false;
    }
    auto chunk_sorted = false;
    for (const auto& sorted_column : sorted_columns) {
      if (sorted_column.column == sort_column.column) {
        Assert(sorted_column.sort_mode == sort_column.sort_mode, "Column is already sorted by another SortMode.");
        chunk_sorted = true;
      }
    }
    if (!chunk_sorted) {
      return false;
    }
  }
  return true;
}

std::unordered_map<std::string, BenchmarkTableInfo> AbstractTableGenerator::_load_binary_tables_from_path(
    const std::string& cache_directory) {
  auto table_info_by_name = std::unordered_map<std::string, BenchmarkTableInfo>{};

  for (const auto& table_file : list_directory(cache_directory)) {
    const auto table_name = table_file.stem();
    auto table_info = BenchmarkTableInfo{};
    table_info.loaded_from_binary = true;
    table_info.binary_file_path = table_file;
    table_info_by_name[table_name] = std::move(table_info);
  }

  auto jobs = std::vector<std::shared_ptr<AbstractTask>>{};
  jobs.reserve(table_info_by_name.size());

  for (auto& table_name_info_pair : table_info_by_name) {
    jobs.emplace_back(std::make_shared<JobTask>([&]() {
      auto timer = Timer{};
      auto& table_info = table_name_info_pair.second;
      table_info.table = BinaryParser::parse(*table_info.binary_file_path);

      auto message = std::stringstream{};
      message << "-  Loaded table '" << table_name_info_pair.first << "' from cached binary "
              << *table_info.binary_file_path << " (" << timer.lap_formatted() << ")\n";
      std::cout << message.str() << std::flush;
    }));
  }

  Hyrise::get().scheduler()->schedule_and_wait_for_tasks(jobs);
  return table_info_by_name;
}

}  // namespace hyrise<|MERGE_RESOLUTION|>--- conflicted
+++ resolved
@@ -114,11 +114,7 @@
 
         const auto sort_table = [&]() {
           auto& table = table_info_by_name[table_name].table;
-<<<<<<< HEAD
-          const auto sort_mode = SortMode::AscendingNullsFirst;  // currently fixed to ascending
-=======
           const auto sort_mode = SortMode::AscendingNullsFirst;  // Currently fixed to ascending and NULLs first.
->>>>>>> 50450f22
           const auto sort_column_id = table->column_id_by_name(column_name);
           const auto chunk_count = table->chunk_count();
 
