#include "abstract_table_generator.hpp"

#include "benchmark_config.hpp"
#include "benchmark_table_encoder.hpp"
#include "hyrise.hpp"
#include "import_export/binary/binary_writer.hpp"
#include "operators/sort.hpp"
#include "operators/table_wrapper.hpp"
#include "storage/index/group_key/composite_group_key_index.hpp"
#include "storage/index/group_key/group_key_index.hpp"
#include "storage/segment_iterate.hpp"
#include "utils/format_duration.hpp"
#include "utils/timer.hpp"

namespace opossum {

void to_json(nlohmann::json& json, const TableGenerationMetrics& metrics) {
  json = {{"generation_duration", metrics.generation_duration.count()},
          {"encoding_duration", metrics.encoding_duration.count()},
          {"binary_caching_duration", metrics.binary_caching_duration.count()},
          {"sort_duration", metrics.sort_duration.count()},
          {"store_duration", metrics.store_duration.count()},
          {"index_duration", metrics.index_duration.count()}};
}

BenchmarkTableInfo::BenchmarkTableInfo(const std::shared_ptr<Table>& table) : table(table) {}

AbstractTableGenerator::AbstractTableGenerator(const std::shared_ptr<BenchmarkConfig>& benchmark_config)
    : _benchmark_config(benchmark_config) {}

void AbstractTableGenerator::generate_and_store() {
  Timer timer;

  std::cout << "- Loading/Generating tables " << std::endl;
  auto table_info_by_name = generate();
  metrics.generation_duration = timer.lap();
  std::cout << "- Loading/Generating tables done (" << format_duration(metrics.generation_duration) << ")" << std::endl;

  /**
   * Sort tables if a sort order was defined by the benchmark
   */
  const auto& sort_order_by_table = _sort_order_by_table();
  if (!sort_order_by_table.empty()) {
    std::cout << "- Sorting tables" << std::endl;

    for (const auto& [table_name, column_name] : sort_order_by_table) {
      auto& table = table_info_by_name[table_name].table;
      const auto order_by_mode = OrderByMode::Ascending;  // currently fixed to ascending
      const auto sort_column_id = table->column_id_by_name(column_name);
      const auto chunk_count = table->chunk_count();

      // Check if table is already sorted
      auto is_sorted = true;
      resolve_data_type(table->column_data_type(sort_column_id), [&](auto type) {
        using ColumnDataType = typename decltype(type)::type;

        auto last_value = std::optional<ColumnDataType>{};
        for (auto chunk_id = ChunkID{0}; chunk_id < chunk_count; ++chunk_id) {
          const auto& segment = table->get_chunk(chunk_id)->get_segment(sort_column_id);
          segment_with_iterators<ColumnDataType>(*segment, [&](auto it, const auto end) {
            while (it != end) {
              if (it->is_null()) {
                if (last_value) {
                  // NULLs should come before all values
                  is_sorted = false;
                  break;
                }
                continue;
              }

              if (!last_value || it->value() >= *last_value) {
                last_value = it->value();
              } else {
                is_sorted = false;
                break;
              }

              ++it;
            }
          });
        }
      });

      if (is_sorted) {
        std::cout << "-  Table '" << table_name << "' is already sorted by '" << column_name << "' " << std::endl;

        for (auto chunk_id = ChunkID{0}; chunk_id < chunk_count; ++chunk_id) {
          table->get_chunk(chunk_id)->set_ordered_by({sort_column_id, order_by_mode});
        }

        continue;
      }

      // We sort the tables after their creation so that we are independent of the order in which they are filled.
      // For this, we use the sort operator. Because it returns a `const Table`, we need to recreate the table and
      // migrate the sorted chunks to that table.

      std::cout << "-  Sorting '" << table_name << "' by '" << column_name << "' " << std::flush;
      Timer per_table_timer;

      auto table_wrapper = std::make_shared<TableWrapper>(table);
      table_wrapper->execute();
<<<<<<< HEAD
      auto sort = std::make_shared<Sort>(
          table_wrapper,
          std::vector<SortColumnDefinition>{SortColumnDefinition{table->column_id_by_name(column_name), order_by_mode}},
          _benchmark_config->chunk_size);
=======
      auto sort = std::make_shared<Sort>(table_wrapper, sort_column_id, order_by_mode, _benchmark_config->chunk_size);
>>>>>>> 37aec6e9
      sort->execute();
      const auto immutable_sorted_table = sort->get_output();

      Assert(immutable_sorted_table->chunk_count() == table->chunk_count(), "Mismatching chunk_count");

      table = std::make_shared<Table>(immutable_sorted_table->column_definitions(), TableType::Data,
                                      table->target_chunk_size(), UseMvcc::Yes);
      const auto column_count = immutable_sorted_table->column_count();
      for (auto chunk_id = ChunkID{0}; chunk_id < chunk_count; ++chunk_id) {
        const auto chunk = immutable_sorted_table->get_chunk(chunk_id);
        auto mvcc_data = std::make_shared<MvccData>(chunk->size(), CommitID{0});
        Segments segments{};
        for (auto column_id = ColumnID{0}; column_id < column_count; ++column_id) {
          segments.emplace_back(chunk->get_segment(column_id));
        }
        table->append_chunk(segments, mvcc_data);
        table->get_chunk(chunk_id)->set_ordered_by({sort_column_id, order_by_mode});
      }

      std::cout << "(" << per_table_timer.lap_formatted() << ")" << std::endl;
    }
    metrics.sort_duration = timer.lap();
    std::cout << "- Sorting tables done (" << format_duration(metrics.sort_duration) << ")" << std::endl;
  }

  /**
   * Add constraints if defined by the benchmark
   */
  _add_constraints(table_info_by_name);

  /**
   * Finalizing all chunks of all tables that are still mutable.
   */
  // TODO(any): Finalization might trigger encoding in the future.
  for (auto& [table_name, table_info] : table_info_by_name) {
    auto& table = table_info_by_name[table_name].table;
    for (auto chunk_id = ChunkID{0}; chunk_id < table->chunk_count(); ++chunk_id) {
      const auto chunk = table->get_chunk(chunk_id);
      if (chunk->is_mutable()) chunk->finalize();
    }
  }

  /**
   * Encode the tables
   */
  std::cout << "- Encoding tables if necessary" << std::endl;
  for (auto& [table_name, table_info] : table_info_by_name) {
    std::cout << "-  Encoding '" << table_name << "' - " << std::flush;
    Timer per_table_timer;
    table_info.re_encoded =
        BenchmarkTableEncoder::encode(table_name, table_info.table, _benchmark_config->encoding_config);
    std::cout << (table_info.re_encoded ? "encoding applied" : "no encoding necessary");
    std::cout << " (" << per_table_timer.lap_formatted() << ")" << std::endl;
  }
  metrics.encoding_duration = timer.lap();
  std::cout << "- Encoding tables done (" << format_duration(metrics.encoding_duration) << ")" << std::endl;

  /**
   * Write the Tables into binary files if required
   */
  if (_benchmark_config->cache_binary_tables) {
    for (auto& [table_name, table_info] : table_info_by_name) {
      const auto& table = table_info.table;
      if (table->chunk_count() > 1 && table->get_chunk(ChunkID{0})->size() != _benchmark_config->chunk_size) {
        std::cout << "- WARNING: " << table_name << " was loaded from binary, but has a mismatching chunk size of "
                  << table->get_chunk(ChunkID{0})->size() << std::endl;
      }
    }

    std::cout << "- Writing tables into binary files if necessary" << std::endl;

    for (auto& [table_name, table_info] : table_info_by_name) {
      if (table_info.loaded_from_binary && !table_info.re_encoded && !table_info.binary_file_out_of_date) {
        continue;
      }

      auto binary_file_path = std::filesystem::path{};
      if (table_info.binary_file_path) {
        binary_file_path = *table_info.binary_file_path;
      } else {
        binary_file_path = *table_info.text_file_path;
        binary_file_path.replace_extension(".bin");
      }

      std::cout << "- Writing '" << table_name << "' into binary file " << binary_file_path << " " << std::flush;
      Timer per_table_timer;
      BinaryWriter::write(*table_info.table, binary_file_path);
      std::cout << "(" << per_table_timer.lap_formatted() << ")" << std::endl;
    }
    metrics.binary_caching_duration = timer.lap();
    std::cout << "- Writing tables into binary files done (" << format_duration(metrics.binary_caching_duration) << ")"
              << std::endl;
  }

  /**
   * Add the Tables to the StorageManager
   */
  std::cout << "- Adding tables to StorageManager and generating statistics" << std::endl;
  auto& storage_manager = Hyrise::get().storage_manager;
  for (auto& [table_name, table_info] : table_info_by_name) {
    std::cout << "-  Adding '" << table_name << "' " << std::flush;
    Timer per_table_timer;
    if (storage_manager.has_table(table_name)) storage_manager.drop_table(table_name);
    storage_manager.add_table(table_name, table_info.table);
    std::cout << "(" << per_table_timer.lap_formatted() << ")" << std::endl;
  }

  metrics.store_duration = timer.lap();

  std::cout << "- Adding tables to StorageManager and generating statistics done ("
            << format_duration(metrics.store_duration) << ")" << std::endl;

  /**
   * Create indexes if requested by the user
   */
  if (_benchmark_config->indexes) {
    std::cout << "- Creating indexes" << std::endl;
    const auto& indexes_by_table = _indexes_by_table();
    if (indexes_by_table.empty()) {
      std::cout << "-  No indexes defined by benchmark" << std::endl;
    }
    for (const auto& [table_name, indexes] : indexes_by_table) {
      const auto& table = table_info_by_name[table_name].table;

      for (const auto& index_columns : indexes) {
        auto column_ids = std::vector<ColumnID>{};

        for (const auto& index_column : index_columns) {
          column_ids.emplace_back(table->column_id_by_name(index_column));
        }

        std::cout << "-  Creating index on " << table_name << " [ ";
        for (const auto& index_column : index_columns) {
          std::cout << index_column << " ";
        }
        std::cout << "] " << std::flush;
        Timer per_index_timer;

        if (column_ids.size() == 1) {
          table->create_index<GroupKeyIndex>(column_ids);
        } else {
          table->create_index<CompositeGroupKeyIndex>(column_ids);
        }

        std::cout << "(" << per_index_timer.lap_formatted() << ")" << std::endl;
      }
    }
    metrics.index_duration = timer.lap();
    std::cout << "- Creating indexes done (" << format_duration(metrics.index_duration) << ")" << std::endl;
  } else {
    std::cout << "- No indexes created as --indexes was not specified or set to false" << std::endl;
  }
}

std::shared_ptr<BenchmarkConfig> AbstractTableGenerator::create_benchmark_config_with_chunk_size(
    ChunkOffset chunk_size) {
  auto config = BenchmarkConfig::get_default_config();
  config.chunk_size = chunk_size;
  return std::make_shared<BenchmarkConfig>(config);
}

AbstractTableGenerator::IndexesByTable AbstractTableGenerator::_indexes_by_table() const { return {}; }

AbstractTableGenerator::SortOrderByTable AbstractTableGenerator::_sort_order_by_table() const { return {}; }

void AbstractTableGenerator::_add_constraints(
    std::unordered_map<std::string, BenchmarkTableInfo>& table_info_by_name) const {}

}  // namespace opossum<|MERGE_RESOLUTION|>--- conflicted
+++ resolved
@@ -100,14 +100,10 @@
 
       auto table_wrapper = std::make_shared<TableWrapper>(table);
       table_wrapper->execute();
-<<<<<<< HEAD
       auto sort = std::make_shared<Sort>(
           table_wrapper,
-          std::vector<SortColumnDefinition>{SortColumnDefinition{table->column_id_by_name(column_name), order_by_mode}},
+          std::vector<SortColumnDefinition>{SortColumnDefinition{sort_column_id, order_by_mode}},
           _benchmark_config->chunk_size);
-=======
-      auto sort = std::make_shared<Sort>(table_wrapper, sort_column_id, order_by_mode, _benchmark_config->chunk_size);
->>>>>>> 37aec6e9
       sort->execute();
       const auto immutable_sorted_table = sort->get_output();
 
