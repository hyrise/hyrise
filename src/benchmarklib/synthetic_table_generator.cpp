#include "synthetic_table_generator.hpp"

#include <algorithm>
#include <functional>
#include <memory>
#include <random>
#include <string>
#include <thread>
#include <utility>
#include <vector>

#include "boost/math/distributions/pareto.hpp"
#include "boost/math/distributions/skew_normal.hpp"
#include "boost/math/distributions/uniform.hpp"

#include "hyrise.hpp"
#include "resolve_type.hpp"
#include "scheduler/abstract_task.hpp"
#include "scheduler/job_task.hpp"
#include "scheduler/node_queue_scheduler.hpp"
#include "scheduler/topology.hpp"
#include "statistics/generate_pruning_statistics.hpp"
#include "storage/chunk.hpp"
#include "storage/chunk_encoder.hpp"
#include "storage/table.hpp"
#include "storage/value_segment.hpp"
#include "types.hpp"

namespace {

using namespace opossum;  // NOLINT

template <typename T>
pmr_concurrent_vector<T> create_typed_segment_values(const std::vector<int>& values) {
  pmr_concurrent_vector<T> result(values.size());

  auto insert_position = size_t{0};
  for (const auto& value : values) {
<<<<<<< HEAD
    result[insert_position++] = SyntheticTableGenerator::generate_value<T>(value);
=======
    result[insert_position] = SyntheticTableGenerator::generate_value<T>(value);
    ++insert_position;
>>>>>>> 21cd56e4
  }

  return result;
}

}  // namespace

namespace opossum {

std::shared_ptr<Table> SyntheticTableGenerator::generate_table(const size_t num_columns, const size_t num_rows,
                                                               const ChunkOffset chunk_size,
                                                               const SegmentEncodingSpec segment_encoding_spec) {
  auto table =
      generate_table({num_columns, {ColumnDataDistribution::make_uniform_config(0.0, _max_different_value)}},
                     {num_columns, {DataType::Int}}, num_rows, chunk_size,
                     std::vector<SegmentEncodingSpec>(num_columns, segment_encoding_spec), std::nullopt, UseMvcc::No);

  return table;
}

std::shared_ptr<Table> SyntheticTableGenerator::generate_table(
    const std::vector<ColumnDataDistribution>& column_data_distributions,
    const std::vector<DataType>& column_data_types, const size_t num_rows, const ChunkOffset chunk_size,
    const std::optional<ChunkEncodingSpec>& segment_encoding_specs,
    const std::optional<std::vector<std::string>>& column_names, const UseMvcc use_mvcc) {
  Assert(chunk_size != 0ul, "cannot generate table with chunk size 0");
  Assert(column_data_distributions.size() == column_data_types.size(),
         "Length of value distributions needs to equal length of column data types.");
  if (column_names) {
    Assert(column_data_distributions.size() == column_names->size(),
           "When set, the number of column names needs to equal number of value distributions.");
  }
  if (segment_encoding_specs) {
    Assert(column_data_distributions.size() == segment_encoding_specs->size(),
           "Length of value distributions needs to equal length of column encodings.");
  }

  // To speed up the table generation, the node scheduler is used. To not interfere with any settings for the actual
  // Hyrise process (e.g., the test runner or the calibration), the current scheduler is stored, replaced, and
  // eventually set again.
  Hyrise::get().scheduler()->wait_for_all_tasks();
  const auto previous_scheduler = Hyrise::get().scheduler();
  Hyrise::get().set_scheduler(std::make_shared<NodeQueueScheduler>());

  const auto num_columns = column_data_distributions.size();
  const auto num_chunks =
      static_cast<size_t>(std::ceil(static_cast<double>(num_rows) / static_cast<double>(chunk_size)));

  // add column definitions and initialize each value vector
  TableColumnDefinitions column_definitions;
  for (auto column_id = size_t{0}; column_id < num_columns; ++column_id) {
    const auto column_name = column_names ? (*column_names)[column_id] : "column_" + std::to_string(column_id + 1);
    column_definitions.emplace_back(column_name, column_data_types[column_id], false);
  }
  std::shared_ptr<Table> table = std::make_shared<Table>(column_definitions, TableType::Data, chunk_size, use_mvcc);

  for (auto chunk_index = ChunkOffset{0}; chunk_index < num_chunks; ++chunk_index) {
    std::vector<std::shared_ptr<AbstractTask>> jobs;
    jobs.reserve(static_cast<size_t>(num_chunks));

    Segments segments(num_columns);

<<<<<<< HEAD
  for (auto chunk_index = ChunkOffset{0}; chunk_index < num_chunks; ++chunk_index) {
    Segments segments(num_columns);
=======
>>>>>>> 21cd56e4
    for (auto column_index = ColumnID{0}; column_index < num_columns; ++column_index) {
      jobs.emplace_back(std::make_shared<JobTask>([&, column_index]() {
        resolve_data_type(column_data_types[column_index], [&](const auto column_data_type) {
          using ColumnDataType = typename decltype(column_data_type)::type;

          std::vector<int> values;
          values.reserve(chunk_size);
          const auto& column_data_distribution = column_data_distributions[column_index];

          std::random_device random_device;
          auto pseudorandom_engine = std::mt19937{};

          pseudorandom_engine.seed(random_device());

          auto probability_dist = std::uniform_real_distribution{0.0, 1.0};
          auto generate_value_by_distribution_type = std::function<int(void)>{};

          // generate distribution from column configuration
          switch (column_data_distribution.distribution_type) {
            case DataDistributionType::Uniform: {
              const auto uniform_dist = boost::math::uniform_distribution<double>{column_data_distribution.min_value,
                                                                                  column_data_distribution.max_value};
              generate_value_by_distribution_type = [uniform_dist, &probability_dist, &pseudorandom_engine]() {
                const auto probability = probability_dist(pseudorandom_engine);
                return static_cast<int>(std::round(boost::math::quantile(uniform_dist, probability)));
              };
              break;
            }
            case DataDistributionType::NormalSkewed: {
              const auto skew_dist = boost::math::skew_normal_distribution<double>{
                  column_data_distribution.skew_location, column_data_distribution.skew_scale,
                  column_data_distribution.skew_shape};
              generate_value_by_distribution_type = [skew_dist, &probability_dist, &pseudorandom_engine]() {
                const auto probability = probability_dist(pseudorandom_engine);
                return static_cast<int>(std::round(boost::math::quantile(skew_dist, probability) * 10));
              };
              break;
            }
            case DataDistributionType::Pareto: {
              const auto pareto_dist = boost::math::pareto_distribution<double>{column_data_distribution.pareto_scale,
                                                                                column_data_distribution.pareto_shape};
              generate_value_by_distribution_type = [pareto_dist, &probability_dist, &pseudorandom_engine]() {
                const auto probability = probability_dist(pseudorandom_engine);
                return static_cast<int>(std::round(boost::math::quantile(pareto_dist, probability)));
              };
              break;
            }
          }

          /**
          * Generate values according to distribution. We first add the given min and max values of that column to avoid
          * early exists via dictionary pruning (no matter which values are later searched, the local segment
          * dictionaries cannot prune them early). In the main loop, we thus execute the loop two times less.
          **/
          values.push_back(static_cast<int>(column_data_distribution.min_value));
          values.push_back(static_cast<int>(column_data_distribution.max_value));
          for (auto row_offset = size_t{0}; row_offset < chunk_size - 2; ++row_offset) {
            // bounds check
            if (chunk_index * chunk_size + (row_offset + 1) > num_rows - 2) {
              break;
            }
            values.push_back(generate_value_by_distribution_type());
          }

          auto value_segment =
              std::make_shared<ValueSegment<ColumnDataType>>(create_typed_segment_values<ColumnDataType>(values));

          if (!segment_encoding_specs) {
            segments[column_index] = value_segment;
          } else {
            segments[column_index] = ChunkEncoder::encode_segment(value_segment, column_data_types[column_index],
                                         segment_encoding_specs->at(column_index));
          }
<<<<<<< HEAD
          values.push_back(generate_value_by_distribution_type());
        }

        segments[column_index] = 
            std::make_shared<ValueSegment<ColumnDataType>>(create_typed_segment_values<ColumnDataType>(values));
      });
      // add full chunk to table
      if (column_index == num_columns - 1) {
        if (use_mvcc == UseMvcc::Yes) {
          const auto mvcc_data = std::make_shared<MvccData>(segments.front()->size(), CommitID{0});
          table->append_chunk(segments, mvcc_data);
        } else {
          table->append_chunk(segments);
        }

        if (segment_encoding_specs) {
          ChunkEncoder::encode_chunk(table->get_chunk(ChunkID{table->chunk_count() - 1}), table->column_data_types(), *segment_encoding_specs, true);
        }
      }
=======
        });
      }));
      jobs.back()->schedule();
>>>>>>> 21cd56e4
    }
    Hyrise::get().scheduler()->wait_for_tasks(jobs);

<<<<<<< HEAD
=======
    if (use_mvcc == UseMvcc::Yes) {
      const auto mvcc_data = std::make_shared<MvccData>(segments.front()->size(), CommitID{0});
      table->append_chunk(segments, mvcc_data);
    } else {
      table->append_chunk(segments);
    }

    // get added chunk, mark it as immutable and add statistics
    const auto& added_chunk = table->get_chunk(ChunkID{table->chunk_count() - 1});
    added_chunk->mark_immutable();
    if (!added_chunk->pruning_statistics()) {
      generate_chunk_pruning_statistics(added_chunk);
    }
  }

  Hyrise::get().scheduler()->wait_for_all_tasks();
  Hyrise::get().set_scheduler(previous_scheduler);  // set scheduler back to previous one.

>>>>>>> 21cd56e4
  return table;
}

}  // namespace opossum<|MERGE_RESOLUTION|>--- conflicted
+++ resolved
@@ -36,12 +36,8 @@
 
   auto insert_position = size_t{0};
   for (const auto& value : values) {
-<<<<<<< HEAD
-    result[insert_position++] = SyntheticTableGenerator::generate_value<T>(value);
-=======
     result[insert_position] = SyntheticTableGenerator::generate_value<T>(value);
     ++insert_position;
->>>>>>> 21cd56e4
   }
 
   return result;
@@ -104,11 +100,6 @@
 
     Segments segments(num_columns);
 
-<<<<<<< HEAD
-  for (auto chunk_index = ChunkOffset{0}; chunk_index < num_chunks; ++chunk_index) {
-    Segments segments(num_columns);
-=======
->>>>>>> 21cd56e4
     for (auto column_index = ColumnID{0}; column_index < num_columns; ++column_index) {
       jobs.emplace_back(std::make_shared<JobTask>([&, column_index]() {
         resolve_data_type(column_data_types[column_index], [&](const auto column_data_type) {
@@ -182,36 +173,12 @@
             segments[column_index] = ChunkEncoder::encode_segment(value_segment, column_data_types[column_index],
                                          segment_encoding_specs->at(column_index));
           }
-<<<<<<< HEAD
-          values.push_back(generate_value_by_distribution_type());
-        }
-
-        segments[column_index] = 
-            std::make_shared<ValueSegment<ColumnDataType>>(create_typed_segment_values<ColumnDataType>(values));
-      });
-      // add full chunk to table
-      if (column_index == num_columns - 1) {
-        if (use_mvcc == UseMvcc::Yes) {
-          const auto mvcc_data = std::make_shared<MvccData>(segments.front()->size(), CommitID{0});
-          table->append_chunk(segments, mvcc_data);
-        } else {
-          table->append_chunk(segments);
-        }
-
-        if (segment_encoding_specs) {
-          ChunkEncoder::encode_chunk(table->get_chunk(ChunkID{table->chunk_count() - 1}), table->column_data_types(), *segment_encoding_specs, true);
-        }
-      }
-=======
         });
       }));
       jobs.back()->schedule();
->>>>>>> 21cd56e4
     }
     Hyrise::get().scheduler()->wait_for_tasks(jobs);
 
-<<<<<<< HEAD
-=======
     if (use_mvcc == UseMvcc::Yes) {
       const auto mvcc_data = std::make_shared<MvccData>(segments.front()->size(), CommitID{0});
       table->append_chunk(segments, mvcc_data);
@@ -230,7 +197,6 @@
   Hyrise::get().scheduler()->wait_for_all_tasks();
   Hyrise::get().set_scheduler(previous_scheduler);  // set scheduler back to previous one.
 
->>>>>>> 21cd56e4
   return table;
 }
 
