#pragma once

#include <json.hpp>

#include <atomic>
#include <chrono>
#include <iostream>
#include <optional>
#include <unordered_map>
#include <vector>

#include "cxxopts.hpp"

#include "abstract_query_generator.hpp"
#include "abstract_table_generator.hpp"
#include "logical_query_plan/abstract_lqp_node.hpp"
#include "operators/abstract_operator.hpp"
#include "query_benchmark_result.hpp"
#include "scheduler/node_queue_scheduler.hpp"
#include "scheduler/topology.hpp"
#include "sql/sql_pipeline_statement.hpp"
#include "sql/sql_plan_cache.hpp"
#include "storage/chunk.hpp"
#include "storage/encoding_type.hpp"
#include "utils/performance_warning.hpp"

namespace opossum {

class SQLPipeline;
struct SQLPipelineMetrics;
class SQLiteWrapper;

class BenchmarkRunner {
 public:
  BenchmarkRunner(const BenchmarkConfig& config, std::unique_ptr<AbstractQueryGenerator> query_generator,
                  std::unique_ptr<AbstractTableGenerator> table_generator, const nlohmann::json& context);
  ~BenchmarkRunner();

  void run();

  static cxxopts::Options get_basic_cli_options(const std::string& benchmark_name);

  static nlohmann::json create_context(const BenchmarkConfig& config);

  // If the query execution should be validated, this stores a pointer to the used SQLite instance
  std::unique_ptr<SQLiteWrapper> sqlite_wrapper;

 private:
  // Run benchmark in BenchmarkMode::PermutedQuerySet mode
  void _benchmark_permuted_query_set();

  // Run benchmark in BenchmarkMode::IndividualQueries mode
  void _benchmark_individual_queries();

  // Execute warmup run of a query
  void _warmup_query(const QueryID query_id);

  // Calls _schedule_query if the scheduler is active, otherwise calls _execute_query and returns no tasks
  std::vector<std::shared_ptr<AbstractTask>> _schedule_or_execute_query(const QueryID query_id,
                                                                        const std::shared_ptr<SQLPipeline>& pipeline,
                                                                        const std::function<void()>& done_callback);

  // Schedule and return all tasks for named_query
  std::vector<std::shared_ptr<AbstractTask>> _schedule_query(const QueryID query_id,
                                                             const std::shared_ptr<SQLPipeline>& pipeline,
                                                             const std::function<void()>& done_callback);

  // Execute named_query
  void _execute_query(const QueryID query_id, const std::shared_ptr<SQLPipeline>& pipeline,
                      const std::function<void()>& done_callback);

  // If visualization is enabled, stores an executed plan
  void _store_plan(const QueryID query_id, SQLPipeline& pipeline);

  // Create a report in roughly the same format as google benchmarks do when run with --benchmark_format=json
  void _create_report(std::ostream& stream) const;

  std::shared_ptr<SQLPipeline> _build_sql_pipeline(const QueryID query_id) const;

  struct QueryPlans final {
    // std::vector<>s, since queries can contain multiple statements
    std::vector<std::shared_ptr<AbstractLQPNode>> lqps;
    std::vector<std::shared_ptr<AbstractOperator>> pqps;
  };

  // If visualization is enabled, this stores the LQP and PQP for each query. Its length is defined by the number of
  // available queries.
  std::vector<QueryPlans> _query_plans;

  const BenchmarkConfig _config;

  std::unique_ptr<AbstractQueryGenerator> _query_generator;
  std::unique_ptr<AbstractTableGenerator> _table_generator;

  // Stores the results of the query executions. Its length is defined by the number of available queries.
  std::vector<QueryBenchmarkResult> _query_results;

  nlohmann::json _context;

  std::optional<PerformanceWarningDisabler> _performance_warning_disabler;

  Duration _total_run_duration{};
<<<<<<< HEAD

  // If the query execution should be validated, this stores a pointer to the used SQLite instance
  std::unique_ptr<SQLiteWrapper> _sqlite_wrapper;

  std::shared_ptr<SQLPhysicalPlanCache> _sql_pqp_cache;
  std::shared_ptr<SQLLogicalPlanCache> _sql_lqp_cache;
=======
>>>>>>> d65e6813
};

}  // namespace opossum<|MERGE_RESOLUTION|>--- conflicted
+++ resolved
@@ -100,15 +100,9 @@
   std::optional<PerformanceWarningDisabler> _performance_warning_disabler;
 
   Duration _total_run_duration{};
-<<<<<<< HEAD
-
-  // If the query execution should be validated, this stores a pointer to the used SQLite instance
-  std::unique_ptr<SQLiteWrapper> _sqlite_wrapper;
 
   std::shared_ptr<SQLPhysicalPlanCache> _sql_pqp_cache;
   std::shared_ptr<SQLLogicalPlanCache> _sql_lqp_cache;
-=======
->>>>>>> d65e6813
 };
 
 }  // namespace opossum