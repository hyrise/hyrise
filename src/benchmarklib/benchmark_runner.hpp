--- conflicted
+++ resolved
@@ -101,13 +101,8 @@
 
   Duration _total_run_duration{};
 
-<<<<<<< HEAD
-  std::shared_ptr<SQLPhysicalPlanCache> _sql_pqp_cache;
-  std::shared_ptr<SQLLogicalPlanCache> _sql_lqp_cache;
-=======
   std::shared_ptr<SQLPhysicalPlanCache> _pqp_cache;
   std::shared_ptr<SQLLogicalPlanCache> _lqp_cache;
->>>>>>> e6151abe
 };
 
 }  // namespace opossum