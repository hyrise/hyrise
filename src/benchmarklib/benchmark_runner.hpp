--- conflicted
+++ resolved
@@ -5,11 +5,7 @@
 #include <iostream>
 #include <memory>
 #include <optional>
-<<<<<<< HEAD
-#include <semaphore>
-=======
 #include <string>
->>>>>>> f50ee40f
 #include <unordered_map>
 #include <vector>
 
@@ -107,11 +103,6 @@
   // let a simulated client schedule the next item, as well as the total number of finished items so far.
   std::atomic_uint32_t _currently_running_clients{0};
 
-  // We want to only schedule as many items simultaneously as we have simulated clients. We use a counting semaphore for
-  // this purpose. We initialize it to a maximum value of 2^16, which should be sufficient for (reasonable) clients
-  // counts.
-  std::counting_semaphore<65'536> _running_clients_semaphore{0};
-
   // For BenchmarkMode::Shuffled, we count the number of runs executed across all items. This also includes items that
   // were unsuccessful (e.g., because of transaction aborts).
   std::atomic_uint32_t _total_finished_runs{0};
