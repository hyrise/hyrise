#pragma once

#include <atomic>
#include <chrono>
#include <iostream>
#include <limits>
#include <memory>
#include <optional>
#include <semaphore>
#include <string>
#include <unordered_map>
#include <vector>

#include "concurrentqueue.h"  // The lightweight semaphore uses definitions of concurrentqueue.h.
#include "cxxopts.hpp"
#include "lightweightsemaphore.h"
#include "nlohmann/json.hpp"

#include "abstract_benchmark_item_runner.hpp"
#include "abstract_table_generator.hpp"
#include "benchmark_item_result.hpp"
#include "benchmark_state.hpp"
#include "logical_query_plan/abstract_lqp_node.hpp"
#include "operators/abstract_operator.hpp"
#include "scheduler/node_queue_scheduler.hpp"
#include "sql/sql_pipeline_statement.hpp"
#include "sql/sql_plan_cache.hpp"
#include "storage/chunk.hpp"
#include "storage/encoding_type.hpp"
#include "utils/performance_warning.hpp"

namespace hyrise {

class SQLPipeline;
struct SQLPipelineMetrics;
class SQLiteWrapper;

// The BenchmarkRunner is the main class for the benchmark framework. It gets initialized by the benchmark binaries
// (e.g., tpch_benchmark.cpp). They then hand over the control to the BenchmarkRunner (inversion of control), which
// calls the supplied table generator, runs and times the benchmark items, and reports the benchmark results.
class BenchmarkRunner : public Noncopyable {
 public:
  // Defines the interval in which the system utilization is collected.
  static constexpr auto SYSTEM_UTILIZATION_TRACKING_INTERVAL = std::chrono::seconds{1};

  BenchmarkRunner(const BenchmarkConfig& config, std::unique_ptr<AbstractBenchmarkItemRunner> benchmark_item_runner,
                  std::unique_ptr<AbstractTableGenerator> table_generator, const nlohmann::json& context);

  void run();

  static cxxopts::Options get_basic_cli_options(const std::string& benchmark_name);

  static nlohmann::json create_context(const BenchmarkConfig& config);

  // If the query execution should be validated, this stores a pointer to the used SQLite instance.
  std::shared_ptr<SQLiteWrapper> sqlite_wrapper;

 private:
  // Run benchmark in BenchmarkMode::Shuffled mode.
  void _benchmark_shuffled();

  // Run benchmark in BenchmarkMode::Ordered mode.
  void _benchmark_ordered();

  // Execute warmup run(s) of a benchmark item. The item's SQL query will be cached.
  void _warmup(const BenchmarkItemID item_id);

  // Schedules a run of the specified for execution. After execution, the result is updated. If the scheduler is
  // disabled, the item is executed immediately.
  void _schedule_item_run(const BenchmarkItemID item_id);

  // Create a report in roughly the same format as google benchmarks do when run with --benchmark_format=json.
  nlohmann::json _create_report() const;

  // Write the @param report to the @param file_name. This is idempotent, i.e., you can call it multiple times and the
  // resulting file will be overwritten. Be aware that writing the file may affect the performance of concurrently
  // running queries.
  static void _write_report_to_file(const std::string& file_name, const nlohmann::json& report);

  // Converts the result of a SQL query into a JSON object.
  static nlohmann::json _sql_to_json(const std::string& sql);

  // Writes the current meta_segments table into the benchmark_segments_log tables. The `moment` parameter can be used
  // to identify a certain point in the benchmark, e.g., when an item is finished in the ordered mode.
  void _snapshot_segment_access_counters(const std::string& moment = "");

  // For throughput calculation, we need to know how many times an item was executed within a specific period of time. A
  // BenchmarkItemResult covers many (un)successful runs of this item. Depending on what ended benchmarking for this
  // item (limit for number of runs or execution time), we need to determine the duration from item start to end.
  Duration _calculate_item_duration(const BenchmarkItemResult& result) const;

  const BenchmarkConfig _config;

  std::unique_ptr<AbstractBenchmarkItemRunner> _benchmark_item_runner;
  std::unique_ptr<AbstractTableGenerator> _table_generator;

  // Slots for the results of the item executions. Its length is the max_element of `_benchmark_item_runner->items()`.
  // with slots staying unused if they are not in `_benchmark_item_runner->items()`. This scheme was chosen since
  // concurrent write access to _results is required.
  std::vector<BenchmarkItemResult> _results;

  nlohmann::json _context;

  std::optional<PerformanceWarningDisabler> _performance_warning_disabler;

  // This is a steady_clock timestamp. steady_clock guarantees that the clock is not adjusted while benchmarking.
  TimePoint _benchmark_start;
  // We need the system_clock here to provide human-readable timestamps relative to the benchmark start for log entries.
  std::chrono::system_clock::time_point _benchmark_wall_clock_start;

  // The atomic uints are modified by other threads when finishing an item, to keep track of when we can
  // let a simulated client schedule the next item, as well as the total number of finished items so far.
  std::atomic_uint32_t _currently_running_clients{0};

  // We schedule as many items simultaneously as we have simulated clients. We use a counting semaphore for this
  // purpose. We initialize it to a maximum value of int32_t::max(), which should be sufficient for reasonable clients
  // counts.
<<<<<<< HEAD
  std::counting_semaphore<std::numeric_limits<int32_t>::max()> _running_clients_semaphore{0};

  // For BenchmarkMode::Shuffled, we count the number of runs executed across all items. This also includes items that
  // were unsuccessful (e.g., because of transaction aborts).
  std::atomic_uint32_t _total_finished_runs{0};
=======
  // We are not using an `std::counting_semaphore` here as the semaphore of libc++ shipped with macOS 14 has wake up
  // issues (see https://reviews.llvm.org/D114119).
  moodycamel::LightweightSemaphore _running_clients_semaphore{0};
>>>>>>> 800a7e04

  BenchmarkState _state{Duration{0}, 0};

  int _snapshot_id{0};

  std::vector<std::string> _loaded_plugins{};
};

}  // namespace hyrise<|MERGE_RESOLUTION|>--- conflicted
+++ resolved
@@ -115,17 +115,9 @@
   // We schedule as many items simultaneously as we have simulated clients. We use a counting semaphore for this
   // purpose. We initialize it to a maximum value of int32_t::max(), which should be sufficient for reasonable clients
   // counts.
-<<<<<<< HEAD
-  std::counting_semaphore<std::numeric_limits<int32_t>::max()> _running_clients_semaphore{0};
-
-  // For BenchmarkMode::Shuffled, we count the number of runs executed across all items. This also includes items that
-  // were unsuccessful (e.g., because of transaction aborts).
-  std::atomic_uint32_t _total_finished_runs{0};
-=======
   // We are not using an `std::counting_semaphore` here as the semaphore of libc++ shipped with macOS 14 has wake up
   // issues (see https://reviews.llvm.org/D114119).
   moodycamel::LightweightSemaphore _running_clients_semaphore{0};
->>>>>>> 800a7e04
 
   BenchmarkState _state{Duration{0}, 0};
 
