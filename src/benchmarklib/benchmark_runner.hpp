#pragma once

#include <json.hpp>

#include <atomic>
#include <chrono>
#include <iostream>
#include <optional>
#include <unordered_map>
#include <vector>

#include "cxxopts.hpp"

#include "abstract_query_generator.hpp"
#include "abstract_table_generator.hpp"
#include "logical_query_plan/abstract_lqp_node.hpp"
#include "operators/abstract_operator.hpp"
#include "query_benchmark_result.hpp"
#include "scheduler/node_queue_scheduler.hpp"
#include "scheduler/topology.hpp"
#include "storage/chunk.hpp"
#include "storage/encoding_type.hpp"
#include "sql/sql_pipeline_statement.hpp"
#include "utils/performance_warning.hpp"

namespace opossum {

class SQLPipeline;
<<<<<<< HEAD
struct SQLPipelineMetrics;
=======
class SQLiteWrapper;
>>>>>>> 9a60098b

class BenchmarkRunner {
 public:
  BenchmarkRunner(const BenchmarkConfig& config, std::unique_ptr<AbstractQueryGenerator> query_generator,
                  std::unique_ptr<AbstractTableGenerator> table_generator, const nlohmann::json& context);
  ~BenchmarkRunner();

  void run();

  static cxxopts::Options get_basic_cli_options(const std::string& benchmark_name);

  static nlohmann::json create_context(const BenchmarkConfig& config);

 private:
  // Run benchmark in BenchmarkMode::PermutedQuerySet mode
  void _benchmark_permuted_query_set();

  // Run benchmark in BenchmarkMode::IndividualQueries mode
  void _benchmark_individual_queries();

  // Execute warmup run of a query
  void _warmup_query(const QueryID query_id);

  // Calls _schedule_query if the scheduler is active, otherwise calls _execute_query and returns no tasks
  std::vector<std::shared_ptr<AbstractTask>> _schedule_or_execute_query(const QueryID query_id, const std::shared_ptr<SQLPipelineMetrics>& metrics,
                                                                        const std::function<void()>& done_callback);

  // Schedule and return all tasks for named_query
  std::vector<std::shared_ptr<AbstractTask>> _schedule_query(const QueryID query_id, const std::shared_ptr<SQLPipelineMetrics>& metrics,
                                                             const std::function<void()>& done_callback);

  // Execute named_query
  void _execute_query(const QueryID query_id, const std::shared_ptr<SQLPipelineMetrics>& metrics, const std::function<void()>& done_callback);

  // If visualization is enabled, stores an executed plan
  void _store_plan(const QueryID query_id, SQLPipeline& pipeline);

  // Create a report in roughly the same format as google benchmarks do when run with --benchmark_format=json
  void _create_report(std::ostream& stream) const;

  struct QueryPlans final {
    // std::vector<>s, since queries can contain multiple statements
    std::vector<std::shared_ptr<AbstractLQPNode>> lqps;
    std::vector<std::shared_ptr<AbstractOperator>> pqps;
  };

  // If visualization is enabled, this stores the LQP and PQP for each query. Its length is defined by the number of
  // available queries.
  std::vector<QueryPlans> _query_plans;

  const BenchmarkConfig _config;

  std::unique_ptr<AbstractQueryGenerator> _query_generator;
  std::unique_ptr<AbstractTableGenerator> _table_generator;

  // Stores the results of the query executions. Its length is defined by the number of available queries.
  std::vector<QueryBenchmarkResult> _query_results;

  nlohmann::json _context;

  std::optional<PerformanceWarningDisabler> _performance_warning_disabler;

  Duration _total_run_duration{};

  // If the query execution should be validated, this stores a pointer to the used SQLite instance
  std::unique_ptr<SQLiteWrapper> _sqlite_wrapper;
};

}  // namespace opossum<|MERGE_RESOLUTION|>--- conflicted
+++ resolved
@@ -26,11 +26,8 @@
 namespace opossum {
 
 class SQLPipeline;
-<<<<<<< HEAD
 struct SQLPipelineMetrics;
-=======
 class SQLiteWrapper;
->>>>>>> 9a60098b
 
 class BenchmarkRunner {
  public:
