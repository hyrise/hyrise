#pragma once

#include <json.hpp>

#include <atomic>
#include <chrono>
#include <iostream>
#include <optional>
#include <unordered_map>
#include <vector>

#include "cxxopts.hpp"

#include "abstract_benchmark_item_runner.hpp"
#include "abstract_table_generator.hpp"
#include "benchmark_item_result.hpp"
#include "benchmark_state.hpp"
#include "logical_query_plan/abstract_lqp_node.hpp"
#include "operators/abstract_operator.hpp"
#include "scheduler/node_queue_scheduler.hpp"
#include "scheduler/topology.hpp"
#include "sql/sql_pipeline_statement.hpp"
#include "storage/chunk.hpp"
#include "storage/encoding_type.hpp"
#include "utils/performance_warning.hpp"

namespace opossum {

class SQLPipeline;
struct SQLPipelineMetrics;
class SQLiteWrapper;

class BenchmarkRunner {
 public:
  BenchmarkRunner(const BenchmarkConfig& config, std::unique_ptr<AbstractBenchmarkItemRunner> benchmark_item_runner,
                  std::unique_ptr<AbstractTableGenerator> table_generator, const nlohmann::json& context);
  ~BenchmarkRunner();

  void run();

  static cxxopts::Options get_basic_cli_options(const std::string& benchmark_name);

  static nlohmann::json create_context(const BenchmarkConfig& config);

  // If the query execution should be validated, this stores a pointer to the used SQLite instance
  std::unique_ptr<SQLiteWrapper> sqlite_wrapper;

 private:
  // Run benchmark in BenchmarkMode::Shuffled mode
  void _benchmark_shuffled();

  // Run benchmark in BenchmarkMode::Ordered mode
  void _benchmark_ordered();

  // Execute warmup run of a benchmark item
  void _warmup(const BenchmarkItemID item_id);

  // Schedules a run of the specified for execution. After execution, the result is updated. If the scheduler is
  // disabled, the item is executed immediately.
  void _schedule_item_run(const BenchmarkItemID item_id);

  // Create a report in roughly the same format as google benchmarks do when run with --benchmark_format=json
  void _create_report(std::ostream& stream) const;

  const BenchmarkConfig _config;

  std::unique_ptr<AbstractBenchmarkItemRunner> _benchmark_item_runner;
  std::unique_ptr<AbstractTableGenerator> _table_generator;

  // Stores the results of the item executions. Its length is defined by the number of available items.
  std::vector<BenchmarkItemResult> _results;

  nlohmann::json _context;

  std::optional<PerformanceWarningDisabler> _performance_warning_disabler;

  Duration _total_run_duration{};
<<<<<<< HEAD

  // If the query execution should be validated, this stores a pointer to the used SQLite instance
  std::shared_ptr<SQLiteWrapper> _sqlite_wrapper;

  // The atomic uints are modified by other threads when finishing an item, to keep track of when we can
  // let a simulated client schedule the next item, as well as the total number of finished queries so far
  std::atomic_uint _currently_running_clients{0};
  std::atomic_uint _total_finished_runs{0};

  BenchmarkState _state{Duration{0}};
=======
>>>>>>> e86add93
};

}  // namespace opossum<|MERGE_RESOLUTION|>--- conflicted
+++ resolved
@@ -43,7 +43,7 @@
   static nlohmann::json create_context(const BenchmarkConfig& config);
 
   // If the query execution should be validated, this stores a pointer to the used SQLite instance
-  std::unique_ptr<SQLiteWrapper> sqlite_wrapper;
+  std::shared_ptr<SQLiteWrapper> sqlite_wrapper;
 
  private:
   // Run benchmark in BenchmarkMode::Shuffled mode
@@ -75,10 +75,6 @@
   std::optional<PerformanceWarningDisabler> _performance_warning_disabler;
 
   Duration _total_run_duration{};
-<<<<<<< HEAD
-
-  // If the query execution should be validated, this stores a pointer to the used SQLite instance
-  std::shared_ptr<SQLiteWrapper> _sqlite_wrapper;
 
   // The atomic uints are modified by other threads when finishing an item, to keep track of when we can
   // let a simulated client schedule the next item, as well as the total number of finished queries so far
@@ -86,8 +82,6 @@
   std::atomic_uint _total_finished_runs{0};
 
   BenchmarkState _state{Duration{0}};
-=======
->>>>>>> e86add93
 };
 
 }  // namespace opossum