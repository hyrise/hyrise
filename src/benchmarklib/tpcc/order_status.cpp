#include "order_status.hpp"

#include <math.h>
#include <memory>
#include <sstream>
#include <string>
#include <vector>

#include "helper.hpp"

#include "concurrency/transaction_context.hpp"
#include "concurrency/transaction_manager.hpp"
#include "operators/get_table.hpp"
#include "operators/limit.hpp"
<<<<<<< HEAD
#include "operators/operator_expression.hpp"
=======
#include "operators/pqp_expression.hpp"
>>>>>>> 9da0d9f3
#include "operators/projection.hpp"
#include "operators/sort.hpp"
#include "operators/table_scan.hpp"
#include "operators/validate.hpp"
#include "scheduler/operator_task.hpp"
#include "storage/table.hpp"

#include "types.hpp"

namespace tpcc {

std::string OrderStatusParams::to_string() const {
  std::stringstream s;

  s << "{c_w_id: " << c_w_id << "; c_d_id: " << c_d_id << "; ";
  if (order_status_by == OrderStatusBy::CustomerLastName) {
    s << "c_last: " << c_last;
  } else {
    s << "c_id: " << c_id;
  }

  s << "}" << std::endl;
  return s.str();
}

OrderStatusResult AbstractOrderStatusImpl::run_transaction(const OrderStatusParams& params) {
  OrderStatusResult result;

  opossum::TransactionManager::get().run_transaction([&](std::shared_ptr<opossum::TransactionContext> t_context) {
    if (params.order_status_by == OrderStatusBy::CustomerLastName) {
      auto get_customer_tasks = get_customer_by_name(params.c_last, params.c_d_id, params.c_w_id);
      execute_tasks_with_context(get_customer_tasks, t_context);

      const auto customers_table = get_customer_tasks.back()->get_operator()->get_output();
      const auto num_names = customers_table->row_count();
      DebugAssert(num_names > 0, "No such customer named '" + params.c_last + "'");

      const auto row = static_cast<size_t>(ceil(num_names - 1) / 2);

      result.c_balance = customers_table->get_value<float>(opossum::ColumnID(0), row);
      result.c_first = customers_table->get_value<std::string>(opossum::ColumnID(1), row);
      result.c_middle = customers_table->get_value<std::string>(opossum::ColumnID(2), row);
      result.c_last = params.c_last;
      result.c_id = customers_table->get_value<int32_t>(opossum::ColumnID(3), row);
    } else {
      auto get_customer_tasks = get_customer_by_id(params.c_id, params.c_d_id, params.c_w_id);
      execute_tasks_with_context(get_customer_tasks, t_context);
      DebugAssert(get_customer_tasks.back()->get_operator()->get_output()->row_count() == 1,
                  "Selecting by ID has to yield exactly one customer");

      const auto customers_table = get_customer_tasks.back()->get_operator()->get_output();

      result.c_balance = customers_table->get_value<float>(opossum::ColumnID(0), 0);
      result.c_first = customers_table->get_value<std::string>(opossum::ColumnID(1), 0);
      result.c_middle = customers_table->get_value<std::string>(opossum::ColumnID(2), 0);
      result.c_last = customers_table->get_value<std::string>(opossum::ColumnID(3), 0);
      result.c_id = params.c_id;
    }

    auto get_order_tasks = get_orders(result.c_id, params.c_d_id, params.c_w_id);
    execute_tasks_with_context(get_order_tasks, t_context);

    const auto orders_table = get_order_tasks.back()->get_operator()->get_output();

    result.o_id = orders_table->get_value<int32_t>(opossum::ColumnID(0), 0);
    result.o_carrier_id = orders_table->get_value<int32_t>(opossum::ColumnID(1), 0);
    result.o_entry_d = orders_table->get_value<int32_t>(opossum::ColumnID(2), 0);

    auto get_order_line_tasks = get_order_lines(result.o_id, params.c_d_id, params.c_w_id);
    execute_tasks_with_context(get_order_line_tasks, t_context);

    auto order_lines_table = get_order_line_tasks.back()->get_operator()->get_output();

    result.order_lines.reserve(order_lines_table->row_count());
    for (uint32_t r = 0; r < order_lines_table->row_count(); r++) {
      OrderStatusOrderLine order_line;

      order_line.ol_i_id = order_lines_table->get_value<int32_t>(opossum::ColumnID(0), r);
      order_line.ol_supply_w_id = order_lines_table->get_value<int32_t>(opossum::ColumnID(1), r);
      order_line.ol_quantity = order_lines_table->get_value<int32_t>(opossum::ColumnID(2), r);
      order_line.ol_amount = order_lines_table->get_value<float>(opossum::ColumnID(3), r);
      order_line.ol_delivery_d = order_lines_table->get_value<int32_t>(opossum::ColumnID(4), r);

      result.order_lines.emplace_back(order_line);
    }
  });

  return result;
}

TaskVector OrderStatusRefImpl::get_customer_by_name(const std::string c_last, const int c_d_id, const int c_w_id) {
  /**
   * SELECT c_balance, c_first, c_middle, c_id
   * FROM customer
   * WHERE c_last=:c_last AND c_d_id=:d_id AND c_w_id=:w_id
   * ORDER BY c_first;
   */
  auto gt_customer = std::make_shared<opossum::GetTable>("CUSTOMER");
  auto validate = std::make_shared<opossum::Validate>(gt_customer);

  auto first_filter = std::make_shared<opossum::TableScan>(validate, opossum::ColumnID{5} /* "C_LAST" */,
                                                           opossum::PredicateCondition::Equals, c_last);

  auto second_filter = std::make_shared<opossum::TableScan>(first_filter, opossum::ColumnID{1} /* "C_D_ID" */,
                                                            opossum::PredicateCondition::Equals, c_d_id);

  auto third_filter = std::make_shared<opossum::TableScan>(second_filter, opossum::ColumnID{2} /* "C_W_ID" */,
                                                           opossum::PredicateCondition::Equals, c_w_id);

  auto projection = std::make_shared<opossum::Projection>(
      third_filter, opossum::Projection::ColumnExpressions(
<<<<<<< HEAD
                        {opossum::OperatorExpression::create_column(opossum::ColumnID{16} /* "C_BALANCE" */),
                         opossum::OperatorExpression::create_column(opossum::ColumnID{3}) /* "C_FIRST" */,
                         opossum::OperatorExpression::create_column(opossum::ColumnID{4} /* "C_MIDDLE" */),
                         opossum::OperatorExpression::create_column(opossum::ColumnID{0} /* "C_ID" */)}));
=======
                        {opossum::PQPExpression::create_column(opossum::ColumnID{16} /* "C_BALANCE" */),
                         opossum::PQPExpression::create_column(opossum::ColumnID{3}) /* "C_FIRST" */,
                         opossum::PQPExpression::create_column(opossum::ColumnID{4} /* "C_MIDDLE" */),
                         opossum::PQPExpression::create_column(opossum::ColumnID{0} /* "C_ID" */)}));
>>>>>>> 9da0d9f3

  auto sort = std::make_shared<opossum::Sort>(projection, opossum::ColumnID{1} /* "C_FIRST" */,
                                              opossum::OrderByMode::Ascending);

  auto gt_customer_task = std::make_shared<opossum::OperatorTask>(gt_customer);
  auto validate_task = std::make_shared<opossum::OperatorTask>(validate);
  auto first_filter_task = std::make_shared<opossum::OperatorTask>(first_filter);
  auto second_filter_task = std::make_shared<opossum::OperatorTask>(second_filter);
  auto third_filter_task = std::make_shared<opossum::OperatorTask>(third_filter);
  auto projection_task = std::make_shared<opossum::OperatorTask>(projection);
  auto sort_task = std::make_shared<opossum::OperatorTask>(sort);

  gt_customer_task->set_as_predecessor_of(validate_task);
  validate_task->set_as_predecessor_of(first_filter_task);
  first_filter_task->set_as_predecessor_of(second_filter_task);
  second_filter_task->set_as_predecessor_of(third_filter_task);
  third_filter_task->set_as_predecessor_of(projection_task);
  projection_task->set_as_predecessor_of(sort_task);

  return {gt_customer_task,  validate_task,   first_filter_task, second_filter_task,
          third_filter_task, projection_task, sort_task};
}

TaskVector OrderStatusRefImpl::get_customer_by_id(const int c_id, const int c_d_id, const int c_w_id) {
  /**
   * SQL SELECT c_balance, c_first, c_middle, c_last
   * FROM customer
   * WHERE c_id=:c_id AND c_d_id=:d_id AND c_w_id=:w_id;
   */
  auto gt_customer = std::make_shared<opossum::GetTable>("CUSTOMER");
  auto validate = std::make_shared<opossum::Validate>(gt_customer);

  auto first_filter = std::make_shared<opossum::TableScan>(validate, opossum::ColumnID{0} /* "C_ID" */,
                                                           opossum::PredicateCondition::Equals, c_id);

  auto second_filter = std::make_shared<opossum::TableScan>(first_filter, opossum::ColumnID{1} /* "C_D_ID" */,
                                                            opossum::PredicateCondition::Equals, c_d_id);

  auto third_filter = std::make_shared<opossum::TableScan>(second_filter, opossum::ColumnID{2} /* "C_W_ID" */,
                                                           opossum::PredicateCondition::Equals, c_w_id);

  auto projection = std::make_shared<opossum::Projection>(
      third_filter, opossum::Projection::ColumnExpressions(
<<<<<<< HEAD
                        {opossum::OperatorExpression::create_column(opossum::ColumnID{16} /* "C_BALANCE" */),
                         opossum::OperatorExpression::create_column(opossum::ColumnID{3} /* "C_FIRST" */),
                         opossum::OperatorExpression::create_column(opossum::ColumnID{4} /* "C_MIDDLE" */),
                         opossum::OperatorExpression::create_column(opossum::ColumnID{5} /* "C_LAST" */)}));
=======
                        {opossum::PQPExpression::create_column(opossum::ColumnID{16} /* "C_BALANCE" */),
                         opossum::PQPExpression::create_column(opossum::ColumnID{3} /* "C_FIRST" */),
                         opossum::PQPExpression::create_column(opossum::ColumnID{4} /* "C_MIDDLE" */),
                         opossum::PQPExpression::create_column(opossum::ColumnID{5} /* "C_LAST" */)}));
>>>>>>> 9da0d9f3

  auto gt_customer_task = std::make_shared<opossum::OperatorTask>(gt_customer);
  auto validate_task = std::make_shared<opossum::OperatorTask>(validate);
  auto first_filter_task = std::make_shared<opossum::OperatorTask>(first_filter);
  auto second_filter_task = std::make_shared<opossum::OperatorTask>(second_filter);
  auto third_filter_task = std::make_shared<opossum::OperatorTask>(third_filter);
  auto projection_task = std::make_shared<opossum::OperatorTask>(projection);

  gt_customer_task->set_as_predecessor_of(validate_task);
  validate_task->set_as_predecessor_of(first_filter_task);
  first_filter_task->set_as_predecessor_of(second_filter_task);
  second_filter_task->set_as_predecessor_of(third_filter_task);
  third_filter_task->set_as_predecessor_of(projection_task);

  return {gt_customer_task, validate_task, first_filter_task, second_filter_task, third_filter_task, projection_task};
}

TaskVector OrderStatusRefImpl::get_orders(const int o_c_id, const int o_d_id, const int o_w_id) {
  /**
   * SELECT o_id, o_carrier_id, o_entry_d
   * FROM orders
   * WHERE o_c_id=o_c_id AND o_d_id=o_d_id AND o_w_id=o_w_id
   * ORDER BY o_id DESC
   * LIMIT 1;
   */
  auto gt_orders = std::make_shared<opossum::GetTable>("ORDER");
  auto validate = std::make_shared<opossum::Validate>(gt_orders);

  auto first_filter = std::make_shared<opossum::TableScan>(validate, opossum::ColumnID{3} /* "O_C_ID" */,
                                                           opossum::PredicateCondition::Equals, o_c_id);

  auto second_filter = std::make_shared<opossum::TableScan>(first_filter, opossum::ColumnID{1} /* "O_D_ID" */,
                                                            opossum::PredicateCondition::Equals, o_d_id);

  auto third_filter = std::make_shared<opossum::TableScan>(second_filter, opossum::ColumnID{2} /* "O_W_ID" */,
                                                           opossum::PredicateCondition::Equals, o_w_id);

  // "O_ID", "O_CARRIER_ID", "O_ENTRY_D"
  auto projection = std::make_shared<opossum::Projection>(
      third_filter,
<<<<<<< HEAD
      opossum::Projection::ColumnExpressions({opossum::OperatorExpression::create_column(opossum::ColumnID{0}),
                                              opossum::OperatorExpression::create_column(opossum::ColumnID{5}),
                                              opossum::OperatorExpression::create_column(opossum::ColumnID{4})}));
=======
      opossum::Projection::ColumnExpressions({opossum::PQPExpression::create_column(opossum::ColumnID{0}),
                                              opossum::PQPExpression::create_column(opossum::ColumnID{5}),
                                              opossum::PQPExpression::create_column(opossum::ColumnID{4})}));
>>>>>>> 9da0d9f3

  auto sort =
      std::make_shared<opossum::Sort>(projection, opossum::ColumnID{0} /* "O_ID" */, opossum::OrderByMode::Descending);
  auto limit = std::make_shared<opossum::Limit>(sort, 1);

  auto gt_orders_task = std::make_shared<opossum::OperatorTask>(gt_orders);
  auto validate_task = std::make_shared<opossum::OperatorTask>(validate);
  auto first_filter_task = std::make_shared<opossum::OperatorTask>(first_filter);
  auto second_filter_task = std::make_shared<opossum::OperatorTask>(second_filter);
  auto third_filter_task = std::make_shared<opossum::OperatorTask>(third_filter);
  auto projection_task = std::make_shared<opossum::OperatorTask>(projection);
  auto sort_task = std::make_shared<opossum::OperatorTask>(sort);
  auto limit_task = std::make_shared<opossum::OperatorTask>(limit);

  gt_orders_task->set_as_predecessor_of(validate_task);
  validate_task->set_as_predecessor_of(first_filter_task);
  first_filter_task->set_as_predecessor_of(second_filter_task);
  second_filter_task->set_as_predecessor_of(third_filter_task);
  third_filter_task->set_as_predecessor_of(projection_task);
  projection_task->set_as_predecessor_of(sort_task);
  sort_task->set_as_predecessor_of(limit_task);

  return {gt_orders_task,    validate_task,   first_filter_task, second_filter_task,
          third_filter_task, projection_task, sort_task,         limit_task};
}

TaskVector OrderStatusRefImpl::get_order_lines(const int o_id, const int d_id, const int w_id) {
  /**
   * SELECT ol_i_id, ol_supply_w_id, ol_quantity,
   * ol_amount, ol_delivery_d
   * FROM order_line
   * WHERE ol_o_id=:o_id AND ol_d_id=:d_id AND ol_w_id=:w_id;
   */
  auto gt_order_lines = std::make_shared<opossum::GetTable>("ORDER_LINE");
  auto validate = std::make_shared<opossum::Validate>(gt_order_lines);

  auto first_filter = std::make_shared<opossum::TableScan>(validate, opossum::ColumnID{0} /* "OL_O_ID" */,
                                                           opossum::PredicateCondition::Equals, o_id);

  auto second_filter = std::make_shared<opossum::TableScan>(first_filter, opossum::ColumnID{1} /* "OL_D_ID" */,
                                                            opossum::PredicateCondition::Equals, d_id);

  auto third_filter = std::make_shared<opossum::TableScan>(second_filter, opossum::ColumnID{2} /* "OL_W_ID" */,
                                                           opossum::PredicateCondition::Equals, w_id);

  auto projection = std::make_shared<opossum::Projection>(
      third_filter, opossum::Projection::ColumnExpressions(
<<<<<<< HEAD
                        {opossum::OperatorExpression::create_column(opossum::ColumnID{4} /* "OL_I_ID" */),
                         opossum::OperatorExpression::create_column(opossum::ColumnID{5} /* "OL_SUPPLY_W_ID" */),
                         opossum::OperatorExpression::create_column(opossum::ColumnID{7} /* "OL_QUANTITY" */),
                         opossum::OperatorExpression::create_column(opossum::ColumnID{8} /* "OL_AMOUNT" */),
                         opossum::OperatorExpression::create_column(opossum::ColumnID{6} /* "OL_DELIVERY_D" */)}));
=======
                        {opossum::PQPExpression::create_column(opossum::ColumnID{4} /* "OL_I_ID" */),
                         opossum::PQPExpression::create_column(opossum::ColumnID{5} /* "OL_SUPPLY_W_ID" */),
                         opossum::PQPExpression::create_column(opossum::ColumnID{7} /* "OL_QUANTITY" */),
                         opossum::PQPExpression::create_column(opossum::ColumnID{8} /* "OL_AMOUNT" */),
                         opossum::PQPExpression::create_column(opossum::ColumnID{6} /* "OL_DELIVERY_D" */)}));
>>>>>>> 9da0d9f3

  auto gt_order_lines_task = std::make_shared<opossum::OperatorTask>(gt_order_lines);
  auto validate_task = std::make_shared<opossum::OperatorTask>(validate);
  auto first_filter_task = std::make_shared<opossum::OperatorTask>(first_filter);
  auto second_filter_task = std::make_shared<opossum::OperatorTask>(second_filter);
  auto third_filter_task = std::make_shared<opossum::OperatorTask>(third_filter);
  auto projection_task = std::make_shared<opossum::OperatorTask>(projection);

  gt_order_lines_task->set_as_predecessor_of(validate_task);
  validate_task->set_as_predecessor_of(first_filter_task);
  first_filter_task->set_as_predecessor_of(second_filter_task);
  second_filter_task->set_as_predecessor_of(third_filter_task);
  third_filter_task->set_as_predecessor_of(projection_task);

  return {gt_order_lines_task, validate_task,     first_filter_task,
          second_filter_task,  third_filter_task, projection_task};
}

}  // namespace tpcc

namespace nlohmann {

void adl_serializer<tpcc::OrderStatusParams>::to_json(nlohmann::json& j, const tpcc::OrderStatusParams& v) {
  throw "Not implemented";
}

void adl_serializer<tpcc::OrderStatusParams>::from_json(const nlohmann::json& j, tpcc::OrderStatusParams& v) {
  v.c_w_id = j["c_w_id"];
  v.c_d_id = j["c_d_id"];

  if (j["case"] == 1) {
    v.order_status_by = tpcc::OrderStatusBy::CustomerNumber;
    v.c_id = j["c_id"];
  } else {
    v.order_status_by = tpcc::OrderStatusBy::CustomerLastName;
    v.c_last = j["c_last"];
  }
}

void adl_serializer<tpcc::OrderStatusOrderLine>::to_json(nlohmann::json& j, const tpcc::OrderStatusOrderLine& v) {
  throw "Not implemented";
}

void adl_serializer<tpcc::OrderStatusOrderLine>::from_json(const nlohmann::json& j, tpcc::OrderStatusOrderLine& v) {
  v.ol_supply_w_id = j["ol_supply_w_id"];
  v.ol_i_id = j["ol_i_id"];
  v.ol_quantity = j["ol_quantity"];
  v.ol_amount = j["ol_amount"];
  v.ol_delivery_d = j["ol_delivery_d"];
}

void adl_serializer<tpcc::OrderStatusResult>::to_json(nlohmann::json& j, const tpcc::OrderStatusResult& v) {
  throw "Not implemented";
}

void adl_serializer<tpcc::OrderStatusResult>::from_json(const nlohmann::json& j, tpcc::OrderStatusResult& v) {
  v.c_id = j["c_id"];
  v.c_first = j["c_first"];
  v.c_middle = j["c_middle"];
  v.c_last = j["c_last"];
  v.c_balance = j["c_balance"];
  v.o_id = j["o_id"];
  v.o_carrier_id = j["o_carrier_id"];
  v.o_entry_d = j["o_entry_d"];

  const auto iter = j.find("order_lines");
  if (iter != j.end()) {
    for (const auto& j_ol : *iter) {
      tpcc::OrderStatusOrderLine ol = j_ol;
      v.order_lines.emplace_back(ol);
    }
  }
}
}  // namespace nlohmann<|MERGE_RESOLUTION|>--- conflicted
+++ resolved
@@ -12,11 +12,7 @@
 #include "concurrency/transaction_manager.hpp"
 #include "operators/get_table.hpp"
 #include "operators/limit.hpp"
-<<<<<<< HEAD
-#include "operators/operator_expression.hpp"
-=======
 #include "operators/pqp_expression.hpp"
->>>>>>> 9da0d9f3
 #include "operators/projection.hpp"
 #include "operators/sort.hpp"
 #include "operators/table_scan.hpp"
@@ -128,17 +124,10 @@
 
   auto projection = std::make_shared<opossum::Projection>(
       third_filter, opossum::Projection::ColumnExpressions(
-<<<<<<< HEAD
-                        {opossum::OperatorExpression::create_column(opossum::ColumnID{16} /* "C_BALANCE" */),
-                         opossum::OperatorExpression::create_column(opossum::ColumnID{3}) /* "C_FIRST" */,
-                         opossum::OperatorExpression::create_column(opossum::ColumnID{4} /* "C_MIDDLE" */),
-                         opossum::OperatorExpression::create_column(opossum::ColumnID{0} /* "C_ID" */)}));
-=======
                         {opossum::PQPExpression::create_column(opossum::ColumnID{16} /* "C_BALANCE" */),
                          opossum::PQPExpression::create_column(opossum::ColumnID{3}) /* "C_FIRST" */,
                          opossum::PQPExpression::create_column(opossum::ColumnID{4} /* "C_MIDDLE" */),
                          opossum::PQPExpression::create_column(opossum::ColumnID{0} /* "C_ID" */)}));
->>>>>>> 9da0d9f3
 
   auto sort = std::make_shared<opossum::Sort>(projection, opossum::ColumnID{1} /* "C_FIRST" */,
                                               opossum::OrderByMode::Ascending);
@@ -182,17 +171,10 @@
 
   auto projection = std::make_shared<opossum::Projection>(
       third_filter, opossum::Projection::ColumnExpressions(
-<<<<<<< HEAD
-                        {opossum::OperatorExpression::create_column(opossum::ColumnID{16} /* "C_BALANCE" */),
-                         opossum::OperatorExpression::create_column(opossum::ColumnID{3} /* "C_FIRST" */),
-                         opossum::OperatorExpression::create_column(opossum::ColumnID{4} /* "C_MIDDLE" */),
-                         opossum::OperatorExpression::create_column(opossum::ColumnID{5} /* "C_LAST" */)}));
-=======
                         {opossum::PQPExpression::create_column(opossum::ColumnID{16} /* "C_BALANCE" */),
                          opossum::PQPExpression::create_column(opossum::ColumnID{3} /* "C_FIRST" */),
                          opossum::PQPExpression::create_column(opossum::ColumnID{4} /* "C_MIDDLE" */),
                          opossum::PQPExpression::create_column(opossum::ColumnID{5} /* "C_LAST" */)}));
->>>>>>> 9da0d9f3
 
   auto gt_customer_task = std::make_shared<opossum::OperatorTask>(gt_customer);
   auto validate_task = std::make_shared<opossum::OperatorTask>(validate);
@@ -233,15 +215,9 @@
   // "O_ID", "O_CARRIER_ID", "O_ENTRY_D"
   auto projection = std::make_shared<opossum::Projection>(
       third_filter,
-<<<<<<< HEAD
-      opossum::Projection::ColumnExpressions({opossum::OperatorExpression::create_column(opossum::ColumnID{0}),
-                                              opossum::OperatorExpression::create_column(opossum::ColumnID{5}),
-                                              opossum::OperatorExpression::create_column(opossum::ColumnID{4})}));
-=======
       opossum::Projection::ColumnExpressions({opossum::PQPExpression::create_column(opossum::ColumnID{0}),
                                               opossum::PQPExpression::create_column(opossum::ColumnID{5}),
                                               opossum::PQPExpression::create_column(opossum::ColumnID{4})}));
->>>>>>> 9da0d9f3
 
   auto sort =
       std::make_shared<opossum::Sort>(projection, opossum::ColumnID{0} /* "O_ID" */, opossum::OrderByMode::Descending);
@@ -289,19 +265,11 @@
 
   auto projection = std::make_shared<opossum::Projection>(
       third_filter, opossum::Projection::ColumnExpressions(
-<<<<<<< HEAD
-                        {opossum::OperatorExpression::create_column(opossum::ColumnID{4} /* "OL_I_ID" */),
-                         opossum::OperatorExpression::create_column(opossum::ColumnID{5} /* "OL_SUPPLY_W_ID" */),
-                         opossum::OperatorExpression::create_column(opossum::ColumnID{7} /* "OL_QUANTITY" */),
-                         opossum::OperatorExpression::create_column(opossum::ColumnID{8} /* "OL_AMOUNT" */),
-                         opossum::OperatorExpression::create_column(opossum::ColumnID{6} /* "OL_DELIVERY_D" */)}));
-=======
                         {opossum::PQPExpression::create_column(opossum::ColumnID{4} /* "OL_I_ID" */),
                          opossum::PQPExpression::create_column(opossum::ColumnID{5} /* "OL_SUPPLY_W_ID" */),
                          opossum::PQPExpression::create_column(opossum::ColumnID{7} /* "OL_QUANTITY" */),
                          opossum::PQPExpression::create_column(opossum::ColumnID{8} /* "OL_AMOUNT" */),
                          opossum::PQPExpression::create_column(opossum::ColumnID{6} /* "OL_DELIVERY_D" */)}));
->>>>>>> 9da0d9f3
 
   auto gt_order_lines_task = std::make_shared<opossum::OperatorTask>(gt_order_lines);
   auto validate_task = std::make_shared<opossum::OperatorTask>(validate);
