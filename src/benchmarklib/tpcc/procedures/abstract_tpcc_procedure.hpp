#pragma once

#include <random>

#include "benchmark_sql_executor.hpp"
#include "concurrency/transaction_context.hpp"
#include "sql/sql_pipeline_builder.hpp"
#include "storage/table.hpp"
#include "tpcc/tpcc_random_generator.hpp"

namespace hyrise {

class AbstractTPCCProcedure {
 public:
  explicit AbstractTPCCProcedure(BenchmarkSQLExecutor& sql_executor);
  virtual ~AbstractTPCCProcedure() = default;

  AbstractTPCCProcedure(const AbstractTPCCProcedure& other) = default;
  AbstractTPCCProcedure& operator=(const AbstractTPCCProcedure& other);

  // Executes the procedure; returns true if it was successful and false if a transaction conflict occurred
  [[nodiscard]] bool execute();

 protected:
  [[nodiscard]] virtual bool _on_execute() = 0;

  // NOLINTBEGIN(cppcoreguidelines-avoid-non-const-global-variables):
  //   See https://github.com/llvm/llvm-project/issues/47384. Should be fixed with clang-tidy versions >17.

  // As random values are generated during creation of the procedure, this is mostly done in a single thread, not in the
  // database worker's. As such, having a fixed seed for all thread-local random engines should not be an issue.
  static thread_local std::minstd_rand _random_engine;
  static thread_local TPCCRandomGenerator _tpcc_random_generator;
<<<<<<< HEAD
  // NOLINTEND(cppcoreguidelines-avoid-non-const-global-variables)
=======
>>>>>>> 2f0f50fc

  BenchmarkSQLExecutor& _sql_executor;
};

}  // namespace hyrise<|MERGE_RESOLUTION|>--- conflicted
+++ resolved
@@ -23,18 +23,11 @@
 
  protected:
   [[nodiscard]] virtual bool _on_execute() = 0;
-
-  // NOLINTBEGIN(cppcoreguidelines-avoid-non-const-global-variables):
-  //   See https://github.com/llvm/llvm-project/issues/47384. Should be fixed with clang-tidy versions >17.
-
+ 
   // As random values are generated during creation of the procedure, this is mostly done in a single thread, not in the
   // database worker's. As such, having a fixed seed for all thread-local random engines should not be an issue.
   static thread_local std::minstd_rand _random_engine;
   static thread_local TPCCRandomGenerator _tpcc_random_generator;
-<<<<<<< HEAD
-  // NOLINTEND(cppcoreguidelines-avoid-non-const-global-variables)
-=======
->>>>>>> 2f0f50fc
 
   BenchmarkSQLExecutor& _sql_executor;
 };
