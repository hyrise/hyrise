--- conflicted
+++ resolved
@@ -28,10 +28,7 @@
   // database worker's. As such, having a fixed seed for all thread-local random engines should not be an issue.
   static thread_local std::minstd_rand _random_engine;
   static thread_local TPCCRandomGenerator _tpcc_random_generator;
-<<<<<<< HEAD
-=======
 
->>>>>>> 3f2996ab
   BenchmarkSQLExecutor& _sql_executor;
 };
 
