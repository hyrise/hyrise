#include "new_order.hpp"

#include <boost/variant.hpp>

#include <algorithm>
#include <memory>
#include <string>
#include <utility>
#include <vector>

#include "helper.hpp"

<<<<<<< HEAD
#include "base_expression.hpp"
=======
#include "abstract_expression.hpp"
>>>>>>> 9da0d9f3
#include "concurrency/commit_context.hpp"
#include "concurrency/transaction_context.hpp"
#include "concurrency/transaction_manager.hpp"
#include "operators/get_table.hpp"
#include "operators/insert.hpp"
<<<<<<< HEAD
#include "operators/operator_expression.hpp"
=======
#include "operators/pqp_expression.hpp"
>>>>>>> 9da0d9f3
#include "operators/product.hpp"
#include "operators/projection.hpp"
#include "operators/table_scan.hpp"
#include "operators/table_wrapper.hpp"
#include "operators/update.hpp"
#include "operators/validate.hpp"
#include "scheduler/operator_task.hpp"
#include "storage/storage_manager.hpp"
#include "types.hpp"

#include "all_type_variant.hpp"

namespace tpcc {

NewOrderResult AbstractNewOrderImpl::run_transaction(const NewOrderParams& params) {
  NewOrderResult result;
  std::vector<opossum::AllTypeVariant> row;

  opossum::TransactionManager::get().run_transaction([&](std::shared_ptr<opossum::TransactionContext> t_context) {
    /**
     * GET CUSTOMER AND WAREHOUSE TAX RATE
     */
    auto get_customer_and_warehouse_tax_rate_tasks =
        get_get_customer_and_warehouse_tax_rate_tasks(params.w_id, params.d_id, params.c_id);
    execute_tasks_with_context(get_customer_and_warehouse_tax_rate_tasks, t_context);

    const auto customer_and_warehouse_tax_rate_table =
        get_customer_and_warehouse_tax_rate_tasks.back()->get_operator()->get_output();

    result.c_discount = customer_and_warehouse_tax_rate_table->get_value<float>(opossum::ColumnID(0), 0);
    result.c_last = customer_and_warehouse_tax_rate_table->get_value<std::string>(opossum::ColumnID(1), 0);
    result.c_credit = customer_and_warehouse_tax_rate_table->get_value<std::string>(opossum::ColumnID(2), 0);
    result.w_tax_rate = customer_and_warehouse_tax_rate_table->get_value<float>(opossum::ColumnID(3), 0);

    /**
     * GET DISTRICT
     */
    auto get_district_tasks = get_get_district_tasks(params.d_id, params.w_id);
    execute_tasks_with_context(get_district_tasks, t_context);
    const auto districts_table = get_district_tasks.back()->get_operator()->get_output();

    result.d_next_o_id = districts_table->get_value<int32_t>(opossum::ColumnID(0), 0);
    result.d_tax_rate = districts_table->get_value<float>(opossum::ColumnID(1), 0);

    /**
     * INCREMENT NEXT ORDER ID
     */
    auto increment_next_order_id_tasks =
        get_increment_next_order_id_tasks(params.d_id, params.w_id, result.d_next_o_id);
    execute_tasks_with_context(increment_next_order_id_tasks, t_context);

    /**
     * CREATE ORDER
     */
    auto create_order_tasks = get_create_order_tasks(result.d_next_o_id, params.d_id, params.w_id, params.c_id,
                                                     params.o_entry_d, 0, params.order_lines.size(), 1);
    execute_tasks_with_context(create_order_tasks, t_context);

    /**
     * CREATE NEW ORDER
     */
    auto create_new_order_tasks = get_create_new_order_tasks(result.d_next_o_id, params.d_id, params.w_id);
    execute_tasks_with_context(create_new_order_tasks, t_context);

    for (size_t ol_idx = 0; ol_idx < params.order_lines.size(); ol_idx++) {
      const auto& order_line_params = params.order_lines[ol_idx];

      NewOrderOrderLineResult order_line;

      /**
       * GET ITEM INFO
       */
      auto get_item_info_tasks = get_get_item_info_tasks(order_line_params.i_id);
      execute_tasks_with_context(get_item_info_tasks, t_context);
      const auto item_info_table = get_item_info_tasks.back()->get_operator()->get_output();

      order_line.i_price = item_info_table->get_value<float>(opossum::ColumnID(0), 0);
      order_line.i_name = item_info_table->get_value<std::string>(opossum::ColumnID(1), 0);
      order_line.i_data = item_info_table->get_value<std::string>(opossum::ColumnID(2), 0);

      /**
       * GET STOCK INFO
       */
      auto get_stock_info_tasks =
          get_get_stock_info_tasks(order_line_params.i_id, order_line_params.w_id, params.d_id + 1);
      execute_tasks_with_context(get_stock_info_tasks, t_context);
      const auto stock_info_table = get_stock_info_tasks.back()->get_operator()->get_output();

      order_line.s_qty = stock_info_table->get_value<int32_t>(opossum::ColumnID(0), 0);
      order_line.s_data = stock_info_table->get_value<std::string>(opossum::ColumnID(1), 0);
      order_line.s_ytd = stock_info_table->get_value<int32_t>(opossum::ColumnID(2), 0);
      order_line.s_order_cnt = stock_info_table->get_value<int32_t>(opossum::ColumnID(3), 0);
      order_line.s_remote_cnt = stock_info_table->get_value<int32_t>(opossum::ColumnID(4), 0);
      order_line.s_dist_xx = stock_info_table->get_value<std::string>(opossum::ColumnID(5), 0);

      /**
       * Calculate new s_ytd, s_qty and s_order_cnt
       */
      // auto s_ytd = order_line.s_ytd + order_line_params.qty;
      // TODO(anybody): why doesn't the tpc ref impl update this in UPDATE STOCK?

      if (order_line.s_qty >= order_line_params.qty + 10) {
        order_line.s_qty -= order_line_params.qty;
      } else {
        order_line.s_qty += 91 - order_line_params.qty;
      }

      // auto s_order_cnt = order_line.s_order_cnt + 1;
      // TODO(anybody): why doesn't the tpc ref impl update this in UPDATE STOCK?
      order_line.amount = order_line_params.qty * order_line.i_price;

      /**
       * UPDATE STOCK
       */
      auto update_stock_tasks =
          get_update_stock_tasks(order_line.s_qty, order_line_params.i_id, order_line_params.w_id);
      execute_tasks_with_context(update_stock_tasks, t_context);

      /**
       * CREATE ORDER LINE
       */
      auto create_order_line_tasks =
          get_create_order_line_tasks(result.d_next_o_id, params.d_id, params.w_id, ol_idx + 1, order_line_params.i_id,
                                      0,  // ol_supply_w_id - we only have one warehouse
                                      params.o_entry_d, order_line_params.qty, order_line.amount, order_line.s_dist_xx);
      execute_tasks_with_context(create_order_line_tasks, t_context);

      /**
       * Add results
       */
      result.order_lines.emplace_back(order_line);
    }
  });

  return result;
}

TaskVector NewOrderRefImpl::get_get_customer_and_warehouse_tax_rate_tasks(const int32_t w_id, const int32_t d_id,
                                                                          const int32_t c_id) {
  /**
   * SELECT c_discount, c_last, c_credit, w_tax
   * FROM customer, warehouse
   * WHERE w_id = :w_id AND c_w_id = w_id AND c_d_id = :d_id AND c_id = :c_id
   */

  // Operators
  const auto c_gt = std::make_shared<opossum::GetTable>("CUSTOMER");
  const auto c_v = std::make_shared<opossum::Validate>(c_gt);

  const auto c_ts1 = std::make_shared<opossum::TableScan>(c_v, opossum::ColumnID{2} /* "C_W_ID" */,
                                                          opossum::PredicateCondition::Equals, w_id);

  const auto c_ts2 = std::make_shared<opossum::TableScan>(c_ts1, opossum::ColumnID{1} /* "C_D_ID" */,
                                                          opossum::PredicateCondition::Equals, d_id);

  const auto c_ts3 = std::make_shared<opossum::TableScan>(c_ts2, opossum::ColumnID{0} /* "C_ID" */,
                                                          opossum::PredicateCondition::Equals, c_id);

  const auto w_gt = std::make_shared<opossum::GetTable>("WAREHOUSE");
  const auto w_ts = std::make_shared<opossum::TableScan>(w_gt, opossum::ColumnID{0} /* "W_ID" */,
                                                         opossum::PredicateCondition::Equals, w_id);

  // Both operators should have exactly one row -> Product operator should have smallest overhead.
  const auto join = std::make_shared<opossum::Product>(c_ts3, w_ts);

  const auto proj = std::make_shared<opossum::Projection>(
      join, opossum::Projection::ColumnExpressions(
<<<<<<< HEAD
                {opossum::OperatorExpression::create_column(opossum::ColumnID{15} /* "C_DISCOUNT" */),
                 opossum::OperatorExpression::create_column(opossum::ColumnID{5} /* "C_LAST" */),
                 opossum::OperatorExpression::create_column(opossum::ColumnID{13} /* "C_CREDIT" */),
                 opossum::OperatorExpression::create_column(opossum::ColumnID{28} /* "W_TAX" */)}));
=======
                {opossum::PQPExpression::create_column(opossum::ColumnID{15} /* "C_DISCOUNT" */),
                 opossum::PQPExpression::create_column(opossum::ColumnID{5} /* "C_LAST" */),
                 opossum::PQPExpression::create_column(opossum::ColumnID{13} /* "C_CREDIT" */),
                 opossum::PQPExpression::create_column(opossum::ColumnID{28} /* "W_TAX" */)}));
>>>>>>> 9da0d9f3

  // Tasks
  const auto c_gt_t = std::make_shared<opossum::OperatorTask>(c_gt);
  const auto c_v_t = std::make_shared<opossum::OperatorTask>(c_v);
  const auto c_ts1_t = std::make_shared<opossum::OperatorTask>(c_ts1);
  const auto c_ts2_t = std::make_shared<opossum::OperatorTask>(c_ts2);
  const auto c_ts3_t = std::make_shared<opossum::OperatorTask>(c_ts3);

  const auto w_gt_t = std::make_shared<opossum::OperatorTask>(w_gt);
  const auto w_ts_t = std::make_shared<opossum::OperatorTask>(w_ts);

  const auto join_t = std::make_shared<opossum::OperatorTask>(join);
  const auto proj_t = std::make_shared<opossum::OperatorTask>(proj);

  // Dependencies
  c_gt_t->set_as_predecessor_of(c_v_t);
  c_v_t->set_as_predecessor_of(c_ts1_t);
  c_ts1_t->set_as_predecessor_of(c_ts2_t);
  c_ts2_t->set_as_predecessor_of(c_ts3_t);

  w_gt_t->set_as_predecessor_of(w_ts_t);

  c_ts3_t->set_as_predecessor_of(join_t);
  w_ts_t->set_as_predecessor_of(join_t);

  join_t->set_as_predecessor_of(proj_t);

  return {c_gt_t, c_v_t, c_ts1_t, c_ts2_t, c_ts3_t, w_gt_t, w_ts_t, join_t, proj_t};
}

TaskVector NewOrderRefImpl::get_get_district_tasks(const int32_t d_id, const int32_t w_id) {
  /**
   * SELECT d_next_o_id, d_tax
   * FROM district
   * WHERE d_id = :d_id AND d_w_id = :w_id
   */

  // Operators
  const auto gt = std::make_shared<opossum::GetTable>("DISTRICT");
  const auto v = std::make_shared<opossum::Validate>(gt);

  const auto ts1 = std::make_shared<opossum::TableScan>(v, opossum::ColumnID{0} /* "D_ID" */,
                                                        opossum::PredicateCondition::Equals, d_id);
  const auto ts2 = std::make_shared<opossum::TableScan>(ts1, opossum::ColumnID{1} /* "D_W_ID" */,
                                                        opossum::PredicateCondition::Equals, w_id);

  const auto proj = std::make_shared<opossum::Projection>(
      ts2, opossum::Projection::ColumnExpressions(
<<<<<<< HEAD
               {opossum::OperatorExpression::create_column(opossum::ColumnID{10} /* "D_NEXT_O_ID" */),
                opossum::OperatorExpression::create_column(opossum::ColumnID{8} /* "D_TAX" */)}));
=======
               {opossum::PQPExpression::create_column(opossum::ColumnID{10} /* "D_NEXT_O_ID" */),
                opossum::PQPExpression::create_column(opossum::ColumnID{8} /* "D_TAX" */)}));
>>>>>>> 9da0d9f3

  // Tasks
  const auto gt_t = std::make_shared<opossum::OperatorTask>(gt);
  const auto v_t = std::make_shared<opossum::OperatorTask>(v);
  const auto ts1_t = std::make_shared<opossum::OperatorTask>(ts1);
  const auto ts2_t = std::make_shared<opossum::OperatorTask>(ts2);
  const auto proj_t = std::make_shared<opossum::OperatorTask>(proj);

  // Dependencies
  gt_t->set_as_predecessor_of(v_t);
  v_t->set_as_predecessor_of(ts1_t);
  ts1_t->set_as_predecessor_of(ts2_t);
  ts2_t->set_as_predecessor_of(proj_t);

  return {gt_t, v_t, ts1_t, ts2_t, proj_t};
}

TaskVector NewOrderRefImpl::get_increment_next_order_id_tasks(const int32_t d_id, const int32_t d_w_id,
                                                              const int32_t d_next_o_id) {
  /**
   * UPDATE district
   * SET d_next_o_id = :d_next_o_id + 1
   * WHERE d_id = :d_id AND d_w_id = :w_id
   */

  // Operators
  const auto gt = std::make_shared<opossum::GetTable>("DISTRICT");
  const auto v = std::make_shared<opossum::Validate>(gt);

  const auto ts1 = std::make_shared<opossum::TableScan>(v, opossum::ColumnID{0} /* "D_ID" */,
                                                        opossum::PredicateCondition::Equals, d_id);
  const auto ts2 = std::make_shared<opossum::TableScan>(ts1, opossum::ColumnID{1} /* "D_W_ID" */,
                                                        opossum::PredicateCondition::Equals, d_w_id);

  const auto original_rows = std::make_shared<opossum::Projection>(
<<<<<<< HEAD
      ts2, opossum::Projection::ColumnExpressions({opossum::OperatorExpression::create_column(opossum::ColumnID{10})}));

  const auto op = opossum::OperatorExpression::create_binary_operator(
      opossum::ExpressionType::Addition, opossum::OperatorExpression::create_literal(d_next_o_id),
      opossum::OperatorExpression::create_literal(1), {"fix"});
=======
      ts2, opossum::Projection::ColumnExpressions({opossum::PQPExpression::create_column(opossum::ColumnID{10})}));

  const auto op = opossum::PQPExpression::create_binary_operator(opossum::ExpressionType::Addition,
                                                                 opossum::PQPExpression::create_literal(d_next_o_id),
                                                                 opossum::PQPExpression::create_literal(1), {"fix"});
>>>>>>> 9da0d9f3
  const auto updated_rows = std::make_shared<opossum::Projection>(ts2, opossum::Projection::ColumnExpressions{op});

  const auto update = std::make_shared<opossum::Update>("DISTRICT", original_rows, updated_rows);

  // Tasks
  const auto gt_t = std::make_shared<opossum::OperatorTask>(gt);
  const auto v_t = std::make_shared<opossum::OperatorTask>(v);
  const auto ts1_t = std::make_shared<opossum::OperatorTask>(ts1);
  const auto ts2_t = std::make_shared<opossum::OperatorTask>(ts2);
  const auto original_rows_t = std::make_shared<opossum::OperatorTask>(original_rows);
  const auto updated_rows_t = std::make_shared<opossum::OperatorTask>(updated_rows);
  const auto update_t = std::make_shared<opossum::OperatorTask>(update);

  // Dependencies
  gt_t->set_as_predecessor_of(v_t);
  v_t->set_as_predecessor_of(ts1_t);
  ts1_t->set_as_predecessor_of(ts2_t);

  ts2_t->set_as_predecessor_of(original_rows_t);
  ts2_t->set_as_predecessor_of(updated_rows_t);

  original_rows_t->set_as_predecessor_of(update_t);
  updated_rows_t->set_as_predecessor_of(update_t);

  return {gt_t, v_t, ts1_t, ts2_t, original_rows_t, updated_rows_t, update_t};
}

TaskVector NewOrderRefImpl::get_create_order_tasks(const int32_t d_next_o_id, const int32_t d_id, const int32_t w_id,
                                                   const int32_t c_id, const int32_t o_entry_d,
                                                   const int32_t o_carrier_id, const int32_t o_ol_cnt,
                                                   const int32_t o_all_local) {
  /**
   * INSERT INTO ORDER (O_ID, O_D_ID, O_W_ID, O_C_ID, O_ENTRY_D, O_CARRIER_ID, O_OL_CNT, O_ALL_LOCAL)
   * VALUES (?, ?, ?, ?, ?, ?, ?, ?)
   */

  auto target_table_name = std::string("ORDER");
  const auto original_table = opossum::StorageManager::get().get_table(target_table_name);

  auto new_table = std::make_shared<opossum::Table>();
  for (opossum::ColumnID columnID{0}; columnID < original_table->column_count(); columnID++) {
    new_table->add_column_definition(original_table->column_name(columnID), original_table->column_type(columnID),
                                     false);
  }

  auto chunk = std::make_shared<opossum::Chunk>();
  chunk->add_column(create_single_value_column<int32_t>(d_next_o_id));
  chunk->add_column(create_single_value_column<int32_t>(d_id));
  chunk->add_column(create_single_value_column<int32_t>(w_id));
  chunk->add_column(create_single_value_column<int32_t>(c_id));
  chunk->add_column(create_single_value_column<int32_t>(o_entry_d));
  chunk->add_column(create_single_value_column<int32_t>(o_carrier_id));
  chunk->add_column(create_single_value_column<int32_t>(o_ol_cnt));
  chunk->add_column(create_single_value_column<int32_t>(o_all_local));
  new_table->emplace_chunk(std::move(chunk));

  auto tw = std::make_shared<opossum::TableWrapper>(new_table);
  const auto insert = std::make_shared<opossum::Insert>(target_table_name, tw);

  const auto tw_t = std::make_shared<opossum::OperatorTask>(tw);
  const auto insert_t = std::make_shared<opossum::OperatorTask>(insert);

  return {tw_t, insert_t};
}

TaskVector NewOrderRefImpl::get_create_new_order_tasks(const int32_t o_id, const int32_t d_id, const int32_t w_id) {
  /**
   * INSERT INTO NEW_ORDER (no_o_id, no_d_id, no_w_id)
   * VALUES (?, ?, ?);
   */

  auto target_table_name = std::string("NEW_ORDER");
  const auto original_table = opossum::StorageManager::get().get_table(target_table_name);

  auto new_table = std::make_shared<opossum::Table>();
  for (opossum::ColumnID columnID{0}; columnID < original_table->column_count(); columnID++) {
    new_table->add_column_definition(original_table->column_name(columnID), original_table->column_type(columnID),
                                     false);
  }

  auto chunk = std::make_shared<opossum::Chunk>();
  chunk->add_column(create_single_value_column<int32_t>(o_id));
  chunk->add_column(create_single_value_column<int32_t>(d_id));
  chunk->add_column(create_single_value_column<int32_t>(w_id));
  new_table->emplace_chunk(std::move(chunk));

  auto tw = std::make_shared<opossum::TableWrapper>(new_table);
  const auto insert = std::make_shared<opossum::Insert>(target_table_name, tw);

  const auto tw_t = std::make_shared<opossum::OperatorTask>(tw);
  const auto insert_t = std::make_shared<opossum::OperatorTask>(insert);

  return {tw_t, insert_t};
}

TaskVector NewOrderRefImpl::get_get_item_info_tasks(const int32_t ol_i_id) {
  /**
   * SELECT i_price, i_name , i_data
   * FROM item
   * WHERE i_id = :ol_i_id;
   */

  // Operators
  const auto gt = std::make_shared<opossum::GetTable>("ITEM");
  const auto v = std::make_shared<opossum::Validate>(gt);

  //  "I_ID"
  const auto ts =
      std::make_shared<opossum::TableScan>(v, opossum::ColumnID{0}, opossum::PredicateCondition::Equals, ol_i_id);

  const auto proj = std::make_shared<opossum::Projection>(
<<<<<<< HEAD
      ts, opossum::Projection::ColumnExpressions({opossum::OperatorExpression::create_column(opossum::ColumnID{3}),
                                                  opossum::OperatorExpression::create_column(opossum::ColumnID{2}),
                                                  opossum::OperatorExpression::create_column(opossum::ColumnID{4})}));
=======
      ts, opossum::Projection::ColumnExpressions({opossum::PQPExpression::create_column(opossum::ColumnID{3}),
                                                  opossum::PQPExpression::create_column(opossum::ColumnID{2}),
                                                  opossum::PQPExpression::create_column(opossum::ColumnID{4})}));
>>>>>>> 9da0d9f3

  // Tasks
  auto gt_t = std::make_shared<opossum::OperatorTask>(gt);
  auto v_t = std::make_shared<opossum::OperatorTask>(v);
  auto ts_t = std::make_shared<opossum::OperatorTask>(ts);
  auto proj_t = std::make_shared<opossum::OperatorTask>(proj);

  // Dependencies
  gt_t->set_as_predecessor_of(v_t);
  v_t->set_as_predecessor_of(ts_t);
  ts_t->set_as_predecessor_of(proj_t);

  return {gt_t, v_t, ts_t, proj_t};
}

TaskVector NewOrderRefImpl::get_get_stock_info_tasks(const int32_t ol_i_id, const int32_t ol_supply_w_id,
                                                     const int32_t d_id) {
  /**
   * SELECT
   *  s_quantity, s_data, s_ytd, s_order_cnt, s_remote_cnt
   *  s_dist_01, s_dist_02, s_dist_03, s_dist_04, s_dist_05 s_dist_06, s_dist_07, s_dist_08, s_dist_09, s_dist_10
   * FROM stock
   * WHERE s_i_id = :ol_i_id AND s_w_id = :ol_supply_w_id;
   */

  // Operators
  const auto gt = std::make_shared<opossum::GetTable>("STOCK");
  const auto v = std::make_shared<opossum::Validate>(gt);

  const auto ts1 = std::make_shared<opossum::TableScan>(v, opossum::ColumnID{0} /* "S_I_ID" */,
                                                        opossum::PredicateCondition::Equals, ol_i_id);
  const auto ts2 = std::make_shared<opossum::TableScan>(ts1, opossum::ColumnID{1} /* "S_W_ID" */,
                                                        opossum::PredicateCondition::Equals, ol_supply_w_id);

  std::string s_dist_xx = d_id < 10 ? "S_DIST_0" + std::to_string(d_id) : "S_DIST_" + std::to_string(d_id);

  const auto proj = std::make_shared<opossum::Projection>(
      ts2, opossum::Projection::ColumnExpressions(
<<<<<<< HEAD
               {opossum::OperatorExpression::create_column(opossum::ColumnID{2} /* "S_QUANTITY" */),
                opossum::OperatorExpression::create_column(opossum::ColumnID{16} /* "S_DATA" */),
                opossum::OperatorExpression::create_column(opossum::ColumnID{13} /* "S_YTD" */),
                opossum::OperatorExpression::create_column(opossum::ColumnID{14} /* "S_ORDER_CNT" */),
                opossum::OperatorExpression::create_column(opossum::ColumnID{15} /* "S_REMOTE_CNT" */),
                opossum::OperatorExpression::create_column(
=======
               {opossum::PQPExpression::create_column(opossum::ColumnID{2} /* "S_QUANTITY" */),
                opossum::PQPExpression::create_column(opossum::ColumnID{16} /* "S_DATA" */),
                opossum::PQPExpression::create_column(opossum::ColumnID{13} /* "S_YTD" */),
                opossum::PQPExpression::create_column(opossum::ColumnID{14} /* "S_ORDER_CNT" */),
                opossum::PQPExpression::create_column(opossum::ColumnID{15} /* "S_REMOTE_CNT" */),
                opossum::PQPExpression::create_column(
>>>>>>> 9da0d9f3
                    opossum::ColumnID{static_cast<opossum::ColumnID::base_type>(d_id + 2)} /* s_dist_xx */)}));

  // Tasks
  auto gt_t = std::make_shared<opossum::OperatorTask>(gt);
  auto v_t = std::make_shared<opossum::OperatorTask>(v);
  auto ts1_t = std::make_shared<opossum::OperatorTask>(ts1);
  auto ts2_t = std::make_shared<opossum::OperatorTask>(ts2);
  auto proj_t = std::make_shared<opossum::OperatorTask>(proj);

  // Dependencies
  gt_t->set_as_predecessor_of(v_t);
  v_t->set_as_predecessor_of(ts1_t);
  ts1_t->set_as_predecessor_of(ts2_t);
  ts2_t->set_as_predecessor_of(proj_t);

  return {gt_t, v_t, ts1_t, ts2_t, proj_t};
}

TaskVector NewOrderRefImpl::get_update_stock_tasks(const int32_t s_quantity, const int32_t ol_i_id,
                                                   const int32_t ol_supply_w_id) {
  /**
   * TODO(anybody) unlike Pavlo, this doesn't update ytd, remote_cnt, order_cnt
   *
   * UPDATE stock
   * SET s_quantity = :s_quantity
   * WHERE s_i_id = :ol_i_id AND s_w_id = :ol_supply_w_id
   */

  // Operators
  const auto gt = std::make_shared<opossum::GetTable>("STOCK");
  const auto v = std::make_shared<opossum::Validate>(gt);

  const auto ts1 = std::make_shared<opossum::TableScan>(v, opossum::ColumnID{0} /* "S_I_ID" */,
                                                        opossum::PredicateCondition::Equals, ol_i_id);

  const auto ts2 = std::make_shared<opossum::TableScan>(ts1, opossum::ColumnID{1} /* "S_W_ID" */,
                                                        opossum::PredicateCondition::Equals, ol_supply_w_id);

  const auto original_rows = std::make_shared<opossum::Projection>(
<<<<<<< HEAD
      ts2, opossum::Projection::ColumnExpressions({opossum::OperatorExpression::create_column(opossum::ColumnID{2})}));

  const auto updated_rows = std::make_shared<opossum::Projection>(
      ts2, opossum::Projection::ColumnExpressions({opossum::OperatorExpression::create_literal(s_quantity, {"fix"})}));
=======
      ts2, opossum::Projection::ColumnExpressions({opossum::PQPExpression::create_column(opossum::ColumnID{2})}));

  const auto updated_rows = std::make_shared<opossum::Projection>(
      ts2, opossum::Projection::ColumnExpressions({opossum::PQPExpression::create_literal(s_quantity, {"fix"})}));
>>>>>>> 9da0d9f3

  const auto update = std::make_shared<opossum::Update>("STOCK", original_rows, updated_rows);

  // Tasks
  const auto gt_t = std::make_shared<opossum::OperatorTask>(gt);
  const auto v_t = std::make_shared<opossum::OperatorTask>(v);
  const auto ts1_t = std::make_shared<opossum::OperatorTask>(ts1);
  const auto ts2_t = std::make_shared<opossum::OperatorTask>(ts2);
  const auto original_rows_t = std::make_shared<opossum::OperatorTask>(original_rows);
  const auto updated_rows_t = std::make_shared<opossum::OperatorTask>(updated_rows);
  const auto update_t = std::make_shared<opossum::OperatorTask>(update);

  // Dependencies
  gt_t->set_as_predecessor_of(v_t);
  v_t->set_as_predecessor_of(ts1_t);
  ts1_t->set_as_predecessor_of(ts2_t);

  ts2_t->set_as_predecessor_of(original_rows_t);
  ts2_t->set_as_predecessor_of(updated_rows_t);

  original_rows_t->set_as_predecessor_of(update_t);
  updated_rows_t->set_as_predecessor_of(update_t);

  return {gt_t, v_t, ts1_t, ts2_t, original_rows_t, updated_rows_t, update_t};
}

TaskVector NewOrderRefImpl::get_create_order_line_tasks(const int32_t ol_o_id, const int32_t ol_d_id,
                                                        const int32_t ol_w_id, const int32_t ol_number,
                                                        const int32_t ol_i_id, const int32_t ol_supply_w_id,
                                                        const int32_t ol_delivery_d, const int32_t ol_quantity,
                                                        const float ol_amount, const std::string& ol_dist_info) {
  /**
   *  INSERT INTO order_line (ol_o_id, ol_d_id, ol_w_id, ol_number,
   *  ol_i_id, ol_supply_w_id, ol_quantity, ol_amount, ol_dist_info)
   *  VALUES (?, ?, ?, ?, ?, ?, ?, ?, ?);
   */

  auto target_table_name = std::string("ORDER_LINE");
  const auto original_table = opossum::StorageManager::get().get_table(target_table_name);

  auto new_table = std::make_shared<opossum::Table>();
  for (opossum::ColumnID columnID{0}; columnID < original_table->column_count(); columnID++) {
    new_table->add_column_definition(original_table->column_name(columnID), original_table->column_type(columnID),
                                     false);
  }

  auto chunk = std::make_shared<opossum::Chunk>();
  chunk->add_column(create_single_value_column<int32_t>(ol_o_id));
  chunk->add_column(create_single_value_column<int32_t>(ol_d_id));
  chunk->add_column(create_single_value_column<int32_t>(ol_w_id));
  chunk->add_column(create_single_value_column<int32_t>(ol_number));
  chunk->add_column(create_single_value_column<int32_t>(ol_i_id));
  chunk->add_column(create_single_value_column<int32_t>(ol_supply_w_id));
  chunk->add_column(create_single_value_column<int32_t>(ol_delivery_d));
  chunk->add_column(create_single_value_column<int32_t>(ol_quantity));
  chunk->add_column(create_single_value_column<float>(ol_amount));
  chunk->add_column(create_single_value_column<std::string>(ol_dist_info));
  new_table->emplace_chunk(std::move(chunk));

  auto tw = std::make_shared<opossum::TableWrapper>(new_table);
  const auto insert = std::make_shared<opossum::Insert>(target_table_name, tw);

  const auto tw_t = std::make_shared<opossum::OperatorTask>(tw);
  const auto insert_t = std::make_shared<opossum::OperatorTask>(insert);

  return {tw_t, insert_t};
}

}  // namespace tpcc

namespace nlohmann {

void adl_serializer<tpcc::NewOrderParams>::to_json(nlohmann::json& j, const tpcc::NewOrderParams& v) {
  throw "Not implemented";
}

void adl_serializer<tpcc::NewOrderParams>::from_json(const nlohmann::json& j, tpcc::NewOrderParams& v) {
  v.w_id = j["w_id"];
  v.d_id = j["d_id"];
  v.c_id = j["c_id"];
  v.o_entry_d = j["o_entry_d"];

  v.order_lines.reserve(j["order_lines"].size());
  for (const auto& ol_j : j["order_lines"]) {
    tpcc::NewOrderOrderLineParams order_line_params = ol_j;
    v.order_lines.emplace_back(order_line_params);
  }
}

void adl_serializer<tpcc::NewOrderOrderLineParams>::to_json(nlohmann::json& j, const tpcc::NewOrderOrderLineParams& v) {
  throw "Not implemented";
}

void adl_serializer<tpcc::NewOrderOrderLineParams>::from_json(const nlohmann::json& j,
                                                              tpcc::NewOrderOrderLineParams& v) {
  v.i_id = j["i_id"];
  v.w_id = j["w_id"];
  v.qty = j["qty"];
}

void adl_serializer<tpcc::NewOrderOrderLineResult>::to_json(nlohmann::json& j, const tpcc::NewOrderOrderLineResult& v) {
  throw "Not implemented";
}

void adl_serializer<tpcc::NewOrderOrderLineResult>::from_json(const nlohmann::json& j,
                                                              tpcc::NewOrderOrderLineResult& v) {
  v.i_price = j["i_price"];
  v.i_name = j["i_name"];
  v.i_data = j["i_data"];
  v.s_qty = j["s_qty"];
  v.s_dist_xx = j["s_dist_xx"];
  // TODO(anybody): don't use these until they are updated in STOCK UPDATE.
  // v.s_ytd = j["s_ytd"];
  // v.s_order_cnt = j["s_order_cnt"];
  // v.s_remote_cnt = j["s_remote_cnt"];
  v.s_data = j["s_data"];
  v.amount = j["amount"];
}

void adl_serializer<tpcc::NewOrderResult>::to_json(nlohmann::json& j, const tpcc::NewOrderResult& v) {
  throw "Not implemented";
}

void adl_serializer<tpcc::NewOrderResult>::from_json(const nlohmann::json& j, tpcc::NewOrderResult& v) {
  v.w_tax_rate = j["w_tax_rate"];
  v.d_tax_rate = j["d_tax_rate"];
  v.d_next_o_id = j["d_next_o_id"];
  v.c_discount = j["c_discount"];
  v.c_last = j["c_last"];
  v.c_credit = j["c_credit"];

  v.order_lines.reserve(j["order_lines"].size());
  for (const auto& ol_j : j["order_lines"]) {
    tpcc::NewOrderOrderLineResult order_line = ol_j;
    v.order_lines.emplace_back(order_line);
  }
}
}  // namespace nlohmann<|MERGE_RESOLUTION|>--- conflicted
+++ resolved
@@ -10,21 +10,13 @@
 
 #include "helper.hpp"
 
-<<<<<<< HEAD
-#include "base_expression.hpp"
-=======
 #include "abstract_expression.hpp"
->>>>>>> 9da0d9f3
 #include "concurrency/commit_context.hpp"
 #include "concurrency/transaction_context.hpp"
 #include "concurrency/transaction_manager.hpp"
 #include "operators/get_table.hpp"
 #include "operators/insert.hpp"
-<<<<<<< HEAD
-#include "operators/operator_expression.hpp"
-=======
 #include "operators/pqp_expression.hpp"
->>>>>>> 9da0d9f3
 #include "operators/product.hpp"
 #include "operators/projection.hpp"
 #include "operators/table_scan.hpp"
@@ -192,17 +184,10 @@
 
   const auto proj = std::make_shared<opossum::Projection>(
       join, opossum::Projection::ColumnExpressions(
-<<<<<<< HEAD
-                {opossum::OperatorExpression::create_column(opossum::ColumnID{15} /* "C_DISCOUNT" */),
-                 opossum::OperatorExpression::create_column(opossum::ColumnID{5} /* "C_LAST" */),
-                 opossum::OperatorExpression::create_column(opossum::ColumnID{13} /* "C_CREDIT" */),
-                 opossum::OperatorExpression::create_column(opossum::ColumnID{28} /* "W_TAX" */)}));
-=======
                 {opossum::PQPExpression::create_column(opossum::ColumnID{15} /* "C_DISCOUNT" */),
                  opossum::PQPExpression::create_column(opossum::ColumnID{5} /* "C_LAST" */),
                  opossum::PQPExpression::create_column(opossum::ColumnID{13} /* "C_CREDIT" */),
                  opossum::PQPExpression::create_column(opossum::ColumnID{28} /* "W_TAX" */)}));
->>>>>>> 9da0d9f3
 
   // Tasks
   const auto c_gt_t = std::make_shared<opossum::OperatorTask>(c_gt);
@@ -251,13 +236,8 @@
 
   const auto proj = std::make_shared<opossum::Projection>(
       ts2, opossum::Projection::ColumnExpressions(
-<<<<<<< HEAD
-               {opossum::OperatorExpression::create_column(opossum::ColumnID{10} /* "D_NEXT_O_ID" */),
-                opossum::OperatorExpression::create_column(opossum::ColumnID{8} /* "D_TAX" */)}));
-=======
                {opossum::PQPExpression::create_column(opossum::ColumnID{10} /* "D_NEXT_O_ID" */),
                 opossum::PQPExpression::create_column(opossum::ColumnID{8} /* "D_TAX" */)}));
->>>>>>> 9da0d9f3
 
   // Tasks
   const auto gt_t = std::make_shared<opossum::OperatorTask>(gt);
@@ -293,19 +273,11 @@
                                                         opossum::PredicateCondition::Equals, d_w_id);
 
   const auto original_rows = std::make_shared<opossum::Projection>(
-<<<<<<< HEAD
-      ts2, opossum::Projection::ColumnExpressions({opossum::OperatorExpression::create_column(opossum::ColumnID{10})}));
-
-  const auto op = opossum::OperatorExpression::create_binary_operator(
-      opossum::ExpressionType::Addition, opossum::OperatorExpression::create_literal(d_next_o_id),
-      opossum::OperatorExpression::create_literal(1), {"fix"});
-=======
       ts2, opossum::Projection::ColumnExpressions({opossum::PQPExpression::create_column(opossum::ColumnID{10})}));
 
   const auto op = opossum::PQPExpression::create_binary_operator(opossum::ExpressionType::Addition,
                                                                  opossum::PQPExpression::create_literal(d_next_o_id),
                                                                  opossum::PQPExpression::create_literal(1), {"fix"});
->>>>>>> 9da0d9f3
   const auto updated_rows = std::make_shared<opossum::Projection>(ts2, opossum::Projection::ColumnExpressions{op});
 
   const auto update = std::make_shared<opossum::Update>("DISTRICT", original_rows, updated_rows);
@@ -417,15 +389,9 @@
       std::make_shared<opossum::TableScan>(v, opossum::ColumnID{0}, opossum::PredicateCondition::Equals, ol_i_id);
 
   const auto proj = std::make_shared<opossum::Projection>(
-<<<<<<< HEAD
-      ts, opossum::Projection::ColumnExpressions({opossum::OperatorExpression::create_column(opossum::ColumnID{3}),
-                                                  opossum::OperatorExpression::create_column(opossum::ColumnID{2}),
-                                                  opossum::OperatorExpression::create_column(opossum::ColumnID{4})}));
-=======
       ts, opossum::Projection::ColumnExpressions({opossum::PQPExpression::create_column(opossum::ColumnID{3}),
                                                   opossum::PQPExpression::create_column(opossum::ColumnID{2}),
                                                   opossum::PQPExpression::create_column(opossum::ColumnID{4})}));
->>>>>>> 9da0d9f3
 
   // Tasks
   auto gt_t = std::make_shared<opossum::OperatorTask>(gt);
@@ -464,21 +430,12 @@
 
   const auto proj = std::make_shared<opossum::Projection>(
       ts2, opossum::Projection::ColumnExpressions(
-<<<<<<< HEAD
-               {opossum::OperatorExpression::create_column(opossum::ColumnID{2} /* "S_QUANTITY" */),
-                opossum::OperatorExpression::create_column(opossum::ColumnID{16} /* "S_DATA" */),
-                opossum::OperatorExpression::create_column(opossum::ColumnID{13} /* "S_YTD" */),
-                opossum::OperatorExpression::create_column(opossum::ColumnID{14} /* "S_ORDER_CNT" */),
-                opossum::OperatorExpression::create_column(opossum::ColumnID{15} /* "S_REMOTE_CNT" */),
-                opossum::OperatorExpression::create_column(
-=======
                {opossum::PQPExpression::create_column(opossum::ColumnID{2} /* "S_QUANTITY" */),
                 opossum::PQPExpression::create_column(opossum::ColumnID{16} /* "S_DATA" */),
                 opossum::PQPExpression::create_column(opossum::ColumnID{13} /* "S_YTD" */),
                 opossum::PQPExpression::create_column(opossum::ColumnID{14} /* "S_ORDER_CNT" */),
                 opossum::PQPExpression::create_column(opossum::ColumnID{15} /* "S_REMOTE_CNT" */),
                 opossum::PQPExpression::create_column(
->>>>>>> 9da0d9f3
                     opossum::ColumnID{static_cast<opossum::ColumnID::base_type>(d_id + 2)} /* s_dist_xx */)}));
 
   // Tasks
@@ -518,17 +475,10 @@
                                                         opossum::PredicateCondition::Equals, ol_supply_w_id);
 
   const auto original_rows = std::make_shared<opossum::Projection>(
-<<<<<<< HEAD
-      ts2, opossum::Projection::ColumnExpressions({opossum::OperatorExpression::create_column(opossum::ColumnID{2})}));
-
-  const auto updated_rows = std::make_shared<opossum::Projection>(
-      ts2, opossum::Projection::ColumnExpressions({opossum::OperatorExpression::create_literal(s_quantity, {"fix"})}));
-=======
       ts2, opossum::Projection::ColumnExpressions({opossum::PQPExpression::create_column(opossum::ColumnID{2})}));
 
   const auto updated_rows = std::make_shared<opossum::Projection>(
       ts2, opossum::Projection::ColumnExpressions({opossum::PQPExpression::create_literal(s_quantity, {"fix"})}));
->>>>>>> 9da0d9f3
 
   const auto update = std::make_shared<opossum::Update>("STOCK", original_rows, updated_rows);
 
