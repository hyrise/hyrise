--- conflicted
+++ resolved
@@ -104,11 +104,7 @@
   }
 
  protected:
-<<<<<<< HEAD
-  // Holds the constant C (see 2.1.6) for a given A. Is concurrently accessed.
-=======
   // Holds the constant C (see 2.1.6) for a given A. Is accessed concurrently.
->>>>>>> 8917450e
   tbb::concurrent_unordered_map<size_t, size_t> _nurand_constants_c;
 };
 }  // namespace hyrise