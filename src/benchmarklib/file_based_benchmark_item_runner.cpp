#include "file_based_benchmark_item_runner.hpp"

#include <algorithm>
#include <cstddef>
#include <filesystem>
#include <fstream>
#include <iterator>
#include <memory>
#include <numeric>
#include <optional>
#include <string>
#include <unordered_set>
#include <vector>

#include <boost/algorithm/string/predicate.hpp>
#include <boost/algorithm/string/trim.hpp>

#include "SQLParser.h"
#include "SQLParserResult.h"

#include "abstract_benchmark_item_runner.hpp"
#include "benchmark_config.hpp"
#include "benchmark_sql_executor.hpp"
#include "sql/create_sql_parser_error_message.hpp"
#include "sql/sql_pipeline_statement.hpp"
#include "storage/table.hpp"
#include "utils/assert.hpp"
#include "utils/list_directory.hpp"

namespace hyrise {

FileBasedBenchmarkItemRunner::FileBasedBenchmarkItemRunner(
    const std::shared_ptr<BenchmarkConfig>& config, const std::string& query_path,
    const std::unordered_set<std::string>& filename_blacklist,
    const std::optional<std::unordered_set<std::string>>& query_subset)
    : AbstractBenchmarkItemRunner(config) {
  const auto is_sql_file = [](const std::string& filename) {
    return boost::algorithm::ends_with(filename, ".sql");
  };

  const auto path = std::filesystem::path{query_path};
  Assert(std::filesystem::exists(path), "No such file or directory '" + query_path + "'");

  if (std::filesystem::is_regular_file(path)) {
    Assert(is_sql_file(query_path), "Specified file '" + query_path + "' is not a .sql file.");
    _parse_query_file(query_path, query_subset);
  } else {
    // Recursively walk through the specified directory and add all files on the way
    for (const auto& entry : list_directory(path)) {
      if (is_sql_file(entry)) {
        if (filename_blacklist.find(entry.filename()) != filename_blacklist.end()) {
          continue;
        }
        _parse_query_file(entry, query_subset);
      }
    }
  }

  _items.resize(_queries.size());
  std::iota(_items.begin(), _items.end(), BenchmarkItemID{0});

  // Sort queries by name
<<<<<<< HEAD
  std::ranges::sort(_queries, [](const Query& lhs, const Query& rhs) {
=======
  std::ranges::sort(_queries, [](const auto& lhs, const auto& rhs) {
>>>>>>> 9a1e6d6c
    return lhs.name < rhs.name;
  });
}

bool FileBasedBenchmarkItemRunner::_on_execute_item(const BenchmarkItemID item_id, BenchmarkSQLExecutor& sql_executor) {
  std::shared_ptr<const Table> expected_result_table = nullptr;
  if (!_dedicated_expected_results.empty()) {
    expected_result_table = _dedicated_expected_results[item_id];
  }

  const auto [status, table] = sql_executor.execute(_queries[item_id].sql, expected_result_table);
  return status == SQLPipelineStatus::Success;
}

std::string FileBasedBenchmarkItemRunner::item_name(const BenchmarkItemID item_id) const {
  return _queries[item_id].name;
}

const std::vector<BenchmarkItemID>& FileBasedBenchmarkItemRunner::items() const {
  return _items;
}

void FileBasedBenchmarkItemRunner::_parse_query_file(
    const std::filesystem::path& query_file_path, const std::optional<std::unordered_set<std::string>>& query_subset) {
  std::ifstream file(query_file_path);

  // The names of queries from, e.g., "queries/TPCH-7.sql" will be prefixed with "TPCH-7."
  const auto item_name_prefix = query_file_path.stem().string();

  const auto content = std::string{std::istreambuf_iterator<char>(file), {}};

  /**
   * A file can contain multiple SQL statements, and each statement may cover one or more lines.
   * We use the SQLParser to split up the content of the file into the individual SQL statements.
   */

  hsql::SQLParserResult parse_result;
  hsql::SQLParser::parse(content, &parse_result);
  Assert(parse_result.isValid(), create_sql_parser_error_message(content, parse_result));

  std::vector<Query> queries_in_file{parse_result.size()};

  size_t sql_string_offset{0u};
  for (auto statement_idx = size_t{0}; statement_idx < parse_result.size(); ++statement_idx) {
    const auto item_name = item_name_prefix + '.' + std::to_string(statement_idx);
    const auto statement_string_length = parse_result.getStatement(statement_idx)->stringLength;
    const auto statement_string = boost::trim_copy(content.substr(sql_string_offset, statement_string_length));
    sql_string_offset += statement_string_length;
    queries_in_file[statement_idx] = {.name = item_name, .sql = statement_string};
  }

  // Remove ".0" from the end of the query name if there is only one file
  if (queries_in_file.size() == 1) {
    queries_in_file.front().name.erase(queries_in_file.front().name.end() - 2, queries_in_file.front().name.end());
  }

  /**
   * Add queries to _queries and _item_names if query_subset allows it
   */
  for (const auto& query : queries_in_file) {
    if (!query_subset || query_subset->contains(query.name)) {
      _queries.emplace_back(query);
    }
  }
}

}  // namespace hyrise<|MERGE_RESOLUTION|>--- conflicted
+++ resolved
@@ -60,11 +60,7 @@
   std::iota(_items.begin(), _items.end(), BenchmarkItemID{0});
 
   // Sort queries by name
-<<<<<<< HEAD
-  std::ranges::sort(_queries, [](const Query& lhs, const Query& rhs) {
-=======
   std::ranges::sort(_queries, [](const auto& lhs, const auto& rhs) {
->>>>>>> 9a1e6d6c
     return lhs.name < rhs.name;
   });
 }
