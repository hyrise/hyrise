#include "tpcds_table_generator.hpp"

extern "C" {
#include <tpcds-kit/tools/dbgen_version.h>
#include <tpcds-kit/tools/decimal.h>
#include <tpcds-kit/tools/genrand.h>
#include <tpcds-kit/tools/nulls.h>
#include <tpcds-kit/tools/parallel.h>
#include <tpcds-kit/tools/r_params.h>
#include <tpcds-kit/tools/tables.h>
#include <tpcds-kit/tools/tdefs.h>

#include <tpcds-kit/tools/w_call_center.h>
#include <tpcds-kit/tools/w_catalog_page.h>
#include <tpcds-kit/tools/w_catalog_returns.h>
#include <tpcds-kit/tools/w_catalog_sales.h>
#include <tpcds-kit/tools/w_customer.h>
#include <tpcds-kit/tools/w_customer_address.h>
#include <tpcds-kit/tools/w_customer_demographics.h>
#include <tpcds-kit/tools/w_datetbl.h>
#include <tpcds-kit/tools/w_household_demographics.h>
#include <tpcds-kit/tools/w_income_band.h>
#include <tpcds-kit/tools/w_inventory.h>
#include <tpcds-kit/tools/w_item.h>
#include <tpcds-kit/tools/w_promotion.h>
#include <tpcds-kit/tools/w_reason.h>
#include <tpcds-kit/tools/w_ship_mode.h>
#include <tpcds-kit/tools/w_store.h>
#include <tpcds-kit/tools/w_store_returns.h>
#include <tpcds-kit/tools/w_store_sales.h>
#include <tpcds-kit/tools/w_timetbl.h>
#include <tpcds-kit/tools/w_warehouse.h>
#include <tpcds-kit/tools/w_web_page.h>
#include <tpcds-kit/tools/w_web_returns.h>
#include <tpcds-kit/tools/w_web_sales.h>
#include <tpcds-kit/tools/w_web_site.h>
}

#include "benchmark_config.hpp"
#include "table_builder.hpp"
#include "utils/timer.hpp"

namespace {

using namespace hyrise;  // NOLINT(build/namespaces)

using tpcds_key_t = int32_t;

void init_tpcds_tools(uint32_t scale_factor, int rng_seed) {
  // setting some values that were intended by dsdgen to be passed via command line

  auto scale_factor_string = std::string{"SCALE"};
  auto scale_factor_value_string = std::to_string(scale_factor);
  set_int(scale_factor_string.data(), scale_factor_value_string.data());

  auto rng_seed_string = std::string{"RNGSEED"};
  auto rng_seed_value_string = std::to_string(rng_seed);
  set_int(rng_seed_string.data(), rng_seed_value_string.data());

  // init_rand from genrand.c, adapted
  {
    const auto n_seed = get_int(rng_seed_string.data());
    const auto skip = INT_MAX / MAX_COLUMN;
    for (auto index = 0; index < MAX_COLUMN; ++index) {
      const auto seed = n_seed + skip * index;
      Streams[index].nInitialSeed = seed;
      Streams[index].nSeed = seed;
      Streams[index].nUsed = 0;
    }
  }

  mk_w_store_sales_master(nullptr, 0, 1);
  mk_w_web_sales_master(nullptr, 0, 1);
  mk_w_web_sales_detail(nullptr, 0, nullptr, nullptr, 1);
  mk_w_catalog_sales_master(nullptr, 0, 1);

  auto distributions_string = std::string{"DISTRIBUTIONS"};
  auto distributions_value = std::string{"resources/benchmark/tpcds/tpcds.idx"};
  set_str(distributions_string.data(), distributions_value.data());

  for (auto table_id = int{0}; table_id <= MAX_TABLE; ++table_id) {
    resetSeeds(table_id);
    RNGReset(table_id);
  }
}

template <class TpcdsRow, int builder(void*, ds_key_t), int table_id>
TpcdsRow call_dbgen_mk(ds_key_t index) {
  auto tpcds_row = TpcdsRow{};
  builder(&tpcds_row, index);
  tpcds_row_stop(table_id);
  return tpcds_row;
}

// get starting index and row count for a table, see third_party/tpcds-kit/tools/driver.c:549
std::pair<ds_key_t, ds_key_t> prepare_for_table(int table_id) {
  auto k_row_count = ds_key_t{};
  auto k_first_row = ds_key_t{};

  split_work(table_id, &k_first_row, &k_row_count);

  const auto& tdefs = *getSimpleTdefsByNumber(table_id);

  if (k_first_row != 1) {
    row_skip(table_id, static_cast<int>(k_first_row - 1));
    if (tdefs.flags & FL_PARENT) {  // NOLINT
      row_skip(tdefs.nParam, static_cast<int>(k_first_row - 1));
    }
  }

  if (tdefs.flags & FL_SMALL) {  // NOLINT
    resetCountCount();
  }

  Assert(k_row_count <= std::numeric_limits<tpcds_key_t>::max(),
         "tpcds_key_t is too small for this scale factor, "
         "consider using tpcds_key_t = int64_t;");
  return {k_first_row, k_row_count};
}

pmr_string boolean_to_string(bool boolean) {
  return {boolean ? "Y" : "N"};
}

pmr_string zip_to_string(int32_t zip) {
  auto result = pmr_string(5, '?');
  // NOLINTNEXTLINE(cppcoreguidelines-pro-type-vararg,hicpp-vararg)
  const auto snprintf_rc = std::snprintf(result.data(), result.size() + 1, "%05d", zip);
  Assert(snprintf_rc > 0, "Unexpected string to parse.");
  return result;
}

// dsdgen deliberately creates NULL values if nullCheck(column_id) is true, resolve functions mimic that
std::optional<pmr_string> resolve_date_id(int column_id, ds_key_t date_id) {
  if (nullCheck(column_id) || date_id <= 0) {
    return std::nullopt;
  }

  auto date = date_t{};
  jtodt(&date, static_cast<int>(date_id));

  auto result = pmr_string(10, '?');
  // NOLINTBEGIN(cppcoreguidelines-pro-type-vararg,hicpp-vararg)
  const auto snprintf_rc =
      std::snprintf(result.data(), result.size() + 1, "%4d-%02d-%02d", date.year, date.month, date.day);
  // NOLINTEND(cppcoreguidelines-pro-type-vararg,hicpp-vararg)
  Assert(snprintf_rc > 0, "Unexpected string to parse.");

  return result;
}

std::optional<tpcds_key_t> resolve_key(int column_id, ds_key_t key) {
  return nullCheck(column_id) || key == -1 ? std::nullopt : std::optional{static_cast<tpcds_key_t>(key)};
}

std::optional<pmr_string> resolve_string(int column_id, pmr_string string) {
  return nullCheck(column_id) || string.empty() ? std::nullopt : std::optional{std::move(string)};
}

std::optional<int32_t> resolve_integer(int column_id, int value) {
  return nullCheck(column_id) ? std::nullopt : std::optional{int32_t{value}};
}

std::optional<float> resolve_decimal(int column_id, decimal_t decimal) {
  auto result = 0.0;
  dectof(&result, &decimal);
  // we have to divide by 10 after dectof to get the expected result
  return nullCheck(column_id) ? std::nullopt : std::optional{static_cast<float>(result / 10)};
}

std::optional<float> resolve_gmt_offset(int column_id, int32_t gmt_offset) {
  return nullCheck(column_id) ? std::nullopt : std::optional{static_cast<float>(gmt_offset)};
}

std::optional<pmr_string> resolve_street_name(int column_id, const ds_addr_t& address) {
  return nullCheck(column_id) ? std::nullopt
         : address.street_name2 == nullptr
             ? std::optional{pmr_string{address.street_name1}}
             : std::optional{pmr_string{address.street_name1} + " " + address.street_name2};
}

// mapping types used by tpcds-dbgen as follows (according to create table statements in tpcds.sql):
// ds_key_t -> tpcds_key_t
// int -> int32_t
// char*, char[], bool, date (ds_key_t as date_id), time (ds_key_t as time_id) -> pmr_string
// decimal, float -> float
// ds_addr_t -> corresponding types for types in struct ds_addr_t, see address.h

// in tpcds most columns are nullable, so we pass std::optional<?> as type

// clang-format off
const auto call_center_column_types = boost::hana::tuple<     tpcds_key_t         , pmr_string          , std::optional<pmr_string> , std::optional<pmr_string> , std::optional<tpcds_key_t> , std::optional<tpcds_key_t> , std::optional<pmr_string> , std::optional<pmr_string> , std::optional<int32_t> , std::optional<int32_t> , std::optional<pmr_string> , std::optional<pmr_string> , std::optional<int32_t> , std::optional<pmr_string> , std::optional<pmr_string> , std::optional<pmr_string> , std::optional<int32_t> , std::optional<pmr_string> , std::optional<int32_t> , std::optional<pmr_string> , std::optional<pmr_string> , std::optional<pmr_string> , std::optional<pmr_string> , std::optional<pmr_string> , std::optional<pmr_string> , std::optional<pmr_string> , std::optional<pmr_string> , std::optional<pmr_string> , std::optional<pmr_string> , std::optional<float> , std::optional<float>>(); // NOLINT
const auto call_center_column_names = boost::hana::make_tuple("cc_call_center_sk" , "cc_call_center_id" , "cc_rec_start_date"       , "cc_rec_end_date"         , "cc_closed_date_sk"        , "cc_open_date_sk"          , "cc_name"                 , "cc_class"                , "cc_employees"         , "cc_sq_ft"             , "cc_hours"                , "cc_manager"              , "cc_mkt_id"            , "cc_mkt_class"            , "cc_mkt_desc"             , "cc_market_manager"       , "cc_division"          , "cc_division_name"        , "cc_company"           , "cc_company_name"         , "cc_street_number"        , "cc_street_name"          , "cc_street_type"          , "cc_suite_number"         , "cc_city"                 , "cc_county"               , "cc_state"                , "cc_zip"                  , "cc_country"              , "cc_gmt_offset"      , "cc_tax_percentage"); // NOLINT

const auto catalog_page_column_types = boost::hana::tuple<     tpcds_key_t          , pmr_string           , std::optional<tpcds_key_t> , std::optional<tpcds_key_t> , std::optional<pmr_string> , std::optional<int32_t> , std::optional<int32_t>   , std::optional<pmr_string> , std::optional<pmr_string>>(); // NOLINT
const auto catalog_page_column_names = boost::hana::make_tuple("cp_catalog_page_sk" , "cp_catalog_page_id" , "cp_start_date_sk"         , "cp_end_date_sk"           , "cp_department"           , "cp_catalog_number"    , "cp_catalog_page_number" , "cp_description"          , "cp_type"); // NOLINT

const auto catalog_returns_column_types = boost::hana::tuple<     std::optional<tpcds_key_t> , std::optional<tpcds_key_t> , tpcds_key_t  , std::optional<tpcds_key_t> , std::optional<tpcds_key_t> , std::optional<tpcds_key_t> , std::optional<tpcds_key_t> , std::optional<tpcds_key_t> , std::optional<tpcds_key_t> , std::optional<tpcds_key_t> , std::optional<tpcds_key_t> , std::optional<tpcds_key_t> , std::optional<tpcds_key_t> , std::optional<tpcds_key_t> , std::optional<tpcds_key_t> , std::optional<tpcds_key_t> , tpcds_key_t       , std::optional<int32_t> , std::optional<float> , std::optional<float> , std::optional<float>    , std::optional<float> , std::optional<float>  , std::optional<float> , std::optional<float> , std::optional<float> , std::optional<float>>(); // NOLINT
const auto catalog_returns_column_names = boost::hana::make_tuple("cr_returned_date_sk"      , "cr_returned_time_sk"      , "cr_item_sk" , "cr_refunded_customer_sk"  , "cr_refunded_cdemo_sk"     , "cr_refunded_hdemo_sk"     , "cr_refunded_addr_sk"      , "cr_returning_customer_sk" , "cr_returning_cdemo_sk"    , "cr_returning_hdemo_sk"    , "cr_returning_addr_sk"     , "cr_call_center_sk"        , "cr_catalog_page_sk"       , "cr_ship_mode_sk"          , "cr_warehouse_sk"          , "cr_reason_sk"             , "cr_order_number" , "cr_return_quantity"   , "cr_return_amount"   , "cr_return_tax"      , "cr_return_amt_inc_tax" , "cr_fee"             , "cr_return_ship_cost" , "cr_refunded_cash"   , "cr_reversed_charge" , "cr_store_credit"    , "cr_net_loss"); // NOLINT

const auto catalog_sales_column_types = boost::hana::tuple<     std::optional<tpcds_key_t> , std::optional<tpcds_key_t> , std::optional<tpcds_key_t> , std::optional<tpcds_key_t> , std::optional<tpcds_key_t> , std::optional<tpcds_key_t> , std::optional<tpcds_key_t> , std::optional<tpcds_key_t> , std::optional<tpcds_key_t> , std::optional<tpcds_key_t> , std::optional<tpcds_key_t> , std::optional<tpcds_key_t> , std::optional<tpcds_key_t> , std::optional<tpcds_key_t> , std::optional<tpcds_key_t> , tpcds_key_t  , std::optional<tpcds_key_t> , tpcds_key_t       , std::optional<int32_t> , std::optional<float> , std::optional<float> , std::optional<float> , std::optional<float>  , std::optional<float> , std::optional<float>    , std::optional<float> , std::optional<float> , std::optional<float> , std::optional<float> , std::optional<float> , std::optional<float>  , std::optional<float>   , std::optional<float>       , std::optional<float>>(); // NOLINT
const auto catalog_sales_column_names = boost::hana::make_tuple("cs_sold_date_sk"          , "cs_sold_time_sk"          , "cs_ship_date_sk"          , "cs_bill_customer_sk"      , "cs_bill_cdemo_sk"         , "cs_bill_hdemo_sk"         , "cs_bill_addr_sk"          , "cs_ship_customer_sk"      , "cs_ship_cdemo_sk"         , "cs_ship_hdemo_sk"         , "cs_ship_addr_sk"          , "cs_call_center_sk"        , "cs_catalog_page_sk"       , "cs_ship_mode_sk"          , "cs_warehouse_sk"          , "cs_item_sk" , "cs_promo_sk"              , "cs_order_number" , "cs_quantity"          , "cs_wholesale_cost"  , "cs_list_price"      , "cs_sales_price"     , "cs_ext_discount_amt" , "cs_ext_sales_price" , "cs_ext_wholesale_cost" , "cs_ext_list_price"  , "cs_ext_tax"         , "cs_coupon_amt"      , "cs_ext_ship_cost"   , "cs_net_paid"        , "cs_net_paid_inc_tax" , "cs_net_paid_inc_ship" , "cs_net_paid_inc_ship_tax" , "cs_net_profit"); // NOLINT

const auto customer_column_types = boost::hana::tuple<     tpcds_key_t     , pmr_string      , std::optional<tpcds_key_t> , std::optional<tpcds_key_t> , std::optional<tpcds_key_t> , std::optional<int32_t>   , std::optional<int32_t>  , std::optional<pmr_string> , std::optional<pmr_string> , std::optional<pmr_string> , std::optional<pmr_string> , std::optional<int32_t> , std::optional<int32_t> , std::optional<int32_t> , std::optional<pmr_string> , std::optional<pmr_string> , std::optional<pmr_string> , std::optional<int32_t>>(); // NOLINT
const auto customer_column_names = boost::hana::make_tuple("c_customer_sk" , "c_customer_id" , "c_current_cdemo_sk"       , "c_current_hdemo_sk"       , "c_current_addr_sk"        , "c_first_shipto_date_sk" , "c_first_sales_date_sk" , "c_salutation"            , "c_first_name"            , "c_last_name"             , "c_preferred_cust_flag"   , "c_birth_day"          , "c_birth_month"        , "c_birth_year"         , "c_birth_country"         , "c_login"                 , "c_email_address"         , "c_last_review_date"); // NOLINT

const auto customer_address_column_types = boost::hana::tuple<     tpcds_key_t     , pmr_string      , std::optional<pmr_string> , std::optional<pmr_string> , std::optional<pmr_string> , std::optional<pmr_string> , std::optional<pmr_string> , std::optional<pmr_string> , std::optional<pmr_string> , std::optional<pmr_string> , std::optional<pmr_string> , std::optional<float> , std::optional<pmr_string>>(); // NOLINT
const auto customer_address_column_names = boost::hana::make_tuple("ca_address_sk" , "ca_address_id" , "ca_street_number"        , "ca_street_name"          , "ca_street_type"          , "ca_suite_number"         , "ca_city"                 , "ca_county"               , "ca_state"                , "ca_zip"                  , "ca_country"              , "ca_gmt_offset"      , "ca_location_type"); // NOLINT

const auto customer_demographics_column_types = boost::hana::tuple<     tpcds_key_t  , std::optional<pmr_string> , std::optional<pmr_string> , std::optional<pmr_string> , std::optional<int32_t> , std::optional<pmr_string> , std::optional<int32_t> , std::optional<int32_t>  , std::optional<int32_t>>(); // NOLINT
const auto customer_demographics_column_names = boost::hana::make_tuple("cd_demo_sk" , "cd_gender"               , "cd_marital_status"       , "cd_education_status"     , "cd_purchase_estimate" , "cd_credit_rating"        , "cd_dep_count"         , "cd_dep_employed_count" , "cd_dep_college_count"); // NOLINT

const auto date_column_types = boost::hana::tuple<     tpcds_key_t , pmr_string  , std::optional<pmr_string> , std::optional<int32_t> , std::optional<int32_t> , std::optional<int32_t> , std::optional<int32_t> , std::optional<int32_t> , std::optional<int32_t> , std::optional<int32_t> , std::optional<int32_t> , std::optional<int32_t> , std::optional<int32_t> , std::optional<int32_t> , std::optional<pmr_string> , std::optional<pmr_string> , std::optional<pmr_string> , std::optional<pmr_string> , std::optional<pmr_string> , std::optional<int32_t> , std::optional<int32_t> , std::optional<int32_t> , std::optional<int32_t> , std::optional<pmr_string> , std::optional<pmr_string> , std::optional<pmr_string> , std::optional<pmr_string> , std::optional<pmr_string>>(); // NOLINT
const auto date_column_names = boost::hana::make_tuple("d_date_sk" , "d_date_id" , "d_date"                  , "d_month_seq"          , "d_week_seq"           , "d_quarter_seq"        , "d_year"               , "d_dow"                , "d_moy"                , "d_dom"                , "d_qoy"                , "d_fy_year"            , "d_fy_quarter_seq"     , "d_fy_week_seq"        , "d_day_name"              , "d_quarter_name"          , "d_holiday"               , "d_weekend"               , "d_following_holiday"     , "d_first_dom"          , "d_last_dom"           , "d_same_day_ly"        , "d_same_day_lq"        , "d_current_day"           , "d_current_week"          , "d_current_month"         , "d_current_quarter"       , "d_current_year"); // NOLINT

const auto household_demographics_column_types = boost::hana::tuple<     tpcds_key_t  , std::optional<tpcds_key_t> , std::optional<pmr_string> , std::optional<int32_t> , std::optional<int32_t>>(); // NOLINT
const auto household_demographics_column_names = boost::hana::make_tuple("hd_demo_sk" , "hd_income_band_sk"        , "hd_buy_potential"        , "hd_dep_count"         , "hd_vehicle_count"); // NOLINT

const auto income_band_column_types = boost::hana::tuple<     int32_t             , std::optional<int32_t> , std::optional<int32_t>>(); // NOLINT
const auto income_band_column_names = boost::hana::make_tuple("ib_income_band_sk" , "ib_lower_bound"       , "ib_upper_bound"); // NOLINT

const auto inventory_column_types = boost::hana::tuple<     tpcds_key_t   , tpcds_key_t   , tpcds_key_t        , std::optional<int32_t>>(); // NOLINT
const auto inventory_column_names = boost::hana::make_tuple("inv_date_sk" , "inv_item_sk" , "inv_warehouse_sk" , "inv_quantity_on_hand"); // NOLINT

const auto item_column_types = boost::hana::tuple<     tpcds_key_t , pmr_string  , std::optional<pmr_string> , std::optional<pmr_string> , std::optional<pmr_string> , std::optional<float> , std::optional<float> , std::optional<tpcds_key_t> , std::optional<pmr_string> , std::optional<tpcds_key_t> , std::optional<pmr_string> , std::optional<tpcds_key_t> , std::optional<pmr_string> , std::optional<tpcds_key_t> , std::optional<pmr_string> , std::optional<pmr_string> , std::optional<pmr_string> , std::optional<pmr_string> , std::optional<pmr_string> , std::optional<pmr_string> , std::optional<tpcds_key_t> , std::optional<pmr_string>>(); // NOLINT
const auto item_column_names = boost::hana::make_tuple("i_item_sk" , "i_item_id" , "i_rec_start_date"        , "i_rec_end_date"          , "i_item_desc"             , "i_current_price"    , "i_wholesale_cost"   , "i_brand_id"               , "i_brand"                 , "i_class_id"               , "i_class"                 , "i_category_id"            , "i_category"              , "i_manufact_id"            , "i_manufact"              , "i_size"                  , "i_formulation"           , "i_color"                 , "i_units"                 , "i_container"             , "i_manager_id"             , "i_product_name"); // NOLINT

const auto promotion_column_types = boost::hana::tuple<     tpcds_key_t  , pmr_string   , std::optional<tpcds_key_t> , std::optional<tpcds_key_t> , std::optional<tpcds_key_t> , std::optional<float> , std::optional<int32_t> , std::optional<pmr_string> , std::optional<pmr_string> , std::optional<pmr_string> , std::optional<pmr_string> , std::optional<pmr_string> , std::optional<pmr_string> , std::optional<pmr_string> , std::optional<pmr_string> , std::optional<pmr_string> , std::optional<pmr_string> , std::optional<pmr_string> , std::optional<pmr_string>>(); // NOLINT
const auto promotion_column_names = boost::hana::make_tuple("p_promo_sk" , "p_promo_id" , "p_start_date_sk"          , "p_end_date_sk"            , "p_item_sk"                , "p_cost"             , "p_response_target"    , "p_promo_name"            , "p_channel_dmail"         , "p_channel_email"         , "p_channel_catalog"       , "p_channel_tv"            , "p_channel_radio"         , "p_channel_press"         , "p_channel_event"         , "p_channel_demo"          , "p_channel_details"       , "p_purpose"               , "p_discount_active"); // NOLINT

const auto reason_column_types = boost::hana::tuple<     tpcds_key_t   , pmr_string    , std::optional<pmr_string>>(); // NOLINT
const auto reason_column_names = boost::hana::make_tuple("r_reason_sk" , "r_reason_id" , "r_reason_desc"); // NOLINT

const auto ship_mode_column_types = boost::hana::tuple<     tpcds_key_t       , pmr_string        , std::optional<pmr_string> , std::optional<pmr_string> , std::optional<pmr_string> , std::optional<pmr_string>>(); // NOLINT
const auto ship_mode_column_names = boost::hana::make_tuple("sm_ship_mode_sk" , "sm_ship_mode_id" , "sm_type"                 , "sm_code"                 , "sm_carrier"              , "sm_contract"); // NOLINT

const auto store_column_types = boost::hana::tuple<     tpcds_key_t  , pmr_string   , std::optional<pmr_string> , std::optional<pmr_string> , std::optional<tpcds_key_t> , std::optional<pmr_string> , std::optional<int32_t> , std::optional<int32_t> , std::optional<pmr_string> , std::optional<pmr_string> , std::optional<int32_t> , std::optional<pmr_string> , std::optional<pmr_string> , std::optional<pmr_string> , std::optional<tpcds_key_t> , std::optional<pmr_string> , std::optional<tpcds_key_t> , std::optional<pmr_string> , std::optional<pmr_string> , std::optional<pmr_string> , std::optional<pmr_string> , std::optional<pmr_string> , std::optional<pmr_string> , std::optional<pmr_string> , std::optional<pmr_string> , std::optional<pmr_string> , std::optional<pmr_string> , std::optional<float> , std::optional<float>>(); // NOLINT
const auto store_column_names = boost::hana::make_tuple("s_store_sk" , "s_store_id" , "s_rec_start_date"        , "s_rec_end_date"          , "s_closed_date_sk"         , "s_store_name"            , "s_number_employees"   , "s_floor_space"        , "s_hours"                 , "s_manager"               , "s_market_id"          , "s_geography_class"       , "s_market_desc"           , "s_market_manager"        , "s_division_id"            , "s_division_name"         , "s_company_id"             , "s_company_name"          , "s_street_number"         , "s_street_name"           , "s_street_type"           , "s_suite_number"          , "s_city"                  , "s_county"                , "s_state"                 , "s_zip"                   , "s_country"               , "s_gmt_offset"       , "s_tax_precentage"); // NOLINT

const auto store_returns_column_types = boost::hana::tuple<     std::optional<tpcds_key_t> , std::optional<tpcds_key_t> , tpcds_key_t  , std::optional<tpcds_key_t> , std::optional<tpcds_key_t> , std::optional<tpcds_key_t> , std::optional<tpcds_key_t> , std::optional<tpcds_key_t> , std::optional<tpcds_key_t> , tpcds_key_t        , std::optional<int32_t> , std::optional<float> , std::optional<float> , std::optional<float>    , std::optional<float> , std::optional<float>  , std::optional<float> , std::optional<float> , std::optional<float> , std::optional<float>>(); // NOLINT
const auto store_returns_column_names = boost::hana::make_tuple("sr_returned_date_sk"      , "sr_return_time_sk"        , "sr_item_sk" , "sr_customer_sk"           , "sr_cdemo_sk"              , "sr_hdemo_sk"              , "sr_addr_sk"               , "sr_store_sk"              , "sr_reason_sk"             , "sr_ticket_number" , "sr_return_quantity"   , "sr_return_amt"      , "sr_return_tax"      , "sr_return_amt_inc_tax" , "sr_fee"             , "sr_return_ship_cost" , "sr_refunded_cash"   , "sr_reversed_charge" , "sr_store_credit"    , "sr_net_loss"); // NOLINT

const auto store_sales_column_types = boost::hana::tuple<     std::optional<tpcds_key_t> , std::optional<tpcds_key_t> , tpcds_key_t  , std::optional<tpcds_key_t> , std::optional<tpcds_key_t> , std::optional<tpcds_key_t> , std::optional<tpcds_key_t> , std::optional<tpcds_key_t> , std::optional<tpcds_key_t> , tpcds_key_t        , std::optional<int32_t> , std::optional<float> , std::optional<float> , std::optional<float> , std::optional<float>  , std::optional<float> , std::optional<float>    , std::optional<float> , std::optional<float> , std::optional<float> , std::optional<float> , std::optional<float>  , std::optional<float>>(); // NOLINT
const auto store_sales_column_names = boost::hana::make_tuple("ss_sold_date_sk"          , "ss_sold_time_sk"          , "ss_item_sk" , "ss_customer_sk"           , "ss_cdemo_sk"              , "ss_hdemo_sk"              , "ss_addr_sk"               , "ss_store_sk"              , "ss_promo_sk"              , "ss_ticket_number" , "ss_quantity"          , "ss_wholesale_cost"  , "ss_list_price"      , "ss_sales_price"     , "ss_ext_discount_amt" , "ss_ext_sales_price" , "ss_ext_wholesale_cost" , "ss_ext_list_price"  , "ss_ext_tax"         , "ss_coupon_amt"      , "ss_net_paid"        , "ss_net_paid_inc_tax" , "ss_net_profit"); // NOLINT

const auto time_column_types = boost::hana::tuple<     tpcds_key_t      , pmr_string  , std::optional<int32_t> , std::optional<int32_t> , std::optional<int32_t> , std::optional<int32_t> , std::optional<pmr_string> , std::optional<pmr_string> , std::optional<pmr_string> , std::optional<pmr_string>>(); // NOLINT
const auto time_column_names = boost::hana::make_tuple("t_time_sk"      , "t_time_id" , "t_time"               , "t_hour"               , "t_minute"             , "t_second"             , "t_am_pm"                 , "t_shift"                 , "t_sub_shift"             , "t_meal_time"); // NOLINT

const auto warehouse_column_types = boost::hana::tuple<     tpcds_key_t      , pmr_string       , std::optional<pmr_string> , std::optional<int32_t> , std::optional<pmr_string> , std::optional<pmr_string> , std::optional<pmr_string> , std::optional<pmr_string> , std::optional<pmr_string> , std::optional<pmr_string> , std::optional<pmr_string> , std::optional<pmr_string> , std::optional<pmr_string> , std::optional<float>>(); // NOLINT
const auto warehouse_column_names = boost::hana::make_tuple("w_warehouse_sk" , "w_warehouse_id" , "w_warehouse_name"        , "w_warehouse_sq_ft"    , "w_street_number"         , "w_street_name"           , "w_street_type"           , "w_suite_number"          , "w_city"                  , "w_county"                , "w_state"                 , "w_zip"                   , "w_country"               , "w_gmt_offset"); // NOLINT

const auto web_page_column_types = boost::hana::tuple<     tpcds_key_t      , pmr_string       , std::optional<pmr_string> , std::optional<pmr_string> , std::optional<tpcds_key_t> , std::optional<tpcds_key_t> , std::optional<pmr_string> , std::optional<tpcds_key_t> , std::optional<pmr_string> , std::optional<pmr_string> , std::optional<int32_t> , std::optional<int32_t> , std::optional<int32_t> , std::optional<int32_t>>(); // NOLINT
const auto web_page_column_names = boost::hana::make_tuple("wp_web_page_sk" , "wp_web_page_id" , "wp_rec_start_date"       , "wp_rec_end_date"         , "wp_creation_date_sk"      , "wp_access_date_sk"        , "wp_autogen_flag"         , "wp_customer_sk"           , "wp_url"                  , "wp_type"                 , "wp_char_count"        , "wp_link_count"        , "wp_image_count"       , "wp_max_ad_count"); // NOLINT

const auto web_returns_column_types = boost::hana::tuple<     std::optional<tpcds_key_t> , std::optional<tpcds_key_t> , tpcds_key_t  , std::optional<tpcds_key_t> , std::optional<tpcds_key_t> , std::optional<tpcds_key_t> , std::optional<tpcds_key_t> , std::optional<tpcds_key_t> , std::optional<tpcds_key_t> , std::optional<tpcds_key_t> , std::optional<tpcds_key_t> , std::optional<tpcds_key_t> , std::optional<tpcds_key_t> , tpcds_key_t       , std::optional<int32_t> , std::optional<float> , std::optional<float> , std::optional<float>    , std::optional<float> , std::optional<float>  , std::optional<float> , std::optional<float> , std::optional<float> , std::optional<float>>(); // NOLINT
const auto web_returns_column_names = boost::hana::make_tuple("wr_returned_date_sk"      , "wr_returned_time_sk"      , "wr_item_sk" , "wr_refunded_customer_sk"  , "wr_refunded_cdemo_sk"     , "wr_refunded_hdemo_sk"     , "wr_refunded_addr_sk"      , "wr_returning_customer_sk" , "wr_returning_cdemo_sk"    , "wr_returning_hdemo_sk"    , "wr_returning_addr_sk"     , "wr_web_page_sk"           , "wr_reason_sk"             , "wr_order_number" , "wr_return_quantity"   , "wr_return_amt"      , "wr_return_tax"      , "wr_return_amt_inc_tax" , "wr_fee"             , "wr_return_ship_cost" , "wr_refunded_cash"   , "wr_reversed_charge" , "wr_account_credit"  , "wr_net_loss"); // NOLINT

const auto web_sales_column_types = boost::hana::tuple<     std::optional<tpcds_key_t> , std::optional<tpcds_key_t> , std::optional<tpcds_key_t> , tpcds_key_t  , std::optional<tpcds_key_t> , std::optional<tpcds_key_t> , std::optional<tpcds_key_t> , std::optional<tpcds_key_t> , std::optional<tpcds_key_t> , std::optional<tpcds_key_t> , std::optional<tpcds_key_t> , std::optional<tpcds_key_t> , std::optional<tpcds_key_t> , std::optional<tpcds_key_t> , std::optional<tpcds_key_t> , std::optional<tpcds_key_t> , std::optional<tpcds_key_t> , tpcds_key_t       , std::optional<int32_t> , std::optional<float> , std::optional<float> , std::optional<float> , std::optional<float>  , std::optional<float> , std::optional<float>    , std::optional<float> , std::optional<float> , std::optional<float> , std::optional<float> , std::optional<float> , std::optional<float>  , std::optional<float>   , std::optional<float>       , std::optional<float>>(); // NOLINT
const auto web_sales_column_names = boost::hana::make_tuple("ws_sold_date_sk"          , "ws_sold_time_sk"          , "ws_ship_date_sk"          , "ws_item_sk" , "ws_bill_customer_sk"      , "ws_bill_cdemo_sk"         , "ws_bill_hdemo_sk"         , "ws_bill_addr_sk"          , "ws_ship_customer_sk"      , "ws_ship_cdemo_sk"         , "ws_ship_hdemo_sk"         , "ws_ship_addr_sk"          , "ws_web_page_sk"           , "ws_web_site_sk"           , "ws_ship_mode_sk"          , "ws_warehouse_sk"          , "ws_promo_sk"              , "ws_order_number" , "ws_quantity"          , "ws_wholesale_cost"  , "ws_list_price"      , "ws_sales_price"     , "ws_ext_discount_amt" , "ws_ext_sales_price" , "ws_ext_wholesale_cost" , "ws_ext_list_price"  , "ws_ext_tax"         , "ws_coupon_amt"      , "ws_ext_ship_cost"   , "ws_net_paid"        , "ws_net_paid_inc_tax" , "ws_net_paid_inc_ship" , "ws_net_paid_inc_ship_tax" , "ws_net_profit"); // NOLINT

const auto web_site_column_types = boost::hana::tuple<     tpcds_key_t   , pmr_string    , std::optional<pmr_string> , std::optional<pmr_string> , std::optional<pmr_string> , std::optional<tpcds_key_t> , std::optional<tpcds_key_t> , std::optional<pmr_string> , std::optional<pmr_string> , std::optional<int32_t> , std::optional<pmr_string> , std::optional<pmr_string> , std::optional<pmr_string> , std::optional<int32_t> , std::optional<pmr_string> , std::optional<pmr_string> , std::optional<pmr_string> , std::optional<pmr_string> , std::optional<pmr_string> , std::optional<pmr_string> , std::optional<pmr_string> , std::optional<pmr_string> , std::optional<pmr_string> , std::optional<pmr_string> , std::optional<float> , std::optional<float>>(); // NOLINT
const auto web_site_column_names = boost::hana::make_tuple("web_site_sk" , "web_site_id" , "web_rec_start_date"      , "web_rec_end_date"        , "web_name"                , "web_open_date_sk"         , "web_close_date_sk"        , "web_class"               , "web_manager"             , "web_mkt_id"           , "web_mkt_class"           , "web_mkt_desc"            , "web_market_manager"      , "web_company_id"       , "web_company_name"        , "web_street_number"       , "web_street_name"         , "web_street_type"         , "web_suite_number"        , "web_city"                , "web_county"              , "web_state"               , "web_zip"                 , "web_country"             , "web_gmt_offset"     , "web_tax_percentage"); // NOLINT
// clang-format on
}  // namespace

namespace hyrise {

TPCDSTableGenerator::TPCDSTableGenerator(uint32_t scale_factor, ChunkOffset chunk_size, int rng_seed)
    : AbstractTableGenerator(create_benchmark_config_with_chunk_size(chunk_size)), _scale_factor{scale_factor} {
  init_tpcds_tools(scale_factor, rng_seed);
}

TPCDSTableGenerator::TPCDSTableGenerator(uint32_t scale_factor,
                                         const std::shared_ptr<BenchmarkConfig>& benchmark_config, int rng_seed)
    : AbstractTableGenerator(benchmark_config), _scale_factor{scale_factor} {
  init_tpcds_tools(scale_factor, rng_seed);
}

std::unordered_map<std::string, BenchmarkTableInfo> TPCDSTableGenerator::generate() {
  const auto cache_directory = "tpcds_cached_tables/sf-" + std::to_string(_scale_factor);  // NOLINT
  if (_benchmark_config->cache_binary_tables && std::filesystem::is_directory(cache_directory)) {
    return _load_binary_tables_from_path(cache_directory);
  }

  auto table_info_by_name = std::unordered_map<std::string, BenchmarkTableInfo>{};
  for (const auto& table_name : {"call_center", "catalog_page", "customer_address", "customer", "customer_demographics",
                                 "date_dim", "household_demographics", "income_band", "inventory", "item", "promotion",
                                 "reason", "ship_mode", "store", "time_dim", "warehouse", "web_page", "web_site"}) {
    table_info_by_name[table_name].table = _generate_table(table_name);
  }

  for (const auto& [sales_table_name, returns_table_name] : std::vector<std::pair<std::string, std::string>>{
           {"catalog_sales", "catalog_returns"}, {"store_sales", "store_returns"}, {"web_sales", "web_returns"}}) {
    auto catalog_sales_and_returns = _generate_sales_and_returns_tables(sales_table_name);
    table_info_by_name[sales_table_name].table = catalog_sales_and_returns.first;
    table_info_by_name[returns_table_name].table = catalog_sales_and_returns.second;
  }

  if (_benchmark_config->cache_binary_tables) {
    std::filesystem::create_directories(cache_directory);
    for (auto& [table_name, table_info] : table_info_by_name) {
      table_info.binary_file_path = cache_directory + "/" + table_name + ".bin";  // NOLINT
    }
  }

  return table_info_by_name;
}

std::shared_ptr<Table> TPCDSTableGenerator::_generate_table(const std::string& table_name) const {
  if (table_name == "call_center") {
    return generate_call_center();
  }
  if (table_name == "catalog_page") {
    return generate_catalog_page();
  }
  if (table_name == "customer_address") {
    return generate_customer_address();
  }
  if (table_name == "customer") {
    return generate_customer();
  }
  if (table_name == "customer_demographics") {
    return generate_customer_demographics();
  }
  if (table_name == "date_dim") {
    return generate_date_dim();
  }
  if (table_name == "household_demographics") {
    return generate_household_demographics();
  }
  if (table_name == "income_band") {
    return generate_income_band();
  }
  if (table_name == "inventory") {
    return generate_inventory();
  }
  if (table_name == "item") {
    return generate_item();
  }
  if (table_name == "promotion") {
    return generate_promotion();
  }
  if (table_name == "reason") {
    return generate_reason();
  }
  if (table_name == "ship_mode") {
    return generate_ship_mode();
  }
  if (table_name == "store") {
    return generate_store();
  }
  if (table_name == "time_dim") {
    return generate_time_dim();
  }
  if (table_name == "warehouse") {
    return generate_warehouse();
  }
  if (table_name == "web_page") {
    return generate_web_page();
  }
  if (table_name == "web_site") {
    return generate_web_site();
  }

  Fail("Unexpected table name: " + table_name);
}

std::pair<std::shared_ptr<Table>, std::shared_ptr<Table>> TPCDSTableGenerator::_generate_sales_and_returns_tables(
    const std::string& sales_table_name) const {
  if (sales_table_name == "catalog_sales") {
    return generate_catalog_sales_and_returns();
  }

  if (sales_table_name == "store_sales") {
    return generate_store_sales_and_returns();
  }

  if (sales_table_name == "web_sales") {
    return generate_web_sales_and_returns();
  }

  Fail("Unexpected sales table name: " + sales_table_name);
}

std::shared_ptr<Table> TPCDSTableGenerator::generate_call_center(ds_key_t max_rows) const {
  auto [call_center_first, call_center_count] = prepare_for_table(CALL_CENTER);
  call_center_count = std::min(call_center_count, max_rows);

  auto call_center_builder = TableBuilder{_benchmark_config->chunk_size, call_center_column_types,
                                          call_center_column_names, static_cast<ChunkOffset>(call_center_count)};

  auto call_center = CALL_CENTER_TBL{};
  call_center.cc_closed_date_id = ds_key_t{-1};
  for (auto call_center_index = ds_key_t{0}; call_center_index < call_center_count; ++call_center_index) {
    // mk_w_call_center needs a pointer to the previous result of mk_w_call_center to add "update entries" for the
    // same call center
    mk_w_call_center(&call_center, call_center_first + call_center_index);
    tpcds_row_stop(CALL_CENTER);

    call_center_builder.append_row(
        call_center.cc_call_center_sk, call_center.cc_call_center_id,
        resolve_date_id(CC_REC_START_DATE_ID, call_center.cc_rec_start_date_id),
        resolve_date_id(CC_REC_END_DATE_ID, call_center.cc_rec_end_date_id),
        resolve_key(CC_CLOSED_DATE_ID, call_center.cc_closed_date_id),
        resolve_key(CC_OPEN_DATE_ID, call_center.cc_open_date_id), resolve_string(CC_NAME, call_center.cc_name),
        resolve_string(CC_CLASS, call_center.cc_class), resolve_integer(CC_EMPLOYEES, call_center.cc_employees),
        resolve_integer(CC_SQ_FT, call_center.cc_sq_ft), resolve_string(CC_HOURS, call_center.cc_hours),
        resolve_string(CC_MANAGER, call_center.cc_manager), resolve_integer(CC_MARKET_ID, call_center.cc_market_id),
        resolve_string(CC_MARKET_CLASS, call_center.cc_market_class),
        resolve_string(CC_MARKET_DESC, call_center.cc_market_desc),
        resolve_string(CC_MARKET_MANAGER, call_center.cc_market_manager),
        resolve_integer(CC_DIVISION, call_center.cc_division_id),
        resolve_string(CC_DIVISION_NAME, call_center.cc_division_name),
        resolve_integer(CC_COMPANY, call_center.cc_company),
        resolve_string(CC_COMPANY_NAME, call_center.cc_company_name),
        resolve_string(CC_ADDRESS, pmr_string{std::to_string(call_center.cc_address.street_num)}),
        resolve_street_name(CC_ADDRESS, call_center.cc_address),
        resolve_string(CC_ADDRESS, call_center.cc_address.street_type),
        resolve_string(CC_ADDRESS, call_center.cc_address.suite_num),
        resolve_string(CC_ADDRESS, call_center.cc_address.city),
        resolve_string(CC_ADDRESS, call_center.cc_address.county),
        resolve_string(CC_ADDRESS, call_center.cc_address.state),
        resolve_string(CC_ADDRESS, zip_to_string(call_center.cc_address.zip)),
        resolve_string(CC_ADDRESS, call_center.cc_address.country),
        resolve_gmt_offset(CC_ADDRESS, call_center.cc_address.gmt_offset),
        resolve_decimal(CC_TAX_PERCENTAGE, call_center.cc_tax_percentage));
  }

  return call_center_builder.finish_table();
}

std::shared_ptr<Table> TPCDSTableGenerator::generate_catalog_page(ds_key_t max_rows) const {
  auto [catalog_page_first, catalog_page_count] = prepare_for_table(CATALOG_PAGE);
  catalog_page_count = std::min(catalog_page_count, max_rows);

  auto catalog_page_builder = TableBuilder{_benchmark_config->chunk_size, catalog_page_column_types,
                                           catalog_page_column_names, static_cast<ChunkOffset>(catalog_page_count)};

  auto catalog_page = CATALOG_PAGE_TBL{};
  // NOLINTBEGIN(cppcoreguidelines-pro-type-vararg,hicpp-vararg)
  const auto snprintf_rc =
      std::snprintf(catalog_page.cp_department, sizeof(catalog_page.cp_department), "%s", "DEPARTMENT");
  // NOLINTEND(cppcoreguidelines-pro-type-vararg,hicpp-vararg)
  Assert(snprintf_rc > 0, "Unexpected string to parse.");
  for (auto catalog_page_index = ds_key_t{0}; catalog_page_index < catalog_page_count; ++catalog_page_index) {
    // need a pointer to the previous result of mk_w_catalog_page, because cp_department is only set once
    mk_w_catalog_page(&catalog_page, catalog_page_first + catalog_page_index);
    tpcds_row_stop(CATALOG_PAGE);

    catalog_page_builder.append_row(catalog_page.cp_catalog_page_sk, catalog_page.cp_catalog_page_id,
                                    resolve_key(CP_START_DATE_ID, catalog_page.cp_start_date_id),
                                    resolve_key(CP_END_DATE_ID, catalog_page.cp_end_date_id),
                                    resolve_string(CP_DEPARTMENT, catalog_page.cp_department),
                                    resolve_integer(CP_CATALOG_NUMBER, catalog_page.cp_catalog_number),
                                    resolve_integer(CP_CATALOG_PAGE_NUMBER, catalog_page.cp_catalog_page_number),
                                    resolve_string(CP_DESCRIPTION, catalog_page.cp_description),
                                    resolve_string(CP_TYPE, catalog_page.cp_type));
  }

  return catalog_page_builder.finish_table();
}

std::pair<std::shared_ptr<Table>, std::shared_ptr<Table>> TPCDSTableGenerator::generate_catalog_sales_and_returns(
    ds_key_t max_rows) const {
  auto [catalog_sales_first, catalog_sales_count] = prepare_for_table(CATALOG_SALES);
  // catalog_sales_count is NOT the actual number of catalog sales created, for each of these "master" catalog_sales
  // multiple "detail" catalog sales are created and possibly returned

  auto catalog_sales_builder = TableBuilder{_benchmark_config->chunk_size, catalog_sales_column_types,
                                            catalog_sales_column_names, static_cast<ChunkOffset>(catalog_sales_count)};

  auto catalog_returns_builder =
      TableBuilder{_benchmark_config->chunk_size, catalog_returns_column_types, catalog_returns_column_names};

  for (auto catalog_sale_index = ds_key_t{0}; catalog_sale_index < catalog_sales_count; ++catalog_sale_index) {
    auto catalog_sales = W_CATALOG_SALES_TBL{};
    auto catalog_returns = W_CATALOG_RETURNS_TBL{};

    // modified call to mk_w_catalog_sales(&catalog_sales, catalog_sales_first + catalog_sale_index,
    //                                     &catalog_returns, &was_returned);
    {
      mk_w_catalog_sales_master(&catalog_sales, catalog_sales_first + catalog_sale_index, 0);
      auto n_lineitems = int{0};
      genrand_integer(&n_lineitems, DIST_UNIFORM, 4, 14, 0, CS_ORDER_NUMBER);
      for (auto lineitem_index = int{0}; lineitem_index < n_lineitems; ++lineitem_index) {
        auto was_returned = int{0};
        mk_w_catalog_sales_detail(&catalog_sales, 0, &catalog_returns, &was_returned);

        if (catalog_sales_builder.row_count() < static_cast<size_t>(max_rows)) {
          catalog_sales_builder.append_row(
              resolve_key(CS_SOLD_DATE_SK, catalog_sales.cs_sold_date_sk),
              resolve_key(CS_SOLD_TIME_SK, catalog_sales.cs_sold_time_sk),
              resolve_key(CS_SHIP_DATE_SK, catalog_sales.cs_ship_date_sk),
              resolve_key(CS_BILL_CUSTOMER_SK, catalog_sales.cs_bill_customer_sk),
              resolve_key(CS_BILL_CDEMO_SK, catalog_sales.cs_bill_cdemo_sk),
              resolve_key(CS_BILL_HDEMO_SK, catalog_sales.cs_bill_hdemo_sk),
              resolve_key(CS_BILL_ADDR_SK, catalog_sales.cs_bill_addr_sk),
              resolve_key(CS_SHIP_CUSTOMER_SK, catalog_sales.cs_ship_customer_sk),
              resolve_key(CS_SHIP_CDEMO_SK, catalog_sales.cs_ship_cdemo_sk),
              resolve_key(CS_SHIP_HDEMO_SK, catalog_sales.cs_ship_hdemo_sk),
              resolve_key(CS_SHIP_ADDR_SK, catalog_sales.cs_ship_addr_sk),
              resolve_key(CS_CALL_CENTER_SK, catalog_sales.cs_call_center_sk),
              resolve_key(CS_CATALOG_PAGE_SK, catalog_sales.cs_catalog_page_sk),
              resolve_key(CS_SHIP_MODE_SK, catalog_sales.cs_ship_mode_sk),
              resolve_key(CS_WAREHOUSE_SK, catalog_sales.cs_warehouse_sk), catalog_sales.cs_sold_item_sk,
              resolve_key(CS_PROMO_SK, catalog_sales.cs_promo_sk), catalog_sales.cs_order_number,
              resolve_integer(CS_PRICING_QUANTITY, catalog_sales.cs_pricing.quantity),
              resolve_decimal(CS_PRICING_WHOLESALE_COST, catalog_sales.cs_pricing.wholesale_cost),
              resolve_decimal(CS_PRICING_LIST_PRICE, catalog_sales.cs_pricing.list_price),
              resolve_decimal(CS_PRICING_SALES_PRICE, catalog_sales.cs_pricing.sales_price),
              resolve_decimal(CS_PRICING_EXT_DISCOUNT_AMOUNT, catalog_sales.cs_pricing.ext_discount_amt),
              resolve_decimal(CS_PRICING_EXT_SALES_PRICE, catalog_sales.cs_pricing.ext_sales_price),
              resolve_decimal(CS_PRICING_EXT_WHOLESALE_COST, catalog_sales.cs_pricing.ext_wholesale_cost),
              resolve_decimal(CS_PRICING_EXT_LIST_PRICE, catalog_sales.cs_pricing.ext_list_price),
              resolve_decimal(CS_PRICING_EXT_TAX, catalog_sales.cs_pricing.ext_tax),
              resolve_decimal(CS_PRICING_COUPON_AMT, catalog_sales.cs_pricing.coupon_amt),
              resolve_decimal(CS_PRICING_EXT_SHIP_COST, catalog_sales.cs_pricing.ext_ship_cost),
              resolve_decimal(CS_PRICING_NET_PAID, catalog_sales.cs_pricing.net_paid),
              resolve_decimal(CS_PRICING_NET_PAID_INC_TAX, catalog_sales.cs_pricing.net_paid_inc_tax),
              resolve_decimal(CS_PRICING_NET_PAID_INC_SHIP, catalog_sales.cs_pricing.net_paid_inc_ship),
              resolve_decimal(CS_PRICING_NET_PAID_INC_SHIP_TAX, catalog_sales.cs_pricing.net_paid_inc_ship_tax),
              resolve_decimal(CS_PRICING_NET_PROFIT, catalog_sales.cs_pricing.net_profit));
        }

        if (was_returned != 0) {
          catalog_returns_builder.append_row(
              resolve_key(CR_RETURNED_DATE_SK, catalog_returns.cr_returned_date_sk),
              resolve_key(CR_RETURNED_TIME_SK, catalog_returns.cr_returned_time_sk), catalog_returns.cr_item_sk,
              resolve_key(CR_REFUNDED_CUSTOMER_SK, catalog_returns.cr_refunded_customer_sk),
              resolve_key(CR_REFUNDED_CDEMO_SK, catalog_returns.cr_refunded_cdemo_sk),
              resolve_key(CR_REFUNDED_HDEMO_SK, catalog_returns.cr_refunded_hdemo_sk),
              resolve_key(CR_REFUNDED_ADDR_SK, catalog_returns.cr_refunded_addr_sk),
              resolve_key(CR_RETURNING_CUSTOMER_SK, catalog_returns.cr_returning_customer_sk),
              resolve_key(CR_RETURNING_CDEMO_SK, catalog_returns.cr_returning_cdemo_sk),
              resolve_key(CR_RETURNING_HDEMO_SK, catalog_returns.cr_returning_hdemo_sk),
              resolve_key(CR_RETURNING_ADDR_SK, catalog_returns.cr_returning_addr_sk),
              resolve_key(CR_CALL_CENTER_SK, catalog_returns.cr_call_center_sk),
              resolve_key(CR_CATALOG_PAGE_SK, catalog_returns.cr_catalog_page_sk),
              resolve_key(CR_SHIP_MODE_SK, catalog_returns.cr_ship_mode_sk),
              resolve_key(CR_WAREHOUSE_SK, catalog_returns.cr_warehouse_sk),
              resolve_key(CR_REASON_SK, catalog_returns.cr_reason_sk), catalog_returns.cr_order_number,
              resolve_integer(CR_PRICING_QUANTITY, catalog_returns.cr_pricing.quantity),
              resolve_decimal(CR_PRICING_NET_PAID, catalog_returns.cr_pricing.net_paid),
              resolve_decimal(CR_PRICING_EXT_TAX, catalog_returns.cr_pricing.ext_tax),
              resolve_decimal(CR_PRICING_NET_PAID_INC_TAX, catalog_returns.cr_pricing.net_paid_inc_tax),
              resolve_decimal(CR_PRICING_FEE, catalog_returns.cr_pricing.fee),
              resolve_decimal(CR_PRICING_EXT_SHIP_COST, catalog_returns.cr_pricing.ext_ship_cost),
              resolve_decimal(CR_PRICING_REFUNDED_CASH, catalog_returns.cr_pricing.refunded_cash),
              resolve_decimal(CR_PRICING_REVERSED_CHARGE, catalog_returns.cr_pricing.reversed_charge),
              resolve_decimal(CR_PRICING_STORE_CREDIT, catalog_returns.cr_pricing.store_credit),
              resolve_decimal(CR_PRICING_NET_LOSS, catalog_returns.cr_pricing.net_loss));

          if (catalog_returns_builder.row_count() == static_cast<size_t>(max_rows)) {
            break;
          }
        }
      }
    }
    tpcds_row_stop(CATALOG_SALES);
    if (catalog_returns_builder.row_count() == static_cast<size_t>(max_rows)) {
      break;
    }
  }

  return {catalog_sales_builder.finish_table(), catalog_returns_builder.finish_table()};
}

std::shared_ptr<Table> TPCDSTableGenerator::generate_customer_address(ds_key_t max_rows) const {
  auto [customer_address_first, customer_address_count] = prepare_for_table(CUSTOMER_ADDRESS);
  customer_address_count = std::min(customer_address_count, max_rows);

  auto customer_address_builder =
      TableBuilder{_benchmark_config->chunk_size, customer_address_column_types, customer_address_column_names,
                   static_cast<ChunkOffset>(customer_address_count)};

  for (auto customer_address_index = ds_key_t{0}; customer_address_index < customer_address_count;
       ++customer_address_index) {
    const auto customer_address = call_dbgen_mk<W_CUSTOMER_ADDRESS_TBL, &mk_w_customer_address, CUSTOMER_ADDRESS>(
        customer_address_first + customer_address_index);

    customer_address_builder.append_row(
        customer_address.ca_addr_sk, customer_address.ca_addr_id,
        resolve_string(CA_ADDRESS_STREET_NUM, pmr_string{std::to_string(customer_address.ca_address.street_num)}),
        resolve_street_name(CA_ADDRESS_STREET_NAME1, customer_address.ca_address),
        resolve_string(CA_ADDRESS_STREET_TYPE, customer_address.ca_address.street_type),
        resolve_string(CA_ADDRESS_SUITE_NUM, customer_address.ca_address.suite_num),
        resolve_string(CA_ADDRESS_CITY, customer_address.ca_address.city),
        resolve_string(CA_ADDRESS_COUNTY, customer_address.ca_address.county),
        resolve_string(CA_ADDRESS_STATE, customer_address.ca_address.state),
        resolve_string(CA_ADDRESS_ZIP, zip_to_string(customer_address.ca_address.zip)),
        resolve_string(CA_ADDRESS_COUNTRY, customer_address.ca_address.country),
        resolve_gmt_offset(CA_ADDRESS_GMT_OFFSET, customer_address.ca_address.gmt_offset),
        resolve_string(CA_LOCATION_TYPE, customer_address.ca_location_type));
  }

  return customer_address_builder.finish_table();
}

std::shared_ptr<Table> TPCDSTableGenerator::generate_customer(ds_key_t max_rows) const {
  auto [customer_first, customer_count] = prepare_for_table(CUSTOMER);
  customer_count = std::min(customer_count, max_rows);

  auto customer_builder = TableBuilder{_benchmark_config->chunk_size, customer_column_types, customer_column_names,
                                       static_cast<ChunkOffset>(customer_count)};

  for (auto customer_index = ds_key_t{0}; customer_index < customer_count; ++customer_index) {
    const auto customer = call_dbgen_mk<W_CUSTOMER_TBL, &mk_w_customer, CUSTOMER>(customer_first + customer_index);

    customer_builder.append_row(
        customer.c_customer_sk, customer.c_customer_id, resolve_key(C_CURRENT_CDEMO_SK, customer.c_current_cdemo_sk),
        resolve_key(C_CURRENT_HDEMO_SK, customer.c_current_hdemo_sk),
        resolve_key(C_CURRENT_ADDR_SK, customer.c_current_addr_sk),
        resolve_integer(C_FIRST_SHIPTO_DATE_ID, customer.c_first_shipto_date_id),
        resolve_integer(C_FIRST_SALES_DATE_ID, customer.c_first_sales_date_id),
        resolve_string(C_SALUTATION, customer.c_salutation), resolve_string(C_FIRST_NAME, customer.c_first_name),
        resolve_string(C_LAST_NAME, customer.c_last_name),
        resolve_string(C_PREFERRED_CUST_FLAG, boolean_to_string(customer.c_preferred_cust_flag)),
        resolve_integer(C_BIRTH_DAY, customer.c_birth_day), resolve_integer(C_BIRTH_MONTH, customer.c_birth_month),
        resolve_integer(C_BIRTH_YEAR, customer.c_birth_year), resolve_string(C_BIRTH_COUNTRY, customer.c_birth_country),
        resolve_string(C_LOGIN, customer.c_login), resolve_string(C_EMAIL_ADDRESS, customer.c_email_address),
        resolve_integer(C_LAST_REVIEW_DATE, customer.c_last_review_date));
  }

  return customer_builder.finish_table();
}

std::shared_ptr<Table> TPCDSTableGenerator::generate_customer_demographics(ds_key_t max_rows) const {
  auto [customer_demographics_first, customer_demographics_count] = prepare_for_table(CUSTOMER_DEMOGRAPHICS);
  customer_demographics_count = std::min(customer_demographics_count, max_rows);

  auto customer_demographics_builder =
      TableBuilder{_benchmark_config->chunk_size, customer_demographics_column_types,
                   customer_demographics_column_names, static_cast<ChunkOffset>(customer_demographics_count)};

  for (auto customer_demographic = ds_key_t{0}; customer_demographic < customer_demographics_count;
       ++customer_demographic) {
    const auto customer_demographics =
        call_dbgen_mk<W_CUSTOMER_DEMOGRAPHICS_TBL, &mk_w_customer_demographics, CUSTOMER_DEMOGRAPHICS>(
            customer_demographics_first + customer_demographic);

    customer_demographics_builder.append_row(
        customer_demographics.cd_demo_sk, resolve_string(CD_GENDER, customer_demographics.cd_gender),
        resolve_string(CD_MARITAL_STATUS, customer_demographics.cd_marital_status),
        resolve_string(CD_EDUCATION_STATUS, customer_demographics.cd_education_status),
        resolve_integer(CD_PURCHASE_ESTIMATE, customer_demographics.cd_purchase_estimate),
        resolve_string(CD_CREDIT_RATING, customer_demographics.cd_credit_rating),
        resolve_integer(CD_DEP_COUNT, customer_demographics.cd_dep_count),
        resolve_integer(CD_DEP_EMPLOYED_COUNT, customer_demographics.cd_dep_employed_count),
        resolve_integer(CD_DEP_COLLEGE_COUNT, customer_demographics.cd_dep_college_count));
  }

  return customer_demographics_builder.finish_table();
}

std::shared_ptr<Table> TPCDSTableGenerator::generate_date_dim(ds_key_t max_rows) const {
  auto [date_first, date_count] = prepare_for_table(DATE);
  date_count = std::min(date_count, max_rows);

  auto date_builder = TableBuilder{_benchmark_config->chunk_size, date_column_types, date_column_names,
                                   static_cast<ChunkOffset>(date_count)};

  for (auto date_index = ds_key_t{0}; date_index < date_count; ++date_index) {
    const auto date = call_dbgen_mk<W_DATE_TBL, &mk_w_date, DATE>(date_first + date_index);

    auto quarter_name = pmr_string{std::to_string(date.d_year) + "Q" + std::to_string(date.d_qoy)};

    date_builder.append_row(
        date.d_date_sk, date.d_date_id,

        resolve_date_id(D_DATE_SK, date.d_date_sk), resolve_integer(D_MONTH_SEQ, date.d_month_seq),
        resolve_integer(D_WEEK_SEQ, date.d_week_seq), resolve_integer(D_QUARTER_SEQ, date.d_quarter_seq),
        resolve_integer(D_YEAR, date.d_year), resolve_integer(D_DOW, date.d_dow), resolve_integer(D_MOY, date.d_moy),
        resolve_integer(D_DOM, date.d_dom), resolve_integer(D_QOY, date.d_qoy),
        resolve_integer(D_FY_YEAR, date.d_fy_year), resolve_integer(D_FY_QUARTER_SEQ, date.d_fy_quarter_seq),
        resolve_integer(D_FY_WEEK_SEQ, date.d_fy_week_seq), resolve_string(D_DAY_NAME, date.d_day_name),
        resolve_string(D_QUARTER_NAME, std::move(quarter_name)),
        resolve_string(D_HOLIDAY, boolean_to_string(date.d_holiday)),
        resolve_string(D_WEEKEND, boolean_to_string(date.d_weekend)),
        resolve_string(D_FOLLOWING_HOLIDAY, boolean_to_string(date.d_following_holiday)),
        resolve_integer(D_FIRST_DOM, date.d_first_dom), resolve_integer(D_LAST_DOM, date.d_last_dom),
        resolve_integer(D_SAME_DAY_LY, date.d_same_day_ly), resolve_integer(D_SAME_DAY_LQ, date.d_same_day_lq),
        resolve_string(D_CURRENT_DAY, boolean_to_string(date.d_current_day)),
        resolve_string(D_CURRENT_WEEK, boolean_to_string(date.d_current_week)),
        resolve_string(D_CURRENT_MONTH, boolean_to_string(date.d_current_month)),
        resolve_string(D_CURRENT_QUARTER, boolean_to_string(date.d_current_quarter)),
        resolve_string(D_CURRENT_YEAR, boolean_to_string(date.d_current_year)));
  }

  return date_builder.finish_table();
}

std::shared_ptr<Table> TPCDSTableGenerator::generate_household_demographics(ds_key_t max_rows) const {
  auto [household_demographics_first, household_demographics_count] = prepare_for_table(HOUSEHOLD_DEMOGRAPHICS);
  household_demographics_count = std::min(household_demographics_count, max_rows);

  auto household_demographics_builder =
      TableBuilder{_benchmark_config->chunk_size, household_demographics_column_types,
                   household_demographics_column_names, static_cast<ChunkOffset>(household_demographics_count)};

  for (auto household_demographic = ds_key_t{0}; household_demographic < household_demographics_count;
       ++household_demographic) {
    const auto household_demographics =
        call_dbgen_mk<W_HOUSEHOLD_DEMOGRAPHICS_TBL, &mk_w_household_demographics, HOUSEHOLD_DEMOGRAPHICS>(
            household_demographics_first + household_demographic);

    household_demographics_builder.append_row(
        household_demographics.hd_demo_sk,

        resolve_key(HD_INCOME_BAND_ID, household_demographics.hd_income_band_id),
        resolve_string(HD_BUY_POTENTIAL, household_demographics.hd_buy_potential),
        resolve_integer(HD_DEP_COUNT, household_demographics.hd_dep_count),
        resolve_integer(HD_VEHICLE_COUNT, household_demographics.hd_vehicle_count));
  }

  return household_demographics_builder.finish_table();
}

std::shared_ptr<Table> TPCDSTableGenerator::generate_income_band(ds_key_t max_rows) const {
  auto [income_band_first, income_band_count] = prepare_for_table(INCOME_BAND);
  income_band_count = std::min(income_band_count, max_rows);

  auto income_band_builder = TableBuilder{_benchmark_config->chunk_size, income_band_column_types,
                                          income_band_column_names, static_cast<ChunkOffset>(income_band_count)};

  for (auto income_band_index = ds_key_t{0}; income_band_index < income_band_count; ++income_band_index) {
    const auto income_band =
        call_dbgen_mk<W_INCOME_BAND_TBL, &mk_w_income_band, INCOME_BAND>(income_band_first + income_band_index);

    income_band_builder.append_row(income_band.ib_income_band_id,
                                   resolve_integer(IB_LOWER_BOUND, income_band.ib_lower_bound),
                                   resolve_integer(IB_UPPER_BOUND, income_band.ib_upper_bound));
  }

  return income_band_builder.finish_table();
}

std::shared_ptr<Table> TPCDSTableGenerator::generate_inventory(ds_key_t max_rows) const {
  auto [inventory_first, inventory_count] = prepare_for_table(INVENTORY);
  inventory_count = std::min(inventory_count, max_rows);

  auto inventory_builder = TableBuilder{_benchmark_config->chunk_size, inventory_column_types, inventory_column_names,
                                        static_cast<ChunkOffset>(inventory_count)};

  for (auto inventory_index = ds_key_t{0}; inventory_index < inventory_count; ++inventory_index) {
    const auto inventory =
        call_dbgen_mk<W_INVENTORY_TBL, &mk_w_inventory, INVENTORY>(inventory_first + inventory_index);

    inventory_builder.append_row(inventory.inv_date_sk, inventory.inv_item_sk, inventory.inv_warehouse_sk,
                                 resolve_integer(INV_QUANTITY_ON_HAND, inventory.inv_quantity_on_hand));
  }

  return inventory_builder.finish_table();
}

std::shared_ptr<Table> TPCDSTableGenerator::generate_item(ds_key_t max_rows) const {
  auto [item_first, item_count] = prepare_for_table(ITEM);
  item_count = std::min(item_count, max_rows);

  auto item_builder = TableBuilder{_benchmark_config->chunk_size, item_column_types, item_column_names,
                                   static_cast<ChunkOffset>(item_count)};

  for (auto item_index = ds_key_t{0}; item_index < item_count; ++item_index) {
    const auto item = call_dbgen_mk<W_ITEM_TBL, &mk_w_item, ITEM>(item_first + item_index);

    item_builder.append_row(
        item.i_item_sk, item.i_item_id, resolve_date_id(I_REC_START_DATE_ID, item.i_rec_start_date_id),
        resolve_date_id(I_REC_END_DATE_ID, item.i_rec_end_date_id), resolve_string(I_ITEM_DESC, item.i_item_desc),
        resolve_decimal(I_CURRENT_PRICE, item.i_current_price),
        resolve_decimal(I_WHOLESALE_COST, item.i_wholesale_cost), resolve_key(I_BRAND_ID, item.i_brand_id),
        resolve_string(I_BRAND, item.i_brand), resolve_key(I_CLASS_ID, item.i_class_id),
        resolve_string(I_CLASS, item.i_class), resolve_key(I_CATEGORY_ID, item.i_category_id),
        resolve_string(I_CATEGORY, item.i_category), resolve_key(I_MANUFACT_ID, item.i_manufact_id),
        resolve_string(I_MANUFACT, item.i_manufact), resolve_string(I_SIZE, item.i_size),
        resolve_string(I_FORMULATION, item.i_formulation), resolve_string(I_COLOR, item.i_color),
        resolve_string(I_UNITS, item.i_units), resolve_string(I_CONTAINER, item.i_container),
        resolve_key(I_MANAGER_ID, item.i_manager_id), resolve_string(I_PRODUCT_NAME, item.i_product_name));
  }

  return item_builder.finish_table();
}

std::shared_ptr<Table> TPCDSTableGenerator::generate_promotion(ds_key_t max_rows) const {
  auto [promotion_first, promotion_count] = prepare_for_table(PROMOTION);
  promotion_count = std::min(promotion_count, max_rows);

  auto promotion_builder = TableBuilder{_benchmark_config->chunk_size, promotion_column_types, promotion_column_names,
                                        static_cast<ChunkOffset>(promotion_count)};

  for (auto promotion_index = ds_key_t{0}; promotion_index < promotion_count; ++promotion_index) {
    const auto promotion =
        call_dbgen_mk<W_PROMOTION_TBL, &mk_w_promotion, PROMOTION>(promotion_first + promotion_index);

    promotion_builder.append_row(
        promotion.p_promo_sk, promotion.p_promo_id, resolve_key(P_START_DATE_ID, promotion.p_start_date_id),
        resolve_key(P_END_DATE_ID, promotion.p_end_date_id), resolve_key(P_ITEM_SK, promotion.p_item_sk),
        resolve_decimal(P_COST, promotion.p_cost), resolve_integer(P_RESPONSE_TARGET, promotion.p_response_target),
        resolve_string(P_PROMO_NAME, promotion.p_promo_name),
        resolve_string(P_CHANNEL_DMAIL, boolean_to_string(promotion.p_channel_dmail)),
        resolve_string(P_CHANNEL_EMAIL, boolean_to_string(promotion.p_channel_email)),
        resolve_string(P_CHANNEL_CATALOG, boolean_to_string(promotion.p_channel_catalog)),
        resolve_string(P_CHANNEL_TV, boolean_to_string(promotion.p_channel_tv)),
        resolve_string(P_CHANNEL_RADIO, boolean_to_string(promotion.p_channel_radio)),
        resolve_string(P_CHANNEL_PRESS, boolean_to_string(promotion.p_channel_press)),
        resolve_string(P_CHANNEL_EVENT, boolean_to_string(promotion.p_channel_event)),
        resolve_string(P_CHANNEL_DEMO, boolean_to_string(promotion.p_channel_demo)),
        resolve_string(P_CHANNEL_DETAILS, promotion.p_channel_details), resolve_string(P_PURPOSE, promotion.p_purpose),
        resolve_string(P_DISCOUNT_ACTIVE, boolean_to_string(promotion.p_discount_active)));
  }

  return promotion_builder.finish_table();
}

std::shared_ptr<Table> TPCDSTableGenerator::generate_reason(ds_key_t max_rows) const {
  auto [reason_first, reason_count] = prepare_for_table(REASON);
  reason_count = std::min(reason_count, max_rows);

  auto reason_builder = TableBuilder{_benchmark_config->chunk_size, reason_column_types, reason_column_names,
                                     static_cast<ChunkOffset>(reason_count)};

  for (auto reason_index = ds_key_t{0}; reason_index < reason_count; ++reason_index) {
    const auto reason = call_dbgen_mk<W_REASON_TBL, &mk_w_reason, REASON>(reason_first + reason_index);

    reason_builder.append_row(reason.r_reason_sk, reason.r_reason_id,
                              resolve_string(R_REASON_DESCRIPTION, reason.r_reason_description));
  }

  return reason_builder.finish_table();
}

std::shared_ptr<Table> TPCDSTableGenerator::generate_ship_mode(ds_key_t max_rows) const {
  auto [ship_mode_first, ship_mode_count] = prepare_for_table(SHIP_MODE);
  ship_mode_count = std::min(ship_mode_count, max_rows);

  auto ship_mode_builder = TableBuilder{_benchmark_config->chunk_size, ship_mode_column_types, ship_mode_column_names,
                                        static_cast<ChunkOffset>(ship_mode_count)};

  for (auto ship_mode_index = ds_key_t{0}; ship_mode_index < ship_mode_count; ++ship_mode_index) {
    const auto ship_mode =
        call_dbgen_mk<W_SHIP_MODE_TBL, &mk_w_ship_mode, SHIP_MODE>(ship_mode_first + ship_mode_index);

    ship_mode_builder.append_row(ship_mode.sm_ship_mode_sk, ship_mode.sm_ship_mode_id,

                                 resolve_string(SM_TYPE, ship_mode.sm_type), resolve_string(SM_CODE, ship_mode.sm_code),
                                 resolve_string(SM_CARRIER, ship_mode.sm_carrier),
                                 resolve_string(SM_CONTRACT, ship_mode.sm_contract));
  }

  return ship_mode_builder.finish_table();
}

std::shared_ptr<Table> TPCDSTableGenerator::generate_store(ds_key_t max_rows) const {
  auto [store_first, store_count] = prepare_for_table(STORE);
  store_count = std::min(store_count, max_rows);

  auto store_builder = TableBuilder{_benchmark_config->chunk_size, store_column_types, store_column_names,
                                    static_cast<ChunkOffset>(store_count)};

  for (auto store_index = ds_key_t{0}; store_index < store_count; ++store_index) {
    const auto store = call_dbgen_mk<W_STORE_TBL, &mk_w_store, STORE>(store_first + store_index);

    store_builder.append_row(
        store.store_sk, store.store_id,

        resolve_date_id(W_STORE_REC_START_DATE_ID, store.rec_start_date_id),
        resolve_date_id(W_STORE_REC_END_DATE_ID, store.rec_end_date_id),
        resolve_key(W_STORE_CLOSED_DATE_ID, store.closed_date_id), resolve_string(W_STORE_NAME, store.store_name),
        resolve_integer(W_STORE_EMPLOYEES, store.employees), resolve_integer(W_STORE_FLOOR_SPACE, store.floor_space),
        resolve_string(W_STORE_HOURS, store.hours), resolve_string(W_STORE_MANAGER, store.store_manager),
        resolve_integer(W_STORE_MARKET_ID, store.market_id),
        resolve_string(W_STORE_GEOGRAPHY_CLASS, store.geography_class),
        resolve_string(W_STORE_MARKET_DESC, store.market_desc),
        resolve_string(W_STORE_MARKET_MANAGER, store.market_manager),
        resolve_key(W_STORE_DIVISION_ID, store.division_id), resolve_string(W_STORE_DIVISION_NAME, store.division_name),
        resolve_key(W_STORE_COMPANY_ID, store.company_id), resolve_string(W_STORE_COMPANY_NAME, store.company_name),
        resolve_string(W_STORE_ADDRESS_STREET_NUM, pmr_string{std::to_string(store.address.street_num)}),
        resolve_street_name(W_STORE_ADDRESS_STREET_NAME1, store.address),
        resolve_string(W_STORE_ADDRESS_STREET_TYPE, store.address.street_type),
        resolve_string(W_STORE_ADDRESS_SUITE_NUM, store.address.suite_num),
        resolve_string(W_STORE_ADDRESS_CITY, store.address.city),
        resolve_string(W_STORE_ADDRESS_COUNTY, store.address.county),
        resolve_string(W_STORE_ADDRESS_STATE, store.address.state),
        resolve_string(W_STORE_ADDRESS_ZIP, zip_to_string(store.address.zip)),
        resolve_string(W_STORE_ADDRESS_COUNTRY, store.address.country),
        resolve_gmt_offset(W_STORE_ADDRESS_GMT_OFFSET, store.address.gmt_offset),
        resolve_decimal(W_STORE_TAX_PERCENTAGE, store.dTaxPercentage));
  }

  return store_builder.finish_table();
}

std::pair<std::shared_ptr<Table>, std::shared_ptr<Table>> TPCDSTableGenerator::generate_store_sales_and_returns(
    ds_key_t max_rows) const {
  auto [store_sales_first, store_sales_count] = prepare_for_table(STORE_SALES);

  auto store_sales_builder = TableBuilder{_benchmark_config->chunk_size, store_sales_column_types,
                                          store_sales_column_names, static_cast<ChunkOffset>(store_sales_count)};
  auto store_returns_builder =
      TableBuilder{_benchmark_config->chunk_size, store_returns_column_types, store_returns_column_names};

  for (auto store_sale = ds_key_t{0}; store_sale < store_sales_count; ++store_sale) {
    auto store_sales = W_STORE_SALES_TBL{};
    auto store_returns = W_STORE_RETURNS_TBL{};

    // modified call to mk_w_store_sales(&store_sales, store_sales_first + store_sale, &store_returns, &was_returned)
    {
      mk_w_store_sales_master(&store_sales, store_sales_first + store_sale, 0);

      auto n_lineitems = int{0};
      genrand_integer(&n_lineitems, DIST_UNIFORM, 8, 16, 0, SS_TICKET_NUMBER);
      for (auto lineitem_index = int{0}; lineitem_index < n_lineitems; ++lineitem_index) {
        auto was_returned = int{0};
        mk_w_store_sales_detail(&store_sales, 0, &store_returns, &was_returned);

        if (store_sales_builder.row_count() < static_cast<size_t>(max_rows)) {
          store_sales_builder.append_row(
              resolve_key(SS_SOLD_DATE_SK, store_sales.ss_sold_date_sk),
              resolve_key(SS_SOLD_TIME_SK, store_sales.ss_sold_time_sk), store_sales.ss_sold_item_sk,
              resolve_key(SS_SOLD_CUSTOMER_SK, store_sales.ss_sold_customer_sk),
              resolve_key(SS_SOLD_CDEMO_SK, store_sales.ss_sold_cdemo_sk),
              resolve_key(SS_SOLD_HDEMO_SK, store_sales.ss_sold_hdemo_sk),
              resolve_key(SS_SOLD_ADDR_SK, store_sales.ss_sold_addr_sk),
              resolve_key(SS_SOLD_STORE_SK, store_sales.ss_sold_store_sk),
              resolve_key(SS_SOLD_PROMO_SK, store_sales.ss_sold_promo_sk), store_sales.ss_ticket_number,
              resolve_integer(SS_PRICING_QUANTITY, store_sales.ss_pricing.quantity),
              resolve_decimal(SS_PRICING_WHOLESALE_COST, store_sales.ss_pricing.wholesale_cost),
              resolve_decimal(SS_PRICING_LIST_PRICE, store_sales.ss_pricing.list_price),
              resolve_decimal(SS_PRICING_SALES_PRICE, store_sales.ss_pricing.sales_price),
              resolve_decimal(SS_PRICING_COUPON_AMT, store_sales.ss_pricing.coupon_amt),
              resolve_decimal(SS_PRICING_EXT_SALES_PRICE, store_sales.ss_pricing.ext_sales_price),
              resolve_decimal(SS_PRICING_EXT_WHOLESALE_COST, store_sales.ss_pricing.ext_wholesale_cost),
              resolve_decimal(SS_PRICING_EXT_LIST_PRICE, store_sales.ss_pricing.ext_list_price),
              resolve_decimal(SS_PRICING_EXT_TAX, store_sales.ss_pricing.ext_tax),
              resolve_decimal(SS_PRICING_COUPON_AMT, store_sales.ss_pricing.coupon_amt),
              resolve_decimal(SS_PRICING_NET_PAID, store_sales.ss_pricing.net_paid),
              resolve_decimal(SS_PRICING_NET_PAID_INC_TAX, store_sales.ss_pricing.net_paid_inc_tax),
              resolve_decimal(SS_PRICING_NET_PROFIT, store_sales.ss_pricing.net_profit));
          // dsdgen prints coupon_amt twice, so we do too...
        }

        if (was_returned != 0) {
          store_returns_builder.append_row(
              resolve_key(SR_RETURNED_DATE_SK, store_returns.sr_returned_date_sk),
              resolve_key(SR_RETURNED_TIME_SK, store_returns.sr_returned_time_sk), store_returns.sr_item_sk,
              resolve_key(SR_CUSTOMER_SK, store_returns.sr_customer_sk),
              resolve_key(SR_CDEMO_SK, store_returns.sr_cdemo_sk), resolve_key(SR_HDEMO_SK, store_returns.sr_hdemo_sk),
              resolve_key(SR_ADDR_SK, store_returns.sr_addr_sk), resolve_key(SR_STORE_SK, store_returns.sr_store_sk),
              resolve_key(SR_REASON_SK, store_returns.sr_reason_sk), store_returns.sr_ticket_number,
              resolve_integer(SR_PRICING_QUANTITY, store_returns.sr_pricing.quantity),
              resolve_decimal(SR_PRICING_NET_PAID, store_returns.sr_pricing.net_paid),
              resolve_decimal(SR_PRICING_EXT_TAX, store_returns.sr_pricing.ext_tax),
              resolve_decimal(SR_PRICING_NET_PAID_INC_TAX, store_returns.sr_pricing.net_paid_inc_tax),
              resolve_decimal(SR_PRICING_FEE, store_returns.sr_pricing.fee),
              resolve_decimal(SR_PRICING_EXT_SHIP_COST, store_returns.sr_pricing.ext_ship_cost),
              resolve_decimal(SR_PRICING_REFUNDED_CASH, store_returns.sr_pricing.refunded_cash),
              resolve_decimal(SR_PRICING_REVERSED_CHARGE, store_returns.sr_pricing.reversed_charge),
              resolve_decimal(SR_PRICING_STORE_CREDIT, store_returns.sr_pricing.store_credit),
              resolve_decimal(SR_PRICING_NET_LOSS, store_returns.sr_pricing.net_loss));
          if (store_returns_builder.row_count() == static_cast<size_t>(max_rows)) {
            break;
          }
        }
      }
    }
    tpcds_row_stop(STORE_SALES);
    if (store_returns_builder.row_count() == static_cast<size_t>(max_rows)) {
      break;
    }
  }

  return {store_sales_builder.finish_table(), store_returns_builder.finish_table()};
}

std::shared_ptr<Table> TPCDSTableGenerator::generate_time_dim(ds_key_t max_rows) const {
  auto [time_first, time_count] = prepare_for_table(TIME);
  time_count = std::min(time_count, max_rows);

  auto time_builder = TableBuilder{_benchmark_config->chunk_size, time_column_types, time_column_names,
                                   static_cast<ChunkOffset>(time_count)};

  for (auto time_index = ds_key_t{0}; time_index < time_count; ++time_index) {
    const auto time = call_dbgen_mk<W_TIME_TBL, &mk_w_time, TIME>(time_first + time_index);

    time_builder.append_row(time.t_time_sk, time.t_time_id, resolve_integer(T_TIME, time.t_time),
                            resolve_integer(T_HOUR, time.t_hour), resolve_integer(T_MINUTE, time.t_minute),
                            resolve_integer(T_SECOND, time.t_second), resolve_string(T_AM_PM, time.t_am_pm),
                            resolve_string(T_SHIFT, time.t_shift), resolve_string(T_SUB_SHIFT, time.t_sub_shift),
                            resolve_string(T_MEAL_TIME, time.t_meal_time));
  }

  return time_builder.finish_table();
}

std::shared_ptr<Table> TPCDSTableGenerator::generate_warehouse(ds_key_t max_rows) const {
  auto [warehouse_first, warehouse_count] = prepare_for_table(WAREHOUSE);
  warehouse_count = std::min(warehouse_count, max_rows);

  auto warehouse_builder = TableBuilder{_benchmark_config->chunk_size, warehouse_column_types, warehouse_column_names,
                                        static_cast<ChunkOffset>(warehouse_count)};

  for (auto warehouse_index = ds_key_t{0}; warehouse_index < warehouse_count; ++warehouse_index) {
    const auto warehouse =
        call_dbgen_mk<W_WAREHOUSE_TBL, &mk_w_warehouse, WAREHOUSE>(warehouse_first + warehouse_index);

    warehouse_builder.append_row(
        warehouse.w_warehouse_sk, warehouse.w_warehouse_id,

        resolve_string(W_WAREHOUSE_NAME, warehouse.w_warehouse_name),
        resolve_integer(W_WAREHOUSE_SQ_FT, warehouse.w_warehouse_sq_ft),
        resolve_string(W_ADDRESS_STREET_NUM, pmr_string{std::to_string(warehouse.w_address.street_num)}),
        resolve_street_name(W_ADDRESS_STREET_NAME1, warehouse.w_address),
        resolve_string(W_ADDRESS_STREET_TYPE, warehouse.w_address.street_type),
        resolve_string(W_ADDRESS_SUITE_NUM, warehouse.w_address.suite_num),
        resolve_string(W_ADDRESS_CITY, warehouse.w_address.city),
        resolve_string(W_ADDRESS_COUNTY, warehouse.w_address.county),
        resolve_string(W_ADDRESS_STATE, warehouse.w_address.state),
        resolve_string(W_ADDRESS_ZIP, zip_to_string(warehouse.w_address.zip)),
        resolve_string(W_ADDRESS_COUNTRY, warehouse.w_address.country),
        resolve_gmt_offset(W_ADDRESS_GMT_OFFSET, warehouse.w_address.gmt_offset));
  }

  return warehouse_builder.finish_table();
}

std::shared_ptr<Table> TPCDSTableGenerator::generate_web_page(ds_key_t max_rows) const {
  auto [web_page_first, web_page_count] = prepare_for_table(WEB_PAGE);
  web_page_count = std::min(web_page_count, max_rows);

  auto web_page_builder = TableBuilder{_benchmark_config->chunk_size, web_page_column_types, web_page_column_names,
                                       static_cast<ChunkOffset>(web_page_count)};

  for (auto web_page_index = ds_key_t{0}; web_page_index < web_page_count; ++web_page_index) {
    const auto web_page = call_dbgen_mk<W_WEB_PAGE_TBL, &mk_w_web_page, WEB_PAGE>(web_page_first + web_page_index);

    web_page_builder.append_row(
        web_page.wp_page_sk, web_page.wp_page_id, resolve_date_id(WP_REC_START_DATE_ID, web_page.wp_rec_start_date_id),
        resolve_date_id(WP_REC_END_DATE_ID, web_page.wp_rec_end_date_id),
        resolve_key(WP_CREATION_DATE_SK, web_page.wp_creation_date_sk),
        resolve_key(WP_ACCESS_DATE_SK, web_page.wp_access_date_sk),
        resolve_string(WP_AUTOGEN_FLAG, boolean_to_string(web_page.wp_autogen_flag)),
        resolve_key(WP_CUSTOMER_SK, web_page.wp_customer_sk), resolve_string(WP_URL, web_page.wp_url),
        resolve_string(WP_TYPE, web_page.wp_type), resolve_integer(WP_CHAR_COUNT, web_page.wp_char_count),
        resolve_integer(WP_LINK_COUNT, web_page.wp_link_count),
        resolve_integer(WP_IMAGE_COUNT, web_page.wp_image_count),
        resolve_integer(WP_MAX_AD_COUNT, web_page.wp_max_ad_count));
  }

  return web_page_builder.finish_table();
}

std::pair<std::shared_ptr<Table>, std::shared_ptr<Table>> TPCDSTableGenerator::generate_web_sales_and_returns(
    ds_key_t max_rows) const {
  auto [web_sales_first, web_sales_count] = prepare_for_table(WEB_SALES);

  auto web_sales_builder = TableBuilder{_benchmark_config->chunk_size, web_sales_column_types, web_sales_column_names,
                                        static_cast<ChunkOffset>(web_sales_count)};
  auto web_returns_builder =
      TableBuilder{_benchmark_config->chunk_size, web_returns_column_types, web_returns_column_names};

  for (auto web_sales_index = ds_key_t{0}; web_sales_index < web_sales_count; ++web_sales_index) {
    auto web_sales = W_WEB_SALES_TBL{};
    auto web_returns = W_WEB_RETURNS_TBL{};

    // modified call to mk_w_web_sales(&web_sales, web_sales_first + web_sales_index, &web_returns, &was_returned);
    {
      mk_w_web_sales_master(&web_sales, web_sales_first + web_sales_index, 0);

      auto n_lineitems = int{0};
      genrand_integer(&n_lineitems, DIST_UNIFORM, 8, 16, 9, WS_ORDER_NUMBER);
      for (auto lineitem_index = int{0}; lineitem_index < n_lineitems; ++lineitem_index) {
        auto was_returned = 0;
        mk_w_web_sales_detail(&web_sales, 0, &web_returns, &was_returned, 0);

        if (web_sales_builder.row_count() < static_cast<size_t>(max_rows)) {
          web_sales_builder.append_row(
              resolve_key(WS_SOLD_DATE_SK, web_sales.ws_sold_date_sk),
              resolve_key(WS_SOLD_TIME_SK, web_sales.ws_sold_time_sk),
              resolve_key(WS_SHIP_DATE_SK, web_sales.ws_ship_date_sk), web_sales.ws_item_sk,
              resolve_key(WS_BILL_CUSTOMER_SK, web_sales.ws_bill_customer_sk),
              resolve_key(WS_BILL_CDEMO_SK, web_sales.ws_bill_cdemo_sk),
              resolve_key(WS_BILL_HDEMO_SK, web_sales.ws_bill_hdemo_sk),
              resolve_key(WS_BILL_ADDR_SK, web_sales.ws_bill_addr_sk),
              resolve_key(WS_SHIP_CUSTOMER_SK, web_sales.ws_ship_customer_sk),
              resolve_key(WS_SHIP_CDEMO_SK, web_sales.ws_ship_cdemo_sk),
              resolve_key(WS_SHIP_HDEMO_SK, web_sales.ws_ship_hdemo_sk),
              resolve_key(WS_SHIP_ADDR_SK, web_sales.ws_ship_addr_sk),
              resolve_key(WS_WEB_PAGE_SK, web_sales.ws_web_page_sk),
              resolve_key(WS_WEB_SITE_SK, web_sales.ws_web_site_sk),
              resolve_key(WS_SHIP_MODE_SK, web_sales.ws_ship_mode_sk),
              resolve_key(WS_WAREHOUSE_SK, web_sales.ws_warehouse_sk), resolve_key(WS_PROMO_SK, web_sales.ws_promo_sk),
              web_sales.ws_order_number, resolve_integer(WS_PRICING_QUANTITY, web_sales.ws_pricing.quantity),
              resolve_decimal(WS_PRICING_WHOLESALE_COST, web_sales.ws_pricing.wholesale_cost),
              resolve_decimal(WS_PRICING_LIST_PRICE, web_sales.ws_pricing.list_price),
              resolve_decimal(WS_PRICING_SALES_PRICE, web_sales.ws_pricing.sales_price),
              resolve_decimal(WS_PRICING_EXT_DISCOUNT_AMT, web_sales.ws_pricing.ext_discount_amt),
              resolve_decimal(WS_PRICING_EXT_SALES_PRICE, web_sales.ws_pricing.ext_sales_price),
              resolve_decimal(WS_PRICING_EXT_WHOLESALE_COST, web_sales.ws_pricing.ext_wholesale_cost),
              resolve_decimal(WS_PRICING_EXT_LIST_PRICE, web_sales.ws_pricing.ext_list_price),
              resolve_decimal(WS_PRICING_EXT_TAX, web_sales.ws_pricing.ext_tax),
              resolve_decimal(WS_PRICING_COUPON_AMT, web_sales.ws_pricing.coupon_amt),
              resolve_decimal(WS_PRICING_EXT_SHIP_COST, web_sales.ws_pricing.ext_ship_cost),
              resolve_decimal(WS_PRICING_NET_PAID, web_sales.ws_pricing.net_paid),
              resolve_decimal(WS_PRICING_NET_PAID_INC_TAX, web_sales.ws_pricing.net_paid_inc_tax),
              resolve_decimal(WS_PRICING_NET_PAID_INC_SHIP, web_sales.ws_pricing.net_paid_inc_ship),
              resolve_decimal(WS_PRICING_NET_PAID_INC_SHIP_TAX, web_sales.ws_pricing.net_paid_inc_ship_tax),
              resolve_decimal(WS_PRICING_NET_PROFIT, web_sales.ws_pricing.net_profit));
        }

        if (was_returned != 0) {
          web_returns_builder.append_row(
              resolve_key(WR_RETURNED_DATE_SK, web_returns.wr_returned_date_sk),
              resolve_key(WR_RETURNED_TIME_SK, web_returns.wr_returned_time_sk), web_returns.wr_item_sk,
              resolve_key(WR_REFUNDED_CUSTOMER_SK, web_returns.wr_refunded_customer_sk),
              resolve_key(WR_REFUNDED_CDEMO_SK, web_returns.wr_refunded_cdemo_sk),
              resolve_key(WR_REFUNDED_HDEMO_SK, web_returns.wr_refunded_hdemo_sk),
              resolve_key(WR_REFUNDED_ADDR_SK, web_returns.wr_refunded_addr_sk),
              resolve_key(WR_RETURNING_CUSTOMER_SK, web_returns.wr_returning_customer_sk),
              resolve_key(WR_RETURNING_CDEMO_SK, web_returns.wr_returning_cdemo_sk),
              resolve_key(WR_RETURNING_HDEMO_SK, web_returns.wr_returning_hdemo_sk),
              resolve_key(WR_RETURNING_ADDR_SK, web_returns.wr_returning_addr_sk),
              resolve_key(WR_WEB_PAGE_SK, web_returns.wr_web_page_sk),
              resolve_key(WR_REASON_SK, web_returns.wr_reason_sk), web_returns.wr_order_number,
              resolve_integer(WR_PRICING_QUANTITY, web_returns.wr_pricing.quantity),
              resolve_decimal(WR_PRICING_NET_PAID, web_returns.wr_pricing.net_paid),
              resolve_decimal(WR_PRICING_EXT_TAX, web_returns.wr_pricing.ext_tax),
              resolve_decimal(WR_PRICING_NET_PAID_INC_TAX, web_returns.wr_pricing.net_paid_inc_tax),
              resolve_decimal(WR_PRICING_FEE, web_returns.wr_pricing.fee),
              resolve_decimal(WR_PRICING_EXT_SHIP_COST, web_returns.wr_pricing.ext_ship_cost),
              resolve_decimal(WR_PRICING_REFUNDED_CASH, web_returns.wr_pricing.refunded_cash),
              resolve_decimal(WR_PRICING_REVERSED_CHARGE, web_returns.wr_pricing.reversed_charge),
              resolve_decimal(WR_PRICING_STORE_CREDIT, web_returns.wr_pricing.store_credit),
              resolve_decimal(WR_PRICING_NET_LOSS, web_returns.wr_pricing.net_loss));
          if (web_returns_builder.row_count() == static_cast<size_t>(max_rows)) {
            break;
          }
        }
      }
    }
    tpcds_row_stop(WEB_SALES);

    if (web_returns_builder.row_count() == static_cast<size_t>(max_rows)) {
      break;
    }
  }

  return {web_sales_builder.finish_table(), web_returns_builder.finish_table()};
}

std::shared_ptr<Table> TPCDSTableGenerator::generate_web_site(ds_key_t max_rows) const {
  auto [web_site_first, web_site_count] = prepare_for_table(WEB_SITE);
  web_site_count = std::min(web_site_count, max_rows);

  auto web_site_builder = TableBuilder{_benchmark_config->chunk_size, web_site_column_types, web_site_column_names,
                                       static_cast<ChunkOffset>(web_site_count)};

  auto web_site = W_WEB_SITE_TBL{};
  static_assert(sizeof(web_site.web_class) == 51);
  // NOLINTNEXTLINE(cppcoreguidelines-pro-type-vararg,hicpp-vararg)
  const auto snprintf_rc = std::snprintf(web_site.web_class, sizeof(web_site.web_class), "%s", "Unknown");
  Assert(snprintf_rc > 0, "Unexpected string to parse.");
  for (auto web_site_index = ds_key_t{0}; web_site_index < web_site_count; ++web_site_index) {
    // mk_w_web_site needs a pointer to the previous result because it expects values set previously to still be there
    mk_w_web_site(&web_site, web_site_first + web_site_index);
    tpcds_row_stop(WEB_SITE);

    web_site_builder.append_row(
        web_site.web_site_sk, web_site.web_site_id,
        resolve_date_id(WEB_REC_START_DATE_ID, web_site.web_rec_start_date_id),
        resolve_date_id(WEB_REC_END_DATE_ID, web_site.web_rec_end_date_id), resolve_string(WEB_NAME, web_site.web_name),
        resolve_key(WEB_OPEN_DATE, web_site.web_open_date), resolve_key(WEB_CLOSE_DATE, web_site.web_close_date),
        resolve_string(WEB_CLASS, web_site.web_class), resolve_string(WEB_MANAGER, web_site.web_manager),
        resolve_integer(WEB_MARKET_ID, web_site.web_market_id),
        resolve_string(WEB_MARKET_CLASS, web_site.web_market_class),
        resolve_string(WEB_MARKET_DESC, web_site.web_market_desc),
        resolve_string(WEB_MARKET_MANAGER, web_site.web_market_manager),
        resolve_integer(WEB_COMPANY_ID, web_site.web_company_id),
        resolve_string(WEB_COMPANY_NAME, web_site.web_company_name),
        resolve_string(WEB_ADDRESS_STREET_NUM, pmr_string{std::to_string(web_site.web_address.street_num)}),
        resolve_street_name(WEB_ADDRESS_STREET_NAME1, web_site.web_address),
        resolve_string(WEB_ADDRESS_STREET_TYPE, web_site.web_address.street_type),
        resolve_string(WEB_ADDRESS_SUITE_NUM, web_site.web_address.suite_num),
        resolve_string(WEB_ADDRESS_CITY, web_site.web_address.city),
        resolve_string(WEB_ADDRESS_COUNTY, web_site.web_address.county),
        resolve_string(WEB_ADDRESS_STATE, web_site.web_address.state),
        resolve_string(WEB_ADDRESS_ZIP, zip_to_string(web_site.web_address.zip)),
        resolve_string(WEB_ADDRESS_COUNTRY, web_site.web_address.country),
        resolve_gmt_offset(WEB_ADDRESS_GMT_OFFSET, web_site.web_address.gmt_offset),
        resolve_decimal(WEB_TAX_PERCENTAGE, web_site.web_tax_percentage));
  }

  return web_site_builder.finish_table();
}

void TPCDSTableGenerator::_add_constraints(
    std::unordered_map<std::string, BenchmarkTableInfo>& table_info_by_name) const {
<<<<<<< HEAD
  /**
   * Adds all PRIMARY KEY and FOREIGN KEY key constraints as described in the official TPC-DS specification.
   * (Section 2: Logical Database Design)
   */

  // Dimension Tables (17)

  const auto& date_dim_table = table_info_by_name.at("date_dim").table;
  date_dim_table->add_soft_key_constraint(
      {{date_dim_table->column_id_by_name("d_date_sk")}, KeyConstraintType::PRIMARY_KEY});

  const auto& store_table = table_info_by_name.at("store").table;
=======
  // Set all primary (PK) and foreign keys (FK) as defined in the specification (2 Logical Database Design, p. 23-35).

  // Get all tables.
  // Fact Tables (7).
  const auto& store_sales_table = table_info_by_name.at("store_sales").table;
  const auto& store_returns_table = table_info_by_name.at("store_returns").table;
  const auto& catalog_sales_table = table_info_by_name.at("catalog_sales").table;
  const auto& catalog_returns_table = table_info_by_name.at("catalog_returns").table;
  const auto& web_sales_table = table_info_by_name.at("web_sales").table;
  const auto& web_returns_table = table_info_by_name.at("web_returns").table;
  const auto& inventory_table = table_info_by_name.at("inventory").table;
  // Dimension Tables (17).
  const auto& store_table = table_info_by_name.at("store").table;
  const auto& call_center_table = table_info_by_name.at("call_center").table;
  const auto& catalog_page_table = table_info_by_name.at("catalog_page").table;
  const auto& web_site_table = table_info_by_name.at("web_site").table;
  const auto& web_page_table = table_info_by_name.at("web_page").table;
  const auto& warehouse_table = table_info_by_name.at("warehouse").table;
  const auto& customer_table = table_info_by_name.at("customer").table;
  const auto& customer_address_table = table_info_by_name.at("customer_address").table;
  const auto& customer_demographics_table = table_info_by_name.at("customer_demographics").table;
  const auto& date_dim_table = table_info_by_name.at("date_dim").table;
  const auto& household_demographics_table = table_info_by_name.at("household_demographics").table;
  const auto& item_table = table_info_by_name.at("item").table;
  const auto& income_band_table = table_info_by_name.at("income_band").table;
  const auto& promotion_table = table_info_by_name.at("promotion").table;
  const auto& reason_table = table_info_by_name.at("reason").table;
  const auto& ship_mode_table = table_info_by_name.at("ship_mode").table;
  const auto& time_dim_table = table_info_by_name.at("time_dim").table;

  // store_sales - 1 composite PK, 9 FKs.
  store_sales_table->add_soft_key_constraint(
      {{store_sales_table->column_id_by_name("ss_item_sk"), store_sales_table->column_id_by_name("ss_ticket_number")},
       KeyConstraintType::PRIMARY_KEY});
  store_sales_table->add_soft_foreign_key_constraint({{store_sales_table->column_id_by_name("ss_sold_date_sk")},
                                                      store_sales_table,
                                                      {date_dim_table->column_id_by_name("d_date_sk")},
                                                      date_dim_table});
  store_sales_table->add_soft_foreign_key_constraint({{store_sales_table->column_id_by_name("ss_sold_time_sk")},
                                                      store_sales_table,
                                                      {time_dim_table->column_id_by_name("t_time_sk")},
                                                      time_dim_table});
  store_sales_table->add_soft_foreign_key_constraint({{store_sales_table->column_id_by_name("ss_item_sk")},
                                                      store_sales_table,
                                                      {item_table->column_id_by_name("i_item_sk")},
                                                      item_table});
  store_sales_table->add_soft_foreign_key_constraint({{store_sales_table->column_id_by_name("ss_customer_sk")},
                                                      store_sales_table,
                                                      {customer_table->column_id_by_name("c_customer_sk")},
                                                      customer_table});
  store_sales_table->add_soft_foreign_key_constraint({{store_sales_table->column_id_by_name("ss_cdemo_sk")},
                                                      store_sales_table,
                                                      {customer_demographics_table->column_id_by_name("cd_demo_sk")},
                                                      customer_demographics_table});
  store_sales_table->add_soft_foreign_key_constraint({{store_sales_table->column_id_by_name("ss_hdemo_sk")},
                                                      store_sales_table,
                                                      {household_demographics_table->column_id_by_name("hd_demo_sk")},
                                                      household_demographics_table});
  store_sales_table->add_soft_foreign_key_constraint({{store_sales_table->column_id_by_name("ss_addr_sk")},
                                                      store_sales_table,
                                                      {customer_address_table->column_id_by_name("ca_address_sk")},
                                                      customer_address_table});
  store_sales_table->add_soft_foreign_key_constraint({{store_sales_table->column_id_by_name("ss_store_sk")},
                                                      store_sales_table,
                                                      {store_table->column_id_by_name("s_store_sk")},
                                                      store_table});
  store_sales_table->add_soft_foreign_key_constraint({{store_sales_table->column_id_by_name("ss_promo_sk")},
                                                      store_sales_table,
                                                      {promotion_table->column_id_by_name("p_promo_sk")},
                                                      promotion_table});

  // store_returns - 1 composite PK, 10 FKs.
  store_returns_table->add_soft_key_constraint({{store_returns_table->column_id_by_name("sr_item_sk"),
                                                 store_returns_table->column_id_by_name("sr_ticket_number")},
                                                KeyConstraintType::PRIMARY_KEY});
  store_returns_table->add_soft_foreign_key_constraint({{store_returns_table->column_id_by_name("sr_returned_date_sk")},
                                                        store_returns_table,
                                                        {date_dim_table->column_id_by_name("d_date_sk")},
                                                        date_dim_table});
  store_returns_table->add_soft_foreign_key_constraint({{store_returns_table->column_id_by_name("sr_return_time_sk")},
                                                        store_returns_table,
                                                        {time_dim_table->column_id_by_name("t_time_sk")},
                                                        time_dim_table});
  // The specification explicitly mentions the FK of sr_item_sk, sr_ticket_number as compound key to store_sales and as
  // an FK to i_item_sk directly.
  store_returns_table->add_soft_foreign_key_constraint(
      {{store_returns_table->column_id_by_name("sr_item_sk"),
        store_returns_table->column_id_by_name("sr_ticket_number")},
       store_returns_table,
       {store_sales_table->column_id_by_name("ss_item_sk"), store_sales_table->column_id_by_name("ss_ticket_number")},
       store_sales_table});
  store_returns_table->add_soft_foreign_key_constraint({{store_returns_table->column_id_by_name("sr_item_sk")},
                                                        store_returns_table,
                                                        {item_table->column_id_by_name("i_item_sk")},
                                                        item_table});
  store_returns_table->add_soft_foreign_key_constraint({{store_returns_table->column_id_by_name("sr_customer_sk")},
                                                        store_returns_table,
                                                        {customer_table->column_id_by_name("c_customer_sk")},
                                                        customer_table});
  store_returns_table->add_soft_foreign_key_constraint({{store_returns_table->column_id_by_name("sr_cdemo_sk")},
                                                        store_returns_table,
                                                        {customer_demographics_table->column_id_by_name("cd_demo_sk")},
                                                        customer_demographics_table});
  store_returns_table->add_soft_foreign_key_constraint({{store_returns_table->column_id_by_name("sr_hdemo_sk")},
                                                        store_returns_table,
                                                        {household_demographics_table->column_id_by_name("hd_demo_sk")},
                                                        household_demographics_table});
  store_returns_table->add_soft_foreign_key_constraint({{store_returns_table->column_id_by_name("sr_addr_sk")},
                                                        store_returns_table,
                                                        {customer_address_table->column_id_by_name("ca_address_sk")},
                                                        customer_address_table});
  store_returns_table->add_soft_foreign_key_constraint({{store_returns_table->column_id_by_name("sr_store_sk")},
                                                        store_returns_table,
                                                        {store_table->column_id_by_name("s_store_sk")},
                                                        store_table});
  store_returns_table->add_soft_foreign_key_constraint({{store_returns_table->column_id_by_name("sr_reason_sk")},
                                                        store_returns_table,
                                                        {reason_table->column_id_by_name("r_reason_sk")},
                                                        reason_table});

  // catalog_sales - 1 composite PK, 17 FKs.
  catalog_sales_table->add_soft_key_constraint({{catalog_sales_table->column_id_by_name("cs_item_sk"),
                                                 catalog_sales_table->column_id_by_name("cs_order_number")},
                                                KeyConstraintType::PRIMARY_KEY});
  catalog_sales_table->add_soft_foreign_key_constraint({{catalog_sales_table->column_id_by_name("cs_sold_date_sk")},
                                                        catalog_sales_table,
                                                        {date_dim_table->column_id_by_name("d_date_sk")},
                                                        date_dim_table});
  catalog_sales_table->add_soft_foreign_key_constraint({{catalog_sales_table->column_id_by_name("cs_sold_time_sk")},
                                                        catalog_sales_table,
                                                        {time_dim_table->column_id_by_name("t_time_sk")},
                                                        time_dim_table});
  catalog_sales_table->add_soft_foreign_key_constraint({{catalog_sales_table->column_id_by_name("cs_ship_date_sk")},
                                                        catalog_sales_table,
                                                        {date_dim_table->column_id_by_name("d_date_sk")},
                                                        date_dim_table});
  catalog_sales_table->add_soft_foreign_key_constraint({{catalog_sales_table->column_id_by_name("cs_bill_customer_sk")},
                                                        catalog_sales_table,
                                                        {customer_table->column_id_by_name("c_customer_sk")},
                                                        customer_table});
  catalog_sales_table->add_soft_foreign_key_constraint({{catalog_sales_table->column_id_by_name("cs_bill_cdemo_sk")},
                                                        catalog_sales_table,
                                                        {customer_demographics_table->column_id_by_name("cd_demo_sk")},
                                                        customer_demographics_table});
  catalog_sales_table->add_soft_foreign_key_constraint({{catalog_sales_table->column_id_by_name("cs_bill_hdemo_sk")},
                                                        catalog_sales_table,
                                                        {household_demographics_table->column_id_by_name("hd_demo_sk")},
                                                        household_demographics_table});
  catalog_sales_table->add_soft_foreign_key_constraint({{catalog_sales_table->column_id_by_name("cs_bill_addr_sk")},
                                                        catalog_sales_table,
                                                        {customer_address_table->column_id_by_name("ca_address_sk")},
                                                        customer_address_table});
  catalog_sales_table->add_soft_foreign_key_constraint({{catalog_sales_table->column_id_by_name("cs_ship_customer_sk")},
                                                        catalog_sales_table,
                                                        {customer_table->column_id_by_name("c_customer_sk")},
                                                        customer_table});
  catalog_sales_table->add_soft_foreign_key_constraint({{catalog_sales_table->column_id_by_name("cs_ship_cdemo_sk")},
                                                        catalog_sales_table,
                                                        {customer_demographics_table->column_id_by_name("cd_demo_sk")},
                                                        customer_demographics_table});
  catalog_sales_table->add_soft_foreign_key_constraint({{catalog_sales_table->column_id_by_name("cs_ship_hdemo_sk")},
                                                        catalog_sales_table,
                                                        {household_demographics_table->column_id_by_name("hd_demo_sk")},
                                                        household_demographics_table});
  catalog_sales_table->add_soft_foreign_key_constraint({{catalog_sales_table->column_id_by_name("cs_ship_addr_sk")},
                                                        catalog_sales_table,
                                                        {customer_address_table->column_id_by_name("ca_address_sk")},
                                                        customer_address_table});
  catalog_sales_table->add_soft_foreign_key_constraint({{catalog_sales_table->column_id_by_name("cs_call_center_sk")},
                                                        catalog_sales_table,
                                                        {call_center_table->column_id_by_name("cc_call_center_sk")},
                                                        call_center_table});
  catalog_sales_table->add_soft_foreign_key_constraint({{catalog_sales_table->column_id_by_name("cs_catalog_page_sk")},
                                                        catalog_sales_table,
                                                        {catalog_page_table->column_id_by_name("cp_catalog_page_sk")},
                                                        call_center_table});
  catalog_sales_table->add_soft_foreign_key_constraint({{catalog_sales_table->column_id_by_name("cs_ship_mode_sk")},
                                                        catalog_sales_table,
                                                        {ship_mode_table->column_id_by_name("sm_ship_mode_sk")},
                                                        ship_mode_table});
  catalog_sales_table->add_soft_foreign_key_constraint({{catalog_sales_table->column_id_by_name("cs_warehouse_sk")},
                                                        catalog_sales_table,
                                                        {warehouse_table->column_id_by_name("w_warehouse_sk")},
                                                        warehouse_table});
  catalog_sales_table->add_soft_foreign_key_constraint({{catalog_sales_table->column_id_by_name("cs_item_sk")},
                                                        catalog_sales_table,
                                                        {item_table->column_id_by_name("i_item_sk")},
                                                        item_table});
  catalog_sales_table->add_soft_foreign_key_constraint({{catalog_sales_table->column_id_by_name("cs_promo_sk")},
                                                        catalog_sales_table,
                                                        {promotion_table->column_id_by_name("p_promo_sk")},
                                                        promotion_table});

  // catalog_returns - 1 composite PK, 17 FKs.
  catalog_returns_table->add_soft_key_constraint({{catalog_returns_table->column_id_by_name("cr_item_sk"),
                                                   catalog_returns_table->column_id_by_name("cr_order_number")},
                                                  KeyConstraintType::PRIMARY_KEY});
  catalog_returns_table->add_soft_foreign_key_constraint(
      {{catalog_returns_table->column_id_by_name("cr_returned_date_sk")},
       catalog_returns_table,
       {date_dim_table->column_id_by_name("d_date_sk")},
       date_dim_table});
  catalog_returns_table->add_soft_foreign_key_constraint(
      {{catalog_returns_table->column_id_by_name("cr_returned_time_sk")},
       catalog_returns_table,
       {time_dim_table->column_id_by_name("t_time_sk")},
       time_dim_table});
  // The specification explicitly mentions the FK of cr_item_sk, cr_order_number as compound key to catalog_sales and as
  // an FK to i_item_sk directly.
  catalog_returns_table->add_soft_foreign_key_constraint({{catalog_returns_table->column_id_by_name("cr_item_sk"),
                                                           catalog_returns_table->column_id_by_name("cr_order_number")},
                                                          catalog_returns_table,
                                                          {catalog_sales_table->column_id_by_name("cs_item_sk"),
                                                           catalog_sales_table->column_id_by_name("cs_order_number")},
                                                          catalog_sales_table});
  catalog_returns_table->add_soft_foreign_key_constraint({{catalog_returns_table->column_id_by_name("cr_item_sk")},
                                                          catalog_returns_table,
                                                          {item_table->column_id_by_name("i_item_sk")},
                                                          item_table});
  catalog_returns_table->add_soft_foreign_key_constraint(
      {{catalog_returns_table->column_id_by_name("cr_refunded_customer_sk")},
       catalog_returns_table,
       {customer_table->column_id_by_name("c_customer_sk")},
       customer_table});
  catalog_returns_table->add_soft_foreign_key_constraint(
      {{catalog_returns_table->column_id_by_name("cr_refunded_cdemo_sk")},
       catalog_returns_table,
       {customer_demographics_table->column_id_by_name("cd_demo_sk")},
       customer_demographics_table});
  catalog_returns_table->add_soft_foreign_key_constraint(
      {{catalog_returns_table->column_id_by_name("cr_refunded_hdemo_sk")},
       catalog_returns_table,
       {household_demographics_table->column_id_by_name("hd_demo_sk")},
       household_demographics_table});
  catalog_returns_table->add_soft_foreign_key_constraint(
      {{catalog_returns_table->column_id_by_name("cr_refunded_addr_sk")},
       catalog_returns_table,
       {customer_address_table->column_id_by_name("ca_address_sk")},
       customer_address_table});
  catalog_returns_table->add_soft_foreign_key_constraint(
      {{catalog_returns_table->column_id_by_name("cr_returning_customer_sk")},
       catalog_returns_table,
       {customer_table->column_id_by_name("c_customer_sk")},
       customer_table});
  catalog_returns_table->add_soft_foreign_key_constraint(
      {{catalog_returns_table->column_id_by_name("cr_returning_cdemo_sk")},
       catalog_returns_table,
       {customer_demographics_table->column_id_by_name("cd_demo_sk")},
       customer_demographics_table});
  catalog_returns_table->add_soft_foreign_key_constraint(
      {{catalog_returns_table->column_id_by_name("cr_returning_hdemo_sk")},
       catalog_returns_table,
       {household_demographics_table->column_id_by_name("hd_demo_sk")},
       household_demographics_table});
  catalog_returns_table->add_soft_foreign_key_constraint(
      {{catalog_returns_table->column_id_by_name("cr_returning_addr_sk")},
       catalog_returns_table,
       {customer_address_table->column_id_by_name("ca_address_sk")},
       customer_address_table});
  catalog_returns_table->add_soft_foreign_key_constraint(
      {{catalog_returns_table->column_id_by_name("cr_call_center_sk")},
       catalog_returns_table,
       {call_center_table->column_id_by_name("cc_call_center_sk")},
       call_center_table});
  catalog_returns_table->add_soft_foreign_key_constraint(
      {{catalog_returns_table->column_id_by_name("cr_catalog_page_sk")},
       catalog_returns_table,
       {catalog_page_table->column_id_by_name("cp_catalog_page_sk")},
       call_center_table});
  catalog_returns_table->add_soft_foreign_key_constraint({{catalog_returns_table->column_id_by_name("cr_ship_mode_sk")},
                                                          catalog_returns_table,
                                                          {ship_mode_table->column_id_by_name("sm_ship_mode_sk")},
                                                          ship_mode_table});
  catalog_returns_table->add_soft_foreign_key_constraint({{catalog_returns_table->column_id_by_name("cr_warehouse_sk")},
                                                          catalog_returns_table,
                                                          {warehouse_table->column_id_by_name("w_warehouse_sk")},
                                                          warehouse_table});
  catalog_returns_table->add_soft_foreign_key_constraint({{catalog_returns_table->column_id_by_name("cr_reason_sk")},
                                                          catalog_returns_table,
                                                          {reason_table->column_id_by_name("r_reason_sk")},
                                                          reason_table});

  // web_sales - 1 composite PK, 17 FKs.
  web_sales_table->add_soft_key_constraint(
      {{web_sales_table->column_id_by_name("ws_item_sk"), web_sales_table->column_id_by_name("ws_order_number")},
       KeyConstraintType::PRIMARY_KEY});
  web_sales_table->add_soft_foreign_key_constraint({{web_sales_table->column_id_by_name("ws_sold_date_sk")},
                                                    web_sales_table,
                                                    {date_dim_table->column_id_by_name("d_date_sk")},
                                                    date_dim_table});
  web_sales_table->add_soft_foreign_key_constraint({{web_sales_table->column_id_by_name("ws_sold_time_sk")},
                                                    web_sales_table,
                                                    {time_dim_table->column_id_by_name("t_time_sk")},
                                                    time_dim_table});
  web_sales_table->add_soft_foreign_key_constraint({{web_sales_table->column_id_by_name("ws_ship_date_sk")},
                                                    web_sales_table,
                                                    {date_dim_table->column_id_by_name("d_date_sk")},
                                                    date_dim_table});
  web_sales_table->add_soft_foreign_key_constraint({{web_sales_table->column_id_by_name("ws_item_sk")},
                                                    web_sales_table,
                                                    {item_table->column_id_by_name("i_item_sk")},
                                                    item_table});
  web_sales_table->add_soft_foreign_key_constraint({{web_sales_table->column_id_by_name("ws_bill_customer_sk")},
                                                    web_sales_table,
                                                    {customer_table->column_id_by_name("c_customer_sk")},
                                                    customer_table});
  web_sales_table->add_soft_foreign_key_constraint({{web_sales_table->column_id_by_name("ws_bill_cdemo_sk")},
                                                    web_sales_table,
                                                    {customer_demographics_table->column_id_by_name("cd_demo_sk")},
                                                    customer_demographics_table});
  web_sales_table->add_soft_foreign_key_constraint({{web_sales_table->column_id_by_name("ws_bill_hdemo_sk")},
                                                    web_sales_table,
                                                    {household_demographics_table->column_id_by_name("hd_demo_sk")},
                                                    household_demographics_table});
  web_sales_table->add_soft_foreign_key_constraint({{web_sales_table->column_id_by_name("ws_bill_addr_sk")},
                                                    web_sales_table,
                                                    {customer_address_table->column_id_by_name("ca_address_sk")},
                                                    customer_address_table});
  web_sales_table->add_soft_foreign_key_constraint({{web_sales_table->column_id_by_name("ws_ship_customer_sk")},
                                                    web_sales_table,
                                                    {customer_table->column_id_by_name("c_customer_sk")},
                                                    customer_table});
  web_sales_table->add_soft_foreign_key_constraint({{web_sales_table->column_id_by_name("ws_ship_cdemo_sk")},
                                                    web_sales_table,
                                                    {customer_demographics_table->column_id_by_name("cd_demo_sk")},
                                                    customer_demographics_table});
  web_sales_table->add_soft_foreign_key_constraint({{web_sales_table->column_id_by_name("ws_ship_hdemo_sk")},
                                                    web_sales_table,
                                                    {household_demographics_table->column_id_by_name("hd_demo_sk")},
                                                    household_demographics_table});
  web_sales_table->add_soft_foreign_key_constraint({{web_sales_table->column_id_by_name("ws_ship_addr_sk")},
                                                    web_sales_table,
                                                    {customer_address_table->column_id_by_name("ca_address_sk")},
                                                    customer_address_table});
  web_sales_table->add_soft_foreign_key_constraint({{web_sales_table->column_id_by_name("ws_web_page_sk")},
                                                    web_sales_table,
                                                    {web_page_table->column_id_by_name("wp_web_page_sk")},
                                                    web_page_table});
  web_sales_table->add_soft_foreign_key_constraint({{web_sales_table->column_id_by_name("ws_web_site_sk")},
                                                    web_sales_table,
                                                    {web_site_table->column_id_by_name("web_site_sk")},
                                                    web_site_table});
  web_sales_table->add_soft_foreign_key_constraint({{web_sales_table->column_id_by_name("ws_ship_mode_sk")},
                                                    web_sales_table,
                                                    {ship_mode_table->column_id_by_name("sm_ship_mode_sk")},
                                                    ship_mode_table});
  web_sales_table->add_soft_foreign_key_constraint({{web_sales_table->column_id_by_name("ws_warehouse_sk")},
                                                    web_sales_table,
                                                    {warehouse_table->column_id_by_name("w_warehouse_sk")},
                                                    warehouse_table});
  web_sales_table->add_soft_foreign_key_constraint({{web_sales_table->column_id_by_name("ws_promo_sk")},
                                                    web_sales_table,
                                                    {promotion_table->column_id_by_name("p_promo_sk")},
                                                    promotion_table});

  // web_returns - 1 composite PK, 14 FKs.
  web_returns_table->add_soft_key_constraint(
      {{web_returns_table->column_id_by_name("wr_item_sk"), web_returns_table->column_id_by_name("wr_order_number")},
       KeyConstraintType::PRIMARY_KEY});
  web_returns_table->add_soft_foreign_key_constraint({{web_returns_table->column_id_by_name("wr_returned_date_sk")},
                                                      web_returns_table,
                                                      {date_dim_table->column_id_by_name("d_date_sk")},
                                                      date_dim_table});
  web_returns_table->add_soft_foreign_key_constraint({{web_returns_table->column_id_by_name("wr_returned_time_sk")},
                                                      web_returns_table,
                                                      {time_dim_table->column_id_by_name("t_time_sk")},
                                                      time_dim_table});
  // The specification explicitly mentions the FK of wr_item_sk, wr_order_number as compound key to web_sales and as an
  // FK to i_item_sk directly.
  web_returns_table->add_soft_foreign_key_constraint(
      {{web_returns_table->column_id_by_name("wr_item_sk"), web_returns_table->column_id_by_name("wr_order_number")},
       web_returns_table,
       {web_sales_table->column_id_by_name("ws_item_sk"), web_sales_table->column_id_by_name("ws_order_number")},
       web_sales_table});
  web_returns_table->add_soft_foreign_key_constraint({{web_returns_table->column_id_by_name("wr_item_sk")},
                                                      web_returns_table,
                                                      {item_table->column_id_by_name("i_item_sk")},
                                                      item_table});
  web_returns_table->add_soft_foreign_key_constraint({{web_returns_table->column_id_by_name("wr_refunded_customer_sk")},
                                                      web_returns_table,
                                                      {customer_table->column_id_by_name("c_customer_sk")},
                                                      customer_table});
  web_returns_table->add_soft_foreign_key_constraint({{web_returns_table->column_id_by_name("wr_refunded_cdemo_sk")},
                                                      web_returns_table,
                                                      {customer_demographics_table->column_id_by_name("cd_demo_sk")},
                                                      customer_demographics_table});
  web_returns_table->add_soft_foreign_key_constraint({{web_returns_table->column_id_by_name("wr_refunded_hdemo_sk")},
                                                      web_returns_table,
                                                      {household_demographics_table->column_id_by_name("hd_demo_sk")},
                                                      household_demographics_table});
  web_returns_table->add_soft_foreign_key_constraint({{web_returns_table->column_id_by_name("wr_refunded_addr_sk")},
                                                      web_returns_table,
                                                      {customer_address_table->column_id_by_name("ca_address_sk")},
                                                      customer_address_table});
  web_returns_table->add_soft_foreign_key_constraint(
      {{web_returns_table->column_id_by_name("wr_returning_customer_sk")},
       web_returns_table,
       {customer_table->column_id_by_name("c_customer_sk")},
       customer_table});
  web_returns_table->add_soft_foreign_key_constraint({{web_returns_table->column_id_by_name("wr_returning_cdemo_sk")},
                                                      web_returns_table,
                                                      {customer_demographics_table->column_id_by_name("cd_demo_sk")},
                                                      customer_demographics_table});
  web_returns_table->add_soft_foreign_key_constraint({{web_returns_table->column_id_by_name("wr_returning_hdemo_sk")},
                                                      web_returns_table,
                                                      {household_demographics_table->column_id_by_name("hd_demo_sk")},
                                                      household_demographics_table});
  web_returns_table->add_soft_foreign_key_constraint({{web_returns_table->column_id_by_name("wr_returning_addr_sk")},
                                                      web_returns_table,
                                                      {customer_address_table->column_id_by_name("ca_address_sk")},
                                                      customer_address_table});
  web_returns_table->add_soft_foreign_key_constraint({{web_returns_table->column_id_by_name("wr_web_page_sk")},
                                                      web_returns_table,
                                                      {web_page_table->column_id_by_name("wp_web_page_sk")},
                                                      web_page_table});

  web_returns_table->add_soft_foreign_key_constraint({{web_returns_table->column_id_by_name("wr_reason_sk")},
                                                      web_returns_table,
                                                      {reason_table->column_id_by_name("r_reason_sk")},
                                                      reason_table});

  // inventory - 1 composite PK, 3 FKs.
  inventory_table->add_soft_key_constraint(
      {{inventory_table->column_id_by_name("inv_date_sk"), inventory_table->column_id_by_name("inv_item_sk"),
        inventory_table->column_id_by_name("inv_warehouse_sk")},
       KeyConstraintType::PRIMARY_KEY});
  inventory_table->add_soft_foreign_key_constraint({{inventory_table->column_id_by_name("inv_date_sk")},
                                                    inventory_table,
                                                    {date_dim_table->column_id_by_name("d_date_sk")},
                                                    date_dim_table});
  inventory_table->add_soft_foreign_key_constraint({{inventory_table->column_id_by_name("inv_item_sk")},
                                                    inventory_table,
                                                    {item_table->column_id_by_name("i_item_sk")},
                                                    item_table});
  inventory_table->add_soft_foreign_key_constraint({{inventory_table->column_id_by_name("inv_warehouse_sk")},
                                                    inventory_table,
                                                    {warehouse_table->column_id_by_name("w_warehouse_sk")},
                                                    warehouse_table});

  // store - 1 PK, 1 FK.
>>>>>>> 84faa0bf
  store_table->add_soft_key_constraint(
      {{store_table->column_id_by_name("s_store_sk")}, KeyConstraintType::PRIMARY_KEY});
  store_table->add_soft_foreign_key_constraint({{store_table->column_id_by_name("s_closed_date_sk")},
                                                store_table,
                                                {date_dim_table->column_id_by_name("d_date_sk")},
                                                date_dim_table});

  // call_center - 1 PK, 2 FKs.
  call_center_table->add_soft_key_constraint(
      {{call_center_table->column_id_by_name("cc_call_center_sk")}, KeyConstraintType::PRIMARY_KEY});
  call_center_table->add_soft_foreign_key_constraint({{call_center_table->column_id_by_name("cc_closed_date_sk")},
                                                      call_center_table,
                                                      {date_dim_table->column_id_by_name("d_date_sk")},
                                                      date_dim_table});
  call_center_table->add_soft_foreign_key_constraint({{call_center_table->column_id_by_name("cc_open_date_sk")},
                                                      call_center_table,
                                                      {date_dim_table->column_id_by_name("d_date_sk")},
                                                      date_dim_table});

<<<<<<< HEAD
  const auto& catalog_page_table = table_info_by_name.at("catalog_page").table;
=======
  // catalog_page - 1 PK, 2 FKs.
>>>>>>> 84faa0bf
  catalog_page_table->add_soft_key_constraint(
      {{catalog_page_table->column_id_by_name("cp_catalog_page_sk")}, KeyConstraintType::PRIMARY_KEY});
  catalog_page_table->add_soft_foreign_key_constraint({{catalog_page_table->column_id_by_name("cp_start_date_sk")},
                                                       catalog_page_table,
                                                       {date_dim_table->column_id_by_name("d_date_sk")},
                                                       date_dim_table});
  catalog_page_table->add_soft_foreign_key_constraint({{catalog_page_table->column_id_by_name("cp_end_date_sk")},
                                                       catalog_page_table,
                                                       {date_dim_table->column_id_by_name("d_date_sk")},
                                                       date_dim_table});

<<<<<<< HEAD
  const auto& web_site_table = table_info_by_name.at("web_site").table;
=======
  // web_site - 1 PK, 2 FKs.
>>>>>>> 84faa0bf
  web_site_table->add_soft_key_constraint(
      {{web_site_table->column_id_by_name("web_site_sk")}, KeyConstraintType::PRIMARY_KEY});
  web_site_table->add_soft_foreign_key_constraint({{web_site_table->column_id_by_name("web_open_date_sk")},
                                                   web_site_table,
                                                   {date_dim_table->column_id_by_name("d_date_sk")},
                                                   date_dim_table});
  web_site_table->add_soft_foreign_key_constraint({{web_site_table->column_id_by_name("web_close_date_sk")},
                                                   web_site_table,
                                                   {date_dim_table->column_id_by_name("d_date_sk")},
                                                   date_dim_table});

<<<<<<< HEAD
  const auto& customer_address_table = table_info_by_name.at("customer_address").table;
=======
  // web_page - 1 PK, 3 FKs.
  web_page_table->add_soft_key_constraint(
      {{web_page_table->column_id_by_name("wp_web_page_sk")}, KeyConstraintType::PRIMARY_KEY});

  web_page_table->add_soft_foreign_key_constraint({{web_page_table->column_id_by_name("wp_creation_date_sk")},
                                                   web_page_table,
                                                   {date_dim_table->column_id_by_name("d_date_sk")},
                                                   date_dim_table});
  web_page_table->add_soft_foreign_key_constraint({{web_page_table->column_id_by_name("wp_access_date_sk")},
                                                   web_page_table,
                                                   {date_dim_table->column_id_by_name("d_date_sk")},
                                                   date_dim_table});
  web_page_table->add_soft_foreign_key_constraint({{web_page_table->column_id_by_name("wp_customer_sk")},
                                                   web_page_table,
                                                   {customer_table->column_id_by_name("c_customer_sk")},
                                                   customer_table});

  // warehouse - 1 PK.
  warehouse_table->add_soft_key_constraint(
      {{warehouse_table->column_id_by_name("w_warehouse_sk")}, KeyConstraintType::PRIMARY_KEY});

  // customer - 1 PK, 6 FKs.
  customer_table->add_soft_key_constraint(
      {{customer_table->column_id_by_name("c_customer_sk")}, KeyConstraintType::PRIMARY_KEY});
  customer_table->add_soft_foreign_key_constraint({{customer_table->column_id_by_name("c_current_cdemo_sk")},
                                                   customer_table,
                                                   {customer_demographics_table->column_id_by_name("cd_demo_sk")},
                                                   customer_demographics_table});
  customer_table->add_soft_foreign_key_constraint({{customer_table->column_id_by_name("c_current_hdemo_sk")},
                                                   customer_table,
                                                   {household_demographics_table->column_id_by_name("hd_demo_sk")},
                                                   household_demographics_table});
  customer_table->add_soft_foreign_key_constraint({{customer_table->column_id_by_name("c_current_addr_sk")},
                                                   customer_table,
                                                   {customer_address_table->column_id_by_name("ca_address_sk")},
                                                   date_dim_table});
  customer_table->add_soft_foreign_key_constraint({{customer_table->column_id_by_name("c_first_shipto_date_sk")},
                                                   customer_table,
                                                   {date_dim_table->column_id_by_name("d_date_sk")},
                                                   date_dim_table});
  customer_table->add_soft_foreign_key_constraint({{customer_table->column_id_by_name("c_first_sales_date_sk")},
                                                   customer_table,
                                                   {date_dim_table->column_id_by_name("d_date_sk")},
                                                   date_dim_table});
  customer_table->add_soft_foreign_key_constraint({{customer_table->column_id_by_name("c_last_review_date")},
                                                   customer_table,
                                                   {date_dim_table->column_id_by_name("d_date_sk")},
                                                   date_dim_table});

  // customer_address - 1 PK.
>>>>>>> 84faa0bf
  customer_address_table->add_soft_key_constraint(
      {{customer_address_table->column_id_by_name("ca_address_sk")}, KeyConstraintType::PRIMARY_KEY});

  // customer_demographics - 1 PK.
  customer_demographics_table->add_soft_key_constraint(
      {{customer_demographics_table->column_id_by_name("cd_demo_sk")}, KeyConstraintType::PRIMARY_KEY});

<<<<<<< HEAD
  const auto& income_band_table = table_info_by_name.at("income_band").table;
  income_band_table->add_soft_key_constraint(
      {{income_band_table->column_id_by_name("ib_income_band_sk")}, KeyConstraintType::PRIMARY_KEY});
=======
  // date_dim - 1 PK.
  date_dim_table->add_soft_key_constraint(
      {{date_dim_table->column_id_by_name("d_date_sk")}, KeyConstraintType::PRIMARY_KEY});
>>>>>>> 84faa0bf

  // household_demographics - 1 PK, 1 FK.
  household_demographics_table->add_soft_key_constraint(
      {{household_demographics_table->column_id_by_name("hd_demo_sk")}, KeyConstraintType::PRIMARY_KEY});
  household_demographics_table->add_soft_foreign_key_constraint(
      {{household_demographics_table->column_id_by_name("hd_income_band_sk")},
       household_demographics_table,
       {income_band_table->column_id_by_name("ib_income_band_sk")},
       income_band_table});
<<<<<<< HEAD

  const auto& customer_table = table_info_by_name.at("customer").table;
  customer_table->add_soft_key_constraint(
      {{customer_table->column_id_by_name("c_customer_sk")}, KeyConstraintType::PRIMARY_KEY});
  customer_table->add_soft_foreign_key_constraint({{customer_table->column_id_by_name("c_current_cdemo_sk")},
                                                   customer_table,
                                                   {customer_demographics_table->column_id_by_name("cd_demo_sk")},
                                                   customer_demographics_table});
  customer_table->add_soft_foreign_key_constraint({{customer_table->column_id_by_name("c_current_hdemo_sk")},
                                                   customer_table,
                                                   {household_demographics_table->column_id_by_name("hd_demo_sk")},
                                                   household_demographics_table});
  customer_table->add_soft_foreign_key_constraint({{customer_table->column_id_by_name("c_current_addr_sk")},
                                                   customer_table,
                                                   {customer_address_table->column_id_by_name("ca_address_sk")},
                                                   date_dim_table});

  customer_table->add_soft_foreign_key_constraint({{customer_table->column_id_by_name("c_first_shipto_date_sk")},
                                                   customer_table,
                                                   {date_dim_table->column_id_by_name("d_date_sk")},
                                                   date_dim_table});
  customer_table->add_soft_foreign_key_constraint({{customer_table->column_id_by_name("c_first_sales_date_sk")},
                                                   customer_table,
                                                   {date_dim_table->column_id_by_name("d_date_sk")},
                                                   date_dim_table});

  const auto& web_page_table = table_info_by_name.at("web_page").table;
  web_page_table->add_soft_key_constraint(
      {{web_page_table->column_id_by_name("wp_web_page_sk")}, KeyConstraintType::PRIMARY_KEY});

  web_page_table->add_soft_foreign_key_constraint({{web_page_table->column_id_by_name("wp_creation_date_sk")},
                                                   web_page_table,
                                                   {date_dim_table->column_id_by_name("d_date_sk")},
                                                   date_dim_table});
  web_page_table->add_soft_foreign_key_constraint({{web_page_table->column_id_by_name("wp_access_date_sk")},
                                                   web_page_table,
                                                   {date_dim_table->column_id_by_name("d_date_sk")},
                                                   date_dim_table});
  web_page_table->add_soft_foreign_key_constraint({{web_page_table->column_id_by_name("wp_customer_sk")},
                                                   web_page_table,
                                                   {customer_table->column_id_by_name("c_customer_sk")},
                                                   customer_table});

  const auto& warehouse_table = table_info_by_name.at("warehouse").table;
  warehouse_table->add_soft_key_constraint(
      {{warehouse_table->column_id_by_name("w_warehouse_sk")}, KeyConstraintType::PRIMARY_KEY});
=======
>>>>>>> 84faa0bf

  // item - 1 PK.
  item_table->add_soft_key_constraint({{item_table->column_id_by_name("i_item_sk")}, KeyConstraintType::PRIMARY_KEY});

<<<<<<< HEAD
  const auto& promotion_table = table_info_by_name.at("promotion").table;
=======
  // income_band - 1 PK.
  income_band_table->add_soft_key_constraint(
      {{income_band_table->column_id_by_name("ib_income_band_sk")}, KeyConstraintType::PRIMARY_KEY});

  // promotion - 1 PK, 3 FKs.
>>>>>>> 84faa0bf
  promotion_table->add_soft_key_constraint(
      {{promotion_table->column_id_by_name("p_promo_sk")}, KeyConstraintType::PRIMARY_KEY});

  promotion_table->add_soft_foreign_key_constraint({{promotion_table->column_id_by_name("p_start_date_sk")},
                                                    promotion_table,
                                                    {date_dim_table->column_id_by_name("d_date_sk")},
                                                    date_dim_table});
  promotion_table->add_soft_foreign_key_constraint({{promotion_table->column_id_by_name("p_end_date_sk")},
                                                    promotion_table,
                                                    {date_dim_table->column_id_by_name("d_date_sk")},
                                                    date_dim_table});
  promotion_table->add_soft_foreign_key_constraint({{promotion_table->column_id_by_name("p_item_sk")},
                                                    promotion_table,
                                                    {item_table->column_id_by_name("i_item_sk")},
                                                    item_table});

<<<<<<< HEAD
  const auto& reason_table = table_info_by_name.at("reason").table;
=======
  // reason - 1 PK.
>>>>>>> 84faa0bf
  reason_table->add_soft_key_constraint(
      {{reason_table->column_id_by_name("r_reason_sk")}, KeyConstraintType::PRIMARY_KEY});

  // ship_mode - 1 PK.
  ship_mode_table->add_soft_key_constraint(
      {{ship_mode_table->column_id_by_name("sm_ship_mode_sk")}, KeyConstraintType::PRIMARY_KEY});

  // time_dim - 1 PK.
  time_dim_table->add_soft_key_constraint(
      {{time_dim_table->column_id_by_name("t_time_sk")}, KeyConstraintType::PRIMARY_KEY});

  // Fact Tables (7)
  const auto& store_sales_table = table_info_by_name.at("store_sales").table;
  store_sales_table->add_soft_key_constraint(
      {{store_sales_table->column_id_by_name("ss_item_sk"), store_sales_table->column_id_by_name("ss_ticket_number")},
       KeyConstraintType::PRIMARY_KEY});
  store_sales_table->add_soft_foreign_key_constraint({{store_sales_table->column_id_by_name("ss_sold_date_sk")},
                                                      store_sales_table,
                                                      {date_dim_table->column_id_by_name("d_date_sk")},
                                                      date_dim_table});
  store_sales_table->add_soft_foreign_key_constraint({{store_sales_table->column_id_by_name("ss_sold_time_sk")},
                                                      store_sales_table,
                                                      {time_dim_table->column_id_by_name("t_time_sk")},
                                                      time_dim_table});
  store_sales_table->add_soft_foreign_key_constraint({{store_sales_table->column_id_by_name("ss_item_sk")},
                                                      store_sales_table,
                                                      {item_table->column_id_by_name("i_item_sk")},
                                                      item_table});
  store_sales_table->add_soft_foreign_key_constraint({{store_sales_table->column_id_by_name("ss_customer_sk")},
                                                      store_sales_table,
                                                      {customer_table->column_id_by_name("c_customer_sk")},
                                                      customer_table});
  store_sales_table->add_soft_foreign_key_constraint({{store_sales_table->column_id_by_name("ss_cdemo_sk")},
                                                      store_sales_table,
                                                      {customer_demographics_table->column_id_by_name("cd_demo_sk")},
                                                      customer_demographics_table});
  store_sales_table->add_soft_foreign_key_constraint({{store_sales_table->column_id_by_name("ss_hdemo_sk")},
                                                      store_sales_table,
                                                      {household_demographics_table->column_id_by_name("hd_demo_sk")},
                                                      household_demographics_table});
  store_sales_table->add_soft_foreign_key_constraint({{store_sales_table->column_id_by_name("ss_addr_sk")},
                                                      store_sales_table,
                                                      {customer_address_table->column_id_by_name("ca_address_sk")},
                                                      customer_address_table});
  store_sales_table->add_soft_foreign_key_constraint({{store_sales_table->column_id_by_name("ss_store_sk")},
                                                      store_sales_table,
                                                      {store_table->column_id_by_name("s_store_sk")},
                                                      store_table});
  store_sales_table->add_soft_foreign_key_constraint({{store_sales_table->column_id_by_name("ss_promo_sk")},
                                                      store_sales_table,
                                                      {promotion_table->column_id_by_name("p_promo_sk")},
                                                      promotion_table});

  const auto& store_returns_table = table_info_by_name.at("store_returns").table;
  store_returns_table->add_soft_key_constraint({{store_returns_table->column_id_by_name("sr_item_sk"),
                                                 store_returns_table->column_id_by_name("sr_ticket_number")},
                                                KeyConstraintType::PRIMARY_KEY});
  store_returns_table->add_soft_foreign_key_constraint({{store_returns_table->column_id_by_name("sr_returned_date_sk")},
                                                        store_returns_table,
                                                        {date_dim_table->column_id_by_name("d_date_sk")},
                                                        date_dim_table});
  store_returns_table->add_soft_foreign_key_constraint({{store_returns_table->column_id_by_name("sr_return_time_sk")},
                                                        store_returns_table,
                                                        {time_dim_table->column_id_by_name("t_time_sk")},
                                                        time_dim_table});
  store_returns_table->add_soft_foreign_key_constraint(
      {{store_returns_table->column_id_by_name("sr_item_sk"),
        store_returns_table->column_id_by_name("sr_ticket_number")},
       store_returns_table,
       {store_sales_table->column_id_by_name("ss_item_sk"), store_sales_table->column_id_by_name("ss_ticket_number")},
       store_sales_table});
  store_returns_table->add_soft_foreign_key_constraint({{store_returns_table->column_id_by_name("sr_customer_sk")},
                                                        store_returns_table,
                                                        {customer_table->column_id_by_name("c_customer_sk")},
                                                        customer_table});
  store_returns_table->add_soft_foreign_key_constraint({{store_returns_table->column_id_by_name("sr_cdemo_sk")},
                                                        store_returns_table,
                                                        {customer_demographics_table->column_id_by_name("cd_demo_sk")},
                                                        customer_demographics_table});
  store_returns_table->add_soft_foreign_key_constraint({{store_returns_table->column_id_by_name("sr_hdemo_sk")},
                                                        store_returns_table,
                                                        {household_demographics_table->column_id_by_name("hd_demo_sk")},
                                                        household_demographics_table});
  store_returns_table->add_soft_foreign_key_constraint({{store_returns_table->column_id_by_name("sr_addr_sk")},
                                                        store_returns_table,
                                                        {customer_address_table->column_id_by_name("ca_address_sk")},
                                                        customer_address_table});
  store_returns_table->add_soft_foreign_key_constraint({{store_returns_table->column_id_by_name("sr_store_sk")},
                                                        store_returns_table,
                                                        {store_table->column_id_by_name("s_store_sk")},
                                                        store_table});
  store_returns_table->add_soft_foreign_key_constraint({{store_returns_table->column_id_by_name("sr_reason_sk")},
                                                        store_returns_table,
                                                        {reason_table->column_id_by_name("r_reason_sk")},
                                                        reason_table});

  const auto& catalog_sales_table = table_info_by_name.at("catalog_sales").table;
  catalog_sales_table->add_soft_key_constraint({{catalog_sales_table->column_id_by_name("cs_item_sk"),
                                                 catalog_sales_table->column_id_by_name("cs_order_number")},
                                                KeyConstraintType::PRIMARY_KEY});
  catalog_sales_table->add_soft_foreign_key_constraint({{catalog_sales_table->column_id_by_name("cs_sold_date_sk")},
                                                        catalog_sales_table,
                                                        {date_dim_table->column_id_by_name("d_date_sk")},
                                                        date_dim_table});
  catalog_sales_table->add_soft_foreign_key_constraint({{catalog_sales_table->column_id_by_name("cs_sold_time_sk")},
                                                        catalog_sales_table,
                                                        {time_dim_table->column_id_by_name("t_time_sk")},
                                                        time_dim_table});
  catalog_sales_table->add_soft_foreign_key_constraint({{catalog_sales_table->column_id_by_name("cs_ship_date_sk")},
                                                        catalog_sales_table,
                                                        {date_dim_table->column_id_by_name("d_date_sk")},
                                                        date_dim_table});
  catalog_sales_table->add_soft_foreign_key_constraint({{catalog_sales_table->column_id_by_name("cs_bill_customer_sk")},
                                                        catalog_sales_table,
                                                        {customer_table->column_id_by_name("c_customer_sk")},
                                                        customer_table});
  catalog_sales_table->add_soft_foreign_key_constraint({{catalog_sales_table->column_id_by_name("cs_bill_cdemo_sk")},
                                                        catalog_sales_table,
                                                        {customer_demographics_table->column_id_by_name("cd_demo_sk")},
                                                        customer_demographics_table});
  catalog_sales_table->add_soft_foreign_key_constraint({{catalog_sales_table->column_id_by_name("cs_bill_hdemo_sk")},
                                                        catalog_sales_table,
                                                        {household_demographics_table->column_id_by_name("hd_demo_sk")},
                                                        household_demographics_table});
  catalog_sales_table->add_soft_foreign_key_constraint({{catalog_sales_table->column_id_by_name("cs_bill_addr_sk")},
                                                        catalog_sales_table,
                                                        {customer_address_table->column_id_by_name("ca_address_sk")},
                                                        customer_address_table});
  catalog_sales_table->add_soft_foreign_key_constraint({{catalog_sales_table->column_id_by_name("cs_ship_customer_sk")},
                                                        catalog_sales_table,
                                                        {customer_table->column_id_by_name("c_customer_sk")},
                                                        customer_table});
  catalog_sales_table->add_soft_foreign_key_constraint({{catalog_sales_table->column_id_by_name("cs_ship_cdemo_sk")},
                                                        catalog_sales_table,
                                                        {customer_demographics_table->column_id_by_name("cd_demo_sk")},
                                                        customer_demographics_table});
  catalog_sales_table->add_soft_foreign_key_constraint({{catalog_sales_table->column_id_by_name("cs_ship_hdemo_sk")},
                                                        catalog_sales_table,
                                                        {household_demographics_table->column_id_by_name("hd_demo_sk")},
                                                        household_demographics_table});
  catalog_sales_table->add_soft_foreign_key_constraint({{catalog_sales_table->column_id_by_name("cs_ship_addr_sk")},
                                                        catalog_sales_table,
                                                        {customer_address_table->column_id_by_name("ca_address_sk")},
                                                        customer_address_table});
  catalog_sales_table->add_soft_foreign_key_constraint({{catalog_sales_table->column_id_by_name("cs_call_center_sk")},
                                                        catalog_sales_table,
                                                        {call_center_table->column_id_by_name("cc_call_center_sk")},
                                                        call_center_table});
  catalog_sales_table->add_soft_foreign_key_constraint({{catalog_sales_table->column_id_by_name("cs_catalog_page_sk")},
                                                        catalog_sales_table,
                                                        {catalog_page_table->column_id_by_name("cp_catalog_page_sk")},
                                                        call_center_table});
  catalog_sales_table->add_soft_foreign_key_constraint({{catalog_sales_table->column_id_by_name("cs_ship_mode_sk")},
                                                        catalog_sales_table,
                                                        {ship_mode_table->column_id_by_name("sm_ship_mode_sk")},
                                                        ship_mode_table});
  catalog_sales_table->add_soft_foreign_key_constraint({{catalog_sales_table->column_id_by_name("cs_warehouse_sk")},
                                                        catalog_sales_table,
                                                        {warehouse_table->column_id_by_name("w_warehouse_sk")},
                                                        warehouse_table});
  catalog_sales_table->add_soft_foreign_key_constraint({{catalog_sales_table->column_id_by_name("cs_item_sk")},
                                                        catalog_sales_table,
                                                        {item_table->column_id_by_name("i_item_sk")},
                                                        item_table});
  catalog_sales_table->add_soft_foreign_key_constraint({{catalog_sales_table->column_id_by_name("cs_promo_sk")},
                                                        catalog_sales_table,
                                                        {promotion_table->column_id_by_name("p_promo_sk")},
                                                        promotion_table});

  const auto& catalog_returns_table = table_info_by_name.at("catalog_returns").table;
  catalog_returns_table->add_soft_key_constraint({{catalog_returns_table->column_id_by_name("cr_item_sk"),
                                                   catalog_returns_table->column_id_by_name("cr_order_number")},
                                                  KeyConstraintType::PRIMARY_KEY});
  catalog_returns_table->add_soft_foreign_key_constraint(
      {{catalog_returns_table->column_id_by_name("cr_returned_date_sk")},
       catalog_returns_table,
       {date_dim_table->column_id_by_name("d_date_sk")},
       date_dim_table});
  catalog_returns_table->add_soft_foreign_key_constraint(
      {{catalog_returns_table->column_id_by_name("cr_returned_time_sk")},
       catalog_returns_table,
       {time_dim_table->column_id_by_name("t_time_sk")},
       time_dim_table});
  catalog_returns_table->add_soft_foreign_key_constraint({{catalog_returns_table->column_id_by_name("cr_item_sk"),
                                                           catalog_returns_table->column_id_by_name("cr_order_number")},
                                                          catalog_returns_table,
                                                          {catalog_sales_table->column_id_by_name("cs_item_sk"),
                                                           catalog_sales_table->column_id_by_name("cs_order_number")},
                                                          catalog_sales_table});
  catalog_returns_table->add_soft_foreign_key_constraint(
      {{catalog_returns_table->column_id_by_name("cr_refunded_customer_sk")},
       catalog_returns_table,
       {customer_table->column_id_by_name("c_customer_sk")},
       customer_table});
  catalog_returns_table->add_soft_foreign_key_constraint(
      {{catalog_returns_table->column_id_by_name("cr_refunded_cdemo_sk")},
       catalog_returns_table,
       {customer_demographics_table->column_id_by_name("cd_demo_sk")},
       customer_demographics_table});
  catalog_returns_table->add_soft_foreign_key_constraint(
      {{catalog_returns_table->column_id_by_name("cr_refunded_hdemo_sk")},
       catalog_returns_table,
       {household_demographics_table->column_id_by_name("hd_demo_sk")},
       household_demographics_table});
  catalog_returns_table->add_soft_foreign_key_constraint(
      {{catalog_returns_table->column_id_by_name("cr_refunded_addr_sk")},
       catalog_returns_table,
       {customer_address_table->column_id_by_name("ca_address_sk")},
       customer_address_table});
  catalog_returns_table->add_soft_foreign_key_constraint(
      {{catalog_returns_table->column_id_by_name("cr_returning_customer_sk")},
       catalog_returns_table,
       {customer_table->column_id_by_name("c_customer_sk")},
       customer_table});
  catalog_returns_table->add_soft_foreign_key_constraint(
      {{catalog_returns_table->column_id_by_name("cr_returning_cdemo_sk")},
       catalog_returns_table,
       {customer_demographics_table->column_id_by_name("cd_demo_sk")},
       customer_demographics_table});
  catalog_returns_table->add_soft_foreign_key_constraint(
      {{catalog_returns_table->column_id_by_name("cr_returning_hdemo_sk")},
       catalog_returns_table,
       {household_demographics_table->column_id_by_name("hd_demo_sk")},
       household_demographics_table});
  catalog_returns_table->add_soft_foreign_key_constraint(
      {{catalog_returns_table->column_id_by_name("cr_returning_addr_sk")},
       catalog_returns_table,
       {customer_address_table->column_id_by_name("ca_address_sk")},
       customer_address_table});
  catalog_returns_table->add_soft_foreign_key_constraint(
      {{catalog_returns_table->column_id_by_name("cr_call_center_sk")},
       catalog_returns_table,
       {call_center_table->column_id_by_name("cc_call_center_sk")},
       call_center_table});
  catalog_returns_table->add_soft_foreign_key_constraint(
      {{catalog_returns_table->column_id_by_name("cr_catalog_page_sk")},
       catalog_returns_table,
       {catalog_page_table->column_id_by_name("cp_catalog_page_sk")},
       call_center_table});
  catalog_returns_table->add_soft_foreign_key_constraint({{catalog_returns_table->column_id_by_name("cr_ship_mode_sk")},
                                                          catalog_returns_table,
                                                          {ship_mode_table->column_id_by_name("sm_ship_mode_sk")},
                                                          ship_mode_table});
  catalog_returns_table->add_soft_foreign_key_constraint({{catalog_returns_table->column_id_by_name("cr_warehouse_sk")},
                                                          catalog_returns_table,
                                                          {warehouse_table->column_id_by_name("w_warehouse_sk")},
                                                          warehouse_table});
  catalog_returns_table->add_soft_foreign_key_constraint({{catalog_returns_table->column_id_by_name("cr_reason_sk")},
                                                          catalog_returns_table,
                                                          {reason_table->column_id_by_name("r_reason_sk")},
                                                          reason_table});

  const auto& web_sales_table = table_info_by_name.at("web_sales").table;
  web_sales_table->add_soft_key_constraint(
      {{web_sales_table->column_id_by_name("ws_item_sk"), web_sales_table->column_id_by_name("ws_order_number")},
       KeyConstraintType::PRIMARY_KEY});
  web_sales_table->add_soft_foreign_key_constraint({{web_sales_table->column_id_by_name("ws_sold_date_sk")},
                                                    web_sales_table,
                                                    {date_dim_table->column_id_by_name("d_date_sk")},
                                                    date_dim_table});
  web_sales_table->add_soft_foreign_key_constraint({{web_sales_table->column_id_by_name("ws_sold_time_sk")},
                                                    web_sales_table,
                                                    {time_dim_table->column_id_by_name("t_time_sk")},
                                                    time_dim_table});
  web_sales_table->add_soft_foreign_key_constraint({{web_sales_table->column_id_by_name("ws_ship_date_sk")},
                                                    web_sales_table,
                                                    {date_dim_table->column_id_by_name("d_date_sk")},
                                                    date_dim_table});
  web_sales_table->add_soft_foreign_key_constraint({{web_sales_table->column_id_by_name("ws_item_sk")},
                                                    web_sales_table,
                                                    {item_table->column_id_by_name("i_item_sk")},
                                                    item_table});
  web_sales_table->add_soft_foreign_key_constraint({{web_sales_table->column_id_by_name("ws_bill_customer_sk")},
                                                    web_sales_table,
                                                    {customer_table->column_id_by_name("c_customer_sk")},
                                                    customer_table});
  web_sales_table->add_soft_foreign_key_constraint({{web_sales_table->column_id_by_name("ws_bill_cdemo_sk")},
                                                    web_sales_table,
                                                    {customer_demographics_table->column_id_by_name("cd_demo_sk")},
                                                    customer_demographics_table});
  web_sales_table->add_soft_foreign_key_constraint({{web_sales_table->column_id_by_name("ws_bill_hdemo_sk")},
                                                    web_sales_table,
                                                    {household_demographics_table->column_id_by_name("hd_demo_sk")},
                                                    household_demographics_table});
  web_sales_table->add_soft_foreign_key_constraint({{web_sales_table->column_id_by_name("ws_bill_addr_sk")},
                                                    web_sales_table,
                                                    {customer_address_table->column_id_by_name("ca_address_sk")},
                                                    customer_address_table});
  web_sales_table->add_soft_foreign_key_constraint({{web_sales_table->column_id_by_name("ws_ship_customer_sk")},
                                                    web_sales_table,
                                                    {customer_table->column_id_by_name("c_customer_sk")},
                                                    customer_table});
  web_sales_table->add_soft_foreign_key_constraint({{web_sales_table->column_id_by_name("ws_ship_cdemo_sk")},
                                                    web_sales_table,
                                                    {customer_demographics_table->column_id_by_name("cd_demo_sk")},
                                                    customer_demographics_table});
  web_sales_table->add_soft_foreign_key_constraint({{web_sales_table->column_id_by_name("ws_ship_hdemo_sk")},
                                                    web_sales_table,
                                                    {household_demographics_table->column_id_by_name("hd_demo_sk")},
                                                    household_demographics_table});
  web_sales_table->add_soft_foreign_key_constraint({{web_sales_table->column_id_by_name("ws_ship_addr_sk")},
                                                    web_sales_table,
                                                    {customer_address_table->column_id_by_name("ca_address_sk")},
                                                    customer_address_table});
  web_sales_table->add_soft_foreign_key_constraint({{web_sales_table->column_id_by_name("ws_web_page_sk")},
                                                    web_sales_table,
                                                    {web_page_table->column_id_by_name("wp_web_page_sk")},
                                                    web_page_table});
  web_sales_table->add_soft_foreign_key_constraint({{web_sales_table->column_id_by_name("ws_web_site_sk")},
                                                    web_sales_table,
                                                    {web_site_table->column_id_by_name("web_site_sk")},
                                                    web_site_table});
  web_sales_table->add_soft_foreign_key_constraint({{web_sales_table->column_id_by_name("ws_ship_mode_sk")},
                                                    web_sales_table,
                                                    {ship_mode_table->column_id_by_name("sm_ship_mode_sk")},
                                                    ship_mode_table});
  web_sales_table->add_soft_foreign_key_constraint({{web_sales_table->column_id_by_name("ws_warehouse_sk")},
                                                    web_sales_table,
                                                    {warehouse_table->column_id_by_name("w_warehouse_sk")},
                                                    warehouse_table});
  web_sales_table->add_soft_foreign_key_constraint({{web_sales_table->column_id_by_name("ws_promo_sk")},
                                                    web_sales_table,
                                                    {promotion_table->column_id_by_name("p_promo_sk")},
                                                    promotion_table});

  const auto& web_returns_table = table_info_by_name.at("web_returns").table;
  web_returns_table->add_soft_key_constraint(
      {{web_returns_table->column_id_by_name("wr_item_sk"), web_returns_table->column_id_by_name("wr_order_number")},
       KeyConstraintType::PRIMARY_KEY});
  web_returns_table->add_soft_foreign_key_constraint({{web_returns_table->column_id_by_name("wr_returned_date_sk")},
                                                      web_returns_table,
                                                      {date_dim_table->column_id_by_name("d_date_sk")},
                                                      date_dim_table});
  web_returns_table->add_soft_foreign_key_constraint({{web_returns_table->column_id_by_name("wr_returned_time_sk")},
                                                      web_returns_table,
                                                      {time_dim_table->column_id_by_name("t_time_sk")},
                                                      time_dim_table});
  web_returns_table->add_soft_foreign_key_constraint(
      {{web_returns_table->column_id_by_name("wr_item_sk"), web_returns_table->column_id_by_name("wr_order_number")},
       web_returns_table,
       {web_sales_table->column_id_by_name("ws_item_sk"), web_sales_table->column_id_by_name("ws_order_number")},
       web_sales_table});
  web_returns_table->add_soft_foreign_key_constraint({{web_returns_table->column_id_by_name("wr_refunded_customer_sk")},
                                                      web_returns_table,
                                                      {customer_table->column_id_by_name("c_customer_sk")},
                                                      customer_table});
  web_returns_table->add_soft_foreign_key_constraint({{web_returns_table->column_id_by_name("wr_refunded_cdemo_sk")},
                                                      web_returns_table,
                                                      {customer_demographics_table->column_id_by_name("cd_demo_sk")},
                                                      customer_demographics_table});
  web_returns_table->add_soft_foreign_key_constraint({{web_returns_table->column_id_by_name("wr_refunded_hdemo_sk")},
                                                      web_returns_table,
                                                      {household_demographics_table->column_id_by_name("hd_demo_sk")},
                                                      household_demographics_table});
  web_returns_table->add_soft_foreign_key_constraint({{web_returns_table->column_id_by_name("wr_refunded_addr_sk")},
                                                      web_returns_table,
                                                      {customer_address_table->column_id_by_name("ca_address_sk")},
                                                      customer_address_table});
  web_returns_table->add_soft_foreign_key_constraint(
      {{web_returns_table->column_id_by_name("wr_returning_customer_sk")},
       web_returns_table,
       {customer_table->column_id_by_name("c_customer_sk")},
       customer_table});
  web_returns_table->add_soft_foreign_key_constraint({{web_returns_table->column_id_by_name("wr_returning_cdemo_sk")},
                                                      web_returns_table,
                                                      {customer_demographics_table->column_id_by_name("cd_demo_sk")},
                                                      customer_demographics_table});
  web_returns_table->add_soft_foreign_key_constraint({{web_returns_table->column_id_by_name("wr_returning_hdemo_sk")},
                                                      web_returns_table,
                                                      {household_demographics_table->column_id_by_name("hd_demo_sk")},
                                                      household_demographics_table});
  web_returns_table->add_soft_foreign_key_constraint({{web_returns_table->column_id_by_name("wr_returning_addr_sk")},
                                                      web_returns_table,
                                                      {customer_address_table->column_id_by_name("ca_address_sk")},
                                                      customer_address_table});
  web_returns_table->add_soft_foreign_key_constraint({{web_returns_table->column_id_by_name("wr_web_page_sk")},
                                                      web_returns_table,
                                                      {web_page_table->column_id_by_name("wp_web_page_sk")},
                                                      web_page_table});

  web_returns_table->add_soft_foreign_key_constraint({{web_returns_table->column_id_by_name("wr_reason_sk")},
                                                      web_returns_table,
                                                      {reason_table->column_id_by_name("r_reason_sk")},
                                                      reason_table});

  const auto& inventory_table = table_info_by_name.at("inventory").table;
  inventory_table->add_soft_key_constraint(
      {{inventory_table->column_id_by_name("inv_date_sk"), inventory_table->column_id_by_name("inv_item_sk"),
        inventory_table->column_id_by_name("inv_warehouse_sk")},
       KeyConstraintType::PRIMARY_KEY});
  inventory_table->add_soft_foreign_key_constraint({{inventory_table->column_id_by_name("inv_date_sk")},
                                                    inventory_table,
                                                    {date_dim_table->column_id_by_name("d_date_sk")},
                                                    date_dim_table});
  inventory_table->add_soft_foreign_key_constraint({{inventory_table->column_id_by_name("inv_item_sk")},
                                                    inventory_table,
                                                    {item_table->column_id_by_name("i_item_sk")},
                                                    item_table});
  inventory_table->add_soft_foreign_key_constraint({{inventory_table->column_id_by_name("inv_warehouse_sk")},
                                                    inventory_table,
                                                    {warehouse_table->column_id_by_name("w_warehouse_sk")},
                                                    warehouse_table});
}

}  // namespace hyrise<|MERGE_RESOLUTION|>--- conflicted
+++ resolved
@@ -1192,20 +1192,6 @@
 
 void TPCDSTableGenerator::_add_constraints(
     std::unordered_map<std::string, BenchmarkTableInfo>& table_info_by_name) const {
-<<<<<<< HEAD
-  /**
-   * Adds all PRIMARY KEY and FOREIGN KEY key constraints as described in the official TPC-DS specification.
-   * (Section 2: Logical Database Design)
-   */
-
-  // Dimension Tables (17)
-
-  const auto& date_dim_table = table_info_by_name.at("date_dim").table;
-  date_dim_table->add_soft_key_constraint(
-      {{date_dim_table->column_id_by_name("d_date_sk")}, KeyConstraintType::PRIMARY_KEY});
-
-  const auto& store_table = table_info_by_name.at("store").table;
-=======
   // Set all primary (PK) and foreign keys (FK) as defined in the specification (2 Logical Database Design, p. 23-35).
 
   // Get all tables.
@@ -1646,7 +1632,6 @@
                                                     warehouse_table});
 
   // store - 1 PK, 1 FK.
->>>>>>> 84faa0bf
   store_table->add_soft_key_constraint(
       {{store_table->column_id_by_name("s_store_sk")}, KeyConstraintType::PRIMARY_KEY});
   store_table->add_soft_foreign_key_constraint({{store_table->column_id_by_name("s_closed_date_sk")},
@@ -1666,11 +1651,7 @@
                                                       {date_dim_table->column_id_by_name("d_date_sk")},
                                                       date_dim_table});
 
-<<<<<<< HEAD
-  const auto& catalog_page_table = table_info_by_name.at("catalog_page").table;
-=======
   // catalog_page - 1 PK, 2 FKs.
->>>>>>> 84faa0bf
   catalog_page_table->add_soft_key_constraint(
       {{catalog_page_table->column_id_by_name("cp_catalog_page_sk")}, KeyConstraintType::PRIMARY_KEY});
   catalog_page_table->add_soft_foreign_key_constraint({{catalog_page_table->column_id_by_name("cp_start_date_sk")},
@@ -1682,11 +1663,7 @@
                                                        {date_dim_table->column_id_by_name("d_date_sk")},
                                                        date_dim_table});
 
-<<<<<<< HEAD
-  const auto& web_site_table = table_info_by_name.at("web_site").table;
-=======
   // web_site - 1 PK, 2 FKs.
->>>>>>> 84faa0bf
   web_site_table->add_soft_key_constraint(
       {{web_site_table->column_id_by_name("web_site_sk")}, KeyConstraintType::PRIMARY_KEY});
   web_site_table->add_soft_foreign_key_constraint({{web_site_table->column_id_by_name("web_open_date_sk")},
@@ -1698,9 +1675,6 @@
                                                    {date_dim_table->column_id_by_name("d_date_sk")},
                                                    date_dim_table});
 
-<<<<<<< HEAD
-  const auto& customer_address_table = table_info_by_name.at("customer_address").table;
-=======
   // web_page - 1 PK, 3 FKs.
   web_page_table->add_soft_key_constraint(
       {{web_page_table->column_id_by_name("wp_web_page_sk")}, KeyConstraintType::PRIMARY_KEY});
@@ -1751,7 +1725,6 @@
                                                    date_dim_table});
 
   // customer_address - 1 PK.
->>>>>>> 84faa0bf
   customer_address_table->add_soft_key_constraint(
       {{customer_address_table->column_id_by_name("ca_address_sk")}, KeyConstraintType::PRIMARY_KEY});
 
@@ -1759,15 +1732,9 @@
   customer_demographics_table->add_soft_key_constraint(
       {{customer_demographics_table->column_id_by_name("cd_demo_sk")}, KeyConstraintType::PRIMARY_KEY});
 
-<<<<<<< HEAD
-  const auto& income_band_table = table_info_by_name.at("income_band").table;
-  income_band_table->add_soft_key_constraint(
-      {{income_band_table->column_id_by_name("ib_income_band_sk")}, KeyConstraintType::PRIMARY_KEY});
-=======
   // date_dim - 1 PK.
   date_dim_table->add_soft_key_constraint(
       {{date_dim_table->column_id_by_name("d_date_sk")}, KeyConstraintType::PRIMARY_KEY});
->>>>>>> 84faa0bf
 
   // household_demographics - 1 PK, 1 FK.
   household_demographics_table->add_soft_key_constraint(
@@ -1777,68 +1744,15 @@
        household_demographics_table,
        {income_band_table->column_id_by_name("ib_income_band_sk")},
        income_band_table});
-<<<<<<< HEAD
-
-  const auto& customer_table = table_info_by_name.at("customer").table;
-  customer_table->add_soft_key_constraint(
-      {{customer_table->column_id_by_name("c_customer_sk")}, KeyConstraintType::PRIMARY_KEY});
-  customer_table->add_soft_foreign_key_constraint({{customer_table->column_id_by_name("c_current_cdemo_sk")},
-                                                   customer_table,
-                                                   {customer_demographics_table->column_id_by_name("cd_demo_sk")},
-                                                   customer_demographics_table});
-  customer_table->add_soft_foreign_key_constraint({{customer_table->column_id_by_name("c_current_hdemo_sk")},
-                                                   customer_table,
-                                                   {household_demographics_table->column_id_by_name("hd_demo_sk")},
-                                                   household_demographics_table});
-  customer_table->add_soft_foreign_key_constraint({{customer_table->column_id_by_name("c_current_addr_sk")},
-                                                   customer_table,
-                                                   {customer_address_table->column_id_by_name("ca_address_sk")},
-                                                   date_dim_table});
-
-  customer_table->add_soft_foreign_key_constraint({{customer_table->column_id_by_name("c_first_shipto_date_sk")},
-                                                   customer_table,
-                                                   {date_dim_table->column_id_by_name("d_date_sk")},
-                                                   date_dim_table});
-  customer_table->add_soft_foreign_key_constraint({{customer_table->column_id_by_name("c_first_sales_date_sk")},
-                                                   customer_table,
-                                                   {date_dim_table->column_id_by_name("d_date_sk")},
-                                                   date_dim_table});
-
-  const auto& web_page_table = table_info_by_name.at("web_page").table;
-  web_page_table->add_soft_key_constraint(
-      {{web_page_table->column_id_by_name("wp_web_page_sk")}, KeyConstraintType::PRIMARY_KEY});
-
-  web_page_table->add_soft_foreign_key_constraint({{web_page_table->column_id_by_name("wp_creation_date_sk")},
-                                                   web_page_table,
-                                                   {date_dim_table->column_id_by_name("d_date_sk")},
-                                                   date_dim_table});
-  web_page_table->add_soft_foreign_key_constraint({{web_page_table->column_id_by_name("wp_access_date_sk")},
-                                                   web_page_table,
-                                                   {date_dim_table->column_id_by_name("d_date_sk")},
-                                                   date_dim_table});
-  web_page_table->add_soft_foreign_key_constraint({{web_page_table->column_id_by_name("wp_customer_sk")},
-                                                   web_page_table,
-                                                   {customer_table->column_id_by_name("c_customer_sk")},
-                                                   customer_table});
-
-  const auto& warehouse_table = table_info_by_name.at("warehouse").table;
-  warehouse_table->add_soft_key_constraint(
-      {{warehouse_table->column_id_by_name("w_warehouse_sk")}, KeyConstraintType::PRIMARY_KEY});
-=======
->>>>>>> 84faa0bf
 
   // item - 1 PK.
   item_table->add_soft_key_constraint({{item_table->column_id_by_name("i_item_sk")}, KeyConstraintType::PRIMARY_KEY});
 
-<<<<<<< HEAD
-  const auto& promotion_table = table_info_by_name.at("promotion").table;
-=======
   // income_band - 1 PK.
   income_band_table->add_soft_key_constraint(
       {{income_band_table->column_id_by_name("ib_income_band_sk")}, KeyConstraintType::PRIMARY_KEY});
 
   // promotion - 1 PK, 3 FKs.
->>>>>>> 84faa0bf
   promotion_table->add_soft_key_constraint(
       {{promotion_table->column_id_by_name("p_promo_sk")}, KeyConstraintType::PRIMARY_KEY});
 
@@ -1855,11 +1769,7 @@
                                                     {item_table->column_id_by_name("i_item_sk")},
                                                     item_table});
 
-<<<<<<< HEAD
-  const auto& reason_table = table_info_by_name.at("reason").table;
-=======
   // reason - 1 PK.
->>>>>>> 84faa0bf
   reason_table->add_soft_key_constraint(
       {{reason_table->column_id_by_name("r_reason_sk")}, KeyConstraintType::PRIMARY_KEY});
 
@@ -1870,398 +1780,6 @@
   // time_dim - 1 PK.
   time_dim_table->add_soft_key_constraint(
       {{time_dim_table->column_id_by_name("t_time_sk")}, KeyConstraintType::PRIMARY_KEY});
-
-  // Fact Tables (7)
-  const auto& store_sales_table = table_info_by_name.at("store_sales").table;
-  store_sales_table->add_soft_key_constraint(
-      {{store_sales_table->column_id_by_name("ss_item_sk"), store_sales_table->column_id_by_name("ss_ticket_number")},
-       KeyConstraintType::PRIMARY_KEY});
-  store_sales_table->add_soft_foreign_key_constraint({{store_sales_table->column_id_by_name("ss_sold_date_sk")},
-                                                      store_sales_table,
-                                                      {date_dim_table->column_id_by_name("d_date_sk")},
-                                                      date_dim_table});
-  store_sales_table->add_soft_foreign_key_constraint({{store_sales_table->column_id_by_name("ss_sold_time_sk")},
-                                                      store_sales_table,
-                                                      {time_dim_table->column_id_by_name("t_time_sk")},
-                                                      time_dim_table});
-  store_sales_table->add_soft_foreign_key_constraint({{store_sales_table->column_id_by_name("ss_item_sk")},
-                                                      store_sales_table,
-                                                      {item_table->column_id_by_name("i_item_sk")},
-                                                      item_table});
-  store_sales_table->add_soft_foreign_key_constraint({{store_sales_table->column_id_by_name("ss_customer_sk")},
-                                                      store_sales_table,
-                                                      {customer_table->column_id_by_name("c_customer_sk")},
-                                                      customer_table});
-  store_sales_table->add_soft_foreign_key_constraint({{store_sales_table->column_id_by_name("ss_cdemo_sk")},
-                                                      store_sales_table,
-                                                      {customer_demographics_table->column_id_by_name("cd_demo_sk")},
-                                                      customer_demographics_table});
-  store_sales_table->add_soft_foreign_key_constraint({{store_sales_table->column_id_by_name("ss_hdemo_sk")},
-                                                      store_sales_table,
-                                                      {household_demographics_table->column_id_by_name("hd_demo_sk")},
-                                                      household_demographics_table});
-  store_sales_table->add_soft_foreign_key_constraint({{store_sales_table->column_id_by_name("ss_addr_sk")},
-                                                      store_sales_table,
-                                                      {customer_address_table->column_id_by_name("ca_address_sk")},
-                                                      customer_address_table});
-  store_sales_table->add_soft_foreign_key_constraint({{store_sales_table->column_id_by_name("ss_store_sk")},
-                                                      store_sales_table,
-                                                      {store_table->column_id_by_name("s_store_sk")},
-                                                      store_table});
-  store_sales_table->add_soft_foreign_key_constraint({{store_sales_table->column_id_by_name("ss_promo_sk")},
-                                                      store_sales_table,
-                                                      {promotion_table->column_id_by_name("p_promo_sk")},
-                                                      promotion_table});
-
-  const auto& store_returns_table = table_info_by_name.at("store_returns").table;
-  store_returns_table->add_soft_key_constraint({{store_returns_table->column_id_by_name("sr_item_sk"),
-                                                 store_returns_table->column_id_by_name("sr_ticket_number")},
-                                                KeyConstraintType::PRIMARY_KEY});
-  store_returns_table->add_soft_foreign_key_constraint({{store_returns_table->column_id_by_name("sr_returned_date_sk")},
-                                                        store_returns_table,
-                                                        {date_dim_table->column_id_by_name("d_date_sk")},
-                                                        date_dim_table});
-  store_returns_table->add_soft_foreign_key_constraint({{store_returns_table->column_id_by_name("sr_return_time_sk")},
-                                                        store_returns_table,
-                                                        {time_dim_table->column_id_by_name("t_time_sk")},
-                                                        time_dim_table});
-  store_returns_table->add_soft_foreign_key_constraint(
-      {{store_returns_table->column_id_by_name("sr_item_sk"),
-        store_returns_table->column_id_by_name("sr_ticket_number")},
-       store_returns_table,
-       {store_sales_table->column_id_by_name("ss_item_sk"), store_sales_table->column_id_by_name("ss_ticket_number")},
-       store_sales_table});
-  store_returns_table->add_soft_foreign_key_constraint({{store_returns_table->column_id_by_name("sr_customer_sk")},
-                                                        store_returns_table,
-                                                        {customer_table->column_id_by_name("c_customer_sk")},
-                                                        customer_table});
-  store_returns_table->add_soft_foreign_key_constraint({{store_returns_table->column_id_by_name("sr_cdemo_sk")},
-                                                        store_returns_table,
-                                                        {customer_demographics_table->column_id_by_name("cd_demo_sk")},
-                                                        customer_demographics_table});
-  store_returns_table->add_soft_foreign_key_constraint({{store_returns_table->column_id_by_name("sr_hdemo_sk")},
-                                                        store_returns_table,
-                                                        {household_demographics_table->column_id_by_name("hd_demo_sk")},
-                                                        household_demographics_table});
-  store_returns_table->add_soft_foreign_key_constraint({{store_returns_table->column_id_by_name("sr_addr_sk")},
-                                                        store_returns_table,
-                                                        {customer_address_table->column_id_by_name("ca_address_sk")},
-                                                        customer_address_table});
-  store_returns_table->add_soft_foreign_key_constraint({{store_returns_table->column_id_by_name("sr_store_sk")},
-                                                        store_returns_table,
-                                                        {store_table->column_id_by_name("s_store_sk")},
-                                                        store_table});
-  store_returns_table->add_soft_foreign_key_constraint({{store_returns_table->column_id_by_name("sr_reason_sk")},
-                                                        store_returns_table,
-                                                        {reason_table->column_id_by_name("r_reason_sk")},
-                                                        reason_table});
-
-  const auto& catalog_sales_table = table_info_by_name.at("catalog_sales").table;
-  catalog_sales_table->add_soft_key_constraint({{catalog_sales_table->column_id_by_name("cs_item_sk"),
-                                                 catalog_sales_table->column_id_by_name("cs_order_number")},
-                                                KeyConstraintType::PRIMARY_KEY});
-  catalog_sales_table->add_soft_foreign_key_constraint({{catalog_sales_table->column_id_by_name("cs_sold_date_sk")},
-                                                        catalog_sales_table,
-                                                        {date_dim_table->column_id_by_name("d_date_sk")},
-                                                        date_dim_table});
-  catalog_sales_table->add_soft_foreign_key_constraint({{catalog_sales_table->column_id_by_name("cs_sold_time_sk")},
-                                                        catalog_sales_table,
-                                                        {time_dim_table->column_id_by_name("t_time_sk")},
-                                                        time_dim_table});
-  catalog_sales_table->add_soft_foreign_key_constraint({{catalog_sales_table->column_id_by_name("cs_ship_date_sk")},
-                                                        catalog_sales_table,
-                                                        {date_dim_table->column_id_by_name("d_date_sk")},
-                                                        date_dim_table});
-  catalog_sales_table->add_soft_foreign_key_constraint({{catalog_sales_table->column_id_by_name("cs_bill_customer_sk")},
-                                                        catalog_sales_table,
-                                                        {customer_table->column_id_by_name("c_customer_sk")},
-                                                        customer_table});
-  catalog_sales_table->add_soft_foreign_key_constraint({{catalog_sales_table->column_id_by_name("cs_bill_cdemo_sk")},
-                                                        catalog_sales_table,
-                                                        {customer_demographics_table->column_id_by_name("cd_demo_sk")},
-                                                        customer_demographics_table});
-  catalog_sales_table->add_soft_foreign_key_constraint({{catalog_sales_table->column_id_by_name("cs_bill_hdemo_sk")},
-                                                        catalog_sales_table,
-                                                        {household_demographics_table->column_id_by_name("hd_demo_sk")},
-                                                        household_demographics_table});
-  catalog_sales_table->add_soft_foreign_key_constraint({{catalog_sales_table->column_id_by_name("cs_bill_addr_sk")},
-                                                        catalog_sales_table,
-                                                        {customer_address_table->column_id_by_name("ca_address_sk")},
-                                                        customer_address_table});
-  catalog_sales_table->add_soft_foreign_key_constraint({{catalog_sales_table->column_id_by_name("cs_ship_customer_sk")},
-                                                        catalog_sales_table,
-                                                        {customer_table->column_id_by_name("c_customer_sk")},
-                                                        customer_table});
-  catalog_sales_table->add_soft_foreign_key_constraint({{catalog_sales_table->column_id_by_name("cs_ship_cdemo_sk")},
-                                                        catalog_sales_table,
-                                                        {customer_demographics_table->column_id_by_name("cd_demo_sk")},
-                                                        customer_demographics_table});
-  catalog_sales_table->add_soft_foreign_key_constraint({{catalog_sales_table->column_id_by_name("cs_ship_hdemo_sk")},
-                                                        catalog_sales_table,
-                                                        {household_demographics_table->column_id_by_name("hd_demo_sk")},
-                                                        household_demographics_table});
-  catalog_sales_table->add_soft_foreign_key_constraint({{catalog_sales_table->column_id_by_name("cs_ship_addr_sk")},
-                                                        catalog_sales_table,
-                                                        {customer_address_table->column_id_by_name("ca_address_sk")},
-                                                        customer_address_table});
-  catalog_sales_table->add_soft_foreign_key_constraint({{catalog_sales_table->column_id_by_name("cs_call_center_sk")},
-                                                        catalog_sales_table,
-                                                        {call_center_table->column_id_by_name("cc_call_center_sk")},
-                                                        call_center_table});
-  catalog_sales_table->add_soft_foreign_key_constraint({{catalog_sales_table->column_id_by_name("cs_catalog_page_sk")},
-                                                        catalog_sales_table,
-                                                        {catalog_page_table->column_id_by_name("cp_catalog_page_sk")},
-                                                        call_center_table});
-  catalog_sales_table->add_soft_foreign_key_constraint({{catalog_sales_table->column_id_by_name("cs_ship_mode_sk")},
-                                                        catalog_sales_table,
-                                                        {ship_mode_table->column_id_by_name("sm_ship_mode_sk")},
-                                                        ship_mode_table});
-  catalog_sales_table->add_soft_foreign_key_constraint({{catalog_sales_table->column_id_by_name("cs_warehouse_sk")},
-                                                        catalog_sales_table,
-                                                        {warehouse_table->column_id_by_name("w_warehouse_sk")},
-                                                        warehouse_table});
-  catalog_sales_table->add_soft_foreign_key_constraint({{catalog_sales_table->column_id_by_name("cs_item_sk")},
-                                                        catalog_sales_table,
-                                                        {item_table->column_id_by_name("i_item_sk")},
-                                                        item_table});
-  catalog_sales_table->add_soft_foreign_key_constraint({{catalog_sales_table->column_id_by_name("cs_promo_sk")},
-                                                        catalog_sales_table,
-                                                        {promotion_table->column_id_by_name("p_promo_sk")},
-                                                        promotion_table});
-
-  const auto& catalog_returns_table = table_info_by_name.at("catalog_returns").table;
-  catalog_returns_table->add_soft_key_constraint({{catalog_returns_table->column_id_by_name("cr_item_sk"),
-                                                   catalog_returns_table->column_id_by_name("cr_order_number")},
-                                                  KeyConstraintType::PRIMARY_KEY});
-  catalog_returns_table->add_soft_foreign_key_constraint(
-      {{catalog_returns_table->column_id_by_name("cr_returned_date_sk")},
-       catalog_returns_table,
-       {date_dim_table->column_id_by_name("d_date_sk")},
-       date_dim_table});
-  catalog_returns_table->add_soft_foreign_key_constraint(
-      {{catalog_returns_table->column_id_by_name("cr_returned_time_sk")},
-       catalog_returns_table,
-       {time_dim_table->column_id_by_name("t_time_sk")},
-       time_dim_table});
-  catalog_returns_table->add_soft_foreign_key_constraint({{catalog_returns_table->column_id_by_name("cr_item_sk"),
-                                                           catalog_returns_table->column_id_by_name("cr_order_number")},
-                                                          catalog_returns_table,
-                                                          {catalog_sales_table->column_id_by_name("cs_item_sk"),
-                                                           catalog_sales_table->column_id_by_name("cs_order_number")},
-                                                          catalog_sales_table});
-  catalog_returns_table->add_soft_foreign_key_constraint(
-      {{catalog_returns_table->column_id_by_name("cr_refunded_customer_sk")},
-       catalog_returns_table,
-       {customer_table->column_id_by_name("c_customer_sk")},
-       customer_table});
-  catalog_returns_table->add_soft_foreign_key_constraint(
-      {{catalog_returns_table->column_id_by_name("cr_refunded_cdemo_sk")},
-       catalog_returns_table,
-       {customer_demographics_table->column_id_by_name("cd_demo_sk")},
-       customer_demographics_table});
-  catalog_returns_table->add_soft_foreign_key_constraint(
-      {{catalog_returns_table->column_id_by_name("cr_refunded_hdemo_sk")},
-       catalog_returns_table,
-       {household_demographics_table->column_id_by_name("hd_demo_sk")},
-       household_demographics_table});
-  catalog_returns_table->add_soft_foreign_key_constraint(
-      {{catalog_returns_table->column_id_by_name("cr_refunded_addr_sk")},
-       catalog_returns_table,
-       {customer_address_table->column_id_by_name("ca_address_sk")},
-       customer_address_table});
-  catalog_returns_table->add_soft_foreign_key_constraint(
-      {{catalog_returns_table->column_id_by_name("cr_returning_customer_sk")},
-       catalog_returns_table,
-       {customer_table->column_id_by_name("c_customer_sk")},
-       customer_table});
-  catalog_returns_table->add_soft_foreign_key_constraint(
-      {{catalog_returns_table->column_id_by_name("cr_returning_cdemo_sk")},
-       catalog_returns_table,
-       {customer_demographics_table->column_id_by_name("cd_demo_sk")},
-       customer_demographics_table});
-  catalog_returns_table->add_soft_foreign_key_constraint(
-      {{catalog_returns_table->column_id_by_name("cr_returning_hdemo_sk")},
-       catalog_returns_table,
-       {household_demographics_table->column_id_by_name("hd_demo_sk")},
-       household_demographics_table});
-  catalog_returns_table->add_soft_foreign_key_constraint(
-      {{catalog_returns_table->column_id_by_name("cr_returning_addr_sk")},
-       catalog_returns_table,
-       {customer_address_table->column_id_by_name("ca_address_sk")},
-       customer_address_table});
-  catalog_returns_table->add_soft_foreign_key_constraint(
-      {{catalog_returns_table->column_id_by_name("cr_call_center_sk")},
-       catalog_returns_table,
-       {call_center_table->column_id_by_name("cc_call_center_sk")},
-       call_center_table});
-  catalog_returns_table->add_soft_foreign_key_constraint(
-      {{catalog_returns_table->column_id_by_name("cr_catalog_page_sk")},
-       catalog_returns_table,
-       {catalog_page_table->column_id_by_name("cp_catalog_page_sk")},
-       call_center_table});
-  catalog_returns_table->add_soft_foreign_key_constraint({{catalog_returns_table->column_id_by_name("cr_ship_mode_sk")},
-                                                          catalog_returns_table,
-                                                          {ship_mode_table->column_id_by_name("sm_ship_mode_sk")},
-                                                          ship_mode_table});
-  catalog_returns_table->add_soft_foreign_key_constraint({{catalog_returns_table->column_id_by_name("cr_warehouse_sk")},
-                                                          catalog_returns_table,
-                                                          {warehouse_table->column_id_by_name("w_warehouse_sk")},
-                                                          warehouse_table});
-  catalog_returns_table->add_soft_foreign_key_constraint({{catalog_returns_table->column_id_by_name("cr_reason_sk")},
-                                                          catalog_returns_table,
-                                                          {reason_table->column_id_by_name("r_reason_sk")},
-                                                          reason_table});
-
-  const auto& web_sales_table = table_info_by_name.at("web_sales").table;
-  web_sales_table->add_soft_key_constraint(
-      {{web_sales_table->column_id_by_name("ws_item_sk"), web_sales_table->column_id_by_name("ws_order_number")},
-       KeyConstraintType::PRIMARY_KEY});
-  web_sales_table->add_soft_foreign_key_constraint({{web_sales_table->column_id_by_name("ws_sold_date_sk")},
-                                                    web_sales_table,
-                                                    {date_dim_table->column_id_by_name("d_date_sk")},
-                                                    date_dim_table});
-  web_sales_table->add_soft_foreign_key_constraint({{web_sales_table->column_id_by_name("ws_sold_time_sk")},
-                                                    web_sales_table,
-                                                    {time_dim_table->column_id_by_name("t_time_sk")},
-                                                    time_dim_table});
-  web_sales_table->add_soft_foreign_key_constraint({{web_sales_table->column_id_by_name("ws_ship_date_sk")},
-                                                    web_sales_table,
-                                                    {date_dim_table->column_id_by_name("d_date_sk")},
-                                                    date_dim_table});
-  web_sales_table->add_soft_foreign_key_constraint({{web_sales_table->column_id_by_name("ws_item_sk")},
-                                                    web_sales_table,
-                                                    {item_table->column_id_by_name("i_item_sk")},
-                                                    item_table});
-  web_sales_table->add_soft_foreign_key_constraint({{web_sales_table->column_id_by_name("ws_bill_customer_sk")},
-                                                    web_sales_table,
-                                                    {customer_table->column_id_by_name("c_customer_sk")},
-                                                    customer_table});
-  web_sales_table->add_soft_foreign_key_constraint({{web_sales_table->column_id_by_name("ws_bill_cdemo_sk")},
-                                                    web_sales_table,
-                                                    {customer_demographics_table->column_id_by_name("cd_demo_sk")},
-                                                    customer_demographics_table});
-  web_sales_table->add_soft_foreign_key_constraint({{web_sales_table->column_id_by_name("ws_bill_hdemo_sk")},
-                                                    web_sales_table,
-                                                    {household_demographics_table->column_id_by_name("hd_demo_sk")},
-                                                    household_demographics_table});
-  web_sales_table->add_soft_foreign_key_constraint({{web_sales_table->column_id_by_name("ws_bill_addr_sk")},
-                                                    web_sales_table,
-                                                    {customer_address_table->column_id_by_name("ca_address_sk")},
-                                                    customer_address_table});
-  web_sales_table->add_soft_foreign_key_constraint({{web_sales_table->column_id_by_name("ws_ship_customer_sk")},
-                                                    web_sales_table,
-                                                    {customer_table->column_id_by_name("c_customer_sk")},
-                                                    customer_table});
-  web_sales_table->add_soft_foreign_key_constraint({{web_sales_table->column_id_by_name("ws_ship_cdemo_sk")},
-                                                    web_sales_table,
-                                                    {customer_demographics_table->column_id_by_name("cd_demo_sk")},
-                                                    customer_demographics_table});
-  web_sales_table->add_soft_foreign_key_constraint({{web_sales_table->column_id_by_name("ws_ship_hdemo_sk")},
-                                                    web_sales_table,
-                                                    {household_demographics_table->column_id_by_name("hd_demo_sk")},
-                                                    household_demographics_table});
-  web_sales_table->add_soft_foreign_key_constraint({{web_sales_table->column_id_by_name("ws_ship_addr_sk")},
-                                                    web_sales_table,
-                                                    {customer_address_table->column_id_by_name("ca_address_sk")},
-                                                    customer_address_table});
-  web_sales_table->add_soft_foreign_key_constraint({{web_sales_table->column_id_by_name("ws_web_page_sk")},
-                                                    web_sales_table,
-                                                    {web_page_table->column_id_by_name("wp_web_page_sk")},
-                                                    web_page_table});
-  web_sales_table->add_soft_foreign_key_constraint({{web_sales_table->column_id_by_name("ws_web_site_sk")},
-                                                    web_sales_table,
-                                                    {web_site_table->column_id_by_name("web_site_sk")},
-                                                    web_site_table});
-  web_sales_table->add_soft_foreign_key_constraint({{web_sales_table->column_id_by_name("ws_ship_mode_sk")},
-                                                    web_sales_table,
-                                                    {ship_mode_table->column_id_by_name("sm_ship_mode_sk")},
-                                                    ship_mode_table});
-  web_sales_table->add_soft_foreign_key_constraint({{web_sales_table->column_id_by_name("ws_warehouse_sk")},
-                                                    web_sales_table,
-                                                    {warehouse_table->column_id_by_name("w_warehouse_sk")},
-                                                    warehouse_table});
-  web_sales_table->add_soft_foreign_key_constraint({{web_sales_table->column_id_by_name("ws_promo_sk")},
-                                                    web_sales_table,
-                                                    {promotion_table->column_id_by_name("p_promo_sk")},
-                                                    promotion_table});
-
-  const auto& web_returns_table = table_info_by_name.at("web_returns").table;
-  web_returns_table->add_soft_key_constraint(
-      {{web_returns_table->column_id_by_name("wr_item_sk"), web_returns_table->column_id_by_name("wr_order_number")},
-       KeyConstraintType::PRIMARY_KEY});
-  web_returns_table->add_soft_foreign_key_constraint({{web_returns_table->column_id_by_name("wr_returned_date_sk")},
-                                                      web_returns_table,
-                                                      {date_dim_table->column_id_by_name("d_date_sk")},
-                                                      date_dim_table});
-  web_returns_table->add_soft_foreign_key_constraint({{web_returns_table->column_id_by_name("wr_returned_time_sk")},
-                                                      web_returns_table,
-                                                      {time_dim_table->column_id_by_name("t_time_sk")},
-                                                      time_dim_table});
-  web_returns_table->add_soft_foreign_key_constraint(
-      {{web_returns_table->column_id_by_name("wr_item_sk"), web_returns_table->column_id_by_name("wr_order_number")},
-       web_returns_table,
-       {web_sales_table->column_id_by_name("ws_item_sk"), web_sales_table->column_id_by_name("ws_order_number")},
-       web_sales_table});
-  web_returns_table->add_soft_foreign_key_constraint({{web_returns_table->column_id_by_name("wr_refunded_customer_sk")},
-                                                      web_returns_table,
-                                                      {customer_table->column_id_by_name("c_customer_sk")},
-                                                      customer_table});
-  web_returns_table->add_soft_foreign_key_constraint({{web_returns_table->column_id_by_name("wr_refunded_cdemo_sk")},
-                                                      web_returns_table,
-                                                      {customer_demographics_table->column_id_by_name("cd_demo_sk")},
-                                                      customer_demographics_table});
-  web_returns_table->add_soft_foreign_key_constraint({{web_returns_table->column_id_by_name("wr_refunded_hdemo_sk")},
-                                                      web_returns_table,
-                                                      {household_demographics_table->column_id_by_name("hd_demo_sk")},
-                                                      household_demographics_table});
-  web_returns_table->add_soft_foreign_key_constraint({{web_returns_table->column_id_by_name("wr_refunded_addr_sk")},
-                                                      web_returns_table,
-                                                      {customer_address_table->column_id_by_name("ca_address_sk")},
-                                                      customer_address_table});
-  web_returns_table->add_soft_foreign_key_constraint(
-      {{web_returns_table->column_id_by_name("wr_returning_customer_sk")},
-       web_returns_table,
-       {customer_table->column_id_by_name("c_customer_sk")},
-       customer_table});
-  web_returns_table->add_soft_foreign_key_constraint({{web_returns_table->column_id_by_name("wr_returning_cdemo_sk")},
-                                                      web_returns_table,
-                                                      {customer_demographics_table->column_id_by_name("cd_demo_sk")},
-                                                      customer_demographics_table});
-  web_returns_table->add_soft_foreign_key_constraint({{web_returns_table->column_id_by_name("wr_returning_hdemo_sk")},
-                                                      web_returns_table,
-                                                      {household_demographics_table->column_id_by_name("hd_demo_sk")},
-                                                      household_demographics_table});
-  web_returns_table->add_soft_foreign_key_constraint({{web_returns_table->column_id_by_name("wr_returning_addr_sk")},
-                                                      web_returns_table,
-                                                      {customer_address_table->column_id_by_name("ca_address_sk")},
-                                                      customer_address_table});
-  web_returns_table->add_soft_foreign_key_constraint({{web_returns_table->column_id_by_name("wr_web_page_sk")},
-                                                      web_returns_table,
-                                                      {web_page_table->column_id_by_name("wp_web_page_sk")},
-                                                      web_page_table});
-
-  web_returns_table->add_soft_foreign_key_constraint({{web_returns_table->column_id_by_name("wr_reason_sk")},
-                                                      web_returns_table,
-                                                      {reason_table->column_id_by_name("r_reason_sk")},
-                                                      reason_table});
-
-  const auto& inventory_table = table_info_by_name.at("inventory").table;
-  inventory_table->add_soft_key_constraint(
-      {{inventory_table->column_id_by_name("inv_date_sk"), inventory_table->column_id_by_name("inv_item_sk"),
-        inventory_table->column_id_by_name("inv_warehouse_sk")},
-       KeyConstraintType::PRIMARY_KEY});
-  inventory_table->add_soft_foreign_key_constraint({{inventory_table->column_id_by_name("inv_date_sk")},
-                                                    inventory_table,
-                                                    {date_dim_table->column_id_by_name("d_date_sk")},
-                                                    date_dim_table});
-  inventory_table->add_soft_foreign_key_constraint({{inventory_table->column_id_by_name("inv_item_sk")},
-                                                    inventory_table,
-                                                    {item_table->column_id_by_name("i_item_sk")},
-                                                    item_table});
-  inventory_table->add_soft_foreign_key_constraint({{inventory_table->column_id_by_name("inv_warehouse_sk")},
-                                                    inventory_table,
-                                                    {warehouse_table->column_id_by_name("w_warehouse_sk")},
-                                                    warehouse_table});
 }
 
 }  // namespace hyrise