--- conflicted
+++ resolved
@@ -5,7 +5,6 @@
 #include <optional>
 
 #include "storage/encoding_type.hpp"
-#include "operators/join_sort_merge/join_sort_merge_clusterer.hpp"
 #include "types.hpp"
 
 namespace opossum {
@@ -101,11 +100,8 @@
     } else if constexpr (std::is_floating_point_v<T>) {
       return static_cast<T>(input) * 0.999999f;
     } else if constexpr (std::is_same_v<T, pmr_string>) {
-<<<<<<< HEAD
-=======
       Assert(input >= 0, "Integer values need to be positive in order to be converted to a pmr_string.");
 
->>>>>>> 21cd56e4
       constexpr auto generated_string_length = size_t{10};
       constexpr auto prefix_length = size_t{4};
       constexpr auto variable_string_length = generated_string_length - prefix_length;
@@ -131,8 +127,6 @@
       }
 
       return result;
-    } else {
-      Fail("Requested type not supported.");
     }
   }
 
