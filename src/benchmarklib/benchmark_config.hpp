--- conflicted
+++ resolved
@@ -26,22 +26,12 @@
 
 class BenchmarkConfig {
  public:
-<<<<<<< HEAD
-  BenchmarkConfig(const BenchmarkMode init_benchmark_mode, const ClusteringConfiguration init_clustering_configuration,
-                  const ChunkOffset init_chunk_size, const EncodingConfig& init_encoding_config,
-                  const bool init_indexes, const int64_t init_max_runs, const Duration& init_max_duration,
-                  const Duration& init_warmup_duration, const std::optional<std::string>& init_output_file_path,
-                  const bool init_enable_scheduler, const uint32_t init_cores, const uint32_t init_clients,
-                  const bool init_enable_visualization, const bool init_verify, const bool init_cache_binary_tables,
-                  const bool init_metrics);
-=======
   BenchmarkConfig(const BenchmarkMode init_benchmark_mode, const ChunkOffset init_chunk_size,
                   const EncodingConfig& init_encoding_config, const bool init_indexes, const int64_t init_max_runs,
                   const Duration& init_max_duration, const Duration& init_warmup_duration,
                   const std::optional<std::string>& init_output_file_path, const bool init_enable_scheduler,
                   const uint32_t init_cores, const uint32_t init_clients, const bool init_enable_visualization,
                   const bool init_verify, const bool init_cache_binary_tables, const bool init_metrics);
->>>>>>> 2eb1f9ea
 
   static BenchmarkConfig get_default_config();
 
