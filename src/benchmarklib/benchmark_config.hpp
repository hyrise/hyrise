#pragma once

#include <chrono>

#include "encoding_config.hpp"
#include "utils/null_streambuf.hpp"

namespace opossum {

/**
 * "Ordered" runs each item a number of times and then the next one
 * "Shuffled" runs the items in a random order
 */
enum class BenchmarkMode { Ordered, Shuffled };

using Duration = std::chrono::high_resolution_clock::duration;
using TimePoint = std::chrono::high_resolution_clock::time_point;

// View BenchmarkConfig::description to see format of the JSON-version
class BenchmarkConfig {
 public:
  BenchmarkConfig(const BenchmarkMode benchmark_mode, const ChunkOffset chunk_size,
                  const EncodingConfig& encoding_config, const size_t max_runs, const Duration& max_duration,
                  const Duration& warmup_duration, const std::optional<std::string>& output_file_path,
                  const bool enable_scheduler, const uint32_t cores, const uint32_t clients,
                  const bool enable_visualization, const bool verify, const bool cache_binary_tables,
<<<<<<< HEAD
                  const bool enable_jit);
=======
                  const bool enable_jit, const bool sql_metrics);
>>>>>>> 9b21e558

  static BenchmarkConfig get_default_config();

  BenchmarkMode benchmark_mode = BenchmarkMode::Ordered;
  ChunkOffset chunk_size = 100'000;
  EncodingConfig encoding_config = EncodingConfig{};
  size_t max_runs = 1000;
  Duration max_duration = std::chrono::seconds(60);
  Duration warmup_duration = std::chrono::seconds(0);
  std::optional<std::string> output_file_path = std::nullopt;
  bool enable_scheduler = false;
  uint32_t cores = 0;
  uint32_t clients = 1;
  bool enable_visualization = false;
  bool verify = false;
  bool cache_binary_tables = false;
  bool enable_jit = false;
  bool sql_metrics = false;

  static const char* description;

 private:
  BenchmarkConfig() = default;
};

}  // namespace opossum<|MERGE_RESOLUTION|>--- conflicted
+++ resolved
@@ -24,11 +24,7 @@
                   const Duration& warmup_duration, const std::optional<std::string>& output_file_path,
                   const bool enable_scheduler, const uint32_t cores, const uint32_t clients,
                   const bool enable_visualization, const bool verify, const bool cache_binary_tables,
-<<<<<<< HEAD
-                  const bool enable_jit);
-=======
                   const bool enable_jit, const bool sql_metrics);
->>>>>>> 9b21e558
 
   static BenchmarkConfig get_default_config();
 
