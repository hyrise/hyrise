#pragma once

#include <chrono>

#include "encoding_config.hpp"
#include "utils/null_streambuf.hpp"

namespace opossum {

/**
 * "Ordered" runs each item a number of times and then the next one
<<<<<<< HEAD
 * "Shuffled" runs the items as set permuting their order after each run
=======
 * "Shuffled" runs the items in a random order
>>>>>>> cc18c47c
 */
enum class BenchmarkMode { Ordered, Shuffled };

using Duration = std::chrono::high_resolution_clock::duration;
using TimePoint = std::chrono::high_resolution_clock::time_point;

// View BenchmarkConfig::description to see format of the JSON-version
class BenchmarkConfig {
 public:
  BenchmarkConfig(const BenchmarkMode benchmark_mode, const ChunkOffset chunk_size,
                  const EncodingConfig& encoding_config, const size_t max_runs, const Duration& max_duration,
                  const Duration& warmup_duration, const std::optional<std::string>& output_file_path,
                  const bool enable_scheduler, const uint32_t cores, const uint32_t clients,
                  const bool enable_visualization, const bool verify, const bool cache_binary_tables,
                  const bool enable_jit);

  static BenchmarkConfig get_default_config();

  BenchmarkMode benchmark_mode = BenchmarkMode::Ordered;
  ChunkOffset chunk_size = 100'000;
  EncodingConfig encoding_config = EncodingConfig{};
  size_t max_runs = 1000;
  Duration max_duration = std::chrono::seconds(60);
  Duration warmup_duration = std::chrono::seconds(0);
  std::optional<std::string> output_file_path = std::nullopt;
  bool enable_scheduler = false;
  uint32_t cores = 0;
  uint32_t clients = 1;
  bool enable_visualization = false;
  bool verify = false;
  bool cache_binary_tables = false;
  bool enable_jit = false;

  static const char* description;

 private:
  BenchmarkConfig() = default;
};

}  // namespace opossum<|MERGE_RESOLUTION|>--- conflicted
+++ resolved
@@ -9,11 +9,7 @@
 
 /**
  * "Ordered" runs each item a number of times and then the next one
-<<<<<<< HEAD
- * "Shuffled" runs the items as set permuting their order after each run
-=======
  * "Shuffled" runs the items in a random order
->>>>>>> cc18c47c
  */
 enum class BenchmarkMode { Ordered, Shuffled };
 
