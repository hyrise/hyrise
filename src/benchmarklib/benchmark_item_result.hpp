--- conflicted
+++ resolved
@@ -18,11 +18,7 @@
   // Stores the execution duration of the item if run in BenchmarkMode::Ordered. `runs/duration` is iterations/s, even
   // if multiple clients executed the item in parallel. For BenchmarkMode::Shuffled, this is the execution duration of
   // the entire benchmark.
-<<<<<<< HEAD
-  Duration duration;
-=======
   Duration duration{0};
->>>>>>> 22d86ec7
 
   // The *optional* is set if the verification was executed; the *bool* is true if the verification succeeded.
   std::optional<bool> verification_passed;
