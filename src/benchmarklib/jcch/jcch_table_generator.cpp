#include "jcch_table_generator.hpp"

#include <filesystem>
#include <utility>

#include "utils/timer.hpp"

namespace opossum {

JCCHTableGenerator::JCCHTableGenerator(const std::string& dbgen_path, const std::string& data_path, float scale_factor,
<<<<<<< HEAD
                                       ClusteringConfiguration clustering_configuration, uint32_t chunk_size)
=======
                                       ClusteringConfiguration clustering_configuration, ChunkOffset chunk_size)
>>>>>>> c8315570
    : JCCHTableGenerator(dbgen_path, data_path, scale_factor, clustering_configuration,
                         create_benchmark_config_with_chunk_size(chunk_size)) {}

JCCHTableGenerator::JCCHTableGenerator(const std::string& dbgen_path, const std::string& data_path, float scale_factor,
                                       ClusteringConfiguration clustering_configuration,
                                       const std::shared_ptr<BenchmarkConfig>& benchmark_config)
    : AbstractTableGenerator(benchmark_config),
      TPCHTableGenerator(scale_factor, clustering_configuration, benchmark_config),
      FileBasedTableGenerator(benchmark_config, data_path),
      _dbgen_path(dbgen_path) {}

std::unordered_map<std::string, BenchmarkTableInfo> JCCHTableGenerator::generate() {
  const auto tables_path = _path + "/tables/";

  // Check if table data has already been generated (and converted to .bin by the FileBasedTableGenerator)
  if (!std::filesystem::exists(tables_path + "/customer.bin")) {
    Timer timer;
    std::cout << "- Creating table data by calling external dbgen" << std::flush;

    std::filesystem::create_directory(tables_path);
    Assert(std::filesystem::exists(tables_path), "Creating JCC-H tables folder failed");

    {
      // Call JCC-H's dbgen
      auto cmd = std::stringstream{};
      // `2>` in a string seems to break Sublime Text's formatter, so it's split into two strings
      cmd << "cd " << tables_path << " && " << _dbgen_path << "/dbgen -f -k -s " << _scale_factor << " -b "
          << _dbgen_path << "/dists.dss >/dev/null 2"
          << ">/dev/null";
      auto ret = system(cmd.str().c_str());
      Assert(!ret, "Calling dbgen failed");
    }

    for (const auto& [_, table_name] : tpch_table_names) {
      // Rename tbl files generated by dbgen to csv so that the correct importer is used
      std::filesystem::rename(tables_path + table_name + ".tbl", tables_path + table_name + ".csv");

      // Remove the trailing separator from each line as the CSVReader does not like them
      {
        // sed on Mac requires a space between -i and '', on Linux it doesn't like it...
#ifdef __APPLE__
        const auto* const sed_inplace = "-i ''";
#else
        const auto* const sed_inplace = "-i''";
#endif

        auto cmd = std::stringstream{};
        cmd << "sed -Ee 's/\\|$//' " << sed_inplace << " " << tables_path << table_name << ".csv";
        auto ret = system(cmd.str().c_str());
        Assert(!ret, "Removing trailing separators using sed failed");
      }

      // std::filesystem::copy does not seem to work. We could use symlinks here, but those would make reading the file
      // via ifstream more complicated.
      {
        auto cmd = std::stringstream{};
        cmd << "cp resources/benchmark/jcch/" << table_name << ".csv.json " << tables_path << table_name << ".csv.json";
        auto ret = system(cmd.str().c_str());
        Assert(!ret, "Copying csv.json files failed");
      }
    }

    std::cout << " (" << timer.lap_formatted() << ")" << std::endl;
  }

  // Having generated the .csv files, call the FileBasedTableGenerator just as if those files were user-provided
  auto generated_tables = FileBasedTableGenerator::generate();

  // FileBasedTableGenerator automatically stores a binary file. Remove the CSV data to save some space.
  if (std::filesystem::exists(tables_path + "/customer.csv")) {
    auto cmd = std::stringstream{};
    cmd << "rm " << tables_path << "*.csv*";
    auto ret = system(cmd.str().c_str());
    Assert(!ret, "Removing csv/csv.json files failed");
  }

  return generated_tables;
}

void JCCHTableGenerator::_add_constraints(
    std::unordered_map<std::string, BenchmarkTableInfo>& table_info_by_name) const {
  TPCHTableGenerator::_add_constraints(table_info_by_name);
}

}  // namespace opossum<|MERGE_RESOLUTION|>--- conflicted
+++ resolved
@@ -8,11 +8,7 @@
 namespace opossum {
 
 JCCHTableGenerator::JCCHTableGenerator(const std::string& dbgen_path, const std::string& data_path, float scale_factor,
-<<<<<<< HEAD
-                                       ClusteringConfiguration clustering_configuration, uint32_t chunk_size)
-=======
                                        ClusteringConfiguration clustering_configuration, ChunkOffset chunk_size)
->>>>>>> c8315570
     : JCCHTableGenerator(dbgen_path, data_path, scale_factor, clustering_configuration,
                          create_benchmark_config_with_chunk_size(chunk_size)) {}
 
