#include "benchmark_sql_executor.hpp"

#include "hyrise.hpp"
#include "logical_query_plan/jit_aware_lqp_translator.hpp"
#include "sql/sql_pipeline_builder.hpp"
#include "utils/check_table_equal.hpp"
#include "utils/timer.hpp"
#include "visualization/lqp_visualizer.hpp"
#include "visualization/pqp_visualizer.hpp"

namespace opossum {
BenchmarkSQLExecutor::BenchmarkSQLExecutor(bool enable_jit, const std::shared_ptr<SQLiteWrapper>& sqlite_wrapper,
                                           const std::optional<std::string>& visualize_prefix)
<<<<<<< HEAD
    : _enable_jit(enable_jit),
      _sqlite_wrapper(sqlite_wrapper),
      _visualize_prefix(visualize_prefix),
      _transaction_context(Hyrise::get().transaction_manager.new_transaction_context()) {}
=======
    : _enable_jit(enable_jit), _sqlite_wrapper(sqlite_wrapper), _visualize_prefix(visualize_prefix) {}
>>>>>>> 4b278680

std::pair<SQLPipelineStatus, std::shared_ptr<const Table>> BenchmarkSQLExecutor::execute(
    const std::string& sql, const std::shared_ptr<const Table>& expected_result_table) {
  auto pipeline_builder = SQLPipelineBuilder{sql};
  if (_visualize_prefix) pipeline_builder.dont_cleanup_temporaries();
  if (transaction_context) pipeline_builder.with_transaction_context(transaction_context);
  if (_enable_jit) pipeline_builder.with_lqp_translator(std::make_shared<JitAwareLQPTranslator>());

  auto pipeline = pipeline_builder.create_pipeline();

  const auto [pipeline_status, result_table] = pipeline.get_result_table();

  if (pipeline_status == SQLPipelineStatus::RolledBack) {
    return {pipeline_status, nullptr};
  }
  DebugAssert(pipeline_status == SQLPipelineStatus::Success, "Unexpected pipeline status");

  metrics.emplace_back(std::move(pipeline.metrics()));

  if (expected_result_table) {
    _compare_tables(expected_result_table, result_table, "Using dedicated expected result table");
  } else if (_sqlite_wrapper) {
    _verify_with_sqlite(pipeline);
  }

  if (_visualize_prefix) {
    _visualize(pipeline);
  }

  return {pipeline_status, result_table};
}

void BenchmarkSQLExecutor::commit() {
  DebugAssert(transaction_context, "Can only explicitly commit transaction if auto-commit is disabled");
  DebugAssert(transaction_context->phase() == TransactionPhase::Active, "Expected transaction to be active");
  transaction_context->commit();
}

void BenchmarkSQLExecutor::rollback() {
  DebugAssert(transaction_context, "Can only explicitly roll back transaction if auto-commit is disabled");
  DebugAssert(transaction_context->phase() == TransactionPhase::Active, "Expected transaction to be active");
  transaction_context->rollback();
}

void BenchmarkSQLExecutor::_verify_with_sqlite(SQLPipeline& pipeline) {
  Assert(pipeline.statement_count() == 1, "Expecting single statement for SQLite verification");

  const auto sqlite_result = _sqlite_wrapper->execute_query(pipeline.get_sql());
  const auto [pipeline_status, result_table] = pipeline.get_result_table();
  DebugAssert(pipeline_status == SQLPipelineStatus::Success, "Non-successful pipeline should have been caught earlier");
  _compare_tables(sqlite_result, result_table, "Using SQLite's result table as expected result table");
}

void BenchmarkSQLExecutor::_compare_tables(const std::shared_ptr<const Table>& expected_result_table,
                                           const std::shared_ptr<const Table>& actual_result_table,
                                           const std::optional<const std::string>& description) {
  Timer timer;

  if (actual_result_table->row_count() > 0) {
    if (expected_result_table->row_count() == 0) {
      any_verification_failed = true;
      if (description) {
        std::cout << "- " + *description << "\n";
      }
      std::cout << "- Verification failed: Hyrise's actual result is not empty, but the expected result is ("
                << timer.lap_formatted() << ")"
                << "\n";
    } else if (const auto table_difference_message = check_table_equal(
                   actual_result_table, expected_result_table, OrderSensitivity::No, TypeCmpMode::Lenient,
                   FloatComparisonMode::RelativeDifference, IgnoreNullable::Yes)) {
      any_verification_failed = true;
      if (description) {
        std::cout << *description << "\n";
      }
      std::cout << "- Verification failed (" << timer.lap_formatted() << ")"
                << "\n"
                << *table_difference_message << "\n";
    }
  } else {
    if (expected_result_table && expected_result_table->row_count() > 0) {
      any_verification_failed = true;
      if (description) {
        std::cout << *description << "\n";
      }
      std::cout << "- Verification failed: Expected result table is not empty, but Hyrise's actual result is ("
                << timer.lap_formatted() << ")"
                << "\n";
    }
  }
}

void BenchmarkSQLExecutor::_visualize(SQLPipeline& pipeline) const {
  GraphvizConfig graphviz_config;
  graphviz_config.format = "svg";

  const auto& lqps = pipeline.get_optimized_logical_plans();
  const auto& pqps = pipeline.get_physical_plans();

  LQPVisualizer{graphviz_config, {}, {}, {}}.visualize(lqps, *_visualize_prefix + "-LQP.svg");
  PQPVisualizer{graphviz_config, {}, {}, {}}.visualize(pqps, *_visualize_prefix + "-PQP.svg");
}

}  // namespace opossum<|MERGE_RESOLUTION|>--- conflicted
+++ resolved
@@ -1,6 +1,5 @@
 #include "benchmark_sql_executor.hpp"
 
-#include "hyrise.hpp"
 #include "logical_query_plan/jit_aware_lqp_translator.hpp"
 #include "sql/sql_pipeline_builder.hpp"
 #include "utils/check_table_equal.hpp"
@@ -11,14 +10,7 @@
 namespace opossum {
 BenchmarkSQLExecutor::BenchmarkSQLExecutor(bool enable_jit, const std::shared_ptr<SQLiteWrapper>& sqlite_wrapper,
                                            const std::optional<std::string>& visualize_prefix)
-<<<<<<< HEAD
-    : _enable_jit(enable_jit),
-      _sqlite_wrapper(sqlite_wrapper),
-      _visualize_prefix(visualize_prefix),
-      _transaction_context(Hyrise::get().transaction_manager.new_transaction_context()) {}
-=======
     : _enable_jit(enable_jit), _sqlite_wrapper(sqlite_wrapper), _visualize_prefix(visualize_prefix) {}
->>>>>>> 4b278680
 
 std::pair<SQLPipelineStatus, std::shared_ptr<const Table>> BenchmarkSQLExecutor::execute(
     const std::string& sql, const std::shared_ptr<const Table>& expected_result_table) {
