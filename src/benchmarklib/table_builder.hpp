#pragma once

#include <optional>
#include <type_traits>
#include <utility>
#include <vector>

#include <boost/hana/assert.hpp>
#include <boost/hana/for_each.hpp>
#include <boost/hana/tuple.hpp>
#include <boost/hana/zip_with.hpp>

#include "resolve_type.hpp"
#include "types.hpp"

namespace hyrise {

// helper structs and functions for compile time, the actual code is in namespace hyrise
namespace table_builder {
// similar to std::optional but has_value is known at compile time, so "if constexpr" can be used
// boost::hana::optional does not allow moving and reinitializing its value (or I just did not find out how)
template <typename T, bool _has_value, typename Enable = void>
class OptionalConstexpr {
 public:
  template <typename... Args>
  explicit OptionalConstexpr(Args&&... args) : _value{std::forward<Args>(args)...} {}

  static_assert(_has_value);
  static constexpr bool has_value = true;

  T& value() {
    return _value;
  }

 private:
  T _value;
};

template <typename T, bool _has_value>
class OptionalConstexpr<T, _has_value, std::enable_if_t<!_has_value>> {
 public:
  template <typename... Args>
  explicit OptionalConstexpr(Args&&... /*args*/) {}

  static_assert(!_has_value);
  static constexpr bool has_value = false;

  T& value() {
    Fail("Empty optional has no value.");
    return {};
  }
};

template <typename T, typename Enable = void>
struct is_optional : std::false_type {};

template <typename T>
struct is_optional<T, std::enable_if_t<std::is_same_v<T, std::optional<typename T::value_type>>>> : std::true_type {};

// is_optional_v<T> <=> T is of type std::optional<?>
template <typename T>
constexpr bool is_optional_v = is_optional<T>::value;

template <typename T, typename Enable = void>
struct GetValueType {
  using value_type = T;
};

template <typename T>
struct GetValueType<T, std::enable_if_t<is_optional_v<T>>> {
  using value_type = typename T::value_type;
};

// get the value_type (lets call it V) of std::optional<V> and V using the same syntax - needed for templating
template <typename T>
using get_value_type = typename GetValueType<T>::value_type;

// check if std::optional<V> or V is null using the same syntax - needed for templating
template <typename T>
constexpr bool is_null(const T& optional_or_value) {
  if constexpr (is_optional_v<T>) {
    return !optional_or_value;
  } else {
    return false;
  }
}

// get the value of std::optional<V> or V using the same syntax - needed for templating
template <typename T>
get_value_type<T>& get_value(T& optional_or_value) {
  if constexpr (is_optional_v<T>) {
    return *optional_or_value;
  } else {
    return optional_or_value;
  }
}

}  // namespace table_builder

/**
 * Helper to build a table with a static column layout, specified by constructor arguments types and names. Keeps a
 * value vector for each column and appends values to them in append_row(). For nullable columns an additional
 * null_values vector is kept. Automatically creates chunks in accordance with the specified chunk size.
 */
template <typename... DataTypes>
class TableBuilder {
 public:
  // names is a boost::hana::tuple of strings defining column names
  // types is a list of equal length defining respective column types
  // types may contain std::optional<?>, which will result in a nullable column, otherwise columns are not nullable
  template <typename Names>
  TableBuilder(const ChunkOffset chunk_size, const boost::hana::tuple<DataTypes...>& types, const Names& names,
               const ChunkOffset estimated_rows = ChunkOffset{0})
      : _estimated_rows_per_chunk(std::min(estimated_rows, chunk_size)), _row_count{0} {
    BOOST_HANA_CONSTANT_ASSERT(boost::hana::size(names) == boost::hana::size(types));

    // Iterate over the column types/names and create the columns.
    auto column_definitions = TableColumnDefinitions{};
    boost::hana::for_each(boost::hana::zip(names, types), [&](const auto& name_and_type) {
      auto name = name_and_type[boost::hana::llong_c<0>];
      auto type = name_and_type[boost::hana::llong_c<1>];

      auto data_type = data_type_from_type<table_builder::get_value_type<decltype(type)>>();
      auto is_nullable = table_builder::is_optional_v<decltype(type)>;

      column_definitions.emplace_back(name, data_type, is_nullable);
    });
    _table = std::make_shared<Table>(column_definitions, TableType::Data, chunk_size, UseMvcc::Yes);

    // Reserve some space in the vectors
    boost::hana::for_each(_value_vectors, [&](auto& values) { values.reserve(_estimated_rows_per_chunk); });
    boost::hana::for_each(_null_value_vectors, [&](auto& null_values) {
      if constexpr (std::decay_t<decltype(null_values)>::has_value) {
        null_values.value().reserve(_estimated_rows_per_chunk);
      }
    });
  }

  std::shared_ptr<Table> finish_table() {
    if (_current_chunk_row_count() > 0) {
      _emit_chunk();
    }

    return _table;
  }

  template <typename... Types>
  void append_row(Types&&... new_values) {
    auto values_tuple = boost::hana::make_tuple(std::forward<Types>(new_values)...);
    BOOST_HANA_CONSTANT_ASSERT(boost::hana::size(_value_vectors) == boost::hana::size(values_tuple));

    // Create tuples ([&values0, &null_values0, new_value0], [&values1, &null_values1, new_value1], ...)
    auto value_vectors_and_null_value_vectors_and_values = boost::hana::zip_with(
        [](auto& values, auto& null_values, auto&& value) {
          return boost::hana::make_tuple(std::reference_wrapper(values), std::reference_wrapper(null_values),
                                         std::forward<decltype(value)>(value));
        },
        _value_vectors, _null_value_vectors, values_tuple);

    // Add the values to their respective value vector
    boost::hana::for_each(value_vectors_and_null_value_vectors_and_values, [](auto& values_and_null_values_and_value) {
      auto& values = values_and_null_values_and_value[boost::hana::llong_c<0>].get();
      auto& null_values = values_and_null_values_and_value[boost::hana::llong_c<1>].get();

      // the type of optional_or_value is either std::optional<T> or just T, hence the variable name
      auto& optional_or_value = values_and_null_values_and_value[boost::hana::llong_c<2>];

      constexpr auto column_is_nullable = std::decay_t<decltype(null_values)>::has_value;
      auto value_is_null = table_builder::is_null(optional_or_value);

<<<<<<< HEAD
      DebugAssert(column_is_nullable || !value_is_null, "cannot insert null value into not-NULL column.");
=======
      DebugAssert(column_is_nullable || !value_is_null, "Cannot insert null value into not-NULL column.");
>>>>>>> 8b53b13d

      if (value_is_null) {
        values.emplace_back();
      } else {
        values.emplace_back(std::move(table_builder::get_value(optional_or_value)));
      }

      if constexpr (column_is_nullable) {
        null_values.value().emplace_back(value_is_null);
      }
    });

    _row_count++;

    // The reason why we can't put the for_each lambda's code into zip_with's lambda is the following:
    // boost::hana's higher order functions (like zip_with) do not guarantee the order of execution of a passed
    // function f or even the number of executions of f. Therefore it should only be used with pure functions (no side
    // effects). There are exceptions to that, for_each gives these guarantees and expects impure functions.

    if (_current_chunk_row_count() >= _table->target_chunk_size()) {
      _emit_chunk();
    }
  }

  size_t row_count() const {
    return _row_count;
  }

 private:
  std::shared_ptr<Table> _table;
  ChunkOffset _estimated_rows_per_chunk;

  // _table->row_count() only counts completed chunks but we want the total number of rows added to this table builder
  size_t _row_count;

  boost::hana::tuple<pmr_vector<table_builder::get_value_type<DataTypes>>...> _value_vectors;
  boost::hana::tuple<table_builder::OptionalConstexpr<pmr_vector<bool>, (table_builder::is_optional<DataTypes>())>...>
      _null_value_vectors;

  size_t _current_chunk_row_count() const {
    return _value_vectors[boost::hana::llong_c<0>].size();
  }

  void _emit_chunk() {
    auto segments = Segments{};

    auto _value_vectors_and_null_value_vectors = boost::hana::zip_with(
        [](auto& values, auto& null_values) {
          return boost::hana::make_tuple(std::reference_wrapper(values), std::reference_wrapper(null_values));
        },
        _value_vectors, _null_value_vectors);

    // Create a segment from each value vector and add it to the Chunk, then re-initialize the vector
    boost::hana::for_each(_value_vectors_and_null_value_vectors, [&](auto& values_and_null_values) {
      auto& values = values_and_null_values[boost::hana::llong_c<0>].get();
      auto& null_values = values_and_null_values[boost::hana::llong_c<1>].get();

      using T = typename std::decay_t<decltype(values)>::value_type;
      if constexpr (std::decay_t<decltype(null_values)>::has_value) {  // column is nullable
        segments.emplace_back(std::make_shared<ValueSegment<T>>(std::move(values), std::move(null_values.value())));

        null_values.value() = pmr_vector<bool>{};
        null_values.value().reserve(_estimated_rows_per_chunk);
      } else {
        segments.emplace_back(std::make_shared<ValueSegment<T>>(std::move(values)));
      }

      values = std::decay_t<decltype(values)>{};
      values.reserve(_estimated_rows_per_chunk);
    });

    auto mvcc_data = std::make_shared<MvccData>(segments.front()->size(), CommitID{0});

    _table->append_chunk(segments, mvcc_data);
  }
};

}  // namespace hyrise<|MERGE_RESOLUTION|>--- conflicted
+++ resolved
@@ -168,11 +168,7 @@
       constexpr auto column_is_nullable = std::decay_t<decltype(null_values)>::has_value;
       auto value_is_null = table_builder::is_null(optional_or_value);
 
-<<<<<<< HEAD
-      DebugAssert(column_is_nullable || !value_is_null, "cannot insert null value into not-NULL column.");
-=======
       DebugAssert(column_is_nullable || !value_is_null, "Cannot insert null value into not-NULL column.");
->>>>>>> 8b53b13d
 
       if (value_is_null) {
         values.emplace_back();
