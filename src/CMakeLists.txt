if (${CMAKE_BUILD_TYPE} STREQUAL "Debug")
    add_definitions(-DIS_DEBUG=1)
else()
    add_definitions(-DIS_DEBUG=0)
endif()

# Provide ENABLE_JIT_SUPPORT option and automatically disable JIT if compiler is not Clang
option(ENABLE_JIT_SUPPORT "Build with JIT support" ON)
if (NOT ${LLVM_FOUND} OR NOT "${CMAKE_CXX_COMPILER_ID}" STREQUAL "Clang" OR CMAKE_CXX_COMPILER_VERSION VERSION_LESS 5.0)
    set(ENABLE_JIT_SUPPORT OFF)
endif()

if (${ENABLE_JIT_SUPPORT})
    add_definitions(-DHYRISE_JIT_SUPPORT=1)
    MESSAGE(STATUS "Building with JIT support")
else()
    add_definitions(-DHYRISE_JIT_SUPPORT=0)
    MESSAGE(STATUS "Building without JIT support")
endif()

# Provide ENABLE_NUMA_SUPPORT option and automatically disable NUMA if libNUMA was not found
option(ENABLE_NUMA_SUPPORT "Build with NUMA support" ON)
if (NOT ${NUMA_FOUND})
    set(ENABLE_NUMA_SUPPORT OFF)
endif()

if (${ENABLE_NUMA_SUPPORT})
    add_definitions(-DHYRISE_NUMA_SUPPORT=1)
    MESSAGE(STATUS "Building with NUMA support")
else()
    add_definitions(-DHYRISE_NUMA_SUPPORT=0)
    MESSAGE(STATUS "Building without NUMA support")
endif()

# Enable coverage if requested   - this is only operating on Hyrise's source (src/) so we don't check coverage of
# third_party stuff
option(ENABLE_COVERAGE "Set to ON to build Hyrise with enabled coverage checking. Default: OFF" OFF)
if (${ENABLE_COVERAGE})
    add_compile_options(-O0 -fno-inline)

    if("${CMAKE_CXX_COMPILER_ID}" STREQUAL "GNU")
        add_compile_options(-fprofile-arcs -ftest-coverage)
        set(CMAKE_EXE_LINKER_FLAGS  "${CMAKE_EXE_LINKER_FLAGS} --coverage")
    elseif ("${CMAKE_CXX_COMPILER_ID}" STREQUAL "Clang")
        add_compile_options(-fprofile-instr-generate -fcoverage-mapping)
        set(CMAKE_EXE_LINKER_FLAGS  "${CMAKE_EXE_LINKER_FLAGS} -fprofile-instr-generate -fcoverage-mapping")
    else()
        message(FATAL_ERROR "Don't know how to run coverage on your compiler (${CMAKE_CXX_COMPILER_ID}).")
    endif()
endif()

# This will be used by the DebugAssert macro to output
# a file path relative to CMAKE_SOURCE_DIR
string(LENGTH "${CMAKE_SOURCE_DIR}/" SOURCE_PATH_SIZE)
if (CMAKE_CXX_COMPILER_LAUNCHER)
    if (${CMAKE_CXX_COMPILER_LAUNCHER} STREQUAL "ccache")
        string(LENGTH "" SOURCE_PATH_SIZE)
    endif()
endif()
add_definitions("-DSOURCE_PATH_SIZE=${SOURCE_PATH_SIZE}")

# Global flags and include directories
# When generating a dtrace header file, symbols containing dollar-signs are created This file needs to be compiled as well.
# Hence, the `-Wno-dollar-in-identifier-extension` flag is required.
add_compile_options(-std=c++17 -pthread -Wall -Wextra -Wshadow-all -pedantic -Werror -Weverything -Wno-c++98-compat -Wno-c++98-compat-pedantic -Wno-documentation -Wno-padded -Wno-global-constructors -Wno-sign-conversion -Wno-exit-time-destructors -Wno-shadow-field-in-constructor -Wno-unused-parameter -Wno-dollar-in-identifier-extension -Wno-switch-enum -Wno-weak-vtables -Wno-double-promotion -Wno-covered-switch-default -Wno-unused-macros -Wno-newline-eof -Wno-missing-variable-declarations -Wno-weak-template-vtables -Wno-missing-prototypes -Wno-float-equal -Wno-return-std-move-in-c++11 -Wno-unreachable-code-break -Wno-undefined-func-template)

include_directories(
    ${PROJECT_SOURCE_DIR}/third_party/benchmark/include
    ${PROJECT_SOURCE_DIR}/third_party/googletest/googletest/include
    ${PROJECT_SOURCE_DIR}/third_party/cxxopts/include
    ${PROJECT_SOURCE_DIR}/third_party/sql-parser/src
<<<<<<< HEAD
=======
    ${PROJECT_SOURCE_DIR}/third_party/cpp-btree
    ${PROJECT_SOURCE_DIR}/third_party/cqf/include
    ${PROJECT_SOURCE_DIR}/third_party/flat_hash_map
>>>>>>> 7c2bf7cb

    ${PROJECT_SOURCE_DIR}/src/benchmarklib/
    ${PROJECT_SOURCE_DIR}/src/lib/
    ${PROJECT_SOURCE_DIR}/src/plugin/

    ${Boost_INCLUDE_DIRS}
)

# Include these libraries as system libraries to silence some warnings caused by -Weverything
include_directories(
    SYSTEM
    ${TBB_INCLUDE_DIR}
    ${PROJECT_SOURCE_DIR}/third_party/cpp-btree
    ${PROJECT_SOURCE_DIR}/third_party/json
    ${PROJECT_SOURCE_DIR}/third_party/flat_hash_map
)

if (${ENABLE_JIT_SUPPORT})
    include_directories(${LLVM_INCLUDE_DIR})
endif()

if (${ENABLE_NUMA_SUPPORT})
    include_directories(${PROJECT_SOURCE_DIR}/third_party/pgasus/include)
    include_directories(${PROJECT_BINARY_DIR}/third_party/pgasus/src)
endif()

set(ENABLE_CLANG_TIDY OFF CACHE BOOL "Run clang-tidy")
if (ENABLE_CLANG_TIDY)
    message(STATUS "clang-tidy enabled")
    set(CMAKE_CXX_CLANG_TIDY "${CMAKE_SOURCE_DIR}/scripts/clang_tidy_wrapper.sh;${CMAKE_SOURCE_DIR}")

    set_source_files_properties(${CMAKE_SOURCE_DIR}/src/lib/operators/jit_operator/specialization/llvm/CloneFunction.cpp ${CMAKE_SOURCE_DIR}/src/lib/operators/jit_operator/specialization/llvm/InlineFunction.cpp PROPERTIES CMAKE_CXX_CLANG_TIDY "")
endif()

add_subdirectory(benchmarklib)
add_subdirectory(bin)
add_subdirectory(lib)
add_subdirectory(plugins)

# No clang-tidy for the following subfolders
set(CMAKE_CXX_CLANG_TIDY "")
add_subdirectory(benchmark)
add_subdirectory(test)<|MERGE_RESOLUTION|>--- conflicted
+++ resolved
@@ -69,12 +69,7 @@
     ${PROJECT_SOURCE_DIR}/third_party/googletest/googletest/include
     ${PROJECT_SOURCE_DIR}/third_party/cxxopts/include
     ${PROJECT_SOURCE_DIR}/third_party/sql-parser/src
-<<<<<<< HEAD
-=======
-    ${PROJECT_SOURCE_DIR}/third_party/cpp-btree
     ${PROJECT_SOURCE_DIR}/third_party/cqf/include
-    ${PROJECT_SOURCE_DIR}/third_party/flat_hash_map
->>>>>>> 7c2bf7cb
 
     ${PROJECT_SOURCE_DIR}/src/benchmarklib/
     ${PROJECT_SOURCE_DIR}/src/lib/
