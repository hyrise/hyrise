if (${CMAKE_BUILD_TYPE} STREQUAL "Debug")
    set(HYRISE_DEBUG 1)
else()
    set(HYRISE_DEBUG 0)
endif()

add_definitions(-DHYRISE_DEBUG=${HYRISE_DEBUG})

# Provide ENABLE_NUMA_SUPPORT option and automatically disable NUMA if libNUMA was not found
option(ENABLE_NUMA_SUPPORT "Build with NUMA support" ON)
if (NOT ${NUMA_FOUND})
    set(ENABLE_NUMA_SUPPORT OFF)
endif()

if (${ENABLE_NUMA_SUPPORT})
    add_definitions(-DHYRISE_NUMA_SUPPORT=1)
    MESSAGE(STATUS "Building with NUMA support")
else()
    add_definitions(-DHYRISE_NUMA_SUPPORT=0)
    MESSAGE(STATUS "Building without NUMA support")
endif()

# Enable coverage if requested - this is only operating on Hyrise's source (src/) so we don't check coverage of
# third_party stuff
option(ENABLE_COVERAGE "Set to ON to build Hyrise with enabled coverage checking. Default: OFF" OFF)
if (${ENABLE_COVERAGE})
    add_compile_options(-O0 -fno-inline)

    if("${CMAKE_CXX_COMPILER_ID}" STREQUAL "GNU")
        add_compile_options(-fprofile-arcs -ftest-coverage)
        set(CMAKE_EXE_LINKER_FLAGS  "${CMAKE_EXE_LINKER_FLAGS} --coverage")
    elseif ("${CMAKE_CXX_COMPILER_ID}" STREQUAL "Clang")
        add_compile_options(-fprofile-instr-generate -fcoverage-mapping)
        set(CMAKE_EXE_LINKER_FLAGS  "${CMAKE_EXE_LINKER_FLAGS} -fprofile-instr-generate -fcoverage-mapping")
    else()
        message(FATAL_ERROR "Don't know how to run coverage on your compiler (${CMAKE_CXX_COMPILER_ID}).")
    endif()
endif()

# Global flags and include directories
set(CMAKE_CXX_STANDARD_REQUIRED ON)
set(CMAKE_CXX_STANDARD 20)

# Hotfix for boost bug (https://github.com/boostorg/asio/issues/312):
add_compile_options(-DBOOST_ASIO_DISABLE_CONCEPTS)

add_compile_options(-pthread -Wno-unknown-warning-option)

# Use HYRISE_RELAXED_BUILD to disable strict warnings (e.g., when testing an unsupported compiler or an unsupported system)
if (NOT "${HYRISE_RELAXED_BUILD}")
    add_compile_options(-pthread -Wall -Wextra -pedantic -Werror -Wno-unused-parameter -Wno-dollar-in-identifier-extension -Wno-unknown-pragmas -Wno-subobject-linkage -Wno-deprecated-dynamic-exception-spec)

    # -Wno-deprecated-dynamic-exception-spec is needed for jemalloc, at least for the older version that we are using

    if ("${CMAKE_CXX_COMPILER_ID}" STREQUAL "Clang")
        add_compile_options(-Weverything -Wshadow-all -Wno-c++98-compat -Wno-c++98-compat-pedantic -Wno-documentation -Wno-padded -Wno-global-constructors -Wno-sign-conversion -Wno-exit-time-destructors -Wno-switch-enum -Wno-weak-vtables -Wno-double-promotion -Wno-covered-switch-default -Wno-unused-macros -Wno-newline-eof -Wno-missing-variable-declarations -Wno-weak-template-vtables -Wno-missing-prototypes -Wno-float-equal -Wno-return-std-move-in-c++11 -Wno-unreachable-code-break -Wno-undefined-func-template -Wno-unknown-warning-option -Wno-pass-failed -Wno-ctad-maybe-unsupported -Wno-header-hygiene -Wno-poison-system-directories -Wno-zero-as-null-pointer-constant)
    endif()

else()
    message(WARNING "Hyrise will be built with most compiler warnings deactivated. This is fine if you want to test Hyrise but will become an issue when you want to contribute code.")
endif()

include(${PROJECT_SOURCE_DIR}/cmake/TargetLinkLibrariesSystem.cmake)

include_directories(
    ${PROJECT_SOURCE_DIR}/src/benchmarklib/
    ${PROJECT_SOURCE_DIR}/src/lib/
    ${PROJECT_SOURCE_DIR}/src/plugins/
<<<<<<< HEAD

    ${Boost_INCLUDE_DIRS}
)

# Include these libraries as system libraries to silence some warnings caused by -Weverything
include_directories(
    SYSTEM
    ${TBB_INCLUDE_DIR}
    ${PROJECT_SOURCE_DIR}/third_party/benchmark/include
    ${PROJECT_SOURCE_DIR}/third_party/cpp-btree/include/btree
    ${PROJECT_SOURCE_DIR}/third_party/cxxopts/include
    ${PROJECT_SOURCE_DIR}/third_party/flat_hash_map
    ${PROJECT_SOURCE_DIR}/third_party/fsst
    ${PROJECT_SOURCE_DIR}/third_party/json
    ${PROJECT_SOURCE_DIR}/third_party/lz4
    ${PROJECT_SOURCE_DIR}/third_party/tpcds-result-reproduction
    ${PROJECT_SOURCE_DIR}/third_party/zstd
=======
>>>>>>> cc6fa761
)

set(ENABLE_CLANG_TIDY OFF CACHE BOOL "Run clang-tidy")
if (ENABLE_CLANG_TIDY)
    message(STATUS "clang-tidy enabled")
    set(CMAKE_CXX_CLANG_TIDY "${CMAKE_SOURCE_DIR}/scripts/clang_tidy_wrapper.sh;${CMAKE_SOURCE_DIR}")
endif()

add_subdirectory(benchmarklib)
add_subdirectory(bin)
add_subdirectory(lib)
add_subdirectory(plugins)

# No clang-tidy for the following subfolders
set(CMAKE_CXX_CLANG_TIDY "")
add_subdirectory(benchmark)
add_subdirectory(test)<|MERGE_RESOLUTION|>--- conflicted
+++ resolved
@@ -66,26 +66,9 @@
     ${PROJECT_SOURCE_DIR}/src/benchmarklib/
     ${PROJECT_SOURCE_DIR}/src/lib/
     ${PROJECT_SOURCE_DIR}/src/plugins/
-<<<<<<< HEAD
 
-    ${Boost_INCLUDE_DIRS}
-)
-
-# Include these libraries as system libraries to silence some warnings caused by -Weverything
-include_directories(
-    SYSTEM
-    ${TBB_INCLUDE_DIR}
-    ${PROJECT_SOURCE_DIR}/third_party/benchmark/include
-    ${PROJECT_SOURCE_DIR}/third_party/cpp-btree/include/btree
-    ${PROJECT_SOURCE_DIR}/third_party/cxxopts/include
-    ${PROJECT_SOURCE_DIR}/third_party/flat_hash_map
+    # TODO(Martin): ask Marcel for the best way to include fsst
     ${PROJECT_SOURCE_DIR}/third_party/fsst
-    ${PROJECT_SOURCE_DIR}/third_party/json
-    ${PROJECT_SOURCE_DIR}/third_party/lz4
-    ${PROJECT_SOURCE_DIR}/third_party/tpcds-result-reproduction
-    ${PROJECT_SOURCE_DIR}/third_party/zstd
-=======
->>>>>>> cc6fa761
 )
 
 set(ENABLE_CLANG_TIDY OFF CACHE BOOL "Run clang-tidy")
