--- conflicted
+++ resolved
@@ -68,11 +68,8 @@
     ${PROJECT_SOURCE_DIR}/third_party/cxxopts/include
     ${PROJECT_SOURCE_DIR}/third_party/json
     ${PROJECT_SOURCE_DIR}/third_party/sql-parser/src
-<<<<<<< HEAD
+    ${PROJECT_SOURCE_DIR}/third_party/cpp-btree
     ${PROJECT_SOURCE_DIR}/third_party/cqf/include
-=======
-    ${PROJECT_SOURCE_DIR}/third_party/cpp-btree
->>>>>>> 9286ce2b
 
     ${PROJECT_SOURCE_DIR}/src/benchmarklib/
     ${PROJECT_SOURCE_DIR}/src/lib/
