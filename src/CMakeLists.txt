--- conflicted
+++ resolved
@@ -68,22 +68,6 @@
     ${PROJECT_SOURCE_DIR}/src/plugins/
 )
 
-<<<<<<< HEAD
-=======
-# Include these libraries as system libraries to silence some warnings caused by -Weverything
-include_directories(
-    SYSTEM
-    ${PROJECT_SOURCE_DIR}/third_party/benchmark/include
-    ${PROJECT_SOURCE_DIR}/third_party/cpp-btree/include/btree
-    ${PROJECT_SOURCE_DIR}/third_party/cxxopts/include
-    ${PROJECT_SOURCE_DIR}/third_party/flat_hash_map
-    ${PROJECT_SOURCE_DIR}/third_party/json
-    ${PROJECT_SOURCE_DIR}/third_party/lz4
-    ${PROJECT_SOURCE_DIR}/third_party/zstd
-    ${PROJECT_SOURCE_DIR}/third_party/tpcds-result-reproduction
-)
-
->>>>>>> da8ff862
 set(ENABLE_CLANG_TIDY OFF CACHE BOOL "Run clang-tidy")
 if (ENABLE_CLANG_TIDY)
     message(STATUS "clang-tidy enabled")
