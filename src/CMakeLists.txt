if (${CMAKE_BUILD_TYPE} STREQUAL "Debug")
    set(HYRISE_DEBUG 1)
else()
    set(HYRISE_DEBUG 0)
endif()

add_definitions(-DHYRISE_DEBUG=${HYRISE_DEBUG})

# Provide ENABLE_NUMA_SUPPORT option and automatically disable NUMA if libNUMA was not found
option(ENABLE_NUMA_SUPPORT "Build with NUMA support" ON)
if (NOT ${NUMA_FOUND})
    set(ENABLE_NUMA_SUPPORT OFF)
endif()

if (${ENABLE_NUMA_SUPPORT})
    add_definitions(-DHYRISE_NUMA_SUPPORT=1)
    MESSAGE(STATUS "Building with NUMA support")
else()
    add_definitions(-DHYRISE_NUMA_SUPPORT=0)
    MESSAGE(STATUS "Building without NUMA support")
endif()

# Enable coverage if requested - this is only operating on Hyrise's source (src/) so we don't check coverage of
# third_party stuff
option(ENABLE_COVERAGE "Set to ON to build Hyrise with enabled coverage checking. Default: OFF" OFF)
if (${ENABLE_COVERAGE})
    add_compile_options(-O0 -fno-inline)

    if ("${CMAKE_CXX_COMPILER_ID}" STREQUAL "GNU")
        add_compile_options(-fprofile-arcs -ftest-coverage)
        set(CMAKE_EXE_LINKER_FLAGS  "${CMAKE_EXE_LINKER_FLAGS} --coverage")
    elseif ("${CMAKE_CXX_COMPILER_ID}" STREQUAL "Clang")
        add_compile_options(-fprofile-instr-generate -fcoverage-mapping)
        set(CMAKE_EXE_LINKER_FLAGS  "${CMAKE_EXE_LINKER_FLAGS} -fprofile-instr-generate -fcoverage-mapping")
    else()
        message(FATAL_ERROR "Don't know how to run coverage on your compiler (${CMAKE_CXX_COMPILER_ID}).")
    endif()
endif()

# Global flags and include directories
set(CMAKE_CXX_STANDARD_REQUIRED ON)
set(CMAKE_CXX_STANDARD 20)

# Hotfix for boost bug (https://github.com/boostorg/asio/issues/312):
add_compile_options(-DBOOST_ASIO_DISABLE_CONCEPTS)

add_compile_options(-pthread -Wno-unknown-warning-option)

# Use HYRISE_RELAXED_BUILD to disable strict warnings (e.g., when testing an unsupported compiler or an unsupported system)
if (NOT "${HYRISE_RELAXED_BUILD}")
    add_compile_options(-pthread -Wall -Wextra -pedantic -Werror -Wno-unused-parameter -Wno-dollar-in-identifier-extension -Wno-unknown-pragmas -Wno-subobject-linkage -Wno-deprecated-dynamic-exception-spec)

    # -Wno-deprecated-dynamic-exception-spec is needed for jemalloc, at least for the older version that we are using

    if ("${CMAKE_CXX_COMPILER_ID}" STREQUAL "Clang")
        add_compile_options(-Weverything -Wshadow-all -Wno-c++98-compat -Wno-c++98-compat-pedantic -Wno-documentation -Wno-padded -Wno-global-constructors -Wno-sign-conversion -Wno-exit-time-destructors -Wno-switch-enum -Wno-weak-vtables -Wno-double-promotion -Wno-covered-switch-default -Wno-unused-macros -Wno-newline-eof -Wno-missing-variable-declarations -Wno-weak-template-vtables -Wno-missing-prototypes -Wno-float-equal -Wno-return-std-move-in-c++11 -Wno-unreachable-code-break -Wno-undefined-func-template -Wno-unknown-warning-option -Wno-pass-failed -Wno-ctad-maybe-unsupported -Wno-header-hygiene -Wno-poison-system-directories -Wno-zero-as-null-pointer-constant)
    endif()

else()
    message(WARNING "Hyrise will be built with most compiler warnings deactivated. This is fine if you want to test Hyrise but will become an issue when you want to contribute code.")
endif()

if (CMAKE_CXX_COMPILER_ID MATCHES "Clang")
<<<<<<< HEAD
     if (CMAKE_CXX_COMPILER_VERSION VERSION_GREATER_EQUAL 13 AND CMAKE_CXX_COMPILER_VERSION VERSION_LESS_EQUAL 13.99)
    message(WARNING "Disabling 'reserved-identifier' warning for clang 13 (version is ${CMAKE_CXX_COMPILER_VERSION}).")
         add_compile_options(-Wno-reserved-identifier)
     endif()
 endif()
=======
    if (CMAKE_CXX_COMPILER_VERSION VERSION_GREATER_EQUAL 13 AND CMAKE_CXX_COMPILER_VERSION VERSION_LESS_EQUAL 13.99)
        message(WARNING "Disabling 'reserved-identifier' warning for clang 13 (version is ${CMAKE_CXX_COMPILER_VERSION}).")
        add_compile_options(-Wno-reserved-identifier)
    endif()
endif()
>>>>>>> 377befb4

include(${PROJECT_SOURCE_DIR}/cmake/TargetLinkLibrariesSystem.cmake)

include_directories(
    ${PROJECT_SOURCE_DIR}/src/benchmarklib/
    ${PROJECT_SOURCE_DIR}/src/lib/
    ${PROJECT_SOURCE_DIR}/src/plugins/
)

set(ENABLE_CLANG_TIDY OFF CACHE BOOL "Run clang-tidy")
if (ENABLE_CLANG_TIDY)
    message(STATUS "clang-tidy enabled")
    set(CMAKE_CXX_CLANG_TIDY "${CMAKE_SOURCE_DIR}/scripts/clang_tidy_wrapper.sh;${CMAKE_SOURCE_DIR}")
endif()

add_subdirectory(benchmarklib)
add_subdirectory(bin)
add_subdirectory(lib)
add_subdirectory(plugins)

# No clang-tidy for the following subfolders
set(CMAKE_CXX_CLANG_TIDY "")
add_subdirectory(benchmark)
add_subdirectory(test)<|MERGE_RESOLUTION|>--- conflicted
+++ resolved
@@ -61,19 +61,11 @@
 endif()
 
 if (CMAKE_CXX_COMPILER_ID MATCHES "Clang")
-<<<<<<< HEAD
-     if (CMAKE_CXX_COMPILER_VERSION VERSION_GREATER_EQUAL 13 AND CMAKE_CXX_COMPILER_VERSION VERSION_LESS_EQUAL 13.99)
-    message(WARNING "Disabling 'reserved-identifier' warning for clang 13 (version is ${CMAKE_CXX_COMPILER_VERSION}).")
-         add_compile_options(-Wno-reserved-identifier)
-     endif()
- endif()
-=======
     if (CMAKE_CXX_COMPILER_VERSION VERSION_GREATER_EQUAL 13 AND CMAKE_CXX_COMPILER_VERSION VERSION_LESS_EQUAL 13.99)
         message(WARNING "Disabling 'reserved-identifier' warning for clang 13 (version is ${CMAKE_CXX_COMPILER_VERSION}).")
         add_compile_options(-Wno-reserved-identifier)
     endif()
 endif()
->>>>>>> 377befb4
 
 include(${PROJECT_SOURCE_DIR}/cmake/TargetLinkLibrariesSystem.cmake)
 
