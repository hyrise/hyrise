--- conflicted
+++ resolved
@@ -75,31 +75,12 @@
     ${PROJECT_SOURCE_DIR}/src/plugins/
 )
 
-<<<<<<< HEAD
-if (NUMA_FOUND)
-    # Add libnuma sources for NUMA systems only
-    include_directories(${NUMA_INCLUDE_DIR})
-endif()
-
 # Include these libraries as system libraries to silence some warnings caused by -Weverything
 include_directories(
     SYSTEM
-    ${Boost_INCLUDE_DIRS}
-    ${TBB_INCLUDE_DIR}
-    ${SQLITE3_INCLUDE_DIR}
-    ${PROJECT_SOURCE_DIR}/third_party/benchmark/include
-    ${PROJECT_SOURCE_DIR}/third_party/cpp-btree/include/btree
-    ${PROJECT_SOURCE_DIR}/third_party/cxxopts/include
-    ${PROJECT_SOURCE_DIR}/third_party/flat_hash_map
     ${PROJECT_SOURCE_DIR}/third_party/fsst
-    ${PROJECT_SOURCE_DIR}/third_party/json
-    ${PROJECT_SOURCE_DIR}/third_party/lz4
-    ${PROJECT_SOURCE_DIR}/third_party/tpcds-result-reproduction
-    ${PROJECT_SOURCE_DIR}/third_party/zstd
 )
 
-=======
->>>>>>> 29167e43
 set(ENABLE_CLANG_TIDY OFF CACHE BOOL "Run clang-tidy")
 if (ENABLE_CLANG_TIDY)
     message(STATUS "clang-tidy enabled")
