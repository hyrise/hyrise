#include <iostream>

<<<<<<< HEAD
=======
#include "operators/export_csv.hpp"
#include "storage/storage_manager.hpp"

>>>>>>> 2a3fdb13
#include "tpcc/tpcc_table_generator.hpp"

#include "storage/storage_manager.hpp"

int main() {
  std::cout << "TPCC" << std::endl;
  std::cout << " > Generating tables" << std::endl;
  auto tables = tpcc::TpccTableGenerator().generate_all_tables();

  for (auto& pair : tables) {
    opossum::StorageManager::get().add_table(pair.first, pair.second);
  }

  std::cout << " > Dumping as CSV" << std::endl;
  opossum::StorageManager::get().export_all_tables_as_csv(".");

  std::cout << " > Done" << std::endl;

  return 0;
}<|MERGE_RESOLUTION|>--- conflicted
+++ resolved
@@ -1,14 +1,8 @@
 #include <iostream>
 
-<<<<<<< HEAD
-=======
 #include "operators/export_csv.hpp"
 #include "storage/storage_manager.hpp"
-
->>>>>>> 2a3fdb13
 #include "tpcc/tpcc_table_generator.hpp"
-
-#include "storage/storage_manager.hpp"
 
 int main() {
   std::cout << "TPCC" << std::endl;
