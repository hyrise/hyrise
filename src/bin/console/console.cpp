--- conflicted
+++ resolved
@@ -351,40 +351,6 @@
   // clang-format off
   out("HYRISE SQL Interface\n\n");
   out("Available commands:\n");
-<<<<<<< HEAD
-  out("  generate [TABLENAME]             - Generate available TPC-C tables, or a specific table if TABLENAME is "
-      "specified\n");
-  out("  load FILE TABLENAME              - Load table from disc specified by filepath FILE, store it with name "
-      "TABLENAME\n");
-  out("  script SCRIPTFILE                - Execute script specified by SCRIPTFILE\n");
-  out("  print TABLENAME                  - Fully print the given table (including MVCC data)\n");
-  out("  visualize [options] [SQL]        - Visualize a SQL query\n");
-  out("                                       Options\n");
-  out("                                         - {exec, noexec} Execute the query before visualization.\n");
-  out("                                                          Default: noexec\n");
-  out("                                         - {lqp, unoptlqp, pqp} Type of plan to visualize. unoptlqp gives "
-      "the\n");
-  out("                                                                unoptimized lqp. Default: pqp\n");
-  out("                                       SQL\n");
-  out("                                         - Optional, a query to visualize. If not specified, the last\n");
-  out("                                           previously executed query is visualized.\n");
-  out("  begin                            - Manually create a new transaction (Auto-commit is active unless begin is "
-      "called)\n");
-  out("  rollback                         - Roll back a manually created transaction\n");
-  out("  commit                           - Commit a manually created transaction\n");
-  out("  txinfo                           - Print information on the current transaction\n");
-  out("  pwd                              - Print current working directory\n");
-  out("  load_plugin FILE                 - Load and start plugin specified by filepath FILE. It is stored under its "
-      "name which is the filename without the \"lib\" prefix and without the file extension\n");
-  out("  unload_plugin NAME               - Stop and unload plugin NAME (also clears the query cache)\n");
-  out("  quit                             - Exit the HYRISE Console\n");
-  out("  help                             - Show this message\n\n");
-  out("  setting [property] [value]       - Change a runtime setting\n\n");
-  out("           scheduler (on|off)      - Turn the scheduler on (default) or off\n\n");
-  out("After TPC-C tables are generated, SQL queries can be executed.\n");
-  out("Example:\n");
-  out("SELECT * FROM DISTRICT\n");
-=======
   out("  generate_tpcc [TABLENAME]               - Generate available TPC-C tables, or a specific table if TABLENAME is specified\n");  // NOLINT
   out("  generate_tpch SCALE_FACTOR [CHUNK_SIZE] - Generate all TPC-H tables\n");
   out("  load FILE TABLENAME                     - Load table from disc specified by filepath FILE, store it with name TABLENAME\n");  // NOLINT
@@ -404,13 +370,15 @@
   out("  commit                                  - Commit a manually created transaction\n");
   out("  txinfo                                  - Print information on the current transaction\n");
   out("  pwd                                     - Print current working directory\n");
+  out("  load_plugin FILE                        - Load and start plugin specified by filepath FILE. It is stored under its ");
+  out("                                               name which is the filename without the \"lib\" prefix and without the file extension\n");
+  out("  unload_plugin NAME                      - Stop and unload plugin NAME (also clears the query cache)\n");
   out("  quit                                    - Exit the HYRISE Console\n");
   out("  help                                    - Show this message\n\n");
   out("  setting [property] [value]              - Change a runtime setting\n\n");
   out("           scheduler (on|off)             - Turn the scheduler on (default) or off\n\n");
   // clang-format on
 
->>>>>>> c070d231
   return Console::ReturnCode::Ok;
 }
 
