#include "console.hpp"

#include <readline/history.h>
#include <readline/readline.h>
#include <sys/stat.h>
#include <boost/algorithm/string/join.hpp>
#include <boost/range/adaptors.hpp>

#include <chrono>
#include <csetjmp>
#include <csignal>
#include <cstdlib>
#include <ctime>
#include <filesystem>
#include <iomanip>
#include <iostream>
#include <memory>
#include <regex>
#include <string>
#include <vector>

#include "SQLParser.h"
#include "concurrency/transaction_context.hpp"
#include "concurrency/transaction_manager.hpp"
#include "constant_mappings.hpp"
#include "logical_query_plan/jit_aware_lqp_translator.hpp"
#include "logical_query_plan/lqp_utils.hpp"
#include "operators/export_binary.hpp"
#include "operators/export_csv.hpp"
#include "operators/get_table.hpp"
#include "operators/import_binary.hpp"
#include "operators/import_csv.hpp"
#include "operators/print.hpp"
#include "optimizer/join_ordering/join_graph.hpp"
#include "optimizer/optimizer.hpp"
#include "pagination.hpp"
#include "scheduler/current_scheduler.hpp"
#include "scheduler/node_queue_scheduler.hpp"
#include "scheduler/topology.hpp"
#include "sql/sql_pipeline_builder.hpp"
#include "sql/sql_pipeline_statement.hpp"
#include "sql/sql_plan_cache.hpp"
#include "sql/sql_translator.hpp"
#include "storage/chunk_encoder.hpp"
#include "storage/storage_manager.hpp"
#include "tpcc/tpcc_table_generator.hpp"
#include "tpch/tpch_table_generator.hpp"
#include "utils/filesystem.hpp"
#include "utils/invalid_input_exception.hpp"
#include "utils/load_table.hpp"
#include "utils/plugin_manager.hpp"
#include "utils/string_utils.hpp"
#include "visualization/join_graph_visualizer.hpp"
#include "visualization/lqp_visualizer.hpp"
#include "visualization/pqp_visualizer.hpp"

#define ANSI_COLOR_RED "\x1B[31m"
#define ANSI_COLOR_GREEN "\x1B[32m"
#define ANSI_COLOR_RESET "\x1B[0m"

#define ANSI_COLOR_RED_RL "\001\x1B[31m\002"
#define ANSI_COLOR_GREEN_RL "\001\x1B[32m\002"
#define ANSI_COLOR_RESET_RL "\001\x1B[0m\002"

namespace {

/**
 * Buffer for program state
 *
 * We use this to make Ctrl+C work on all platforms by jumping back into main() from the Ctrl+C signal handler. This
 * was the only way to get this to work on all platforms inclusing macOS.
 * See here (https://github.com/hyrise/hyrise/pull/198#discussion_r135539719) for a discussion about this.
 *
 * The known caveats of goto/longjmp aside, this will probably also cause problems (queries continuing to run in the
 * background) when the scheduler/multithreading is enabled.
 */
sigjmp_buf jmp_env;

// Returns a string containing a timestamp of the current date and time
std::string current_timestamp() {
  auto t = std::time(nullptr);
  auto tm = *std::localtime(&t);

  std::ostringstream oss;
  oss << std::put_time(&tm, "%Y-%m-%d %H:%M:%S");
  return oss.str();
}

// Removes the coloring commands (e.g. '\x1B[31m') from input, to have a clean logfile.
// If remove_rl_codes_only is true, then it only removes the Readline specific escape sequences '\001' and '\002'
std::string remove_coloring(const std::string& input, bool remove_rl_codes_only = false) {
  // matches any characters that need to be escaped in RegEx except for '|'
  std::regex special_chars{R"([-[\]{}()*+?.,\^$#\s])"};
  std::string sequences = "\x1B[31m|\x1B[32m|\x1B[0m|\001|\002";
  if (remove_rl_codes_only) {
    sequences = "\001|\002";
  }
  std::string sanitized_sequences = std::regex_replace(sequences, special_chars, R"(\$&)");

  // Remove coloring commands and escape sequences before writing to logfile
  std::regex expression{"(" + sanitized_sequences + ")"};
  return std::regex_replace(input, expression, "");
}
}  // namespace

namespace opossum {

// Console implementation

Console::Console()
    : _prompt("> "),
      _multiline_input(""),
      _out(std::cout.rdbuf()),
      _log("console.log", std::ios_base::app | std::ios_base::out),
      _verbose(false),
      _pagination_active(false),
      _use_jit(false),
<<<<<<< HEAD
      _sql_pqp_cache(std::make_shared<SQLPhysicalPlanCache>()),
      _sql_lqp_cache(std::make_shared<SQLLogicalPlanCache>()) {
=======
      _pqp_cache(std::make_shared<SQLPhysicalPlanCache>()),
      _lqp_cache(std::make_shared<SQLLogicalPlanCache>()) {
>>>>>>> e6151abe
  // Init readline basics, tells readline to use our custom command completion function
  rl_attempted_completion_function = &Console::_command_completion;
  rl_completer_word_break_characters = const_cast<char*>(" \t\n\"\\'`@$><=;|&{(");  // NOLINT (legacy API)

  // Register default commands to Console
  register_command("exit", std::bind(&Console::_exit, this, std::placeholders::_1));
  register_command("quit", std::bind(&Console::_exit, this, std::placeholders::_1));
  register_command("help", std::bind(&Console::_help, this, std::placeholders::_1));
  register_command("generate_tpcc", std::bind(&Console::_generate_tpcc, this, std::placeholders::_1));
  register_command("generate_tpch", std::bind(&Console::_generate_tpch, this, std::placeholders::_1));
  register_command("load", std::bind(&Console::_load_table, this, std::placeholders::_1));
  register_command("export", std::bind(&Console::_export_table, this, std::placeholders::_1));
  register_command("script", std::bind(&Console::_exec_script, this, std::placeholders::_1));
  register_command("print", std::bind(&Console::_print_table, this, std::placeholders::_1));
  register_command("visualize", std::bind(&Console::_visualize, this, std::placeholders::_1));
  register_command("begin", std::bind(&Console::_begin_transaction, this, std::placeholders::_1));
  register_command("rollback", std::bind(&Console::_rollback_transaction, this, std::placeholders::_1));
  register_command("commit", std::bind(&Console::_commit_transaction, this, std::placeholders::_1));
  register_command("txinfo", std::bind(&Console::_print_transaction_info, this, std::placeholders::_1));
  register_command("pwd", std::bind(&Console::_print_current_working_directory, this, std::placeholders::_1));
  register_command("setting", std::bind(&Console::_change_runtime_setting, this, std::placeholders::_1));
  register_command("load_plugin", std::bind(&Console::_load_plugin, this, std::placeholders::_1));
  register_command("unload_plugin", std::bind(&Console::_unload_plugin, this, std::placeholders::_1));

  // Register words specifically for command completion purposes, e.g.
  // for TPC-C table generation, 'CUSTOMER', 'DISTRICT', etc
  auto tpcc_generators = TpccTableGenerator::table_generator_functions();
  for (const auto& generator : tpcc_generators) {
    _tpcc_commands.push_back(generator.first);
  }
}

int Console::read() {
  char* buffer;

  // Prompt user for input
  buffer = readline(_prompt.c_str());
  if (!buffer) {
    return ReturnCode::Quit;
  }

  std::string input(buffer);
  boost::algorithm::trim<std::string>(input);

  // Only save non-empty commands to history
  if (!input.empty()) {
    add_history(buffer);
    // Save command to history file
    if (!_history_file.empty()) {
      if (append_history(1, _history_file.c_str()) != 0) {
        out("Error appending to history file: " + _history_file + "\n");
      }
    }
  }

  // Free buffer, since readline() allocates new string every time
  free(buffer);  // NOLINT (legacy API)

  return _eval(input);
}

int Console::execute_script(const std::string& filepath) { return _exec_script(filepath); }

int Console::_eval(const std::string& input) {
  // Do nothing if no input was given
  if (input.empty() && _multiline_input.empty()) {
    return ReturnCode::Ok;
  }

  // Dump command to logfile, and to the Console if input comes from a script file
  // Also remove Readline specific escape sequences ('\001' and '\002') to make it look normal
  out(remove_coloring(_prompt + input + "\n", true), _verbose);

  // Check if we already are in multiline input
  if (_multiline_input.empty()) {
    // Check if a registered command was entered
    RegisteredCommands::iterator it;
    if ((it = _commands.find(input.substr(0, input.find_first_of(" \n;")))) != std::end(_commands)) {
      return _eval_command(it->second, input);
    }

    // Regard query as complete if input is valid and not already in multiline
    hsql::SQLParserResult parse_result;
    hsql::SQLParser::parse(input, &parse_result);
    if (parse_result.isValid()) {
      return _eval_sql(input);
    }
  }

  // Regard query as complete if last character is semicolon, regardless of multiline or not
  if (input.back() == ';') {
    int return_code = _eval_sql(_multiline_input + input);
    _multiline_input = "";
    return return_code;
  }

  // If query is not complete(/valid), and the last character is not a semicolon, enter/continue multiline
  _multiline_input += input;
  _multiline_input += '\n';
  return ReturnCode::Multiline;
}

int Console::_eval_command(const CommandFunction& func, const std::string& command) {
  std::string cmd = command;
  if (command.back() == ';') {
    cmd = command.substr(0, command.size() - 1);
  }
  boost::algorithm::trim<std::string>(cmd);

  size_t first = cmd.find(' ');
  size_t last = cmd.find('\n');

  // If no whitespace is found, zero arguments are provided
  if (std::string::npos == first) {
    return static_cast<int>(func(""));
  }

  std::string args = cmd.substr(first + 1, last - (first + 1));

  // Remove whitespace duplicates in args
  auto both_are_spaces = [](char left, char right) { return (left == right) && (left == ' '); };
  args.erase(std::unique(args.begin(), args.end(), both_are_spaces), args.end());

  return static_cast<int>(func(args));
}

bool Console::_initialize_pipeline(const std::string& sql) {
  try {
    auto builder = SQLPipelineBuilder{sql}
<<<<<<< HEAD
                       .with_sql_lqp_cache(_sql_lqp_cache)
                       .with_sql_pqp_cache(_sql_pqp_cache)
=======
                       .with_lqp_cache(_lqp_cache)
                       .with_pqp_cache(_pqp_cache)
>>>>>>> e6151abe
                       .dont_cleanup_temporaries();  // keep tables for debugging and visualization
    if (_explicitly_created_transaction_context) {
      builder.with_transaction_context(_explicitly_created_transaction_context);
    }
    if (_use_jit) {
      builder.with_lqp_translator(std::make_shared<JitAwareLQPTranslator>());
    }
    _sql_pipeline = std::make_unique<SQLPipeline>(builder.create_pipeline());
  } catch (const InvalidInputException& exception) {
    out(std::string(exception.what()) + '\n');
    return false;
  }

  return true;
}

int Console::_eval_sql(const std::string& sql) {
  if (!_initialize_pipeline(sql)) return ReturnCode::Error;

  try {
    _sql_pipeline->get_result_tables();
    Assert(!_sql_pipeline->failed_pipeline_statement(),
           "The transaction has failed. This should never happen in the console, where only one statement gets "
           "executed at a time.");
  } catch (const InvalidInputException& exception) {
    out(std::string(exception.what()) + "\n");
    if (_handle_rollback() && !_explicitly_created_transaction_context && _sql_pipeline->statement_count() > 1) {
      out("All previous statements have been committed.\n");
    }
    return ReturnCode::Error;
  }

  const auto& table = _sql_pipeline->get_result_table();
  auto row_count = table ? table->row_count() : 0;

  // Print result (to Console and logfile)
  if (table) {
    out(table);
  }

  out("===\n");
  out(std::to_string(row_count) + " rows total\n");

  std::ostringstream stream;
  stream << _sql_pipeline->metrics();

  out(stream.str());

  return ReturnCode::Ok;
}

void Console::register_command(const std::string& name, const CommandFunction& func) { _commands[name] = func; }

Console::RegisteredCommands Console::commands() { return _commands; }

void Console::set_prompt(const std::string& prompt) {
  if (HYRISE_DEBUG) {
    _prompt = ANSI_COLOR_RED_RL "(debug)" ANSI_COLOR_RESET_RL + prompt;
  } else {
    _prompt = ANSI_COLOR_GREEN_RL "(release)" ANSI_COLOR_RESET_RL + prompt;
  }
}

void Console::set_logfile(const std::string& logfile) {
  _log = std::ofstream(logfile, std::ios_base::app | std::ios_base::out);
}

void Console::load_history(const std::string& history_file) {
  _history_file = history_file;

  // Check if history file exist, create empty history file if not
  std::ifstream file(_history_file);
  if (!file.good()) {
    out("Creating history file: " + _history_file + "\n");
    if (write_history(_history_file.c_str()) != 0) {
      out("Error creating history file: " + _history_file + "\n");
      return;
    }
  }

  if (read_history(_history_file.c_str()) != 0) {
    out("Error reading history file: " + _history_file + "\n");
  }
}

void Console::out(const std::string& output, bool console_print) {
  if (console_print) {
    _out << output;
  }
  // Remove coloring commands like '\x1B[32m' when writing to logfile
  _log << remove_coloring(output);
  _log.flush();
}

void Console::out(const std::shared_ptr<const Table>& table, uint32_t flags) {
  int size_y, size_x;
  rl_get_screen_size(&size_y, &size_x);

  const bool fits_on_one_page = table->row_count() < static_cast<uint64_t>(size_y) - 1;

  static bool pagination_disabled = false;
  if (!fits_on_one_page && !std::getenv("TERM") && !pagination_disabled) {
    out("Your TERM environment variable is not set - most likely because you are running the console from an IDE. "
        "Pagination is disabled.\n\n");
    pagination_disabled = true;
  }

  // Paginate only if table has more rows that fit in the terminal
  if (fits_on_one_page || pagination_disabled) {
    Print::print(table, flags, _out);
  } else {
    std::stringstream stream;
    Print::print(table, flags, stream);
    _pagination_active = true;
    Pagination(stream).display();
    _pagination_active = false;
  }
}

// Command functions

int Console::_exit(const std::string&) { return Console::ReturnCode::Quit; }

int Console::_help(const std::string&) {
  auto encoding_options = std::string{"                                               Encoding options: "};
  encoding_options += boost::algorithm::join(
      encoding_type_to_string.right | boost::adaptors::transformed([](auto it) { return it.first; }), ", ");
  // Split the encoding options in lines of 120 and add padding. For each input line, it takes up to 120 characters
  // and replaces the following space(s) with a new line. `(?: +|$)` is a non-capturing group that matches either
  // a non-zero number of spaces or the end of the line.
  auto line_wrap = std::regex{"(.{1,120})(?: +|$)"};
  encoding_options =
      regex_replace(encoding_options, line_wrap, "$1\n                                                 ");
  // Remove the 49 spaces and the new line added at the end
  encoding_options.resize(encoding_options.size() - 50);

  // clang-format off
  out("HYRISE SQL Interface\n\n");
  out("Available commands:\n");
  out("  generate_tpcc [TABLENAME]               - Generate available TPC-C tables, or a specific table if TABLENAME is specified\n");  // NOLINT
  out("  generate_tpch SCALE_FACTOR [CHUNK_SIZE] - Generate all TPC-H tables\n");
  out("  load FILEPATH [TABLENAME [ENCODING]]    - Load table from disk specified by filepath FILEPATH, store it with name TABLENAME\n");  // NOLINT
  out("                                               The import type is chosen by the type of FILEPATH.\n");
  out("                                                 Supported types: '.bin', '.csv', '.tbl'\n");
  out("                                               If no table name is specified, the filename without extension is used\n");  // NOLINT
  out(encoding_options + "\n");  // NOLINT
  out("  export TABLENAME FILEPATH               - Export table named TABLENAME from storage manager to filepath FILEPATH\n");  // NOLINT
  out("                                               The export type is chosen by the type of FILEPATH.\n");
  out("                                                 Supported types: '.bin', '.csv'\n");
  out("  script SCRIPTFILE                       - Execute script specified by SCRIPTFILE\n");
  out("  print TABLENAME                         - Fully print the given table (including MVCC data)\n");
  out("  visualize [options] [SQL]               - Visualize a SQL query\n");
  out("                                               Options\n");
  out("                                                - {exec, noexec} Execute the query before visualization.\n");
  out("                                                                 Default: exec\n");
  out("                                                - {lqp, unoptlqp, pqp, joins} Type of plan to visualize. unoptlqp gives the\n");  // NOLINT
  out("                                                                       unoptimized lqp; joins visualized the join graph.\n");  // NOLINT
  out("                                                                       Default: pqp\n");
  out("                                              SQL\n");
  out("                                                - Optional, a query to visualize. If not specified, the last\n");
  out("                                                  previously executed query is visualized.\n");
  out("  begin                                   - Manually create a new transaction (Auto-commit is active unless begin is called)\n");  // NOLINT
  out("  rollback                                - Roll back a manually created transaction\n");
  out("  commit                                  - Commit a manually created transaction\n");
  out("  txinfo                                  - Print information on the current transaction\n");
  out("  pwd                                     - Print current working directory\n");
  out("  load_plugin FILE                        - Load and start plugin stored at FILE\n");
  out("  unload_plugin NAME                      - Stop and unload the plugin libNAME.so/dylib (also clears the query cache)\n");  // NOLINT
  out("  quit                                    - Exit the HYRISE Console\n");
  out("  help                                    - Show this message\n\n");
  out("  setting [property] [value]              - Change a runtime setting\n\n");
  out("           scheduler (on|off)             - Turn the scheduler on (default) or off\n\n");
  if constexpr (HYRISE_JIT_SUPPORT) {
    out("           jit       (on|off)             - Turn just-in-time query compilation on or off (default)\n\n");
  }
  // clang-format on

  return Console::ReturnCode::Ok;
}

int Console::_generate_tpcc(const std::string& tablename) {
  auto& storage_manager = StorageManager::get();

  if (tablename.empty() || "ALL" == tablename) {
    out("Generating TPCC tables (this might take a while) ...\n");
    auto tables = TpccTableGenerator().generate_all_tables();
    for (auto& [table_name, table] : tables) {
      if (storage_manager.has_table(table_name)) storage_manager.drop_table(table_name);
      storage_manager.add_table(table_name, table);
    }
    return ReturnCode::Ok;
  }

  out("Generating TPCC table: \"" + tablename + "\" ...\n");
  auto table = TpccTableGenerator().generate_table(tablename);
  if (!table) {
    out("Error: No TPCC table named \"" + tablename + "\" available.\n");
    return ReturnCode::Error;
  }

  if (storage_manager.has_table(tablename)) storage_manager.drop_table(tablename);
  storage_manager.add_table(tablename, table);
  return ReturnCode::Ok;
}

int Console::_generate_tpch(const std::string& args) {
  auto input = args;
  boost::algorithm::trim<std::string>(input);
  auto arguments = std::vector<std::string>{};
  boost::algorithm::split(arguments, input, boost::is_space());

  // Check whether there are one or two arguments.
  auto args_valid = !arguments.empty() && arguments.size() <= 2;

  // `arguments[0].empty()` is necessary since boost::algorithm::split() will create ["", ] for an empty input string
  // and that's not actually an argument.
  auto scale_factor = 1.0f;
  if (!arguments.empty() && !arguments[0].empty()) {
    scale_factor = std::stof(arguments[0]);
  } else {
    args_valid = false;
  }

  auto chunk_size = Chunk::DEFAULT_SIZE;
  if (arguments.size() > 1) {
    chunk_size = boost::lexical_cast<ChunkOffset>(arguments[1]);
  }

  if (!args_valid) {
    out("Usage: ");
    out("  generate_tpch SCALE_FACTOR [CHUNK_SIZE]   Generate TPC-H tables with the specified scale factor. \n");
    out("                                            Chunk size is " + std::to_string(Chunk::DEFAULT_SIZE) +
        " by default. \n");
    return ReturnCode::Error;
  }

  out("Generating all TPCH tables (this might take a while) ...\n");
  TpchTableGenerator{scale_factor, chunk_size}.generate_and_store();

  return ReturnCode::Ok;
}

int Console::_load_table(const std::string& args) {
  std::vector<std::string> arguments = trim_and_split(args);

  if (arguments.empty() || arguments.size() > 3) {
    out("Usage:\n");
    out("  load FILEPATH [TABLENAME [ENCODING]]\n");
    return ReturnCode::Error;
  }

  const auto filepath = std::filesystem::path{arguments[0]};
  const auto extension = std::string{filepath.extension()};

  const auto tablename = arguments.size() >= 2 ? arguments[1] : std::string{filepath.stem()};

  out("Loading " + std::string(filepath) + " into table \"" + tablename + "\"\n");

  auto& storage_manager = StorageManager::get();
  if (storage_manager.has_table(tablename)) {
    storage_manager.drop_table(tablename);
    out("Table " + tablename + " already existed. Replacing it.\n");
  }

  if (extension == ".csv") {
    auto importer = std::make_shared<ImportCsv>(filepath, Chunk::DEFAULT_SIZE, tablename);
    try {
      importer->execute();
    } catch (const std::exception& exception) {
      out("Error: Exception thrown while importing CSV:\n  " + std::string(exception.what()) + "\n");
      return ReturnCode::Error;
    }
  } else if (extension == ".tbl") {
    try {
      auto table = load_table(filepath);

      StorageManager::get().add_table(tablename, table);
    } catch (const std::exception& exception) {
      out("Error: Exception thrown while importing TBL:\n  " + std::string(exception.what()) + "\n");
      return ReturnCode::Error;
    }
  } else if (extension == ".bin") {
    auto importer = std::make_shared<ImportBinary>(filepath, tablename);
    try {
      importer->execute();
    } catch (const std::exception& exception) {
      out("Error: Exception thrown while importing binary file:\n  " + std::string(exception.what()) + "\n");
      return ReturnCode::Error;
    }
  } else {
    out("Error: Unsupported file extension '" + extension + "'\n");
    return ReturnCode::Error;
  }

  const std::string encoding = arguments.size() == 3 ? arguments[2] : "Unencoded";

  const auto encoding_type = encoding_type_to_string.right.find(encoding);
  if (encoding_type == encoding_type_to_string.right.end()) {
    const auto encoding_options = boost::algorithm::join(
        encoding_type_to_string.right | boost::adaptors::transformed([](auto it) { return it.first; }), ", ");
    out("Error: Invalid encoding type: '" + encoding + "', try one of these: " + encoding_options + "\n");
    return ReturnCode::Error;
  }

  // Check if the specified encoding can be used
  const auto& table = StorageManager::get().get_table(tablename);
  bool supported = true;
  for (auto column_id = ColumnID{0}; column_id < table->column_count(); ++column_id) {
    if (!encoding_supports_data_type(encoding_type->second, table->column_data_type(column_id))) {
      out("Encoding \"" + encoding + "\" not supported for column \"" + table->column_name(column_id) +
          "\", table left unencoded\n");
      supported = false;
    }
  }

  if (supported) {
    out("Encoding \"" + tablename + "\" using " + encoding + "\n");
    ChunkEncoder::encode_all_chunks(StorageManager::get().get_table(tablename), encoding_type->second);
  }

  return ReturnCode::Ok;
}

int Console::_export_table(const std::string& args) {
  std::vector<std::string> arguments = trim_and_split(args);

  if (arguments.size() != 2) {
    out("Usage:\n");
    out("  export TABLENAME FILEPATH\n");
    return ReturnCode::Error;
  }

  const std::string& tablename = arguments[0];
  const std::string& filepath = arguments[1];

  auto& storage_manager = StorageManager::get();
  if (!storage_manager.has_table(tablename)) {
    out("Error: Table does not exist in StorageManager");
    return ReturnCode::Error;
  }

  std::vector<std::string> file_parts;
  boost::algorithm::split(file_parts, filepath, boost::is_any_of("."));
  const std::string& extension = file_parts.back();

  out("Exporting " + tablename + " into \"" + filepath + "\" ...\n");
  auto gt = std::make_shared<GetTable>(tablename);
  gt->execute();

  try {
    if (extension == "bin") {
      auto ex = std::make_shared<ExportBinary>(gt, filepath);
      ex->execute();
    } else if (extension == "csv") {
      auto ex = std::make_shared<ExportCsv>(gt, filepath);
      ex->execute();
    } else {
      out("Exporting to extension \"" + extension + "\" is not supported.\n");
      return ReturnCode::Error;
    }
  } catch (const std::exception& exception) {
    out("Error: Exception thrown while exporting:\n  " + std::string(exception.what()) + "\n");
    return ReturnCode::Error;
  }

  return ReturnCode::Ok;
}

int Console::_print_table(const std::string& args) {
  std::vector<std::string> arguments = trim_and_split(args);

  if (arguments.size() != 1) {
    out("Usage:\n");
    out("  print TABLENAME\n");
    return ReturnCode::Error;
  }

  const std::string& tablename = arguments.at(0);

  auto gt = std::make_shared<GetTable>(tablename);
  try {
    gt->execute();
  } catch (const std::exception& exception) {
    out("Error: Exception thrown while loading table:\n  " + std::string(exception.what()) + "\n");
    return ReturnCode::Error;
  }

  out(gt->get_output(), PrintMvcc);

  return ReturnCode::Ok;
}

int Console::_visualize(const std::string& input) {
  /**
   * "visualize" supports three dimensions of options:
   *    - "noexec"; or implicit "exec", the execution of the specified query
   *    - "lqp", "unoptlqp", "joins"; or implicit "pqp"
   *    - a sql query can either be specified or not. If it isn't, the last previously executed query is visualized
   */

  std::vector<std::string> input_words;
  boost::algorithm::split(input_words, input, boost::is_any_of(" \n"));

  constexpr char EXEC[] = "exec";
  constexpr char NOEXEC[] = "noexec";
  constexpr char PQP[] = "pqp";
  constexpr char LQP[] = "lqp";
  constexpr char UNOPTLQP[] = "unoptlqp";
  constexpr char JOINS[] = "joins";

  // Determine whether the specified query is to be executed before visualization
  auto no_execute = false;  // Default
  if (input_words.front() == NOEXEC || input_words.front() == EXEC) {
    no_execute = input_words.front() == NOEXEC;
    input_words.erase(input_words.begin());
  }

  // Determine the plan type to visualize
  enum class PlanType { LQP, UnoptLQP, PQP, Joins };
  auto plan_type = PlanType::PQP;
  auto plan_type_str = std::string{"pqp"};
  if (input_words.front() == LQP || input_words.front() == UNOPTLQP || input_words.front() == PQP ||
      input_words.front() == JOINS) {
    if (input_words.front() == LQP) {
      plan_type = PlanType::LQP;
    } else if (input_words.front() == UNOPTLQP) {
      plan_type = PlanType::UnoptLQP;
    } else if (input_words.front() == JOINS) {
      plan_type = PlanType::Joins;
    }

    plan_type_str = input_words.front();
    input_words.erase(input_words.begin());
  }

  // Removes plan type and noexec (+ leading whitespace) so that only the sql string is left.
  const auto sql = boost::algorithm::join(input_words, " ");

  // If no SQL is provided, use the last execution. Else, create a new pipeline.
  if (!sql.empty()) {
    if (!_initialize_pipeline(sql)) return ReturnCode::Error;
  }

  // If there is no pipeline (i.e., neither was SQL passed in with the visualize command,
  // nor was there a previous execution), return an error
  if (!_sql_pipeline) {
    out("Error: Nothing to visualize.\n");
    return ReturnCode::Error;
  }

  if (no_execute && !sql.empty() && _sql_pipeline->requires_execution()) {
    out("Error: We do not support the visualization of multiple dependant statements in 'noexec' mode.\n");
    return ReturnCode::Error;
  }

  const auto graph_filename = "." + plan_type_str + ".dot";
  const auto img_filename = plan_type_str + ".png";

  switch (plan_type) {
    case PlanType::LQP:
    case PlanType::UnoptLQP: {
      std::vector<std::shared_ptr<AbstractLQPNode>> lqp_roots;

      try {
        const auto& lqps = (plan_type == PlanType::LQP) ? _sql_pipeline->get_optimized_logical_plans()
                                                        : _sql_pipeline->get_unoptimized_logical_plans();
        for (const auto& lqp : lqps) {
          lqp_roots.push_back(lqp);
        }
      } catch (const std::exception& exception) {
        out(std::string(exception.what()) + "\n");
        _handle_rollback();
        return ReturnCode::Error;
      }

      LQPVisualizer visualizer;
      visualizer.visualize(lqp_roots, graph_filename, img_filename);
    } break;

    case PlanType::PQP: {
      try {
        if (!no_execute) {
          _sql_pipeline->get_result_table();
        }

        PQPVisualizer visualizer;
        visualizer.visualize(_sql_pipeline->get_physical_plans(), graph_filename, img_filename);
      } catch (const std::exception& exception) {
        out(std::string(exception.what()) + "\n");
        _handle_rollback();
        return ReturnCode::Error;
      }
    } break;

    case PlanType::Joins: {
      out("NOTE: Join graphs will show only Cross and Inner joins, not Semi, Left, Right, Full outer, "
          "AntiNullAsTrue and AntiNullAsFalse joins.\n");

      auto join_graphs = std::vector<JoinGraph>{};

      const auto& lqps = _sql_pipeline->get_optimized_logical_plans();
      for (const auto& lqp : lqps) {
        const auto sub_lqps = lqp_find_subplan_roots(lqp);

        for (const auto& sub_lqp : sub_lqps) {
          const auto sub_lqp_join_graphs = JoinGraph::build_all_in_lqp(sub_lqp);
          for (auto& sub_lqp_join_graph : sub_lqp_join_graphs) {
            join_graphs.emplace_back(sub_lqp_join_graph);
          }
        }
      }

      JoinGraphVisualizer visualizer;
      visualizer.visualize(join_graphs, graph_filename, img_filename);
    } break;
  }

  auto ret = system("./scripts/planviz/is_iterm2.sh");
  if (ret != 0) {
    std::string msg{"Currently, only iTerm2 can print the visualization inline. You can find the plan at "};  // NOLINT
    msg += img_filename + "\n";
    out(msg);

    return ReturnCode::Ok;
  }

  auto cmd = std::string("./scripts/planviz/imgcat.sh ") + img_filename;
  ret = system(cmd.c_str());
  Assert(ret == 0, "Printing the image using ./scripts/imgcat.sh failed.");

  return ReturnCode::Ok;
}

int Console::_change_runtime_setting(const std::string& input) {
  auto property = input.substr(0, input.find_first_of(" \n"));
  auto value = input.substr(input.find_first_of(" \n") + 1, input.size());

  if (property == "scheduler") {
    if (value == "on") {
      CurrentScheduler::set(std::make_shared<NodeQueueScheduler>());
      out("Scheduler turned on\n");
    } else if (value == "off") {
      CurrentScheduler::set(nullptr);
      out("Scheduler turned off\n");
    } else {
      out("Usage: scheduler (on|off)\n");
      return 1;
    }
    return 0;
  } else if (property == "jit") {
    if constexpr (HYRISE_JIT_SUPPORT) {
<<<<<<< HEAD
      _sql_pqp_cache->clear();
=======
      _pqp_cache->clear();
>>>>>>> e6151abe
      if (value == "on") {
        _use_jit = true;
        out("Just-in-time query compilation turned on\n");
      } else if (value == "off") {
        _use_jit = false;
        out("Just-in-time query compilation turned off\n");
      } else {
        out("Usage: jit (on|off)\n");
        return 1;
      }
      return 0;
    }
  }

  out("Error: Unknown property\n");
  return 1;
}

int Console::_exec_script(const std::string& script_file) {
  auto filepath = script_file;
  boost::algorithm::trim(filepath);
  std::ifstream script(filepath);

  const auto is_regular_file = [](const std::string& path) {
    struct stat path_stat {};
    stat(path.c_str(), &path_stat);
    return S_ISREG(path_stat.st_mode);  // NOLINT
  };

  if (!script.good()) {
    out("Error: Script file '" + filepath + "' does not exist.\n");
    return ReturnCode::Error;
  } else if (!is_regular_file(filepath)) {
    out("Error: '" + filepath + "' is not a regular file.\n");
    return ReturnCode::Error;
  }

  out("Executing script file: " + filepath + "\n");
  _verbose = true;
  std::string command;
  int return_code = ReturnCode::Ok;
  while (std::getline(script, command)) {
    return_code = _eval(command);
    if (return_code == ReturnCode::Error || return_code == ReturnCode::Quit) {
      break;
    }
  }
  out("Executing script file done\n");
  _verbose = false;
  return return_code;
}

void Console::handle_signal(int sig) {
  if (sig == SIGINT) {
    auto& console = Console::get();
    // When in pagination mode, just quit pagination. Otherwise, reset Console.
    if (console._pagination_active) {
      Pagination::push_ctrl_c();
    } else {
      // Reset console state
      console._out << "\n";
      console._multiline_input = "";
      console.set_prompt("!> ");
      console._verbose = false;
      // Restore program state stored in jmp_env set with sigsetjmp(2).
      // See comment on jmp_env for details
      siglongjmp(jmp_env, 1);
    }
  }
}

int Console::_begin_transaction(const std::string& input) {
  if (_explicitly_created_transaction_context) {
    const auto transaction_id = std::to_string(_explicitly_created_transaction_context->transaction_id());
    out("Error: There is already an active transaction (" + transaction_id + "). ");
    out("Type `rollback` or `commit` before beginning a new transaction.\n");
    return ReturnCode::Error;
  }

  _explicitly_created_transaction_context = TransactionManager::get().new_transaction_context();

  const auto transaction_id = std::to_string(_explicitly_created_transaction_context->transaction_id());
  out("New transaction (" + transaction_id + ") started.\n");
  return ReturnCode::Ok;
}

int Console::_rollback_transaction(const std::string& input) {
  if (!_explicitly_created_transaction_context) {
    out("Console is in auto-commit mode. Type `begin` to start a manual transaction.\n");
    return ReturnCode::Error;
  }

  _explicitly_created_transaction_context->rollback();

  const auto transaction_id = std::to_string(_explicitly_created_transaction_context->transaction_id());
  out("Transaction (" + transaction_id + ") has been rolled back.\n");

  _explicitly_created_transaction_context = nullptr;
  return ReturnCode::Ok;
}

int Console::_commit_transaction(const std::string& input) {
  if (!_explicitly_created_transaction_context) {
    out("Console is in auto-commit mode. Type `begin` to start a manual transaction.\n");
    return ReturnCode::Error;
  }

  _explicitly_created_transaction_context->commit();

  const auto transaction_id = std::to_string(_explicitly_created_transaction_context->transaction_id());
  out("Transaction (" + transaction_id + ") has been committed.\n");

  _explicitly_created_transaction_context = nullptr;
  return ReturnCode::Ok;
}

int Console::_print_transaction_info(const std::string& input) {
  if (!_explicitly_created_transaction_context) {
    out("Console is in auto-commit mode. Type `begin` to start a manual transaction.\n");
    return ReturnCode::Error;
  }

  const auto transaction_id = std::to_string(_explicitly_created_transaction_context->transaction_id());
  const auto snapshot_commit_id = std::to_string(_explicitly_created_transaction_context->snapshot_commit_id());
  out("Active transaction: { transaction id = " + transaction_id + ", snapshot commit id = " + snapshot_commit_id +
      " }\n");
  return ReturnCode::Ok;
}

int Console::_print_current_working_directory(const std::string&) {
  out(filesystem::current_path().string() + "\n");
  return ReturnCode::Ok;
}

int Console::_load_plugin(const std::string& args) {
  auto arguments = trim_and_split(args);

  if (arguments.size() != 1) {
    out("Usage:\n");
    out("  load_plugin PLUGINPATH\n");
    return ReturnCode::Error;
  }

  const std::string& plugin_path_str = arguments[0];

  const filesystem::path plugin_path(plugin_path_str);
  const auto plugin_name = plugin_name_from_path(plugin_path);

  PluginManager::get().load_plugin(plugin_path);

  out("Plugin (" + plugin_name + ") successfully loaded.\n");

  return ReturnCode::Ok;
}

int Console::_unload_plugin(const std::string& input) {
  auto arguments = trim_and_split(input);

  if (arguments.size() != 1) {
    out("Usage:\n");
    out("  unload_plugin NAME\n");
    return ReturnCode::Error;
  }

  const std::string& plugin_name = arguments[0];

  PluginManager::get().unload_plugin(plugin_name);

  // The presence of some plugins might cause certain query plans to be generated which will not work if the plugin
  // is stopped. Therefore, we clear the cache. For example, a plugin might create indexes which lead to query plans
  // using IndexScans, these query plans might become unusable after the plugin is unloaded.
<<<<<<< HEAD
  _sql_pqp_cache->clear();
=======
  _pqp_cache->clear();
>>>>>>> e6151abe

  out("Plugin (" + plugin_name + ") stopped.\n");

  return ReturnCode::Ok;
}

// GNU readline interface to our commands

char** Console::_command_completion(const char* text, int start, int end) {
  char** completion_matches = nullptr;

  std::string input(rl_line_buffer);

  // Remove whitespace duplicates to not get empty tokens after boost::algorithm::split
  auto both_are_spaces = [](char left, char right) { return (left == right) && (left == ' '); };
  input.erase(std::unique(input.begin(), input.end(), both_are_spaces), input.end());

  std::vector<std::string> tokens;
  boost::algorithm::split(tokens, input, boost::is_space());

  // Choose completion function depending on the input. If it starts with "generate",
  // suggest TPC-C tablenames for completion.
  const std::string& first_word = tokens[0];
  if (first_word == "generate_tpcc") {
    // Completion only for two words, "generate_tpcc", and the TABLENAME
    if (tokens.size() <= 2) {
      completion_matches = rl_completion_matches(text, &Console::_command_generator_tpcc);
    }
    // Turn off filepath completion for TPC-C table generation
    rl_attempted_completion_over = 1;
  } else if (first_word == "visualize") {
    // Completion only for three words, "visualize", and at most two options
    if (tokens.size() <= 3) {
      completion_matches = rl_completion_matches(text, &Console::_command_generator_visualize);
    }
    // Turn off filepath completion
    rl_attempted_completion_over = 1;
  } else if (first_word == "setting") {
    if (tokens.size() <= 2) {
      completion_matches = rl_completion_matches(text, &Console::_command_generator_setting);
    } else if (tokens.size() <= 3 && tokens[1] == "scheduler") {
      completion_matches = rl_completion_matches(text, &Console::_command_generator_setting_scheduler);
    }
    // Turn off filepath completion
    rl_attempted_completion_over = 1;
  } else if (first_word == "quit" || first_word == "exit" || first_word == "help") {
    // Turn off filepath completion
    rl_attempted_completion_over = 1;
  } else if ((first_word == "load" || first_word == "script") && tokens.size() > 2) {
    // Turn off filepath completion after first argument for "load" and "script"
    rl_attempted_completion_over = 1;
  } else if (start == 0) {
    completion_matches = rl_completion_matches(text, &Console::_command_generator_default);
  }

  return completion_matches;
}

char* Console::_command_generator(const char* text, int state, const std::vector<std::string>& commands) {
  static std::vector<std::string>::const_iterator it;
  if (state == 0) {
    it = commands.begin();
  }

  while (it != commands.end()) {
    auto& command = *it;
    ++it;
    if (command.find(text) != std::string::npos) {
      auto completion = new char[command.size()];  // NOLINT (legacy API)
      snprintf(completion, command.size() + 1, "%s", command.c_str());
      return completion;
    }
  }
  return nullptr;
}

char* Console::_command_generator_default(const char* text, int state) {
  auto commands = std::vector<std::string>();
  for (auto const& command : Console::get()._commands) {
    commands.push_back(command.first);
  }
  return _command_generator(text, state, commands);
}

char* Console::_command_generator_tpcc(const char* text, int state) {
  return _command_generator(text, state, Console::get()._tpcc_commands);
}

char* Console::_command_generator_visualize(const char* text, int state) {
  return _command_generator(text, state, {"exec", "noexec", "pqp", "lqp", "unoptlqp", "joins"});
}

char* Console::_command_generator_setting(const char* text, int state) {
  return _command_generator(text, state, {"scheduler"});
}

char* Console::_command_generator_setting_scheduler(const char* text, int state) {
  return _command_generator(text, state, {"on", "off"});
}

bool Console::_handle_rollback() {
  auto failed_pipeline = _sql_pipeline->failed_pipeline_statement();
  if (failed_pipeline && failed_pipeline->transaction_context() && failed_pipeline->transaction_context()->aborted()) {
    out("The transaction has been rolled back.\n");
    _explicitly_created_transaction_context = nullptr;
    return true;
  }

  return false;
}

}  // namespace opossum

int main(int argc, char** argv) {
  // Make sure the TransactionManager is initialized before the console so that we don't run into destruction order
  // problems (#1635)
  opossum::TransactionManager::get();

  using Return = opossum::Console::ReturnCode;
  auto& console = opossum::Console::get();

  // Bind CTRL-C to behaviour specified in Console::handle_signal
  std::signal(SIGINT, &opossum::Console::handle_signal);

  console.set_prompt("> ");
  console.set_logfile("console.log");

  // Load command history
  console.load_history(".repl_history");

  // Timestamp dump only to logfile
  console.out("--- Session start --- " + current_timestamp() + "\n", false);

  int return_code = Return::Ok;

  // Display Usage if too many arguments are provided
  if (argc > 2) {
    return_code = Return::Quit;
    console.out("Usage:\n");
    console.out("  ./hyriseConsole [SCRIPTFILE] - Start the interactive SQL interface.\n");
    console.out("                                 Execute script if specified by SCRIPTFILE.\n");
  }

  // Execute .sql script if specified
  if (argc == 2) {
    return_code = console.execute_script(std::string(argv[1]));
    // Terminate Console if an error occured during script execution
    if (return_code == Return::Error) {
      return_code = Return::Quit;
    }
  }

  // Display welcome message if Console started normally
  if (argc == 1) {
    console.out("HYRISE SQL Interface\n");
    console.out("Type 'help' for more information.\n\n");

    console.out("Hyrise is running a ");
    if (HYRISE_DEBUG) {
      console.out(ANSI_COLOR_RED "(debug)" ANSI_COLOR_RESET);
    } else {
      console.out(ANSI_COLOR_GREEN "(release)" ANSI_COLOR_RESET);
    }
    console.out(" build.\n\n");
  }

  // Set jmp_env to current program state in preparation for siglongjmp(2)
  // See comment on jmp_env for details
  while (sigsetjmp(jmp_env, 1) != 0) {
  }

  // Main REPL loop
  while (return_code != Return::Quit) {
    return_code = console.read();
    if (return_code == Return::Ok) {
      console.set_prompt("> ");
    } else if (return_code == Return::Multiline) {
      console.set_prompt("... ");
    } else {
      console.set_prompt("!> ");
    }
  }

  console.out("Bye.\n");

  // Timestamp dump only to logfile
  console.out("--- Session end --- " + current_timestamp() + "\n", false);
}<|MERGE_RESOLUTION|>--- conflicted
+++ resolved
@@ -115,13 +115,8 @@
       _verbose(false),
       _pagination_active(false),
       _use_jit(false),
-<<<<<<< HEAD
-      _sql_pqp_cache(std::make_shared<SQLPhysicalPlanCache>()),
-      _sql_lqp_cache(std::make_shared<SQLLogicalPlanCache>()) {
-=======
       _pqp_cache(std::make_shared<SQLPhysicalPlanCache>()),
       _lqp_cache(std::make_shared<SQLLogicalPlanCache>()) {
->>>>>>> e6151abe
   // Init readline basics, tells readline to use our custom command completion function
   rl_attempted_completion_function = &Console::_command_completion;
   rl_completer_word_break_characters = const_cast<char*>(" \t\n\"\\'`@$><=;|&{(");  // NOLINT (legacy API)
@@ -251,13 +246,8 @@
 bool Console::_initialize_pipeline(const std::string& sql) {
   try {
     auto builder = SQLPipelineBuilder{sql}
-<<<<<<< HEAD
-                       .with_sql_lqp_cache(_sql_lqp_cache)
-                       .with_sql_pqp_cache(_sql_pqp_cache)
-=======
                        .with_lqp_cache(_lqp_cache)
                        .with_pqp_cache(_pqp_cache)
->>>>>>> e6151abe
                        .dont_cleanup_temporaries();  // keep tables for debugging and visualization
     if (_explicitly_created_transaction_context) {
       builder.with_transaction_context(_explicitly_created_transaction_context);
@@ -809,11 +799,7 @@
     return 0;
   } else if (property == "jit") {
     if constexpr (HYRISE_JIT_SUPPORT) {
-<<<<<<< HEAD
-      _sql_pqp_cache->clear();
-=======
       _pqp_cache->clear();
->>>>>>> e6151abe
       if (value == "on") {
         _use_jit = true;
         out("Just-in-time query compilation turned on\n");
@@ -985,11 +971,7 @@
   // The presence of some plugins might cause certain query plans to be generated which will not work if the plugin
   // is stopped. Therefore, we clear the cache. For example, a plugin might create indexes which lead to query plans
   // using IndexScans, these query plans might become unusable after the plugin is unloaded.
-<<<<<<< HEAD
-  _sql_pqp_cache->clear();
-=======
   _pqp_cache->clear();
->>>>>>> e6151abe
 
   out("Plugin (" + plugin_name + ") stopped.\n");
 
