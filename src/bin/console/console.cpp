#include "console.hpp"

#include <readline/history.h>
#include <readline/readline.h>

#include <chrono>
#include <csetjmp>
#include <csignal>
#include <cstdlib>
#include <ctime>
#include <filesystem>
#include <iomanip>
#include <regex>

#include <boost/algorithm/string/join.hpp>

#include "SQLParser.h"
#include "concurrency/transaction_context.hpp"
#include "hyrise.hpp"
#include "import_export/file_type.hpp"
#include "logical_query_plan/lqp_utils.hpp"
#include "operators/export.hpp"
#include "operators/get_table.hpp"
#include "operators/import.hpp"
#include "operators/print.hpp"
#include "operators/table_wrapper.hpp"
#include "optimizer/join_ordering/join_graph.hpp"
#include "optimizer/optimizer.hpp"
#include "pagination.hpp"
#include "scheduler/immediate_execution_scheduler.hpp"
#include "scheduler/node_queue_scheduler.hpp"
#include "sql/sql_pipeline_builder.hpp"
#include "sql/sql_pipeline_statement.hpp"
#include "sql/sql_plan_cache.hpp"
#include "sql/sql_translator.hpp"
#include "ssb/ssb_table_generator.hpp"
#include "storage/chunk_encoder.hpp"
#include "tpcc/tpcc_table_generator.hpp"
#include "tpcds/tpcds_table_generator.hpp"
#include "tpch/tpch_constants.hpp"
#include "tpch/tpch_table_generator.hpp"
#include "utils/invalid_input_exception.hpp"
#include "utils/load_table.hpp"
#include "utils/meta_table_manager.hpp"
#include "utils/print_utils.hpp"
#include "utils/string_utils.hpp"
#include "visualization/join_graph_visualizer.hpp"
#include "visualization/lqp_visualizer.hpp"
#include "visualization/pqp_visualizer.hpp"

#define ANSI_COLOR_RED "\x1B[31m"               // NOLINT(cppcoreguidelines-macro-usage)
#define ANSI_COLOR_GREEN "\x1B[32m"             // NOLINT(cppcoreguidelines-macro-usage)
#define ANSI_COLOR_RESET "\x1B[0m"              // NOLINT(cppcoreguidelines-macro-usage)

#define ANSI_COLOR_RED_RL "\001\x1B[31m\002"    // NOLINT(cppcoreguidelines-macro-usage)
#define ANSI_COLOR_GREEN_RL "\001\x1B[32m\002"  // NOLINT(cppcoreguidelines-macro-usage)
#define ANSI_COLOR_RESET_RL "\001\x1B[0m\002"   // NOLINT(cppcoreguidelines-macro-usage)

namespace {

/**
 * Buffer for program state
 *
 * We use this to make Ctrl+C work on all platforms by jumping back into main() from the Ctrl+C signal handler. This
 * was the only way to get this to work on all platforms inclusing macOS.
 * See here (https://github.com/hyrise/hyrise/pull/198#discussion_r135539719) for a discussion about this.
 *
 * The known caveats of goto/longjmp aside, this will probably also cause problems (queries continuing to run in the
 * background) when the scheduler/multithreading is enabled.
 */
sigjmp_buf jmp_env;  // NOLINT(cppcoreguidelines-avoid-non-const-global-variables)

// Returns a string containing a timestamp of the current date and time
std::string current_timestamp() {
  auto time = std::time(nullptr);
  const auto local_time = *std::localtime(&time);  // NOLINT(concurrency-mt-unsafe) - not called concurrently

  auto oss = std::ostringstream{};
  oss << std::put_time(&local_time, "%Y-%m-%d %H:%M:%S");
  return oss.str();
}

// Removes the coloring commands (e.g. '\x1B[31m') from input, to have a clean logfile.
// If remove_rl_codes_only is true, then it only removes the Readline specific escape sequences '\001' and '\002'
std::string remove_coloring(const std::string& input, bool remove_rl_codes_only = false) {
  // matches any characters that need to be escaped in RegEx except for '|'
  const auto special_chars = std::regex{R"([-[\]{}()*+?.,\^$#\s])"};
  auto sequences = std::string{"\x1B[31m|\x1B[32m|\x1B[0m|\001|\002"};
  if (remove_rl_codes_only) {
    sequences = "\001|\002";
  }
  const auto sanitized_sequences = std::regex_replace(sequences, special_chars, R"(\$&)");

  // Remove coloring commands and escape sequences before writing to logfile
  const auto expression = std::regex{"(" + sanitized_sequences + ")"};
  return std::regex_replace(input, expression, "");
}

std::vector<std::string> tokenize(std::string input) {
  boost::algorithm::trim<std::string>(input);

  // Remove whitespace duplicates to not get empty tokens after boost::algorithm::split
  const auto both_are_spaces = [](char left, char right) { return (left == right) && (left == ' '); };
  input.erase(std::unique(input.begin(), input.end(), both_are_spaces), input.end());

  auto tokens = std::vector<std::string>{};
  boost::algorithm::split(tokens, input, boost::is_space());

  return tokens;
}

}  // namespace

namespace hyrise {

// Console implementation

Console::Console()
    : _prompt("> "),
      _out(std::cout.rdbuf()),
      _log("console.log", std::ios_base::app | std::ios_base::out),
      _verbose(false),
      _pagination_active(false),
      _pqp_cache(std::make_shared<SQLPhysicalPlanCache>()),
      _lqp_cache(std::make_shared<SQLLogicalPlanCache>()) {
  // Init readline basics, tells readline to use our custom command completion function
  rl_attempted_completion_function = &Console::_command_completion;
  // NOLINTNEXTLINE(cppcoreguidelines-pro-type-const-cast)
  rl_completer_word_break_characters = const_cast<char*>(" \t\n\"\\'`@$><=;|&{(");

  // Set Hyrise caches
  Hyrise::get().default_pqp_cache = _pqp_cache;
  Hyrise::get().default_lqp_cache = _lqp_cache;

  // Register default commands to Console
  register_command("exit", std::bind(&Console::_exit, this, std::placeholders::_1));
  register_command("quit", std::bind(&Console::_exit, this, std::placeholders::_1));

  register_command("help", std::bind(&Console::_help, this, std::placeholders::_1));
  register_command("generate_tpcc", std::bind(&Console::_generate_tpcc, this, std::placeholders::_1));
  register_command("generate_tpch", std::bind(&Console::_generate_tpch, this, std::placeholders::_1));
  register_command("generate_tpcds", std::bind(&Console::_generate_tpcds, this, std::placeholders::_1));
  register_command("generate_ssb", std::bind(&Console::_generate_ssb, this, std::placeholders::_1));
  register_command("load", std::bind(&Console::_load_table, this, std::placeholders::_1));
  register_command("export", std::bind(&Console::_export_table, this, std::placeholders::_1));
  register_command("script", std::bind(&Console::_exec_script, this, std::placeholders::_1));
  register_command("print", std::bind(&Console::_print_table, this, std::placeholders::_1));
  register_command("visualize", std::bind(&Console::_visualize, this, std::placeholders::_1));
  register_command("txinfo", std::bind(&Console::_print_transaction_info, this));
  register_command("pwd", std::bind(&Console::_print_current_working_directory, this));
  register_command("setting", std::bind(&Console::_change_runtime_setting, this, std::placeholders::_1));
  register_command("load_plugin", std::bind(&Console::_load_plugin, this, std::placeholders::_1));
  register_command("unload_plugin", std::bind(&Console::_unload_plugin, this, std::placeholders::_1));
  register_command("reset", std::bind(&Console::_reset, this));
}

Console::~Console() {
  _rollback();

  out("Bye.\n");

  // Timestamp dump only to logfile
  out("--- Session end --- " + current_timestamp() + "\n", false);
}

int Console::read() {
  char* buffer = nullptr;

  // Prompt user for input
  buffer = readline(_prompt.c_str());
  if (!buffer) {
    return ReturnCode::Quit;
  }

  auto input = std::string{buffer};
  boost::algorithm::trim<std::string>(input);

  // Only save non-empty commands to history
  if (!input.empty()) {
    add_history(buffer);
    // Save command to history file
    if (!_history_file.empty()) {
      if (append_history(1, _history_file.c_str()) != 0) {
        out("Error appending to history file: " + _history_file + "\n");
      }
    }
  }

  // Free buffer, since readline() allocates new string every time
  free(buffer);  // NOLINT (legacy API)

  return _eval(input);
}

int Console::execute_script(const std::string& filepath) {
  return _exec_script(filepath);
}

int Console::_eval(const std::string& input) {
  // Do nothing if no input was given
  if (input.empty() && _multiline_input.empty()) {
    return ReturnCode::Ok;
  }

  // Dump command to logfile, and to the Console if input comes from a script file
  // Also remove Readline specific escape sequences ('\001' and '\002') to make it look normal
  out(remove_coloring(_prompt + input + "\n", true), _verbose);

  // Check if we already are in multiline input
  if (_multiline_input.empty()) {
    // Check if a registered command was entered
    RegisteredCommands::iterator it;
    if ((it = _commands.find(input.substr(0, input.find_first_of(" \n;")))) != std::end(_commands)) {
      return _eval_command(it->second, input);
    }

    // Regard query as complete if input is valid and not already in multiline
    auto parse_result = hsql::SQLParserResult{};
    hsql::SQLParser::parse(input, &parse_result);
    if (parse_result.isValid()) {
      return _eval_sql(input);
    }
  }

  // Regard query as complete if last character is semicolon, regardless of multiline or not
  if (input.back() == ';') {
    const auto return_code = _eval_sql(_multiline_input + input);
    _multiline_input = "";
    return return_code;
  }

  // If query is not complete(/valid), and the last character is not a semicolon, enter/continue multiline
  _multiline_input += input;
  _multiline_input += '\n';
  return ReturnCode::Multiline;
}

int Console::_eval_command(const CommandFunction& func, const std::string& command) {
  auto cmd = command;
  if (command.back() == ';') {
    cmd = command.substr(0, command.size() - 1);
  }
  boost::algorithm::trim<std::string>(cmd);

  const auto first = cmd.find(' ');
  const auto last = cmd.find('\n');

  // If no whitespace is found, zero arguments are provided
  if (std::string::npos == first) {
    return static_cast<int>(func(""));
  }

  auto args = cmd.substr(first + 1, last - (first + 1));

  // Remove whitespace duplicates in args
  const auto both_are_spaces = [](char left, char right) { return (left == right) && (left == ' '); };
  args.erase(std::unique(args.begin(), args.end(), both_are_spaces), args.end());

  return static_cast<int>(func(args));
}

bool Console::_initialize_pipeline(const std::string& sql) {
  try {
    auto builder = SQLPipelineBuilder{sql};
    if (_explicitly_created_transaction_context) {
      builder.with_transaction_context(_explicitly_created_transaction_context);
    }
    _sql_pipeline = std::make_unique<SQLPipeline>(builder.create_pipeline());
  } catch (const InvalidInputException& exception) {
    out(std::string(exception.what()) + '\n');
    return false;
  }

  return true;
}

int Console::_eval_sql(const std::string& sql) {
  if (!_initialize_pipeline(sql)) {
    return ReturnCode::Error;
  }

  try {
    _sql_pipeline->get_result_tables();
  } catch (const InvalidInputException& exception) {
    out(std::string(exception.what()) + "\n");
    out("Following statements have not been executed.\n");
    if (!_explicitly_created_transaction_context && _sql_pipeline->statement_count() > 1) {
      out("All previous statements have been committed.\n");
    }

    // Store the transaction context as potentially modified by the pipeline. It might be a new context if a transaction
    // was started or nullptr if we are in auto-commit mode or the last transaction was finished.
    _explicitly_created_transaction_context = _sql_pipeline->transaction_context();

    return ReturnCode::Error;
  }

  _explicitly_created_transaction_context = _sql_pipeline->transaction_context();

  const auto [pipeline_status, table] = _sql_pipeline->get_result_table();
  // Failed (i.e., conflicted) pipelines should be impossible in the single-user console
  Assert(pipeline_status == SQLPipelineStatus::Success, "Unexpected pipeline status");

  const auto row_count = table ? table->row_count() : 0;

  // Print result (to Console and logfile)
  if (table) {
    out(table);
  }

  out("===\n");
  out(std::to_string(row_count) + " rows total\n");

  auto stream = std::ostringstream{};
  stream << _sql_pipeline->metrics();

  out(stream.str());

  return ReturnCode::Ok;
}

void Console::register_command(const std::string& name, const CommandFunction& func) {
  _commands[name] = func;
}

Console::RegisteredCommands Console::commands() {
  return _commands;
}

void Console::set_prompt(const std::string& prompt) {
  if (HYRISE_DEBUG) {
    _prompt = ANSI_COLOR_RED_RL "(debug)" ANSI_COLOR_RESET_RL + prompt;
  } else {
    _prompt = ANSI_COLOR_GREEN_RL "(release)" ANSI_COLOR_RESET_RL + prompt;
  }
}

void Console::set_logfile(const std::string& logfile) {
  _log = std::ofstream(logfile, std::ios_base::app | std::ios_base::out);
}

void Console::set_console_path(const std::string& path) {
  _path = path;
}

void Console::load_history(const std::string& history_file) {
  _history_file = history_file;

  // Check if history file exist, create empty history file if not
  const auto file = std::ifstream{_history_file};
  if (!file.good()) {
    out("Creating history file: " + _history_file + "\n");
    if (write_history(_history_file.c_str()) != 0) {
      out("Error creating history file: " + _history_file + "\n");
      return;
    }
  }

  if (read_history(_history_file.c_str()) != 0) {
    out("Error reading history file: " + _history_file + "\n");
  }
}

void Console::out(const std::string& output, bool console_print) {
  if (console_print) {
    _out << output;
  }
  // Remove coloring commands like '\x1B[32m' when writing to logfile
  _log << remove_coloring(output);
  _log.flush();
}

void Console::out(const std::shared_ptr<const Table>& table, const PrintFlags flags) {
  auto size_y = int{0};
  auto size_x = int{0};
  rl_get_screen_size(&size_y, &size_x);

  auto stream = std::stringstream{};
  Print::print(table, flags, stream);

  auto fits_on_one_page = true;
  const auto stream_backup = stream.str();
  auto line = std::string{};
  auto line_count = size_t{0};
  while (std::getline(stream, line, '\n')) {
    ++line_count;
    if (line.length() > static_cast<uint64_t>(size_x) || line_count > static_cast<uint64_t>(size_y) - 2) {
      fits_on_one_page = false;
      break;
    }
  }
  stream.str(stream_backup);

  static bool pagination_disabled = false;
  if (!fits_on_one_page && !std::getenv("TERM") && !pagination_disabled) {  // NOLINT(concurrency-mt-unsafe)
    out("Your TERM environment variable is not set - most likely because you are running the console from an IDE. "
        "Pagination is disabled.\n\n");
    pagination_disabled = true;
  }

  // Paginate only if table has more rows or printed columns that fit in the terminal
  if (fits_on_one_page || pagination_disabled) {
    _out << stream.rdbuf();
  } else {
    _pagination_active = true;
    Pagination(stream).display();
    _pagination_active = false;
  }
}

// Command functions

// NOLINTNEXTLINE - while this particular method could be made static, others cannot.
int Console::_exit(const std::string& /*args*/) {
  return ReturnCode::Quit;
}

int Console::_help(const std::string& /*args*/) {
  auto encoding_options = std::string{"                                                 Encoding options: "};
  encoding_options += all_encoding_options();
  // Split the encoding options in lines of 120 and add padding. For each input line, it takes up to 120 characters
  // and replaces the following space(s) with a new line. `(?: +|$)` is a non-capturing group that matches either
  // a non-zero number of spaces or the end of the line.
  const auto line_wrap = std::regex{"(.{1,120})(?: +|$)"};
  encoding_options =
      regex_replace(encoding_options, line_wrap, "$1\n                                                    ");
  // Remove the 49 spaces and the new line added at the end
  encoding_options.resize(encoding_options.size() - 50);

  // clang-format off
  out("HYRISE SQL Interface\n\n");
  out("Available commands:\n");
  out("  generate_tpcc NUM_WAREHOUSES [CHUNK_SIZE] - Generate all TPC-C tables\n");
  out("  generate_tpch SCALE_FACTOR [CHUNK_SIZE]   - Generate all TPC-H tables\n");
  out("  generate_tpcds SCALE_FACTOR [CHUNK_SIZE]  - Generate all TPC-DS tables\n");
  out("  generate_ssb SCALE_FACTOR [CHUNK_SIZE]    - Generate all SSB tables\n");
  out("  load FILEPATH [TABLENAME [ENCODING]]      - Load table from disk specified by filepath FILEPATH, store it with name TABLENAME\n");  // NOLINT(whitespace/line_length)
  out("                                                   The import type is chosen by the type of FILEPATH.\n");
  out("                                                     Supported types: '.bin', '.csv', '.tbl'\n");
  out("                                                   If no table name is specified, the filename without extension is used\n");  // NOLINT(whitespace/line_length)
  out(encoding_options + "\n");
  out("  export TABLENAME FILEPATH                 - Export table named TABLENAME from storage manager to filepath FILEPATH\n");  // NOLINT(whitespace/line_length)
  out("                                                 The export type is chosen by the type of FILEPATH.\n");
  out("                                                   Supported types: '.bin', '.csv'\n");
  out("  script SCRIPTFILE                         - Execute script specified by SCRIPTFILE\n");
  out("  print TABLENAME                           - Fully print the given table (including MVCC data)\n");
  out("  visualize [options] [SQL]                 - Visualize a SQL query\n");
  out("                                                 Options\n");
  out("                                                  - {exec, noexec} Execute the query before visualization.\n");
  out("                                                                   Default: exec\n");
  out("                                                  - {lqp, unoptlqp, pqp, joins} Type of plan to visualize. unoptlqp gives the\n");  // NOLINT(whitespace/line_length)
  out("                                                                         unoptimized lqp; joins visualized the join graph.\n");  // NOLINT(whitespace/line_length)
  out("                                                                         Default: pqp\n");
  out("                                                SQL\n");
  out("                                                  - Optional, a query to visualize. If not specified, the last\n");  // NOLINT(whitespace/line_length)
  out("                                                    previously executed query is visualized.\n");
  out("  txinfo                                    - Print information on the current transaction\n");
  out("  pwd                                       - Print current working directory\n");
  out("  load_plugin FILE                          - Load and start plugin stored at FILE\n");
  out("  unload_plugin NAME                        - Stop and unload the plugin libNAME.so/dylib (also clears the query cache)\n");  // NOLINT(whitespace/line_length)
  out("  quit                                      - Exit the HYRISE Console\n");
<<<<<<< HEAD
  out("  help                                      - Show this message\n\n");
  out("  setting [property] [value]                - Change a runtime setting\n\n");
  out("           scheduler (on|off)               - Turn the scheduler on (default) or off\n\n");
=======
  out("  help                                      - Show this message\n");
  out("  setting [property] [value]                - Change a runtime setting\n");
  out("           scheduler (on|off)               - Turn the scheduler on (default) or off\n");
  out("  reset                                     - Clear all stored tables and cached query plans\n\n");
>>>>>>> 4cfe754f
  // clang-format on

  return ReturnCode::Ok;
}

int Console::_generate_tpcc(const std::string& args) {
  const auto arguments = tokenize(args);

  if (arguments.empty() || arguments.size() > 2) {
    // clang-format off
    out("Usage: ");
    out("  generate_tpcc NUM_WAREHOUSES [CHUNK_SIZE]   Generate TPC-C tables with the specified number of warehouses. \n");  // NOLINT(whitespace/line_length)
    out("                                              Chunk size is " + std::to_string(Chunk::DEFAULT_SIZE) + " by default. \n");  // NOLINT(whitespace/line_length)
    // clang-format on
    return ReturnCode::Error;
  }

  const auto num_warehouses = boost::lexical_cast<size_t>(arguments[0]);

  auto chunk_size = Chunk::DEFAULT_SIZE;
  if (arguments.size() > 1) {
    chunk_size = ChunkOffset{boost::lexical_cast<ChunkOffset::base_type>(arguments[1])};
  }

  out("Generating all TPCC tables (this might take a while) ...\n");
  TPCCTableGenerator{num_warehouses, chunk_size}.generate_and_store();

  return ReturnCode::Ok;
}

int Console::_generate_tpch(const std::string& args) {
  const auto arguments = tokenize(args);

  if (arguments.empty() || arguments.size() > 2) {
    // clang-format off
    out("Usage: ");
    out("  generate_tpch SCALE_FACTOR [CHUNK_SIZE]   Generate TPC-H tables with the specified scale factor. \n");
    out("                                            Chunk size is " + std::to_string(Chunk::DEFAULT_SIZE) + " by default. \n");  // NOLINT(whitespace/line_length)
    // clang-format on
    return ReturnCode::Error;
  }

  const auto scale_factor = boost::lexical_cast<float>(arguments[0]);

  auto chunk_size = Chunk::DEFAULT_SIZE;
  if (arguments.size() > 1) {
    chunk_size = ChunkOffset{boost::lexical_cast<ChunkOffset::base_type>(arguments[1])};
  }

  out("Generating all TPCH tables (this might take a while) ...\n");
  TPCHTableGenerator{scale_factor, ClusteringConfiguration::None, chunk_size}.generate_and_store();

  return ReturnCode::Ok;
}

int Console::_generate_tpcds(const std::string& args) {
  const auto arguments = tokenize(args);

  if (arguments.empty() || arguments.size() > 2) {
    out("Usage: ");
    out("  generate_tpcds SCALE_FACTOR [CHUNK_SIZE]   Generate TPC-DS tables with the specified scale factor. \n");
    out("                                             Chunk size is " + std::to_string(Chunk::DEFAULT_SIZE) +
        " by default. \n");
    return ReturnCode::Error;
  }

  const auto scale_factor = boost::lexical_cast<uint32_t>(arguments[0]);

  auto chunk_size = Chunk::DEFAULT_SIZE;
  if (arguments.size() > 1) {
    chunk_size = ChunkOffset{boost::lexical_cast<ChunkOffset::base_type>(arguments[1])};
  }

  out("Generating all TPC-DS tables (this might take a while) ...\n");
  TPCDSTableGenerator{scale_factor, chunk_size}.generate_and_store();

  return ReturnCode::Ok;
}

int Console::_generate_ssb(const std::string& args) {
  const auto arguments = tokenize(args);

  if (arguments.empty() || arguments.size() > 2) {
    out("Usage: ");
    out("  generate_ssb SCALE_FACTOR [CHUNK_SIZE]   Generate SSB tables with the specified scale factor. \n");
    out("                                           Chunk size is " + std::to_string(Chunk::DEFAULT_SIZE) +
        " by default. \n");
    return ReturnCode::Error;
  }

<<<<<<< HEAD
  const auto scale_factor = std::stof(arguments.at(0));

  auto chunk_size = Chunk::DEFAULT_SIZE;
  if (arguments.size() > 1) {
    chunk_size = ChunkOffset{boost::lexical_cast<ChunkOffset::base_type>(arguments.at(1))};
  }

  // Try to find dbgen binary.
  const auto ssb_dbgen_path = std::filesystem::canonical(_path).remove_filename() / "third_party/ssb-dbgen";
=======
  const auto scale_factor = boost::lexical_cast<float>(arguments[0]);

  auto chunk_size = Chunk::DEFAULT_SIZE;
  if (arguments.size() > 1) {
    chunk_size = ChunkOffset{boost::lexical_cast<ChunkOffset::base_type>(arguments[1])};
  }

  // Try to find dbgen binary.
  const auto executable_path = std::filesystem::canonical(_path).remove_filename();
  const auto ssb_dbgen_path = executable_path / "third_party/ssb-dbgen";
  const auto csv_meta_path = executable_path / "../resources/benchmark/ssb/schema";
>>>>>>> 4cfe754f
  if (!std::filesystem::exists(ssb_dbgen_path / "dbgen")) {
    out(std::string{"SSB dbgen not found at "} + ssb_dbgen_path.string() + "\n");
    return ReturnCode::Error;
  }

  // Create the ssb_data directory (if needed) and generate the ssb_data/sf-... path.
  auto ssb_data_path = std::stringstream{};
  ssb_data_path << "ssb_data/sf-" << std::noshowpoint << scale_factor;
  std::filesystem::create_directories(ssb_data_path.str());

  out("Generating all SSB tables (this might take a while) ...\n");
<<<<<<< HEAD
  SSBTableGenerator{ssb_dbgen_path.string(), ssb_data_path.str(), scale_factor, chunk_size}.generate_and_store();
=======
  SSBTableGenerator{ssb_dbgen_path, csv_meta_path, ssb_data_path.str(), scale_factor, chunk_size}.generate_and_store();
>>>>>>> 4cfe754f

  return ReturnCode::Ok;
}

int Console::_load_table(const std::string& args) {
  const auto arguments = trim_and_split(args);

  if (arguments.empty() || arguments.size() > 3) {
    out("Usage:\n");
    out("  load FILEPATH [TABLENAME [ENCODING]]\n");
    return ReturnCode::Error;
  }

  const auto filepath = std::filesystem::path{arguments.at(0)};
  const auto tablename = arguments.size() >= 2 ? arguments.at(1) : std::string{filepath.stem()};

  out("Loading " + filepath.string() + " into table \"" + tablename + "\"\n");

  if (Hyrise::get().storage_manager.has_table(tablename)) {
    out("Table \"" + tablename + "\" already existed. Replacing it.\n");
  }

  try {
    const auto importer = std::make_shared<Import>(filepath, tablename, Chunk::DEFAULT_SIZE);
    importer->execute();
  } catch (const std::exception& exception) {
    out("Error: Exception thrown while importing table:\n  " + std::string(exception.what()) + "\n");
    return ReturnCode::Error;
  }

  const auto encoding = arguments.size() == 3 ? arguments.at(2) : "Unencoded";

  const auto encoding_type = magic_enum::enum_cast<EncodingType>(encoding);
  if (!encoding_type) {
    out("Error: Invalid encoding type: '" + encoding + "', try one of these: " + all_encoding_options() + "\n");
    return ReturnCode::Error;
  }

  // Check if the specified encoding can be used
  const auto& table = Hyrise::get().storage_manager.get_table(tablename);
  auto supported = true;
  for (auto column_id = ColumnID{0}; column_id < table->column_count(); ++column_id) {
    if (!encoding_supports_data_type(*encoding_type, table->column_data_type(column_id))) {
      out("Encoding \"" + encoding + "\" not supported for column \"" + table->column_name(column_id) +
          "\", table left unencoded\n");
      supported = false;
    }
  }

  if (supported) {
    out("Encoding \"" + tablename + "\" using " + encoding + "\n");
    auto immutable_chunks = std::vector<ChunkID>{};
    for (ChunkID chunk_id(0); chunk_id < table->chunk_count(); ++chunk_id) {
      if (!table->get_chunk(chunk_id)->is_mutable()) {
        immutable_chunks.emplace_back(chunk_id);
      }
    }
    ChunkEncoder::encode_chunks(table, immutable_chunks, SegmentEncodingSpec{*encoding_type});
  }

  return ReturnCode::Ok;
}

int Console::_export_table(const std::string& args) {
  const auto arguments = trim_and_split(args);

  if (arguments.size() != 2) {
    out("Usage:\n");
    out("  export TABLENAME FILEPATH\n");
    return ReturnCode::Error;
  }

  const auto& tablename = arguments.at(0);
  const auto& filepath = arguments.at(1);

  const auto& storage_manager = Hyrise::get().storage_manager;
  const auto& meta_table_manager = Hyrise::get().meta_table_manager;

  auto table_operator = std::shared_ptr<AbstractOperator>{};
  if (MetaTableManager::is_meta_table_name(tablename)) {
    if (!meta_table_manager.has_table(tablename)) {
      out("Error: MetaTable does not exist in MetaTableManager\n");
      return ReturnCode::Error;
    }
    table_operator = std::make_shared<TableWrapper>(meta_table_manager.generate_table(tablename));
  } else {
    if (!storage_manager.has_table(tablename)) {
      out("Error: Table does not exist in StorageManager\n");
      return ReturnCode::Error;
    }
    table_operator = std::make_shared<GetTable>(tablename);
  }

  table_operator->execute();
  out("Exporting \"" + tablename + "\" into \"" + filepath + "\" ...\n");

  try {
    auto exporter = std::make_shared<Export>(table_operator, filepath);
    exporter->execute();
  } catch (const std::exception& exception) {
    out("Error: Exception thrown while exporting:\n  " + std::string(exception.what()) + "\n");
    return ReturnCode::Error;
  }

  return ReturnCode::Ok;
}

int Console::_print_table(const std::string& args) {
  const auto arguments = trim_and_split(args);

  if (arguments.size() != 1) {
    out("Usage:\n");
    out("  print TABLENAME\n");
    return ReturnCode::Error;
  }

  const auto& tablename = arguments.at(0);

  const auto& storage_manager = Hyrise::get().storage_manager;
  if (!storage_manager.has_table(tablename)) {
    out("Error: Table does not exist in StorageManager\n");
    return ReturnCode::Error;
  }

  const auto get_table = std::make_shared<GetTable>(tablename);
  get_table->execute();

  out(get_table->get_output(), PrintFlags::Mvcc);

  return ReturnCode::Ok;
}

int Console::_visualize(const std::string& input) {
  /**
   * "visualize" supports three dimensions of options:
   *    - "noexec"; or implicit "exec", the execution of the specified query
   *    - "lqp", "unoptlqp", "joins"; or implicit "pqp"
   *    - a sql query can either be specified or not. If it isn't, the last previously executed query is visualized
   */

  auto input_words = std::vector<std::string>{};
  boost::algorithm::split(input_words, input, boost::is_any_of(" \n"));

  constexpr auto EXEC = "exec";
  constexpr auto NOEXEC = "noexec";
  constexpr auto PQP = "pqp";
  constexpr auto LQP = "lqp";
  constexpr auto UNOPTLQP = "unoptlqp";
  constexpr auto JOINS = "joins";

  // Determine whether the specified query is to be executed before visualization
  auto no_execute = false;  // Default
  if (input_words.front() == NOEXEC || input_words.front() == EXEC) {
    no_execute = input_words.front() == NOEXEC;
    input_words.erase(input_words.begin());
  }

  // Determine the plan type to visualize
  enum class PlanType { LQP, UnoptLQP, PQP, Joins };
  auto plan_type = PlanType::PQP;
  auto plan_type_str = std::string{"pqp"};
  if (input_words.front() == LQP || input_words.front() == UNOPTLQP || input_words.front() == PQP ||
      input_words.front() == JOINS) {
    if (input_words.front() == LQP) {
      plan_type = PlanType::LQP;
    } else if (input_words.front() == UNOPTLQP) {
      plan_type = PlanType::UnoptLQP;
    } else if (input_words.front() == JOINS) {
      plan_type = PlanType::Joins;
    }

    plan_type_str = input_words.front();
    input_words.erase(input_words.begin());
  }

  // Removes plan type and noexec (+ leading whitespace) so that only the sql string is left.
  const auto sql = boost::algorithm::join(input_words, " ");

  // If no SQL is provided, use the last execution. Else, create a new pipeline.
  if (!sql.empty() && !_initialize_pipeline(sql)) {
    return ReturnCode::Error;
  }

  // If there is no pipeline (i.e., neither was SQL passed in with the visualize command,
  // nor was there a previous execution), return an error
  if (!_sql_pipeline) {
    out("Error: Nothing to visualize.\n");
    return ReturnCode::Error;
  }

  if (no_execute && !sql.empty() && _sql_pipeline->requires_execution()) {
    out("Error: We do not support the visualization of multiple dependant statements in 'noexec' mode.\n");
    return ReturnCode::Error;
  }

  const auto img_filename = plan_type_str + ".png";

  switch (plan_type) {
    case PlanType::LQP:
    case PlanType::UnoptLQP: {
      auto lqp_roots = std::vector<std::shared_ptr<AbstractLQPNode>>{};

      const auto& lqps = (plan_type == PlanType::LQP) ? _sql_pipeline->get_optimized_logical_plans()
                                                      : _sql_pipeline->get_unoptimized_logical_plans();

      lqp_roots.reserve(lqps.size());

      for (const auto& lqp : lqps) {
        lqp_roots.emplace_back(lqp);
      }

      auto visualizer = LQPVisualizer{};
      visualizer.visualize(lqp_roots, img_filename);
    } break;

    case PlanType::PQP: {
      if (!no_execute) {
        _sql_pipeline->get_result_table();

        // Store the transaction context as potentially modified by the pipeline. It might be a new context if a
        // transaction was started or nullptr if we are in auto-commit mode or the last transaction was finished.
        _explicitly_created_transaction_context = _sql_pipeline->transaction_context();
      }

      auto visualizer = PQPVisualizer{};
      visualizer.visualize(_sql_pipeline->get_physical_plans(), img_filename);
    } break;

    case PlanType::Joins: {
      out("NOTE: Join graphs will show only Cross and Inner joins, not Semi, Left, Right, Full outer, "
          "AntiNullAsTrue and AntiNullAsFalse joins.\n");

      auto join_graphs = std::vector<JoinGraph>{};

      const auto& lqps = _sql_pipeline->get_optimized_logical_plans();
      for (const auto& lqp : lqps) {
        const auto sub_lqps = lqp_find_subplan_roots(lqp);

        for (const auto& sub_lqp : sub_lqps) {
          const auto sub_lqp_join_graphs = JoinGraph::build_all_in_lqp(sub_lqp);
          for (const auto& sub_lqp_join_graph : sub_lqp_join_graphs) {
            join_graphs.emplace_back(sub_lqp_join_graph);
          }
        }
      }

      auto visualizer = JoinGraphVisualizer{};
      visualizer.visualize(join_graphs, img_filename);
    } break;
  }

  // NOLINTBEGIN(concurrency-mt-unsafe) - system() is not thread-safe, but it's not used concurrently here.
  auto scripts_dir = std::string{"./scripts/"};
  auto ret = system((scripts_dir + "planviz/is_iterm2.sh 2>/dev/null").c_str());
  if (ret != 0) {
    // Try in parent directory
    scripts_dir = std::string{"."} + scripts_dir;
    ret = system((scripts_dir + "planviz/is_iterm2.sh").c_str());
  }
  if (ret != 0) {
    std::string msg{"Currently, only iTerm2 can print the visualization inline. You can find the plan at "};
    msg += img_filename + "\n";
    out(msg);

    return ReturnCode::Ok;
  }

  const auto cmd = scripts_dir + "/planviz/imgcat.sh " + img_filename;
  ret = system(cmd.c_str());
  Assert(ret == 0, "Printing the image using ./scripts/imgcat.sh failed.");
  // NOLINTEND(concurrency-mt-unsafe)

  return ReturnCode::Ok;
}

int Console::_change_runtime_setting(const std::string& input) {
  const auto property = input.substr(0, input.find_first_of(" \n"));
  const auto value = input.substr(input.find_first_of(" \n") + 1, input.size());

  if (property == "scheduler") {
    if (value == "on") {
      Hyrise::get().set_scheduler(std::make_shared<NodeQueueScheduler>());
      out("Scheduler turned on\n");
    } else if (value == "off") {
      Hyrise::get().set_scheduler(std::make_shared<ImmediateExecutionScheduler>());
      out("Scheduler turned off\n");
    } else {
      out("Usage: scheduler (on|off)\n");
      return 1;
    }
    return 0;
  }

  out("Error: Unknown property\n");
  return 1;
}

int Console::_exec_script(const std::string& script_file) {
  auto filepath = script_file;
  boost::algorithm::trim(filepath);
  auto script = std::ifstream{filepath};

  if (!script.good()) {
    out("Error: Script file '" + filepath + "' does not exist.\n");
    return ReturnCode::Error;
  }

  if (!std::filesystem::is_regular_file(filepath)) {
    out("Error: '" + filepath + "' is not a regular file.\n");
    return ReturnCode::Error;
  }

  out("Executing script file: " + filepath + "\n");
  _verbose = true;
  auto command = std::string{};
  // TODO(anyone): Use std::to_underlying(ReturnCode::Ok) once we use C++23.
  auto return_code = magic_enum::enum_underlying(ReturnCode::Ok);
  while (std::getline(script, command)) {
    return_code = _eval(command);
    if (return_code == ReturnCode::Error || return_code == ReturnCode::Quit) {
      break;
    }
  }
  out("Executing script file done\n");
  _verbose = false;
  return return_code;
}

void Console::handle_signal(int sig) {
  if (sig == SIGINT) {
    auto& console = Console::get();
    // When in pagination mode, just quit pagination. Otherwise, reset Console.
    if (console._pagination_active) {
      Pagination::push_ctrl_c();
    } else {
      // Reset console state
      console._out << "\n";
      console._multiline_input = "";
      console.set_prompt("!> ");
      console._verbose = false;
      // Restore program state stored in jmp_env set with sigsetjmp(2).
      // See comment on jmp_env for details
      siglongjmp(jmp_env, 1);
    }
  }
}

int Console::_print_transaction_info() {
  if (!_explicitly_created_transaction_context) {
    out("Console is in auto-commit mode. Type `begin` to start a manual transaction.\n");
    return ReturnCode::Error;
  }

  const auto transaction_id = std::to_string(_explicitly_created_transaction_context->transaction_id());
  const auto snapshot_commit_id = std::to_string(_explicitly_created_transaction_context->snapshot_commit_id());
  out("Active transaction: { transaction id = " + transaction_id + ", snapshot commit id = " + snapshot_commit_id +
      " }\n");
  return ReturnCode::Ok;
}

int Console::_print_current_working_directory() {
  out(std::filesystem::current_path().string() + "\n");
  return ReturnCode::Ok;
}

int Console::_load_plugin(const std::string& args) {
  const auto arguments = trim_and_split(args);

  if (arguments.size() != 1) {
    out("Usage:\n");
    out("  load_plugin PLUGINPATH\n");
    return ReturnCode::Error;
  }

  const auto& plugin_path_str = arguments.at(0);

  const auto plugin_path = std::filesystem::path{plugin_path_str};
  const auto plugin_name = plugin_name_from_path(plugin_path);

  Hyrise::get().plugin_manager.load_plugin(plugin_path);

  out("Plugin (" + plugin_name + ") successfully loaded.\n");

  return ReturnCode::Ok;
}

int Console::_unload_plugin(const std::string& input) {
  const auto arguments = trim_and_split(input);

  if (arguments.size() != 1) {
    out("Usage:\n");
    out("  unload_plugin NAME\n");
    return ReturnCode::Error;
  }

  const auto& plugin_name = arguments.at(0);

  Hyrise::get().plugin_manager.unload_plugin(plugin_name);

  // The presence of some plugins might cause certain query plans to be generated which will not work if the plugin
  // is stopped. Therefore, we clear the cache. For example, a plugin might create indexes which lead to query plans
  // using IndexScans, these query plans might become unusable after the plugin is unloaded.
  _lqp_cache->clear();
  _pqp_cache->clear();

  out("Plugin (" + plugin_name + ") stopped.\n");

  return ReturnCode::Ok;
}

int Console::_reset() {
  _rollback();
  _lqp_cache->clear();
  _pqp_cache->clear();

  Hyrise::get().reset();
  Hyrise::get().default_pqp_cache = _pqp_cache;
  Hyrise::get().default_lqp_cache = _lqp_cache;

  return ReturnCode::Ok;
}

void Console::_rollback() {
  if (_explicitly_created_transaction_context) {
    _explicitly_created_transaction_context->rollback(RollbackReason::User);
    out("A transaction was still open and has been rolled back.\n");
  }
}

// GNU readline interface to our commands

char** Console::_command_completion(const char* text, const int start, const int /*end*/) {
  char** completion_matches = nullptr;

  const auto input = std::string{rl_line_buffer};

  const auto tokens = tokenize(input);

  // Choose completion function depending on the input.
  const auto& first_word = tokens[0];
  if (first_word == "visualize") {
    // Completion only for three words, "visualize", and at most two options
    if (tokens.size() <= 3) {
      completion_matches = rl_completion_matches(text, &Console::_command_generator_visualize);
    }
    // Turn off filepath completion
    rl_attempted_completion_over = 1;
  } else if (first_word == "setting") {
    if (tokens.size() <= 2) {
      completion_matches = rl_completion_matches(text, &Console::_command_generator_setting);
    } else if (tokens.size() <= 3 && tokens[1] == "scheduler") {
      completion_matches = rl_completion_matches(text, &Console::_command_generator_setting_scheduler);
    }
    // Turn off filepath completion
    rl_attempted_completion_over = 1;

    // NOLINTNEXTLINE(bugprone-branch-clone)
  } else if (first_word == "quit" || first_word == "exit" || first_word == "help") {
    // Turn off filepath completion
    rl_attempted_completion_over = 1;
  } else if ((first_word == "load" || first_word == "script") && tokens.size() > 2) {
    // Turn off filepath completion after first argument for "load" and "script"
    rl_attempted_completion_over = 1;
  } else if (start == 0) {
    completion_matches = rl_completion_matches(text, &Console::_command_generator_default);
  }

  return completion_matches;
}

char* Console::_command_generator(const char* text, int state, const std::vector<std::string>& commands) {
  static std::vector<std::string>::const_iterator it;
  if (state == 0) {
    it = commands.begin();
  }

  for (; it != commands.end(); ++it) {
    const auto& command = *it;
    if (command.find(text) != std::string::npos) {
      auto completion = new char[command.size()];  // NOLINT (legacy API)
      // NOLINTNEXTLINE(cppcoreguidelines-pro-type-vararg,hicpp-vararg)
      static_cast<void>(snprintf(completion, command.size() + 1, "%s", command.c_str()));
      return completion;
    }
  }
  return nullptr;
}

char* Console::_command_generator_default(const char* text, int state) {
  auto commands = std::vector<std::string>();
  for (auto const& command : Console::get()._commands) {
    commands.emplace_back(command.first);
  }
  return _command_generator(text, state, commands);
}

char* Console::_command_generator_visualize(const char* text, int state) {
  return _command_generator(text, state, {"exec", "noexec", "pqp", "lqp", "unoptlqp", "joins"});
}

char* Console::_command_generator_setting(const char* text, int state) {
  return _command_generator(text, state, {"scheduler"});
}

char* Console::_command_generator_setting_scheduler(const char* text, int state) {
  return _command_generator(text, state, {"on", "off"});
}

}  // namespace hyrise

int main(int argc, char** argv) {
  // Make sure the TransactionManager is initialized before the console so that we don't run into destruction order
  // problems (#1635)
  hyrise::Hyrise::get();

  using Return = hyrise::Console::ReturnCode;
  auto& console = hyrise::Console::get();

  // Bind CTRL-C to behaviour specified in Console::handle_signal
  static_cast<void>(std::signal(SIGINT, &hyrise::Console::handle_signal));

  console.set_prompt("> ");
  console.set_logfile("console.log");
  console.set_console_path(argv[0]);

  // Load command history
  console.load_history(".repl_history");

  // Timestamp dump only to logfile
  console.out("--- Session start --- " + current_timestamp() + "\n", false);

  // TODO(anyone): Use std::to_underlying(ReturnCode::Ok) once we use C++23.
  auto return_code = magic_enum::enum_underlying(Return::Ok);

  // Display Usage if too many arguments are provided
  if (argc > 2) {
    return_code = Return::Quit;
    console.out("Usage:\n");
    console.out("  ./hyriseConsole [SCRIPTFILE] - Start the interactive SQL interface.\n");
    console.out("                                 Execute script if specified by SCRIPTFILE.\n");
  }

  // Execute .sql script if specified
  if (argc == 2) {
    return_code = console.execute_script(std::string(argv[1]));
    // Terminate Console if an error occured during script execution
    if (return_code == Return::Error) {
      return_code = Return::Quit;
    }
  }

  // Display welcome message if Console started normally
  if (argc == 1) {
    console.out("HYRISE SQL Interface\n");
    console.out("Type 'help' for more information.\n\n");

    console.out("Hyrise is running a ");
    if (HYRISE_DEBUG) {
      console.out(ANSI_COLOR_RED "(debug)" ANSI_COLOR_RESET);
    } else {
      console.out(ANSI_COLOR_GREEN "(release)" ANSI_COLOR_RESET);
    }
    console.out(" build.\n\n");
  }

  // Set jmp_env to current program state in preparation for siglongjmp(2)
  // See comment on jmp_env for details
  while (sigsetjmp(jmp_env, 1) != 0) {}

  // Main REPL loop
  while (return_code != Return::Quit) {
    return_code = console.read();
    if (return_code == Return::Ok) {
      console.set_prompt("> ");
    } else if (return_code == Return::Multiline) {
      console.set_prompt("... ");
    } else {
      console.set_prompt("!> ");
    }
  }
}<|MERGE_RESOLUTION|>--- conflicted
+++ resolved
@@ -459,16 +459,10 @@
   out("  load_plugin FILE                          - Load and start plugin stored at FILE\n");
   out("  unload_plugin NAME                        - Stop and unload the plugin libNAME.so/dylib (also clears the query cache)\n");  // NOLINT(whitespace/line_length)
   out("  quit                                      - Exit the HYRISE Console\n");
-<<<<<<< HEAD
-  out("  help                                      - Show this message\n\n");
-  out("  setting [property] [value]                - Change a runtime setting\n\n");
-  out("           scheduler (on|off)               - Turn the scheduler on (default) or off\n\n");
-=======
   out("  help                                      - Show this message\n");
   out("  setting [property] [value]                - Change a runtime setting\n");
   out("           scheduler (on|off)               - Turn the scheduler on (default) or off\n");
   out("  reset                                     - Clear all stored tables and cached query plans\n\n");
->>>>>>> 4cfe754f
   // clang-format on
 
   return ReturnCode::Ok;
@@ -559,17 +553,6 @@
     return ReturnCode::Error;
   }
 
-<<<<<<< HEAD
-  const auto scale_factor = std::stof(arguments.at(0));
-
-  auto chunk_size = Chunk::DEFAULT_SIZE;
-  if (arguments.size() > 1) {
-    chunk_size = ChunkOffset{boost::lexical_cast<ChunkOffset::base_type>(arguments.at(1))};
-  }
-
-  // Try to find dbgen binary.
-  const auto ssb_dbgen_path = std::filesystem::canonical(_path).remove_filename() / "third_party/ssb-dbgen";
-=======
   const auto scale_factor = boost::lexical_cast<float>(arguments[0]);
 
   auto chunk_size = Chunk::DEFAULT_SIZE;
@@ -581,7 +564,7 @@
   const auto executable_path = std::filesystem::canonical(_path).remove_filename();
   const auto ssb_dbgen_path = executable_path / "third_party/ssb-dbgen";
   const auto csv_meta_path = executable_path / "../resources/benchmark/ssb/schema";
->>>>>>> 4cfe754f
+
   if (!std::filesystem::exists(ssb_dbgen_path / "dbgen")) {
     out(std::string{"SSB dbgen not found at "} + ssb_dbgen_path.string() + "\n");
     return ReturnCode::Error;
@@ -593,11 +576,7 @@
   std::filesystem::create_directories(ssb_data_path.str());
 
   out("Generating all SSB tables (this might take a while) ...\n");
-<<<<<<< HEAD
-  SSBTableGenerator{ssb_dbgen_path.string(), ssb_data_path.str(), scale_factor, chunk_size}.generate_and_store();
-=======
   SSBTableGenerator{ssb_dbgen_path, csv_meta_path, ssb_data_path.str(), scale_factor, chunk_size}.generate_and_store();
->>>>>>> 4cfe754f
 
   return ReturnCode::Ok;
 }
