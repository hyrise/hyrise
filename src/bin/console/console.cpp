#include "console.hpp"

#include <readline/history.h>
#include <readline/readline.h>
#include <sys/stat.h>

#include <chrono>
#include <csetjmp>
#include <csignal>
#include <cstdlib>
#include <ctime>
#include <filesystem>
#include <iomanip>
#include <iostream>
#include <memory>
#include <regex>
#include <string>
#include <vector>

#include <boost/algorithm/string/join.hpp>
#include <boost/range/adaptors.hpp>

#include "SQLParser.h"
#include "concurrency/transaction_context.hpp"
#include "constant_mappings.hpp"
#include "hyrise.hpp"
#include "import_export/file_type.hpp"
#include "logical_query_plan/lqp_utils.hpp"
#include "operators/export.hpp"
#include "operators/get_table.hpp"
#include "operators/import.hpp"
#include "operators/print.hpp"
#include "optimizer/join_ordering/join_graph.hpp"
#include "optimizer/optimizer.hpp"
#include "pagination.hpp"
#include "scheduler/immediate_execution_scheduler.hpp"
#include "scheduler/node_queue_scheduler.hpp"
#include "sql/sql_pipeline_builder.hpp"
#include "sql/sql_pipeline_statement.hpp"
#include "sql/sql_plan_cache.hpp"
#include "sql/sql_translator.hpp"
#include "storage/chunk_encoder.hpp"
#include "tpcc/tpcc_table_generator.hpp"
#include "tpcds/tpcds_table_generator.hpp"
#include "tpch/tpch_table_generator.hpp"
#include "utils/invalid_input_exception.hpp"
#include "utils/load_table.hpp"
#include "utils/string_utils.hpp"
#include "visualization/join_graph_visualizer.hpp"
#include "visualization/lqp_visualizer.hpp"
#include "visualization/pqp_visualizer.hpp"

#define ANSI_COLOR_RED "\x1B[31m"    // NOLINT
#define ANSI_COLOR_GREEN "\x1B[32m"  // NOLINT
#define ANSI_COLOR_RESET "\x1B[0m"   // NOLINT

#define ANSI_COLOR_RED_RL "\001\x1B[31m\002"    // NOLINT
#define ANSI_COLOR_GREEN_RL "\001\x1B[32m\002"  // NOLINT
#define ANSI_COLOR_RESET_RL "\001\x1B[0m\002"   // NOLINT

namespace {

/**
 * Buffer for program state
 *
 * We use this to make Ctrl+C work on all platforms by jumping back into main() from the Ctrl+C signal handler. This
 * was the only way to get this to work on all platforms inclusing macOS.
 * See here (https://github.com/hyrise/hyrise/pull/198#discussion_r135539719) for a discussion about this.
 *
 * The known caveats of goto/longjmp aside, this will probably also cause problems (queries continuing to run in the
 * background) when the scheduler/multithreading is enabled.
 */
sigjmp_buf jmp_env;

// Returns a string containing a timestamp of the current date and time
std::string current_timestamp() {
  auto t = std::time(nullptr);
  auto tm = *std::localtime(&t);

  std::ostringstream oss;
  oss << std::put_time(&tm, "%Y-%m-%d %H:%M:%S");
  return oss.str();
}

// Removes the coloring commands (e.g. '\x1B[31m') from input, to have a clean logfile.
// If remove_rl_codes_only is true, then it only removes the Readline specific escape sequences '\001' and '\002'
std::string remove_coloring(const std::string& input, bool remove_rl_codes_only = false) {
  // matches any characters that need to be escaped in RegEx except for '|'
  std::regex special_chars{R"([-[\]{}()*+?.,\^$#\s])"};
  std::string sequences = "\x1B[31m|\x1B[32m|\x1B[0m|\001|\002";
  if (remove_rl_codes_only) {
    sequences = "\001|\002";
  }
  std::string sanitized_sequences = std::regex_replace(sequences, special_chars, R"(\$&)");

  // Remove coloring commands and escape sequences before writing to logfile
  std::regex expression{"(" + sanitized_sequences + ")"};
  return std::regex_replace(input, expression, "");
}

std::vector<std::string> tokenize(std::string input) {
  boost::algorithm::trim<std::string>(input);

  // Remove whitespace duplicates to not get empty tokens after boost::algorithm::split
  auto both_are_spaces = [](char left, char right) { return (left == right) && (left == ' '); };
  input.erase(std::unique(input.begin(), input.end(), both_are_spaces), input.end());

  std::vector<std::string> tokens;
  boost::algorithm::split(tokens, input, boost::is_space());

  return tokens;
}

}  // namespace

namespace opossum {

// Console implementation

Console::Console()
    : _prompt("> "),
      _multiline_input(""),
      _out(std::cout.rdbuf()),
      _log("console.log", std::ios_base::app | std::ios_base::out),
      _verbose(false),
      _pagination_active(false),
      _pqp_cache(std::make_shared<SQLPhysicalPlanCache>()),
      _lqp_cache(std::make_shared<SQLLogicalPlanCache>()) {
  // Init readline basics, tells readline to use our custom command completion function
  rl_attempted_completion_function = &Console::_command_completion;
  rl_completer_word_break_characters = const_cast<char*>(" \t\n\"\\'`@$><=;|&{(");  // NOLINT (legacy API)

  // Set Hyrise caches
  Hyrise::get().default_pqp_cache = _pqp_cache;
  Hyrise::get().default_lqp_cache = _lqp_cache;

  // Register default commands to Console
  register_command("exit", std::bind(&Console::_exit, this, std::placeholders::_1));
  register_command("quit", std::bind(&Console::_exit, this, std::placeholders::_1));
  register_command("help", std::bind(&Console::_help, this, std::placeholders::_1));
  register_command("generate_tpcc", std::bind(&Console::_generate_tpcc, this, std::placeholders::_1));
  register_command("generate_tpch", std::bind(&Console::_generate_tpch, this, std::placeholders::_1));
  register_command("generate_tpcds", std::bind(&Console::_generate_tpcds, this, std::placeholders::_1));
  register_command("load", std::bind(&Console::_load_table, this, std::placeholders::_1));
  register_command("export", std::bind(&Console::_export_table, this, std::placeholders::_1));
  register_command("script", std::bind(&Console::_exec_script, this, std::placeholders::_1));
  register_command("print", std::bind(&Console::_print_table, this, std::placeholders::_1));
  register_command("visualize", std::bind(&Console::_visualize, this, std::placeholders::_1));
  register_command("begin", std::bind(&Console::_begin_transaction, this, std::placeholders::_1));
  register_command("rollback", std::bind(&Console::_rollback_transaction, this, std::placeholders::_1));
  register_command("commit", std::bind(&Console::_commit_transaction, this, std::placeholders::_1));
  register_command("txinfo", std::bind(&Console::_print_transaction_info, this, std::placeholders::_1));
  register_command("pwd", std::bind(&Console::_print_current_working_directory, this, std::placeholders::_1));
  register_command("setting", std::bind(&Console::_change_runtime_setting, this, std::placeholders::_1));
  register_command("load_plugin", std::bind(&Console::_load_plugin, this, std::placeholders::_1));
  register_command("unload_plugin", std::bind(&Console::_unload_plugin, this, std::placeholders::_1));
}

int Console::read() {
  char* buffer;

  // Prompt user for input
  buffer = readline(_prompt.c_str());
  if (!buffer) {
    return ReturnCode::Quit;
  }

  std::string input(buffer);
  boost::algorithm::trim<std::string>(input);

  // Only save non-empty commands to history
  if (!input.empty()) {
    add_history(buffer);
    // Save command to history file
    if (!_history_file.empty()) {
      if (append_history(1, _history_file.c_str()) != 0) {
        out("Error appending to history file: " + _history_file + "\n");
      }
    }
  }

  // Free buffer, since readline() allocates new string every time
  free(buffer);  // NOLINT (legacy API)

  return _eval(input);
}

int Console::execute_script(const std::string& filepath) { return _exec_script(filepath); }

int Console::_eval(const std::string& input) {
  // Do nothing if no input was given
  if (input.empty() && _multiline_input.empty()) {
    return ReturnCode::Ok;
  }

  // Dump command to logfile, and to the Console if input comes from a script file
  // Also remove Readline specific escape sequences ('\001' and '\002') to make it look normal
  out(remove_coloring(_prompt + input + "\n", true), _verbose);

  // Check if we already are in multiline input
  if (_multiline_input.empty()) {
    // Check if a registered command was entered
    RegisteredCommands::iterator it;
    if ((it = _commands.find(input.substr(0, input.find_first_of(" \n;")))) != std::end(_commands)) {
      return _eval_command(it->second, input);
    }

    // Regard query as complete if input is valid and not already in multiline
    hsql::SQLParserResult parse_result;
    hsql::SQLParser::parse(input, &parse_result);
    if (parse_result.isValid()) {
      return _eval_sql(input);
    }
  }

  // Regard query as complete if last character is semicolon, regardless of multiline or not
  if (input.back() == ';') {
    int return_code = _eval_sql(_multiline_input + input);
    _multiline_input = "";
    return return_code;
  }

  // If query is not complete(/valid), and the last character is not a semicolon, enter/continue multiline
  _multiline_input += input;
  _multiline_input += '\n';
  return ReturnCode::Multiline;
}

int Console::_eval_command(const CommandFunction& func, const std::string& command) {
  std::string cmd = command;
  if (command.back() == ';') {
    cmd = command.substr(0, command.size() - 1);
  }
  boost::algorithm::trim<std::string>(cmd);

  size_t first = cmd.find(' ');
  size_t last = cmd.find('\n');

  // If no whitespace is found, zero arguments are provided
  if (std::string::npos == first) {
    return static_cast<int>(func(""));
  }

  std::string args = cmd.substr(first + 1, last - (first + 1));

  // Remove whitespace duplicates in args
  auto both_are_spaces = [](char left, char right) { return (left == right) && (left == ' '); };
  args.erase(std::unique(args.begin(), args.end(), both_are_spaces), args.end());

  return static_cast<int>(func(args));
}

bool Console::_initialize_pipeline(const std::string& sql) {
  try {
<<<<<<< HEAD
    auto builder = SQLPipelineBuilder{sql}.with_lqp_cache(_lqp_cache).with_pqp_cache(_pqp_cache);
=======
    auto builder = SQLPipelineBuilder{sql};
>>>>>>> 41a3307d
    if (_explicitly_created_transaction_context) {
      builder.with_transaction_context(_explicitly_created_transaction_context);
    }
    _sql_pipeline = std::make_unique<SQLPipeline>(builder.create_pipeline());
  } catch (const InvalidInputException& exception) {
    out(std::string(exception.what()) + '\n');
    return false;
  }

  return true;
}

int Console::_eval_sql(const std::string& sql) {
  if (!_initialize_pipeline(sql)) return ReturnCode::Error;

  try {
    _sql_pipeline->get_result_tables();
  } catch (const InvalidInputException& exception) {
    out(std::string(exception.what()) + "\n");
    if (_handle_rollback() && !_explicitly_created_transaction_context && _sql_pipeline->statement_count() > 1) {
      out("All previous statements have been committed.\n");
    }
    return ReturnCode::Error;
  }

  const auto [pipeline_status, table] = _sql_pipeline->get_result_table();
  if (pipeline_status == SQLPipelineStatus::RolledBack) {
    _handle_rollback();
    out("A transaction conflict has been detected:");
    out(_sql_pipeline->failed_pipeline_statement()->get_sql_string());
    if (_explicitly_created_transaction_context) {
      out("The transaction has been rolled back");
    } else {
      out("The statement was rolled back, but previous statements have been auto-committed");
    }
    return ReturnCode::Error;
  }
  Assert(pipeline_status == SQLPipelineStatus::Success, "Unexpected pipeline status");

  auto row_count = table ? table->row_count() : 0;

  // Print result (to Console and logfile)
  if (table) {
    out(table);
  }

  out("===\n");
  out(std::to_string(row_count) + " rows total\n");

  std::ostringstream stream;
  stream << _sql_pipeline->metrics();

  out(stream.str());

  return ReturnCode::Ok;
}

void Console::register_command(const std::string& name, const CommandFunction& func) { _commands[name] = func; }

Console::RegisteredCommands Console::commands() { return _commands; }

void Console::set_prompt(const std::string& prompt) {
  if (HYRISE_DEBUG) {
    _prompt = ANSI_COLOR_RED_RL "(debug)" ANSI_COLOR_RESET_RL + prompt;
  } else {
    _prompt = ANSI_COLOR_GREEN_RL "(release)" ANSI_COLOR_RESET_RL + prompt;
  }
}

void Console::set_logfile(const std::string& logfile) {
  _log = std::ofstream(logfile, std::ios_base::app | std::ios_base::out);
}

void Console::load_history(const std::string& history_file) {
  _history_file = history_file;

  // Check if history file exist, create empty history file if not
  std::ifstream file(_history_file);
  if (!file.good()) {
    out("Creating history file: " + _history_file + "\n");
    if (write_history(_history_file.c_str()) != 0) {
      out("Error creating history file: " + _history_file + "\n");
      return;
    }
  }

  if (read_history(_history_file.c_str()) != 0) {
    out("Error reading history file: " + _history_file + "\n");
  }
}

void Console::out(const std::string& output, bool console_print) {
  if (console_print) {
    _out << output;
  }
  // Remove coloring commands like '\x1B[32m' when writing to logfile
  _log << remove_coloring(output);
  _log.flush();
}

void Console::out(const std::shared_ptr<const Table>& table, const PrintFlags flags) {
  int size_y;
  int size_x;
  rl_get_screen_size(&size_y, &size_x);

  const bool fits_on_one_page = table->row_count() < static_cast<uint64_t>(size_y) - 1;

  static bool pagination_disabled = false;
  if (!fits_on_one_page && !std::getenv("TERM") && !pagination_disabled) {
    out("Your TERM environment variable is not set - most likely because you are running the console from an IDE. "
        "Pagination is disabled.\n\n");
    pagination_disabled = true;
  }

  // Paginate only if table has more rows that fit in the terminal
  if (fits_on_one_page || pagination_disabled) {
    Print::print(table, flags, _out);
  } else {
    std::stringstream stream;
    Print::print(table, flags, stream);
    _pagination_active = true;
    Pagination(stream).display();
    _pagination_active = false;
  }
}

// Command functions

// NOLINTNEXTLINE - while this particular method could be made static, others cannot.
int Console::_exit(const std::string&) { return Console::ReturnCode::Quit; }

int Console::_help(const std::string&) {
  auto encoding_options = std::string{"                                                 Encoding options: "};
  encoding_options += boost::algorithm::join(
      encoding_type_to_string.right | boost::adaptors::transformed([](auto it) { return it.first; }), ", ");
  // Split the encoding options in lines of 120 and add padding. For each input line, it takes up to 120 characters
  // and replaces the following space(s) with a new line. `(?: +|$)` is a non-capturing group that matches either
  // a non-zero number of spaces or the end of the line.
  auto line_wrap = std::regex{"(.{1,120})(?: +|$)"};
  encoding_options =
      regex_replace(encoding_options, line_wrap, "$1\n                                                    ");
  // Remove the 49 spaces and the new line added at the end
  encoding_options.resize(encoding_options.size() - 50);

  // clang-format off
  out("HYRISE SQL Interface\n\n");
  out("Available commands:\n");
  out("  generate_tpcc NUM_WAREHOUSES [CHUNK_SIZE] - Generate all TPC-C tables\n");
  out("  generate_tpch SCALE_FACTOR [CHUNK_SIZE] - Generate all TPC-H tables\n");
  out("  generate_tpcds SCALE_FACTOR [CHUNK_SIZE] - Generate all TPC-DS tables\n");
  out("  load FILEPATH [TABLENAME [ENCODING]]    - Load table from disk specified by filepath FILEPATH, store it with name TABLENAME\n");  // NOLINT
  out("                                               The import type is chosen by the type of FILEPATH.\n");
  out("                                                 Supported types: '.bin', '.csv', '.tbl'\n");
  out("                                               If no table name is specified, the filename without extension is used\n");  // NOLINT
  out(encoding_options + "\n");  // NOLINT
  out("  export TABLENAME FILEPATH               - Export table named TABLENAME from storage manager to filepath FILEPATH\n");  // NOLINT
  out("                                               The export type is chosen by the type of FILEPATH.\n");
  out("                                                 Supported types: '.bin', '.csv'\n");
  out("  script SCRIPTFILE                       - Execute script specified by SCRIPTFILE\n");
  out("  print TABLENAME                         - Fully print the given table (including MVCC data)\n");
  out("  visualize [options] [SQL]               - Visualize a SQL query\n");
  out("                                               Options\n");
  out("                                                - {exec, noexec} Execute the query before visualization.\n");
  out("                                                                 Default: exec\n");
  out("                                                - {lqp, unoptlqp, pqp, joins} Type of plan to visualize. unoptlqp gives the\n");  // NOLINT
  out("                                                                       unoptimized lqp; joins visualized the join graph.\n");  // NOLINT
  out("                                                                       Default: pqp\n");
  out("                                              SQL\n");
  out("                                                - Optional, a query to visualize. If not specified, the last\n");
  out("                                                  previously executed query is visualized.\n");
  out("  begin                                   - Manually create a new transaction (Auto-commit is active unless begin is called)\n");  // NOLINT
  out("  rollback                                - Roll back a manually created transaction\n");
  out("  commit                                  - Commit a manually created transaction\n");
  out("  txinfo                                  - Print information on the current transaction\n");
  out("  pwd                                     - Print current working directory\n");
  out("  load_plugin FILE                        - Load and start plugin stored at FILE\n");
  out("  unload_plugin NAME                      - Stop and unload the plugin libNAME.so/dylib (also clears the query cache)\n");  // NOLINT
  out("  quit                                    - Exit the HYRISE Console\n");
  out("  help                                    - Show this message\n\n");
  out("  setting [property] [value]              - Change a runtime setting\n\n");
  out("           scheduler (on|off)             - Turn the scheduler on (default) or off\n\n");
  // clang-format on

  return Console::ReturnCode::Ok;
}

int Console::_generate_tpcc(const std::string& args) {
  const auto arguments = tokenize(args);

  if (arguments.empty() || arguments.size() > 2) {
    // clang-format off
    out("Usage: ");
    out("  generate_tpcc NUM_WAREHOUSES [CHUNK_SIZE]   Generate TPC-C tables with the specified number of warehouses. \n");  // NOLINT
    out("                                              Chunk size is " + std::to_string(Chunk::DEFAULT_SIZE) + " by default. \n");  // NOLINT
    // clang-format on
    return ReturnCode::Error;
  }

  auto num_warehouses = std::stoull(arguments.at(0));

  auto chunk_size = Chunk::DEFAULT_SIZE;
  if (arguments.size() > 1) {
    chunk_size = boost::lexical_cast<ChunkOffset>(arguments.at(1));
  }

  out("Generating all TPCC tables (this might take a while) ...\n");
  TPCCTableGenerator{num_warehouses, chunk_size}.generate_and_store();

  return ReturnCode::Ok;
}

int Console::_generate_tpch(const std::string& args) {
  const auto arguments = tokenize(args);

  if (arguments.empty() || arguments.size() > 2) {
    // clang-format off
    out("Usage: ");
    out("  generate_tpch SCALE_FACTOR [CHUNK_SIZE]   Generate TPC-H tables with the specified scale factor. \n");
    out("                                            Chunk size is " + std::to_string(Chunk::DEFAULT_SIZE) + " by default. \n");  // NOLINT
    // clang-format on
    return ReturnCode::Error;
  }

  auto scale_factor = std::stof(arguments.at(0));

  auto chunk_size = Chunk::DEFAULT_SIZE;
  if (arguments.size() > 1) {
    chunk_size = boost::lexical_cast<ChunkOffset>(arguments.at(1));
  }

  out("Generating all TPCH tables (this might take a while) ...\n");
  TPCHTableGenerator{scale_factor, chunk_size}.generate_and_store();

  return ReturnCode::Ok;
}

int Console::_generate_tpcds(const std::string& args) {
  const auto arguments = tokenize(args);

  if (arguments.empty() || arguments.size() > 2) {
    out("Usage: ");
    out("  generate_tpcds SCALE_FACTOR [CHUNK_SIZE]   Generate TPC-DS tables with the specified scale factor. \n");
    out("                                             Chunk size is " + std::to_string(Chunk::DEFAULT_SIZE) +
        " by default. \n");
    return ReturnCode::Error;
  }

  auto scale_factor = static_cast<uint32_t>(std::stoul(arguments.at(0)));

  auto chunk_size = Chunk::DEFAULT_SIZE;
  if (arguments.size() > 1) {
    chunk_size = boost::lexical_cast<ChunkOffset>(arguments.at(1));
  }

  out("Generating all TPC-DS tables (this might take a while) ...\n");
  TpcdsTableGenerator{scale_factor, chunk_size}.generate_and_store();

  return ReturnCode::Ok;
}

int Console::_load_table(const std::string& args) {
  std::vector<std::string> arguments = trim_and_split(args);

  if (arguments.empty() || arguments.size() > 3) {
    out("Usage:\n");
    out("  load FILEPATH [TABLENAME [ENCODING]]\n");
    return ReturnCode::Error;
  }

  const auto filepath = std::filesystem::path{arguments.at(0)};
  const auto tablename = arguments.size() >= 2 ? arguments.at(1) : std::string{filepath.stem()};

  out("Loading " + std::string(filepath) + " into table \"" + tablename + "\"\n");

  if (Hyrise::get().storage_manager.has_table(tablename)) {
    out("Table \"" + tablename + "\" already existed. Replacing it.\n");
  }

  try {
    auto importer = std::make_shared<Import>(filepath, tablename, Chunk::DEFAULT_SIZE);
    importer->execute();
  } catch (const std::exception& exception) {
    out("Error: Exception thrown while importing table:\n  " + std::string(exception.what()) + "\n");
    return ReturnCode::Error;
  }

  const std::string encoding = arguments.size() == 3 ? arguments.at(2) : "Unencoded";

  const auto encoding_type = encoding_type_to_string.right.find(encoding);
  if (encoding_type == encoding_type_to_string.right.end()) {
    const auto encoding_options = boost::algorithm::join(
        encoding_type_to_string.right | boost::adaptors::transformed([](auto it) { return it.first; }), ", ");
    out("Error: Invalid encoding type: '" + encoding + "', try one of these: " + encoding_options + "\n");
    return ReturnCode::Error;
  }

  // Check if the specified encoding can be used
  const auto& table = Hyrise::get().storage_manager.get_table(tablename);
  bool supported = true;
  for (auto column_id = ColumnID{0}; column_id < table->column_count(); ++column_id) {
    if (!encoding_supports_data_type(encoding_type->second, table->column_data_type(column_id))) {
      out("Encoding \"" + encoding + "\" not supported for column \"" + table->column_name(column_id) +
          "\", table left unencoded\n");
      supported = false;
    }
  }

  if (supported) {
    out("Encoding \"" + tablename + "\" using " + encoding + "\n");
    std::vector<ChunkID> immutable_chunks;
    for (ChunkID chunk_id(0); chunk_id < table->chunk_count(); ++chunk_id) {
      if (!table->get_chunk(chunk_id)->is_mutable()) {
        immutable_chunks.push_back(chunk_id);
      }
    }
    ChunkEncoder::encode_chunks(table, immutable_chunks, encoding_type->second);
  }

  return ReturnCode::Ok;
}

int Console::_export_table(const std::string& args) {
  std::vector<std::string> arguments = trim_and_split(args);

  if (arguments.size() != 2) {
    out("Usage:\n");
    out("  export TABLENAME FILEPATH\n");
    return ReturnCode::Error;
  }

  const std::string& tablename = arguments.at(0);
  const std::string& filepath = arguments.at(1);

  auto& storage_manager = Hyrise::get().storage_manager;
  if (!storage_manager.has_table(tablename)) {
    out("Error: Table does not exist in StorageManager");
    return ReturnCode::Error;
  }

  out("Exporting \"" + tablename + "\" into \"" + filepath + "\" ...\n");
  auto get_table = std::make_shared<GetTable>(tablename);
  get_table->execute();

  try {
    auto exporter = std::make_shared<Export>(get_table, filepath);
    exporter->execute();
  } catch (const std::exception& exception) {
    out("Error: Exception thrown while exporting:\n  " + std::string(exception.what()) + "\n");
    return ReturnCode::Error;
  }

  return ReturnCode::Ok;
}

int Console::_print_table(const std::string& args) {
  std::vector<std::string> arguments = trim_and_split(args);

  if (arguments.size() != 1) {
    out("Usage:\n");
    out("  print TABLENAME\n");
    return ReturnCode::Error;
  }

  const std::string& tablename = arguments.at(0);

  auto get_table = std::make_shared<GetTable>(tablename);
  try {
    get_table->execute();
  } catch (const std::exception& exception) {
    out("Error: Exception thrown while loading table:\n  " + std::string(exception.what()) + "\n");
    return ReturnCode::Error;
  }

  out(get_table->get_output(), PrintFlags::Mvcc);

  return ReturnCode::Ok;
}

int Console::_visualize(const std::string& input) {
  /**
   * "visualize" supports three dimensions of options:
   *    - "noexec"; or implicit "exec", the execution of the specified query
   *    - "lqp", "unoptlqp", "joins"; or implicit "pqp"
   *    - a sql query can either be specified or not. If it isn't, the last previously executed query is visualized
   */

  std::vector<std::string> input_words;
  boost::algorithm::split(input_words, input, boost::is_any_of(" \n"));

  constexpr auto EXEC = "exec";
  constexpr auto NOEXEC = "noexec";
  constexpr auto PQP = "pqp";
  constexpr auto LQP = "lqp";
  constexpr auto UNOPTLQP = "unoptlqp";
  constexpr auto JOINS = "joins";

  // Determine whether the specified query is to be executed before visualization
  auto no_execute = false;  // Default
  if (input_words.front() == NOEXEC || input_words.front() == EXEC) {
    no_execute = input_words.front() == NOEXEC;
    input_words.erase(input_words.begin());
  }

  // Determine the plan type to visualize
  enum class PlanType { LQP, UnoptLQP, PQP, Joins };
  auto plan_type = PlanType::PQP;
  auto plan_type_str = std::string{"pqp"};
  if (input_words.front() == LQP || input_words.front() == UNOPTLQP || input_words.front() == PQP ||
      input_words.front() == JOINS) {
    if (input_words.front() == LQP) {
      plan_type = PlanType::LQP;
    } else if (input_words.front() == UNOPTLQP) {
      plan_type = PlanType::UnoptLQP;
    } else if (input_words.front() == JOINS) {
      plan_type = PlanType::Joins;
    }

    plan_type_str = input_words.front();
    input_words.erase(input_words.begin());
  }

  // Removes plan type and noexec (+ leading whitespace) so that only the sql string is left.
  const auto sql = boost::algorithm::join(input_words, " ");

  // If no SQL is provided, use the last execution. Else, create a new pipeline.
  if (!sql.empty()) {
    if (!_initialize_pipeline(sql)) return ReturnCode::Error;
  }

  // If there is no pipeline (i.e., neither was SQL passed in with the visualize command,
  // nor was there a previous execution), return an error
  if (!_sql_pipeline) {
    out("Error: Nothing to visualize.\n");
    return ReturnCode::Error;
  }

  if (no_execute && !sql.empty() && _sql_pipeline->requires_execution()) {
    out("Error: We do not support the visualization of multiple dependant statements in 'noexec' mode.\n");
    return ReturnCode::Error;
  }

  const auto img_filename = plan_type_str + ".png";

  switch (plan_type) {
    case PlanType::LQP:
    case PlanType::UnoptLQP: {
      std::vector<std::shared_ptr<AbstractLQPNode>> lqp_roots;

      try {
        const auto& lqps = (plan_type == PlanType::LQP) ? _sql_pipeline->get_optimized_logical_plans()
                                                        : _sql_pipeline->get_unoptimized_logical_plans();
        for (const auto& lqp : lqps) {
          lqp_roots.push_back(lqp);
        }
      } catch (const std::exception& exception) {
        out(std::string(exception.what()) + "\n");
        _handle_rollback();
        return ReturnCode::Error;
      }

      LQPVisualizer visualizer;
      visualizer.visualize(lqp_roots, img_filename);
    } break;

    case PlanType::PQP: {
      try {
        if (!no_execute) {
          _sql_pipeline->get_result_table();
        }

        PQPVisualizer visualizer;
        visualizer.visualize(_sql_pipeline->get_physical_plans(), img_filename);
      } catch (const std::exception& exception) {
        out(std::string(exception.what()) + "\n");
        _handle_rollback();
        return ReturnCode::Error;
      }
    } break;

    case PlanType::Joins: {
      out("NOTE: Join graphs will show only Cross and Inner joins, not Semi, Left, Right, Full outer, "
          "AntiNullAsTrue and AntiNullAsFalse joins.\n");

      auto join_graphs = std::vector<JoinGraph>{};

      const auto& lqps = _sql_pipeline->get_optimized_logical_plans();
      for (const auto& lqp : lqps) {
        const auto sub_lqps = lqp_find_subplan_roots(lqp);

        for (const auto& sub_lqp : sub_lqps) {
          const auto sub_lqp_join_graphs = JoinGraph::build_all_in_lqp(sub_lqp);
          for (auto& sub_lqp_join_graph : sub_lqp_join_graphs) {
            join_graphs.emplace_back(sub_lqp_join_graph);
          }
        }
      }

      JoinGraphVisualizer visualizer;
      visualizer.visualize(join_graphs, img_filename);
    } break;
  }

  auto scripts_dir = std::string{"./scripts/"};
  auto ret = system((scripts_dir + "planviz/is_iterm2.sh 2>/dev/null").c_str());
  if (ret != 0) {
    // Try in parent directory
    scripts_dir = std::string{"."} + scripts_dir;
    ret = system((scripts_dir + "planviz/is_iterm2.sh").c_str());
  }
  if (ret != 0) {
    std::string msg{"Currently, only iTerm2 can print the visualization inline. You can find the plan at "};
    msg += img_filename + "\n";
    out(msg);

    return ReturnCode::Ok;
  }

  auto cmd = scripts_dir + "/planviz/imgcat.sh " + img_filename;
  ret = system(cmd.c_str());
  Assert(ret == 0, "Printing the image using ./scripts/imgcat.sh failed.");

  return ReturnCode::Ok;
}

int Console::_change_runtime_setting(const std::string& input) {
  auto property = input.substr(0, input.find_first_of(" \n"));
  auto value = input.substr(input.find_first_of(" \n") + 1, input.size());

  if (property == "scheduler") {
    if (value == "on") {
      Hyrise::get().set_scheduler(std::make_shared<NodeQueueScheduler>());
      out("Scheduler turned on\n");
    } else if (value == "off") {
      Hyrise::get().set_scheduler(std::make_shared<ImmediateExecutionScheduler>());
      out("Scheduler turned off\n");
    } else {
      out("Usage: scheduler (on|off)\n");
      return 1;
    }
    return 0;
  }

  out("Error: Unknown property\n");
  return 1;
}

int Console::_exec_script(const std::string& script_file) {
  auto filepath = script_file;
  boost::algorithm::trim(filepath);
  std::ifstream script(filepath);

  const auto is_regular_file = [](const std::string& path) {
    struct stat path_stat {};
    stat(path.c_str(), &path_stat);
    return S_ISREG(path_stat.st_mode);  // NOLINT
  };

  if (!script.good()) {
    out("Error: Script file '" + filepath + "' does not exist.\n");
    return ReturnCode::Error;
  } else if (!is_regular_file(filepath)) {
    out("Error: '" + filepath + "' is not a regular file.\n");
    return ReturnCode::Error;
  }

  out("Executing script file: " + filepath + "\n");
  _verbose = true;
  std::string command;
  int return_code = ReturnCode::Ok;
  while (std::getline(script, command)) {
    return_code = _eval(command);
    if (return_code == ReturnCode::Error || return_code == ReturnCode::Quit) {
      break;
    }
  }
  out("Executing script file done\n");
  _verbose = false;
  return return_code;
}

void Console::handle_signal(int sig) {
  if (sig == SIGINT) {
    auto& console = Console::get();
    // When in pagination mode, just quit pagination. Otherwise, reset Console.
    if (console._pagination_active) {
      Pagination::push_ctrl_c();
    } else {
      // Reset console state
      console._out << "\n";
      console._multiline_input = "";
      console.set_prompt("!> ");
      console._verbose = false;
      // Restore program state stored in jmp_env set with sigsetjmp(2).
      // See comment on jmp_env for details
      siglongjmp(jmp_env, 1);
    }
  }
}

int Console::_begin_transaction(const std::string& input) {
  if (_explicitly_created_transaction_context) {
    const auto transaction_id = std::to_string(_explicitly_created_transaction_context->transaction_id());
    out("Error: There is already an active transaction (" + transaction_id + "). ");
    out("Type `rollback` or `commit` before beginning a new transaction.\n");
    return ReturnCode::Error;
  }

  _explicitly_created_transaction_context = Hyrise::get().transaction_manager.new_transaction_context();

  const auto transaction_id = std::to_string(_explicitly_created_transaction_context->transaction_id());
  out("New transaction (" + transaction_id + ") started.\n");
  return ReturnCode::Ok;
}

int Console::_rollback_transaction(const std::string& input) {
  if (!_explicitly_created_transaction_context) {
    out("Console is in auto-commit mode. Type `begin` to start a manual transaction.\n");
    return ReturnCode::Error;
  }

  _explicitly_created_transaction_context->rollback();

  const auto transaction_id = std::to_string(_explicitly_created_transaction_context->transaction_id());
  out("Transaction (" + transaction_id + ") has been rolled back.\n");

  _explicitly_created_transaction_context = nullptr;
  return ReturnCode::Ok;
}

int Console::_commit_transaction(const std::string& input) {
  if (!_explicitly_created_transaction_context) {
    out("Console is in auto-commit mode. Type `begin` to start a manual transaction.\n");
    return ReturnCode::Error;
  }

  _explicitly_created_transaction_context->commit();

  const auto transaction_id = std::to_string(_explicitly_created_transaction_context->transaction_id());
  out("Transaction (" + transaction_id + ") has been committed.\n");

  _explicitly_created_transaction_context = nullptr;
  return ReturnCode::Ok;
}

int Console::_print_transaction_info(const std::string& input) {
  if (!_explicitly_created_transaction_context) {
    out("Console is in auto-commit mode. Type `begin` to start a manual transaction.\n");
    return ReturnCode::Error;
  }

  const auto transaction_id = std::to_string(_explicitly_created_transaction_context->transaction_id());
  const auto snapshot_commit_id = std::to_string(_explicitly_created_transaction_context->snapshot_commit_id());
  out("Active transaction: { transaction id = " + transaction_id + ", snapshot commit id = " + snapshot_commit_id +
      " }\n");
  return ReturnCode::Ok;
}

int Console::_print_current_working_directory(const std::string&) {
  out(std::filesystem::current_path().string() + "\n");
  return ReturnCode::Ok;
}

int Console::_load_plugin(const std::string& args) {
  auto arguments = trim_and_split(args);

  if (arguments.size() != 1) {
    out("Usage:\n");
    out("  load_plugin PLUGINPATH\n");
    return ReturnCode::Error;
  }

  const std::string& plugin_path_str = arguments.at(0);

  const std::filesystem::path plugin_path(plugin_path_str);
  const auto plugin_name = plugin_name_from_path(plugin_path);

  Hyrise::get().plugin_manager.load_plugin(plugin_path);

  out("Plugin (" + plugin_name + ") successfully loaded.\n");

  return ReturnCode::Ok;
}

int Console::_unload_plugin(const std::string& input) {
  auto arguments = trim_and_split(input);

  if (arguments.size() != 1) {
    out("Usage:\n");
    out("  unload_plugin NAME\n");
    return ReturnCode::Error;
  }

  const std::string& plugin_name = arguments.at(0);

  Hyrise::get().plugin_manager.unload_plugin(plugin_name);

  // The presence of some plugins might cause certain query plans to be generated which will not work if the plugin
  // is stopped. Therefore, we clear the cache. For example, a plugin might create indexes which lead to query plans
  // using IndexScans, these query plans might become unusable after the plugin is unloaded.
  _pqp_cache->clear();

  out("Plugin (" + plugin_name + ") stopped.\n");

  return ReturnCode::Ok;
}

// GNU readline interface to our commands

char** Console::_command_completion(const char* text, int start, int end) {
  char** completion_matches = nullptr;

  std::string input(rl_line_buffer);

  const auto tokens = tokenize(input);

  // Choose completion function depending on the input.
  const std::string& first_word = tokens[0];
  if (first_word == "visualize") {
    // Completion only for three words, "visualize", and at most two options
    if (tokens.size() <= 3) {
      completion_matches = rl_completion_matches(text, &Console::_command_generator_visualize);
    }
    // Turn off filepath completion
    rl_attempted_completion_over = 1;
  } else if (first_word == "setting") {
    if (tokens.size() <= 2) {
      completion_matches = rl_completion_matches(text, &Console::_command_generator_setting);
    } else if (tokens.size() <= 3 && tokens[1] == "scheduler") {
      completion_matches = rl_completion_matches(text, &Console::_command_generator_setting_scheduler);
    }
    // Turn off filepath completion
    rl_attempted_completion_over = 1;

    // NOLINTNEXTLINE(bugprone-branch-clone)
  } else if (first_word == "quit" || first_word == "exit" || first_word == "help") {
    // Turn off filepath completion
    rl_attempted_completion_over = 1;
  } else if ((first_word == "load" || first_word == "script") && tokens.size() > 2) {
    // Turn off filepath completion after first argument for "load" and "script"
    rl_attempted_completion_over = 1;
  } else if (start == 0) {
    completion_matches = rl_completion_matches(text, &Console::_command_generator_default);
  }

  return completion_matches;
}

char* Console::_command_generator(const char* text, int state, const std::vector<std::string>& commands) {
  static std::vector<std::string>::const_iterator it;
  if (state == 0) {
    it = commands.begin();
  }

  while (it != commands.end()) {
    auto& command = *it;
    ++it;
    if (command.find(text) != std::string::npos) {
      auto completion = new char[command.size()];  // NOLINT (legacy API)
      snprintf(completion, command.size() + 1, "%s", command.c_str());
      return completion;
    }
  }
  return nullptr;
}

char* Console::_command_generator_default(const char* text, int state) {
  auto commands = std::vector<std::string>();
  for (auto const& command : Console::get()._commands) {
    commands.push_back(command.first);
  }
  return _command_generator(text, state, commands);
}

char* Console::_command_generator_visualize(const char* text, int state) {
  return _command_generator(text, state, {"exec", "noexec", "pqp", "lqp", "unoptlqp", "joins"});
}

char* Console::_command_generator_setting(const char* text, int state) {
  return _command_generator(text, state, {"scheduler"});
}

char* Console::_command_generator_setting_scheduler(const char* text, int state) {
  return _command_generator(text, state, {"on", "off"});
}

bool Console::_handle_rollback() {
  auto failed_pipeline = _sql_pipeline->failed_pipeline_statement();
  if (failed_pipeline && failed_pipeline->transaction_context() && failed_pipeline->transaction_context()->aborted()) {
    out("The transaction has been rolled back.\n");
    _explicitly_created_transaction_context = nullptr;
    return true;
  }

  return false;
}

}  // namespace opossum

int main(int argc, char** argv) {
  // Make sure the TransactionManager is initialized before the console so that we don't run into destruction order
  // problems (#1635)
  opossum::Hyrise::get();

  using Return = opossum::Console::ReturnCode;
  auto& console = opossum::Console::get();

  // Bind CTRL-C to behaviour specified in Console::handle_signal
  std::signal(SIGINT, &opossum::Console::handle_signal);

  console.set_prompt("> ");
  console.set_logfile("console.log");

  // Load command history
  console.load_history(".repl_history");

  // Timestamp dump only to logfile
  console.out("--- Session start --- " + current_timestamp() + "\n", false);

  int return_code = Return::Ok;

  // Display Usage if too many arguments are provided
  if (argc > 2) {
    return_code = Return::Quit;
    console.out("Usage:\n");
    console.out("  ./hyriseConsole [SCRIPTFILE] - Start the interactive SQL interface.\n");
    console.out("                                 Execute script if specified by SCRIPTFILE.\n");
  }

  // Execute .sql script if specified
  if (argc == 2) {
    return_code = console.execute_script(std::string(argv[1]));
    // Terminate Console if an error occured during script execution
    if (return_code == Return::Error) {
      return_code = Return::Quit;
    }
  }

  // Display welcome message if Console started normally
  if (argc == 1) {
    console.out("HYRISE SQL Interface\n");
    console.out("Type 'help' for more information.\n\n");

    console.out("Hyrise is running a ");
    if (HYRISE_DEBUG) {
      console.out(ANSI_COLOR_RED "(debug)" ANSI_COLOR_RESET);
    } else {
      console.out(ANSI_COLOR_GREEN "(release)" ANSI_COLOR_RESET);
    }
    console.out(" build.\n\n");
  }

  // Set jmp_env to current program state in preparation for siglongjmp(2)
  // See comment on jmp_env for details
  while (sigsetjmp(jmp_env, 1) != 0) {
  }

  // Main REPL loop
  while (return_code != Return::Quit) {
    return_code = console.read();
    if (return_code == Return::Ok) {
      console.set_prompt("> ");
    } else if (return_code == Return::Multiline) {
      console.set_prompt("... ");
    } else {
      console.set_prompt("!> ");
    }
  }

  console.out("Bye.\n");

  // Timestamp dump only to logfile
  console.out("--- Session end --- " + current_timestamp() + "\n", false);
}<|MERGE_RESOLUTION|>--- conflicted
+++ resolved
@@ -252,11 +252,7 @@
 
 bool Console::_initialize_pipeline(const std::string& sql) {
   try {
-<<<<<<< HEAD
-    auto builder = SQLPipelineBuilder{sql}.with_lqp_cache(_lqp_cache).with_pqp_cache(_pqp_cache);
-=======
     auto builder = SQLPipelineBuilder{sql};
->>>>>>> 41a3307d
     if (_explicitly_created_transaction_context) {
       builder.with_transaction_context(_explicitly_created_transaction_context);
     }
