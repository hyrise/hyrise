--- conflicted
+++ resolved
@@ -30,11 +30,7 @@
 #include "scheduler/current_scheduler.hpp"
 #include "scheduler/node_queue_scheduler.hpp"
 #include "scheduler/topology.hpp"
-<<<<<<< HEAD
-#include "sql/sql.hpp"
-=======
 #include "sql/sql_pipeline_builder.hpp"
->>>>>>> 074d2dea
 #include "sql/sql_pipeline_statement.hpp"
 #include "sql/sql_translator.hpp"
 #include "storage/storage_manager.hpp"
@@ -226,15 +222,6 @@
   try {
     if (_explicitly_created_transaction_context != nullptr) {
       _sql_pipeline =
-<<<<<<< HEAD
-          std::make_unique<SQLPipeline>(SQL{sql}
-                                            .set_prepared_statement_cache(_prepared_statements)
-                                            .set_transaction_context(_explicitly_created_transaction_context)
-                                            .pipeline());
-    } else {
-      _sql_pipeline =
-          std::make_unique<SQLPipeline>(SQL{sql}.set_prepared_statement_cache(_prepared_statements).pipeline());
-=======
           std::make_unique<SQLPipeline>(SQLPipelineBuilder{sql}
                                             .with_prepared_statement_cache(_prepared_statements)
                                             .with_transaction_context(_explicitly_created_transaction_context)
@@ -242,7 +229,6 @@
     } else {
       _sql_pipeline = std::make_unique<SQLPipeline>(
           SQLPipelineBuilder{sql}.with_prepared_statement_cache(_prepared_statements).create_pipeline());
->>>>>>> 074d2dea
     }
   } catch (const std::exception& exception) {
     out(std::string(exception.what()) + '\n');
