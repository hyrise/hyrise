#include "console.hpp"

#include <readline/history.h>
#include <readline/readline.h>

#include <chrono>
#include <csetjmp>
#include <csignal>
#include <cstdlib>
#include <ctime>
#include <filesystem>
#include <iomanip>
#include <regex>

#include <boost/algorithm/string/join.hpp>

#include "SQLParser.h"
#include "concurrency/transaction_context.hpp"
#include "hyrise.hpp"
#include "import_export/file_type.hpp"
#include "logical_query_plan/lqp_utils.hpp"
#include "operators/export.hpp"
#include "operators/get_table.hpp"
#include "operators/import.hpp"
#include "operators/print.hpp"
#include "operators/table_wrapper.hpp"
#include "optimizer/join_ordering/join_graph.hpp"
#include "optimizer/optimizer.hpp"
#include "pagination.hpp"
#include "scheduler/immediate_execution_scheduler.hpp"
#include "scheduler/node_queue_scheduler.hpp"
#include "sql/sql_pipeline_builder.hpp"
#include "sql/sql_pipeline_statement.hpp"
#include "sql/sql_plan_cache.hpp"
#include "sql/sql_translator.hpp"
#include "storage/chunk_encoder.hpp"
#include "tpcc/tpcc_table_generator.hpp"
#include "tpcds/tpcds_table_generator.hpp"
#include "tpch/tpch_constants.hpp"
#include "tpch/tpch_table_generator.hpp"
#include "utils/invalid_input_exception.hpp"
#include "utils/load_table.hpp"
#include "utils/meta_table_manager.hpp"
#include "utils/print_utils.hpp"
#include "utils/string_utils.hpp"
#include "visualization/join_graph_visualizer.hpp"
#include "visualization/lqp_visualizer.hpp"
#include "visualization/pqp_visualizer.hpp"

<<<<<<< HEAD
#define ANSI_COLOR_RED "\x1B[31m"               // NOLINT
#define ANSI_COLOR_GREEN "\x1B[32m"             // NOLINT
#define ANSI_COLOR_RESET "\x1B[0m"              // NOLINT
=======
#define ANSI_COLOR_RED "\x1B[31m"    // NOLINT(cppcoreguidelines-macro-usage)
#define ANSI_COLOR_GREEN "\x1B[32m"  // NOLINT(cppcoreguidelines-macro-usage)
#define ANSI_COLOR_RESET "\x1B[0m"   // NOLINT(cppcoreguidelines-macro-usage)
>>>>>>> 6756dcdb

#define ANSI_COLOR_RED_RL "\001\x1B[31m\002"    // NOLINT(cppcoreguidelines-macro-usage)
#define ANSI_COLOR_GREEN_RL "\001\x1B[32m\002"  // NOLINT(cppcoreguidelines-macro-usage)
#define ANSI_COLOR_RESET_RL "\001\x1B[0m\002"   // NOLINT(cppcoreguidelines-macro-usage)

namespace {

/**
 * Buffer for program state
 *
 * We use this to make Ctrl+C work on all platforms by jumping back into main() from the Ctrl+C signal handler. This
 * was the only way to get this to work on all platforms inclusing macOS.
 * See here (https://github.com/hyrise/hyrise/pull/198#discussion_r135539719) for a discussion about this.
 *
 * The known caveats of goto/longjmp aside, this will probably also cause problems (queries continuing to run in the
 * background) when the scheduler/multithreading is enabled.
 */
sigjmp_buf jmp_env;  // NOLINT(cppcoreguidelines-avoid-non-const-global-variables)

// Returns a string containing a timestamp of the current date and time
std::string current_timestamp() {
  auto time = std::time(nullptr);
  const auto local_time = *std::localtime(&time);  // NOLINT(concurrency-mt-unsafe) - not called concurrently

  auto oss = std::ostringstream{};
  oss << std::put_time(&local_time, "%Y-%m-%d %H:%M:%S");
  return oss.str();
}

// Removes the coloring commands (e.g. '\x1B[31m') from input, to have a clean logfile.
// If remove_rl_codes_only is true, then it only removes the Readline specific escape sequences '\001' and '\002'
std::string remove_coloring(const std::string& input, bool remove_rl_codes_only = false) {
  // matches any characters that need to be escaped in RegEx except for '|'
  const auto special_chars = std::regex{R"([-[\]{}()*+?.,\^$#\s])"};
  auto sequences = std::string{"\x1B[31m|\x1B[32m|\x1B[0m|\001|\002"};
  if (remove_rl_codes_only) {
    sequences = "\001|\002";
  }
  const auto sanitized_sequences = std::regex_replace(sequences, special_chars, R"(\$&)");

  // Remove coloring commands and escape sequences before writing to logfile
  const auto expression = std::regex{"(" + sanitized_sequences + ")"};
  return std::regex_replace(input, expression, "");
}

std::vector<std::string> tokenize(std::string input) {
  boost::algorithm::trim<std::string>(input);

  // Remove whitespace duplicates to not get empty tokens after boost::algorithm::split
  const auto both_are_spaces = [](char left, char right) { return (left == right) && (left == ' '); };
  input.erase(std::unique(input.begin(), input.end(), both_are_spaces), input.end());

  auto tokens = std::vector<std::string>{};
  boost::algorithm::split(tokens, input, boost::is_space());

  return tokens;
}

}  // namespace

namespace hyrise {

// Console implementation

Console::Console()
    : _prompt("> "),
      _out(std::cout.rdbuf()),
      _log("console.log", std::ios_base::app | std::ios_base::out),
      _verbose(false),
      _pagination_active(false),
      _pqp_cache(std::make_shared<SQLPhysicalPlanCache>()),
      _lqp_cache(std::make_shared<SQLLogicalPlanCache>()) {
  // Init readline basics, tells readline to use our custom command completion function
  rl_attempted_completion_function = &Console::_command_completion;
  // NOLINTNEXTLINE(cppcoreguidelines-pro-type-const-cast)
  rl_completer_word_break_characters = const_cast<char*>(" \t\n\"\\'`@$><=;|&{(");

  // Set Hyrise caches
  Hyrise::get().default_pqp_cache = _pqp_cache;
  Hyrise::get().default_lqp_cache = _lqp_cache;

  // Register default commands to Console
  register_command("exit", std::bind(&Console::_exit, this, std::placeholders::_1));
  register_command("quit", std::bind(&Console::_exit, this, std::placeholders::_1));

  register_command("help", std::bind(&Console::_help, this, std::placeholders::_1));
  register_command("generate_tpcc", std::bind(&Console::_generate_tpcc, this, std::placeholders::_1));
  register_command("generate_tpch", std::bind(&Console::_generate_tpch, this, std::placeholders::_1));
  register_command("generate_tpcds", std::bind(&Console::_generate_tpcds, this, std::placeholders::_1));
  register_command("load", std::bind(&Console::_load_table, this, std::placeholders::_1));
  register_command("export", std::bind(&Console::_export_table, this, std::placeholders::_1));
  register_command("script", std::bind(&Console::_exec_script, this, std::placeholders::_1));
  register_command("print", std::bind(&Console::_print_table, this, std::placeholders::_1));
  register_command("visualize", std::bind(&Console::_visualize, this, std::placeholders::_1));
  register_command("txinfo", std::bind(&Console::_print_transaction_info, this));
  register_command("pwd", std::bind(&Console::_print_current_working_directory, this));
  register_command("setting", std::bind(&Console::_change_runtime_setting, this, std::placeholders::_1));
  register_command("load_plugin", std::bind(&Console::_load_plugin, this, std::placeholders::_1));
  register_command("unload_plugin", std::bind(&Console::_unload_plugin, this, std::placeholders::_1));
}

Console::~Console() {
  if (_explicitly_created_transaction_context) {
    _explicitly_created_transaction_context->rollback(RollbackReason::User);
    out("A transaction was still open and has been rolled back.\n");
  }

  out("Bye.\n");

  // Timestamp dump only to logfile
  out("--- Session end --- " + current_timestamp() + "\n", false);
}

int Console::read() {
  char* buffer = nullptr;

  // Prompt user for input
  buffer = readline(_prompt.c_str());
  if (!buffer) {
    return ReturnCode::Quit;
  }

  auto input = std::string{buffer};
  boost::algorithm::trim<std::string>(input);

  // Only save non-empty commands to history
  if (!input.empty()) {
    add_history(buffer);
    // Save command to history file
    if (!_history_file.empty()) {
      if (append_history(1, _history_file.c_str()) != 0) {
        out("Error appending to history file: " + _history_file + "\n");
      }
    }
  }

  // Free buffer, since readline() allocates new string every time
  free(buffer);  // NOLINT (legacy API)

  return _eval(input);
}

int Console::execute_script(const std::string& filepath) {
  return _exec_script(filepath);
}

int Console::_eval(const std::string& input) {
  // Do nothing if no input was given
  if (input.empty() && _multiline_input.empty()) {
    return ReturnCode::Ok;
  }

  // Dump command to logfile, and to the Console if input comes from a script file
  // Also remove Readline specific escape sequences ('\001' and '\002') to make it look normal
  out(remove_coloring(_prompt + input + "\n", true), _verbose);

  // Check if we already are in multiline input
  if (_multiline_input.empty()) {
    // Check if a registered command was entered
    RegisteredCommands::iterator it;
    if ((it = _commands.find(input.substr(0, input.find_first_of(" \n;")))) != std::end(_commands)) {
      return _eval_command(it->second, input);
    }

    // Regard query as complete if input is valid and not already in multiline
    auto parse_result = hsql::SQLParserResult{};
    hsql::SQLParser::parse(input, &parse_result);
    if (parse_result.isValid()) {
      return _eval_sql(input);
    }
  }

  // Regard query as complete if last character is semicolon, regardless of multiline or not
  if (input.back() == ';') {
    const auto return_code = _eval_sql(_multiline_input + input);
    _multiline_input = "";
    return return_code;
  }

  // If query is not complete(/valid), and the last character is not a semicolon, enter/continue multiline
  _multiline_input += input;
  _multiline_input += '\n';
  return ReturnCode::Multiline;
}

int Console::_eval_command(const CommandFunction& func, const std::string& command) {
  auto cmd = command;
  if (command.back() == ';') {
    cmd = command.substr(0, command.size() - 1);
  }
  boost::algorithm::trim<std::string>(cmd);

  const auto first = cmd.find(' ');
  const auto last = cmd.find('\n');

  // If no whitespace is found, zero arguments are provided
  if (std::string::npos == first) {
    return static_cast<int>(func(""));
  }

  auto args = cmd.substr(first + 1, last - (first + 1));

  // Remove whitespace duplicates in args
  const auto both_are_spaces = [](char left, char right) { return (left == right) && (left == ' '); };
  args.erase(std::unique(args.begin(), args.end(), both_are_spaces), args.end());

  return static_cast<int>(func(args));
}

bool Console::_initialize_pipeline(const std::string& sql) {
  try {
    auto builder = SQLPipelineBuilder{sql};
    if (_explicitly_created_transaction_context) {
      builder.with_transaction_context(_explicitly_created_transaction_context);
    }
    _sql_pipeline = std::make_unique<SQLPipeline>(builder.create_pipeline());
  } catch (const InvalidInputException& exception) {
    out(std::string(exception.what()) + '\n');
    return false;
  }

  return true;
}

int Console::_eval_sql(const std::string& sql) {
  if (!_initialize_pipeline(sql)) {
    return ReturnCode::Error;
  }

  try {
    _sql_pipeline->get_result_tables();
  } catch (const InvalidInputException& exception) {
    out(std::string(exception.what()) + "\n");
    out("Following statements have not been executed.\n");
    if (!_explicitly_created_transaction_context && _sql_pipeline->statement_count() > 1) {
      out("All previous statements have been committed.\n");
    }

    // Store the transaction context as potentially modified by the pipeline. It might be a new context if a transaction
    // was started or nullptr if we are in auto-commit mode or the last transaction was finished.
    _explicitly_created_transaction_context = _sql_pipeline->transaction_context();

    return ReturnCode::Error;
  }

  _explicitly_created_transaction_context = _sql_pipeline->transaction_context();

  const auto [pipeline_status, table] = _sql_pipeline->get_result_table();
  // Failed (i.e., conflicted) pipelines should be impossible in the single-user console
  Assert(pipeline_status == SQLPipelineStatus::Success, "Unexpected pipeline status");

  const auto row_count = table ? table->row_count() : 0;

  // Print result (to Console and logfile)
  if (table) {
    out(table);
  }

  out("===\n");
  out(std::to_string(row_count) + " rows total\n");

  auto stream = std::ostringstream{};
  stream << _sql_pipeline->metrics();

  out(stream.str());

  return ReturnCode::Ok;
}

void Console::register_command(const std::string& name, const CommandFunction& func) {
  _commands[name] = func;
}

Console::RegisteredCommands Console::commands() {
  return _commands;
}

void Console::set_prompt(const std::string& prompt) {
  if (HYRISE_DEBUG) {
    _prompt = ANSI_COLOR_RED_RL "(debug)" ANSI_COLOR_RESET_RL + prompt;
  } else {
    _prompt = ANSI_COLOR_GREEN_RL "(release)" ANSI_COLOR_RESET_RL + prompt;
  }
}

void Console::set_logfile(const std::string& logfile) {
  _log = std::ofstream(logfile, std::ios_base::app | std::ios_base::out);
}

void Console::load_history(const std::string& history_file) {
  _history_file = history_file;

  // Check if history file exist, create empty history file if not
  const auto file = std::ifstream{_history_file};
  if (!file.good()) {
    out("Creating history file: " + _history_file + "\n");
    if (write_history(_history_file.c_str()) != 0) {
      out("Error creating history file: " + _history_file + "\n");
      return;
    }
  }

  if (read_history(_history_file.c_str()) != 0) {
    out("Error reading history file: " + _history_file + "\n");
  }
}

void Console::out(const std::string& output, bool console_print) {
  if (console_print) {
    _out << output;
  }
  // Remove coloring commands like '\x1B[32m' when writing to logfile
  _log << remove_coloring(output);
  _log.flush();
}

void Console::out(const std::shared_ptr<const Table>& table, const PrintFlags flags) {
  auto size_y = int{0};
  auto size_x = int{0};
  rl_get_screen_size(&size_y, &size_x);

  auto stream = std::stringstream{};
  Print::print(table, flags, stream);

  auto fits_on_one_page = true;
  const auto stream_backup = stream.str();
  auto line = std::string{};
  auto line_count = size_t{0};
  while (std::getline(stream, line, '\n')) {
    ++line_count;
    if (line.length() > static_cast<uint64_t>(size_x) || line_count > static_cast<uint64_t>(size_y) - 2) {
      fits_on_one_page = false;
      break;
    }
  }
  stream.str(stream_backup);

  static bool pagination_disabled = false;
  if (!fits_on_one_page && !std::getenv("TERM") && !pagination_disabled) {  // NOLINT(concurrency-mt-unsafe)
    out("Your TERM environment variable is not set - most likely because you are running the console from an IDE. "
        "Pagination is disabled.\n\n");
    pagination_disabled = true;
  }

  // Paginate only if table has more rows or printed columns that fit in the terminal
  if (fits_on_one_page || pagination_disabled) {
    _out << stream.rdbuf();
  } else {
    _pagination_active = true;
    Pagination(stream).display();
    _pagination_active = false;
  }
}

// Command functions

// NOLINTNEXTLINE - while this particular method could be made static, others cannot.
int Console::_exit(const std::string& /*args*/) {
  return Console::ReturnCode::Quit;
}

int Console::_help(const std::string& /*args*/) {
  auto encoding_options = std::string{"                                                 Encoding options: "};
  encoding_options += all_encoding_options();
  // Split the encoding options in lines of 120 and add padding. For each input line, it takes up to 120 characters
  // and replaces the following space(s) with a new line. `(?: +|$)` is a non-capturing group that matches either
  // a non-zero number of spaces or the end of the line.
  const auto line_wrap = std::regex{"(.{1,120})(?: +|$)"};
  encoding_options =
      regex_replace(encoding_options, line_wrap, "$1\n                                                    ");
  // Remove the 49 spaces and the new line added at the end
  encoding_options.resize(encoding_options.size() - 50);

  // clang-format off
  out("HYRISE SQL Interface\n\n");
  out("Available commands:\n");
  out("  generate_tpcc NUM_WAREHOUSES [CHUNK_SIZE] - Generate all TPC-C tables\n");
  out("  generate_tpch SCALE_FACTOR [CHUNK_SIZE] - Generate all TPC-H tables\n");
  out("  generate_tpcds SCALE_FACTOR [CHUNK_SIZE] - Generate all TPC-DS tables\n");
  out("  load FILEPATH [TABLENAME [ENCODING]]    - Load table from disk specified by filepath FILEPATH, store it with name TABLENAME\n");  // NOLINT(whitespace/line_length)
  out("                                               The import type is chosen by the type of FILEPATH.\n");
  out("                                                 Supported types: '.bin', '.csv', '.tbl'\n");
  out("                                               If no table name is specified, the filename without extension is used\n");  // NOLINT(whitespace/line_length)
  out(encoding_options + "\n");
  out("  export TABLENAME FILEPATH               - Export table named TABLENAME from storage manager to filepath FILEPATH\n");  // NOLINT(whitespace/line_length)
  out("                                               The export type is chosen by the type of FILEPATH.\n");
  out("                                                 Supported types: '.bin', '.csv'\n");
  out("  script SCRIPTFILE                       - Execute script specified by SCRIPTFILE\n");
  out("  print TABLENAME                         - Fully print the given table (including MVCC data)\n");
  out("  visualize [options] [SQL]               - Visualize a SQL query\n");
  out("                                               Options\n");
  out("                                                - {exec, noexec} Execute the query before visualization.\n");
  out("                                                                 Default: exec\n");
  out("                                                - {lqp, unoptlqp, pqp, joins} Type of plan to visualize. unoptlqp gives the\n");  // NOLINT(whitespace/line_length)
  out("                                                                       unoptimized lqp; joins visualized the join graph.\n");  // NOLINT(whitespace/line_length)
  out("                                                                       Default: pqp\n");
  out("                                              SQL\n");
  out("                                                - Optional, a query to visualize. If not specified, the last\n");
  out("                                                  previously executed query is visualized.\n");
  out("  txinfo                                  - Print information on the current transaction\n");
  out("  pwd                                     - Print current working directory\n");
  out("  load_plugin FILE                        - Load and start plugin stored at FILE\n");
  out("  unload_plugin NAME                      - Stop and unload the plugin libNAME.so/dylib (also clears the query cache)\n");  // NOLINT(whitespace/line_length)
  out("  quit                                    - Exit the HYRISE Console\n");
  out("  help                                    - Show this message\n\n");
  out("  setting [property] [value]              - Change a runtime setting\n\n");
  out("           scheduler (on|off)             - Turn the scheduler on (default) or off\n\n");
  // clang-format on

  return Console::ReturnCode::Ok;
}

int Console::_generate_tpcc(const std::string& args) {
  const auto arguments = tokenize(args);

  if (arguments.empty() || arguments.size() > 2) {
    // clang-format off
    out("Usage: ");
    out("  generate_tpcc NUM_WAREHOUSES [CHUNK_SIZE]   Generate TPC-C tables with the specified number of warehouses. \n");  // NOLINT(whitespace/line_length)
    out("                                              Chunk size is " + std::to_string(Chunk::DEFAULT_SIZE) + " by default. \n");  // NOLINT(whitespace/line_length)
    // clang-format on
    return ReturnCode::Error;
  }

  const auto num_warehouses = std::stoull(arguments.at(0));

  auto chunk_size = Chunk::DEFAULT_SIZE;
  if (arguments.size() > 1) {
    chunk_size = ChunkOffset{boost::lexical_cast<ChunkOffset::base_type>(arguments.at(1))};
  }

  out("Generating all TPCC tables (this might take a while) ...\n");
  TPCCTableGenerator{num_warehouses, chunk_size}.generate_and_store();

  return ReturnCode::Ok;
}

int Console::_generate_tpch(const std::string& args) {
  const auto arguments = tokenize(args);

  if (arguments.empty() || arguments.size() > 2) {
    // clang-format off
    out("Usage: ");
    out("  generate_tpch SCALE_FACTOR [CHUNK_SIZE]   Generate TPC-H tables with the specified scale factor. \n");
    out("                                            Chunk size is " + std::to_string(Chunk::DEFAULT_SIZE) + " by default. \n");  // NOLINT(whitespace/line_length)
    // clang-format on
    return ReturnCode::Error;
  }

  const auto scale_factor = std::stof(arguments.at(0));

  auto chunk_size = Chunk::DEFAULT_SIZE;
  if (arguments.size() > 1) {
    chunk_size = ChunkOffset{boost::lexical_cast<ChunkOffset::base_type>(arguments.at(1))};
  }

  out("Generating all TPCH tables (this might take a while) ...\n");
  TPCHTableGenerator{scale_factor, ClusteringConfiguration::None, chunk_size}.generate_and_store();

  return ReturnCode::Ok;
}

int Console::_generate_tpcds(const std::string& args) {
  const auto arguments = tokenize(args);

  if (arguments.empty() || arguments.size() > 2) {
    out("Usage: ");
    out("  generate_tpcds SCALE_FACTOR [CHUNK_SIZE]   Generate TPC-DS tables with the specified scale factor. \n");
    out("                                             Chunk size is " + std::to_string(Chunk::DEFAULT_SIZE) +
        " by default. \n");
    return ReturnCode::Error;
  }

  const auto scale_factor = static_cast<uint32_t>(std::stoul(arguments.at(0)));

  auto chunk_size = Chunk::DEFAULT_SIZE;
  if (arguments.size() > 1) {
    chunk_size = ChunkOffset{boost::lexical_cast<ChunkOffset::base_type>(arguments.at(1))};
  }

  out("Generating all TPC-DS tables (this might take a while) ...\n");
  TPCDSTableGenerator{scale_factor, chunk_size}.generate_and_store();

  return ReturnCode::Ok;
}

int Console::_load_table(const std::string& args) {
  const auto arguments = trim_and_split(args);

  if (arguments.empty() || arguments.size() > 3) {
    out("Usage:\n");
    out("  load FILEPATH [TABLENAME [ENCODING]]\n");
    return ReturnCode::Error;
  }

  const auto filepath = std::filesystem::path{arguments.at(0)};
  const auto tablename = arguments.size() >= 2 ? arguments.at(1) : std::string{filepath.stem()};

  out("Loading " + filepath.string() + " into table \"" + tablename + "\"\n");

  if (Hyrise::get().storage_manager.has_table(tablename)) {
    out("Table \"" + tablename + "\" already existed. Replacing it.\n");
  }

  try {
    const auto importer = std::make_shared<Import>(filepath, tablename, Chunk::DEFAULT_SIZE);
    importer->execute();
  } catch (const std::exception& exception) {
    out("Error: Exception thrown while importing table:\n  " + std::string(exception.what()) + "\n");
    return ReturnCode::Error;
  }

  const auto encoding = arguments.size() == 3 ? arguments.at(2) : "Unencoded";

  const auto encoding_type = magic_enum::enum_cast<EncodingType>(encoding);
  if (!encoding_type) {
    out("Error: Invalid encoding type: '" + encoding + "', try one of these: " + all_encoding_options() + "\n");
    return ReturnCode::Error;
  }

  // Check if the specified encoding can be used
  const auto& table = Hyrise::get().storage_manager.get_table(tablename);
  auto supported = true;
  for (auto column_id = ColumnID{0}; column_id < table->column_count(); ++column_id) {
    if (!encoding_supports_data_type(*encoding_type, table->column_data_type(column_id))) {
      out("Encoding \"" + encoding + "\" not supported for column \"" + table->column_name(column_id) +
          "\", table left unencoded\n");
      supported = false;
    }
  }

  if (supported) {
    out("Encoding \"" + tablename + "\" using " + encoding + "\n");
    auto immutable_chunks = std::vector<ChunkID>{};
    for (ChunkID chunk_id(0); chunk_id < table->chunk_count(); ++chunk_id) {
      if (!table->get_chunk(chunk_id)->is_mutable()) {
        immutable_chunks.emplace_back(chunk_id);
      }
    }
    ChunkEncoder::encode_chunks(table, immutable_chunks, SegmentEncodingSpec{*encoding_type});
  }

  return ReturnCode::Ok;
}

int Console::_export_table(const std::string& args) {
  const auto arguments = trim_and_split(args);

  if (arguments.size() != 2) {
    out("Usage:\n");
    out("  export TABLENAME FILEPATH\n");
    return ReturnCode::Error;
  }

  const auto& tablename = arguments.at(0);
  const auto& filepath = arguments.at(1);

  const auto& storage_manager = Hyrise::get().storage_manager;
  const auto& meta_table_manager = Hyrise::get().meta_table_manager;

  auto table_operator = std::shared_ptr<AbstractOperator>{};
  if (MetaTableManager::is_meta_table_name(tablename)) {
    if (!meta_table_manager.has_table(tablename)) {
      out("Error: MetaTable does not exist in MetaTableManager\n");
      return ReturnCode::Error;
    }
    table_operator = std::make_shared<TableWrapper>(meta_table_manager.generate_table(tablename));
  } else {
    if (!storage_manager.has_table(tablename)) {
      out("Error: Table does not exist in StorageManager\n");
      return ReturnCode::Error;
    }
    table_operator = std::make_shared<GetTable>(tablename);
  }

  table_operator->execute();
  out("Exporting \"" + tablename + "\" into \"" + filepath + "\" ...\n");

  try {
    auto exporter = std::make_shared<Export>(table_operator, filepath);
    exporter->execute();
  } catch (const std::exception& exception) {
    out("Error: Exception thrown while exporting:\n  " + std::string(exception.what()) + "\n");
    return ReturnCode::Error;
  }

  return ReturnCode::Ok;
}

int Console::_print_table(const std::string& args) {
  const auto arguments = trim_and_split(args);

  if (arguments.size() != 1) {
    out("Usage:\n");
    out("  print TABLENAME\n");
    return ReturnCode::Error;
  }

  const auto& tablename = arguments.at(0);

  const auto& storage_manager = Hyrise::get().storage_manager;
  if (!storage_manager.has_table(tablename)) {
    out("Error: Table does not exist in StorageManager\n");
    return ReturnCode::Error;
  }

  const auto get_table = std::make_shared<GetTable>(tablename);
  get_table->execute();

  out(get_table->get_output(), PrintFlags::Mvcc);

  return ReturnCode::Ok;
}

int Console::_visualize(const std::string& input) {
  /**
   * "visualize" supports three dimensions of options:
   *    - "noexec"; or implicit "exec", the execution of the specified query
   *    - "lqp", "unoptlqp", "joins"; or implicit "pqp"
   *    - a sql query can either be specified or not. If it isn't, the last previously executed query is visualized
   */

  auto input_words = std::vector<std::string>{};
  boost::algorithm::split(input_words, input, boost::is_any_of(" \n"));

  constexpr auto EXEC = "exec";
  constexpr auto NOEXEC = "noexec";
  constexpr auto PQP = "pqp";
  constexpr auto LQP = "lqp";
  constexpr auto UNOPTLQP = "unoptlqp";
  constexpr auto JOINS = "joins";

  // Determine whether the specified query is to be executed before visualization
  auto no_execute = false;  // Default
  if (input_words.front() == NOEXEC || input_words.front() == EXEC) {
    no_execute = input_words.front() == NOEXEC;
    input_words.erase(input_words.begin());
  }

  // Determine the plan type to visualize
  enum class PlanType { LQP, UnoptLQP, PQP, Joins };
  auto plan_type = PlanType::PQP;
  auto plan_type_str = std::string{"pqp"};
  if (input_words.front() == LQP || input_words.front() == UNOPTLQP || input_words.front() == PQP ||
      input_words.front() == JOINS) {
    if (input_words.front() == LQP) {
      plan_type = PlanType::LQP;
    } else if (input_words.front() == UNOPTLQP) {
      plan_type = PlanType::UnoptLQP;
    } else if (input_words.front() == JOINS) {
      plan_type = PlanType::Joins;
    }

    plan_type_str = input_words.front();
    input_words.erase(input_words.begin());
  }

  // Removes plan type and noexec (+ leading whitespace) so that only the sql string is left.
  const auto sql = boost::algorithm::join(input_words, " ");

  // If no SQL is provided, use the last execution. Else, create a new pipeline.
  if (!sql.empty() && !_initialize_pipeline(sql)) {
    return ReturnCode::Error;
  }

  // If there is no pipeline (i.e., neither was SQL passed in with the visualize command,
  // nor was there a previous execution), return an error
  if (!_sql_pipeline) {
    out("Error: Nothing to visualize.\n");
    return ReturnCode::Error;
  }

  if (no_execute && !sql.empty() && _sql_pipeline->requires_execution()) {
    out("Error: We do not support the visualization of multiple dependant statements in 'noexec' mode.\n");
    return ReturnCode::Error;
  }

  const auto img_filename = plan_type_str + ".png";

  switch (plan_type) {
    case PlanType::LQP:
    case PlanType::UnoptLQP: {
      auto lqp_roots = std::vector<std::shared_ptr<AbstractLQPNode>>{};

      const auto& lqps = (plan_type == PlanType::LQP) ? _sql_pipeline->get_optimized_logical_plans()
                                                      : _sql_pipeline->get_unoptimized_logical_plans();

      lqp_roots.reserve(lqps.size());

      for (const auto& lqp : lqps) {
        lqp_roots.emplace_back(lqp);
      }

      auto visualizer = LQPVisualizer{};
      visualizer.visualize(lqp_roots, img_filename);
    } break;

    case PlanType::PQP: {
      if (!no_execute) {
        _sql_pipeline->get_result_table();

        // Store the transaction context as potentially modified by the pipeline. It might be a new context if a
        // transaction was started or nullptr if we are in auto-commit mode or the last transaction was finished.
        _explicitly_created_transaction_context = _sql_pipeline->transaction_context();
      }

      auto visualizer = PQPVisualizer{};
      visualizer.visualize(_sql_pipeline->get_physical_plans(), img_filename);
    } break;

    case PlanType::Joins: {
      out("NOTE: Join graphs will show only Cross and Inner joins, not Semi, Left, Right, Full outer, "
          "AntiNullAsTrue and AntiNullAsFalse joins.\n");

      auto join_graphs = std::vector<JoinGraph>{};

      const auto& lqps = _sql_pipeline->get_optimized_logical_plans();
      for (const auto& lqp : lqps) {
        const auto sub_lqps = lqp_find_subplan_roots(lqp);

        for (const auto& sub_lqp : sub_lqps) {
          const auto sub_lqp_join_graphs = JoinGraph::build_all_in_lqp(sub_lqp);
          for (const auto& sub_lqp_join_graph : sub_lqp_join_graphs) {
            join_graphs.emplace_back(sub_lqp_join_graph);
          }
        }
      }

      auto visualizer = JoinGraphVisualizer{};
      visualizer.visualize(join_graphs, img_filename);
    } break;
  }

  // NOLINTBEGIN(concurrency-mt-unsafe) - system() is not thread-safe, but it's not used concurrently here.
  auto scripts_dir = std::string{"./scripts/"};
  auto ret = system((scripts_dir + "planviz/is_iterm2.sh 2>/dev/null").c_str());
  if (ret != 0) {
    // Try in parent directory
    scripts_dir = std::string{"."} + scripts_dir;
    ret = system((scripts_dir + "planviz/is_iterm2.sh").c_str());
  }
  if (ret != 0) {
    std::string msg{"Currently, only iTerm2 can print the visualization inline. You can find the plan at "};
    msg += img_filename + "\n";
    out(msg);

    return ReturnCode::Ok;
  }

  const auto cmd = scripts_dir + "/planviz/imgcat.sh " + img_filename;
  ret = system(cmd.c_str());
  Assert(ret == 0, "Printing the image using ./scripts/imgcat.sh failed.");
  // NOLINTEND(concurrency-mt-unsafe)

  return ReturnCode::Ok;
}

int Console::_change_runtime_setting(const std::string& input) {
  const auto property = input.substr(0, input.find_first_of(" \n"));
  const auto value = input.substr(input.find_first_of(" \n") + 1, input.size());

  if (property == "scheduler") {
    if (value == "on") {
      Hyrise::get().set_scheduler(std::make_shared<NodeQueueScheduler>());
      out("Scheduler turned on\n");
    } else if (value == "off") {
      Hyrise::get().set_scheduler(std::make_shared<ImmediateExecutionScheduler>());
      out("Scheduler turned off\n");
    } else {
      out("Usage: scheduler (on|off)\n");
      return 1;
    }
    return 0;
  }

  out("Error: Unknown property\n");
  return 1;
}

int Console::_exec_script(const std::string& script_file) {
  auto filepath = script_file;
  boost::algorithm::trim(filepath);
  auto script = std::ifstream{filepath};

  if (!script.good()) {
    out("Error: Script file '" + filepath + "' does not exist.\n");
    return ReturnCode::Error;
  }

  if (!std::filesystem::is_regular_file(filepath)) {
    out("Error: '" + filepath + "' is not a regular file.\n");
    return ReturnCode::Error;
  }

  out("Executing script file: " + filepath + "\n");
  _verbose = true;
  auto command = std::string{};
  // TODO(anyone): Use std::to_underlying(ReturnCode::Ok) once we use C++23.
  auto return_code = magic_enum::enum_underlying(ReturnCode::Ok);
  while (std::getline(script, command)) {
    return_code = _eval(command);
    if (return_code == ReturnCode::Error || return_code == ReturnCode::Quit) {
      break;
    }
  }
  out("Executing script file done\n");
  _verbose = false;
  return return_code;
}

void Console::handle_signal(int sig) {
  if (sig == SIGINT) {
    auto& console = Console::get();
    // When in pagination mode, just quit pagination. Otherwise, reset Console.
    if (console._pagination_active) {
      Pagination::push_ctrl_c();
    } else {
      // Reset console state
      console._out << "\n";
      console._multiline_input = "";
      console.set_prompt("!> ");
      console._verbose = false;
      // Restore program state stored in jmp_env set with sigsetjmp(2).
      // See comment on jmp_env for details
      siglongjmp(jmp_env, 1);
    }
  }
}

int Console::_print_transaction_info() {
  if (!_explicitly_created_transaction_context) {
    out("Console is in auto-commit mode. Type `begin` to start a manual transaction.\n");
    return ReturnCode::Error;
  }

  const auto transaction_id = std::to_string(_explicitly_created_transaction_context->transaction_id());
  const auto snapshot_commit_id = std::to_string(_explicitly_created_transaction_context->snapshot_commit_id());
  out("Active transaction: { transaction id = " + transaction_id + ", snapshot commit id = " + snapshot_commit_id +
      " }\n");
  return ReturnCode::Ok;
}

int Console::_print_current_working_directory() {
  out(std::filesystem::current_path().string() + "\n");
  return ReturnCode::Ok;
}

int Console::_load_plugin(const std::string& args) {
  const auto arguments = trim_and_split(args);

  if (arguments.size() != 1) {
    out("Usage:\n");
    out("  load_plugin PLUGINPATH\n");
    return ReturnCode::Error;
  }

  const auto& plugin_path_str = arguments.at(0);

  const auto plugin_path = std::filesystem::path{plugin_path_str};
  const auto plugin_name = plugin_name_from_path(plugin_path);

  Hyrise::get().plugin_manager.load_plugin(plugin_path);

  out("Plugin (" + plugin_name + ") successfully loaded.\n");

  return ReturnCode::Ok;
}

int Console::_unload_plugin(const std::string& input) {
  const auto arguments = trim_and_split(input);

  if (arguments.size() != 1) {
    out("Usage:\n");
    out("  unload_plugin NAME\n");
    return ReturnCode::Error;
  }

  const auto& plugin_name = arguments.at(0);

  Hyrise::get().plugin_manager.unload_plugin(plugin_name);

  // The presence of some plugins might cause certain query plans to be generated which will not work if the plugin
  // is stopped. Therefore, we clear the cache. For example, a plugin might create indexes which lead to query plans
  // using IndexScans, these query plans might become unusable after the plugin is unloaded.
  _pqp_cache->clear();

  out("Plugin (" + plugin_name + ") stopped.\n");

  return ReturnCode::Ok;
}

// GNU readline interface to our commands

char** Console::_command_completion(const char* text, const int start, const int /*end*/) {
  char** completion_matches = nullptr;

  const auto input = std::string{rl_line_buffer};

  const auto tokens = tokenize(input);

  // Choose completion function depending on the input.
  const auto& first_word = tokens[0];
  if (first_word == "visualize") {
    // Completion only for three words, "visualize", and at most two options
    if (tokens.size() <= 3) {
      completion_matches = rl_completion_matches(text, &Console::_command_generator_visualize);
    }
    // Turn off filepath completion
    rl_attempted_completion_over = 1;
  } else if (first_word == "setting") {
    if (tokens.size() <= 2) {
      completion_matches = rl_completion_matches(text, &Console::_command_generator_setting);
    } else if (tokens.size() <= 3 && tokens[1] == "scheduler") {
      completion_matches = rl_completion_matches(text, &Console::_command_generator_setting_scheduler);
    }
    // Turn off filepath completion
    rl_attempted_completion_over = 1;

    // NOLINTNEXTLINE(bugprone-branch-clone)
  } else if (first_word == "quit" || first_word == "exit" || first_word == "help") {
    // Turn off filepath completion
    rl_attempted_completion_over = 1;
  } else if ((first_word == "load" || first_word == "script") && tokens.size() > 2) {
    // Turn off filepath completion after first argument for "load" and "script"
    rl_attempted_completion_over = 1;
  } else if (start == 0) {
    completion_matches = rl_completion_matches(text, &Console::_command_generator_default);
  }

  return completion_matches;
}

char* Console::_command_generator(const char* text, int state, const std::vector<std::string>& commands) {
  static std::vector<std::string>::const_iterator it;
  if (state == 0) {
    it = commands.begin();
  }

  for (; it != commands.end(); ++it) {
    const auto& command = *it;
    if (command.find(text) != std::string::npos) {
      auto completion = new char[command.size()];  // NOLINT (legacy API)
      // NOLINTNEXTLINE(cppcoreguidelines-pro-type-vararg,hicpp-vararg)
      static_cast<void>(snprintf(completion, command.size() + 1, "%s", command.c_str()));
      return completion;
    }
  }
  return nullptr;
}

char* Console::_command_generator_default(const char* text, int state) {
  auto commands = std::vector<std::string>();
  for (auto const& command : Console::get()._commands) {
    commands.emplace_back(command.first);
  }
  return _command_generator(text, state, commands);
}

char* Console::_command_generator_visualize(const char* text, int state) {
  return _command_generator(text, state, {"exec", "noexec", "pqp", "lqp", "unoptlqp", "joins"});
}

char* Console::_command_generator_setting(const char* text, int state) {
  return _command_generator(text, state, {"scheduler"});
}

char* Console::_command_generator_setting_scheduler(const char* text, int state) {
  return _command_generator(text, state, {"on", "off"});
}

}  // namespace hyrise

int main(int argc, char** argv) {
  // Make sure the TransactionManager is initialized before the console so that we don't run into destruction order
  // problems (#1635)
  hyrise::Hyrise::get();

  using Return = hyrise::Console::ReturnCode;
  auto& console = hyrise::Console::get();

  // Bind CTRL-C to behaviour specified in Console::handle_signal
  static_cast<void>(std::signal(SIGINT, &hyrise::Console::handle_signal));

  console.set_prompt("> ");
  console.set_logfile("console.log");

  // Load command history
  console.load_history(".repl_history");

  // Timestamp dump only to logfile
  console.out("--- Session start --- " + current_timestamp() + "\n", false);

  // TODO(anyone): Use std::to_underlying(ReturnCode::Ok) once we use C++23.
  auto return_code = magic_enum::enum_underlying(Return::Ok);

  // Display Usage if too many arguments are provided
  if (argc > 2) {
    return_code = Return::Quit;
    console.out("Usage:\n");
    console.out("  ./hyriseConsole [SCRIPTFILE] - Start the interactive SQL interface.\n");
    console.out("                                 Execute script if specified by SCRIPTFILE.\n");
  }

  // Execute .sql script if specified
  if (argc == 2) {
    return_code = console.execute_script(std::string(argv[1]));
    // Terminate Console if an error occured during script execution
    if (return_code == Return::Error) {
      return_code = Return::Quit;
    }
  }

  // Display welcome message if Console started normally
  if (argc == 1) {
    console.out("HYRISE SQL Interface\n");
    console.out("Type 'help' for more information.\n\n");

    console.out("Hyrise is running a ");
    if (HYRISE_DEBUG) {
      console.out(ANSI_COLOR_RED "(debug)" ANSI_COLOR_RESET);
    } else {
      console.out(ANSI_COLOR_GREEN "(release)" ANSI_COLOR_RESET);
    }
    console.out(" build.\n\n");
  }

  // Set jmp_env to current program state in preparation for siglongjmp(2)
  // See comment on jmp_env for details
  while (sigsetjmp(jmp_env, 1) != 0) {}

  // Main REPL loop
  while (return_code != Return::Quit) {
    return_code = console.read();
    if (return_code == Return::Ok) {
      console.set_prompt("> ");
    } else if (return_code == Return::Multiline) {
      console.set_prompt("... ");
    } else {
      console.set_prompt("!> ");
    }
  }
}<|MERGE_RESOLUTION|>--- conflicted
+++ resolved
@@ -47,15 +47,9 @@
 #include "visualization/lqp_visualizer.hpp"
 #include "visualization/pqp_visualizer.hpp"
 
-<<<<<<< HEAD
-#define ANSI_COLOR_RED "\x1B[31m"               // NOLINT
-#define ANSI_COLOR_GREEN "\x1B[32m"             // NOLINT
-#define ANSI_COLOR_RESET "\x1B[0m"              // NOLINT
-=======
 #define ANSI_COLOR_RED "\x1B[31m"    // NOLINT(cppcoreguidelines-macro-usage)
 #define ANSI_COLOR_GREEN "\x1B[32m"  // NOLINT(cppcoreguidelines-macro-usage)
 #define ANSI_COLOR_RESET "\x1B[0m"   // NOLINT(cppcoreguidelines-macro-usage)
->>>>>>> 6756dcdb
 
 #define ANSI_COLOR_RED_RL "\001\x1B[31m\002"    // NOLINT(cppcoreguidelines-macro-usage)
 #define ANSI_COLOR_GREEN_RL "\001\x1B[32m\002"  // NOLINT(cppcoreguidelines-macro-usage)
