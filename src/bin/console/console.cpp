--- conflicted
+++ resolved
@@ -42,11 +42,6 @@
 #include "sql/sql_plan_cache.hpp"
 #include "sql/sql_translator.hpp"
 #include "storage/chunk_encoder.hpp"
-<<<<<<< HEAD
-#include "tpcc/tpcc_table_generator.hpp"
-=======
-#include "storage/storage_manager.hpp"
->>>>>>> 4b278680
 #include "tpch/tpch_table_generator.hpp"
 #include "utils/invalid_input_exception.hpp"
 #include "utils/load_table.hpp"
@@ -430,34 +425,6 @@
   return Console::ReturnCode::Ok;
 }
 
-<<<<<<< HEAD
-int Console::_generate_tpcc(const std::string& tablename) {
-  auto& storage_manager = Hyrise::get().storage_manager;
-
-  if (tablename.empty() || "ALL" == tablename) {
-    out("Generating TPCC tables (this might take a while) ...\n");
-    auto tables = TpccTableGenerator().generate_all_tables();
-    for (auto& [table_name, table] : tables) {
-      if (storage_manager.has_table(table_name)) storage_manager.drop_table(table_name);
-      storage_manager.add_table(table_name, table);
-    }
-    return ReturnCode::Ok;
-  }
-
-  out("Generating TPCC table: \"" + tablename + "\" ...\n");
-  auto table = TpccTableGenerator().generate_table(tablename);
-  if (!table) {
-    out("Error: No TPCC table named \"" + tablename + "\" available.\n");
-    return ReturnCode::Error;
-  }
-
-  if (storage_manager.has_table(tablename)) storage_manager.drop_table(tablename);
-  storage_manager.add_table(tablename, table);
-  return ReturnCode::Ok;
-}
-
-=======
->>>>>>> 4b278680
 int Console::_generate_tpch(const std::string& args) {
   auto input = args;
   boost::algorithm::trim<std::string>(input);
