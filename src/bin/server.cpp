--- conflicted
+++ resolved
@@ -36,13 +36,7 @@
   auto config = std::make_shared<opossum::BenchmarkConfig>(opossum::BenchmarkConfig::get_default_config());
   config->cache_binary_tables = true;
   if (benchmark_name == "tpcc") {
-<<<<<<< HEAD
-    config->cache_binary_tables = false;  // Not yet supported for TPC-C
-    opossum::TPCCTableGenerator{static_cast<uint32_t>(sizing_factor), config}
-        .generate_and_store();
-=======
     opossum::TPCCTableGenerator{static_cast<uint32_t>(sizing_factor), config}.generate_and_store();
->>>>>>> c8315570
   } else if (benchmark_name == "tpcds") {
     opossum::TPCDSTableGenerator{static_cast<uint32_t>(sizing_factor), config}.generate_and_store();
   } else if (benchmark_name == "tpch") {
