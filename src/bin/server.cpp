--- conflicted
+++ resolved
@@ -11,12 +11,7 @@
   cli_options.add_options()
     ("help", "Display this help and exit")
     ("p,port", "Specify the port number. 0 means randomly select an available one", cxxopts::value<uint16_t>()->default_value("5432"))  //NOLINT
-<<<<<<< HEAD
-    ("generate_tpch", "Generate all TPC-H tables with specified scale factor (1.0 ~ 1GB)", cxxopts::value<float>()->default_value("0"))  //NOLINT
-    ("debug_note", "Send operator runtimes to the client after statement execution", cxxopts::value<bool>()->default_value("false")) // NOLINT
-=======
     ("execution_info", "Send execution information after statement execution", cxxopts::value<bool>()->default_value("false")) // NOLINT
->>>>>>> 71833873
     ;  //NOLINT
   // clang-format on
 
