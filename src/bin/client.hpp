--- conflicted
+++ resolved
@@ -28,12 +28,7 @@
   explicit OpossumClient(std::shared_ptr<Channel> channel);
 
   // Assembles the client's payload, sends it and presents the response back from the server.
-<<<<<<< HEAD
-  void query(const std::string& table_name, const std::string& column_name, const proto::ScanType scan_type,
-             const std::string& filter);
-=======
   void query(std::string& table_name, ColumnID column_id, proto::ScanType scan_type, std::string& filter);
->>>>>>> f8c71bdb
 
  protected:
   void print_response_table(proto::Response& response) const;
