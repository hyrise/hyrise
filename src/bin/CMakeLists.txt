--- conflicted
+++ resolved
@@ -21,7 +21,6 @@
     opossum
 )
 
-<<<<<<< HEAD
 # Configure statistics playground
 add_executable(
     opossumPlaygroundStatistics
@@ -34,14 +33,9 @@
     tpcc
 )
 
-# Configure tpcTableGenerator
-add_executable(tpcTableGenerator tpc_table_generator.cpp)
-target_link_libraries(tpcTableGenerator opossum tpcc)
-=======
 # Configure tpccTableGenerator
 add_executable(tpccTableGenerator tpcc_table_generator.cpp)
 target_link_libraries(tpccTableGenerator opossum tpcc)
->>>>>>> aa4de892
 
 # Configure client
 add_executable(
