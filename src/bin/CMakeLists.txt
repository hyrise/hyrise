# Configure server
add_executable(
    hyriseServer

    server.cpp
)
target_link_libraries(
    hyriseServer
    hyrise
<<<<<<< HEAD
    ${Boost_SYSTEM_LIBRARY}
    ${Boost_THREAD_LIBRARY}
    boost_program_options
    ${FILESYSTEM_LIBRARY}
=======
    ${Boost_PROGRAM_OPTIONS_LIBRARY}
>>>>>>> f2ef5858
)
target_include_directories(
    hyriseServer

    PUBLIC
    ${Boost_INCLUDE_DIRS}
)

# Configure playground
add_executable(
    hyrisePlayground

    playground.cpp
)
target_link_libraries(
    hyrisePlayground

    hyrise
    hyriseBenchmarkLib
    ${FILESYSTEM_LIBRARY}
)

# Configure tpchTableGenerator
add_executable(tpchTableGenerator tpch_table_generator.cpp)
target_link_libraries(tpchTableGenerator hyrise hyriseBenchmarkLib)

# Configure client
add_executable(
    hyriseClient
    client.cpp
    client.hpp
)
target_link_libraries(
    hyriseClient
    hyrise
)

# Configure Console
add_executable(
    hyriseConsole

    console/console.cpp
    console/console.hpp
    console/pagination.cpp
    console/pagination.hpp
)
target_link_libraries(
    hyriseConsole
    hyrise
    hyriseBenchmarkLib
    ncurses
    ${READLINE_LIBRARY}
    ${FILESYSTEM_LIBRARY}
    ${CMAKE_DL_LIBS}
)
target_include_directories(
    hyriseConsole

    PUBLIC
    ${READLINE_INCLUDE_DIR}
)<|MERGE_RESOLUTION|>--- conflicted
+++ resolved
@@ -7,14 +7,11 @@
 target_link_libraries(
     hyriseServer
     hyrise
-<<<<<<< HEAD
     ${Boost_SYSTEM_LIBRARY}
     ${Boost_THREAD_LIBRARY}
     boost_program_options
     ${FILESYSTEM_LIBRARY}
-=======
     ${Boost_PROGRAM_OPTIONS_LIBRARY}
->>>>>>> f2ef5858
 )
 target_include_directories(
     hyriseServer
