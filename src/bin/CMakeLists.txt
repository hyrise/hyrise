# Configure server
add_executable(
    hyriseServer

    server.cpp
)
target_link_libraries(
    hyriseServer
    hyrise
    hyriseBenchmarkLib
)

# Configure playground
add_executable(
    hyrisePlayground

    playground.cpp
)

target_link_libraries(
    hyrisePlayground

    hyrise
    hyriseBenchmarkLib
<<<<<<< HEAD
    perf-cpp-wrapper
)
if (ENABLE_PERFETTO)
    target_link_libraries(hyrisePlayground perfetto-wrapper)
endif ()
=======
)
>>>>>>> a89ffcf7

# Configure DYODEvaluation
add_executable(
    hyriseDYODEvaluation

    dyod_evaluation.cpp
)

target_link_libraries(
    hyriseDYODEvaluation

    hyrise
    hyriseBenchmarkLib
)

# Configure client
add_executable(
    hyriseClient

    client.cpp
)

target_link_libraries(
    hyriseClient
    hyrise
)

# Configure Console
add_executable(
    hyriseConsole

    console/console.cpp
    console/console.hpp
    console/pagination.cpp
    console/pagination.hpp
)

target_link_libraries(
    hyriseConsole

    PRIVATE
    hyriseBenchmarkLib
    ncurses
)

# Link readline as a system library to ignore '-Wreserved-identifier' warnings (compile errors due to -Werror)
target_link_libraries_system(
    hyriseConsole
    readline
)<|MERGE_RESOLUTION|>--- conflicted
+++ resolved
@@ -22,15 +22,10 @@
 
     hyrise
     hyriseBenchmarkLib
-<<<<<<< HEAD
-    perf-cpp-wrapper
 )
 if (ENABLE_PERFETTO)
     target_link_libraries(hyrisePlayground perfetto-wrapper)
 endif ()
-=======
-)
->>>>>>> a89ffcf7
 
 # Configure DYODEvaluation
 add_executable(
