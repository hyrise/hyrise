#include "console.hpp"

#include <boost/algorithm/string/split.hpp>
#include <boost/algorithm/string/trim.hpp>

#include <readline/history.h>
#include <readline/readline.h>
#include <chrono>
#include <ctime>
#include <iomanip>
#include <iostream>
#include <memory>
#include <string>
#include <vector>

<<<<<<< HEAD
#include "SQLParser.h"
=======
#include "operators/import_csv.hpp"
>>>>>>> 167b4828
#include "operators/print.hpp"
#include "sql/sql_planner.hpp"
#include "storage/storage_manager.hpp"
#include "tpcc/tpcc_table_generator.hpp"

namespace {

// Returns a string containing a timestamp of the current date and time
std::string current_timestamp() {
  auto t = std::time(nullptr);
  auto tm = *std::localtime(&t);

  std::ostringstream oss;
  oss << std::put_time(&tm, "%Y-%m-%d %H:%M:%S");
  return oss.str();
}
}  // namespace

namespace opossum {

// Console implementation

Console::Console()
    : _prompt("> "),
      _multiline_input(""),
      _commands(),
      _tpcc_commands(),
      _out(std::cout.rdbuf()),
      _log("console.log", std::ios_base::app | std::ios_base::out),
      _verbose(false) {
  // Init readline basics, tells readline to use our custom command completion function
  rl_attempted_completion_function = &Console::command_completion;
  rl_completer_word_break_characters = const_cast<char*>(" \t\n\"\\'`@$><=;|&{(");

  // Register default commands to Console
  register_command("exit", exit);
  register_command("quit", exit);
  register_command("help", help);
  register_command("generate", generate_tpcc);
  register_command("load", load_table);
  register_command("script", exec_script);

  // Register words specifically for command completion purposes, e.g.
  // for TPC-C table generation, 'CUSTOMER', 'DISTRICT', etc
  auto tpcc_generators = tpcc::TpccTableGenerator::tpcc_table_generator_functions();
  for (tpcc::TpccTableGeneratorFunctions::iterator it = tpcc_generators.begin(); it != tpcc_generators.end(); ++it) {
    _tpcc_commands.push_back(it->first);
  }
}

Console& Console::get() {
  static Console instance;
  return instance;
}

int Console::read() {
  char* buffer;

  // Prompt user for input
  buffer = readline(_prompt.c_str());
  std::string input(buffer);
  boost::algorithm::trim<std::string>(input);

  // Only save non-empty commands to history
  if (!input.empty()) {
    add_history(buffer);
  }

  // Free buffer, since readline() allocates new string every time
  free(buffer);

  return _eval(input);
}

int Console::execute_script(const std::string& filepath) { return exec_script(filepath); }

int Console::_eval(const std::string& input) {
  if (input.empty() && _multiline_input.empty()) {
    return ReturnCode::Ok;
  }

  // Dump command to logfile, and to the Console if input comes from a script file
  out(_prompt + input + "\n", _verbose);

  // Check if a registered command was entered
  RegisteredCommands::iterator it;
  if ((it = _commands.find(input.substr(0, input.find_first_of(" \n")))) != std::end(_commands)) {
    return _eval_command(it->second, input);
  }

  // Check for multiline-input
  if (input.back() == '\\') {
    _multiline_input += input.substr(0, input.size() - 1);
    if (_multiline_input.back() != ' ') {
      _multiline_input += ' ';
    }
    return ReturnCode::Multiline;
  }

  // Check for the last command of a multiline-input
  if (!_multiline_input.empty()) {
    int retCode = _eval_sql(_multiline_input + input);
    _multiline_input = "";
    return retCode;
  }

  // If nothing from the above, regard input as SQL query
  return _eval_sql(input);
}

int Console::_eval_command(const CommandFunction& func, const std::string& command) {
  size_t first = command.find(' ');
  size_t last = command.find('\n');

  if (std::string::npos == first) {
    return static_cast<int>(func(""));
  }

  std::string args = command.substr(first + 1, last - (first + 1));
  return static_cast<int>(func(args));
}

int Console::_eval_sql(const std::string& sql) {
  SQLQueryPlan plan;

  hsql::SQLParserResult parse_result;
  hsql::SQLParser::parse(sql, &parse_result);

  // Check if SQL query is valid
  if (!parse_result.isValid()) {
    out("Error: SQL query not valid.\n");
    return 1;
  }

<<<<<<< HEAD
=======
  // Compile the parse result
  if (!translator.translate_parse_result(parse_result)) {
    out("Error while compiling: " + translator.get_error_msg() + "\n");
    return 1;
  }

  plan = translator.get_query_plan();

  // Measure the query plan execution time
  auto started = std::chrono::high_resolution_clock::now();

>>>>>>> 167b4828
  // Execute query plan
  try {
    // Compile the parse result
    plan = SQLPlanner::plan(parse_result);
    for (const auto& task : plan.tasks()) {
      task->get_operator()->execute();
    }
  } catch (const std::exception& exception) {
    out("Exception thrown while executing query plan:\n  " + std::string(exception.what()) + "\n");
    return ReturnCode::Error;
  }

  // Measure the query plan execution time
  auto done = std::chrono::high_resolution_clock::now();
  auto elapsed_ms = std::chrono::duration<double>(done - started).count();

  auto table = plan.tree_roots().back()->get_output();
  auto row_count = table->row_count();

  // Print result (to Console and logfile)
  out(table);
  out("===\n");
  out(std::to_string(row_count) + " rows (" + std::to_string(elapsed_ms) + " ms wall time)\n");

  return ReturnCode::Ok;
}

void Console::register_command(const std::string& name, const CommandFunction& func) { _commands[name] = func; }

Console::RegisteredCommands Console::commands() { return _commands; }

void Console::setPrompt(const std::string& prompt) { _prompt = prompt; }

void Console::setLogfile(const std::string& logfile) {
  _log = std::ofstream(logfile, std::ios_base::app | std::ios_base::out);
}

void Console::out(const std::string& output, bool console_print) {
  if (console_print) {
    _out << output;
  }
  _log << output;
  _log.flush();
}

void Console::out(std::shared_ptr<const Table> table) {
  Print::print(table, 0, _out);
  Print::print(table, 0, _log);
}

// Command functions

int Console::exit(const std::string&) { return Console::ReturnCode::Quit; }

int Console::help(const std::string&) {
  auto& console = Console::get();
  console.out("HYRISE SQL Interface\n\n");
  console.out("Available commands:\n");
  console.out(
      "  generate [TABLENAME] - Generate available TPC-C tables, or a specific table if TABLENAME is specified\n");
  console.out(
      "  load FILE TABLENAME  - Load table from disc specified by filepath FILE, store it with name TABLENAME\n");
  console.out("  script SCRIPTFILE    - Execute script specified by SCRIPTFILE\n");
  console.out("  exit                 - Exit the HYRISE Console\n");
  console.out("  quit                 - Exit the HYRISE Console\n");
  console.out("  help                 - Show this message\n\n");
  console.out("After TPC-C tables are generated, SQL queries can be executed.\n");
  console.out("Example:\n");
  console.out("SELECT * FROM DISTRICT\n");
  return Console::ReturnCode::Ok;
}

int Console::generate_tpcc(const std::string& tablename) {
  auto& console = Console::get();
  if (tablename.empty() || "ALL" == tablename) {
    console.out("Generating TPCC tables (this might take a while) ...\n");
    auto tables = tpcc::TpccTableGenerator().generate_all_tables();
    for (auto& pair : tables) {
      StorageManager::get().add_table(pair.first, pair.second);
    }
    return Console::ReturnCode::Ok;
  }

  console.out("Generating TPCC table: \"" + tablename + "\" ...\n");
  auto table = tpcc::TpccTableGenerator::generate_tpcc_table(tablename);
  if (table == nullptr) {
    console.out("Error: No TPCC table named \"" + tablename + "\" available.\n");
    return Console::ReturnCode::Error;
  }

  opossum::StorageManager::get().add_table(tablename, table);
  return Console::ReturnCode::Ok;
}

int Console::load_table(const std::string& args) {
  auto& console = Console::get();
  std::string input = args;
  boost::algorithm::trim<std::string>(input);
  std::vector<std::string> arguments;
  boost::algorithm::split(arguments, input, boost::is_space());

  if (arguments.size() != 2) {
    console.out("Usage:\n");
    console.out("  load FILEPATH TABLENAME\n");
    return ReturnCode::Error;
  }

  auto importer = std::make_shared<ImportCsv>(arguments.at(0), arguments.at(1));
  try {
    importer->execute();
  } catch (const std::exception& exception) {
    console.out("Exception thrown while importing CSV:\n  " + std::string(exception.what()) + "\n");
    return ReturnCode::Error;
  }

  return ReturnCode::Ok;
}

int Console::exec_script(const std::string& script_file) {
  auto& console = Console::get();
  auto filepath = script_file;
  boost::algorithm::trim(filepath);
  std::ifstream script(filepath);

  if (!script.good()) {
    console.out("Error: Script file '" + filepath + "' does not exist.\n");
    return ReturnCode::Error;
  }

  console.out("Executing script file: " + filepath + "\n");
  console._verbose = true;
  std::string command;
  int retCode = ReturnCode::Ok;
  while (std::getline(script, command)) {
    retCode = console._eval(command);
    if (retCode == ReturnCode::Error || retCode == ReturnCode::Quit) {
      break;
    }
  }
  console.out("Executing script file done\n");
  console._verbose = false;
  return retCode;
}

// GNU readline interface to our commands

char** Console::command_completion(const char* text, int start, int end) {
  char** completion_matches = nullptr;

  std::string input(rl_line_buffer);

  // Remove whitespace duplicates to not get empty tokens after boost::algorithm::split
  auto both_are_spaces = [](char lhs, char rhs) { return (lhs == rhs) && (lhs == ' '); };
  input.erase(std::unique(input.begin(), input.end(), both_are_spaces), input.end());

  std::vector<std::string> tokens;
  boost::algorithm::split(tokens, input, boost::is_space());

  // Choose completion function depending on the input. If it starts with "generate",
  // suggest TPC-C tablenames for completion.
  const std::string& first_word = tokens.at(0);
  if (first_word == "generate") {
    // Completion only for two words, "generate", and the TABLENAME
    if (tokens.size() <= 2) {
      completion_matches = rl_completion_matches(text, &Console::command_generator_tpcc);
    }
    // Turn off filepath completion for TPC-C table generation
    rl_attempted_completion_over = 1;
  } else if (first_word == "quit" || first_word == "exit" || first_word == "help") {
    // Turn off filepath completion
    rl_attempted_completion_over = 1;
  } else if ((first_word == "load" || first_word == "script") && tokens.size() > 2) {
    // Turn off filepath completion after first argument for "load" and "script"
    rl_attempted_completion_over = 1;
  } else if (start == 0) {
    completion_matches = rl_completion_matches(text, &Console::command_generator);
  }

  return completion_matches;
}

char* Console::command_generator(const char* text, int state) {
  static RegisteredCommands::iterator it;
  auto& commands = Console::get()._commands;

  if (state == 0) {
    it = commands.begin();
  }

  while (it != commands.end()) {
    auto& command = it->first;
    ++it;
    if (command.find(text) != std::string::npos) {
      char* completion = new char[command.size()];
      snprintf(completion, command.size() + 1, "%s", command.c_str());
      return completion;
    }
  }
  return nullptr;
}

char* Console::command_generator_tpcc(const char* text, int state) {
  static std::vector<std::string>::iterator it;
  auto& commands = Console::get()._tpcc_commands;
  if (state == 0) {
    it = commands.begin();
  }

  while (it != commands.end()) {
    auto& command = *it;
    ++it;
    if (command.find(text) != std::string::npos) {
      char* completion = new char[command.size()];
      snprintf(completion, command.size() + 1, "%s", command.c_str());
      return completion;
    }
  }
  return nullptr;
}

}  // namespace opossum

int main(int argc, char** argv) {
  using Return = opossum::Console::ReturnCode;
  auto& console = opossum::Console::get();

  console.setPrompt("> ");
  console.setLogfile("console.log");

  // Timestamp dump only to logfile
  console.out("--- Session start --- " + current_timestamp() + "\n", false);

  int retCode = Return::Ok;

  // Display Usage if too many arguments are provided
  if (argc > 2) {
    retCode = Return::Quit;
    console.out("Usage:\n");
    console.out("  ./opossumConsole [SCRIPTFILE] - Start the interactive SQL interface.\n");
    console.out("                                  Execute script if specified by SCRIPTFILE.\n");
  }

  // Execute .sql script if specified
  if (argc == 2) {
    retCode = console.execute_script(std::string(argv[1]));
    // Terminate Console if an error occured during script execution
    if (retCode == Return::Error) {
      retCode = Return::Quit;
    }
  }

  // Display welcome message if Console started normally
  if (argc == 1) {
    console.out("HYRISE SQL Interface\n");
    console.out("Enter 'generate' to generate the TPC-C tables. Then, you can enter SQL queries.\n");
    console.out("Type 'help' for more information.\n\n");
  }

  // Main REPL loop
  while (retCode != Return::Quit) {
    retCode = console.read();
    if (retCode == Return::Ok) {
      console.setPrompt("> ");
    } else if (retCode == Return::Multiline) {
      console.setPrompt("... ");
    } else {
      console.setPrompt("!> ");
    }
  }

  console.out("Bye.\n");

  // Timestamp dump only to logfile
  console.out("--- Session end --- " + current_timestamp() + "\n", false);
}<|MERGE_RESOLUTION|>--- conflicted
+++ resolved
@@ -13,11 +13,8 @@
 #include <string>
 #include <vector>
 
-<<<<<<< HEAD
 #include "SQLParser.h"
-=======
 #include "operators/import_csv.hpp"
->>>>>>> 167b4828
 #include "operators/print.hpp"
 #include "sql/sql_planner.hpp"
 #include "storage/storage_manager.hpp"
@@ -152,20 +149,9 @@
     return 1;
   }
 
-<<<<<<< HEAD
-=======
-  // Compile the parse result
-  if (!translator.translate_parse_result(parse_result)) {
-    out("Error while compiling: " + translator.get_error_msg() + "\n");
-    return 1;
-  }
-
-  plan = translator.get_query_plan();
-
   // Measure the query plan execution time
   auto started = std::chrono::high_resolution_clock::now();
 
->>>>>>> 167b4828
   // Execute query plan
   try {
     // Compile the parse result
