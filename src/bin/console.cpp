#include "console.hpp"

#include <boost/algorithm/string/split.hpp>
#include <boost/algorithm/string/trim.hpp>

#include <readline/history.h>
#include <readline/readline.h>
#include <setjmp.h>
#include <signal.h>
#include <chrono>
#include <ctime>
#include <iomanip>
#include <iostream>
#include <memory>
#include <string>
#include <vector>

#include "SQLParser.h"
#include "operators/import_csv.hpp"
#include "operators/print.hpp"
#include "sql/sql_planner.hpp"
#include "storage/storage_manager.hpp"
#include "tpcc/tpcc_table_generator.hpp"
#include "utils/load_table.hpp"

namespace {

// Buffer for program state
sigjmp_buf jmp_env;

// Returns a string containing a timestamp of the current date and time
std::string current_timestamp() {
  auto t = std::time(nullptr);
  auto tm = *std::localtime(&t);

  std::ostringstream oss;
  oss << std::put_time(&tm, "%Y-%m-%d %H:%M:%S");
  return oss.str();
}
}  // namespace

namespace opossum {

// Console implementation

Console::Console()
    : _prompt("> "),
      _multiline_input(""),
      _commands(),
      _tpcc_commands(),
      _out(std::cout.rdbuf()),
      _log("console.log", std::ios_base::app | std::ios_base::out),
      _verbose(false) {
  // Init readline basics, tells readline to use our custom command completion function
  rl_attempted_completion_function = &Console::command_completion;
  rl_completer_word_break_characters = const_cast<char*>(" \t\n\"\\'`@$><=;|&{(");

  // Register default commands to Console
  register_command("exit", exit);
  register_command("quit", exit);
  register_command("help", help);
  register_command("generate", generate_tpcc);
  register_command("load", load_table);
  register_command("script", exec_script);

  // Register words specifically for command completion purposes, e.g.
  // for TPC-C table generation, 'CUSTOMER', 'DISTRICT', etc
  auto tpcc_generators = tpcc::TpccTableGenerator::tpcc_table_generator_functions();
  for (tpcc::TpccTableGeneratorFunctions::iterator it = tpcc_generators.begin(); it != tpcc_generators.end(); ++it) {
    _tpcc_commands.push_back(it->first);
  }
}

Console& Console::get() {
  static Console instance;
  return instance;
}

int Console::read() {
  char* buffer;

  // Prompt user for input
  buffer = readline(_prompt.c_str());
  if (buffer == NULL) {
    return ReturnCode::Quit;
  }

  std::string input(buffer);
  boost::algorithm::trim<std::string>(input);

  // Only save non-empty commands to history
  if (!input.empty()) {
    add_history(buffer);
  }

  // Free buffer, since readline() allocates new string every time
  free(buffer);

  return _eval(input);
}

int Console::execute_script(const std::string& filepath) { return exec_script(filepath); }

int Console::_eval(const std::string& input) {
  // Do nothing if no input was given
  if (input.empty() && _multiline_input.empty()) {
    return ReturnCode::Ok;
  }

  // Dump command to logfile, and to the Console if input comes from a script file
  out(_prompt + input + "\n", _verbose);

  // Check if we already are in multiline input
  if (_multiline_input.empty()) {
    // Check if a registered command was entered
    RegisteredCommands::iterator it;
    if ((it = _commands.find(input.substr(0, input.find_first_of(" \n;")))) != std::end(_commands)) {
      return _eval_command(it->second, input);
    }

    // Regard query as complete if input is valid and not already in multiline
    hsql::SQLParserResult parse_result;
    hsql::SQLParser::parse(input, &parse_result);
    if (parse_result.isValid()) {
      return _eval_sql(input);
    }
  }

  // Regard query as complete if last character is semicolon, regardless of multiline or not
  if (input.back() == ';') {
    int retCode = _eval_sql(_multiline_input + input);
    _multiline_input = "";
    return retCode;
  }

  // If query is not complete(/valid), and the last character is not a semicolon, enter/continue multiline
  _multiline_input += input;
  _multiline_input += ' ';
  return ReturnCode::Multiline;
}

int Console::_eval_command(const CommandFunction& func, const std::string& command) {
  std::string cmd = command;
  if (command.back() == ';') {
    cmd = command.substr(0, command.size() - 1);
  }
  boost::algorithm::trim<std::string>(cmd);

  size_t first = cmd.find(' ');
  size_t last = cmd.find('\n');

  if (std::string::npos == first) {
    return static_cast<int>(func(""));
  }

  std::string args = cmd.substr(first + 1, last - (first + 1));

  // Remove whitespace duplicates in args
  auto both_are_spaces = [](char lhs, char rhs) { return (lhs == rhs) && (lhs == ' '); };
  args.erase(std::unique(args.begin(), args.end(), both_are_spaces), args.end());

  return static_cast<int>(func(args));
}

int Console::_eval_sql(const std::string& sql) {
  SQLQueryPlan plan;
  hsql::SQLParserResult parse_result;

  // Measure the query parse time
  auto started = std::chrono::high_resolution_clock::now();

  try {
    hsql::SQLParser::parse(sql, &parse_result);
  } catch (const std::exception& exception) {
    out("Exception thrown while parsing SQL query:\n  " + std::string(exception.what()) + "\n");
    return ReturnCode::Error;
  }

  // Measure the query parse time
  auto done = std::chrono::high_resolution_clock::now();
  auto parse_elapsed_ms = std::chrono::duration<double>(done - started).count();

  // Check if SQL query is valid
  if (!parse_result.isValid()) {
    out("Error: SQL query not valid.\n");
    return 1;
  }

<<<<<<< HEAD
  // Measure the plan compile time
  started = std::chrono::high_resolution_clock::now();

  // Compile the parse result
  try {
    plan = SQLPlanner::plan(parse_result);
  } catch (const std::exception& exception) {
    out("Exception thrown while compiling query plan:\n  " + std::string(exception.what()) + "\n");
    return ReturnCode::Error;
  }

  // Measure the plan compile time
  done = std::chrono::high_resolution_clock::now();
  auto plan_elapsed_ms = std::chrono::duration<double>(done - started).count();

=======
>>>>>>> 08a3a9ee
  // Measure the query plan execution time
  started = std::chrono::high_resolution_clock::now();

  // Execute query plan
  try {
    // Compile the parse result
    plan = SQLPlanner::plan(parse_result);
    for (const auto& task : plan.tasks()) {
      task->get_operator()->execute();
    }
  } catch (const std::exception& exception) {
    out("Exception thrown while executing query plan:\n  " + std::string(exception.what()) + "\n");
    return ReturnCode::Error;
  }

  // Measure the query plan execution time
  done = std::chrono::high_resolution_clock::now();
  auto execution_elapsed_ms = std::chrono::duration<double>(done - started).count();

  auto table = plan.tree_roots().back()->get_output();
  auto row_count = table->row_count();

  // Print result (to Console and logfile)
  out(table);
  out("===\n");
  out(std::to_string(row_count) + " rows (PARSE: " + std::to_string(parse_elapsed_ms) + " ms, COMPILE: " +
      std::to_string(plan_elapsed_ms) + " ms, EXECUTE: " + std::to_string(execution_elapsed_ms) + " ms (wall time))\n");

  return ReturnCode::Ok;
}

void Console::register_command(const std::string& name, const CommandFunction& func) { _commands[name] = func; }

Console::RegisteredCommands Console::commands() { return _commands; }

void Console::setPrompt(const std::string& prompt) { _prompt = prompt; }

void Console::setLogfile(const std::string& logfile) {
  _log = std::ofstream(logfile, std::ios_base::app | std::ios_base::out);
}

void Console::out(const std::string& output, bool console_print) {
  if (console_print) {
    _out << output;
  }
  _log << output;
  _log.flush();
}

void Console::out(std::shared_ptr<const Table> table) {
  Print::print(table, 0, _out);
  Print::print(table, 0, _log);
}

// Command functions

int Console::exit(const std::string&) { return Console::ReturnCode::Quit; }

int Console::help(const std::string&) {
  auto& console = Console::get();
  console.out("HYRISE SQL Interface\n\n");
  console.out("Available commands:\n");
  console.out(
      "  generate [TABLENAME] - Generate available TPC-C tables, or a specific table if TABLENAME is specified\n");
  console.out(
      "  load FILE TABLENAME  - Load table from disc specified by filepath FILE, store it with name TABLENAME\n");
  console.out("  script SCRIPTFILE    - Execute script specified by SCRIPTFILE\n");
  console.out("  exit                 - Exit the HYRISE Console\n");
  console.out("  quit                 - Exit the HYRISE Console\n");
  console.out("  help                 - Show this message\n\n");
  console.out("After TPC-C tables are generated, SQL queries can be executed.\n");
  console.out("Example:\n");
  console.out("SELECT * FROM DISTRICT\n");
  return Console::ReturnCode::Ok;
}

int Console::generate_tpcc(const std::string& tablename) {
  auto& console = Console::get();
  if (tablename.empty() || "ALL" == tablename) {
    console.out("Generating TPCC tables (this might take a while) ...\n");
    auto tables = tpcc::TpccTableGenerator().generate_all_tables();
    for (auto& pair : tables) {
      StorageManager::get().add_table(pair.first, pair.second);
    }
    return Console::ReturnCode::Ok;
  }

  console.out("Generating TPCC table: \"" + tablename + "\" ...\n");
  auto table = tpcc::TpccTableGenerator::generate_tpcc_table(tablename);
  if (table == nullptr) {
    console.out("Error: No TPCC table named \"" + tablename + "\" available.\n");
    return Console::ReturnCode::Error;
  }

  opossum::StorageManager::get().add_table(tablename, table);
  return Console::ReturnCode::Ok;
}

int Console::load_table(const std::string& args) {
  auto& console = Console::get();
  std::string input = args;
  boost::algorithm::trim<std::string>(input);
  std::vector<std::string> arguments;
  boost::algorithm::split(arguments, input, boost::is_space());

  if (arguments.size() != 2) {
    console.out("Usage:\n");
    console.out("  load FILEPATH TABLENAME\n");
    return ReturnCode::Error;
  }

  const std::string& filepath = arguments.at(0);
  const std::string& tablename = arguments.at(1);

  std::vector<std::string> file_parts;
  boost::algorithm::split(file_parts, filepath, boost::is_any_of("."));
  const std::string& extension = file_parts.back();

  console.out("Loading " + filepath + " into table \"" + tablename + "\" ...\n");
  if (extension == "csv") {
    auto importer = std::make_shared<ImportCsv>(filepath, tablename);
    try {
      importer->execute();
    } catch (const std::exception& exception) {
      console.out("Exception thrown while importing CSV:\n  " + std::string(exception.what()) + "\n");
      return ReturnCode::Error;
    }
  } else if (extension == "tbl") {
    try {
      auto table = opossum::load_table(filepath, 0);
      StorageManager::get().add_table(tablename, table);
    } catch (const std::exception& exception) {
      console.out("Exception thrown while importing TBL:\n  " + std::string(exception.what()) + "\n");
      return ReturnCode::Error;
    }
  } else {
    console.out("Error: Unsupported file extension '" + extension + "'\n");
    return ReturnCode::Error;
  }

  return ReturnCode::Ok;
}

int Console::exec_script(const std::string& script_file) {
  auto& console = Console::get();
  auto filepath = script_file;
  boost::algorithm::trim(filepath);
  std::ifstream script(filepath);

  if (!script.good()) {
    console.out("Error: Script file '" + filepath + "' does not exist.\n");
    return ReturnCode::Error;
  }

  console.out("Executing script file: " + filepath + "\n");
  console._verbose = true;
  std::string command;
  int retCode = ReturnCode::Ok;
  while (std::getline(script, command)) {
    retCode = console._eval(command);
    if (retCode == ReturnCode::Error || retCode == ReturnCode::Quit) {
      break;
    }
  }
  console.out("Executing script file done\n");
  console._verbose = false;
  return retCode;
}

void Console::handle_signal(int sig) {
  if (sig == SIGINT) {
    // Reset console state
    auto& console = Console::get();
    console._out << "\n";
    console._multiline_input = "";
    console._prompt = "!> ";
    console._verbose = false;
    // Restore program state stored in jmp_env set with sigsetjmp(2)
    siglongjmp(jmp_env, 1);
  }
}

// GNU readline interface to our commands

char** Console::command_completion(const char* text, int start, int end) {
  char** completion_matches = nullptr;

  std::string input(rl_line_buffer);

  // Remove whitespace duplicates to not get empty tokens after boost::algorithm::split
  auto both_are_spaces = [](char lhs, char rhs) { return (lhs == rhs) && (lhs == ' '); };
  input.erase(std::unique(input.begin(), input.end(), both_are_spaces), input.end());

  std::vector<std::string> tokens;
  boost::algorithm::split(tokens, input, boost::is_space());

  // Choose completion function depending on the input. If it starts with "generate",
  // suggest TPC-C tablenames for completion.
  const std::string& first_word = tokens.at(0);
  if (first_word == "generate") {
    // Completion only for two words, "generate", and the TABLENAME
    if (tokens.size() <= 2) {
      completion_matches = rl_completion_matches(text, &Console::command_generator_tpcc);
    }
    // Turn off filepath completion for TPC-C table generation
    rl_attempted_completion_over = 1;
  } else if (first_word == "quit" || first_word == "exit" || first_word == "help") {
    // Turn off filepath completion
    rl_attempted_completion_over = 1;
  } else if ((first_word == "load" || first_word == "script") && tokens.size() > 2) {
    // Turn off filepath completion after first argument for "load" and "script"
    rl_attempted_completion_over = 1;
  } else if (start == 0) {
    completion_matches = rl_completion_matches(text, &Console::command_generator);
  }

  return completion_matches;
}

char* Console::command_generator(const char* text, int state) {
  static RegisteredCommands::iterator it;
  auto& commands = Console::get()._commands;

  if (state == 0) {
    it = commands.begin();
  }

  while (it != commands.end()) {
    auto& command = it->first;
    ++it;
    if (command.find(text) != std::string::npos) {
      char* completion = new char[command.size()];
      snprintf(completion, command.size() + 1, "%s", command.c_str());
      return completion;
    }
  }
  return nullptr;
}

char* Console::command_generator_tpcc(const char* text, int state) {
  static std::vector<std::string>::iterator it;
  auto& commands = Console::get()._tpcc_commands;
  if (state == 0) {
    it = commands.begin();
  }

  while (it != commands.end()) {
    auto& command = *it;
    ++it;
    if (command.find(text) != std::string::npos) {
      char* completion = new char[command.size()];
      snprintf(completion, command.size() + 1, "%s", command.c_str());
      return completion;
    }
  }
  return nullptr;
}

}  // namespace opossum

int main(int argc, char** argv) {
  using Return = opossum::Console::ReturnCode;
  auto& console = opossum::Console::get();

  // Bind CTRL-C to behaviour specified in opossum::Console::handle_signal
  signal(SIGINT, &opossum::Console::handle_signal);

  console.setPrompt("> ");
  console.setLogfile("console.log");

  // Timestamp dump only to logfile
  console.out("--- Session start --- " + current_timestamp() + "\n", false);

  int retCode = Return::Ok;

  // Display Usage if too many arguments are provided
  if (argc > 2) {
    retCode = Return::Quit;
    console.out("Usage:\n");
    console.out("  ./opossumConsole [SCRIPTFILE] - Start the interactive SQL interface.\n");
    console.out("                                  Execute script if specified by SCRIPTFILE.\n");
  }

  // Execute .sql script if specified
  if (argc == 2) {
    retCode = console.execute_script(std::string(argv[1]));
    // Terminate Console if an error occured during script execution
    if (retCode == Return::Error) {
      retCode = Return::Quit;
    }
  }

  // Display welcome message if Console started normally
  if (argc == 1) {
    console.out("HYRISE SQL Interface\n");
    console.out("Enter 'generate' to generate the TPC-C tables. Then, you can enter SQL queries.\n");
    console.out("Type 'help' for more information.\n\n");
  }

  // Set jmp_env to current program state in preparation for siglongjmp(2)
  while (sigsetjmp(jmp_env, 1) != 0)
    ;

  // Main REPL loop
  while (retCode != Return::Quit) {
    retCode = console.read();
    if (retCode == Return::Ok) {
      console.setPrompt("> ");
    } else if (retCode == Return::Multiline) {
      console.setPrompt("... ");
    } else {
      console.setPrompt("!> ");
    }
  }

  console.out("Bye.\n");

  // Timestamp dump only to logfile
  console.out("--- Session end --- " + current_timestamp() + "\n", false);
}<|MERGE_RESOLUTION|>--- conflicted
+++ resolved
@@ -186,7 +186,6 @@
     return 1;
   }
 
-<<<<<<< HEAD
   // Measure the plan compile time
   started = std::chrono::high_resolution_clock::now();
 
@@ -202,8 +201,6 @@
   done = std::chrono::high_resolution_clock::now();
   auto plan_elapsed_ms = std::chrono::duration<double>(done - started).count();
 
-=======
->>>>>>> 08a3a9ee
   // Measure the query plan execution time
   started = std::chrono::high_resolution_clock::now();
 
