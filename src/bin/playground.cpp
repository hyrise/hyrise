--- conflicted
+++ resolved
@@ -41,63 +41,7 @@
 }
 // END FIX
 
-
-std::vector<DataType> data_types_collection;
-std::vector<SegmentEncodingSpec> segment_encoding_spec_collection;
-std::vector<ColumnDataDistribution> column_data_distribution_collection;
-std::vector<int> chunk_offsets;
-std::vector<int> row_counts;
-std::vector<std::string> column_names;
-
-    void populate(std::shared_ptr<TableGeneratorConfig> config) {
-        // Generate all possible permutations of column types
-        for (DataType data_type : config->data_types){
-            for (EncodingType encoding_type : config->encoding_types){
-
-                if (encoding_supports_data_type(encoding_type, data_type)){
-                    for (ColumnDataDistribution column_data_distribution : config->column_data_distribution){
-                        data_types_collection.emplace_back(data_type);
-                        segment_encoding_spec_collection.emplace_back(SegmentEncodingSpec(encoding_type));
-                        column_data_distribution_collection.emplace_back(column_data_distribution);
-
-                        std::stringstream column_name_str;
-
-                        column_name_str << data_type << "_" << encoding_type << "_" << column_data_distribution;
-                        column_names.emplace_back(column_name_str.str());
-                    }
-                }
-
-            }
-        }
-
-        chunk_offsets.assign(config->chunk_offsets.begin(), config->chunk_offsets.end());
-        row_counts.assign(config->row_counts.begin(), config->row_counts.end());
-    }
-
-std::vector<std::shared_ptr<opossum::Table>> generate() {
-    auto tables = std::vector<std::shared_ptr<opossum::Table>>();
-    auto table_generator = std::make_shared<SyntheticTableGenerator>();
-
-    for (int chunk_size : chunk_offsets) {
-        for (int row_count : row_counts){
-            const auto table = table_generator->generate_table(
-                    column_data_distribution_collection,
-                    data_types_collection,
-                    row_count,
-                    chunk_size,
-                    {segment_encoding_spec_collection},
-                    {column_names},
-                    UseMvcc::Yes    // MVCC = Multiversion concurrency control
-            );
-            tables.emplace_back(table);
-        }
-    }
-    return tables;
-}
-
 int main() {
-
-<<<<<<< Updated upstream
   auto table_config = std::make_shared<TableGeneratorConfig>(TableGeneratorConfig{
           {DataType::Double, DataType::Float, DataType::Int, DataType::Long, DataType::String, DataType::Null},
           {EncodingType::Dictionary, EncodingType::FixedStringDictionary, EncodingType ::FrameOfReference, EncodingType::LZ4, EncodingType::RunLength, EncodingType::Unencoded},
@@ -110,5 +54,5 @@
 
   const auto lqp_gen = TableScanLQPGenerator(table);
   lqp_gen.execute();
-//  lqp_gen.get();
+  // lqp_gen.get();
 }