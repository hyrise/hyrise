<<<<<<< HEAD
=======

>>>>>>> 5ff2620a
#include <iostream>

int main() {
  std::cout << "Hello world!" << std::endl;
  return 0;
}<|MERGE_RESOLUTION|>--- conflicted
+++ resolved
@@ -1,7 +1,4 @@
-<<<<<<< HEAD
-=======
 
->>>>>>> 5ff2620a
 #include <iostream>
 
 int main() {
