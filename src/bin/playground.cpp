#include <iostream>

<<<<<<< HEAD
#include <logical_query_plan/mock_node.hpp>
#include <synthetic_table_generator.hpp>
#include <cost_calibration/table_generator.hpp>
#include <cost_calibration/measurement_export.hpp>
#include <logical_query_plan/lqp_translator.hpp>
#include <scheduler/operator_task.hpp>
#include <cost_calibration/lqp_generator.hpp>
#include <operators/table_wrapper.hpp>
=======
>>>>>>> e2d9e35d
#include "types.hpp"

using namespace opossum;  // NOLINT

int main() {
<<<<<<< HEAD
  auto table_config = std::make_shared<TableGeneratorConfig>(TableGeneratorConfig{
          {DataType::Double, DataType::Float, DataType::Int, DataType::Long, DataType::String, DataType::Null},
          {EncodingType::Dictionary, EncodingType::FixedStringDictionary, EncodingType ::FrameOfReference, EncodingType::LZ4, EncodingType::RunLength, EncodingType::Unencoded},
          {ColumnDataDistribution::make_uniform_config(0.0, 1000.0)},
          {1000},
          {100, 1000, 10000, 100000}
  });
  auto table_generator = TableGenerator(table_config);
  const auto tables = table_generator.generate();

  auto const path = ".";
  auto measurement_export = MeasurementExport(path);
  auto lqp_generator = LQPGenerator();

  for (const auto &table : tables){
    Hyrise::get().storage_manager.add_table(table->get_name(), table->get_table());

    const auto lqps = lqp_generator.generate(OperatorType::TableScan, table);

    //Execution of lpqs; In the future a good scheduler as replacement for following code would be awesome.
    for (const std::shared_ptr<AbstractLQPNode>& lqp : lqps) {
      const auto pqp = LQPTranslator{}.translate_node(lqp);
      const auto tasks = OperatorTask::make_tasks_from_operator(pqp, CleanupTemporaries::Yes);
      Hyrise::get().scheduler()->schedule_and_wait_for_tasks(tasks);

      //Execute LQP directly after generation
      measurement_export.export_to_csv(pqp);
    }

    table->export_table_meta_data(path); //TODO meta_data_only_export
    Hyrise::get().storage_manager.drop_table(table->get_name());
  }

=======
  std::cout << "Hello world!!" << std::endl;
  return 0;
>>>>>>> e2d9e35d
}<|MERGE_RESOLUTION|>--- conflicted
+++ resolved
@@ -1,57 +1,10 @@
 #include <iostream>
 
-<<<<<<< HEAD
-#include <logical_query_plan/mock_node.hpp>
-#include <synthetic_table_generator.hpp>
-#include <cost_calibration/table_generator.hpp>
-#include <cost_calibration/measurement_export.hpp>
-#include <logical_query_plan/lqp_translator.hpp>
-#include <scheduler/operator_task.hpp>
-#include <cost_calibration/lqp_generator.hpp>
-#include <operators/table_wrapper.hpp>
-=======
->>>>>>> e2d9e35d
 #include "types.hpp"
 
 using namespace opossum;  // NOLINT
 
 int main() {
-<<<<<<< HEAD
-  auto table_config = std::make_shared<TableGeneratorConfig>(TableGeneratorConfig{
-          {DataType::Double, DataType::Float, DataType::Int, DataType::Long, DataType::String, DataType::Null},
-          {EncodingType::Dictionary, EncodingType::FixedStringDictionary, EncodingType ::FrameOfReference, EncodingType::LZ4, EncodingType::RunLength, EncodingType::Unencoded},
-          {ColumnDataDistribution::make_uniform_config(0.0, 1000.0)},
-          {1000},
-          {100, 1000, 10000, 100000}
-  });
-  auto table_generator = TableGenerator(table_config);
-  const auto tables = table_generator.generate();
-
-  auto const path = ".";
-  auto measurement_export = MeasurementExport(path);
-  auto lqp_generator = LQPGenerator();
-
-  for (const auto &table : tables){
-    Hyrise::get().storage_manager.add_table(table->get_name(), table->get_table());
-
-    const auto lqps = lqp_generator.generate(OperatorType::TableScan, table);
-
-    //Execution of lpqs; In the future a good scheduler as replacement for following code would be awesome.
-    for (const std::shared_ptr<AbstractLQPNode>& lqp : lqps) {
-      const auto pqp = LQPTranslator{}.translate_node(lqp);
-      const auto tasks = OperatorTask::make_tasks_from_operator(pqp, CleanupTemporaries::Yes);
-      Hyrise::get().scheduler()->schedule_and_wait_for_tasks(tasks);
-
-      //Execute LQP directly after generation
-      measurement_export.export_to_csv(pqp);
-    }
-
-    table->export_table_meta_data(path); //TODO meta_data_only_export
-    Hyrise::get().storage_manager.drop_table(table->get_name());
-  }
-
-=======
   std::cout << "Hello world!!" << std::endl;
   return 0;
->>>>>>> e2d9e35d
 }