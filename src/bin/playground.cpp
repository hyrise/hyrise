--- conflicted
+++ resolved
@@ -1,21 +1,3 @@
-<<<<<<< HEAD
-#include <string.h>
-
-#include <algorithm>
-#include <chrono>
-#include <cmath>
-#include <iomanip>
-#include <iostream>
-#include <mutex>
-
-#include "all_type_variant.hpp"
-#include "hyrise.hpp"
-#include "operators/get_table.hpp"
-#include "operators/print.hpp"
-#include "resolve_type.hpp"
-#include "storage/table.hpp"
-#include "storage/table_column_definition.hpp"
-=======
 #include <algorithm>
 #include <fstream>
 #include <iostream>
@@ -28,7 +10,6 @@
 #include "scheduler/job_task.hpp"
 #include "scheduler/node_queue_scheduler.hpp"
 #include "storage/chunk.hpp"
->>>>>>> b2467bf8
 #include "types.hpp"
 #include "utils/assert.hpp"
 
@@ -37,485 +18,6 @@
 
 using namespace hyrise;  // NOLINT(build/namespaces)
 
-<<<<<<< HEAD
-using NormalizedKey = std::vector<uint8_t>;
-
-/**
- * Encodes a signed integer value into a byte array for sorting purposes.
- * Prepends the integer with a null byte to indicate, whether the value is null or not.
- * Bytes will be inverted when sorting in descending order.
- */
-template <typename T>
-void encode_int_value(uint8_t* dest, const std::optional<T>& val, const SortColumnDefinition& def) {
-  // Determine if value is null. Replace this with your actual null check logic.
-  T value;
-  if (val.has_value()) {
-    value = val.value();
-  } else {
-    value = T();  // Default value for the type, e.g., 0 for int32_t
-  }
-
-  // First byte encodes null presence (and null order preference)
-  uint8_t null_byte = val.has_value() ? 0x00 : 0xFF;
-  if (def.sort_mode == SortMode::AscendingNullsFirst || def.sort_mode == SortMode::DescendingNullsFirst) {
-    null_byte = ~null_byte;
-  }
-  dest[0] = null_byte;
-
-  // Bias the value to get a lexicographically sortable encoding
-  using UnsignedT = typename std::make_unsigned<T>::type;
-  UnsignedT biased = static_cast<UnsignedT>(value) ^ (UnsignedT(1) << (sizeof(T) * 8 - 1));  // flip sign bit
-
-  // Store bytes in big-endian order starting at dest[1]
-  for (size_t i = 0; i < sizeof(T); ++i) {
-    dest[1 + i] = static_cast<uint8_t>(biased >> ((sizeof(T) - 1 - i) * 8));
-  }
-
-  // Invert for descending order (excluding the null byte)
-  if (def.sort_mode == SortMode::DescendingNullsFirst || def.sort_mode == SortMode::DescendingNullsLast) {
-    for (size_t i = 1; i <= sizeof(T); ++i) {
-      dest[i] = ~dest[i];
-    }
-  }
-}
-
-template void encode_int_value<int32_t>(uint8_t* dest, const std::optional<int32_t>& val,
-                                        const SortColumnDefinition& def);
-template void encode_int_value<int64_t>(uint8_t* dest, const std::optional<int64_t>& val,
-                                        const SortColumnDefinition& def);
-
-void encode_double_value(uint8_t* dest, const std::optional<double>& val, const SortColumnDefinition& def) {
-  uint8_t null_byte = val.has_value() ? 0x00 : 0xFF;
-  if (def.sort_mode == SortMode::AscendingNullsFirst || def.sort_mode == SortMode::DescendingNullsFirst) {
-    null_byte = ~null_byte;
-  }
-  dest[0] = null_byte;
-
-  double value;
-  if (val.has_value()) {
-    value = val.value();
-  } else {
-    value = double();
-  }
-
-  // Reinterpret double as raw 64-bit bits
-  uint64_t bits;
-  static_assert(sizeof(double) == sizeof(uint64_t), "Size mismatch");
-  memcpy(&bits, &value, sizeof(bits));
-
-  // Flip the bits to ensure lexicographic order matches numeric order
-  if (std::signbit(value)) {
-    bits = ~bits;  // Negative values are bitwise inverted
-  } else {
-    bits ^= 0x8000000000000000ULL;  // Flip the sign bit for positive values
-  }
-
-  // Write to buffer in big-endian order (MSB first)
-  for (int i = 0; i < 8; ++i) {
-    dest[1 + i] = static_cast<uint8_t>(bits >> ((7 - i) * 8));
-  }
-
-  // Descending? Invert all 8 bytes (excluding null byte)
-  if (def.sort_mode == SortMode::DescendingNullsFirst || def.sort_mode == SortMode::DescendingNullsLast) {
-    for (size_t i = 1; i <= 8; ++i) {
-      dest[i] = ~dest[i];
-    }
-  }
-}
-
-void encode_float_value(uint8_t* dest, const std::optional<float>& val, const SortColumnDefinition& def) {
-  double value;
-  if (val.has_value()) {
-    value = static_cast<double>(val.value());
-  }
-
-  // Use the same encoding as for double, but with float value
-  encode_double_value(dest, std::optional<double>(value), def);
-}
-
-void encode_string_value(uint8_t* dest, const std::optional<pmr_string>& val, const SortColumnDefinition& def) {
-  if (!val.has_value()) {
-    *dest = static_cast<uint8_t>(0xFF);  // set null byte to indicate NULL value
-  } else {
-    *dest = static_cast<uint8_t>(0x00);  // not NULL
-  }
-  if (def.sort_mode == SortMode::AscendingNullsFirst || def.sort_mode == SortMode::DescendingNullsFirst) {
-    *dest = ~(*dest);  // Nulls first
-  }
-
-  pmr_string value;
-  if (val.has_value()) {
-    value = val.value();
-  } else {
-    value = pmr_string();  // Default empty string
-  }
-
-  size_t copy_len = std::min(value.size(), size_t(STRING_PREFIX));
-  memcpy(dest + 1, value.data(), copy_len);
-  memset(dest + 1 + copy_len, 0, STRING_PREFIX - copy_len);  // pad with zeroes
-
-  // Invert the bytes for descending order
-  if (def.sort_mode == SortMode::DescendingNullsFirst || def.sort_mode == SortMode::DescendingNullsLast) {
-    for (size_t i = 1; i < STRING_PREFIX + 1; ++i) {
-      dest[i] = ~dest[i];
-    }
-  }
-}
-
-void printKey(uint8_t* dest, size_t key_width, const ChunkOffset& row_idx) {
-  std::cout << "[Row " << row_idx << "]: ";
-  for (size_t i = 0; i < key_width; ++i) {
-    uint8_t byte = dest[i];
-    std::cout << static_cast<int>(byte) << " ";
-  }
-  std::cout << std::endl;
-}
-
-void setup_table(std::string table_name) {
-  auto column_definitions = std::vector<TableColumnDefinition>{
-      TableColumnDefinition{"index", DataType::Int, false},
-      TableColumnDefinition{"string_col", DataType::String, false},
-      TableColumnDefinition{"int_col", DataType::Int, false},
-      TableColumnDefinition{"int_col_nullable", DataType::Int, true},
-      TableColumnDefinition{"double_col", DataType::Double, false},
-      TableColumnDefinition{"float_col", DataType::Float, false},
-      TableColumnDefinition{"long_col", DataType::Long, false},
-  };
-  auto output = std::make_shared<Table>(column_definitions, TableType::Data);
-  Hyrise::get().storage_manager.add_table(table_name, output);
-}
-
-void fill_table(const std::string table_name) {
-  const auto tab = Hyrise::get().storage_manager.get_table(table_name);
-  const auto column_count = tab->column_count();
-  constexpr auto desired_chunk_count = int32_t{100};
-  const auto target_chunk_size = static_cast<int32_t>(tab->target_chunk_size());
-  const auto max_int = static_cast<int64_t>(std::numeric_limits<int32_t>::max());
-  for (int32_t i = 0; i < target_chunk_size * desired_chunk_count; ++i) {
-    std::vector<AllTypeVariant> row_values;
-    row_values.reserve(column_count);  // reserve space
-
-    row_values.push_back(i);  // index
-    row_values.push_back(pmr_string{"Country" + std::to_string(i % 10)});
-    row_values.push_back(!(i % target_chunk_size) ? 1 : 2);
-    if (i % 2 == 0)                               // simulate nullable int
-      row_values.push_back(hyrise::NullValue{});  // nullable int
-    else
-      row_values.push_back(i + 10000);                  // nullable int
-    row_values.push_back(double{i * 1.23});             // nullable double
-    row_values.push_back(float{i + 0.1f});              // nullable float
-    row_values.push_back(int64_t{i + 1000} + max_int);  // long
-
-    tab->append(row_values);
-  }
-}
-
-void print_table(std::string table_name) {
-  auto gt = std::make_shared<GetTable>(table_name);
-  gt->never_clear_output();
-  gt->execute();
-
-  const auto print = std::make_shared<Print>(gt, PrintFlags::None);
-  print->execute();
-}
-
-void merge(RowIDPosList& data, const std::function<bool(const RowID&, const RowID&)>& compare, int left, int mid,
-           int right) {
-  std::vector<RowID> temp;
-  temp.reserve(right - left);
-
-  int i = left, j = mid;
-
-  while (i < mid && j < right) {
-    if (compare(data[i], data[j])) {
-      temp.push_back(std::move(data[i++]));
-    } else {
-      temp.push_back(std::move(data[j++]));
-    }
-  }
-  while (i < mid)
-    temp.push_back(std::move(data[i++]));
-  while (j < right)
-    temp.push_back(std::move(data[j++]));
-
-  std::move(temp.begin(), temp.end(), data.begin() + left);
-}
-
-void merge_sort(RowIDPosList& data, const std::function<bool(const RowID&, const RowID&)>& compare, int left, int right,
-                int depth = 0) {
-  if (right - left <= 1)
-    return;
-
-  int mid = left + (right - left) / 2;
-
-  // Limit parallelism depth to avoid oversubscription
-  if (depth < static_cast<int>(std::log2(std::thread::hardware_concurrency()))) {
-    std::thread left_thread(merge_sort, std::ref(data), compare, left, mid, depth + 1);
-    merge_sort(data, compare, mid, right, depth + 1);
-    left_thread.join();
-  } else {
-    merge_sort(data, compare, left, mid, depth + 1);
-    merge_sort(data, compare, mid, right, depth + 1);
-  }
-
-  merge(data, compare, left, mid, right);
-}
-
-void sort_test(int run_name = 0, bool use_merge_sort = true, bool print_result = false) {
-  // define
-  std::vector<SortColumnDefinition> sort_definitions = {
-      // SortColumnDefinition{ColumnID{0}, SortMode::DescendingNullsFirst},
-      SortColumnDefinition{ColumnID{2}, SortMode::AscendingNullsLast},
-      SortColumnDefinition{ColumnID{3}, SortMode::AscendingNullsLast},
-      // SortColumnDefinition{ColumnID{4}, SortMode::AscendingNullsLast},
-      // SortColumnDefinition{ColumnID{5}, SortMode::DescendingNullsFirst},
-      // SortColumnDefinition{ColumnID{6}, SortMode::DescendingNullsFirst},
-  };
-
-  const std::string table_name = "test_table" + std::to_string(run_name);
-  setup_table(table_name);
-  fill_table(table_name);
-
-  auto tab = Hyrise::get().storage_manager.get_table(table_name);
-  const auto chunk_count = tab->chunk_count();
-  const auto row_count = tab->row_count();
-  // std::cout << "Table '" << table_name << "' has " << row_count << " rows over " << chunk_count << " chunks."
-  //           << std::endl;
-
-  // === precompute field_width, key_width and key_offsets ===
-
-  // based on the sizes of the columns to be sorted by, e.g. if sorting by int, string it should be [4, 8]
-  std::vector<size_t> field_width;
-  field_width.reserve(sort_definitions.size());
-  for (const auto& def : sort_definitions) {
-    const auto sort_col = def.column;
-    resolve_data_type(tab->column_data_type(sort_col), [&](auto type) {
-      using ColumnDataType = typename decltype(type)::type;
-      if constexpr (std::is_same_v<ColumnDataType, pmr_string>) {
-        field_width.push_back(STRING_PREFIX);  // store size of the string prefix
-      } else if constexpr (std::is_same_v<ColumnDataType, float>) {
-        field_width.push_back(sizeof(double));  // encode float as double for sorting
-      } else {
-        field_width.push_back(
-            sizeof(ColumnDataType));  // store size of the column type, e.g. 4 for int, 8 for double, etc.
-      }
-    });
-  }
-
-  size_t key_width = 0;  // total width of each normalized key (width of all columns to be sorted by plus null bytes)
-  for (const auto& col : field_width) {
-    key_width += col + 1;  // +1 for null byte
-  }
-
-  /**
-   * Offsets for each column in the key, i.e. `key_offsets[i]` is the offset of the i-th column in the key.
-   * This means, that `buffer[key_offsets[i]]` is the location of the i-th column's value in the key.
-  */
-  std::vector<size_t> key_offsets(sort_definitions.size());
-  key_offsets[0] = 0;  // first column starts at offset 0
-  for (size_t i = 1; i < sort_definitions.size(); ++i) {
-    key_offsets[i] = key_offsets[i - 1] + field_width[i - 1] + 1;  // +1 for null byte
-  }
-
-  std::mutex print_mutex;
-  std::vector<std::thread> threads;  // vector to hold threads
-
-  auto key_buffer = std::vector<uint8_t>();  // buffer to hold all keys for sorting
-  auto chunk_sizes = std::vector<size_t>();  // sizes of each chunk in the table
-
-  for (ChunkID chunk_id = ChunkID{0}; chunk_id < chunk_count; ++chunk_id) {
-    auto chunk = tab->get_chunk(chunk_id);
-    auto row_count_for_chunk = chunk->size();
-
-    chunk_sizes.push_back(row_count_for_chunk);
-  }
-  auto total_buffer_size = size_t{0};  // total size of the key buffer
-  for (size_t i = 0; i < chunk_sizes.size(); ++i) {
-    auto chunk_size = chunk_sizes[i];
-    total_buffer_size += chunk_size * key_width;  // total size of the keys for this chunk
-  }
-  key_buffer.reserve(total_buffer_size);  // reserve space for all keys
-
-  RowIDPosList row_ids(row_count);  // vector to hold row IDs for each row in the table
-
-  auto row_id_offsets = std::vector<size_t>();  // offsets for each chunk's row IDs
-  row_id_offsets.reserve(chunk_count);          // reserve space for offsets
-  row_id_offsets[0] = 0;
-  for (ChunkID chunk_id = ChunkID{1}; chunk_id < chunk_count; ++chunk_id) {
-    auto offset = row_id_offsets[chunk_id - 1] + chunk_sizes[chunk_id - 1];
-    row_id_offsets[chunk_id] = offset;
-  }
-
-  // for each chunk in table
-  for (ChunkID chunk_id = ChunkID{0}; chunk_id < chunk_count; ++chunk_id) {
-    // spawn thread to generate keys
-    threads.emplace_back([&, chunk_id]() {
-      auto chunk = tab->get_chunk(chunk_id);
-      auto row_count_for_chunk = chunk_sizes[chunk_id];
-
-      // buffer points to the start of this chunk's keys in the global key_buffer
-      uint8_t* buffer = &key_buffer[row_id_offsets[chunk_id] * key_width];
-
-      // create key for each row in the chunk
-      for (ChunkOffset row = ChunkOffset{0}; row < row_count_for_chunk; ++row) {
-        row_ids[row_id_offsets[chunk_id] + row] = RowID{chunk_id, row};  // build array of row ids
-
-        uint8_t* key_ptr = &buffer[row * key_width];  // pointer to the start of the key for this row
-
-        // TODO: How to handle huge number of keycolumns? maybe max. number for key generation
-        for (size_t i = 0; i < sort_definitions.size(); ++i) {
-          auto sort_col = sort_definitions[i].column;
-          resolve_data_type(tab->column_data_type(sort_col), [&](auto type) {
-            using ColumnDataType = typename decltype(type)::type;
-
-            const auto segment = std::dynamic_pointer_cast<ValueSegment<ColumnDataType>>(chunk->get_segment(sort_col));
-            if (!segment) {
-              throw std::runtime_error("Segment type mismatch for column " + std::to_string(sort_col));
-            }
-
-            const auto value = segment->get_typed_value(ChunkOffset{row});
-
-            // encode the value into the key based on the data type
-            if constexpr (std::is_same_v<ColumnDataType, pmr_string>) {
-              encode_string_value(key_ptr + key_offsets[i], value, sort_definitions[i]);
-            } else if constexpr (std::is_same_v<ColumnDataType, double>) {
-              encode_double_value(key_ptr + key_offsets[i], value, sort_definitions[i]);
-            } else if constexpr (std::is_same_v<ColumnDataType, float>) {
-              encode_float_value(key_ptr + key_offsets[i], value, sort_definitions[i]);
-            } else if constexpr (std::is_integral<ColumnDataType>::value && std::is_signed<ColumnDataType>::value) {
-              encode_int_value(key_ptr + key_offsets[i], value, sort_definitions[i]);
-            } else {
-              throw std::logic_error("Unsupported data type for sorting: " +
-                                     std::string(typeid(ColumnDataType).name()));
-            }
-          });
-        }
-      }
-
-      /*
-      {
-        // print the key for debugging
-        std::lock_guard<std::mutex> lock(print_mutex);  // lock mutex
-        // print each key
-        std::cout << "Keys for chunk " << chunk_id << ":" << std::endl;
-        for (ChunkOffset row = ChunkOffset{0}; row < row_count_for_chunk; ++row) {
-          printKey(&buffer[row * key_width], key_width, row);
-        }
-      }
-      */
-    });
-  }
-
-  // Join all threads
-  for (auto& t : threads) {
-    t.join();
-  }
-
-  // Sort the buffer
-  // TODO: if two different strings generate the same keypart, we have to compare the actual stings
-  // e.g. (AAAAAAAAA, 10) should be before (AAAAAAAAB, 4) but would not be, if don't handle this case correctly
-  auto compare_rows = [&](const RowID a, const RowID b) {
-    uint8_t* key_a = &key_buffer[(row_id_offsets[a.chunk_id] + a.chunk_offset) * key_width];
-    uint8_t* key_b = &key_buffer[(row_id_offsets[b.chunk_id] + b.chunk_offset) * key_width];
-
-    int cmp = memcmp(key_a, key_b, key_width);
-    if (cmp != 0)
-      return cmp < 0;
-
-    // std::cout << "Tie-breaker for equal keys: " << std::endl;
-    // printKey(key_a, key_width, a);
-
-    return false;
-
-    // full fallback tie-breaker for equal keys
-    // auto string_segment = std::dynamic_pointer_cast<ValueSegment<pmr_string>>(chunk->get_segment(ColumnID{0}));
-    // const auto& val1 = string_segment->get(a);
-    // const auto& val2 = string_segment->get(b);
-
-    // if (val1 != val2) {
-    //   if (sort_definitions[0].sort_mode == SortMode::AscendingNullsLast ||
-    //       sort_definitions[0].sort_mode == SortMode::AscendingNullsFirst) {
-    //     return val1 < val2;
-    //   } else {
-    //     return val1 > val2;
-    //   }
-    // }
-
-    // real fallback would look something like this:
-    /*
-    for (size_t i = 0; i < sort_definitions.size(); ++i) {
-        const auto& def = sort_definitions[i];
-        const auto& col = chunk.columns[def.column_id];
-        const Value& val_a = col[a];
-        const Value& val_b = col[b];
-
-        int full_cmp = val_a.compare(val_b); // must handle string comparison, nulls, etc.
-        if (full_cmp != 0)
-            return def.ascending ? (full_cmp < 0) : (full_cmp > 0);
-    }
-    */
-
-    return false;  // completely equal
-  };
-
-  std::chrono::steady_clock::time_point begin = std::chrono::steady_clock::now();
-  if (use_merge_sort) {
-      merge_sort(row_ids, compare_rows, 0, row_ids.size());
-  } else {
-    std::sort(row_ids.begin(), row_ids.end(), compare_rows);
-  }
-  std::chrono::steady_clock::time_point end = std::chrono::steady_clock::now();
-
-  // std::cout << "Time difference = " << std::chrono::duration_cast<std::chrono::microseconds>(end - begin).count()
-  //           << "[µs]" << std::endl;
-  // std::cout << "Time difference = " << std::chrono::duration_cast<std::chrono::nanoseconds>(end - begin).count()
-  //           << "[ns]" << std::endl;
-  double ms = std::chrono::duration_cast<std::chrono::duration<double, std::milli>>(end - begin).count();
-  std::cout << "Time difference = " << std::fixed << std::setprecision(2) << ms << "[ms]" << std::endl;
-
-  if (print_result) {
-    // Print sorted keys
-    auto column_count = tab->get_chunk(ChunkID{0})->column_count();
-    // print each column once to show PERF warning
-    for (ColumnID col = ColumnID{0}; col < column_count; ++col) {
-      std::cout << "Dummy print: " << tab->get_chunk(ChunkID{0})->get_segment(col)->operator[](ChunkOffset{0})
-                << std::endl;
-    }
-
-    for (ChunkOffset i = ChunkOffset{0}; i < 9; ++i) {
-      const auto& row_idx = row_ids[i];
-
-      // print each row in the chunk
-      std::cout << "[" << row_idx.chunk_id << "." << row_idx.chunk_offset << "]: ";
-      for (ColumnID col = ColumnID{0}; col < column_count; ++col) {
-        auto segment = tab->get_chunk(row_idx.chunk_id)->get_segment(col);
-        std::cout << segment->operator[](row_idx.chunk_offset) << ", ";
-      }
-      std::cout << std::endl;
-    }
-  }
-}
-
-int main() {
-  std::cout << "=== Playground ===" << std::endl;
-
-  // Run the sort test
-  int run_name = 0;
-  size_t num_runs = 5;
-
-  std::cout << "=== merge sort ===" << std::endl;
-  for (size_t i = 0; i < num_runs; ++i) {
-    sort_test(run_name, true);
-    run_name++;
-  }
-
-  std::cout << "\n=== std::sort ===" << std::endl;
-  for (size_t i = 0; i < num_runs; ++i) {
-    sort_test(run_name, false);
-    run_name++;
-  }
-
-=======
 constexpr auto STRING_COUNT = size_t{100'000'000};  // Careful: 100M has an RSS of ~30GB.
 
 // Define trace categories
@@ -705,6 +207,5 @@
   output.write(&trace_data[0], trace_data.size());
   output.close();
 
->>>>>>> b2467bf8
   return 0;
 }