#include "chunk_compression_task.hpp"

#include <string>
#include <vector>

#include "storage/chunk.hpp"
#include "storage/chunk_encoder.hpp"
#include "storage/storage_manager.hpp"
#include "storage/table.hpp"

#include "types.hpp"
#include "utils/assert.hpp"

namespace opossum {

ChunkCompressionTask::ChunkCompressionTask(const std::string& table_name, const ChunkID chunk_id)
    : ChunkCompressionTask{table_name, std::vector<ChunkID>{chunk_id}} {}

ChunkCompressionTask::ChunkCompressionTask(const std::string& table_name, const std::vector<ChunkID>& chunk_ids)
    : _table_name{table_name}, _chunk_ids{chunk_ids} {}

void ChunkCompressionTask::_on_execute() {
  auto table = StorageManager::get().get_table(_table_name);

  Assert(table != nullptr, "Table does not exist.");

  for (auto chunk_id : _chunk_ids) {
    Assert(chunk_id < table->chunk_count(), "Chunk with given ID does not exist.");

    auto chunk = table->get_chunk(chunk_id);

    DebugAssert(chunk_is_completed(chunk, table->max_chunk_size()),
                "Chunk is not completed and thus can’t be compressed.");

<<<<<<< HEAD
    DeprecatedDictionaryCompression::compress_chunk(*table, chunk_id);
=======
    ChunkEncoder::encode_chunk(chunk, table->column_types());
>>>>>>> 03ce9660
  }
}

bool ChunkCompressionTask::chunk_is_completed(const std::shared_ptr<Chunk>& chunk, const uint32_t max_chunk_size) {
  if (chunk->size() != max_chunk_size) return false;

  auto mvcc_columns = chunk->mvcc_columns();

  for (const auto begin_cid : mvcc_columns->begin_cids) {
    if (begin_cid == Chunk::MAX_COMMIT_ID) return false;
  }

  return true;
}

}  // namespace opossum<|MERGE_RESOLUTION|>--- conflicted
+++ resolved
@@ -32,11 +32,7 @@
     DebugAssert(chunk_is_completed(chunk, table->max_chunk_size()),
                 "Chunk is not completed and thus can’t be compressed.");
 
-<<<<<<< HEAD
-    DeprecatedDictionaryCompression::compress_chunk(*table, chunk_id);
-=======
-    ChunkEncoder::encode_chunk(chunk, table->column_types());
->>>>>>> 03ce9660
+    ChunkEncoder::encode_chunk(chunk, table->column_data_types());
   }
 }
 
