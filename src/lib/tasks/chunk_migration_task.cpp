--- conflicted
+++ resolved
@@ -26,11 +26,7 @@
   for (auto chunk_id : _chunk_ids) {
     DebugAssert(chunk_id < table->chunk_count(), "Chunk with given ID does not exist.");
 
-<<<<<<< HEAD
-    auto& chunk = table->get_modifiable_chunk(chunk_id);
-=======
-    auto chunk = table->get_chunk(chunk_id);
->>>>>>> 20855722
+    auto chunk = table->get_modifiable_chunk(chunk_id);
 
     // Only completed chunks are supported for migration, because they
     // are largely immutable. Currently there is no concurrency control
