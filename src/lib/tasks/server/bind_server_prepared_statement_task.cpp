--- conflicted
+++ resolved
@@ -20,16 +20,11 @@
       parameter_expressions[parameter_idx] = std::make_shared<ValueExpression>(_params[parameter_idx]);
     }
 
-<<<<<<< HEAD
-    _promise.set_value(std::move(query_plan));
-  } catch (const std::exception&) {
-=======
     const auto lqp = _prepared_plan->instantiate(parameter_expressions);
     const auto pqp = LQPTranslator{}.translate_node(lqp);
 
     _promise.set_value(pqp);
-  } catch (const std::exception& exception) {
->>>>>>> 6eb90fe2
+  } catch (const std::exception&) {
     _promise.set_exception(boost::current_exception());
   }
 }
