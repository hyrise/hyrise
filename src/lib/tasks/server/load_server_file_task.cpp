#include "load_server_file_task.hpp"
#include <boost/algorithm/string/classification.hpp>
#include <boost/algorithm/string/split.hpp>
#include <operators/import_binary.hpp>
#include <operators/import_csv.hpp>

#include "storage/chunk.hpp"
#include "storage/storage_manager.hpp"
#include "utils/load_table.hpp"

namespace opossum {

void LoadServerFileTask::_on_execute() {
  try {
<<<<<<< HEAD
    std::vector<std::string> file_parts;
    boost::algorithm::split(file_parts, _file_name, boost::is_any_of("."));
    const std::string& extension = file_parts.back();

    if (extension == "csv") {
      auto importer = std::make_shared<ImportCsv>(_file_name, Chunk::MAX_SIZE, _table_name);
      importer->execute();
    } else if (extension == "tbl") {
      const auto table = load_table(_file_name, Chunk::MAX_SIZE);
      StorageManager::get().add_table(_table_name, table);
    } else if (extension == "bin") {
      auto importer = std::make_shared<ImportBinary>(_file_name, _table_name);
      importer->execute();
    } else {
      Fail("Unsupported file type could not be loaded. Only csv, tbl, and bin are supported.");
    }

=======
    const auto table = load_table(_file_name);
    StorageManager::get().add_table(_table_name, table);
>>>>>>> bf73bdb0
    _promise.set_value();
  } catch (...) {
    _promise.set_exception(boost::current_exception());
  }
}

}  // namespace opossum<|MERGE_RESOLUTION|>--- conflicted
+++ resolved
@@ -12,7 +12,6 @@
 
 void LoadServerFileTask::_on_execute() {
   try {
-<<<<<<< HEAD
     std::vector<std::string> file_parts;
     boost::algorithm::split(file_parts, _file_name, boost::is_any_of("."));
     const std::string& extension = file_parts.back();
@@ -30,10 +29,6 @@
       Fail("Unsupported file type could not be loaded. Only csv, tbl, and bin are supported.");
     }
 
-=======
-    const auto table = load_table(_file_name);
-    StorageManager::get().add_table(_table_name, table);
->>>>>>> bf73bdb0
     _promise.set_value();
   } catch (...) {
     _promise.set_exception(boost::current_exception());
