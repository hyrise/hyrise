--- conflicted
+++ resolved
@@ -153,17 +153,10 @@
         {PredicateCondition::IsNotNull, "IS NOT NULL"},
     });
 
-<<<<<<< HEAD
-const boost::bimap<OrderByMode, std::string> order_by_mode_to_string = make_bimap<OrderByMode, std::string>(
-    {{OrderByMode::Ascending, "Ascending"}, {OrderByMode::Descending, "Descending"}});
-=======
 const boost::bimap<SortMode, std::string> sort_mode_to_string = make_bimap<SortMode, std::string>({
     {SortMode::Ascending, "Ascending"},
     {SortMode::Descending, "Descending"},
-    {SortMode::AscendingNullsLast, "AscendingNullsLast"},
-    {SortMode::DescendingNullsLast, "DescendingNullsLast"},
 });
->>>>>>> b02d238e
 
 const boost::bimap<JoinMode, std::string> join_mode_to_string = make_bimap<JoinMode, std::string>({
     {JoinMode::Cross, "Cross"},
