#include "types.hpp"

#include <unordered_map>

#include "magic_enum.hpp"

namespace hyrise {

bool is_binary_predicate_condition(const PredicateCondition predicate_condition) {
  return predicate_condition == PredicateCondition::Equals || predicate_condition == PredicateCondition::NotEquals ||
         predicate_condition == PredicateCondition::LessThan ||
         predicate_condition == PredicateCondition::LessThanEquals ||
         predicate_condition == PredicateCondition::GreaterThan ||
         predicate_condition == PredicateCondition::GreaterThanEquals ||
         predicate_condition == PredicateCondition::NotLike || predicate_condition == PredicateCondition::Like ||
         predicate_condition == PredicateCondition::In || predicate_condition == PredicateCondition::NotIn;
}

bool is_binary_numeric_predicate_condition(const PredicateCondition predicate_condition) {
  return predicate_condition == PredicateCondition::Equals || predicate_condition == PredicateCondition::NotEquals ||
         predicate_condition == PredicateCondition::LessThan ||
         predicate_condition == PredicateCondition::LessThanEquals ||
         predicate_condition == PredicateCondition::GreaterThan ||
         predicate_condition == PredicateCondition::GreaterThanEquals;
}

bool is_between_predicate_condition(PredicateCondition predicate_condition) {
  return predicate_condition == PredicateCondition::BetweenInclusive ||
         predicate_condition == PredicateCondition::BetweenLowerExclusive ||
         predicate_condition == PredicateCondition::BetweenUpperExclusive ||
         predicate_condition == PredicateCondition::BetweenExclusive;
}

bool is_lower_inclusive_between(PredicateCondition predicate_condition) {
  return predicate_condition == PredicateCondition::BetweenInclusive ||
         predicate_condition == PredicateCondition::BetweenUpperExclusive;
}

bool is_upper_inclusive_between(PredicateCondition predicate_condition) {
  return predicate_condition == PredicateCondition::BetweenInclusive ||
         predicate_condition == PredicateCondition::BetweenLowerExclusive;
}

PredicateCondition flip_predicate_condition(const PredicateCondition predicate_condition) {
  switch (predicate_condition) {
    case PredicateCondition::Equals:
      return PredicateCondition::Equals;
    case PredicateCondition::NotEquals:
      return PredicateCondition::NotEquals;
    case PredicateCondition::LessThan:
      return PredicateCondition::GreaterThan;
    case PredicateCondition::LessThanEquals:
      return PredicateCondition::GreaterThanEquals;
    case PredicateCondition::GreaterThan:
      return PredicateCondition::LessThan;
    case PredicateCondition::GreaterThanEquals:
      return PredicateCondition::LessThanEquals;

    case PredicateCondition::BetweenInclusive:
    case PredicateCondition::BetweenLowerExclusive:
    case PredicateCondition::BetweenUpperExclusive:
    case PredicateCondition::BetweenExclusive:
    case PredicateCondition::In:
    case PredicateCondition::NotIn:
    case PredicateCondition::Like:
    case PredicateCondition::NotLike:
    case PredicateCondition::IsNull:
    case PredicateCondition::IsNotNull:
      Fail("Can't flip specified PredicateCondition");
  }
  Fail("Invalid enum value");
}

PredicateCondition inverse_predicate_condition(const PredicateCondition predicate_condition) {
  switch (predicate_condition) {
    case PredicateCondition::Equals:
      return PredicateCondition::NotEquals;
    case PredicateCondition::NotEquals:
      return PredicateCondition::Equals;
    case PredicateCondition::GreaterThan:
      return PredicateCondition::LessThanEquals;
    case PredicateCondition::LessThanEquals:
      return PredicateCondition::GreaterThan;
    case PredicateCondition::GreaterThanEquals:
      return PredicateCondition::LessThan;
    case PredicateCondition::LessThan:
      return PredicateCondition::GreaterThanEquals;
    case PredicateCondition::Like:
      return PredicateCondition::NotLike;
    case PredicateCondition::NotLike:
      return PredicateCondition::Like;
    case PredicateCondition::IsNull:
      return PredicateCondition::IsNotNull;
    case PredicateCondition::IsNotNull:
      return PredicateCondition::IsNull;
    case PredicateCondition::In:
      return PredicateCondition::NotIn;
    case PredicateCondition::NotIn:
      return PredicateCondition::In;

    default:
      Fail("Can't inverse the specified PredicateCondition");
  }
}

std::pair<PredicateCondition, PredicateCondition> between_to_conditions(const PredicateCondition predicate_condition) {
  switch (predicate_condition) {
    case PredicateCondition::BetweenInclusive:
      return {PredicateCondition::GreaterThanEquals, PredicateCondition::LessThanEquals};
    case PredicateCondition::BetweenLowerExclusive:
      return {PredicateCondition::GreaterThan, PredicateCondition::LessThanEquals};
    case PredicateCondition::BetweenUpperExclusive:
      return {PredicateCondition::GreaterThanEquals, PredicateCondition::LessThan};
    case PredicateCondition::BetweenExclusive:
      return {PredicateCondition::GreaterThan, PredicateCondition::LessThan};
    default:
      Fail("Input was not a between condition");
  }
}

PredicateCondition conditions_to_between(const PredicateCondition lower, const PredicateCondition upper) {
  if (lower == PredicateCondition::GreaterThan) {
    if (upper == PredicateCondition::LessThan) {
      return PredicateCondition::BetweenExclusive;
    }

    if (upper == PredicateCondition::LessThanEquals) {
      return PredicateCondition::BetweenLowerExclusive;
    }
  } else if (lower == PredicateCondition::GreaterThanEquals) {
    if (upper == PredicateCondition::LessThan) {
      return PredicateCondition::BetweenUpperExclusive;
    }

    if (upper == PredicateCondition::LessThanEquals) {
      return PredicateCondition::BetweenInclusive;
    }
  }
  Fail("Unexpected PredicateCondition");
}

<<<<<<< HEAD
=======
bool is_semi_or_anti_join(const JoinMode join_mode) {
  return join_mode == JoinMode::Semi || join_mode == JoinMode::AntiNullAsFalse || join_mode == JoinMode::AntiNullAsTrue;
}

const boost::bimap<PredicateCondition, std::string> predicate_condition_to_string =
    make_bimap<PredicateCondition, std::string>({
        {PredicateCondition::Equals, "="},
        {PredicateCondition::NotEquals, "!="},
        {PredicateCondition::LessThan, "<"},
        {PredicateCondition::LessThanEquals, "<="},
        {PredicateCondition::GreaterThan, ">"},
        {PredicateCondition::GreaterThanEquals, ">="},
        {PredicateCondition::BetweenInclusive, "BETWEEN INCLUSIVE"},
        {PredicateCondition::BetweenLowerExclusive, "BETWEEN LOWER EXCLUSIVE"},
        {PredicateCondition::BetweenUpperExclusive, "BETWEEN UPPER EXCLUSIVE"},
        {PredicateCondition::BetweenExclusive, "BETWEEN EXCLUSIVE"},
        {PredicateCondition::Like, "LIKE"},
        {PredicateCondition::NotLike, "NOT LIKE"},
        {PredicateCondition::In, "IN"},
        {PredicateCondition::NotIn, "NOT IN"},
        {PredicateCondition::IsNull, "IS NULL"},
        {PredicateCondition::IsNotNull, "IS NOT NULL"},
    });

const boost::bimap<SortMode, std::string> sort_mode_to_string = make_bimap<SortMode, std::string>({
    {SortMode::Ascending, "Ascending"},
    {SortMode::Descending, "Descending"},
});

const boost::bimap<JoinMode, std::string> join_mode_to_string = make_bimap<JoinMode, std::string>({
    {JoinMode::Cross, "Cross"},
    {JoinMode::Inner, "Inner"},
    {JoinMode::Left, "Left"},
    {JoinMode::FullOuter, "FullOuter"},
    {JoinMode::Right, "Right"},
    {JoinMode::Semi, "Semi"},
    {JoinMode::AntiNullAsTrue, "AntiNullAsTrue"},
    {JoinMode::AntiNullAsFalse, "AntiNullAsFalse"},
});

const boost::bimap<TableType, std::string> table_type_to_string =
    make_bimap<TableType, std::string>({{TableType::Data, "Data"}, {TableType::References, "References"}});

const boost::bimap<SetOperationMode, std::string> set_operation_mode_to_string =
    make_bimap<SetOperationMode, std::string>({{SetOperationMode::Unique, "Unique"},
                                               {SetOperationMode::All, "All"},
                                               {SetOperationMode::Positions, "Positions"}});

>>>>>>> 3bb370b6
std::ostream& operator<<(std::ostream& stream, PredicateCondition predicate_condition) {
  static const auto predicate_condition_to_string = std::unordered_map<PredicateCondition, std::string>({
      {PredicateCondition::Equals, "="},
      {PredicateCondition::NotEquals, "!="},
      {PredicateCondition::LessThan, "<"},
      {PredicateCondition::LessThanEquals, "<="},
      {PredicateCondition::GreaterThan, ">"},
      {PredicateCondition::GreaterThanEquals, ">="},
      {PredicateCondition::BetweenInclusive, "BETWEEN INCLUSIVE"},
      {PredicateCondition::BetweenLowerExclusive, "BETWEEN LOWER EXCLUSIVE"},
      {PredicateCondition::BetweenUpperExclusive, "BETWEEN UPPER EXCLUSIVE"},
      {PredicateCondition::BetweenExclusive, "BETWEEN EXCLUSIVE"},
      {PredicateCondition::Like, "LIKE"},
      {PredicateCondition::NotLike, "NOT LIKE"},
      {PredicateCondition::In, "IN"},
      {PredicateCondition::NotIn, "NOT IN"},
      {PredicateCondition::IsNull, "IS NULL"},
      {PredicateCondition::IsNotNull, "IS NOT NULL"},
  });

  return stream << predicate_condition_to_string.at(predicate_condition);
}

std::ostream& operator<<(std::ostream& stream, SortMode sort_mode) {
  return stream << magic_enum::enum_name(sort_mode);
}

std::ostream& operator<<(std::ostream& stream, JoinMode join_mode) {
  return stream << magic_enum::enum_name(join_mode);
}

std::ostream& operator<<(std::ostream& stream, SetOperationMode set_operation_mode) {
  return stream << magic_enum::enum_name(set_operation_mode);
}

std::ostream& operator<<(std::ostream& stream, TableType table_type) {
  return stream << magic_enum::enum_name(table_type);
}

}  // namespace hyrise<|MERGE_RESOLUTION|>--- conflicted
+++ resolved
@@ -139,57 +139,10 @@
   Fail("Unexpected PredicateCondition");
 }
 
-<<<<<<< HEAD
-=======
 bool is_semi_or_anti_join(const JoinMode join_mode) {
   return join_mode == JoinMode::Semi || join_mode == JoinMode::AntiNullAsFalse || join_mode == JoinMode::AntiNullAsTrue;
 }
 
-const boost::bimap<PredicateCondition, std::string> predicate_condition_to_string =
-    make_bimap<PredicateCondition, std::string>({
-        {PredicateCondition::Equals, "="},
-        {PredicateCondition::NotEquals, "!="},
-        {PredicateCondition::LessThan, "<"},
-        {PredicateCondition::LessThanEquals, "<="},
-        {PredicateCondition::GreaterThan, ">"},
-        {PredicateCondition::GreaterThanEquals, ">="},
-        {PredicateCondition::BetweenInclusive, "BETWEEN INCLUSIVE"},
-        {PredicateCondition::BetweenLowerExclusive, "BETWEEN LOWER EXCLUSIVE"},
-        {PredicateCondition::BetweenUpperExclusive, "BETWEEN UPPER EXCLUSIVE"},
-        {PredicateCondition::BetweenExclusive, "BETWEEN EXCLUSIVE"},
-        {PredicateCondition::Like, "LIKE"},
-        {PredicateCondition::NotLike, "NOT LIKE"},
-        {PredicateCondition::In, "IN"},
-        {PredicateCondition::NotIn, "NOT IN"},
-        {PredicateCondition::IsNull, "IS NULL"},
-        {PredicateCondition::IsNotNull, "IS NOT NULL"},
-    });
-
-const boost::bimap<SortMode, std::string> sort_mode_to_string = make_bimap<SortMode, std::string>({
-    {SortMode::Ascending, "Ascending"},
-    {SortMode::Descending, "Descending"},
-});
-
-const boost::bimap<JoinMode, std::string> join_mode_to_string = make_bimap<JoinMode, std::string>({
-    {JoinMode::Cross, "Cross"},
-    {JoinMode::Inner, "Inner"},
-    {JoinMode::Left, "Left"},
-    {JoinMode::FullOuter, "FullOuter"},
-    {JoinMode::Right, "Right"},
-    {JoinMode::Semi, "Semi"},
-    {JoinMode::AntiNullAsTrue, "AntiNullAsTrue"},
-    {JoinMode::AntiNullAsFalse, "AntiNullAsFalse"},
-});
-
-const boost::bimap<TableType, std::string> table_type_to_string =
-    make_bimap<TableType, std::string>({{TableType::Data, "Data"}, {TableType::References, "References"}});
-
-const boost::bimap<SetOperationMode, std::string> set_operation_mode_to_string =
-    make_bimap<SetOperationMode, std::string>({{SetOperationMode::Unique, "Unique"},
-                                               {SetOperationMode::All, "All"},
-                                               {SetOperationMode::Positions, "Positions"}});
-
->>>>>>> 3bb370b6
 std::ostream& operator<<(std::ostream& stream, PredicateCondition predicate_condition) {
   static const auto predicate_condition_to_string = std::unordered_map<PredicateCondition, std::string>({
       {PredicateCondition::Equals, "="},
