--- conflicted
+++ resolved
@@ -1,7 +1,5 @@
-<<<<<<< HEAD
 #pragma once
-=======
->>>>>>> 298a420e
+
 #include "storage/table.hpp"
 
 namespace opossum {
