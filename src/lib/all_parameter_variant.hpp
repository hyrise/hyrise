#pragma once

#include "all_type_variant.hpp"
#include "types.hpp"

namespace opossum {

namespace hana = boost::hana;

/**
 * AllParameterVariant holds either an AllTypeVariant, a ColumnID or a Placeholder.
 * It should be used to generalize Opossum operator calls.
 */

// This holds pairs of all types and their respective string representation
static constexpr auto parameter_types =
    hana::make_tuple(hana::make_pair("AllTypeVariant", hana::type_c<AllTypeVariant>),
<<<<<<< HEAD
                     hana::make_pair("ColumnID", hana::type_c<ColumnID>),              // NOLINT
=======
                     hana::make_pair("ColumnName", hana::type_c<ColumnName>),          // NOLINT
>>>>>>> 7ce882fa
                     hana::make_pair("Placeholder", hana::type_c<ValuePlaceholder>));  // NOLINT

// This holds only the possible data types.
static constexpr auto parameter_types_as_hana_sequence = hana::transform(parameter_types, hana::second);  // NOLINT

// Convert tuple to mpl vector
using ParameterTypesAsMplVector =
    decltype(hana::to<hana::ext::boost::mpl::vector_tag>(parameter_types_as_hana_sequence));

// Create boost::variant from mpl vector
using AllParameterVariant = typename boost::make_variant_over<ParameterTypesAsMplVector>::type;

// Function to check if AllParameterVariant is AllTypeVariant
inline bool is_variant(const AllParameterVariant& variant) { return (variant.type() == typeid(AllTypeVariant)); }

// Function to check if AllParameterVariant is ColumnName
inline bool is_column_name(const AllParameterVariant& variant) { return (variant.type() == typeid(ColumnName)); }

// Function to check if AllParameterVariant is ColumnName
inline bool is_placeholder(const AllParameterVariant& variant) { return (variant.type() == typeid(ValuePlaceholder)); }

}  // namespace opossum<|MERGE_RESOLUTION|>--- conflicted
+++ resolved
@@ -15,11 +15,7 @@
 // This holds pairs of all types and their respective string representation
 static constexpr auto parameter_types =
     hana::make_tuple(hana::make_pair("AllTypeVariant", hana::type_c<AllTypeVariant>),
-<<<<<<< HEAD
                      hana::make_pair("ColumnID", hana::type_c<ColumnID>),              // NOLINT
-=======
-                     hana::make_pair("ColumnName", hana::type_c<ColumnName>),          // NOLINT
->>>>>>> 7ce882fa
                      hana::make_pair("Placeholder", hana::type_c<ValuePlaceholder>));  // NOLINT
 
 // This holds only the possible data types.
@@ -36,9 +32,6 @@
 inline bool is_variant(const AllParameterVariant& variant) { return (variant.type() == typeid(AllTypeVariant)); }
 
 // Function to check if AllParameterVariant is ColumnName
-inline bool is_column_name(const AllParameterVariant& variant) { return (variant.type() == typeid(ColumnName)); }
-
-// Function to check if AllParameterVariant is ColumnName
 inline bool is_placeholder(const AllParameterVariant& variant) { return (variant.type() == typeid(ValuePlaceholder)); }
 
 }  // namespace opossum