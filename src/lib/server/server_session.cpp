--- conflicted
+++ resolved
@@ -25,7 +25,6 @@
 #include "client_connection.hpp"
 #include "query_response_builder.hpp"
 #include "then_operator.hpp"
-#include "tpch/tpch_table_generator.hpp"
 #include "types.hpp"
 #include "use_boost_future.hpp"
 #include "utils/assert.hpp"
@@ -61,15 +60,8 @@
     return _connection->receive_startup_packet_body(startup_packet_length) >> then >>
            [this]() { return _connection->send_auth(); } >> then >>
            // We need to provide some random server version > 9 here, because some clients require it.
-<<<<<<< HEAD
-           [=]() { return _connection->send_parameter_status("DataStyle", "ISO, DMY"); } >> then >>
            [this]() { return _connection->send_parameter_status("server_version", "9.5"); } >> then >>
            [this]() { return _connection->send_parameter_status("client_encoding", "UTF8"); } >> then >>
-           [this]() { return _connection->send_parameter_status("DataStyle", "ISO, DMY"); } >> then >>
-=======
-           [this]() { return _connection->send_parameter_status("server_version", "9.5"); } >> then >>
-           [this]() { return _connection->send_parameter_status("client_encoding", "UTF8"); } >> then >>
->>>>>>> 9b21e558
            [this]() { return _connection->send_ready_for_query(); };
   };
 }
