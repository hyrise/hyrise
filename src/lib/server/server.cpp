#include "server.hpp"

#include <boost/asio/placeholders.hpp>
#include <boost/bind.hpp>

#include "client_connection.hpp"
#include "server_session.hpp"
#include "task_runner.hpp"
#include "then_operator.hpp"
#include "concurrency/logging/logger.hpp"

namespace opossum {

using opossum::then_operator::then;

Server::Server(boost::asio::io_service& io_service, uint16_t port, 
  const std::string& log_folder, const Logger::Implementation logging_implementation)
    : _io_service(io_service),
      _acceptor(io_service, boost::asio::ip::tcp::endpoint(boost::asio::ip::tcp::v4(), port)),
      _socket(io_service) {
<<<<<<< HEAD
  Logger::setup(log_folder, logging_implementation);
  Logger::getInstance().recover();
  accept_next_connection();
=======
  _accept_next_connection();
>>>>>>> c6327899
}

void Server::_accept_next_connection() {
  _acceptor.async_accept(_socket, boost::bind(&Server::_start_session, this, boost::asio::placeholders::error));
}

void Server::_start_session(boost::system::error_code error) {
  if (!error) {
    auto connection = std::make_shared<ClientConnection>(std::move(_socket));
    auto task_runner = std::make_shared<TaskRunner>(_io_service);
    auto session = std::make_shared<ServerSession>(connection, task_runner);
    // Start the session and release it once it has terminated
    session->start() >> then >> [=]() mutable { session.reset(); };
  }

  _accept_next_connection();
}

uint16_t Server::get_port_number() { return _acceptor.local_endpoint().port(); }

}  // namespace opossum<|MERGE_RESOLUTION|>--- conflicted
+++ resolved
@@ -18,13 +18,9 @@
     : _io_service(io_service),
       _acceptor(io_service, boost::asio::ip::tcp::endpoint(boost::asio::ip::tcp::v4(), port)),
       _socket(io_service) {
-<<<<<<< HEAD
   Logger::setup(log_folder, logging_implementation);
   Logger::getInstance().recover();
-  accept_next_connection();
-=======
   _accept_next_connection();
->>>>>>> c6327899
 }
 
 void Server::_accept_next_connection() {
