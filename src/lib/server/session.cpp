--- conflicted
+++ resolved
@@ -131,13 +131,9 @@
       _postgres_protocol_handler->send_execution_info(execution_information.pipeline_metrics);
     }
     _postgres_protocol_handler->send_command_complete(
-<<<<<<< HEAD
         ResultSerializer::build_command_complete_message(execution_information, row_count));
 
     _transaction_context = transaction_context;
-=======
-        ResultSerializer::build_command_complete_message(execution_information.root_operator, row_count));
->>>>>>> c0c7da3c
   }
   _transaction_context = transaction_context;
 
