#include "abstract_cost_estimator.hpp"

#include <queue>
#include <unordered_set>

#include "logical_query_plan/abstract_lqp_node.hpp"
#include "logical_query_plan/lqp_utils.hpp"
#include "statistics/abstract_cardinality_estimator.hpp"

namespace opossum {

AbstractCostEstimator::AbstractCostEstimator(
    const std::shared_ptr<AbstractCardinalityEstimator>& init_cardinality_estimator)
    : cardinality_estimator(init_cardinality_estimator) {}

Cost AbstractCostEstimator::estimate_plan_cost(const std::shared_ptr<AbstractLQPNode>& lqp) const {
  // Sum up the costs of all operators in the plan, while making sure to cost each operator exactly once, even in the
  // presence of diamond shapes.

  // Breadth-first iteration of plan
  auto bfs_queue = std::queue<std::shared_ptr<AbstractLQPNode>>{};
  auto visited = std::unordered_set<std::shared_ptr<AbstractLQPNode>>{};

  bfs_queue.emplace(lqp);

  auto cost = Cost{0};

  while (!bfs_queue.empty()) {
    const auto current_node = bfs_queue.front();
    bfs_queue.pop();

    const auto visited_iter = visited.find(current_node);
    if (visited_iter != visited.end()) {
      continue;
    }
    visited.emplace(current_node);

    // Not every visited node has a cached cost. Costs are only cached for the roots of the plans for which
    // `AbstractCostEstimator::estimate_plan_cost()` is called. For subplans below the root, costs cannot be cached
    // because their costs are never aggregated due to the traversal being a breadth-first search.
    const auto cached_cost = _get_subplan_cost_from_cache(current_node, visited);
    if (cached_cost) {
      // Cost for subplan successfully retrieved from cache, no need to look at the inputs of the current_node
      cost += *cached_cost;
      continue;
<<<<<<< HEAD
    }
    cost += estimate_node_cost(current_node);
    if (current_node->left_input()) {
      bfs_queue.push(current_node->left_input());
    }
    if (current_node->right_input()) {
      bfs_queue.push(current_node->right_input());
=======
    } else {
      cost += estimate_node_cost(current_node);
      if (current_node->left_input()) {
        bfs_queue.push(current_node->left_input());
      }

      if (current_node->right_input()) {
        bfs_queue.push(current_node->right_input());
      }
>>>>>>> ac27bd52
    }
  }

  // Store cost in cache
  if (cost_estimation_by_lqp_cache) {
    cost_estimation_by_lqp_cache->emplace(lqp, cost);
  }

  return cost;
}

void AbstractCostEstimator::guarantee_bottom_up_construction() {
  cost_estimation_by_lqp_cache.emplace();
  cardinality_estimator->guarantee_bottom_up_construction();
}

std::optional<Cost> AbstractCostEstimator::_get_subplan_cost_from_cache(
    const std::shared_ptr<AbstractLQPNode>& lqp, std::unordered_set<std::shared_ptr<AbstractLQPNode>>& visited) const {
  /**
   * Look up this subplan in cache if a cache is present.
   * Needs to pay special attention to diamond shapes in the LQP to avoid costing nodes multiple times.
   */
  if (!cost_estimation_by_lqp_cache) {
    return std::nullopt;
  }

  const auto cost_estimation_cache_iter = cost_estimation_by_lqp_cache->find(lqp);
  if (cost_estimation_cache_iter == cost_estimation_by_lqp_cache->end()) {
    return std::nullopt;
  }

  // Check whether the cache entry can be used: This is only the case if the entire subplan has not yet been
  // visited. If any node in it has already been visited, and we'd use the cache entry anyway, costs would get
  // counted twice
  auto subplan_already_visited = false;
  auto subplan_nodes = std::vector<std::shared_ptr<AbstractLQPNode>>{};

  for (const auto& current_node_input : {lqp->left_input(), lqp->right_input()}) {
    if (!current_node_input) {
      continue;
    }

    visit_lqp(current_node_input, [&](const auto& node) {
      subplan_already_visited |= visited.find(node) != visited.end();
      subplan_nodes.emplace_back(node);
      return subplan_already_visited ? LQPVisitation::DoNotVisitInputs : LQPVisitation::VisitInputs;
    });
  }

  if (subplan_already_visited) {
    return std::nullopt;
  }

  // The subplan is "clean"/unvisited, mark all nodes in it as "visited" and return the cost from the cache entry
  for (const auto& subplan_node : subplan_nodes) {
    visited.emplace(subplan_node);
  }

  return cost_estimation_cache_iter->second;
}

}  // namespace opossum<|MERGE_RESOLUTION|>--- conflicted
+++ resolved
@@ -43,25 +43,15 @@
       // Cost for subplan successfully retrieved from cache, no need to look at the inputs of the current_node
       cost += *cached_cost;
       continue;
-<<<<<<< HEAD
     }
+
     cost += estimate_node_cost(current_node);
     if (current_node->left_input()) {
       bfs_queue.push(current_node->left_input());
     }
+
     if (current_node->right_input()) {
       bfs_queue.push(current_node->right_input());
-=======
-    } else {
-      cost += estimate_node_cost(current_node);
-      if (current_node->left_input()) {
-        bfs_queue.push(current_node->left_input());
-      }
-
-      if (current_node->right_input()) {
-        bfs_queue.push(current_node->right_input());
-      }
->>>>>>> ac27bd52
     }
   }
 
