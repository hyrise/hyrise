# Setup the version.hpp file.
# Include this here because we need the GENERATED property on version.hpp and in CMake that property has directory
# scope
include(${PROJECT_SOURCE_DIR}/cmake/git_watcher.cmake)
# Sources and libraries shared among the different builds of the lib
set(
    SOURCES
    all_parameter_variant.cpp
    all_parameter_variant.hpp
    all_type_variant.cpp
    all_type_variant.hpp
    concurrency/commit_context.cpp
    concurrency/commit_context.hpp
    concurrency/transaction_context.cpp
    concurrency/transaction_context.hpp
    concurrency/transaction_manager.cpp
    concurrency/transaction_manager.hpp
    constant_mappings.cpp
    constant_mappings.hpp
    cost_model/abstract_cost_estimator.cpp
    cost_model/abstract_cost_estimator.hpp
    cost_model/cost.hpp
    cost_model/cost_model_logical.cpp
    cost_model/cost_model_logical.hpp
    expression/abstract_expression.cpp
    expression/abstract_expression.hpp
    expression/abstract_predicate_expression.cpp
    expression/abstract_predicate_expression.hpp
    expression/aggregate_expression.cpp
    expression/aggregate_expression.hpp
    expression/arithmetic_expression.cpp
    expression/arithmetic_expression.hpp
    expression/between_expression.cpp
    expression/between_expression.hpp
    expression/binary_predicate_expression.cpp
    expression/binary_predicate_expression.hpp
    expression/case_expression.cpp
    expression/case_expression.hpp
    expression/cast_expression.cpp
    expression/cast_expression.hpp
    expression/evaluation/expression_evaluator.cpp
    expression/evaluation/expression_evaluator.hpp
    expression/evaluation/expression_functors.hpp
    expression/evaluation/expression_result.hpp
    expression/evaluation/expression_result_views.hpp
    expression/evaluation/like_matcher.cpp
    expression/evaluation/like_matcher.hpp
    expression/exists_expression.cpp
    expression/exists_expression.hpp
    expression/expression_functional.cpp
    expression/expression_functional.hpp
    expression/expression_precedence.hpp
    expression/expression_utils.cpp
    expression/expression_utils.hpp
    expression/extract_expression.cpp
    expression/extract_expression.hpp
    expression/function_expression.cpp
    expression/function_expression.hpp
    expression/in_expression.cpp
    expression/in_expression.hpp
    expression/is_null_expression.cpp
    expression/is_null_expression.hpp
    expression/list_expression.cpp
    expression/list_expression.hpp
    expression/logical_expression.cpp
    expression/logical_expression.hpp
    expression/lqp_column_expression.cpp
    expression/lqp_column_expression.hpp
    expression/lqp_select_expression.cpp
    expression/lqp_select_expression.hpp
    expression/parameter_expression.cpp
    expression/parameter_expression.hpp
    expression/pqp_column_expression.cpp
    expression/pqp_column_expression.hpp
    expression/pqp_select_expression.cpp
    expression/pqp_select_expression.hpp
    expression/unary_minus_expression.cpp
    expression/unary_minus_expression.hpp
    expression/value_expression.cpp
    expression/value_expression.hpp
    import_export/binary.hpp
    import_export/csv_converter.cpp
    import_export/csv_converter.hpp
    import_export/csv_meta.cpp
    import_export/csv_meta.hpp
    import_export/csv_parser.cpp
    import_export/csv_parser.hpp
    import_export/csv_writer.cpp
    import_export/csv_writer.hpp
    logical_query_plan/abstract_lqp_node.cpp
    logical_query_plan/abstract_lqp_node.hpp
    logical_query_plan/aggregate_node.cpp
    logical_query_plan/aggregate_node.hpp
    logical_query_plan/alias_node.cpp
    logical_query_plan/alias_node.hpp
    logical_query_plan/base_non_query_node.cpp
    logical_query_plan/base_non_query_node.hpp
    logical_query_plan/create_view_node.cpp
    logical_query_plan/create_view_node.hpp
    logical_query_plan/delete_node.cpp
    logical_query_plan/delete_node.hpp
    logical_query_plan/drop_view_node.cpp
    logical_query_plan/drop_view_node.hpp
    logical_query_plan/dummy_table_node.cpp
    logical_query_plan/dummy_table_node.hpp
    logical_query_plan/enable_make_for_lqp_node.hpp
    logical_query_plan/insert_node.cpp
    logical_query_plan/insert_node.hpp
    logical_query_plan/join_node.cpp
    logical_query_plan/join_node.hpp
    logical_query_plan/limit_node.cpp
    logical_query_plan/limit_node.hpp
    logical_query_plan/logical_plan_root_node.cpp
    logical_query_plan/logical_plan_root_node.hpp
    logical_query_plan/lqp_column_reference.cpp
    logical_query_plan/lqp_column_reference.hpp
    logical_query_plan/lqp_translator.cpp
    logical_query_plan/lqp_translator.hpp
    logical_query_plan/lqp_utils.cpp
    logical_query_plan/lqp_utils.hpp
    logical_query_plan/mock_node.cpp
    logical_query_plan/mock_node.hpp
    logical_query_plan/predicate_node.cpp
    logical_query_plan/predicate_node.hpp
    logical_query_plan/projection_node.cpp
    logical_query_plan/projection_node.hpp
    logical_query_plan/show_columns_node.cpp
    logical_query_plan/show_columns_node.hpp
    logical_query_plan/show_tables_node.cpp
    logical_query_plan/show_tables_node.hpp
    logical_query_plan/sort_node.cpp
    logical_query_plan/sort_node.hpp
    logical_query_plan/stored_table_node.cpp
    logical_query_plan/stored_table_node.hpp
    logical_query_plan/union_node.cpp
    logical_query_plan/union_node.hpp
    logical_query_plan/update_node.cpp
    logical_query_plan/update_node.hpp
    logical_query_plan/validate_node.cpp
    logical_query_plan/validate_node.hpp
    null_value.hpp
    operators/abstract_join_operator.cpp
    operators/abstract_join_operator.hpp
    operators/abstract_operator.cpp
    operators/abstract_operator.hpp
    operators/abstract_read_only_operator.cpp
    operators/abstract_read_only_operator.hpp
    operators/abstract_read_write_operator.cpp
    operators/abstract_read_write_operator.hpp
    operators/aggregate.cpp
    operators/aggregate.hpp
    operators/aggregate/aggregate_traits.hpp
    operators/alias_operator.cpp
    operators/alias_operator.hpp
    operators/delete.cpp
    operators/delete.hpp
    operators/difference.cpp
    operators/difference.hpp
    operators/export_binary.cpp
    operators/export_binary.hpp
    operators/export_csv.cpp
    operators/export_csv.hpp
    operators/get_table.cpp
    operators/get_table.hpp
    operators/import_binary.cpp
    operators/import_binary.hpp
    operators/import_csv.cpp
    operators/import_csv.hpp
    operators/index_scan.cpp
    operators/index_scan.hpp
    operators/insert.cpp
    operators/insert.hpp
    operators/join_hash.cpp
    operators/join_hash.hpp
    operators/join_hash/hash_traits.hpp
    operators/join_index.cpp
    operators/join_index.hpp
    operators/join_mpsm.cpp
    operators/join_mpsm.hpp
    operators/join_mpsm/column_materializer_numa.hpp
    operators/join_mpsm/radix_cluster_sort_numa.hpp
    operators/join_nested_loop.cpp
    operators/join_nested_loop.hpp
    operators/join_sort_merge.cpp
    operators/join_sort_merge.hpp
    operators/join_sort_merge/column_materializer.hpp
    operators/join_sort_merge/radix_cluster_sort.hpp
    operators/limit.cpp
    operators/limit.hpp
    operators/maintenance/create_view.cpp
    operators/maintenance/create_view.hpp
    operators/maintenance/drop_view.cpp
    operators/maintenance/drop_view.hpp
    operators/maintenance/show_columns.cpp
    operators/maintenance/show_columns.hpp
    operators/maintenance/show_tables.cpp
    operators/maintenance/show_tables.hpp
    operators/maintenance/show_tables.hpp
    operators/operator_join_predicate.cpp
    operators/operator_join_predicate.hpp
    operators/operator_performance_data.cpp
    operators/operator_performance_data.hpp
    operators/operator_scan_predicate.cpp
    operators/operator_scan_predicate.hpp
    operators/print.cpp
    operators/print.hpp
    operators/product.cpp
    operators/product.hpp
    operators/projection.cpp
    operators/projection.hpp
    operators/sort.cpp
    operators/sort.hpp
    operators/table_scan.cpp
    operators/table_scan.hpp
    operators/table_scan/base_single_column_table_scan_impl.cpp
    operators/table_scan/base_single_column_table_scan_impl.hpp
    operators/table_scan/base_table_scan_impl.hpp
    operators/table_scan/column_comparison_table_scan_impl.cpp
    operators/table_scan/column_comparison_table_scan_impl.hpp
    operators/table_scan/is_null_table_scan_impl.cpp
    operators/table_scan/is_null_table_scan_impl.hpp
    operators/table_scan/like_table_scan_impl.cpp
    operators/table_scan/like_table_scan_impl.hpp
    operators/table_scan/single_column_table_scan_impl.cpp
    operators/table_scan/single_column_table_scan_impl.hpp
    operators/table_wrapper.cpp
    operators/table_wrapper.hpp
    operators/union_all.cpp
    operators/union_all.hpp
    operators/union_positions.cpp
    operators/union_positions.hpp
    operators/update.cpp
    operators/update.hpp
    operators/validate.cpp
    operators/validate.hpp
    optimizer/join_ordering/dp_ccp.cpp
    optimizer/join_ordering/dp_ccp.hpp
    optimizer/join_ordering/enumerate_ccp.cpp
    optimizer/join_ordering/enumerate_ccp.hpp
    optimizer/join_ordering/join_graph.cpp
    optimizer/join_ordering/join_graph.hpp
    optimizer/join_ordering/join_graph_builder.cpp
    optimizer/join_ordering/join_graph_builder.hpp
    optimizer/join_ordering/join_graph_edge.cpp
    optimizer/join_ordering/join_graph_edge.hpp
    optimizer/optimizer.cpp
    optimizer/optimizer.hpp
    optimizer/strategy/abstract_rule.cpp
    optimizer/strategy/abstract_rule.hpp
    optimizer/strategy/chunk_pruning_rule.cpp
    optimizer/strategy/chunk_pruning_rule.hpp
    optimizer/strategy/constant_calculation_rule.cpp
    optimizer/strategy/constant_calculation_rule.hpp
    optimizer/strategy/column_pruning_rule.cpp
    optimizer/strategy/column_pruning_rule.hpp
    optimizer/strategy/index_scan_rule.cpp
    optimizer/strategy/index_scan_rule.hpp
    optimizer/strategy/join_detection_rule.cpp
    optimizer/strategy/join_detection_rule.hpp
    optimizer/strategy/join_ordering_rule.cpp
    optimizer/strategy/join_ordering_rule.hpp
    optimizer/strategy/predicate_pushdown_rule.cpp
    optimizer/strategy/predicate_pushdown_rule.hpp
    optimizer/strategy/predicate_reordering_rule.cpp
    optimizer/strategy/predicate_reordering_rule.hpp
    optimizer/strategy/rule_batch.cpp
    optimizer/strategy/rule_batch.hpp
    planviz/abstract_visualizer.hpp
    planviz/lqp_visualizer.cpp
    planviz/lqp_visualizer.hpp
    planviz/sql_query_plan_visualizer.cpp
    planviz/sql_query_plan_visualizer.hpp
    resolve_type.hpp
    scheduler/abstract_scheduler.hpp
    scheduler/abstract_task.cpp
    scheduler/abstract_task.hpp
    scheduler/current_scheduler.cpp
    scheduler/current_scheduler.hpp
    scheduler/job_task.cpp
    scheduler/job_task.hpp
    scheduler/node_queue_scheduler.cpp
    scheduler/node_queue_scheduler.hpp
    scheduler/operator_task.cpp
    scheduler/operator_task.hpp
    scheduler/processing_unit.cpp
    scheduler/processing_unit.hpp
    scheduler/task_queue.cpp
    scheduler/task_queue.hpp
    scheduler/topology.cpp
    scheduler/topology.hpp
    scheduler/worker.cpp
    scheduler/worker.hpp
    server/client_connection.cpp
    server/client_connection.hpp
    server/postgres_wire_handler.cpp
    server/postgres_wire_handler.hpp
    server/query_response_builder.cpp
    server/query_response_builder.hpp
    server/server.cpp
    server/server.hpp
    server/server_session.cpp
    server/server_session.hpp
    server/task_runner.hpp
    server/then_operator.hpp
    server/types.hpp
    server/use_boost_future.hpp
    server/use_boost_future_impl.hpp
    sql/abstract_cache.hpp
    sql/create_sql_parser_error_message.cpp
    sql/create_sql_parser_error_message.hpp
    sql/gdfs_cache.hpp
    sql/gds_cache.hpp
    sql/lru_cache.hpp
    sql/lru_k_cache.hpp
    sql/parameter_id_allocator.cpp
    sql/parameter_id_allocator.hpp
    sql/random_cache.hpp
    sql/sql_identifier.cpp
    sql/sql_identifier.hpp
    sql/sql_identifier_resolver.cpp
    sql/sql_identifier_resolver.hpp
    sql/sql_identifier_resolver_proxy.cpp
    sql/sql_identifier_resolver_proxy.hpp
    sql/sql_pipeline.cpp
    sql/sql_pipeline.hpp
    sql/sql_pipeline_builder.cpp
    sql/sql_pipeline_builder.hpp
    sql/sql_pipeline_statement.cpp
    sql/sql_pipeline_statement.hpp
    sql/sql_query_cache.hpp
    sql/sql_query_plan.cpp
    sql/sql_query_plan.hpp
    sql/sql_translator.cpp
    sql/sql_translator.hpp
    statistics/base_column_statistics.cpp
    statistics/base_column_statistics.hpp
    statistics/chunk_statistics/abstract_filter.hpp
    statistics/chunk_statistics/chunk_statistics.cpp
    statistics/chunk_statistics/chunk_statistics.hpp
    statistics/chunk_statistics/min_max_filter.hpp
    statistics/chunk_statistics/range_filter.hpp
    statistics/chunk_statistics/segment_statistics.cpp
    statistics/chunk_statistics/segment_statistics.hpp
    statistics/chunk_statistics/counting_quotient_filter.hpp
    statistics/chunk_statistics/counting_quotient_filter.cpp
    statistics/column_statistics.cpp
    statistics/column_statistics.cpp
    statistics/generate_column_statistics.cpp
    statistics/generate_column_statistics.hpp
    statistics/generate_table_statistics.cpp
    statistics/generate_table_statistics.hpp
    statistics/statistics_import_export.cpp
    statistics/statistics_import_export.hpp
    statistics/table_statistics.cpp
    statistics/table_statistics.hpp
    storage/abstract_segment_visitor.hpp
    storage/base_segment_accessor.hpp
    storage/base_dictionary_segment.hpp
    storage/base_encoded_segment.cpp
    storage/base_encoded_segment.hpp
    storage/base_segment.cpp
    storage/base_segment.hpp
    storage/base_segment_encoder.hpp
    storage/base_value_segment.hpp
    storage/chunk.cpp
    storage/chunk.hpp
    storage/chunk_access_counter.cpp
    storage/chunk_access_counter.hpp
    storage/chunk_encoder.cpp
    storage/chunk_encoder.hpp
    storage/create_iterable_from_segment.hpp
    storage/dictionary_segment.cpp
    storage/dictionary_segment.hpp
    storage/dictionary_segment/attribute_vector_iterable.hpp
    storage/dictionary_segment/dictionary_encoder.hpp
    storage/dictionary_segment/dictionary_segment_iterable.hpp
    storage/encoding_type.hpp
    storage/fixed_string_dictionary_segment.cpp
    storage/fixed_string_dictionary_segment.hpp
    storage/fixed_string_dictionary_segment/fixed_string.cpp
    storage/fixed_string_dictionary_segment/fixed_string.hpp
    storage/fixed_string_dictionary_segment/fixed_string_vector.cpp
    storage/fixed_string_dictionary_segment/fixed_string_vector.hpp
    storage/fixed_string_dictionary_segment/fixed_string_vector_iterator.hpp
    storage/frame_of_reference/frame_of_reference_encoder.hpp
    storage/frame_of_reference/frame_of_reference_iterable.hpp
    storage/frame_of_reference_segment.cpp
    storage/frame_of_reference_segment.hpp
    storage/index/adaptive_radix_tree/adaptive_radix_tree_index.cpp
    storage/index/adaptive_radix_tree/adaptive_radix_tree_index.hpp
    storage/index/adaptive_radix_tree/adaptive_radix_tree_nodes.cpp
    storage/index/adaptive_radix_tree/adaptive_radix_tree_nodes.hpp
    storage/index/b_tree/b_tree_index.cpp
    storage/index/b_tree/b_tree_index.hpp
    storage/index/b_tree/b_tree_index_impl.cpp
    storage/index/b_tree/b_tree_index_impl.hpp
    storage/index/base_index.cpp
    storage/index/base_index.hpp
    storage/index/group_key/composite_group_key_index.cpp
    storage/index/group_key/composite_group_key_index.hpp
    storage/index/group_key/group_key_index.cpp
    storage/index/group_key/group_key_index.hpp
    storage/index/group_key/variable_length_key.cpp
    storage/index/group_key/variable_length_key.hpp
    storage/index/group_key/variable_length_key_base.cpp
    storage/index/group_key/variable_length_key_base.hpp
    storage/index/group_key/variable_length_key_proxy.cpp
    storage/index/group_key/variable_length_key_proxy.hpp
    storage/index/group_key/variable_length_key_store.cpp
    storage/index/group_key/variable_length_key_store.hpp
    storage/index/index_info.hpp
    storage/index/segment_index_type.hpp
    storage/lqp_view.cpp
    storage/lqp_view.hpp
    storage/materialize.hpp
    storage/mvcc_data.cpp
    storage/mvcc_data.hpp
    storage/numa_placement_manager.cpp
    storage/numa_placement_manager.hpp
    storage/proxy_chunk.cpp
    storage/proxy_chunk.hpp
    storage/reference_segment.cpp
    storage/reference_segment.hpp
    storage/reference_segment/reference_segment_iterable.hpp
    storage/resolve_encoded_segment_type.hpp
    storage/run_length_segment.cpp
    storage/run_length_segment.hpp
    storage/run_length_segment/run_length_encoder.hpp
    storage/run_length_segment/run_length_segment_iterable.hpp
    storage/segment_accessor.hpp
    storage/segment_encoding_utils.cpp
    storage/segment_encoding_utils.hpp
    storage/segment_iterables.hpp
    storage/segment_iterables/any_segment_iterable.hpp
    storage/segment_iterables/any_segment_iterator.hpp
    storage/segment_iterables/base_segment_iterators.hpp
    storage/segment_iterables/chunk_offset_mapping.cpp
    storage/segment_iterables/chunk_offset_mapping.hpp
    storage/segment_iterables/create_iterable_from_attribute_vector.hpp
    storage/segment_iterables/segment_iterator_values.hpp
    storage/storage_manager.cpp
    storage/storage_manager.hpp
    storage/table.cpp
    storage/table.hpp
    storage/table_column_definition.cpp
    storage/table_column_definition.hpp
    storage/value_segment.cpp
    storage/value_segment.hpp
    storage/value_segment/null_value_vector_iterable.hpp
    storage/value_segment/value_segment_iterable.hpp
    storage/vector_compression/base_compressed_vector.hpp
    storage/vector_compression/base_vector_compressor.hpp
    storage/vector_compression/base_vector_decompressor.hpp
    storage/vector_compression/compressed_vector_type.hpp
    storage/vector_compression/fixed_size_byte_aligned/fixed_size_byte_aligned_compressor.cpp
    storage/vector_compression/fixed_size_byte_aligned/fixed_size_byte_aligned_compressor.hpp
    storage/vector_compression/fixed_size_byte_aligned/fixed_size_byte_aligned_decompressor.hpp
    storage/vector_compression/fixed_size_byte_aligned/fixed_size_byte_aligned_utils.hpp
    storage/vector_compression/fixed_size_byte_aligned/fixed_size_byte_aligned_vector.hpp
    storage/vector_compression/resolve_compressed_vector_type.hpp
    storage/vector_compression/simd_bp128/oversized_types.hpp
    storage/vector_compression/simd_bp128/simd_bp128_compressor.cpp
    storage/vector_compression/simd_bp128/simd_bp128_compressor.hpp
    storage/vector_compression/simd_bp128/simd_bp128_decompressor.cpp
    storage/vector_compression/simd_bp128/simd_bp128_decompressor.hpp
    storage/vector_compression/simd_bp128/simd_bp128_iterator.cpp
    storage/vector_compression/simd_bp128/simd_bp128_iterator.hpp
    storage/vector_compression/simd_bp128/simd_bp128_packing.cpp
    storage/vector_compression/simd_bp128/simd_bp128_packing.hpp
    storage/vector_compression/simd_bp128/simd_bp128_vector.cpp
    storage/vector_compression/simd_bp128/simd_bp128_vector.hpp
    storage/vector_compression/vector_compression.cpp
    storage/vector_compression/vector_compression.hpp
    strong_typedef.hpp
    tasks/chunk_compression_task.cpp
    tasks/chunk_compression_task.hpp
    tasks/chunk_metrics_collection_task.cpp
    tasks/chunk_metrics_collection_task.hpp
    tasks/chunk_migration_task.cpp
    tasks/chunk_migration_task.hpp
    tasks/migration_preparation_task.cpp
    tasks/migration_preparation_task.hpp
    tasks/server/abstract_server_task.hpp
    tasks/server/bind_server_prepared_statement_task.cpp
    tasks/server/bind_server_prepared_statement_task.hpp
    tasks/server/create_pipeline_task.cpp
    tasks/server/create_pipeline_task.hpp
    tasks/server/execute_server_prepared_statement_task.cpp
    tasks/server/execute_server_prepared_statement_task.hpp
    tasks/server/execute_server_query_task.cpp
    tasks/server/execute_server_query_task.hpp
    tasks/server/load_server_file_task.cpp
    tasks/server/load_server_file_task.hpp
    type_cast.hpp
    type_comparison.hpp
    types.cpp
    types.hpp
    uid_allocator.hpp
    utils/abstract_plugin.hpp
    utils/aligned_size.hpp
    utils/assert.hpp
    utils/boost_default_memory_resource.cpp
    utils/copyable_atomic.hpp
    utils/enum_constant.hpp
    utils/filesystem.hpp
    utils/format_bytes.cpp
    utils/format_bytes.hpp
    utils/format_duration.cpp
    utils/format_duration.hpp
    utils/invalid_input_exception.hpp
    utils/load_table.cpp
    utils/load_table.hpp
    utils/murmur_hash.cpp
    utils/murmur_hash.hpp
    utils/numa_memory_resource.cpp
    utils/numa_memory_resource.hpp
    utils/pausable_loop_thread.cpp
    utils/pausable_loop_thread.hpp
    utils/performance_warning.cpp
    utils/performance_warning.hpp
    utils/plugin_manager.cpp
    utils/plugin_manager.hpp
    utils/print_directed_acyclic_graph.hpp
    utils/scoped_locking_ptr.hpp
    utils/singleton.hpp
    utils/string_utils.cpp
    utils/string_utils.hpp
    utils/template_type.hpp
    utils/timer.cpp
    utils/timer.hpp
    utils/tracing/probes.hpp
    utils/uninitialized_vector.hpp
    ${CMAKE_BINARY_DIR}/version.hpp
)

set(
    LIBRARIES
    pthread
    sqlparser
<<<<<<< HEAD
    cqf
    boost_container
=======
    ${Boost_CONTAINER_LIBRARY}
>>>>>>> 3cef98dd
    ${TBB_LIBRARY}
)

if (${ENABLE_JIT_SUPPORT})
    include(${CMAKE_SOURCE_DIR}/cmake/EmbedLLVM.cmake)
    set(JIT_EMBEDDED_SOURCES
        # Files listed here will be embedded into the binary as LLVM-IR
        operators/jit_operator/jit_types.cpp
        operators/jit_operator/jit_types.hpp
        operators/jit_operator/jit_operations.cpp
        operators/jit_operator/jit_operations.hpp
        operators/jit_operator/operators/abstract_jittable.hpp
        operators/jit_operator/operators/abstract_jittable_sink.hpp
        operators/jit_operator/operators/jit_aggregate.cpp
        operators/jit_operator/operators/jit_aggregate.hpp
        operators/jit_operator/operators/jit_compute.cpp
        operators/jit_operator/operators/jit_compute.hpp
        operators/jit_operator/operators/jit_expression.cpp
        operators/jit_operator/operators/jit_expression.hpp
        operators/jit_operator/operators/jit_filter.cpp
        operators/jit_operator/operators/jit_filter.hpp
        operators/jit_operator/operators/jit_read_tuples.cpp
        operators/jit_operator/operators/jit_read_tuples.hpp
        operators/jit_operator/operators/jit_write_tuples.cpp
        operators/jit_operator/operators/jit_write_tuples.hpp
    )
    embed_llvm(LLVM_BUNDLE_FILE jit_llvm_bundle ${JIT_EMBEDDED_SOURCES})
    set(
        SOURCES
        operators/jit_operator/jit_aware_lqp_translator.cpp
        operators/jit_operator/jit_aware_lqp_translator.hpp
        operators/jit_operator/specialization/jit_compiler.cpp
        operators/jit_operator/specialization/jit_compiler.hpp
        operators/jit_operator/specialization/jit_code_specializer.cpp
        operators/jit_operator/specialization/jit_code_specializer.hpp
        operators/jit_operator/specialization/jit_repository.cpp
        operators/jit_operator/specialization/jit_repository.hpp
        operators/jit_operator/specialization/jit_runtime_pointer.cpp
        operators/jit_operator/specialization/jit_runtime_pointer.hpp
        operators/jit_operator/specialization/llvm/CloneFunction.cpp
        operators/jit_operator/specialization/llvm/InlineFunction.cpp
        operators/jit_operator/specialization/llvm_extensions.cpp
        operators/jit_operator/specialization/llvm_extensions.hpp
        operators/jit_operator/specialization/llvm_utils.cpp
        operators/jit_operator/specialization/llvm_utils.hpp
        operators/jit_operator_wrapper.cpp
        operators/jit_operator_wrapper.hpp
        ${SOURCES}
        ${JIT_EMBEDDED_SOURCES}
        ${LLVM_BUNDLE_FILE})
    # Prevent clang from complaining about unused defines when compiling the assembly file
    set_property(SOURCE ${LLVM_BUNDLE_FILE} PROPERTY COMPILE_FLAGS -Qunused-arguments)
    set(LIBRARIES ${LIBRARIES} ${LLVM_LIBRARY})
endif()

if (${ENABLE_NUMA_SUPPORT})
    set(LIBRARIES ${LIBRARIES} ${NUMA_LIBRARY} hpinuma_msource_s)
endif()

# Generate header file in order to define probes needed for dtrace
set(PROVIDER_FILE "${CMAKE_BINARY_DIR}/provider.hpp")
add_custom_command (
    OUTPUT ${PROVIDER_FILE}
    DEPENDS utils/tracing/provider.d
    COMMAND dtrace -h -s ${CMAKE_CURRENT_LIST_DIR}/utils/tracing/provider.d -o ${PROVIDER_FILE}
)

set(SOURCES ${SOURCES} ${CMAKE_BINARY_DIR}/provider.hpp)

# Configure the regular hyrise library used for tests/server/playground...
add_library(hyrise STATIC ${SOURCES})

# -rdynamic tells the linker to export the library's symbols so that plugins can use them.
target_link_libraries(hyrise ${LIBRARIES} -rdynamic)
target_include_directories(hyrise PUBLIC ${CMAKE_BINARY_DIR})

# -fPIC generates position independent code which is necessary because plugins might access hyrise functions.
target_compile_options(hyrise PRIVATE -fPIC)<|MERGE_RESOLUTION|>--- conflicted
+++ resolved
@@ -537,12 +537,8 @@
     LIBRARIES
     pthread
     sqlparser
-<<<<<<< HEAD
     cqf
-    boost_container
-=======
     ${Boost_CONTAINER_LIBRARY}
->>>>>>> 3cef98dd
     ${TBB_LIBRARY}
 )
 
