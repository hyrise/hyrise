# Setup the version.hpp file.
# Include this here because we need the GENERATED property on version.hpp and in CMake that property has directory
# scope
include(${PROJECT_SOURCE_DIR}/cmake/git_watcher.cmake)
# Sources and libraries shared among the different builds of the lib
set(
    SOURCES
    all_parameter_variant.cpp
    all_parameter_variant.hpp
    all_type_variant.cpp
    all_type_variant.hpp
    cache/abstract_cache.hpp
    cache/gdfs_cache.hpp
    concurrency/commit_context.cpp
    concurrency/commit_context.hpp
    concurrency/transaction_context.cpp
    concurrency/transaction_context.hpp
    concurrency/transaction_manager.cpp
    concurrency/transaction_manager.hpp
    cost_estimation/abstract_cost_estimator.cpp
    cost_estimation/abstract_cost_estimator.hpp
    cost_estimation/cost_estimator_logical.cpp
    cost_estimation/cost_estimator_logical.hpp
    expression/abstract_expression.cpp
    expression/abstract_expression.hpp
    expression/abstract_predicate_expression.cpp
    expression/abstract_predicate_expression.hpp
    expression/arithmetic_expression.cpp
    expression/arithmetic_expression.hpp
    expression/between_expression.cpp
    expression/between_expression.hpp
    expression/binary_predicate_expression.cpp
    expression/binary_predicate_expression.hpp
    expression/case_expression.cpp
    expression/case_expression.hpp
    expression/cast_expression.cpp
    expression/cast_expression.hpp
    expression/correlated_parameter_expression.cpp
    expression/correlated_parameter_expression.hpp
    expression/evaluation/expression_evaluator.cpp
    expression/evaluation/expression_evaluator.hpp
    expression/evaluation/expression_functors.hpp
    expression/evaluation/expression_result.hpp
    expression/evaluation/expression_result_views.hpp
    expression/evaluation/like_matcher.cpp
    expression/evaluation/like_matcher.hpp
    expression/exists_expression.cpp
    expression/exists_expression.hpp
    expression/expression_functional.cpp
    expression/expression_functional.hpp
    expression/expression_precedence.hpp
    expression/expression_utils.cpp
    expression/expression_utils.hpp
    expression/extract_expression.cpp
    expression/extract_expression.hpp
    expression/function_expression.cpp
    expression/function_expression.hpp
    expression/in_expression.cpp
    expression/in_expression.hpp
    expression/interval_expression.cpp
    expression/interval_expression.hpp
    expression/is_null_expression.cpp
    expression/is_null_expression.hpp
    expression/list_expression.cpp
    expression/list_expression.hpp
    expression/logical_expression.cpp
    expression/logical_expression.hpp
    expression/lqp_column_expression.cpp
    expression/lqp_column_expression.hpp
    expression/lqp_subquery_expression.cpp
    expression/lqp_subquery_expression.hpp
    expression/placeholder_expression.cpp
    expression/placeholder_expression.hpp
    expression/pqp_column_expression.cpp
    expression/pqp_column_expression.hpp
    expression/pqp_subquery_expression.cpp
    expression/pqp_subquery_expression.hpp
    expression/unary_minus_expression.cpp
    expression/unary_minus_expression.hpp
    expression/value_expression.cpp
    expression/value_expression.hpp
    expression/window_expression.cpp
    expression/window_expression.hpp
    expression/window_function_expression.cpp
    expression/window_function_expression.hpp
    hyrise.cpp
    hyrise.hpp
    import_export/binary/binary_parser.cpp
    import_export/binary/binary_parser.hpp
    import_export/binary/binary_writer.cpp
    import_export/binary/binary_writer.hpp
    import_export/csv/csv_converter.cpp
    import_export/csv/csv_converter.hpp
    import_export/csv/csv_meta.cpp
    import_export/csv/csv_meta.hpp
    import_export/csv/csv_parser.cpp
    import_export/csv/csv_parser.hpp
    import_export/csv/csv_writer.cpp
    import_export/csv/csv_writer.hpp
    import_export/file_type.cpp
    import_export/file_type.hpp
    logical_query_plan/abstract_lqp_node.cpp
    logical_query_plan/abstract_lqp_node.hpp
    logical_query_plan/abstract_non_query_node.cpp
    logical_query_plan/abstract_non_query_node.hpp
    logical_query_plan/aggregate_node.cpp
    logical_query_plan/aggregate_node.hpp
    logical_query_plan/alias_node.cpp
    logical_query_plan/alias_node.hpp
    logical_query_plan/change_meta_table_node.cpp
    logical_query_plan/change_meta_table_node.hpp
    logical_query_plan/create_prepared_plan_node.cpp
    logical_query_plan/create_prepared_plan_node.hpp
    logical_query_plan/create_table_node.cpp
    logical_query_plan/create_table_node.hpp
    logical_query_plan/create_view_node.cpp
    logical_query_plan/create_view_node.hpp
    logical_query_plan/data_dependencies/functional_dependency.cpp
    logical_query_plan/data_dependencies/functional_dependency.hpp
    logical_query_plan/data_dependencies/unique_column_combination.cpp
    logical_query_plan/data_dependencies/unique_column_combination.hpp
    logical_query_plan/delete_node.cpp
    logical_query_plan/delete_node.hpp
    logical_query_plan/drop_table_node.cpp
    logical_query_plan/drop_table_node.hpp
    logical_query_plan/drop_view_node.cpp
    logical_query_plan/drop_view_node.hpp
    logical_query_plan/dummy_table_node.cpp
    logical_query_plan/dummy_table_node.hpp
    logical_query_plan/enable_make_for_lqp_node.hpp
    logical_query_plan/except_node.cpp
    logical_query_plan/except_node.hpp
    logical_query_plan/export_node.cpp
    logical_query_plan/export_node.hpp
    logical_query_plan/import_node.cpp
    logical_query_plan/import_node.hpp
    logical_query_plan/insert_node.cpp
    logical_query_plan/insert_node.hpp
    logical_query_plan/intersect_node.cpp
    logical_query_plan/intersect_node.hpp
    logical_query_plan/join_node.cpp
    logical_query_plan/join_node.hpp
    logical_query_plan/limit_node.cpp
    logical_query_plan/limit_node.hpp
    logical_query_plan/logical_plan_root_node.cpp
    logical_query_plan/logical_plan_root_node.hpp
    logical_query_plan/lqp_translator.cpp
    logical_query_plan/lqp_translator.hpp
    logical_query_plan/lqp_utils.cpp
    logical_query_plan/lqp_utils.hpp
    logical_query_plan/mock_node.cpp
    logical_query_plan/mock_node.hpp
    logical_query_plan/predicate_node.cpp
    logical_query_plan/predicate_node.hpp
    logical_query_plan/projection_node.cpp
    logical_query_plan/projection_node.hpp
    logical_query_plan/sort_node.cpp
    logical_query_plan/sort_node.hpp
    logical_query_plan/static_table_node.cpp
    logical_query_plan/static_table_node.hpp
    logical_query_plan/stored_table_node.cpp
    logical_query_plan/stored_table_node.hpp
    logical_query_plan/union_node.cpp
    logical_query_plan/union_node.hpp
    logical_query_plan/update_node.cpp
    logical_query_plan/update_node.hpp
    logical_query_plan/validate_node.cpp
    logical_query_plan/validate_node.hpp
    logical_query_plan/window_node.cpp
    logical_query_plan/window_node.hpp
    lossless_cast.cpp
    lossless_cast.hpp
    lossy_cast.hpp
    memory/boost_default_memory_resource.cpp
    memory/numa_memory_resource.cpp
    memory/numa_memory_resource.hpp
    memory/zero_allocator.hpp
    null_value.hpp
    operators/abstract_aggregate_operator.cpp
    operators/abstract_aggregate_operator.hpp
    operators/abstract_join_operator.cpp
    operators/abstract_join_operator.hpp
    operators/abstract_operator.cpp
    operators/abstract_operator.hpp
    operators/abstract_read_only_operator.cpp
    operators/abstract_read_only_operator.hpp
    operators/abstract_read_write_operator.cpp
    operators/abstract_read_write_operator.hpp
    operators/aggregate/window_function_traits.hpp
    operators/aggregate_hash.cpp
    operators/aggregate_hash.hpp
    operators/aggregate_sort.cpp
    operators/aggregate_sort.hpp
    operators/alias_operator.cpp
    operators/alias_operator.hpp
    operators/change_meta_table.cpp
    operators/change_meta_table.hpp
    operators/delete.cpp
    operators/delete.hpp
    operators/difference.cpp
    operators/difference.hpp
    operators/export.cpp
    operators/export.hpp
    operators/get_table.cpp
    operators/get_table.hpp
    operators/import.cpp
    operators/import.hpp
    operators/index_scan.cpp
    operators/index_scan.hpp
    operators/insert.cpp
    operators/insert.hpp
    operators/join_helper/join_output_writing.cpp
    operators/join_helper/join_output_writing.hpp
    operators/join_hash.cpp
    operators/join_hash.hpp
    operators/join_hash/join_hash_steps.hpp
    operators/join_hash/join_hash_traits.hpp
    operators/join_index.cpp
    operators/join_index.hpp
    operators/join_nested_loop.cpp
    operators/join_nested_loop.hpp
    operators/join_sort_merge.cpp
    operators/join_sort_merge.hpp
    operators/join_sort_merge/column_materializer.hpp
    operators/join_sort_merge/radix_cluster_sort.hpp
    operators/join_verification.cpp
    operators/join_verification.hpp
    operators/limit.cpp
    operators/limit.hpp
    operators/maintenance/create_prepared_plan.cpp
    operators/maintenance/create_prepared_plan.hpp
    operators/maintenance/create_table.cpp
    operators/maintenance/create_table.hpp
    operators/maintenance/create_view.cpp
    operators/maintenance/create_view.hpp
    operators/maintenance/drop_table.cpp
    operators/maintenance/drop_table.hpp
    operators/maintenance/drop_view.cpp
    operators/maintenance/drop_view.hpp
    operators/multi_predicate_join/multi_predicate_join_evaluator.cpp
    operators/multi_predicate_join/multi_predicate_join_evaluator.hpp
    operators/operator_join_predicate.cpp
    operators/operator_join_predicate.hpp
    operators/operator_performance_data.cpp
    operators/operator_performance_data.hpp
    operators/operator_scan_predicate.cpp
    operators/operator_scan_predicate.hpp
    operators/pqp_utils.cpp
    operators/pqp_utils.hpp
    operators/print.cpp
    operators/print.hpp
    operators/product.cpp
    operators/product.hpp
    operators/projection.cpp
    operators/projection.hpp
    operators/sort.cpp
    operators/sort.hpp
    operators/table_scan.cpp
    operators/table_scan.hpp
    operators/table_scan/abstract_dereferenced_column_table_scan_impl.cpp
    operators/table_scan/abstract_dereferenced_column_table_scan_impl.hpp
    operators/table_scan/abstract_table_scan_impl.hpp
    operators/table_scan/column_between_table_scan_impl.cpp
    operators/table_scan/column_between_table_scan_impl.hpp
    operators/table_scan/column_is_null_table_scan_impl.cpp
    operators/table_scan/column_is_null_table_scan_impl.hpp
    operators/table_scan/column_like_table_scan_impl.cpp
    operators/table_scan/column_like_table_scan_impl.hpp
    operators/table_scan/column_vs_column_table_scan_impl.cpp
    operators/table_scan/column_vs_column_table_scan_impl.hpp
    operators/table_scan/column_vs_value_table_scan_impl.cpp
    operators/table_scan/column_vs_value_table_scan_impl.hpp
    operators/table_scan/expression_evaluator_table_scan_impl.cpp
    operators/table_scan/expression_evaluator_table_scan_impl.hpp
    operators/table_scan/sorted_segment_search.hpp
    operators/table_wrapper.cpp
    operators/table_wrapper.hpp
    operators/union_all.cpp
    operators/union_all.hpp
    operators/union_positions.cpp
    operators/union_positions.hpp
    operators/update.cpp
    operators/update.hpp
    operators/validate.cpp
    operators/validate.hpp
    optimizer/join_ordering/abstract_join_ordering_algorithm.cpp
    optimizer/join_ordering/abstract_join_ordering_algorithm.hpp
    optimizer/join_ordering/dp_ccp.cpp
    optimizer/join_ordering/dp_ccp.hpp
    optimizer/join_ordering/enumerate_ccp.cpp
    optimizer/join_ordering/enumerate_ccp.hpp
    optimizer/join_ordering/greedy_operator_ordering.cpp
    optimizer/join_ordering/greedy_operator_ordering.hpp
    optimizer/join_ordering/join_graph.cpp
    optimizer/join_ordering/join_graph.hpp
    optimizer/join_ordering/join_graph_builder.cpp
    optimizer/join_ordering/join_graph_builder.hpp
    optimizer/join_ordering/join_graph_edge.cpp
    optimizer/join_ordering/join_graph_edge.hpp
    optimizer/optimizer.cpp
    optimizer/optimizer.hpp
    optimizer/strategy/abstract_rule.cpp
    optimizer/strategy/abstract_rule.hpp
    optimizer/strategy/between_composition_rule.cpp
    optimizer/strategy/between_composition_rule.hpp
    optimizer/strategy/chunk_pruning_rule.cpp
    optimizer/strategy/chunk_pruning_rule.hpp
    optimizer/strategy/column_pruning_rule.cpp
    optimizer/strategy/column_pruning_rule.hpp
    optimizer/strategy/dependent_group_by_reduction_rule.cpp
    optimizer/strategy/dependent_group_by_reduction_rule.hpp
    optimizer/strategy/expression_reduction_rule.cpp
    optimizer/strategy/expression_reduction_rule.hpp
    optimizer/strategy/in_expression_rewrite_rule.cpp
    optimizer/strategy/in_expression_rewrite_rule.hpp
    optimizer/strategy/index_scan_rule.cpp
    optimizer/strategy/index_scan_rule.hpp
    optimizer/strategy/join_ordering_rule.cpp
    optimizer/strategy/join_ordering_rule.hpp
    optimizer/strategy/join_predicate_ordering_rule.cpp
    optimizer/strategy/join_predicate_ordering_rule.hpp
    optimizer/strategy/join_to_predicate_rewrite_rule.cpp
    optimizer/strategy/join_to_predicate_rewrite_rule.hpp
    optimizer/strategy/join_to_semi_join_rule.cpp
    optimizer/strategy/join_to_semi_join_rule.hpp
    optimizer/strategy/null_scan_removal_rule.cpp
    optimizer/strategy/null_scan_removal_rule.hpp
    optimizer/strategy/predicate_merge_rule.cpp
    optimizer/strategy/predicate_merge_rule.hpp
    optimizer/strategy/predicate_placement_rule.cpp
    optimizer/strategy/predicate_placement_rule.hpp
    optimizer/strategy/predicate_reordering_rule.cpp
    optimizer/strategy/predicate_reordering_rule.hpp
    optimizer/strategy/predicate_split_up_rule.cpp
    optimizer/strategy/predicate_split_up_rule.hpp
    optimizer/strategy/semi_join_reduction_rule.cpp
    optimizer/strategy/semi_join_reduction_rule.hpp
    optimizer/strategy/stored_table_column_alignment_rule.cpp
    optimizer/strategy/stored_table_column_alignment_rule.hpp
    optimizer/strategy/subquery_to_join_rule.cpp
    optimizer/strategy/subquery_to_join_rule.hpp
    resolve_type.hpp
    scheduler/abstract_scheduler.cpp
    scheduler/abstract_scheduler.hpp
    scheduler/abstract_task.cpp
    scheduler/abstract_task.hpp
    scheduler/immediate_execution_scheduler.cpp
    scheduler/immediate_execution_scheduler.hpp
    scheduler/job_task.cpp
    scheduler/job_task.hpp
    scheduler/node_queue_scheduler.cpp
    scheduler/node_queue_scheduler.hpp
    scheduler/operator_task.cpp
    scheduler/operator_task.hpp
    scheduler/shutdown_task.cpp
    scheduler/shutdown_task.hpp
    scheduler/task_queue.cpp
    scheduler/task_queue.hpp
    scheduler/task_utils.hpp
    scheduler/topology.cpp
    scheduler/topology.hpp
    scheduler/worker.cpp
    scheduler/worker.hpp
    server/client_disconnect_exception.hpp
    server/postgres_message_type.hpp
    server/postgres_protocol_handler.cpp
    server/postgres_protocol_handler.hpp
    server/query_handler.cpp
    server/query_handler.hpp
    server/read_buffer.cpp
    server/read_buffer.hpp
    server/result_serializer.cpp
    server/result_serializer.hpp
    server/ring_buffer_iterator.hpp
    server/server.cpp
    server/server.hpp
    server/server_types.hpp
    server/session.cpp
    server/session.hpp
    server/write_buffer.cpp
    server/write_buffer.hpp
    sql/create_sql_parser_error_message.cpp
    sql/create_sql_parser_error_message.hpp
    sql/parameter_id_allocator.cpp
    sql/parameter_id_allocator.hpp
    sql/sql_identifier.cpp
    sql/sql_identifier.hpp
    sql/sql_identifier_resolver.cpp
    sql/sql_identifier_resolver.hpp
    sql/sql_identifier_resolver_proxy.cpp
    sql/sql_identifier_resolver_proxy.hpp
    sql/sql_pipeline.cpp
    sql/sql_pipeline.hpp
    sql/sql_pipeline_builder.cpp
    sql/sql_pipeline_builder.hpp
    sql/sql_pipeline_statement.cpp
    sql/sql_pipeline_statement.hpp
    sql/sql_plan_cache.hpp
    sql/sql_translator.cpp
    sql/sql_translator.hpp
    statistics/abstract_cardinality_estimator.cpp
    statistics/abstract_cardinality_estimator.hpp
    statistics/attribute_statistics.cpp
    statistics/attribute_statistics.hpp
    statistics/base_attribute_statistics.cpp
    statistics/base_attribute_statistics.hpp
    statistics/cardinality_estimation_cache.hpp
    statistics/cardinality_estimator.cpp
    statistics/cardinality_estimator.hpp
    statistics/generate_pruning_statistics.cpp
    statistics/generate_pruning_statistics.hpp
    statistics/join_graph_statistics_cache.cpp
    statistics/join_graph_statistics_cache.hpp
    statistics/statistics_objects/abstract_histogram.cpp
    statistics/statistics_objects/abstract_histogram.hpp
    statistics/statistics_objects/abstract_statistics_object.cpp
    statistics/statistics_objects/abstract_statistics_object.hpp
    statistics/statistics_objects/distinct_value_count.cpp
    statistics/statistics_objects/distinct_value_count.hpp
    statistics/statistics_objects/equal_distinct_count_histogram.cpp
    statistics/statistics_objects/equal_distinct_count_histogram.hpp
    statistics/statistics_objects/generic_histogram.cpp
    statistics/statistics_objects/generic_histogram.hpp
    statistics/statistics_objects/generic_histogram_builder.cpp
    statistics/statistics_objects/generic_histogram_builder.hpp
    statistics/statistics_objects/histogram_domain.cpp
    statistics/statistics_objects/histogram_domain.hpp
    statistics/statistics_objects/min_max_filter.cpp
    statistics/statistics_objects/min_max_filter.hpp
    statistics/statistics_objects/null_value_ratio_statistics.cpp
    statistics/statistics_objects/null_value_ratio_statistics.hpp
    statistics/statistics_objects/range_filter.cpp
    statistics/statistics_objects/range_filter.hpp
    statistics/table_statistics.cpp
    statistics/table_statistics.hpp
    storage/abstract_encoded_segment.cpp
    storage/abstract_encoded_segment.hpp
    storage/abstract_segment.cpp
    storage/abstract_segment.hpp
    storage/base_dictionary_segment.hpp
    storage/base_segment_accessor.hpp
    storage/base_segment_encoder.hpp
    storage/base_value_segment.hpp
    storage/chunk.cpp
    storage/chunk.hpp
    storage/chunk_encoder.cpp
    storage/chunk_encoder.hpp
    storage/constraints/abstract_table_constraint.cpp
    storage/constraints/abstract_table_constraint.hpp
    storage/constraints/foreign_key_constraint.cpp
    storage/constraints/foreign_key_constraint.hpp
    storage/constraints/table_key_constraint.cpp
    storage/constraints/table_key_constraint.hpp
    storage/constraints/table_order_constraint.cpp
    storage/constraints/table_order_constraint.hpp
    storage/create_iterable_from_reference_segment.ipp
    storage/create_iterable_from_segment.hpp
    storage/create_iterable_from_segment.ipp
    storage/dictionary_segment.cpp
    storage/dictionary_segment.hpp
    storage/dictionary_segment/attribute_vector_iterable.hpp
    storage/dictionary_segment/dictionary_encoder.hpp
    storage/dictionary_segment/dictionary_segment_iterable.hpp
    storage/encoding_type.cpp
    storage/encoding_type.hpp
    storage/fixed_string_dictionary_segment.cpp
    storage/fixed_string_dictionary_segment.hpp
    storage/fixed_string_dictionary_segment/fixed_string.cpp
    storage/fixed_string_dictionary_segment/fixed_string.hpp
    storage/fixed_string_dictionary_segment/fixed_string_vector.cpp
    storage/fixed_string_dictionary_segment/fixed_string_vector.hpp
    storage/fixed_string_dictionary_segment/fixed_string_vector_iterator.hpp
    storage/frame_of_reference_segment.cpp
    storage/frame_of_reference_segment.hpp
    storage/frame_of_reference_segment/frame_of_reference_encoder.hpp
    storage/frame_of_reference_segment/frame_of_reference_segment_iterable.hpp
    storage/index/abstract_chunk_index.cpp
    storage/index/abstract_chunk_index.hpp
    storage/index/adaptive_radix_tree/adaptive_radix_tree_index.cpp
    storage/index/adaptive_radix_tree/adaptive_radix_tree_index.hpp
    storage/index/adaptive_radix_tree/adaptive_radix_tree_nodes.cpp
    storage/index/adaptive_radix_tree/adaptive_radix_tree_nodes.hpp
    storage/index/b_tree/b_tree_index.cpp
    storage/index/b_tree/b_tree_index.hpp
    storage/index/b_tree/b_tree_index_impl.cpp
    storage/index/b_tree/b_tree_index_impl.hpp
    storage/index/group_key/composite_group_key_index.cpp
    storage/index/group_key/composite_group_key_index.hpp
    storage/index/group_key/group_key_index.cpp
    storage/index/group_key/group_key_index.hpp
    storage/index/group_key/variable_length_key.cpp
    storage/index/group_key/variable_length_key.hpp
    storage/index/group_key/variable_length_key_base.cpp
    storage/index/group_key/variable_length_key_base.hpp
    storage/index/group_key/variable_length_key_proxy.cpp
    storage/index/group_key/variable_length_key_proxy.hpp
    storage/index/group_key/variable_length_key_store.cpp
    storage/index/group_key/variable_length_key_store.hpp
    storage/index/chunk_index_statistics.cpp
    storage/index/chunk_index_statistics.hpp
    storage/index/table_index_statistics.cpp
    storage/index/table_index_statistics.hpp
    storage/index/partial_hash/flat_map_iterator.cpp
    storage/index/partial_hash/flat_map_iterator.hpp
    storage/index/partial_hash/flat_map_iterator_impl.cpp
    storage/index/partial_hash/flat_map_iterator_impl.hpp
    storage/index/partial_hash/partial_hash_index.cpp
    storage/index/partial_hash/partial_hash_index.hpp
    storage/index/partial_hash/partial_hash_index_impl.cpp
    storage/index/partial_hash/partial_hash_index_impl.hpp
    storage/index/chunk_index_type.hpp
    storage/lqp_view.cpp
    storage/lqp_view.hpp
    storage/lz4_segment.cpp
    storage/lz4_segment.hpp
    storage/lz4_segment/lz4_encoder.hpp
    storage/lz4_segment/lz4_segment_iterable.hpp
    storage/materialize.hpp
    storage/mvcc_data.cpp
    storage/mvcc_data.hpp
    storage/pos_lists/abstract_pos_list.cpp
    storage/pos_lists/abstract_pos_list.hpp
    storage/pos_lists/entire_chunk_pos_list.cpp
    storage/pos_lists/entire_chunk_pos_list.hpp
    storage/pos_lists/row_id_pos_list.cpp
    storage/pos_lists/row_id_pos_list.hpp
    storage/prepared_plan.cpp
    storage/prepared_plan.hpp
    storage/reference_segment.cpp
    storage/reference_segment.hpp
    storage/reference_segment/reference_segment_iterable.hpp
    storage/resolve_encoded_segment_type.hpp
    storage/run_length_segment.cpp
    storage/run_length_segment.hpp
    storage/run_length_segment/run_length_encoder.hpp
    storage/run_length_segment/run_length_segment_iterable.hpp
    storage/segment_access_counter.cpp
    storage/segment_access_counter.hpp
    storage/segment_accessor.cpp
    storage/segment_accessor.hpp
    storage/segment_encoding_utils.cpp
    storage/segment_encoding_utils.hpp
    storage/segment_iterables.hpp
    storage/segment_iterables/abstract_segment_iterators.hpp
    storage/segment_iterables/any_segment_iterable.cpp
    storage/segment_iterables/any_segment_iterable.hpp
    storage/segment_iterables/any_segment_iterator.hpp
    storage/segment_iterables/create_iterable_from_attribute_vector.hpp
    storage/segment_iterables/segment_positions.hpp
    storage/segment_iterate.hpp
    storage/split_pos_list_by_chunk_id.cpp
    storage/split_pos_list_by_chunk_id.hpp
    storage/storage_manager.cpp
    storage/storage_manager.hpp
    storage/table.cpp
    storage/table.hpp
    storage/table_column_definition.cpp
    storage/table_column_definition.hpp
    storage/value_segment.cpp
    storage/value_segment.hpp
    storage/value_segment/null_value_vector_iterable.hpp
    storage/value_segment/value_segment_iterable.hpp
    storage/vector_compression/base_compressed_vector.hpp
    storage/vector_compression/base_vector_compressor.hpp
    storage/vector_compression/base_vector_decompressor.hpp
    storage/vector_compression/compressed_vector_type.cpp
    storage/vector_compression/compressed_vector_type.hpp
    storage/vector_compression/fixed_width_integer/fixed_width_integer_compressor.cpp
    storage/vector_compression/fixed_width_integer/fixed_width_integer_compressor.hpp
    storage/vector_compression/fixed_width_integer/fixed_width_integer_decompressor.hpp
    storage/vector_compression/fixed_width_integer/fixed_width_integer_utils.hpp
    storage/vector_compression/fixed_width_integer/fixed_width_integer_vector.hpp
    storage/vector_compression/resolve_compressed_vector_type.hpp
    storage/vector_compression/bitpacking/bitpacking_compressor.cpp
    storage/vector_compression/bitpacking/bitpacking_compressor.hpp
    storage/vector_compression/bitpacking/bitpacking_iterator.hpp
    storage/vector_compression/bitpacking/bitpacking_decompressor.hpp
    storage/vector_compression/bitpacking/bitpacking_vector.hpp
    storage/vector_compression/bitpacking/bitpacking_vector.cpp
    storage/vector_compression/bitpacking/bitpacking_vector_type.hpp
    storage/vector_compression/vector_compression.cpp
    storage/vector_compression/vector_compression.hpp
    strong_typedef.hpp
    tasks/chunk_compression_task.cpp
    tasks/chunk_compression_task.hpp
    type_comparison.hpp
    types.cpp
    types.hpp
    uid_allocator.hpp
    utils/abstract_plugin.cpp
    utils/abstract_plugin.hpp
    utils/aligned_size.hpp
    utils/assert.hpp
    utils/atomic_max.hpp
    utils/check_table_equal.cpp
    utils/check_table_equal.hpp
    utils/copyable_atomic.hpp
    utils/date_time_utils.cpp
    utils/date_time_utils.hpp
    utils/enum_constant.hpp
    utils/format_bytes.cpp
    utils/format_bytes.hpp
    utils/format_duration.cpp
    utils/format_duration.hpp
    utils/invalid_input_exception.hpp
    utils/list_directory.cpp
    utils/list_directory.hpp
    utils/load_table.cpp
    utils/load_table.hpp
    utils/log_manager.cpp
    utils/log_manager.hpp
    utils/lossless_predicate_cast.cpp
    utils/lossless_predicate_cast.hpp
    utils/make_bimap.hpp
    utils/meta_table_manager.cpp
    utils/meta_table_manager.hpp
    utils/meta_tables/abstract_meta_table.cpp
    utils/meta_tables/abstract_meta_table.hpp
    utils/meta_tables/meta_chunk_sort_orders_table.cpp
    utils/meta_tables/meta_chunk_sort_orders_table.hpp
    utils/meta_tables/meta_chunks_table.cpp
    utils/meta_tables/meta_chunks_table.hpp
    utils/meta_tables/meta_columns_table.cpp
    utils/meta_tables/meta_columns_table.hpp
    utils/meta_tables/meta_exec_table.cpp
    utils/meta_tables/meta_exec_table.hpp
    utils/meta_tables/meta_log_table.cpp
    utils/meta_tables/meta_log_table.hpp
    utils/meta_tables/meta_plugins_table.cpp
    utils/meta_tables/meta_plugins_table.hpp
    utils/meta_tables/meta_segments_accurate_table.cpp
    utils/meta_tables/meta_segments_accurate_table.hpp
    utils/meta_tables/meta_segments_table.cpp
    utils/meta_tables/meta_segments_table.hpp
    utils/meta_tables/meta_settings_table.cpp
    utils/meta_tables/meta_settings_table.hpp
    utils/meta_tables/meta_system_information_table.cpp
    utils/meta_tables/meta_system_information_table.hpp
    utils/meta_tables/meta_system_utilization_table.cpp
    utils/meta_tables/meta_system_utilization_table.hpp
    utils/meta_tables/meta_tables_table.cpp
    utils/meta_tables/meta_tables_table.hpp
    utils/meta_tables/segment_meta_data.cpp
    utils/meta_tables/segment_meta_data.hpp
<<<<<<< HEAD
    utils/numa_helper.cpp
    utils/numa_helper.hpp
=======
    utils/numa_utils.hpp
    utils/numa_utils.cpp
>>>>>>> 4add1a2a
    utils/pausable_loop_thread.cpp
    utils/pausable_loop_thread.hpp
    utils/performance_warning.cpp
    utils/performance_warning.hpp
    utils/plugin_manager.cpp
    utils/plugin_manager.hpp
    utils/print_utils.cpp
    utils/print_utils.hpp
    utils/pruning_utils.cpp
    utils/pruning_utils.hpp
    utils/settings/abstract_setting.cpp
    utils/settings/abstract_setting.hpp
    utils/settings_manager.cpp
    utils/settings_manager.hpp
    utils/singleton.hpp
    utils/size_estimation_utils.hpp
    utils/sqlite_add_indices.cpp
    utils/sqlite_add_indices.hpp
    utils/sqlite_wrapper.cpp
    utils/sqlite_wrapper.hpp
    utils/string_utils.cpp
    utils/string_utils.hpp
    utils/template_type.hpp
    utils/timer.cpp
    utils/timer.hpp
    visualization/abstract_visualizer.hpp
    visualization/join_graph_visualizer.cpp
    visualization/join_graph_visualizer.hpp
    visualization/lqp_visualizer.cpp
    visualization/lqp_visualizer.hpp
    visualization/pqp_visualizer.cpp
    visualization/pqp_visualizer.hpp
    visualization/viz_record_layout.cpp
    visualization/viz_record_layout.hpp
    ${CMAKE_BINARY_DIR}/version.hpp
)

set(
    LIBRARIES
    compact_vector
    lz4
    magic_enum
    sqlparser
    uninitialized_vector
    libzstd_static
    ${CMAKE_DL_LIBS}
    # Additional libraries added with target_link_libraries_system below
)

if (NOT APPLE)
    set(LIBRARIES ${LIBRARIES} atomic pthread)
endif()

if (${ENABLE_NUMA_SUPPORT})
    set(LIBRARIES ${LIBRARIES} ${NUMA_LIBRARY})
endif()

set(ERASE_SEGMENT_TYPES "" CACHE STRING "Erase iterators and accessors for these types (e.g., RunLength,FrameOfReference). Good for compile time, bad for run time (if these types end up being used)")
string(REPLACE "," ";" ERASE_SEGMENT_TYPES_LIST "${ERASE_SEGMENT_TYPES}")
string(TOUPPER "${ERASE_SEGMENT_TYPES_LIST}" ERASE_SEGMENT_TYPES_UPPER)
if (NOT "${ERASE_SEGMENT_TYPES_UPPER}" STREQUAL "")
    foreach(ERASE_SEGMENT_TYPE ${ERASE_SEGMENT_TYPES_UPPER})
        message(STATUS "Erasing iterators and accessors for: ${ERASE_SEGMENT_TYPE}")
        set(CMAKE_CXX_FLAGS "${CMAKE_CXX_FLAGS} -DHYRISE_ERASE_${ERASE_SEGMENT_TYPE}")
    endforeach()
endif()

# hyrise_impl should not be directly used, as linking to it regularly excludes unused symbols. See hyrise below.
if(NOT ENABLE_COVERAGE AND NOT (APPLE AND (ENABLE_ADDR_UB_SANITIZATION OR ENABLE_THREAD_SANITIZATION)))
    add_library(hyrise_impl SHARED ${SOURCES})
else()
    # Use a static build for coverage information - otherwise .cpp files are missing from the report
    # Also, the sanitizer builds on Mac require static linkage
    add_library(hyrise_impl STATIC ${SOURCES})
endif()

# Work around an stdlibc++ bug, see list_directory.hpp for details
set_source_files_properties(
    utils/list_directory.cpp
    PROPERTIES
    COMPILE_FLAGS -O0
    SKIP_PRECOMPILE_HEADERS TRUE
)

# -rdynamic tells the linker to export the library's symbols so that plugins can use them.
target_link_libraries(hyrise_impl PUBLIC ${LIBRARIES} -rdynamic)

if(NOT APPLE)
    # Do not use jemalloc on Mac as we cannot properly replace the allocator - see third_party/CMakeLists.txt for details.
    target_link_libraries(hyrise_impl PUBLIC custom_jemalloc -rdynamic)
    target_compile_definitions(hyrise_impl PUBLIC HYRISE_WITH_JEMALLOC)

    # Add the jemalloc headers to Hyrise so that we can use jemalloc-specific functions.
    # We need to use a path relative to CMAKE_CURRENT_BINARY_DIR instead of using CMAKE_BINARY_DIR because Hyrise might
    # not be the top-level CMake project (e.g., if it is used as a submodule in a Hyrise plugin repository).
    target_include_directories(hyrise_impl SYSTEM PUBLIC ${CMAKE_CURRENT_BINARY_DIR}/../../third_party/jemalloc/include)
endif()

target_link_libraries_system(
    hyrise_impl

    ${BOOST_LIBS}
    concurrentqueue
    cpp-btree
    cxxopts
    flat-hash-map
    nlohmann_json::nlohmann_json
    robin_map
    sparse_map
    SQLite::SQLite3
    tbb
)

if (NUMA_FOUND)
    target_link_libraries(hyrise_impl PUBLIC numa)
endif()

target_include_directories(hyrise_impl PUBLIC ${CMAKE_BINARY_DIR})

# Precompile the most expensive headers. Only add headers here if you know what you are doing, as this has the potential
# of negatively affecting the build time.
if("${CMAKE_CXX_COMPILER_ID}" STREQUAL "Clang")
target_compile_options(hyrise_impl PUBLIC -Xclang -fno-pch-timestamp)
endif()
target_precompile_headers(hyrise_impl PRIVATE
  all_parameter_variant.hpp
  storage/create_iterable_from_segment.hpp
  storage/table.hpp
  types.hpp
)

# -fPIC generates position independent code which is necessary because plugins might access hyrise functions.
target_compile_options(hyrise_impl PRIVATE -fPIC)

# Dependency hyrise --> git_watcher needs to be added manually, apparently. Otherwise version.hpp, for reasons unknown
# isn't updated when HEAD changes

add_dependencies(hyrise_impl AlwaysCheckGit)

# This is a wrapper around hyrise_impl that forces the compiler to emit all symbols
add_library(hyrise INTERFACE)
# Forward all include directories from hyrise_impl
target_include_directories(hyrise INTERFACE $<TARGET_PROPERTY:hyrise_impl,INCLUDE_DIRECTORIES>)

# -force_load/--whole-archive are necessary to include all symbols so that dynamically loaded plugins can use them
if (APPLE)
    set_property(TARGET hyrise PROPERTY INTERFACE_LINK_LIBRARIES -force_load $<TARGET_FILE:hyrise_impl>)
else()
    set_property(TARGET hyrise PROPERTY INTERFACE_LINK_LIBRARIES -Wl,--whole-archive,$<TARGET_FILE:hyrise_impl>,--no-whole-archive)
endif()

# Link against all libraries used by hyrise_impl - do this after INTERFACE_LINK_LIBRARIES is initially set so that it is not overwritten
target_link_libraries(hyrise INTERFACE hyrise_impl)

# For convenience, to be able to launch, e.g., hyriseTest, directly from the build directory,
# add a link to the resources/ directory at the root of the build directory).
add_custom_target(resourceLink
        COMMAND ln -fs ${CMAKE_BINARY_DIR}/../resources ${CMAKE_BINARY_DIR}/
)

add_dependencies(hyrise resourceLink)<|MERGE_RESOLUTION|>--- conflicted
+++ resolved
@@ -642,13 +642,8 @@
     utils/meta_tables/meta_tables_table.hpp
     utils/meta_tables/segment_meta_data.cpp
     utils/meta_tables/segment_meta_data.hpp
-<<<<<<< HEAD
-    utils/numa_helper.cpp
-    utils/numa_helper.hpp
-=======
     utils/numa_utils.hpp
     utils/numa_utils.cpp
->>>>>>> 4add1a2a
     utils/pausable_loop_thread.cpp
     utils/pausable_loop_thread.hpp
     utils/performance_warning.cpp
