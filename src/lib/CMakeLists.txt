--- conflicted
+++ resolved
@@ -649,10 +649,6 @@
 
 set(
     LIBRARIES
-<<<<<<< HEAD
-
-=======
->>>>>>> 9ee2b622
     lz4
     magic_enum
     sqlparser
