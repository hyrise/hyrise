# Setup the version.hpp file.
# Include this here because we need the GENERATED property on version.hpp and in CMake that property has directory
# scope
include(${PROJECT_SOURCE_DIR}/cmake/git_watcher.cmake)
# Sources and libraries shared among the different builds of the lib
set(
    SOURCES
    all_parameter_variant.cpp
    all_parameter_variant.hpp
    all_type_variant.cpp
    all_type_variant.hpp
    cache/abstract_cache_impl.hpp
    cache/cache.hpp
    cache/gdfs_cache.hpp
    cache/gds_cache.hpp
    cache/lru_cache.hpp
    cache/lru_k_cache.hpp
    cache/random_cache.hpp
    concurrency/commit_context.cpp
    concurrency/commit_context.hpp
    concurrency/transaction_context.cpp
    concurrency/transaction_context.hpp
    concurrency/transaction_manager.cpp
    concurrency/transaction_manager.hpp
    constant_mappings.cpp
    constant_mappings.hpp
    cost_estimation/abstract_cost_estimator.cpp
    cost_estimation/abstract_cost_estimator.hpp
    cost_estimation/cost_estimator_logical.cpp
    cost_estimation/cost_estimator_logical.hpp
    expression/abstract_expression.cpp
    expression/abstract_expression.hpp
    expression/abstract_predicate_expression.cpp
    expression/abstract_predicate_expression.hpp
    expression/aggregate_expression.cpp
    expression/aggregate_expression.hpp
    expression/arithmetic_expression.cpp
    expression/arithmetic_expression.hpp
    expression/between_expression.cpp
    expression/between_expression.hpp
    expression/binary_predicate_expression.cpp
    expression/binary_predicate_expression.hpp
    expression/case_expression.cpp
    expression/case_expression.hpp
    expression/cast_expression.cpp
    expression/cast_expression.hpp
    expression/correlated_parameter_expression.cpp
    expression/correlated_parameter_expression.hpp
    expression/evaluation/expression_evaluator.cpp
    expression/evaluation/expression_evaluator.hpp
    expression/evaluation/expression_functors.hpp
    expression/evaluation/expression_result.hpp
    expression/evaluation/expression_result_views.hpp
    expression/evaluation/like_matcher.cpp
    expression/evaluation/like_matcher.hpp
    expression/exists_expression.cpp
    expression/exists_expression.hpp
    expression/expression_functional.cpp
    expression/expression_functional.hpp
    expression/expression_precedence.hpp
    expression/expression_utils.cpp
    expression/expression_utils.hpp
    expression/extract_expression.cpp
    expression/extract_expression.hpp
    expression/function_expression.cpp
    expression/function_expression.hpp
    expression/in_expression.cpp
    expression/in_expression.hpp
    expression/is_null_expression.cpp
    expression/is_null_expression.hpp
    expression/list_expression.cpp
    expression/list_expression.hpp
    expression/logical_expression.cpp
    expression/logical_expression.hpp
    expression/lqp_column_expression.cpp
    expression/lqp_column_expression.hpp
    expression/lqp_subquery_expression.cpp
    expression/lqp_subquery_expression.hpp
    expression/placeholder_expression.cpp
    expression/placeholder_expression.hpp
    expression/pqp_column_expression.cpp
    expression/pqp_column_expression.hpp
    expression/pqp_subquery_expression.cpp
    expression/pqp_subquery_expression.hpp
    expression/unary_minus_expression.cpp
    expression/unary_minus_expression.hpp
    expression/value_expression.cpp
    expression/value_expression.hpp
    hyrise.cpp
    hyrise.hpp
    import_export/binary/binary_parser.cpp
    import_export/binary/binary_parser.hpp
    import_export/binary/binary_writer.cpp
    import_export/binary/binary_writer.hpp
    import_export/csv/csv_converter.cpp
    import_export/csv/csv_converter.hpp
    import_export/csv/csv_meta.cpp
    import_export/csv/csv_meta.hpp
    import_export/csv/csv_parser.cpp
    import_export/csv/csv_parser.hpp
    import_export/csv/csv_writer.cpp
    import_export/csv/csv_writer.hpp
    import_export/file_type.cpp
    import_export/file_type.hpp
    logical_query_plan/abstract_lqp_node.cpp
    logical_query_plan/abstract_lqp_node.hpp
    logical_query_plan/aggregate_node.cpp
    logical_query_plan/aggregate_node.hpp
    logical_query_plan/alias_node.cpp
    logical_query_plan/alias_node.hpp
    logical_query_plan/base_non_query_node.cpp
    logical_query_plan/base_non_query_node.hpp
    logical_query_plan/create_prepared_plan_node.cpp
    logical_query_plan/create_prepared_plan_node.hpp
    logical_query_plan/create_table_node.cpp
    logical_query_plan/create_table_node.hpp
    logical_query_plan/create_view_node.cpp
    logical_query_plan/create_view_node.hpp
    logical_query_plan/delete_node.cpp
    logical_query_plan/delete_node.hpp
    logical_query_plan/drop_table_node.cpp
    logical_query_plan/drop_table_node.hpp
    logical_query_plan/drop_view_node.cpp
    logical_query_plan/drop_view_node.hpp
    logical_query_plan/dummy_table_node.cpp
    logical_query_plan/dummy_table_node.hpp
    logical_query_plan/enable_make_for_lqp_node.hpp
<<<<<<< HEAD
    logical_query_plan/except_node.cpp
    logical_query_plan/except_node.hpp
=======
    logical_query_plan/export_node.cpp
    logical_query_plan/export_node.hpp
>>>>>>> 0ffa9dc7
    logical_query_plan/import_node.cpp
    logical_query_plan/import_node.hpp
    logical_query_plan/insert_node.cpp
    logical_query_plan/insert_node.hpp
    logical_query_plan/intersect_node.cpp
    logical_query_plan/intersect_node.hpp
    logical_query_plan/join_node.cpp
    logical_query_plan/join_node.hpp
    logical_query_plan/limit_node.cpp
    logical_query_plan/limit_node.hpp
    logical_query_plan/logical_plan_root_node.cpp
    logical_query_plan/logical_plan_root_node.hpp
    logical_query_plan/lqp_column_reference.cpp
    logical_query_plan/lqp_column_reference.hpp
    logical_query_plan/lqp_translator.cpp
    logical_query_plan/lqp_translator.hpp
    logical_query_plan/lqp_utils.cpp
    logical_query_plan/lqp_utils.hpp
    logical_query_plan/mock_node.cpp
    logical_query_plan/mock_node.hpp
    logical_query_plan/predicate_node.cpp
    logical_query_plan/predicate_node.hpp
    logical_query_plan/projection_node.cpp
    logical_query_plan/projection_node.hpp
    logical_query_plan/sort_node.cpp
    logical_query_plan/sort_node.hpp
    logical_query_plan/static_table_node.cpp
    logical_query_plan/static_table_node.hpp
    logical_query_plan/stored_table_node.cpp
    logical_query_plan/stored_table_node.hpp
    logical_query_plan/union_node.cpp
    logical_query_plan/union_node.hpp
    logical_query_plan/update_node.cpp
    logical_query_plan/update_node.hpp
    logical_query_plan/validate_node.cpp
    logical_query_plan/validate_node.hpp
    memory/boost_default_memory_resource.cpp
    memory/numa_memory_resource.cpp
    memory/numa_memory_resource.hpp
    lossless_cast.cpp
    lossless_cast.hpp
    null_value.hpp
    operators/abstract_join_operator.cpp
    operators/abstract_join_operator.hpp
    operators/abstract_operator.cpp
    operators/abstract_operator.hpp
    operators/abstract_read_only_operator.cpp
    operators/abstract_read_only_operator.hpp
    operators/abstract_read_write_operator.cpp
    operators/abstract_read_write_operator.hpp
    operators/abstract_aggregate_operator.cpp
    operators/abstract_aggregate_operator.hpp
    operators/aggregate_hash.cpp
    operators/aggregate_hash.hpp
    operators/aggregate_sort.cpp
    operators/aggregate_sort.hpp
    operators/aggregate/aggregate_traits.hpp
    operators/alias_operator.cpp
    operators/alias_operator.hpp
    operators/delete.cpp
    operators/delete.hpp
    operators/difference.cpp
    operators/difference.hpp
    operators/export.cpp
    operators/export.hpp
    operators/get_table.cpp
    operators/get_table.hpp
    operators/import.hpp
    operators/import.cpp
    operators/index_scan.cpp
    operators/index_scan.hpp
    operators/insert.cpp
    operators/insert.hpp
    operators/join_hash.cpp
    operators/join_hash.hpp
    operators/join_hash/join_hash_steps.hpp
    operators/join_hash/join_hash_traits.hpp
    operators/join_index.cpp
    operators/join_index.hpp
    operators/join_nested_loop.cpp
    operators/join_nested_loop.hpp
    operators/join_sort_merge/column_materializer.hpp
    operators/join_verification.cpp
    operators/join_verification.hpp
    operators/join_sort_merge.cpp
    operators/join_sort_merge.hpp
    operators/join_sort_merge/radix_cluster_sort.hpp
    operators/limit.cpp
    operators/limit.hpp
    operators/maintenance/create_prepared_plan.cpp
    operators/maintenance/create_prepared_plan.hpp
    operators/maintenance/create_table.cpp
    operators/maintenance/create_table.hpp
    operators/maintenance/create_view.cpp
    operators/maintenance/create_view.hpp
    operators/maintenance/drop_table.cpp
    operators/maintenance/drop_table.hpp
    operators/maintenance/drop_view.cpp
    operators/maintenance/drop_view.hpp
    operators/multi_predicate_join/multi_predicate_join_evaluator.cpp
    operators/multi_predicate_join/multi_predicate_join_evaluator.hpp
    operators/operator_join_predicate.cpp
    operators/operator_join_predicate.hpp
    operators/operator_performance_data.cpp
    operators/operator_performance_data.hpp
    operators/operator_scan_predicate.cpp
    operators/operator_scan_predicate.hpp
    operators/print.cpp
    operators/print.hpp
    operators/product.cpp
    operators/product.hpp
    operators/projection.cpp
    operators/projection.hpp
    operators/sort.cpp
    operators/sort.hpp
    operators/table_scan.cpp
    operators/table_scan.hpp
    operators/table_scan/abstract_dereferenced_column_table_scan_impl.cpp
    operators/table_scan/abstract_dereferenced_column_table_scan_impl.hpp
    operators/table_scan/abstract_table_scan_impl.hpp
    operators/table_scan/column_between_table_scan_impl.cpp
    operators/table_scan/column_between_table_scan_impl.hpp
    operators/table_scan/column_is_null_table_scan_impl.cpp
    operators/table_scan/column_is_null_table_scan_impl.hpp
    operators/table_scan/column_like_table_scan_impl.cpp
    operators/table_scan/column_like_table_scan_impl.hpp
    operators/table_scan/column_vs_column_table_scan_impl.cpp
    operators/table_scan/column_vs_column_table_scan_impl.hpp
    operators/table_scan/column_vs_value_table_scan_impl.cpp
    operators/table_scan/column_vs_value_table_scan_impl.hpp
    operators/table_scan/expression_evaluator_table_scan_impl.cpp
    operators/table_scan/expression_evaluator_table_scan_impl.hpp
    operators/table_wrapper.cpp
    operators/table_wrapper.hpp
    operators/union_all.cpp
    operators/union_all.hpp
    operators/union_positions.cpp
    operators/union_positions.hpp
    operators/update.cpp
    operators/update.hpp
    operators/validate.cpp
    operators/validate.hpp
    optimizer/join_ordering/abstract_join_ordering_algorithm.cpp
    optimizer/join_ordering/abstract_join_ordering_algorithm.hpp
    optimizer/join_ordering/dp_ccp.cpp
    optimizer/join_ordering/dp_ccp.hpp
    optimizer/join_ordering/enumerate_ccp.cpp
    optimizer/join_ordering/enumerate_ccp.hpp
    optimizer/join_ordering/greedy_operator_ordering.cpp
    optimizer/join_ordering/greedy_operator_ordering.hpp
    optimizer/join_ordering/join_graph_builder.cpp
    optimizer/join_ordering/join_graph_builder.hpp
    optimizer/join_ordering/join_graph.cpp
    optimizer/join_ordering/join_graph_edge.cpp
    optimizer/join_ordering/join_graph_edge.hpp
    optimizer/join_ordering/join_graph.hpp
    optimizer/optimizer.cpp
    optimizer/optimizer.hpp
    optimizer/strategy/abstract_rule.cpp
    optimizer/strategy/abstract_rule.hpp
    optimizer/strategy/between_composition_rule.cpp
    optimizer/strategy/between_composition_rule.hpp
    optimizer/strategy/chunk_pruning_rule.cpp
    optimizer/strategy/chunk_pruning_rule.hpp
    optimizer/strategy/column_pruning_rule.cpp
    optimizer/strategy/column_pruning_rule.hpp
    optimizer/strategy/dependent_group_by_reduction_rule.cpp
    optimizer/strategy/dependent_group_by_reduction_rule.hpp
    optimizer/strategy/expression_reduction_rule.cpp
    optimizer/strategy/expression_reduction_rule.hpp
    optimizer/strategy/index_scan_rule.cpp
    optimizer/strategy/index_scan_rule.hpp
    optimizer/strategy/in_expression_rewrite_rule.cpp
    optimizer/strategy/in_expression_rewrite_rule.hpp
    optimizer/strategy/join_ordering_rule.cpp
    optimizer/strategy/join_ordering_rule.hpp
    optimizer/strategy/join_predicate_ordering_rule.cpp
    optimizer/strategy/join_predicate_ordering_rule.hpp
    optimizer/strategy/predicate_merge_rule.cpp
    optimizer/strategy/predicate_merge_rule.hpp
    optimizer/strategy/predicate_placement_rule.cpp
    optimizer/strategy/predicate_placement_rule.hpp
    optimizer/strategy/predicate_reordering_rule.cpp
    optimizer/strategy/predicate_reordering_rule.hpp
    optimizer/strategy/predicate_split_up_rule.cpp
    optimizer/strategy/predicate_split_up_rule.hpp
    optimizer/strategy/semi_join_reduction_rule.cpp
    optimizer/strategy/semi_join_reduction_rule.hpp
    optimizer/strategy/subquery_to_join_rule.cpp
    optimizer/strategy/subquery_to_join_rule.hpp
    resolve_type.hpp
    scheduler/abstract_scheduler.hpp
    scheduler/abstract_task.cpp
    scheduler/abstract_task.hpp
    scheduler/job_task.cpp
    scheduler/job_task.hpp
    scheduler/node_queue_scheduler.cpp
    scheduler/node_queue_scheduler.hpp
    scheduler/immediate_execution_scheduler.cpp
    scheduler/immediate_execution_scheduler.hpp
    scheduler/operator_task.cpp
    scheduler/operator_task.hpp
    scheduler/task_queue.cpp
    scheduler/task_queue.hpp
    scheduler/topology.cpp
    scheduler/topology.hpp
    scheduler/worker.cpp
    scheduler/worker.hpp
    server/client_disconnect_exception.hpp
    server/postgres_message_type.hpp
    server/postgres_protocol_handler.cpp
    server/postgres_protocol_handler.hpp
    server/query_handler.cpp
    server/query_handler.hpp
    server/read_buffer.cpp
    server/read_buffer.hpp
    server/result_serializer.cpp
    server/result_serializer.hpp
    server/ring_buffer_iterator.hpp
    server/server.cpp
    server/server.hpp
    server/server_types.hpp
    server/session.cpp
    server/session.hpp
    server/write_buffer.cpp
    server/write_buffer.hpp
    sql/create_sql_parser_error_message.cpp
    sql/create_sql_parser_error_message.hpp
    sql/parameter_id_allocator.cpp
    sql/parameter_id_allocator.hpp
    sql/sql_identifier.cpp
    sql/sql_identifier.hpp
    sql/sql_identifier_resolver.cpp
    sql/sql_identifier_resolver.hpp
    sql/sql_identifier_resolver_proxy.cpp
    sql/sql_identifier_resolver_proxy.hpp
    sql/sql_pipeline_builder.cpp
    sql/sql_pipeline_builder.hpp
    sql/sql_pipeline.cpp
    sql/sql_pipeline.hpp
    sql/sql_pipeline_statement.cpp
    sql/sql_pipeline_statement.hpp
    sql/sql_plan_cache.hpp
    sql/sql_translator.cpp
    sql/sql_translator.hpp
    lossy_cast.hpp
    statistics/abstract_cardinality_estimator.cpp
    statistics/abstract_cardinality_estimator.hpp
    statistics/statistics_objects/abstract_statistics_object.cpp
    statistics/statistics_objects/abstract_statistics_object.hpp
    statistics/base_attribute_statistics.cpp
    statistics/base_attribute_statistics.hpp
    statistics/cardinality_estimation_cache.hpp
    statistics/cardinality_estimator.cpp
    statistics/cardinality_estimator.hpp
    statistics/generate_pruning_statistics.cpp
    statistics/generate_pruning_statistics.hpp
    statistics/statistics_objects/abstract_histogram.cpp
    statistics/statistics_objects/abstract_histogram.hpp
    statistics/statistics_objects/equal_distinct_count_histogram.cpp
    statistics/statistics_objects/equal_distinct_count_histogram.hpp
    statistics/statistics_objects/generic_histogram_builder.cpp
    statistics/statistics_objects/generic_histogram_builder.hpp
    statistics/statistics_objects/generic_histogram.cpp
    statistics/statistics_objects/generic_histogram.hpp
    statistics/statistics_objects/histogram_domain.cpp
    statistics/statistics_objects/histogram_domain.hpp
    statistics/join_graph_statistics_cache.cpp
    statistics/join_graph_statistics_cache.hpp
    statistics/statistics_objects/counting_quotient_filter.cpp
    statistics/statistics_objects/counting_quotient_filter.hpp
    statistics/statistics_objects/min_max_filter.cpp
    statistics/statistics_objects/min_max_filter.hpp
    statistics/statistics_objects/null_value_ratio_statistics.cpp
    statistics/statistics_objects/null_value_ratio_statistics.hpp
    statistics/statistics_objects/range_filter.cpp
    statistics/statistics_objects/range_filter.hpp
    statistics/table_statistics.cpp
    statistics/table_statistics.hpp
    statistics/attribute_statistics.cpp
    statistics/attribute_statistics.hpp
    storage/base_dictionary_segment.hpp
    storage/base_encoded_segment.cpp
    storage/base_encoded_segment.hpp
    storage/base_segment_accessor.hpp
    storage/base_segment.cpp
    storage/base_segment_encoder.hpp
    storage/base_segment.hpp
    storage/base_value_segment.hpp
    storage/chunk.cpp
    storage/chunk.hpp
    storage/chunk_encoder.cpp
    storage/chunk_encoder.hpp
    storage/constraints/table_constraint_definition.hpp
    storage/create_iterable_from_segment.hpp
    storage/create_iterable_from_reference_segment.ipp
    storage/create_iterable_from_segment.ipp
    storage/dictionary_segment/attribute_vector_iterable.hpp
    storage/dictionary_segment.cpp
    storage/dictionary_segment/dictionary_encoder.hpp
    storage/dictionary_segment/dictionary_segment_iterable.hpp
    storage/dictionary_segment.hpp
    storage/encoding_type.cpp
    storage/encoding_type.hpp
    storage/fixed_string_dictionary_segment.cpp
    storage/fixed_string_dictionary_segment.hpp
    storage/fixed_string_dictionary_segment/fixed_string.cpp
    storage/fixed_string_dictionary_segment/fixed_string.hpp
    storage/fixed_string_dictionary_segment/fixed_string_vector.cpp
    storage/fixed_string_dictionary_segment/fixed_string_vector.hpp
    storage/fixed_string_dictionary_segment/fixed_string_vector_iterator.hpp
    storage/frame_of_reference_segment/frame_of_reference_encoder.hpp
    storage/frame_of_reference_segment/frame_of_reference_segment_iterable.hpp
    storage/frame_of_reference_segment.cpp
    storage/frame_of_reference_segment.hpp
    storage/index/adaptive_radix_tree/adaptive_radix_tree_index.cpp
    storage/index/adaptive_radix_tree/adaptive_radix_tree_index.hpp
    storage/index/adaptive_radix_tree/adaptive_radix_tree_nodes.cpp
    storage/index/adaptive_radix_tree/adaptive_radix_tree_nodes.hpp
    storage/index/abstract_index.cpp
    storage/index/abstract_index.hpp
    storage/index/b_tree/b_tree_index.cpp
    storage/index/b_tree/b_tree_index.hpp
    storage/index/b_tree/b_tree_index_impl.cpp
    storage/index/b_tree/b_tree_index_impl.hpp
    storage/index/group_key/composite_group_key_index.cpp
    storage/index/group_key/composite_group_key_index.hpp
    storage/index/group_key/group_key_index.cpp
    storage/index/group_key/group_key_index.hpp
    storage/index/group_key/variable_length_key_base.cpp
    storage/index/group_key/variable_length_key_base.hpp
    storage/index/group_key/variable_length_key.cpp
    storage/index/group_key/variable_length_key.hpp
    storage/index/group_key/variable_length_key_proxy.cpp
    storage/index/group_key/variable_length_key_proxy.hpp
    storage/index/group_key/variable_length_key_store.cpp
    storage/index/group_key/variable_length_key_store.hpp
    storage/index/index_statistics.cpp
    storage/index/index_statistics.hpp
    storage/index/segment_index_type.hpp
    storage/lqp_view.cpp
    storage/lqp_view.hpp
    storage/lz4_segment/lz4_encoder.hpp
    storage/lz4_segment/lz4_segment_iterable.hpp
    storage/lz4_segment.cpp
    storage/lz4_segment.hpp
    storage/materialize.hpp
    storage/mvcc_data.cpp
    storage/mvcc_data.hpp
    storage/pos_list.hpp
    storage/prepared_plan.cpp
    storage/prepared_plan.hpp
    storage/reference_segment.cpp
    storage/reference_segment.hpp
    storage/reference_segment/reference_segment_iterable.hpp
    storage/resolve_encoded_segment_type.hpp
    storage/run_length_segment.cpp
    storage/run_length_segment.hpp
    storage/run_length_segment/run_length_encoder.hpp
    storage/run_length_segment/run_length_segment_iterable.hpp
    storage/segment_accessor.cpp
    storage/segment_accessor.hpp
    storage/segment_encoding_utils.cpp
    storage/segment_encoding_utils.hpp
    storage/segment_iterables/any_segment_iterable.cpp
    storage/segment_iterables/any_segment_iterable.hpp
    storage/segment_iterables/any_segment_iterator.hpp
    storage/segment_iterables/base_segment_iterators.hpp
    storage/segment_iterables/create_iterable_from_attribute_vector.hpp
    storage/segment_iterables.hpp
    storage/segment_iterables/segment_positions.hpp
    storage/segment_iterate.hpp
    operators/table_scan/sorted_segment_search.hpp
    storage/split_pos_list_by_chunk_id.cpp
    storage/split_pos_list_by_chunk_id.hpp
    storage/storage_manager.cpp
    storage/storage_manager.hpp
    storage/table_column_definition.cpp
    storage/table_column_definition.hpp
    storage/table.cpp
    storage/table.hpp
    storage/value_segment.cpp
    storage/value_segment.hpp
    storage/value_segment/null_value_vector_iterable.hpp
    storage/value_segment/value_segment_iterable.hpp
    storage/vector_compression/base_compressed_vector.hpp
    storage/vector_compression/base_vector_compressor.hpp
    storage/vector_compression/base_vector_decompressor.hpp
    storage/vector_compression/compressed_vector_type.hpp
    storage/vector_compression/fixed_size_byte_aligned/fixed_size_byte_aligned_compressor.cpp
    storage/vector_compression/fixed_size_byte_aligned/fixed_size_byte_aligned_compressor.hpp
    storage/vector_compression/fixed_size_byte_aligned/fixed_size_byte_aligned_decompressor.hpp
    storage/vector_compression/fixed_size_byte_aligned/fixed_size_byte_aligned_utils.hpp
    storage/vector_compression/fixed_size_byte_aligned/fixed_size_byte_aligned_vector.hpp
    storage/vector_compression/resolve_compressed_vector_type.hpp
    storage/vector_compression/simd_bp128/oversized_types.hpp
    storage/vector_compression/simd_bp128/simd_bp128_compressor.cpp
    storage/vector_compression/simd_bp128/simd_bp128_compressor.hpp
    storage/vector_compression/simd_bp128/simd_bp128_decompressor.cpp
    storage/vector_compression/simd_bp128/simd_bp128_decompressor.hpp
    storage/vector_compression/simd_bp128/simd_bp128_iterator.cpp
    storage/vector_compression/simd_bp128/simd_bp128_iterator.hpp
    storage/vector_compression/simd_bp128/simd_bp128_packing.cpp
    storage/vector_compression/simd_bp128/simd_bp128_packing.hpp
    storage/vector_compression/simd_bp128/simd_bp128_vector.cpp
    storage/vector_compression/simd_bp128/simd_bp128_vector.hpp
    storage/vector_compression/vector_compression.cpp
    storage/vector_compression/vector_compression.hpp
    strong_typedef.hpp
    tasks/chunk_compression_task.cpp
    tasks/chunk_compression_task.hpp
    type_comparison.hpp
    types.cpp
    types.hpp
    uid_allocator.hpp
    utils/abstract_plugin.hpp
    utils/aligned_size.hpp
    utils/assert.hpp
    utils/boost_curry_override.hpp
    utils/check_table_equal.cpp
    utils/check_table_equal.hpp
    utils/column_ids_after_pruning.cpp
    utils/column_ids_after_pruning.hpp
    utils/copyable_atomic.hpp
    utils/enum_constant.hpp
    utils/format_bytes.cpp
    utils/format_bytes.hpp
    utils/format_duration.cpp
    utils/format_duration.hpp
    utils/invalid_input_exception.hpp
    utils/list_directory.cpp
    utils/list_directory.hpp
    utils/load_table.cpp
    utils/load_table.hpp
    utils/lossless_predicate_cast.cpp
    utils/lossless_predicate_cast.hpp
    utils/make_bimap.hpp
    utils/meta_table_manager.cpp
    utils/meta_table_manager.hpp
    utils/pausable_loop_thread.cpp
    utils/pausable_loop_thread.hpp
    utils/performance_warning.cpp
    utils/performance_warning.hpp
    utils/plugin_manager.cpp
    utils/plugin_manager.hpp
    utils/print_directed_acyclic_graph.hpp
    utils/scoped_locking_ptr.hpp
    utils/singleton.hpp
    utils/sqlite_add_indices.cpp
    utils/sqlite_add_indices.hpp
    utils/sqlite_wrapper.cpp
    utils/sqlite_wrapper.hpp
    utils/size_estimation_utils.hpp
    utils/string_utils.cpp
    utils/string_utils.hpp
    utils/template_type.hpp
    utils/timer.cpp
    utils/timer.hpp
    utils/tracing/probes.hpp
    visualization/abstract_visualizer.hpp
    visualization/join_graph_visualizer.cpp
    visualization/join_graph_visualizer.hpp
    visualization/lqp_visualizer.cpp
    visualization/lqp_visualizer.hpp
    visualization/pqp_visualizer.cpp
    visualization/pqp_visualizer.hpp
    visualization/viz_record_layout.cpp
    visualization/viz_record_layout.hpp
    ${CMAKE_BINARY_DIR}/version.hpp
)

set(
    LIBRARIES
    sqlparser
    cqf
    uninitialized_vector
    lz4
    zstd
    ${Boost_CONTAINER_LIBRARY}
    ${Boost_SYSTEM_LIBRARY}
    ${Boost_THREAD_LIBRARY}
    ${TBB_LIBRARY}
    ${SQLITE3_LIBRARY}
    ${CMAKE_DL_LIBS}
)

if (NOT APPLE)
    set(LIBRARIES ${LIBRARIES} atomic pthread)
endif()

if (${ENABLE_NUMA_SUPPORT})
    set(LIBRARIES ${LIBRARIES} ${NUMA_LIBRARY} hpinuma_msource_s)
endif()

set(ERASE_SEGMENT_TYPES "" CACHE STRING "Erase iterators and accessors for these types (e.g., RunLength,FrameOfReference). Good for compile time, bad for run time (if these types end up being used)")
string(REPLACE "," ";" ERASE_SEGMENT_TYPES_LIST "${ERASE_SEGMENT_TYPES}")
string(TOUPPER "${ERASE_SEGMENT_TYPES_LIST}" ERASE_SEGMENT_TYPES_UPPER)
if (NOT "${ERASE_SEGMENT_TYPES_UPPER}" STREQUAL "")
    foreach(ERASE_SEGMENT_TYPE ${ERASE_SEGMENT_TYPES_UPPER})
        message(STATUS "Erasing iterators and accessors for: ${ERASE_SEGMENT_TYPE}")
        set(CMAKE_CXX_FLAGS "${CMAKE_CXX_FLAGS} -DHYRISE_ERASE_${ERASE_SEGMENT_TYPE}")
    endforeach()
endif()

# Generate header file in order to define probes needed for dtrace
set(PROVIDER_FILE "${CMAKE_BINARY_DIR}/provider.hpp")
add_custom_command (
    OUTPUT ${PROVIDER_FILE}
    DEPENDS utils/tracing/provider.d
    COMMAND dtrace -h -s ${CMAKE_CURRENT_LIST_DIR}/utils/tracing/provider.d -o ${PROVIDER_FILE}
)
add_custom_target (
    generate-provider-hpp
    DEPENDS ${PROVIDER_FILE}
)
set(SOURCES ${SOURCES} ${PROVIDER_FILE})

# hyrise_impl should not be directly used, as linking to it regularly excludes unused symbols. See hyrise below.
if(NOT ENABLE_COVERAGE AND NOT APPLE AND NOT ENABLE_ADDR_UB_SANITIZATION AND NOT ENABLE_THREAD_SANITIZATION)
    add_library(hyrise_impl SHARED ${SOURCES})
else()
    # Use a static build for coverage information - otherwise .cpp files are missing from the report
    # Also, the sanitizer builds on Mac require static linkage
    add_library(hyrise_impl STATIC ${SOURCES})
endif()

add_dependencies(hyrise_impl generate-provider-hpp)

# Work around an stdlibc++ bug, see list_directory.hpp for details
set_source_files_properties(
    utils/list_directory.cpp
    PROPERTIES
    COMPILE_FLAGS -O0
    SKIP_PRECOMPILE_HEADERS TRUE
)

# Add our jemalloc build as an interface library so that the build process of hyrise does not have to wait for it
# -rdynamic tells the linker to export the library's symbols so that plugins can use them.
target_link_libraries(hyrise_impl PUBLIC ${LIBRARIES} INTERFACE custom_jemalloc -rdynamic)
target_link_libraries_system_private(hyrise_impl nlohmann_json::nlohmann_json)
target_include_directories(hyrise_impl PUBLIC ${CMAKE_BINARY_DIR})

# Precompile the most expensive headers. Only add headers here if you know what you are doing, as this has the potential
# of negatively affecting the build time.
if("${CMAKE_CXX_COMPILER_ID}" STREQUAL "Clang")
target_compile_options(hyrise_impl PUBLIC -Xclang -fno-pch-timestamp)
endif()
if(NOT ${CMAKE_VERSION} VERSION_LESS "3.16.0")
    target_precompile_headers(hyrise_impl PRIVATE
      all_parameter_variant.hpp
      storage/create_iterable_from_segment.hpp
      storage/table.hpp
      types.hpp
    )
endif()

# -fPIC generates position independent code which is necessary because plugins might access hyrise functions.
target_compile_options(hyrise_impl PRIVATE -fPIC)

# Dependency hyrise --> git_watcher needs to be added manually, apparently. Otherwise version.hpp, for reasons unknown
# isn't updated when HEAD changes

add_dependencies(hyrise_impl AlwaysCheckGit)

# This is a wrapper around hyrise_impl that forces the compiler to emit all symbols
add_library(hyrise INTERFACE)
# Forward all include directories from hyrise_impl
target_include_directories(hyrise INTERFACE $<TARGET_PROPERTY:hyrise_impl,INCLUDE_DIRECTORIES>)

# -force_load/--whole-archive are necessary to include all symbols so that dynamically loaded plugins can use them
if (APPLE)
    set_property(TARGET hyrise PROPERTY INTERFACE_LINK_LIBRARIES -force_load $<TARGET_FILE:hyrise_impl>)
else()
    set_property(TARGET hyrise PROPERTY INTERFACE_LINK_LIBRARIES -Wl,--whole-archive,$<TARGET_FILE:hyrise_impl>,--no-whole-archive)
endif()

# Link against all libraries used by hyrise_impl - do this after INTERFACE_LINK_LIBRARIES is initially set so that it is not overwritten
target_link_libraries(hyrise INTERFACE hyrise_impl)

# For convenience, to be able to launch, e.g., hyriseTest, directly from the build directory,
# add a link to the resources/ directory at the root of the build directory).
add_custom_target(resourceLink
        COMMAND ln -fs ${CMAKE_BINARY_DIR}/../resources ${CMAKE_BINARY_DIR}/
        )

add_dependencies(hyrise resourceLink)<|MERGE_RESOLUTION|>--- conflicted
+++ resolved
@@ -125,13 +125,10 @@
     logical_query_plan/dummy_table_node.cpp
     logical_query_plan/dummy_table_node.hpp
     logical_query_plan/enable_make_for_lqp_node.hpp
-<<<<<<< HEAD
     logical_query_plan/except_node.cpp
     logical_query_plan/except_node.hpp
-=======
     logical_query_plan/export_node.cpp
     logical_query_plan/export_node.hpp
->>>>>>> 0ffa9dc7
     logical_query_plan/import_node.cpp
     logical_query_plan/import_node.hpp
     logical_query_plan/insert_node.cpp
