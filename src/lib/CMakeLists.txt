# Setup the version.hpp file.
# Include this here because we need the GENERATED property on version.hpp and in CMake that property has directory
# scope
include(${PROJECT_SOURCE_DIR}/cmake/git_watcher.cmake)
# Sources and libraries shared among the different builds of the lib
set(
    SOURCES
    all_parameter_variant.cpp
    all_parameter_variant.hpp
    all_type_variant.cpp
    all_type_variant.hpp
    concurrency/commit_context.cpp
    concurrency/commit_context.hpp
    concurrency/transaction_context.cpp
    concurrency/transaction_context.hpp
    concurrency/transaction_manager.cpp
    concurrency/transaction_manager.hpp
    constant_mappings.cpp
    constant_mappings.hpp
    cost_model/abstract_cost_estimator.cpp
    cost_model/abstract_cost_estimator.hpp
    cost_model/cost.hpp
    cost_model/cost_model_logical.cpp
    cost_model/cost_model_logical.hpp
    expression/abstract_expression.cpp
    expression/abstract_expression.hpp
    expression/abstract_predicate_expression.cpp
    expression/abstract_predicate_expression.hpp
    expression/aggregate_expression.cpp
    expression/aggregate_expression.hpp
    expression/arithmetic_expression.cpp
    expression/arithmetic_expression.hpp
    expression/between_expression.cpp
    expression/between_expression.hpp
    expression/binary_predicate_expression.cpp
    expression/binary_predicate_expression.hpp
    expression/case_expression.cpp
    expression/case_expression.hpp
    expression/cast_expression.cpp
    expression/cast_expression.hpp
    expression/evaluation/expression_evaluator.cpp
    expression/evaluation/expression_evaluator.hpp
    expression/evaluation/expression_functors.hpp
    expression/evaluation/expression_result.hpp
    expression/evaluation/expression_result_views.hpp
    expression/evaluation/like_matcher.cpp
    expression/evaluation/like_matcher.hpp
    expression/exists_expression.cpp
    expression/exists_expression.hpp
    expression/expression_functional.cpp
    expression/expression_functional.hpp
    expression/expression_precedence.hpp
    expression/expression_utils.cpp
    expression/expression_utils.hpp
    expression/extract_expression.cpp
    expression/extract_expression.hpp
    expression/function_expression.cpp
    expression/function_expression.hpp
    expression/in_expression.cpp
    expression/in_expression.hpp
    expression/is_null_expression.cpp
    expression/is_null_expression.hpp
    expression/list_expression.cpp
    expression/list_expression.hpp
    expression/logical_expression.cpp
    expression/logical_expression.hpp
    expression/lqp_column_expression.cpp
    expression/lqp_column_expression.hpp
    expression/lqp_select_expression.cpp
    expression/lqp_select_expression.hpp
    expression/parameter_expression.cpp
    expression/parameter_expression.hpp
    expression/pqp_column_expression.cpp
    expression/pqp_column_expression.hpp
    expression/pqp_select_expression.cpp
    expression/pqp_select_expression.hpp
    expression/unary_minus_expression.cpp
    expression/unary_minus_expression.hpp
    expression/value_expression.cpp
    expression/value_expression.hpp
    import_export/binary.hpp
    import_export/csv_converter.cpp
    import_export/csv_converter.hpp
    import_export/csv_meta.cpp
    import_export/csv_meta.hpp
    import_export/csv_parser.cpp
    import_export/csv_parser.hpp
    import_export/csv_writer.cpp
    import_export/csv_writer.hpp
    logical_query_plan/abstract_lqp_node.cpp
    logical_query_plan/abstract_lqp_node.hpp
    logical_query_plan/aggregate_node.cpp
    logical_query_plan/aggregate_node.hpp
    logical_query_plan/alias_node.cpp
    logical_query_plan/alias_node.hpp
    logical_query_plan/base_non_query_node.cpp
    logical_query_plan/base_non_query_node.hpp
    logical_query_plan/create_table_node.cpp
    logical_query_plan/create_table_node.hpp
    logical_query_plan/create_view_node.cpp
    logical_query_plan/create_view_node.hpp
    logical_query_plan/delete_node.cpp
    logical_query_plan/delete_node.hpp
    logical_query_plan/drop_table_node.cpp
    logical_query_plan/drop_table_node.hpp
    logical_query_plan/drop_view_node.cpp
    logical_query_plan/drop_view_node.hpp
    logical_query_plan/dummy_table_node.cpp
    logical_query_plan/dummy_table_node.hpp
    logical_query_plan/enable_make_for_lqp_node.hpp
    logical_query_plan/insert_node.cpp
    logical_query_plan/insert_node.hpp
    logical_query_plan/join_node.cpp
    logical_query_plan/join_node.hpp
    logical_query_plan/limit_node.cpp
    logical_query_plan/limit_node.hpp
    logical_query_plan/logical_plan_root_node.cpp
    logical_query_plan/logical_plan_root_node.hpp
    logical_query_plan/lqp_column_reference.cpp
    logical_query_plan/lqp_column_reference.hpp
    logical_query_plan/lqp_translator.cpp
    logical_query_plan/lqp_translator.hpp
    logical_query_plan/lqp_utils.cpp
    logical_query_plan/lqp_utils.hpp
    logical_query_plan/mock_node.cpp
    logical_query_plan/mock_node.hpp
    logical_query_plan/predicate_node.cpp
    logical_query_plan/predicate_node.hpp
    logical_query_plan/projection_node.cpp
    logical_query_plan/projection_node.hpp
    logical_query_plan/show_columns_node.cpp
    logical_query_plan/show_columns_node.hpp
    logical_query_plan/show_tables_node.cpp
    logical_query_plan/show_tables_node.hpp
    logical_query_plan/sort_node.cpp
    logical_query_plan/sort_node.hpp
    logical_query_plan/stored_table_node.cpp
    logical_query_plan/stored_table_node.hpp
    logical_query_plan/union_node.cpp
    logical_query_plan/union_node.hpp
    logical_query_plan/update_node.cpp
    logical_query_plan/update_node.hpp
    logical_query_plan/validate_node.cpp
    logical_query_plan/validate_node.hpp
    null_value.hpp
    operators/abstract_join_operator.cpp
    operators/abstract_join_operator.hpp
    operators/abstract_operator.cpp
    operators/abstract_operator.hpp
    operators/abstract_read_only_operator.cpp
    operators/abstract_read_only_operator.hpp
    operators/abstract_read_write_operator.cpp
    operators/abstract_read_write_operator.hpp
    operators/aggregate.cpp
    operators/aggregate.hpp
    operators/aggregate/aggregate_traits.hpp
    operators/alias_operator.cpp
    operators/alias_operator.hpp
    operators/delete.cpp
    operators/delete.hpp
    operators/difference.cpp
    operators/difference.hpp
    operators/export_binary.cpp
    operators/export_binary.hpp
    operators/export_csv.cpp
    operators/export_csv.hpp
    operators/get_table.cpp
    operators/get_table.hpp
    operators/import_binary.cpp
    operators/import_binary.hpp
    operators/import_csv.cpp
    operators/import_csv.hpp
    operators/index_scan.cpp
    operators/index_scan.hpp
    operators/insert.cpp
    operators/insert.hpp
    operators/join_hash.cpp
    operators/join_hash.hpp
    operators/join_hash/join_hash_traits.hpp
    operators/join_hash/join_hash_steps.hpp
    operators/join_index.cpp
    operators/join_index.hpp
    operators/join_mpsm.cpp
    operators/join_mpsm.hpp
    operators/join_mpsm/column_materializer_numa.hpp
    operators/join_mpsm/radix_cluster_sort_numa.hpp
    operators/join_nested_loop.cpp
    operators/join_nested_loop.hpp
    operators/join_sort_merge.cpp
    operators/join_sort_merge.hpp
    operators/join_sort_merge/column_materializer.hpp
    operators/join_sort_merge/radix_cluster_sort.hpp
    operators/limit.cpp
    operators/limit.hpp
    operators/maintenance/create_table.cpp
    operators/maintenance/create_table.hpp
    operators/maintenance/create_view.cpp
    operators/maintenance/create_view.hpp
    operators/maintenance/drop_table.cpp
    operators/maintenance/drop_table.hpp
    operators/maintenance/drop_view.cpp
    operators/maintenance/drop_view.hpp
    operators/maintenance/show_columns.cpp
    operators/maintenance/show_columns.hpp
    operators/maintenance/show_tables.cpp
    operators/maintenance/show_tables.hpp
    operators/maintenance/show_tables.hpp
    operators/operator_join_predicate.cpp
    operators/operator_join_predicate.hpp
    operators/operator_performance_data.cpp
    operators/operator_performance_data.hpp
    operators/operator_scan_predicate.cpp
    operators/operator_scan_predicate.hpp
    operators/print.cpp
    operators/print.hpp
    operators/product.cpp
    operators/product.hpp
    operators/projection.cpp
    operators/projection.hpp
    operators/sort.cpp
    operators/sort.hpp
    operators/table_scan.cpp
    operators/table_scan.hpp
    operators/table_scan/base_single_column_table_scan_impl.cpp
    operators/table_scan/base_single_column_table_scan_impl.hpp
    operators/table_scan/base_table_scan_impl.hpp
    operators/table_scan/between_table_scan_impl.cpp
    operators/table_scan/between_table_scan_impl.hpp
    operators/table_scan/column_comparison_table_scan_impl.cpp
    operators/table_scan/column_comparison_table_scan_impl.hpp
    operators/table_scan/is_null_table_scan_impl.cpp
    operators/table_scan/is_null_table_scan_impl.hpp
    operators/table_scan/like_table_scan_impl.cpp
    operators/table_scan/like_table_scan_impl.hpp
    operators/table_scan/single_column_table_scan_impl.cpp
    operators/table_scan/single_column_table_scan_impl.hpp
    operators/table_wrapper.cpp
    operators/table_wrapper.hpp
    operators/union_all.cpp
    operators/union_all.hpp
    operators/union_positions.cpp
    operators/union_positions.hpp
    operators/update.cpp
    operators/update.hpp
    operators/validate.cpp
    operators/validate.hpp
    optimizer/join_ordering/dp_ccp.cpp
    optimizer/join_ordering/dp_ccp.hpp
    optimizer/join_ordering/enumerate_ccp.cpp
    optimizer/join_ordering/enumerate_ccp.hpp
    optimizer/join_ordering/join_graph.cpp
    optimizer/join_ordering/join_graph.hpp
    optimizer/join_ordering/join_graph_builder.cpp
    optimizer/join_ordering/join_graph_builder.hpp
    optimizer/join_ordering/join_graph_edge.cpp
    optimizer/join_ordering/join_graph_edge.hpp
    optimizer/optimizer.cpp
    optimizer/optimizer.hpp
    optimizer/strategy/abstract_rule.cpp
    optimizer/strategy/abstract_rule.hpp
    optimizer/strategy/chunk_pruning_rule.cpp
    optimizer/strategy/chunk_pruning_rule.hpp
    optimizer/strategy/column_pruning_rule.cpp
    optimizer/strategy/column_pruning_rule.hpp
    optimizer/strategy/constant_calculation_rule.cpp
    optimizer/strategy/constant_calculation_rule.hpp
    optimizer/strategy/exists_reformulation_rule.cpp
    optimizer/strategy/exists_reformulation_rule.hpp
    optimizer/strategy/index_scan_rule.cpp
    optimizer/strategy/index_scan_rule.hpp
    optimizer/strategy/join_detection_rule.cpp
    optimizer/strategy/join_detection_rule.hpp
    optimizer/strategy/join_ordering_rule.cpp
    optimizer/strategy/join_ordering_rule.hpp
    optimizer/strategy/predicate_pushdown_rule.cpp
    optimizer/strategy/predicate_pushdown_rule.hpp
    optimizer/strategy/predicate_reordering_rule.cpp
    optimizer/strategy/predicate_reordering_rule.hpp
    optimizer/strategy/rule_batch.cpp
    optimizer/strategy/rule_batch.hpp
    planviz/abstract_visualizer.hpp
    planviz/lqp_visualizer.cpp
    planviz/lqp_visualizer.hpp
    planviz/sql_query_plan_visualizer.cpp
    planviz/sql_query_plan_visualizer.hpp
    resolve_type.hpp
    scheduler/abstract_scheduler.hpp
    scheduler/abstract_task.cpp
    scheduler/abstract_task.hpp
    scheduler/current_scheduler.cpp
    scheduler/current_scheduler.hpp
    scheduler/job_task.cpp
    scheduler/job_task.hpp
    scheduler/node_queue_scheduler.cpp
    scheduler/node_queue_scheduler.hpp
    scheduler/operator_task.cpp
    scheduler/operator_task.hpp
    scheduler/processing_unit.cpp
    scheduler/processing_unit.hpp
    scheduler/task_queue.cpp
    scheduler/task_queue.hpp
    scheduler/topology.cpp
    scheduler/topology.hpp
    scheduler/worker.cpp
    scheduler/worker.hpp
    server/client_connection.cpp
    server/client_connection.hpp
    server/postgres_wire_handler.cpp
    server/postgres_wire_handler.hpp
    server/query_response_builder.cpp
    server/query_response_builder.hpp
    server/server.cpp
    server/server.hpp
    server/server_session.cpp
    server/server_session.hpp
    server/task_runner.hpp
    server/then_operator.hpp
    server/types.hpp
    server/use_boost_future.hpp
    server/use_boost_future_impl.hpp
    sql/abstract_cache.hpp
    sql/create_sql_parser_error_message.cpp
    sql/create_sql_parser_error_message.hpp
    sql/gdfs_cache.hpp
    sql/gds_cache.hpp
    sql/lru_cache.hpp
    sql/lru_k_cache.hpp
    sql/parameter_id_allocator.cpp
    sql/parameter_id_allocator.hpp
    sql/random_cache.hpp
    sql/sql_identifier.cpp
    sql/sql_identifier.hpp
    sql/sql_identifier_resolver.cpp
    sql/sql_identifier_resolver.hpp
    sql/sql_identifier_resolver_proxy.cpp
    sql/sql_identifier_resolver_proxy.hpp
    sql/sql_pipeline.cpp
    sql/sql_pipeline.hpp
    sql/sql_pipeline_builder.cpp
    sql/sql_pipeline_builder.hpp
    sql/sql_pipeline_statement.cpp
    sql/sql_pipeline_statement.hpp
    sql/sql_query_cache.hpp
    sql/sql_query_plan.cpp
    sql/sql_query_plan.hpp
    sql/sql_translator.cpp
    sql/sql_translator.hpp
    statistics/base_column_statistics.cpp
    statistics/base_column_statistics.hpp
    statistics/chunk_statistics/abstract_filter.hpp
    statistics/chunk_statistics/chunk_statistics.cpp
    statistics/chunk_statistics/chunk_statistics.hpp
    statistics/chunk_statistics/histograms/abstract_histogram.cpp
    statistics/chunk_statistics/histograms/abstract_histogram.hpp
    statistics/chunk_statistics/histograms/equal_distinct_count_histogram.cpp
    statistics/chunk_statistics/histograms/equal_distinct_count_histogram.hpp
    statistics/chunk_statistics/histograms/equal_height_histogram.cpp
    statistics/chunk_statistics/histograms/equal_height_histogram.hpp
    statistics/chunk_statistics/histograms/equal_width_histogram.cpp
    statistics/chunk_statistics/histograms/equal_width_histogram.hpp
    statistics/chunk_statistics/histograms/histogram_utils.cpp
    statistics/chunk_statistics/histograms/histogram_utils.hpp
    statistics/chunk_statistics/min_max_filter.hpp
    statistics/chunk_statistics/range_filter.hpp
    statistics/chunk_statistics/segment_statistics.cpp
    statistics/chunk_statistics/segment_statistics.hpp
    statistics/chunk_statistics/counting_quotient_filter.hpp
    statistics/chunk_statistics/counting_quotient_filter.cpp
    statistics/column_statistics.cpp
    statistics/column_statistics.cpp
    statistics/generate_column_statistics.cpp
    statistics/generate_column_statistics.hpp
    statistics/generate_table_statistics.cpp
    statistics/generate_table_statistics.hpp
    statistics/statistics_import_export.cpp
    statistics/statistics_import_export.hpp
    statistics/table_statistics.cpp
    statistics/table_statistics.hpp
    storage/abstract_segment_visitor.hpp
    storage/base_segment_accessor.hpp
    storage/base_dictionary_segment.hpp
    storage/base_encoded_segment.cpp
    storage/base_encoded_segment.hpp
    storage/base_segment.cpp
    storage/base_segment.hpp
    storage/base_segment_encoder.hpp
    storage/base_value_segment.hpp
    storage/chunk.cpp
    storage/chunk.hpp
    storage/chunk_access_counter.cpp
    storage/chunk_access_counter.hpp
    storage/chunk_encoder.cpp
    storage/chunk_encoder.hpp
    storage/create_iterable_from_segment.hpp
    storage/dictionary_segment.cpp
    storage/dictionary_segment.hpp
    storage/dictionary_segment/attribute_vector_iterable.hpp
    storage/dictionary_segment/dictionary_encoder.hpp
    storage/dictionary_segment/dictionary_segment_iterable.hpp
    storage/encoding_type.cpp
    storage/encoding_type.hpp
    storage/fixed_string_dictionary_segment.cpp
    storage/fixed_string_dictionary_segment.hpp
    storage/fixed_string_dictionary_segment/fixed_string.cpp
    storage/fixed_string_dictionary_segment/fixed_string.hpp
    storage/fixed_string_dictionary_segment/fixed_string_vector.cpp
    storage/fixed_string_dictionary_segment/fixed_string_vector.hpp
    storage/fixed_string_dictionary_segment/fixed_string_vector_iterator.hpp
    storage/frame_of_reference/frame_of_reference_encoder.hpp
    storage/frame_of_reference/frame_of_reference_iterable.hpp
    storage/frame_of_reference_segment.cpp
    storage/frame_of_reference_segment.hpp
    storage/index/adaptive_radix_tree/adaptive_radix_tree_index.cpp
    storage/index/adaptive_radix_tree/adaptive_radix_tree_index.hpp
    storage/index/adaptive_radix_tree/adaptive_radix_tree_nodes.cpp
    storage/index/adaptive_radix_tree/adaptive_radix_tree_nodes.hpp
    storage/index/b_tree/b_tree_index.cpp
    storage/index/b_tree/b_tree_index.hpp
    storage/index/b_tree/b_tree_index_impl.cpp
    storage/index/b_tree/b_tree_index_impl.hpp
    storage/index/base_index.cpp
    storage/index/base_index.hpp
    storage/index/group_key/composite_group_key_index.cpp
    storage/index/group_key/composite_group_key_index.hpp
    storage/index/group_key/group_key_index.cpp
    storage/index/group_key/group_key_index.hpp
    storage/index/group_key/variable_length_key.cpp
    storage/index/group_key/variable_length_key.hpp
    storage/index/group_key/variable_length_key_base.cpp
    storage/index/group_key/variable_length_key_base.hpp
    storage/index/group_key/variable_length_key_proxy.cpp
    storage/index/group_key/variable_length_key_proxy.hpp
    storage/index/group_key/variable_length_key_store.cpp
    storage/index/group_key/variable_length_key_store.hpp
    storage/index/index_info.hpp
    storage/index/segment_index_type.hpp
    storage/lqp_view.cpp
    storage/lqp_view.hpp
    storage/materialize.hpp
    storage/mvcc_data.cpp
    storage/mvcc_data.hpp
    storage/numa_placement_manager.cpp
    storage/numa_placement_manager.hpp
    storage/proxy_chunk.cpp
    storage/proxy_chunk.hpp
    storage/reference_segment.cpp
    storage/reference_segment.hpp
    storage/reference_segment/reference_segment_iterable.hpp
    storage/resolve_encoded_segment_type.hpp
    storage/run_length_segment.cpp
    storage/run_length_segment.hpp
    storage/run_length_segment/run_length_encoder.hpp
    storage/run_length_segment/run_length_segment_iterable.hpp
    storage/segment_accessor.hpp
    storage/segment_encoding_utils.cpp
    storage/segment_encoding_utils.hpp
    storage/segment_iterables.hpp
    storage/segment_iterables/any_segment_iterable.hpp
    storage/segment_iterables/any_segment_iterator.hpp
    storage/segment_iterables/base_segment_iterators.hpp
    storage/segment_iterables/chunk_offset_mapping.cpp
    storage/segment_iterables/chunk_offset_mapping.hpp
    storage/segment_iterables/create_iterable_from_attribute_vector.hpp
    storage/segment_iterables/segment_iterator_values.hpp
    storage/storage_manager.cpp
    storage/storage_manager.hpp
    storage/table.cpp
    storage/table.hpp
    storage/table_column_definition.cpp
    storage/table_column_definition.hpp
    storage/value_segment.cpp
    storage/value_segment.hpp
    storage/value_segment/null_value_vector_iterable.hpp
    storage/value_segment/value_segment_iterable.hpp
    storage/vector_compression/base_compressed_vector.hpp
    storage/vector_compression/base_vector_compressor.hpp
    storage/vector_compression/base_vector_decompressor.hpp
    storage/vector_compression/compressed_vector_type.hpp
    storage/vector_compression/fixed_size_byte_aligned/fixed_size_byte_aligned_compressor.cpp
    storage/vector_compression/fixed_size_byte_aligned/fixed_size_byte_aligned_compressor.hpp
    storage/vector_compression/fixed_size_byte_aligned/fixed_size_byte_aligned_decompressor.hpp
    storage/vector_compression/fixed_size_byte_aligned/fixed_size_byte_aligned_utils.hpp
    storage/vector_compression/fixed_size_byte_aligned/fixed_size_byte_aligned_vector.hpp
    storage/vector_compression/resolve_compressed_vector_type.hpp
    storage/vector_compression/simd_bp128/oversized_types.hpp
    storage/vector_compression/simd_bp128/simd_bp128_compressor.cpp
    storage/vector_compression/simd_bp128/simd_bp128_compressor.hpp
    storage/vector_compression/simd_bp128/simd_bp128_decompressor.cpp
    storage/vector_compression/simd_bp128/simd_bp128_decompressor.hpp
    storage/vector_compression/simd_bp128/simd_bp128_iterator.cpp
    storage/vector_compression/simd_bp128/simd_bp128_iterator.hpp
    storage/vector_compression/simd_bp128/simd_bp128_packing.cpp
    storage/vector_compression/simd_bp128/simd_bp128_packing.hpp
    storage/vector_compression/simd_bp128/simd_bp128_vector.cpp
    storage/vector_compression/simd_bp128/simd_bp128_vector.hpp
    storage/vector_compression/vector_compression.cpp
    storage/vector_compression/vector_compression.hpp
    strong_typedef.hpp
    tasks/chunk_compression_task.cpp
    tasks/chunk_compression_task.hpp
    tasks/chunk_metrics_collection_task.cpp
    tasks/chunk_metrics_collection_task.hpp
    tasks/chunk_migration_task.cpp
    tasks/chunk_migration_task.hpp
    tasks/migration_preparation_task.cpp
    tasks/migration_preparation_task.hpp
    tasks/server/abstract_server_task.hpp
    tasks/server/bind_server_prepared_statement_task.cpp
    tasks/server/bind_server_prepared_statement_task.hpp
    tasks/server/create_pipeline_task.cpp
    tasks/server/create_pipeline_task.hpp
    tasks/server/execute_server_prepared_statement_task.cpp
    tasks/server/execute_server_prepared_statement_task.hpp
    tasks/server/execute_server_query_task.cpp
    tasks/server/execute_server_query_task.hpp
    tasks/server/load_server_file_task.cpp
    tasks/server/load_server_file_task.hpp
    type_cast.hpp
    type_comparison.hpp
    types.cpp
    types.hpp
    uid_allocator.hpp
    utils/abstract_plugin.hpp
    utils/aligned_size.hpp
    utils/assert.hpp
    utils/boost_default_memory_resource.cpp
    utils/copyable_atomic.hpp
    utils/enum_constant.hpp
    utils/filesystem.hpp
    utils/format_bytes.cpp
    utils/format_bytes.hpp
    utils/format_duration.cpp
    utils/format_duration.hpp
    utils/invalid_input_exception.hpp
    utils/load_table.cpp
    utils/load_table.hpp
    utils/numa_memory_resource.cpp
    utils/numa_memory_resource.hpp
    utils/pausable_loop_thread.cpp
    utils/pausable_loop_thread.hpp
    utils/performance_warning.cpp
    utils/performance_warning.hpp
    utils/plugin_manager.cpp
    utils/plugin_manager.hpp
    utils/print_directed_acyclic_graph.hpp
    utils/scoped_locking_ptr.hpp
    utils/singleton.hpp
    utils/string_utils.cpp
    utils/string_utils.hpp
    utils/template_type.hpp
    utils/timer.cpp
    utils/timer.hpp
    utils/tracing/probes.hpp
    ${CMAKE_BINARY_DIR}/version.hpp
)

set(
    LIBRARIES
    pthread
    sqlparser
<<<<<<< HEAD
    cqf
=======
    uninitialized_vector
>>>>>>> 29b17ded
    ${Boost_CONTAINER_LIBRARY}
    ${TBB_LIBRARY}
)

if (${ENABLE_JIT_SUPPORT})
    include(${CMAKE_SOURCE_DIR}/cmake/EmbedLLVM.cmake)
    set(JIT_EMBEDDED_SOURCES
        # Files listed here will be embedded into the binary as LLVM-IR
        operators/jit_operator/jit_types.cpp
        operators/jit_operator/jit_types.hpp
        operators/jit_operator/jit_operations.cpp
        operators/jit_operator/jit_operations.hpp
        operators/jit_operator/operators/abstract_jittable.hpp
        operators/jit_operator/operators/abstract_jittable_sink.hpp
        operators/jit_operator/operators/jit_aggregate.cpp
        operators/jit_operator/operators/jit_aggregate.hpp
        operators/jit_operator/operators/jit_compute.cpp
        operators/jit_operator/operators/jit_compute.hpp
        operators/jit_operator/operators/jit_expression.cpp
        operators/jit_operator/operators/jit_expression.hpp
        operators/jit_operator/operators/jit_filter.cpp
        operators/jit_operator/operators/jit_filter.hpp
        operators/jit_operator/operators/jit_read_tuples.cpp
        operators/jit_operator/operators/jit_read_tuples.hpp
        operators/jit_operator/operators/jit_write_tuples.cpp
        operators/jit_operator/operators/jit_write_tuples.hpp
    )
    embed_llvm(LLVM_BUNDLE_FILE jit_llvm_bundle ${JIT_EMBEDDED_SOURCES})
    set(
        SOURCES
        operators/jit_operator/jit_aware_lqp_translator.cpp
        operators/jit_operator/jit_aware_lqp_translator.hpp
        operators/jit_operator/specialization/jit_compiler.cpp
        operators/jit_operator/specialization/jit_compiler.hpp
        operators/jit_operator/specialization/jit_code_specializer.cpp
        operators/jit_operator/specialization/jit_code_specializer.hpp
        operators/jit_operator/specialization/jit_repository.cpp
        operators/jit_operator/specialization/jit_repository.hpp
        operators/jit_operator/specialization/jit_runtime_pointer.cpp
        operators/jit_operator/specialization/jit_runtime_pointer.hpp
        operators/jit_operator/specialization/llvm/CloneFunction.cpp
        operators/jit_operator/specialization/llvm/InlineFunction.cpp
        operators/jit_operator/specialization/llvm_extensions.cpp
        operators/jit_operator/specialization/llvm_extensions.hpp
        operators/jit_operator/specialization/llvm_utils.cpp
        operators/jit_operator/specialization/llvm_utils.hpp
        operators/jit_operator_wrapper.cpp
        operators/jit_operator_wrapper.hpp
        ${SOURCES}
        ${JIT_EMBEDDED_SOURCES}
        ${LLVM_BUNDLE_FILE})
    # Prevent clang from complaining about unused defines when compiling the assembly file
    set_property(SOURCE ${LLVM_BUNDLE_FILE} PROPERTY COMPILE_FLAGS -Qunused-arguments)
    set(LIBRARIES ${LIBRARIES} ${LLVM_LIBRARY})
endif()

if (${ENABLE_NUMA_SUPPORT})
    set(LIBRARIES ${LIBRARIES} ${NUMA_LIBRARY} hpinuma_msource_s)
endif()

# Generate header file in order to define probes needed for dtrace
set(PROVIDER_FILE "${CMAKE_BINARY_DIR}/provider.hpp")
add_custom_command (
    OUTPUT ${PROVIDER_FILE}
    DEPENDS utils/tracing/provider.d
    COMMAND dtrace -h -s ${CMAKE_CURRENT_LIST_DIR}/utils/tracing/provider.d -o ${PROVIDER_FILE}
)

set(SOURCES ${SOURCES} ${CMAKE_BINARY_DIR}/provider.hpp)

# Configure the regular hyrise library used for tests/server/playground...
add_library(hyrise STATIC ${SOURCES})

# -rdynamic tells the linker to export the library's symbols so that plugins can use them.
target_link_libraries(hyrise ${LIBRARIES} -rdynamic)
target_include_directories(hyrise PUBLIC ${CMAKE_BINARY_DIR})

# -fPIC generates position independent code which is necessary because plugins might access hyrise functions.
target_compile_options(hyrise PRIVATE -fPIC)<|MERGE_RESOLUTION|>--- conflicted
+++ resolved
@@ -558,11 +558,8 @@
     LIBRARIES
     pthread
     sqlparser
-<<<<<<< HEAD
     cqf
-=======
     uninitialized_vector
->>>>>>> 29b17ded
     ${Boost_CONTAINER_LIBRARY}
     ${TBB_LIBRARY}
 )
