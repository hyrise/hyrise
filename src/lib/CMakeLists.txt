# Setup the version.hpp file.
# Include this here because we need the GENERATED property on version.hpp and in CMake that property has directory
# scope
include(${PROJECT_SOURCE_DIR}/cmake/git_watcher.cmake)
# Sources and libraries shared among the different builds of the lib
set(
    SOURCES
    all_parameter_variant.cpp
    all_parameter_variant.hpp
    all_type_variant.cpp
    all_type_variant.hpp
    cache/abstract_cache_impl.hpp
    cache/cache.hpp
    cache/gdfs_cache.hpp
    cache/gds_cache.hpp
    cache/lru_cache.hpp
    cache/lru_k_cache.hpp
    cache/random_cache.hpp
    concurrency/commit_context.cpp
    concurrency/commit_context.hpp
    concurrency/transaction_context.cpp
    concurrency/transaction_context.hpp
    concurrency/transaction_manager.cpp
    concurrency/transaction_manager.hpp
    constant_mappings.cpp
    constant_mappings.hpp
    cost_calibration/calibration_table_wrapper.cpp
    cost_calibration/calibration_table_wrapper.hpp
    cost_calibration/table_generator.cpp
<<<<<<< HEAD
    cost_calibration/table_generator.h
    cost_calibration/lqp_generator/abstract_lqp_generator.cpp
    cost_calibration/lqp_generator/abstract_lqp_generator.hpp

    cost_calibration/lqp_generator/table_scan.cpp
    cost_calibration/lqp_generator/table_scan.hpp
=======
    cost_calibration/table_generator.hpp
>>>>>>> dbccd13d
    cost_estimation/abstract_cost_estimator.cpp
    cost_estimation/abstract_cost_estimator.hpp
    cost_estimation/cost_estimator_logical.cpp
    cost_estimation/cost_estimator_logical.hpp
    expression/abstract_expression.cpp
    expression/abstract_expression.hpp
    expression/abstract_predicate_expression.cpp
    expression/abstract_predicate_expression.hpp
    expression/aggregate_expression.cpp
    expression/aggregate_expression.hpp
    expression/arithmetic_expression.cpp
    expression/arithmetic_expression.hpp
    expression/between_expression.cpp
    expression/between_expression.hpp
    expression/binary_predicate_expression.cpp
    expression/binary_predicate_expression.hpp
    expression/case_expression.cpp
    expression/case_expression.hpp
    expression/cast_expression.cpp
    expression/cast_expression.hpp
    expression/correlated_parameter_expression.cpp
    expression/correlated_parameter_expression.hpp
    expression/evaluation/expression_evaluator.cpp
    expression/evaluation/expression_evaluator.hpp
    expression/evaluation/expression_functors.hpp
    expression/evaluation/expression_result.hpp
    expression/evaluation/expression_result_views.hpp
    expression/evaluation/like_matcher.cpp
    expression/evaluation/like_matcher.hpp
    expression/exists_expression.cpp
    expression/exists_expression.hpp
    expression/expression_functional.cpp
    expression/expression_functional.hpp
    expression/expression_precedence.hpp
    expression/expression_utils.cpp
    expression/expression_utils.hpp
    expression/extract_expression.cpp
    expression/extract_expression.hpp
    expression/function_expression.cpp
    expression/function_expression.hpp
    expression/in_expression.cpp
    expression/in_expression.hpp
    expression/is_null_expression.cpp
    expression/is_null_expression.hpp
    expression/list_expression.cpp
    expression/list_expression.hpp
    expression/logical_expression.cpp
    expression/logical_expression.hpp
    expression/lqp_column_expression.cpp
    expression/lqp_column_expression.hpp
    expression/lqp_subquery_expression.cpp
    expression/lqp_subquery_expression.hpp
    expression/placeholder_expression.cpp
    expression/placeholder_expression.hpp
    expression/pqp_column_expression.cpp
    expression/pqp_column_expression.hpp
    expression/pqp_subquery_expression.cpp
    expression/pqp_subquery_expression.hpp
    expression/unary_minus_expression.cpp
    expression/unary_minus_expression.hpp
    expression/value_expression.cpp
    expression/value_expression.hpp
    hyrise.cpp
    hyrise.hpp
    import_export/csv_converter.cpp
    import_export/csv_converter.hpp
    import_export/csv_meta.cpp
    import_export/csv_meta.hpp
    import_export/csv_parser.cpp
    import_export/csv_parser.hpp
    import_export/csv_writer.cpp
    import_export/csv_writer.hpp
    logical_query_plan/abstract_lqp_node.cpp
    logical_query_plan/abstract_lqp_node.hpp
    logical_query_plan/aggregate_node.cpp
    logical_query_plan/aggregate_node.hpp
    logical_query_plan/alias_node.cpp
    logical_query_plan/alias_node.hpp
    logical_query_plan/base_non_query_node.cpp
    logical_query_plan/base_non_query_node.hpp
    logical_query_plan/create_prepared_plan_node.cpp
    logical_query_plan/create_prepared_plan_node.hpp
    logical_query_plan/create_table_node.cpp
    logical_query_plan/create_table_node.hpp
    logical_query_plan/create_view_node.cpp
    logical_query_plan/create_view_node.hpp
    logical_query_plan/delete_node.cpp
    logical_query_plan/delete_node.hpp
    logical_query_plan/drop_table_node.cpp
    logical_query_plan/drop_table_node.hpp
    logical_query_plan/drop_view_node.cpp
    logical_query_plan/drop_view_node.hpp
    logical_query_plan/dummy_table_node.cpp
    logical_query_plan/dummy_table_node.hpp
    logical_query_plan/enable_make_for_lqp_node.hpp
    logical_query_plan/insert_node.cpp
    logical_query_plan/insert_node.hpp
    logical_query_plan/join_node.cpp
    logical_query_plan/join_node.hpp
    logical_query_plan/limit_node.cpp
    logical_query_plan/limit_node.hpp
    logical_query_plan/logical_plan_root_node.cpp
    logical_query_plan/logical_plan_root_node.hpp
    logical_query_plan/lqp_column_reference.cpp
    logical_query_plan/lqp_column_reference.hpp
    logical_query_plan/lqp_translator.cpp
    logical_query_plan/lqp_translator.hpp
    logical_query_plan/lqp_utils.cpp
    logical_query_plan/lqp_utils.hpp
    logical_query_plan/mock_node.cpp
    logical_query_plan/mock_node.hpp
    logical_query_plan/predicate_node.cpp
    logical_query_plan/predicate_node.hpp
    logical_query_plan/projection_node.cpp
    logical_query_plan/projection_node.hpp
    logical_query_plan/sort_node.cpp
    logical_query_plan/sort_node.hpp
    logical_query_plan/static_table_node.cpp
    logical_query_plan/static_table_node.hpp
    logical_query_plan/stored_table_node.cpp
    logical_query_plan/stored_table_node.hpp
    logical_query_plan/union_node.cpp
    logical_query_plan/union_node.hpp
    logical_query_plan/update_node.cpp
    logical_query_plan/update_node.hpp
    logical_query_plan/validate_node.cpp
    logical_query_plan/validate_node.hpp
    memory/boost_default_memory_resource.cpp
    memory/numa_memory_resource.cpp
    memory/numa_memory_resource.hpp
    lossless_cast.cpp
    lossless_cast.hpp
    null_value.hpp
    operators/abstract_join_operator.cpp
    operators/abstract_join_operator.hpp
    operators/abstract_operator.cpp
    operators/abstract_operator.hpp
    operators/abstract_read_only_operator.cpp
    operators/abstract_read_only_operator.hpp
    operators/abstract_read_write_operator.cpp
    operators/abstract_read_write_operator.hpp
    operators/abstract_aggregate_operator.cpp
    operators/abstract_aggregate_operator.hpp
    operators/aggregate_hash.cpp
    operators/aggregate_hash.hpp
    operators/aggregate_sort.cpp
    operators/aggregate_sort.hpp
    operators/aggregate/aggregate_traits.hpp
    operators/alias_operator.cpp
    operators/alias_operator.hpp
    operators/delete.cpp
    operators/delete.hpp
    operators/difference.cpp
    operators/difference.hpp
    operators/export_binary.cpp
    operators/export_binary.hpp
    operators/export_csv.cpp
    operators/export_csv.hpp
    operators/get_table.cpp
    operators/get_table.hpp
    operators/import_binary.cpp
    operators/import_binary.hpp
    operators/import_csv.cpp
    operators/import_csv.hpp
    operators/index_scan.cpp
    operators/index_scan.hpp
    operators/insert.cpp
    operators/insert.hpp
    operators/join_hash.cpp
    operators/join_hash.hpp
    operators/join_hash/join_hash_steps.hpp
    operators/join_hash/join_hash_traits.hpp
    operators/join_index.cpp
    operators/join_index.hpp
    operators/join_nested_loop.cpp
    operators/join_nested_loop.hpp
    operators/join_sort_merge/column_materializer.hpp
    operators/join_verification.cpp
    operators/join_verification.hpp
    operators/join_sort_merge.cpp
    operators/join_sort_merge.hpp
    operators/join_sort_merge/radix_cluster_sort.hpp
    operators/limit.cpp
    operators/limit.hpp
    operators/maintenance/create_prepared_plan.cpp
    operators/maintenance/create_prepared_plan.hpp
    operators/maintenance/create_table.cpp
    operators/maintenance/create_table.hpp
    operators/maintenance/create_view.cpp
    operators/maintenance/create_view.hpp
    operators/maintenance/drop_table.cpp
    operators/maintenance/drop_table.hpp
    operators/maintenance/drop_view.cpp
    operators/maintenance/drop_view.hpp
    operators/multi_predicate_join/multi_predicate_join_evaluator.cpp
    operators/multi_predicate_join/multi_predicate_join_evaluator.hpp
    operators/operator_join_predicate.cpp
    operators/operator_join_predicate.hpp
    operators/operator_performance_data.cpp
    operators/operator_performance_data.hpp
    operators/operator_scan_predicate.cpp
    operators/operator_scan_predicate.hpp
    operators/print.cpp
    operators/print.hpp
    operators/product.cpp
    operators/product.hpp
    operators/projection.cpp
    operators/projection.hpp
    operators/sort.cpp
    operators/sort.hpp
    operators/table_scan.cpp
    operators/table_scan.hpp
    operators/table_scan/abstract_dereferenced_column_table_scan_impl.cpp
    operators/table_scan/abstract_dereferenced_column_table_scan_impl.hpp
    operators/table_scan/abstract_table_scan_impl.hpp
    operators/table_scan/column_between_table_scan_impl.cpp
    operators/table_scan/column_between_table_scan_impl.hpp
    operators/table_scan/column_is_null_table_scan_impl.cpp
    operators/table_scan/column_is_null_table_scan_impl.hpp
    operators/table_scan/column_like_table_scan_impl.cpp
    operators/table_scan/column_like_table_scan_impl.hpp
    operators/table_scan/column_vs_column_table_scan_impl.cpp
    operators/table_scan/column_vs_column_table_scan_impl.hpp
    operators/table_scan/column_vs_value_table_scan_impl.cpp
    operators/table_scan/column_vs_value_table_scan_impl.hpp
    operators/table_scan/expression_evaluator_table_scan_impl.cpp
    operators/table_scan/expression_evaluator_table_scan_impl.hpp
    operators/table_wrapper.cpp
    operators/table_wrapper.hpp
    operators/union_all.cpp
    operators/union_all.hpp
    operators/union_positions.cpp
    operators/union_positions.hpp
    operators/update.cpp
    operators/update.hpp
    operators/validate.cpp
    operators/validate.hpp
    optimizer/join_ordering/abstract_join_ordering_algorithm.cpp
    optimizer/join_ordering/abstract_join_ordering_algorithm.hpp
    optimizer/join_ordering/dp_ccp.cpp
    optimizer/join_ordering/dp_ccp.hpp
    optimizer/join_ordering/enumerate_ccp.cpp
    optimizer/join_ordering/enumerate_ccp.hpp
    optimizer/join_ordering/greedy_operator_ordering.cpp
    optimizer/join_ordering/greedy_operator_ordering.hpp
    optimizer/join_ordering/join_graph_builder.cpp
    optimizer/join_ordering/join_graph_builder.hpp
    optimizer/join_ordering/join_graph.cpp
    optimizer/join_ordering/join_graph_edge.cpp
    optimizer/join_ordering/join_graph_edge.hpp
    optimizer/join_ordering/join_graph.hpp
    optimizer/optimizer.cpp
    optimizer/optimizer.hpp
    optimizer/strategy/abstract_rule.cpp
    optimizer/strategy/abstract_rule.hpp
    optimizer/strategy/between_composition_rule.cpp
    optimizer/strategy/between_composition_rule.hpp
    optimizer/strategy/chunk_pruning_rule.cpp
    optimizer/strategy/chunk_pruning_rule.hpp
    optimizer/strategy/column_pruning_rule.cpp
    optimizer/strategy/column_pruning_rule.hpp
    optimizer/strategy/expression_reduction_rule.cpp
    optimizer/strategy/expression_reduction_rule.hpp
    optimizer/strategy/index_scan_rule.cpp
    optimizer/strategy/index_scan_rule.hpp
    optimizer/strategy/in_expression_rewrite_rule.cpp
    optimizer/strategy/in_expression_rewrite_rule.hpp
    optimizer/strategy/join_ordering_rule.cpp
    optimizer/strategy/join_ordering_rule.hpp
    optimizer/strategy/join_predicate_ordering_rule.cpp
    optimizer/strategy/join_predicate_ordering_rule.hpp
    optimizer/strategy/predicate_merge_rule.cpp
    optimizer/strategy/predicate_merge_rule.hpp
    optimizer/strategy/predicate_placement_rule.cpp
    optimizer/strategy/predicate_placement_rule.hpp
    optimizer/strategy/predicate_reordering_rule.cpp
    optimizer/strategy/predicate_reordering_rule.hpp
    optimizer/strategy/predicate_split_up_rule.cpp
    optimizer/strategy/predicate_split_up_rule.hpp
    optimizer/strategy/subquery_to_join_rule.cpp
    optimizer/strategy/subquery_to_join_rule.hpp
    resolve_type.hpp
    scheduler/abstract_scheduler.hpp
    scheduler/abstract_task.cpp
    scheduler/abstract_task.hpp
    scheduler/job_task.cpp
    scheduler/job_task.hpp
    scheduler/node_queue_scheduler.cpp
    scheduler/node_queue_scheduler.hpp
    scheduler/immediate_execution_scheduler.cpp
    scheduler/immediate_execution_scheduler.hpp
    scheduler/operator_task.cpp
    scheduler/operator_task.hpp
    scheduler/task_queue.cpp
    scheduler/task_queue.hpp
    scheduler/topology.cpp
    scheduler/topology.hpp
    scheduler/worker.cpp
    scheduler/worker.hpp
    server/client_disconnect_exception.hpp
    server/postgres_message_type.hpp
    server/postgres_protocol_handler.cpp
    server/postgres_protocol_handler.hpp
    server/query_handler.cpp
    server/query_handler.hpp
    server/read_buffer.cpp
    server/read_buffer.hpp
    server/result_serializer.cpp
    server/result_serializer.hpp
    server/ring_buffer_iterator.hpp
    server/server.cpp
    server/server.hpp
    server/session.cpp
    server/session.hpp
    server/write_buffer.cpp
    server/write_buffer.hpp
    sql/create_sql_parser_error_message.cpp
    sql/create_sql_parser_error_message.hpp
    sql/parameter_id_allocator.cpp
    sql/parameter_id_allocator.hpp
    sql/sql_identifier.cpp
    sql/sql_identifier.hpp
    sql/sql_identifier_resolver.cpp
    sql/sql_identifier_resolver.hpp
    sql/sql_identifier_resolver_proxy.cpp
    sql/sql_identifier_resolver_proxy.hpp
    sql/sql_pipeline_builder.cpp
    sql/sql_pipeline_builder.hpp
    sql/sql_pipeline.cpp
    sql/sql_pipeline.hpp
    sql/sql_pipeline_statement.cpp
    sql/sql_pipeline_statement.hpp
    sql/sql_plan_cache.hpp
    sql/sql_translator.cpp
    sql/sql_translator.hpp
    lossy_cast.hpp
    statistics/abstract_cardinality_estimator.cpp
    statistics/abstract_cardinality_estimator.hpp
    statistics/statistics_objects/abstract_statistics_object.cpp
    statistics/statistics_objects/abstract_statistics_object.hpp
    statistics/base_attribute_statistics.cpp
    statistics/base_attribute_statistics.hpp
    statistics/cardinality_estimation_cache.hpp
    statistics/cardinality_estimator.cpp
    statistics/cardinality_estimator.hpp
    statistics/generate_pruning_statistics.cpp
    statistics/generate_pruning_statistics.hpp
    statistics/statistics_objects/abstract_histogram.cpp
    statistics/statistics_objects/abstract_histogram.hpp
    statistics/statistics_objects/equal_distinct_count_histogram.cpp
    statistics/statistics_objects/equal_distinct_count_histogram.hpp
    statistics/statistics_objects/generic_histogram_builder.cpp
    statistics/statistics_objects/generic_histogram_builder.hpp
    statistics/statistics_objects/generic_histogram.cpp
    statistics/statistics_objects/generic_histogram.hpp
    statistics/statistics_objects/histogram_domain.cpp
    statistics/statistics_objects/histogram_domain.hpp
    statistics/join_graph_statistics_cache.cpp
    statistics/join_graph_statistics_cache.hpp
    statistics/statistics_objects/counting_quotient_filter.cpp
    statistics/statistics_objects/counting_quotient_filter.hpp
    statistics/statistics_objects/min_max_filter.cpp
    statistics/statistics_objects/min_max_filter.hpp
    statistics/statistics_objects/null_value_ratio_statistics.cpp
    statistics/statistics_objects/null_value_ratio_statistics.hpp
    statistics/statistics_objects/range_filter.cpp
    statistics/statistics_objects/range_filter.hpp
    statistics/table_statistics.cpp
    statistics/table_statistics.hpp
    statistics/attribute_statistics.cpp
    statistics/attribute_statistics.hpp
    storage/base_dictionary_segment.hpp
    storage/base_encoded_segment.cpp
    storage/base_encoded_segment.hpp
    storage/base_segment_accessor.hpp
    storage/base_segment.cpp
    storage/base_segment_encoder.hpp
    storage/base_segment.hpp
    storage/base_value_segment.hpp
    storage/chunk.cpp
    storage/chunk.hpp
    storage/chunk_encoder.cpp
    storage/chunk_encoder.hpp
    storage/constraints/table_constraint_definition.hpp
    storage/create_iterable_from_segment.hpp
    storage/dictionary_segment/attribute_vector_iterable.hpp
    storage/dictionary_segment.cpp
    storage/dictionary_segment/dictionary_encoder.hpp
    storage/dictionary_segment/dictionary_segment_iterable.hpp
    storage/dictionary_segment.hpp
    storage/encoding_type.cpp
    storage/encoding_type.hpp
    storage/fixed_string_dictionary_segment.cpp
    storage/fixed_string_dictionary_segment.hpp
    storage/fixed_string_dictionary_segment/fixed_string.cpp
    storage/fixed_string_dictionary_segment/fixed_string.hpp
    storage/fixed_string_dictionary_segment/fixed_string_vector.cpp
    storage/fixed_string_dictionary_segment/fixed_string_vector.hpp
    storage/fixed_string_dictionary_segment/fixed_string_vector_iterator.hpp
    storage/frame_of_reference_segment/frame_of_reference_encoder.hpp
    storage/frame_of_reference_segment/frame_of_reference_segment_iterable.hpp
    storage/frame_of_reference_segment.cpp
    storage/frame_of_reference_segment.hpp
    storage/index/adaptive_radix_tree/adaptive_radix_tree_index.cpp
    storage/index/adaptive_radix_tree/adaptive_radix_tree_index.hpp
    storage/index/adaptive_radix_tree/adaptive_radix_tree_nodes.cpp
    storage/index/adaptive_radix_tree/adaptive_radix_tree_nodes.hpp
    storage/index/abstract_index.cpp
    storage/index/abstract_index.hpp
    storage/index/b_tree/b_tree_index.cpp
    storage/index/b_tree/b_tree_index.hpp
    storage/index/b_tree/b_tree_index_impl.cpp
    storage/index/b_tree/b_tree_index_impl.hpp
    storage/index/group_key/composite_group_key_index.cpp
    storage/index/group_key/composite_group_key_index.hpp
    storage/index/group_key/group_key_index.cpp
    storage/index/group_key/group_key_index.hpp
    storage/index/group_key/variable_length_key_base.cpp
    storage/index/group_key/variable_length_key_base.hpp
    storage/index/group_key/variable_length_key.cpp
    storage/index/group_key/variable_length_key.hpp
    storage/index/group_key/variable_length_key_proxy.cpp
    storage/index/group_key/variable_length_key_proxy.hpp
    storage/index/group_key/variable_length_key_store.cpp
    storage/index/group_key/variable_length_key_store.hpp
    storage/index/index_statistics.cpp
    storage/index/index_statistics.hpp
    storage/index/segment_index_type.hpp
    storage/lqp_view.cpp
    storage/lqp_view.hpp
    storage/lz4_segment/lz4_encoder.hpp
    storage/lz4_segment/lz4_segment_iterable.hpp
    storage/lz4_segment.cpp
    storage/lz4_segment.hpp
    storage/materialize.hpp
    storage/mvcc_data.cpp
    storage/mvcc_data.hpp
    storage/pos_list.hpp
    storage/prepared_plan.cpp
    storage/prepared_plan.hpp
    storage/reference_segment.cpp
    storage/reference_segment.hpp
    storage/reference_segment/reference_segment_iterable.hpp
    storage/resolve_encoded_segment_type.hpp
    storage/run_length_segment.cpp
    storage/run_length_segment.hpp
    storage/run_length_segment/run_length_encoder.hpp
    storage/run_length_segment/run_length_segment_iterable.hpp
    storage/segment_accessor.cpp
    storage/segment_accessor.hpp
    storage/segment_encoding_utils.cpp
    storage/segment_encoding_utils.hpp
    storage/segment_iterables/any_segment_iterable.cpp
    storage/segment_iterables/any_segment_iterable.hpp
    storage/segment_iterables/any_segment_iterator.hpp
    storage/segment_iterables/base_segment_iterators.hpp
    storage/segment_iterables/create_iterable_from_attribute_vector.hpp
    storage/segment_iterables.hpp
    storage/segment_iterables/segment_positions.hpp
    storage/segment_iterate.hpp
    operators/table_scan/sorted_segment_search.hpp
    storage/split_pos_list_by_chunk_id.cpp
    storage/split_pos_list_by_chunk_id.hpp
    storage/storage_manager.cpp
    storage/storage_manager.hpp
    storage/table_column_definition.cpp
    storage/table_column_definition.hpp
    storage/table.cpp
    storage/table.hpp
    storage/value_segment.cpp
    storage/value_segment.hpp
    storage/value_segment/null_value_vector_iterable.hpp
    storage/value_segment/value_segment_iterable.hpp
    storage/vector_compression/base_compressed_vector.hpp
    storage/vector_compression/base_vector_compressor.hpp
    storage/vector_compression/base_vector_decompressor.hpp
    storage/vector_compression/compressed_vector_type.hpp
    storage/vector_compression/fixed_size_byte_aligned/fixed_size_byte_aligned_compressor.cpp
    storage/vector_compression/fixed_size_byte_aligned/fixed_size_byte_aligned_compressor.hpp
    storage/vector_compression/fixed_size_byte_aligned/fixed_size_byte_aligned_decompressor.hpp
    storage/vector_compression/fixed_size_byte_aligned/fixed_size_byte_aligned_utils.hpp
    storage/vector_compression/fixed_size_byte_aligned/fixed_size_byte_aligned_vector.hpp
    storage/vector_compression/resolve_compressed_vector_type.hpp
    storage/vector_compression/simd_bp128/oversized_types.hpp
    storage/vector_compression/simd_bp128/simd_bp128_compressor.cpp
    storage/vector_compression/simd_bp128/simd_bp128_compressor.hpp
    storage/vector_compression/simd_bp128/simd_bp128_decompressor.cpp
    storage/vector_compression/simd_bp128/simd_bp128_decompressor.hpp
    storage/vector_compression/simd_bp128/simd_bp128_iterator.cpp
    storage/vector_compression/simd_bp128/simd_bp128_iterator.hpp
    storage/vector_compression/simd_bp128/simd_bp128_packing.cpp
    storage/vector_compression/simd_bp128/simd_bp128_packing.hpp
    storage/vector_compression/simd_bp128/simd_bp128_vector.cpp
    storage/vector_compression/simd_bp128/simd_bp128_vector.hpp
    storage/vector_compression/vector_compression.cpp
    storage/vector_compression/vector_compression.hpp
    strong_typedef.hpp
    tasks/chunk_compression_task.cpp
    tasks/chunk_compression_task.hpp
    type_comparison.hpp
    types.cpp
    types.hpp
    uid_allocator.hpp
    utils/abstract_plugin.hpp
    utils/aligned_size.hpp
    utils/assert.hpp
    utils/boost_curry_override.hpp
    utils/check_table_equal.cpp
    utils/check_table_equal.hpp
    utils/column_ids_after_pruning.cpp
    utils/column_ids_after_pruning.hpp
    utils/copyable_atomic.hpp
    utils/enum_constant.hpp
    utils/format_bytes.cpp
    utils/format_bytes.hpp
    utils/format_duration.cpp
    utils/format_duration.hpp
    utils/invalid_input_exception.hpp
    utils/list_directory.cpp
    utils/list_directory.hpp
    utils/load_table.cpp
    utils/load_table.hpp
    utils/lossless_predicate_cast.cpp
    utils/lossless_predicate_cast.hpp
    utils/make_bimap.hpp
    utils/meta_table_manager.cpp
    utils/meta_table_manager.hpp
    utils/pausable_loop_thread.cpp
    utils/pausable_loop_thread.hpp
    utils/performance_warning.cpp
    utils/performance_warning.hpp
    utils/plugin_manager.cpp
    utils/plugin_manager.hpp
    utils/print_directed_acyclic_graph.hpp
    utils/scoped_locking_ptr.hpp
    utils/singleton.hpp
    utils/sqlite_add_indices.cpp
    utils/sqlite_add_indices.hpp
    utils/sqlite_wrapper.cpp
    utils/sqlite_wrapper.hpp
    utils/string_utils.cpp
    utils/string_utils.hpp
    utils/template_type.hpp
    utils/timer.cpp
    utils/timer.hpp
    utils/tracing/probes.hpp
    visualization/abstract_visualizer.hpp
    visualization/join_graph_visualizer.cpp
    visualization/join_graph_visualizer.hpp
    visualization/lqp_visualizer.cpp
    visualization/lqp_visualizer.hpp
    visualization/pqp_visualizer.cpp
    visualization/pqp_visualizer.hpp
    visualization/viz_record_layout.cpp
    visualization/viz_record_layout.hpp
    ${CMAKE_BINARY_DIR}/version.hpp
)

set(
    LIBRARIES
    pthread
    sqlparser
    cqf
    uninitialized_vector
    lz4
    zstd
    custom_jemalloc
    ${Boost_CONTAINER_LIBRARY}
    ${Boost_SYSTEM_LIBRARY}
    ${Boost_THREAD_LIBRARY}
    ${TBB_LIBRARY}
    ${SQLITE3_LIBRARY}
    ${CMAKE_DL_LIBS}
)

if (NOT APPLE)
    set(LIBRARIES ${LIBRARIES} atomic)
endif()

if (${ENABLE_NUMA_SUPPORT})
    set(LIBRARIES ${LIBRARIES} ${NUMA_LIBRARY} hpinuma_msource_s)
endif()

set(ERASE_SEGMENT_TYPES "" CACHE STRING "Erase iterators and accessors for these types (e.g., RunLength,FrameOfReference). Good for compile time, bad for run time (if these types end up being used)")
string(REPLACE "," ";" ERASE_SEGMENT_TYPES_LIST "${ERASE_SEGMENT_TYPES}")
string(TOUPPER "${ERASE_SEGMENT_TYPES_LIST}" ERASE_SEGMENT_TYPES_UPPER)
if (NOT "${ERASE_SEGMENT_TYPES_UPPER}" STREQUAL "")
    foreach(ERASE_SEGMENT_TYPE ${ERASE_SEGMENT_TYPES_UPPER})
        message(STATUS "Erasing iterators and accessors for: ${ERASE_SEGMENT_TYPE}")
        set(CMAKE_CXX_FLAGS "${CMAKE_CXX_FLAGS} -DHYRISE_ERASE_${ERASE_SEGMENT_TYPE}")
    endforeach()
endif()

# Generate header file in order to define probes needed for dtrace
set(PROVIDER_FILE "${CMAKE_BINARY_DIR}/provider.hpp")
add_custom_command (
    OUTPUT ${PROVIDER_FILE}
    DEPENDS utils/tracing/provider.d
    COMMAND dtrace -h -s ${CMAKE_CURRENT_LIST_DIR}/utils/tracing/provider.d -o ${PROVIDER_FILE}
)
add_custom_target (
    generate-provider-hpp
    DEPENDS ${PROVIDER_FILE}
)
set(SOURCES ${SOURCES} ${PROVIDER_FILE})

# hyrise_impl should not be directly used, as linking to it regularly excludes unused symbols. See hyrise below.
if(NOT ${ENABLE_COVERAGE} AND NOT APPLE AND NOT ENABLE_ADDR_UB_SANITIZATION AND NOT ENABLE_THREAD_SANITIZATION)
    add_library(hyrise_impl SHARED ${SOURCES})
else()
    # Use a static build for coverage information - otherwise .cpp files are missing from the report
    # Also, the sanitizer builds on Mac require static linkage
    add_library(hyrise_impl STATIC ${SOURCES})
endif()

add_dependencies(hyrise_impl generate-provider-hpp)

# Work around an stdlibc++ bug, see list_directory.hpp for details
set_source_files_properties(
    utils/list_directory.cpp
    PROPERTIES
    COMPILE_FLAGS -O0
)

# -rdynamic tells the linker to export the library's symbols so that plugins can use them.
target_link_libraries(hyrise_impl ${LIBRARIES} -rdynamic)
target_link_libraries_system(hyrise_impl nlohmann_json::nlohmann_json)
target_include_directories(hyrise_impl PUBLIC ${CMAKE_BINARY_DIR})

# -fPIC generates position independent code which is necessary because plugins might access hyrise functions.
target_compile_options(hyrise_impl PRIVATE -fPIC)

# Dependency hyrise --> git_watcher needs to be added manually, apparently. Otherwise version.hpp, for reasons unknown
# isn't updated when HEAD changes

add_dependencies(hyrise_impl AlwaysCheckGit)

# This is a wrapper around hyrise_impl that forces the compiler to emit all symbols
add_library(hyrise INTERFACE)
# Forward all include directories from hyrise_impl
target_include_directories(hyrise INTERFACE $<TARGET_PROPERTY:hyrise_impl,INCLUDE_DIRECTORIES>)

# -force_load/--whole-archive are necessary to include all symbols so that dynamically loaded plugins can use them
if (APPLE)
    set_property(TARGET hyrise PROPERTY INTERFACE_LINK_LIBRARIES -force_load $<TARGET_FILE:hyrise_impl>)
else()
    set_property(TARGET hyrise PROPERTY INTERFACE_LINK_LIBRARIES -Wl,--whole-archive,$<TARGET_FILE:hyrise_impl>,--no-whole-archive)
endif()

# Link against all libraries used by hyrise_impl - do this after INTERFACE_LINK_LIBRARIES is initially set so that it is not overwritten
target_link_libraries(hyrise INTERFACE hyrise_impl)

# For convenience, to be able to launch, e.g., hyriseTest, directly from the build directory,
# add a link to the resources/ directory at the root of the build directory).
add_custom_target(resourceLink
        COMMAND ln -fs ${CMAKE_BINARY_DIR}/../resources ${CMAKE_BINARY_DIR}/
        )

add_dependencies(hyrise resourceLink)<|MERGE_RESOLUTION|>--- conflicted
+++ resolved
@@ -27,16 +27,13 @@
     cost_calibration/calibration_table_wrapper.cpp
     cost_calibration/calibration_table_wrapper.hpp
     cost_calibration/table_generator.cpp
-<<<<<<< HEAD
     cost_calibration/table_generator.h
     cost_calibration/lqp_generator/abstract_lqp_generator.cpp
     cost_calibration/lqp_generator/abstract_lqp_generator.hpp
 
     cost_calibration/lqp_generator/table_scan.cpp
     cost_calibration/lqp_generator/table_scan.hpp
-=======
     cost_calibration/table_generator.hpp
->>>>>>> dbccd13d
     cost_estimation/abstract_cost_estimator.cpp
     cost_estimation/abstract_cost_estimator.hpp
     cost_estimation/cost_estimator_logical.cpp
