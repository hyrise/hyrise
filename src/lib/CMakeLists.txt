--- conflicted
+++ resolved
@@ -637,15 +637,10 @@
 else()
     # Use a static build for coverage information - otherwise .cpp files are missing from the report
     # Also, the sanitizer builds on Mac require static linkage
-<<<<<<< HEAD
-    add_library(hyrise STATIC ${SOURCES})
-endif()
-=======
     add_library(hyrise_impl STATIC ${SOURCES})
 endif()
 
 add_dependencies(hyrise_impl generate-provider-hpp)
->>>>>>> 4afbe3c9
 
 # Work around an stdlibc++ bug, see list_directory.hpp for details
 set_source_files_properties(
