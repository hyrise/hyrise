--- conflicted
+++ resolved
@@ -316,15 +316,10 @@
     optimizer/strategy/exists_reformulation_rule.hpp
     optimizer/strategy/index_scan_rule.cpp
     optimizer/strategy/index_scan_rule.hpp
-<<<<<<< HEAD
+    optimizer/strategy/insert_limit_in_exists.cpp
+    optimizer/strategy/insert_limit_in_exists.hpp
     optimizer/strategy/join_algorithm_rule.cpp
     optimizer/strategy/join_algorithm_rule.hpp
-    optimizer/strategy/join_detection_rule.cpp
-    optimizer/strategy/join_detection_rule.hpp
-=======
-    optimizer/strategy/insert_limit_in_exists.cpp
-    optimizer/strategy/insert_limit_in_exists.hpp
->>>>>>> 451798b9
     optimizer/strategy/join_ordering_rule.cpp
     optimizer/strategy/join_ordering_rule.hpp
     optimizer/strategy/expression_reduction_rule.cpp
