# Configure protobuf and grpc
add_custom_command(
    OUTPUT ${CMAKE_CURRENT_SOURCE_DIR}/network/generated
    COMMAND [ -d ${CMAKE_CURRENT_SOURCE_DIR}/network/generated ] || mkdir ${CMAKE_CURRENT_SOURCE_DIR}/network/generated
)

add_custom_command(
    OUTPUT
        ${CMAKE_CURRENT_SOURCE_DIR}/network/generated/opossum.grpc.pb.cc
        ${CMAKE_CURRENT_SOURCE_DIR}/network/generated/opossum.grpc.pb.h
    COMMAND
        ${PROJECT_SOURCE_DIR}/third_party/grpc/bins/opt/protobuf/protoc
            --grpc_out=./network/generated
            --plugin=protoc-gen-grpc=${PROJECT_SOURCE_DIR}/third_party/grpc/bins/opt/grpc_cpp_plugin
            -I=\"./network/protos/\"
            ./network/protos/opossum.proto
    DEPENDS
        ${CMAKE_CURRENT_SOURCE_DIR}/network/generated
        ./network/protos/opossum.proto
    WORKING_DIRECTORY
        ${CMAKE_CURRENT_SOURCE_DIR}
)

add_custom_command(
    OUTPUT
        ${CMAKE_CURRENT_SOURCE_DIR}/network/generated/opossum.pb.cc
        ${CMAKE_CURRENT_SOURCE_DIR}/network/generated/opossum.pb.h
    COMMAND
        ${PROJECT_SOURCE_DIR}/third_party/grpc/bins/opt/protobuf/protoc
            --cpp_out=./network/generated
            -I=\"./network/protos/\"
            ./network/protos/opossum.proto
    DEPENDS
        ${CMAKE_CURRENT_SOURCE_DIR}/network/generated
        ./network/protos/opossum.proto
    WORKING_DIRECTORY
        ${CMAKE_CURRENT_SOURCE_DIR}
)

# Protobuf library with overridden deprecated warning
add_library(
    opossumProtobuf
    STATIC
    network/generated/opossum.pb.cc
    network/generated/opossum.grpc.pb.cc
)

target_compile_options(opossumProtobuf PRIVATE -Wno-unused-parameter -Wno-deprecated-declarations)

# Sources and libraries shared among the different builds of the lib
set(
    SOURCES
    all_parameter_variant.hpp
    all_type_variant.hpp
    common.hpp
    concurrency/commit_context.cpp
    concurrency/commit_context.hpp
    concurrency/transaction_context.cpp
    concurrency/transaction_context.hpp
    concurrency/transaction_manager.cpp
    concurrency/transaction_manager.hpp
    constant_mappings.hpp
    import_export/binary.hpp
    import_export/csv_converter.hpp
    import_export/csv.hpp
    import_export/csv_non_rfc_parser.cpp
    import_export/csv_non_rfc_parser.hpp
    import_export/csv_rfc_parser.cpp
    import_export/csv_rfc_parser.hpp
    import_export/csv_writer.cpp
    import_export/csv_writer.hpp
    network/operator_translator.cpp
    network/operator_translator.hpp
    network/opossum.pb.wrapper.hpp
    network/request_handler.cpp
    network/request_handler.hpp
    network/response_builder.hpp
    network/server_configuration.hpp
    network/server.cpp
    network/server.hpp
    operators/abstract_join_operator.cpp
    operators/abstract_join_operator.hpp
    operators/abstract_operator.cpp
    operators/abstract_operator.hpp
    operators/abstract_read_only_operator.hpp
    operators/abstract_read_write_operator.hpp
    operators/aggregate.cpp
    operators/aggregate.hpp
    operators/commit_records.cpp
    operators/commit_records.hpp
    operators/delete.cpp
    operators/delete.hpp
    operators/difference.cpp
    operators/difference.hpp
    operators/export_binary.cpp
    operators/export_binary.hpp
    operators/export_csv.cpp
    operators/export_csv.hpp
    operators/get_table.cpp
    operators/get_table.hpp
    operators/import_binary.cpp
    operators/import_binary.hpp
    operators/import_csv.cpp
    operators/import_csv.hpp
    operators/index_column_scan.cpp
    operators/index_column_scan.hpp
    operators/insert.cpp
    operators/insert.hpp
    operators/join_hash.cpp
    operators/join_hash.hpp
    operators/join_nested_loop_a.cpp
    operators/join_nested_loop_a.hpp
    operators/join_nested_loop_b.cpp
    operators/join_nested_loop_b.hpp
    operators/limit.cpp
    operators/limit.hpp
    operators/print.cpp
    operators/print.hpp
    operators/product.cpp
    operators/product.hpp
    operators/projection.cpp
    operators/projection.hpp
    operators/rollback_records.cpp
    operators/rollback_records.hpp
    operators/sort.cpp
    operators/sort.hpp
    operators/table_scan.cpp
    operators/table_scan.hpp
    operators/table_wrapper.cpp
    operators/table_wrapper.hpp
    operators/termfactory.hpp
    operators/term.hpp
    operators/union_all.cpp
    operators/union_all.hpp
    operators/update.cpp
    operators/update.hpp
    operators/validate.cpp
    operators/validate.hpp
<<<<<<< HEAD
    optimizer/abstract_column_statistics.hpp
    optimizer/column_statistics.cpp
    optimizer/column_statistics.hpp
    optimizer/table_statistics.cpp
    optimizer/table_statistics.hpp
=======
    optimizer/abstract_syntax_tree/abstract_ast_node.cpp
    optimizer/abstract_syntax_tree/abstract_ast_node.hpp
    optimizer/abstract_syntax_tree/predicate_node.cpp
    optimizer/abstract_syntax_tree/predicate_node.hpp
    optimizer/abstract_syntax_tree/projection_node.cpp
    optimizer/abstract_syntax_tree/projection_node.hpp
    optimizer/abstract_syntax_tree/sort_node.cpp
    optimizer/abstract_syntax_tree/sort_node.hpp
    optimizer/abstract_syntax_tree/stored_table_node.cpp
    optimizer/abstract_syntax_tree/stored_table_node.hpp
>>>>>>> 314a688d
    resolve_type.hpp
    sql/lru_cache.hpp
    sql/sql_query_operator.hpp
    sql/sql_query_operator.cpp
    sql/sql_query_plan.hpp
    sql/sql_query_plan.cpp
    sql/sql_query_translator.hpp
    sql/sql_query_translator.cpp
    sql/sql_result_operator.hpp
    sql/sql_result_operator.cpp
    scheduler/abstract_scheduler.cpp
    scheduler/abstract_scheduler.hpp
    scheduler/abstract_task.cpp
    scheduler/abstract_task.hpp
    scheduler/current_scheduler.cpp
    scheduler/current_scheduler.hpp
    scheduler/job_task.cpp
    scheduler/job_task.hpp
    scheduler/node_queue_scheduler.cpp
    scheduler/node_queue_scheduler.hpp
    scheduler/operator_task.cpp
    scheduler/operator_task.hpp
    scheduler/processing_unit.cpp
    scheduler/processing_unit.hpp
    scheduler/task_queue.cpp
    scheduler/task_queue.hpp
    scheduler/topology.cpp
    scheduler/topology.hpp
    scheduler/worker.cpp
    scheduler/worker.hpp
    storage/base_attribute_vector.hpp
    storage/base_column.hpp
    storage/chunk.cpp
    storage/chunk.hpp
    storage/column_visitable.hpp
    storage/copyable_atomic.hpp
    storage/dictionary_column.cpp
    storage/dictionary_column.hpp
    storage/dictionary_compression.cpp
    storage/dictionary_compression.hpp
    storage/fitted_attribute_vector.hpp
    storage/index/adaptive_radix_tree/adaptive_radix_tree_index.cpp
    storage/index/adaptive_radix_tree/adaptive_radix_tree_index.hpp
    storage/index/adaptive_radix_tree/adaptive_radix_tree_nodes.cpp
    storage/index/adaptive_radix_tree/adaptive_radix_tree_nodes.hpp
    storage/index/base_index.hpp
    storage/index/group_key/composite_group_key_index.cpp
    storage/index/group_key/composite_group_key_index.hpp
    storage/index/group_key/group_key_index.hpp
    storage/index/group_key/variable_length_key_base.cpp
    storage/index/group_key/variable_length_key_base.hpp
    storage/index/group_key/variable_length_key.cpp
    storage/index/group_key/variable_length_key.hpp
    storage/index/group_key/variable_length_key_proxy.cpp
    storage/index/group_key/variable_length_key_proxy.hpp
    storage/index/group_key/variable_length_key_store.cpp
    storage/index/group_key/variable_length_key_store.hpp
    storage/reference_column.cpp
    storage/reference_column.hpp
    storage/scoped_locking_ptr.hpp
    storage/storage_manager.cpp
    storage/storage_manager.hpp
    storage/table.cpp
    storage/table.hpp
    storage/untyped_dictionary_column.hpp
    storage/value_column.cpp
    storage/value_column.hpp
    tasks/chunk_compression_task.cpp
    tasks/chunk_compression_task.hpp
    type_cast.cpp
    type_cast.hpp
    type_comparison.hpp
    types.hpp
    uid_allocator.hpp
    utils/assert.hpp
    utils/cuckoo_hashtable.hpp
    utils/helper.hpp
    utils/murmur_hash.cpp
    utils/murmur_hash.hpp
)

set(
    LIBRARIES
    opossumProtobuf
    protobuf
    grpc++
    grpc
    pthread
    z
    sqlparser

    ${TBB_LIBRARY}
)

if(${NUMA_FOUND})
    set(LIBRARIES ${LIBRARIES} ${NUMA_LIBRARY})
endif()


# Configure the regular opossum library used for tests/server/playground...
add_library(opossum STATIC ${SOURCES})
target_link_libraries(opossum ${LIBRARIES})

# Configure the lib used for asan
add_library(opossumAsanLib STATIC ${SOURCES})
target_link_libraries(
    opossumAsanLib
    ${LIBRARIES}
    -fsanitize=address
)
set_target_properties(opossumAsanLib PROPERTIES COMPILE_FLAGS "-fsanitize=address -fno-omit-frame-pointer")

# Configure the lib used for coverage
add_library(opossumCoverageLib STATIC ${SOURCES})
target_link_libraries(
    opossumCoverageLib
    ${LIBRARIES}
    --coverage
)
set_target_properties(opossumCoverageLib PROPERTIES COMPILE_FLAGS "-fprofile-arcs -ftest-coverage")<|MERGE_RESOLUTION|>--- conflicted
+++ resolved
@@ -136,13 +136,6 @@
     operators/update.hpp
     operators/validate.cpp
     operators/validate.hpp
-<<<<<<< HEAD
-    optimizer/abstract_column_statistics.hpp
-    optimizer/column_statistics.cpp
-    optimizer/column_statistics.hpp
-    optimizer/table_statistics.cpp
-    optimizer/table_statistics.hpp
-=======
     optimizer/abstract_syntax_tree/abstract_ast_node.cpp
     optimizer/abstract_syntax_tree/abstract_ast_node.hpp
     optimizer/abstract_syntax_tree/predicate_node.cpp
@@ -153,7 +146,11 @@
     optimizer/abstract_syntax_tree/sort_node.hpp
     optimizer/abstract_syntax_tree/stored_table_node.cpp
     optimizer/abstract_syntax_tree/stored_table_node.hpp
->>>>>>> 314a688d
+    optimizer/abstract_column_statistics.hpp
+    optimizer/column_statistics.cpp
+    optimizer/column_statistics.hpp
+    optimizer/table_statistics.cpp
+    optimizer/table_statistics.hpp
     resolve_type.hpp
     sql/lru_cache.hpp
     sql/sql_query_operator.hpp
