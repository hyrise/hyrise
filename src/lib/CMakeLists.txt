--- conflicted
+++ resolved
@@ -157,13 +157,8 @@
     optimizer/table_statistics.hpp
     resolve_type.hpp
     sql/lru_cache.hpp
-<<<<<<< HEAD
-    sql/sql_parse_tree_cache.hpp
-    sql/sql_parse_tree_cache.cpp
     sql/sql_query_node_translator.hpp
     sql/sql_query_node_translator.cpp
-=======
->>>>>>> 8bad9c4a
     sql/sql_query_operator.hpp
     sql/sql_query_operator.cpp
     sql/sql_query_plan.hpp
