--- conflicted
+++ resolved
@@ -590,11 +590,6 @@
     uninitialized_vector
     lz4
     zstd
-<<<<<<< HEAD
-    ${FILESYSTEM_LIBRARY}
-=======
-    custom_jemalloc
->>>>>>> 4afbe3c9
     ${Boost_CONTAINER_LIBRARY}
     ${Boost_SYSTEM_LIBRARY}
     ${Boost_THREAD_LIBRARY}
@@ -634,42 +629,29 @@
 )
 set(SOURCES ${SOURCES} ${PROVIDER_FILE})
 
-<<<<<<< HEAD
-# Configure the regular hyrise library used for tests/server/playground...
-if(NOT ${ENABLE_COVERAGE})
-    add_library(hyrise SHARED ${SOURCES})
+# hyrise_impl should not be directly used, as linking to it regularly excludes unused symbols. See hyrise below.
+if(NOT ${ENABLE_COVERAGE} AND NOT APPLE AND NOT ENABLE_ADDR_UB_SANITIZATION AND NOT ENABLE_THREAD_SANITIZATION)
+    add_library(hyrise_impl SHARED ${SOURCES})
 else()
     # Use a static build for coverage information - otherwise .cpp files are missing from the report
-    add_library(hyrise STATIC ${SOURCES})
+    # Also, the sanitizer builds on Mac require static linkage
+    add_library(hyrise_impl STATIC ${SOURCES})
 endif()
+
+add_dependencies(hyrise_impl generate-provider-hpp)
+
 
 # Precompile the most expensive headers. Only add headers here if you know what you are doing, as this has the potential
 # of negatively affecting the build time
 if(NOT ${CMAKE_VERSION} VERSION_LESS "3.16.0")
-    target_precompile_headers(hyrise PUBLIC
+    target_precompile_headers(hyrise_impl PUBLIC
       all_parameter_variant.hpp
       all_type_variant.hpp
       storage/create_iterable_from_segment.hpp
       storage/table.hpp
       types.hpp
     )
-endif()
-
-# -force_load/--whole-archive are necessary to include all symbols so that dynamically loaded plugins can use them
-if (APPLE)
-    set_property(TARGET hyrise PROPERTY INTERFACE_LINK_LIBRARIES -force_load $<TARGET_FILE:hyrise>)
-=======
-# hyrise_impl should not be directly used, as linking to it regularly excludes unused symbols. See hyrise below.
-if(NOT ${ENABLE_COVERAGE} AND NOT APPLE AND NOT ENABLE_ADDR_UB_SANITIZATION AND NOT ENABLE_THREAD_SANITIZATION)
-    add_library(hyrise_impl SHARED ${SOURCES})
->>>>>>> 4afbe3c9
-else()
-    # Use a static build for coverage information - otherwise .cpp files are missing from the report
-    # Also, the sanitizer builds on Mac require static linkage
-    add_library(hyrise_impl STATIC ${SOURCES})
-endif()
-
-add_dependencies(hyrise_impl generate-provider-hpp)
+endif() 
 
 # Work around an stdlibc++ bug, see list_directory.hpp for details
 set_source_files_properties(
@@ -680,14 +662,9 @@
 
 # Add our jemalloc build as an interface library so that the build process of hyrise does not have to wait for it
 # -rdynamic tells the linker to export the library's symbols so that plugins can use them.
-<<<<<<< HEAD
 target_link_libraries(hyrise PUBLIC ${LIBRARIES} INTERFACE custom_jemalloc -rdynamic)
-target_include_directories(hyrise PUBLIC ${CMAKE_BINARY_DIR})
-=======
-target_link_libraries(hyrise_impl ${LIBRARIES} -rdynamic)
 target_link_libraries_system(hyrise_impl nlohmann_json::nlohmann_json)
 target_include_directories(hyrise_impl PUBLIC ${CMAKE_BINARY_DIR})
->>>>>>> 4afbe3c9
 
 # -fPIC generates position independent code which is necessary because plugins might access hyrise functions.
 target_compile_options(hyrise_impl PRIVATE -fPIC)
