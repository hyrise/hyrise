--- conflicted
+++ resolved
@@ -423,11 +423,7 @@
     storage/chunk_encoder.cpp
     storage/chunk_encoder.hpp
     storage/constraints/table_constraint_definition.hpp
-<<<<<<< HEAD
     storage/constraints/expressions_constraint_definition.hpp
-    storage/create_iterable_from_segment.hpp
-=======
->>>>>>> 6e429c14
     storage/create_iterable_from_reference_segment.ipp
     storage/create_iterable_from_segment.hpp
     storage/create_iterable_from_segment.ipp
