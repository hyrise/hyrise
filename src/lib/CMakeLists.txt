--- conflicted
+++ resolved
@@ -593,14 +593,10 @@
     utils/plugin_manager.cpp
     utils/plugin_manager.hpp
     utils/print_directed_acyclic_graph.hpp
-<<<<<<< HEAD
-    utils/scoped_locking_ptr.hpp
     utils/settings/abstract_setting.hpp
     utils/settings/abstract_setting.cpp
     utils/settings_manager.cpp
     utils/settings_manager.hpp
-=======
->>>>>>> c4d0cd29
     utils/singleton.hpp
     utils/sqlite_add_indices.cpp
     utils/sqlite_add_indices.hpp
