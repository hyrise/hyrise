# Setup the version.hpp file.
# Include this here because we need the GENERATED property on version.hpp and in CMake that property has directory
# scope
include(${PROJECT_SOURCE_DIR}/cmake/git_watcher.cmake)
# Sources and libraries shared among the different builds of the lib
set(
    SOURCES
    all_parameter_variant.cpp
    all_parameter_variant.hpp
    all_type_variant.cpp
    all_type_variant.hpp
    cache/abstract_cache_impl.hpp
    cache/gdfs_cache.hpp
    cache/gds_cache.hpp
    cache/lru_cache.hpp
    cache/lru_k_cache.hpp
    cache/random_cache.hpp
    cache/cache.hpp
    concurrency/commit_context.cpp
    concurrency/commit_context.hpp
    concurrency/transaction_context.cpp
    concurrency/transaction_context.hpp
    concurrency/transaction_manager.cpp
    concurrency/transaction_manager.hpp
    constant_mappings.cpp
    constant_mappings.hpp
    cost_model/abstract_cost_estimator.cpp
    cost_model/abstract_cost_estimator.hpp
    cost_model/cost.hpp
    cost_model/cost_model_logical.cpp
    cost_model/cost_model_logical.hpp
    expression/abstract_expression.cpp
    expression/abstract_expression.hpp
    expression/abstract_predicate_expression.cpp
    expression/abstract_predicate_expression.hpp
    expression/aggregate_expression.cpp
    expression/aggregate_expression.hpp
    expression/arithmetic_expression.cpp
    expression/arithmetic_expression.hpp
    expression/between_expression.cpp
    expression/between_expression.hpp
    expression/binary_predicate_expression.cpp
    expression/binary_predicate_expression.hpp
    expression/case_expression.cpp
    expression/case_expression.hpp
    expression/cast_expression.cpp
    expression/cast_expression.hpp
    expression/correlated_parameter_expression.cpp
    expression/correlated_parameter_expression.hpp
    expression/evaluation/expression_evaluator.cpp
    expression/evaluation/expression_evaluator.hpp
    expression/evaluation/expression_functors.hpp
    expression/evaluation/expression_result.hpp
    expression/evaluation/expression_result_views.hpp
    expression/evaluation/like_matcher.cpp
    expression/evaluation/like_matcher.hpp
    expression/exists_expression.cpp
    expression/exists_expression.hpp
    expression/expression_functional.cpp
    expression/expression_functional.hpp
    expression/expression_precedence.hpp
    expression/expression_utils.cpp
    expression/expression_utils.hpp
    expression/extract_expression.cpp
    expression/extract_expression.hpp
    expression/function_expression.cpp
    expression/function_expression.hpp
    expression/in_expression.cpp
    expression/in_expression.hpp
    expression/is_null_expression.cpp
    expression/is_null_expression.hpp
    expression/list_expression.cpp
    expression/list_expression.hpp
    expression/logical_expression.cpp
    expression/logical_expression.hpp
    expression/lqp_column_expression.cpp
    expression/lqp_column_expression.hpp
    expression/lqp_select_expression.cpp
    expression/lqp_select_expression.hpp
    expression/placeholder_expression.cpp
    expression/placeholder_expression.hpp
    expression/pqp_column_expression.cpp
    expression/pqp_column_expression.hpp
    expression/pqp_select_expression.cpp
    expression/pqp_select_expression.hpp
    expression/unary_minus_expression.cpp
    expression/unary_minus_expression.hpp
    expression/value_expression.cpp
    expression/value_expression.hpp
    import_export/binary.hpp
    import_export/csv_converter.cpp
    import_export/csv_converter.hpp
    import_export/csv_meta.cpp
    import_export/csv_meta.hpp
    import_export/csv_parser.cpp
    import_export/csv_parser.hpp
    import_export/csv_writer.cpp
    import_export/csv_writer.hpp
    logical_query_plan/abstract_lqp_node.cpp
    logical_query_plan/abstract_lqp_node.hpp
    logical_query_plan/aggregate_node.cpp
    logical_query_plan/aggregate_node.hpp
    logical_query_plan/alias_node.cpp
    logical_query_plan/alias_node.hpp
    logical_query_plan/base_non_query_node.cpp
    logical_query_plan/base_non_query_node.hpp
    logical_query_plan/create_table_node.cpp
    logical_query_plan/create_table_node.hpp
    logical_query_plan/create_view_node.cpp
    logical_query_plan/create_view_node.hpp
    logical_query_plan/delete_node.cpp
    logical_query_plan/delete_node.hpp
    logical_query_plan/drop_table_node.cpp
    logical_query_plan/drop_table_node.hpp
    logical_query_plan/drop_view_node.cpp
    logical_query_plan/drop_view_node.hpp
    logical_query_plan/dummy_table_node.cpp
    logical_query_plan/dummy_table_node.hpp
    logical_query_plan/enable_make_for_lqp_node.hpp
    logical_query_plan/insert_node.cpp
    logical_query_plan/insert_node.hpp
    logical_query_plan/join_node.cpp
    logical_query_plan/join_node.hpp
    logical_query_plan/limit_node.cpp
    logical_query_plan/limit_node.hpp
    logical_query_plan/logical_plan_root_node.cpp
    logical_query_plan/logical_plan_root_node.hpp
    logical_query_plan/lqp_column_reference.cpp
    logical_query_plan/lqp_column_reference.hpp
    logical_query_plan/lqp_translator.cpp
    logical_query_plan/lqp_translator.hpp
    logical_query_plan/lqp_utils.cpp
    logical_query_plan/lqp_utils.hpp
    logical_query_plan/mock_node.cpp
    logical_query_plan/mock_node.hpp
    logical_query_plan/predicate_node.cpp
    logical_query_plan/predicate_node.hpp
    logical_query_plan/create_prepared_plan_node.cpp
    logical_query_plan/create_prepared_plan_node.hpp
    logical_query_plan/projection_node.cpp
    logical_query_plan/projection_node.hpp
    logical_query_plan/show_columns_node.cpp
    logical_query_plan/show_columns_node.hpp
    logical_query_plan/show_tables_node.cpp
    logical_query_plan/show_tables_node.hpp
    logical_query_plan/sort_node.cpp
    logical_query_plan/sort_node.hpp
    logical_query_plan/stored_table_node.cpp
    logical_query_plan/stored_table_node.hpp
    logical_query_plan/union_node.cpp
    logical_query_plan/union_node.hpp
    logical_query_plan/update_node.cpp
    logical_query_plan/update_node.hpp
    logical_query_plan/validate_node.cpp
    logical_query_plan/validate_node.hpp
    null_value.hpp
    operators/abstract_join_operator.cpp
    operators/abstract_join_operator.hpp
    operators/abstract_operator.cpp
    operators/abstract_operator.hpp
    operators/abstract_read_only_operator.cpp
    operators/abstract_read_only_operator.hpp
    operators/abstract_read_write_operator.cpp
    operators/abstract_read_write_operator.hpp
    operators/aggregate.cpp
    operators/aggregate.hpp
    operators/aggregate/aggregate_traits.hpp
    operators/alias_operator.cpp
    operators/alias_operator.hpp
    operators/delete.cpp
    operators/delete.hpp
    operators/difference.cpp
    operators/difference.hpp
    operators/export_binary.cpp
    operators/export_binary.hpp
    operators/export_csv.cpp
    operators/export_csv.hpp
    operators/get_table.cpp
    operators/get_table.hpp
    operators/import_binary.cpp
    operators/import_binary.hpp
    operators/import_csv.cpp
    operators/import_csv.hpp
    operators/index_scan.cpp
    operators/index_scan.hpp
    operators/insert.cpp
    operators/insert.hpp
    operators/join_hash.cpp
    operators/join_hash.hpp
    operators/join_hash/join_hash_traits.hpp
    operators/join_hash/join_hash_steps.hpp
    operators/join_index.cpp
    operators/join_index.hpp
    operators/join_mpsm.cpp
    operators/join_mpsm.hpp
    operators/join_mpsm/column_materializer_numa.hpp
    operators/join_mpsm/radix_cluster_sort_numa.hpp
    operators/join_nested_loop.cpp
    operators/join_nested_loop.hpp
    operators/join_sort_merge.cpp
    operators/join_sort_merge.hpp
    operators/join_sort_merge/column_materializer.hpp
    operators/join_sort_merge/radix_cluster_sort.hpp
    operators/limit.cpp
    operators/limit.hpp
    operators/maintenance/create_table.cpp
    operators/maintenance/create_table.hpp
    operators/maintenance/create_view.cpp
    operators/maintenance/create_view.hpp
    operators/maintenance/drop_table.cpp
    operators/maintenance/drop_table.hpp
    operators/maintenance/drop_view.cpp
    operators/maintenance/drop_view.hpp
    operators/maintenance/create_prepared_plan.cpp
    operators/maintenance/create_prepared_plan.hpp
    operators/maintenance/show_columns.cpp
    operators/maintenance/show_columns.hpp
    operators/maintenance/show_tables.cpp
    operators/maintenance/show_tables.hpp
    operators/maintenance/show_tables.hpp
    operators/operator_join_predicate.cpp
    operators/operator_join_predicate.hpp
    operators/operator_performance_data.cpp
    operators/operator_performance_data.hpp
    operators/operator_scan_predicate.cpp
    operators/operator_scan_predicate.hpp
    operators/print.cpp
    operators/print.hpp
    operators/product.cpp
    operators/product.hpp
    operators/projection.cpp
    operators/projection.hpp
    operators/sort.cpp
    operators/sort.hpp
    operators/table_scan.cpp
    operators/table_scan.hpp
    operators/table_scan/abstract_single_column_table_scan_impl.cpp
    operators/table_scan/abstract_single_column_table_scan_impl.hpp
    operators/table_scan/abstract_table_scan_impl.hpp
    operators/table_scan/column_between_table_scan_impl.cpp
    operators/table_scan/column_between_table_scan_impl.hpp
    operators/table_scan/column_is_null_table_scan_impl.cpp
    operators/table_scan/column_is_null_table_scan_impl.hpp
    operators/table_scan/column_like_table_scan_impl.cpp
    operators/table_scan/column_like_table_scan_impl.hpp
    operators/table_scan/column_vs_column_table_scan_impl.cpp
    operators/table_scan/column_vs_column_table_scan_impl.hpp
    operators/table_scan/column_vs_value_table_scan_impl.cpp
    operators/table_scan/column_vs_value_table_scan_impl.hpp
    operators/table_scan/expression_evaluator_table_scan_impl.cpp
    operators/table_scan/expression_evaluator_table_scan_impl.hpp
    operators/table_wrapper.cpp
    operators/table_wrapper.hpp
    operators/union_all.cpp
    operators/union_all.hpp
    operators/union_positions.cpp
    operators/union_positions.hpp
    operators/update.cpp
    operators/update.hpp
    operators/validate.cpp
    operators/validate.hpp
    optimizer/join_ordering/abstract_join_ordering_algorithm.cpp
    optimizer/join_ordering/abstract_join_ordering_algorithm.hpp
    optimizer/join_ordering/dp_ccp.cpp
    optimizer/join_ordering/dp_ccp.hpp
    optimizer/join_ordering/enumerate_ccp.cpp
    optimizer/join_ordering/enumerate_ccp.hpp
    optimizer/join_ordering/greedy_operator_ordering.cpp
    optimizer/join_ordering/greedy_operator_ordering.hpp
    optimizer/join_ordering/join_graph.cpp
    optimizer/join_ordering/join_graph.hpp
    optimizer/join_ordering/join_graph_builder.cpp
    optimizer/join_ordering/join_graph_builder.hpp
    optimizer/join_ordering/join_graph_edge.cpp
    optimizer/join_ordering/join_graph_edge.hpp
    optimizer/optimizer.cpp
    optimizer/optimizer.hpp
    optimizer/strategy/abstract_rule.cpp
    optimizer/strategy/abstract_rule.hpp
    optimizer/strategy/chunk_pruning_rule.cpp
    optimizer/strategy/chunk_pruning_rule.hpp
    optimizer/strategy/column_pruning_rule.cpp
    optimizer/strategy/column_pruning_rule.hpp
    optimizer/strategy/constant_calculation_rule.cpp
    optimizer/strategy/constant_calculation_rule.hpp
    optimizer/strategy/exists_reformulation_rule.cpp
    optimizer/strategy/exists_reformulation_rule.hpp
    optimizer/strategy/index_scan_rule.cpp
    optimizer/strategy/index_scan_rule.hpp
    optimizer/strategy/join_detection_rule.cpp
    optimizer/strategy/join_detection_rule.hpp
    optimizer/strategy/join_ordering_rule.cpp
    optimizer/strategy/join_ordering_rule.hpp
    optimizer/strategy/logical_reduction_rule.cpp
    optimizer/strategy/logical_reduction_rule.hpp
    optimizer/strategy/predicate_placement_rule.cpp
    optimizer/strategy/predicate_placement_rule.hpp
    optimizer/strategy/predicate_reordering_rule.cpp
    optimizer/strategy/predicate_reordering_rule.hpp
    resolve_type.hpp
    scheduler/abstract_scheduler.hpp
    scheduler/abstract_task.cpp
    scheduler/abstract_task.hpp
    scheduler/current_scheduler.cpp
    scheduler/current_scheduler.hpp
    scheduler/job_task.cpp
    scheduler/job_task.hpp
    scheduler/node_queue_scheduler.cpp
    scheduler/node_queue_scheduler.hpp
    scheduler/operator_task.cpp
    scheduler/operator_task.hpp
    scheduler/task_queue.cpp
    scheduler/task_queue.hpp
    scheduler/topology.cpp
    scheduler/topology.hpp
    scheduler/worker.cpp
    scheduler/worker.hpp
    server/client_connection.cpp
    server/client_connection.hpp
    server/postgres_wire_handler.cpp
    server/postgres_wire_handler.hpp
    server/query_response_builder.cpp
    server/query_response_builder.hpp
    server/server.cpp
    server/server.hpp
    server/server_session.cpp
    server/server_session.hpp
    server/task_runner.hpp
    server/then_operator.hpp
    server/types.hpp
    server/use_boost_future.hpp
    server/use_boost_future_impl.hpp
<<<<<<< HEAD

    simple_server/hyrise_communication.cpp
    simple_server/network_message_types.hpp
    simple_server/postgres_handler.cpp
    simple_server/postgres_handler.hpp
    simple_server/server.cpp
    simple_server/server.hpp
    simple_server/session.cpp
    simple_server/session.hpp
    simple_server/start_server.cpp

    sql/abstract_cache.hpp
=======
>>>>>>> 44408006
    sql/create_sql_parser_error_message.cpp
    sql/create_sql_parser_error_message.hpp
    sql/parameter_id_allocator.cpp
    sql/parameter_id_allocator.hpp
    sql/sql_plan_cache.hpp
    sql/sql_identifier.cpp
    sql/sql_identifier.hpp
    sql/sql_identifier_resolver.cpp
    sql/sql_identifier_resolver.hpp
    sql/sql_identifier_resolver_proxy.cpp
    sql/sql_identifier_resolver_proxy.hpp
    sql/sql_pipeline.cpp
    sql/sql_pipeline.hpp
    sql/sql_pipeline_builder.cpp
    sql/sql_pipeline_builder.hpp
    sql/sql_pipeline_statement.cpp
    sql/sql_pipeline_statement.hpp
    sql/sql_translator.cpp
    sql/sql_translator.hpp
    statistics/base_column_statistics.cpp
    statistics/base_column_statistics.hpp
    statistics/chunk_statistics/abstract_filter.hpp
    statistics/chunk_statistics/chunk_statistics.cpp
    statistics/chunk_statistics/chunk_statistics.hpp
    statistics/chunk_statistics/histograms/abstract_histogram.cpp
    statistics/chunk_statistics/histograms/abstract_histogram.hpp
    statistics/chunk_statistics/histograms/equal_distinct_count_histogram.cpp
    statistics/chunk_statistics/histograms/equal_distinct_count_histogram.hpp
    statistics/chunk_statistics/histograms/equal_height_histogram.cpp
    statistics/chunk_statistics/histograms/equal_height_histogram.hpp
    statistics/chunk_statistics/histograms/equal_width_histogram.cpp
    statistics/chunk_statistics/histograms/equal_width_histogram.hpp
    statistics/chunk_statistics/histograms/histogram_utils.cpp
    statistics/chunk_statistics/histograms/histogram_utils.hpp
    statistics/chunk_statistics/min_max_filter.hpp
    statistics/chunk_statistics/range_filter.hpp
    statistics/chunk_statistics/segment_statistics.cpp
    statistics/chunk_statistics/segment_statistics.hpp
    statistics/chunk_statistics/counting_quotient_filter.hpp
    statistics/chunk_statistics/counting_quotient_filter.cpp
    statistics/column_statistics.cpp
    statistics/column_statistics.cpp
    statistics/generate_column_statistics.cpp
    statistics/generate_column_statistics.hpp
    statistics/generate_table_statistics.cpp
    statistics/generate_table_statistics.hpp
    statistics/statistics_import_export.cpp
    statistics/statistics_import_export.hpp
    statistics/table_statistics.cpp
    statistics/table_statistics.hpp
    storage/abstract_segment_visitor.hpp
    storage/base_segment_accessor.hpp
    storage/base_dictionary_segment.hpp
    storage/base_encoded_segment.cpp
    storage/base_encoded_segment.hpp
    storage/base_segment.cpp
    storage/base_segment.hpp
    storage/base_segment_encoder.hpp
    storage/base_value_segment.hpp
    storage/chunk.cpp
    storage/chunk.hpp
    storage/chunk_access_counter.cpp
    storage/chunk_access_counter.hpp
    storage/chunk_encoder.cpp
    storage/chunk_encoder.hpp
    storage/create_iterable_from_segment.hpp
    storage/dictionary_segment.cpp
    storage/dictionary_segment.hpp
    storage/dictionary_segment/attribute_vector_iterable.hpp
    storage/dictionary_segment/dictionary_encoder.hpp
    storage/dictionary_segment/dictionary_segment_iterable.hpp
    storage/encoding_type.cpp
    storage/encoding_type.hpp
    storage/fixed_string_dictionary_segment.cpp
    storage/fixed_string_dictionary_segment.hpp
    storage/fixed_string_dictionary_segment/fixed_string.cpp
    storage/fixed_string_dictionary_segment/fixed_string.hpp
    storage/fixed_string_dictionary_segment/fixed_string_vector.cpp
    storage/fixed_string_dictionary_segment/fixed_string_vector.hpp
    storage/fixed_string_dictionary_segment/fixed_string_vector_iterator.hpp
    storage/frame_of_reference/frame_of_reference_encoder.hpp
    storage/frame_of_reference/frame_of_reference_iterable.hpp
    storage/frame_of_reference_segment.cpp
    storage/frame_of_reference_segment.hpp
    storage/index/adaptive_radix_tree/adaptive_radix_tree_index.cpp
    storage/index/adaptive_radix_tree/adaptive_radix_tree_index.hpp
    storage/index/adaptive_radix_tree/adaptive_radix_tree_nodes.cpp
    storage/index/adaptive_radix_tree/adaptive_radix_tree_nodes.hpp
    storage/index/b_tree/b_tree_index.cpp
    storage/index/b_tree/b_tree_index.hpp
    storage/index/b_tree/b_tree_index_impl.cpp
    storage/index/b_tree/b_tree_index_impl.hpp
    storage/index/base_index.cpp
    storage/index/base_index.hpp
    storage/index/group_key/composite_group_key_index.cpp
    storage/index/group_key/composite_group_key_index.hpp
    storage/index/group_key/group_key_index.cpp
    storage/index/group_key/group_key_index.hpp
    storage/index/group_key/variable_length_key.cpp
    storage/index/group_key/variable_length_key.hpp
    storage/index/group_key/variable_length_key_base.cpp
    storage/index/group_key/variable_length_key_base.hpp
    storage/index/group_key/variable_length_key_proxy.cpp
    storage/index/group_key/variable_length_key_proxy.hpp
    storage/index/group_key/variable_length_key_store.cpp
    storage/index/group_key/variable_length_key_store.hpp
    storage/index/index_info.hpp
    storage/index/segment_index_type.hpp
    storage/prepared_plan.cpp
    storage/prepared_plan.hpp
    storage/lqp_view.cpp
    storage/lqp_view.hpp
    storage/materialize.hpp
    storage/mvcc_data.cpp
    storage/mvcc_data.hpp
    storage/numa_placement_manager.cpp
    storage/numa_placement_manager.hpp
    storage/pos_list.hpp
    storage/proxy_chunk.cpp
    storage/proxy_chunk.hpp
    storage/reference_segment.cpp
    storage/reference_segment.hpp
    storage/reference_segment/reference_segment_iterable.hpp
    storage/resolve_encoded_segment_type.hpp
    storage/run_length_segment.cpp
    storage/run_length_segment.hpp
    storage/run_length_segment/run_length_encoder.hpp
    storage/run_length_segment/run_length_segment_iterable.hpp
    storage/segment_accessor.cpp
    storage/segment_accessor.hpp
    storage/segment_encoding_utils.cpp
    storage/segment_encoding_utils.hpp
    storage/segment_iterables.hpp
    storage/segment_iterables/any_segment_iterable.cpp
    storage/segment_iterables/any_segment_iterable.hpp
    storage/segment_iterables/any_segment_iterator.hpp
    storage/segment_iterables/base_segment_iterators.hpp
    storage/segment_iterables/create_iterable_from_attribute_vector.hpp
    storage/segment_iterables/segment_positions.hpp
    storage/segment_iterate.hpp
    storage/split_pos_list_by_chunk_id.cpp
    storage/split_pos_list_by_chunk_id.hpp
    storage/storage_manager.cpp
    storage/storage_manager.hpp
    storage/table.cpp
    storage/table.hpp
    storage/table_column_definition.cpp
    storage/table_column_definition.hpp
    storage/value_segment.cpp
    storage/value_segment.hpp
    storage/value_segment/null_value_vector_iterable.hpp
    storage/value_segment/value_segment_iterable.hpp
    storage/vector_compression/base_compressed_vector.hpp
    storage/vector_compression/base_vector_compressor.hpp
    storage/vector_compression/base_vector_decompressor.hpp
    storage/vector_compression/compressed_vector_type.hpp
    storage/vector_compression/fixed_size_byte_aligned/fixed_size_byte_aligned_compressor.cpp
    storage/vector_compression/fixed_size_byte_aligned/fixed_size_byte_aligned_compressor.hpp
    storage/vector_compression/fixed_size_byte_aligned/fixed_size_byte_aligned_decompressor.hpp
    storage/vector_compression/fixed_size_byte_aligned/fixed_size_byte_aligned_utils.hpp
    storage/vector_compression/fixed_size_byte_aligned/fixed_size_byte_aligned_vector.hpp
    storage/vector_compression/resolve_compressed_vector_type.hpp
    storage/vector_compression/simd_bp128/oversized_types.hpp
    storage/vector_compression/simd_bp128/simd_bp128_compressor.cpp
    storage/vector_compression/simd_bp128/simd_bp128_compressor.hpp
    storage/vector_compression/simd_bp128/simd_bp128_decompressor.cpp
    storage/vector_compression/simd_bp128/simd_bp128_decompressor.hpp
    storage/vector_compression/simd_bp128/simd_bp128_iterator.cpp
    storage/vector_compression/simd_bp128/simd_bp128_iterator.hpp
    storage/vector_compression/simd_bp128/simd_bp128_packing.cpp
    storage/vector_compression/simd_bp128/simd_bp128_packing.hpp
    storage/vector_compression/simd_bp128/simd_bp128_vector.cpp
    storage/vector_compression/simd_bp128/simd_bp128_vector.hpp
    storage/vector_compression/vector_compression.cpp
    storage/vector_compression/vector_compression.hpp
    strong_typedef.hpp
    tasks/chunk_compression_task.cpp
    tasks/chunk_compression_task.hpp
    tasks/chunk_metrics_collection_task.cpp
    tasks/chunk_metrics_collection_task.hpp
    tasks/chunk_migration_task.cpp
    tasks/chunk_migration_task.hpp
    tasks/migration_preparation_task.cpp
    tasks/migration_preparation_task.hpp
    tasks/server/abstract_server_task.hpp
    tasks/server/bind_server_prepared_statement_task.cpp
    tasks/server/bind_server_prepared_statement_task.hpp
    tasks/server/create_pipeline_task.cpp
    tasks/server/create_pipeline_task.hpp
    tasks/server/execute_server_prepared_statement_task.cpp
    tasks/server/execute_server_prepared_statement_task.hpp
    tasks/server/execute_server_query_task.cpp
    tasks/server/execute_server_query_task.hpp
    tasks/server/load_server_file_task.cpp
    tasks/server/load_server_file_task.hpp
    tasks/server/parse_server_prepared_statement_task.cpp
    tasks/server/parse_server_prepared_statement_task.hpp
    type_cast.hpp
    type_comparison.hpp
    types.cpp
    types.hpp
    uid_allocator.hpp
    utils/abstract_plugin.hpp
    utils/aligned_size.hpp
    utils/assert.hpp
    utils/boost_default_memory_resource.cpp
    utils/ignore_unused_variable.hpp
    utils/copyable_atomic.hpp
    utils/enum_constant.hpp
    utils/filesystem.hpp
    utils/format_bytes.cpp
    utils/format_bytes.hpp
    utils/format_duration.cpp
    utils/format_duration.hpp
    utils/invalid_input_exception.hpp
    utils/load_table.cpp
    utils/load_table.hpp
    utils/null_streambuf.cpp
    utils/null_streambuf.hpp
    utils/make_bimap.hpp
    utils/numa_memory_resource.cpp
    utils/numa_memory_resource.hpp
    utils/pausable_loop_thread.cpp
    utils/pausable_loop_thread.hpp
    utils/performance_warning.cpp
    utils/performance_warning.hpp
    utils/plugin_manager.cpp
    utils/plugin_manager.hpp
    utils/print_directed_acyclic_graph.hpp
    utils/scoped_locking_ptr.hpp
    utils/singleton.hpp
    utils/string_utils.cpp
    utils/string_utils.hpp
    utils/template_type.hpp
    utils/timer.cpp
    utils/timer.hpp
    utils/tracing/probes.hpp
    visualization/abstract_visualizer.hpp
    visualization/lqp_visualizer.cpp
    visualization/lqp_visualizer.hpp
    visualization/join_graph_visualizer.cpp
    visualization/join_graph_visualizer.hpp
    visualization/pqp_visualizer.cpp
    visualization/pqp_visualizer.hpp
    visualization/viz_record_layout.cpp
    visualization/viz_record_layout.hpp
    ${CMAKE_BINARY_DIR}/version.hpp
)

set(
    LIBRARIES
    pthread
    sqlparser
    cqf
    uninitialized_vector
    ${FILESYSTEM_LIBRARY}
    ${Boost_CONTAINER_LIBRARY}
    ${Boost_SYSTEM_LIBRARY}
    ${Boost_THREAD_LIBRARY}
    ${TBB_LIBRARY}
)

if (${ENABLE_JIT_SUPPORT})
    include(${CMAKE_SOURCE_DIR}/cmake/EmbedLLVM.cmake)
    set(JIT_EMBEDDED_SOURCES
        # Files listed here will be embedded into the binary as LLVM-IR
        operators/validate.cpp
        operators/validate.hpp
        operators/jit_operator/jit_types.cpp
        operators/jit_operator/jit_types.hpp
        operators/jit_operator/jit_operations.cpp
        operators/jit_operator/jit_operations.hpp
        operators/jit_operator/operators/abstract_jittable.hpp
        operators/jit_operator/operators/abstract_jittable_sink.hpp
        operators/jit_operator/operators/jit_aggregate.cpp
        operators/jit_operator/operators/jit_aggregate.hpp
        operators/jit_operator/operators/jit_compute.cpp
        operators/jit_operator/operators/jit_compute.hpp
        operators/jit_operator/operators/jit_expression.cpp
        operators/jit_operator/operators/jit_expression.hpp
        operators/jit_operator/operators/jit_filter.cpp
        operators/jit_operator/operators/jit_filter.hpp
        operators/jit_operator/operators/jit_read_tuples.cpp
        operators/jit_operator/operators/jit_read_tuples.hpp
        operators/jit_operator/operators/jit_validate.cpp
        operators/jit_operator/operators/jit_validate.hpp
        operators/jit_operator/operators/jit_write_tuples.cpp
        operators/jit_operator/operators/jit_write_tuples.hpp
    )
    embed_llvm(LLVM_BUNDLE_FILE jit_llvm_bundle ${JIT_EMBEDDED_SOURCES})
    set(
        SOURCES
        logical_query_plan/jit_aware_lqp_translator.cpp
        logical_query_plan/jit_aware_lqp_translator.hpp
        operators/jit_operator/jit_constant_mappings.cpp
        operators/jit_operator/jit_constant_mappings.hpp
        operators/jit_operator/specialization/jit_compiler.cpp
        operators/jit_operator/specialization/jit_compiler.hpp
        operators/jit_operator/specialization/jit_code_specializer.cpp
        operators/jit_operator/specialization/jit_code_specializer.hpp
        operators/jit_operator/specialization/jit_repository.cpp
        operators/jit_operator/specialization/jit_repository.hpp
        operators/jit_operator/specialization/jit_runtime_pointer.cpp
        operators/jit_operator/specialization/jit_runtime_pointer.hpp
        operators/jit_operator/specialization/llvm/CloneFunction.cpp
        operators/jit_operator/specialization/llvm/InlineFunction.cpp
        operators/jit_operator/specialization/llvm_extensions.cpp
        operators/jit_operator/specialization/llvm_extensions.hpp
        operators/jit_operator/specialization/llvm_utils.cpp
        operators/jit_operator/specialization/llvm_utils.hpp
        operators/jit_operator_wrapper.cpp
        operators/jit_operator_wrapper.hpp
        ${SOURCES}
        ${JIT_EMBEDDED_SOURCES}
        ${LLVM_BUNDLE_FILE}
    )
    # Prevent clang from complaining about unused defines when compiling the assembly file
    set_property(SOURCE ${LLVM_BUNDLE_FILE} PROPERTY COMPILE_FLAGS -Qunused-arguments)
    set(LIBRARIES ${LIBRARIES} ${LLVM_LIBRARY})
endif()

if (${ENABLE_NUMA_SUPPORT})
    set(LIBRARIES ${LIBRARIES} ${NUMA_LIBRARY} hpinuma_msource_s)
endif()

# Generate header file in order to define probes needed for dtrace
set(PROVIDER_FILE "${CMAKE_BINARY_DIR}/provider.hpp")
add_custom_command (
    OUTPUT ${PROVIDER_FILE}
    DEPENDS utils/tracing/provider.d
    COMMAND dtrace -h -s ${CMAKE_CURRENT_LIST_DIR}/utils/tracing/provider.d -o ${PROVIDER_FILE}
)

set(SOURCES ${SOURCES} ${PROVIDER_FILE})

# Configure the regular hyrise library used for tests/server/playground...
add_library(hyrise STATIC ${SOURCES})

# -rdynamic tells the linker to export the library's symbols so that plugins can use them.
target_link_libraries(hyrise ${LIBRARIES} -rdynamic)
target_include_directories(hyrise PUBLIC ${CMAKE_BINARY_DIR})

# -fPIC generates position independent code which is necessary because plugins might access hyrise functions.
target_compile_options(hyrise PRIVATE -fPIC)

if (${ENABLE_JIT_SUPPORT})
    # LLVM does not build with -Wshadow-all,-Werror. Overwrite the LLVM include so it is treated as a system library.
    # This silences some compiler warnings (uses -isystem instead of -I).
    # target_include_directories(hyrise SYSTEM PUBLIC ${LLVM_INCLUDE_DIR})
endif()<|MERGE_RESOLUTION|>--- conflicted
+++ resolved
@@ -330,7 +330,6 @@
     server/types.hpp
     server/use_boost_future.hpp
     server/use_boost_future_impl.hpp
-<<<<<<< HEAD
 
     simple_server/hyrise_communication.cpp
     simple_server/network_message_types.hpp
@@ -343,8 +342,6 @@
     simple_server/start_server.cpp
 
     sql/abstract_cache.hpp
-=======
->>>>>>> 44408006
     sql/create_sql_parser_error_message.cpp
     sql/create_sql_parser_error_message.hpp
     sql/parameter_id_allocator.cpp
