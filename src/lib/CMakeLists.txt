# Configure protobuf and grpc
add_custom_command(
    OUTPUT ${CMAKE_CURRENT_SOURCE_DIR}/network/generated
    COMMAND [ -d ${CMAKE_CURRENT_SOURCE_DIR}/network/generated ] || mkdir ${CMAKE_CURRENT_SOURCE_DIR}/network/generated
)

add_custom_command(
    OUTPUT
        ${CMAKE_CURRENT_SOURCE_DIR}/network/generated/opossum.grpc.pb.cc
        ${CMAKE_CURRENT_SOURCE_DIR}/network/generated/opossum.grpc.pb.h
    COMMAND
        ${PROJECT_SOURCE_DIR}/third_party/grpc/bins/opt/protobuf/protoc
            --grpc_out=./network/generated
            --plugin=protoc-gen-grpc=${PROJECT_SOURCE_DIR}/third_party/grpc/bins/opt/grpc_cpp_plugin
            -I=\"./network/protos/\"
            ./network/protos/opossum.proto
    DEPENDS
        ${CMAKE_CURRENT_SOURCE_DIR}/network/generated
        ./network/protos/opossum.proto
    WORKING_DIRECTORY
        ${CMAKE_CURRENT_SOURCE_DIR}
)

add_custom_command(
    OUTPUT
        ${CMAKE_CURRENT_SOURCE_DIR}/network/generated/opossum.pb.cc
        ${CMAKE_CURRENT_SOURCE_DIR}/network/generated/opossum.pb.h
    COMMAND
        ${PROJECT_SOURCE_DIR}/third_party/grpc/bins/opt/protobuf/protoc
            --cpp_out=./network/generated
            -I=\"./network/protos/\"
            ./network/protos/opossum.proto
    DEPENDS
        ${CMAKE_CURRENT_SOURCE_DIR}/network/generated
        ./network/protos/opossum.proto
    WORKING_DIRECTORY
        ${CMAKE_CURRENT_SOURCE_DIR}
)

# Protobuf library with overridden deprecated warning
add_library(
    opossumProtobuf
    STATIC
    network/generated/opossum.pb.cc
    network/generated/opossum.grpc.pb.cc
)

target_compile_options(opossumProtobuf PRIVATE -Wno-unused-parameter -Wno-deprecated-declarations)

# Sources and libraries shared among the different builds of the lib
set(
    SOURCES
    all_parameter_variant.hpp
    all_type_variant.hpp
    common.hpp
    concurrency/commit_context.cpp
    concurrency/commit_context.hpp
    concurrency/transaction_context.cpp
    concurrency/transaction_context.hpp
    concurrency/transaction_manager.cpp
    concurrency/transaction_manager.hpp
    constant_mappings.hpp
    import_export/binary.hpp
    import_export/csv_converter.hpp
    import_export/csv.hpp
    import_export/csv_non_rfc_parser.cpp
    import_export/csv_non_rfc_parser.hpp
    import_export/csv_rfc_parser.cpp
    import_export/csv_rfc_parser.hpp
    import_export/csv_writer.cpp
    import_export/csv_writer.hpp
    network/operator_translator.cpp
    network/operator_translator.hpp
    network/opossum.pb.wrapper.hpp
    network/request_handler.cpp
    network/request_handler.hpp
    network/response_builder.hpp
    network/server_configuration.hpp
    network/server.cpp
    network/server.hpp
    operators/abstract_join_operator.cpp
    operators/abstract_join_operator.hpp
    operators/abstract_operator.cpp
    operators/abstract_operator.hpp
    operators/abstract_read_only_operator.hpp
    operators/abstract_read_write_operator.hpp
    operators/aggregate.cpp
    operators/aggregate.hpp
    operators/commit_records.cpp
    operators/commit_records.hpp
    operators/delete.cpp
    operators/delete.hpp
    operators/difference.cpp
    operators/difference.hpp
    operators/export_binary.cpp
    operators/export_binary.hpp
    operators/export_csv.cpp
    operators/export_csv.hpp
    operators/get_table.cpp
    operators/get_table.hpp
    operators/import_binary.cpp
    operators/import_binary.hpp
    operators/import_csv.cpp
    operators/import_csv.hpp
    operators/index_column_scan.cpp
    operators/index_column_scan.hpp
    operators/insert.cpp
    operators/insert.hpp
    operators/join_hash.cpp
    operators/join_hash.hpp
    operators/join_nested_loop_a.cpp
    operators/join_nested_loop_a.hpp
    operators/join_nested_loop_b.cpp
    operators/join_nested_loop_b.hpp
    operators/limit.cpp
    operators/limit.hpp
    operators/print.cpp
    operators/print.hpp
    operators/product.cpp
    operators/product.hpp
    operators/projection.cpp
    operators/projection.hpp
    operators/rollback_records.cpp
    operators/rollback_records.hpp
    operators/sort.cpp
    operators/sort.hpp
    operators/table_scan.cpp
    operators/table_scan.hpp
    operators/new_table_scan.cpp
    operators/new_table_scan.hpp
    operators/table_wrapper.cpp
    operators/table_wrapper.hpp
    operators/termfactory.hpp
    operators/term.hpp
    operators/union_all.cpp
    operators/union_all.hpp
    operators/update.cpp
    operators/update.hpp
    operators/validate.cpp
    operators/validate.hpp
<<<<<<< HEAD
    resolve_column_type.hpp
=======
    optimizer/abstract_syntax_tree/abstract_ast_node.cpp
    optimizer/abstract_syntax_tree/abstract_ast_node.hpp
    optimizer/abstract_syntax_tree/predicate_node.cpp
    optimizer/abstract_syntax_tree/predicate_node.hpp
    optimizer/abstract_syntax_tree/projection_node.cpp
    optimizer/abstract_syntax_tree/projection_node.hpp
    optimizer/abstract_syntax_tree/sort_node.cpp
    optimizer/abstract_syntax_tree/sort_node.hpp
    optimizer/abstract_syntax_tree/stored_table_node.cpp
    optimizer/abstract_syntax_tree/stored_table_node.hpp
    optimizer/base_column_statistics.hpp
    optimizer/column_statistics.cpp
    optimizer/column_statistics.hpp
    optimizer/table_statistics.cpp
    optimizer/table_statistics.hpp
>>>>>>> a47cf47d
    resolve_type.hpp
    sql/lru_cache.hpp
    sql/sql_query_operator.hpp
    sql/sql_query_operator.cpp
    sql/sql_query_plan.hpp
    sql/sql_query_plan.cpp
    sql/sql_query_translator.hpp
    sql/sql_query_translator.cpp
    sql/sql_result_operator.hpp
    sql/sql_result_operator.cpp
    scheduler/abstract_scheduler.cpp
    scheduler/abstract_scheduler.hpp
    scheduler/abstract_task.cpp
    scheduler/abstract_task.hpp
    scheduler/current_scheduler.cpp
    scheduler/current_scheduler.hpp
    scheduler/job_task.cpp
    scheduler/job_task.hpp
    scheduler/node_queue_scheduler.cpp
    scheduler/node_queue_scheduler.hpp
    scheduler/operator_task.cpp
    scheduler/operator_task.hpp
    scheduler/processing_unit.cpp
    scheduler/processing_unit.hpp
    scheduler/task_queue.cpp
    scheduler/task_queue.hpp
    scheduler/topology.cpp
    scheduler/topology.hpp
    scheduler/worker.cpp
    scheduler/worker.hpp
    storage/base_attribute_vector.hpp
    storage/base_column.hpp
    storage/chunk.cpp
    storage/chunk.hpp
    storage/column_visitable.hpp
    storage/copyable_atomic.hpp
    storage/dictionary_column.cpp
    storage/dictionary_column.hpp
    storage/dictionary_column_iterable.hpp
    storage/dictionary_compression.cpp
    storage/dictionary_compression.hpp
    storage/fitted_attribute_vector.hpp
    storage/index/adaptive_radix_tree/adaptive_radix_tree_index.cpp
    storage/index/adaptive_radix_tree/adaptive_radix_tree_index.hpp
    storage/index/adaptive_radix_tree/adaptive_radix_tree_nodes.cpp
    storage/index/adaptive_radix_tree/adaptive_radix_tree_nodes.hpp
    storage/index/base_index.hpp
    storage/index/group_key/composite_group_key_index.cpp
    storage/index/group_key/composite_group_key_index.hpp
    storage/index/group_key/group_key_index.hpp
    storage/index/group_key/variable_length_key_base.cpp
    storage/index/group_key/variable_length_key_base.hpp
    storage/index/group_key/variable_length_key.cpp
    storage/index/group_key/variable_length_key.hpp
    storage/index/group_key/variable_length_key_proxy.cpp
    storage/index/group_key/variable_length_key_proxy.hpp
    storage/index/group_key/variable_length_key_store.cpp
    storage/index/group_key/variable_length_key_store.hpp
    storage/reference_column.cpp
    storage/reference_column.hpp
    storage/scoped_locking_ptr.hpp
    storage/storage_manager.cpp
    storage/storage_manager.hpp
    storage/table.cpp
    storage/table.hpp
    storage/untyped_dictionary_column.hpp
    storage/value_column.cpp
    storage/value_column.hpp
    storage/value_column_iterable.hpp
    tasks/chunk_compression_task.cpp
    tasks/chunk_compression_task.hpp
    type_cast.cpp
    type_cast.hpp
    type_comparison.hpp
    types.hpp
    uid_allocator.hpp
    utils/assert.hpp
    utils/binary_operators.hpp
    utils/cuckoo_hashtable.hpp
    utils/helper.hpp
    utils/murmur_hash.cpp
    utils/murmur_hash.hpp
)

set(
    LIBRARIES
    opossumProtobuf
    protobuf
    grpc++
    grpc
    pthread
    z
    sqlparser

    ${TBB_LIBRARY}
)

if(${NUMA_FOUND})
    set(LIBRARIES ${LIBRARIES} ${NUMA_LIBRARY})
endif()


# Configure the regular opossum library used for tests/server/playground...
add_library(opossum STATIC ${SOURCES})
target_link_libraries(opossum ${LIBRARIES})

# Configure the lib used for asan
add_library(opossumAsanLib STATIC ${SOURCES})
target_link_libraries(
    opossumAsanLib
    ${LIBRARIES}
    -fsanitize=address
)
set_target_properties(opossumAsanLib PROPERTIES COMPILE_FLAGS "-fsanitize=address -fno-omit-frame-pointer")

# Configure the lib used for coverage
add_library(opossumCoverageLib STATIC ${SOURCES})
target_link_libraries(
    opossumCoverageLib
    ${LIBRARIES}
    --coverage
)
set_target_properties(opossumCoverageLib PROPERTIES COMPILE_FLAGS "-fprofile-arcs -ftest-coverage")<|MERGE_RESOLUTION|>--- conflicted
+++ resolved
@@ -138,9 +138,6 @@
     operators/update.hpp
     operators/validate.cpp
     operators/validate.hpp
-<<<<<<< HEAD
-    resolve_column_type.hpp
-=======
     optimizer/abstract_syntax_tree/abstract_ast_node.cpp
     optimizer/abstract_syntax_tree/abstract_ast_node.hpp
     optimizer/abstract_syntax_tree/predicate_node.cpp
@@ -156,7 +153,7 @@
     optimizer/column_statistics.hpp
     optimizer/table_statistics.cpp
     optimizer/table_statistics.hpp
->>>>>>> a47cf47d
+    resolve_column_type.hpp
     resolve_type.hpp
     sql/lru_cache.hpp
     sql/sql_query_operator.hpp
