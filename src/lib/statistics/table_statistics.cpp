#include "table_statistics.hpp"

#include <sstream>

#include "all_parameter_variant.hpp"
#include "all_type_variant.hpp"
#include "base_cxlumn_statistics.hpp"

namespace opossum {

TableStatistics::TableStatistics(const TableType table_type, const float row_count,
                                 const std::vector<std::shared_ptr<const BaseCxlumnStatistics>>& cxlumn_statistics)
    : _table_type(table_type), _row_count(row_count), _cxlumn_statistics(cxlumn_statistics) {}

TableType TableStatistics::table_type() const { return _table_type; }

float TableStatistics::row_count() const { return _row_count; }

<<<<<<< HEAD
const std::vector<std::shared_ptr<const BaseCxlumnStatistics>>& TableStatistics::cxlumn_statistics() const {
  return _cxlumn_statistics;
=======
uint64_t TableStatistics::approx_valid_row_count() const { return row_count() - _approx_invalid_row_count; }

const std::vector<std::shared_ptr<const BaseColumnStatistics>>& TableStatistics::column_statistics() const {
  return _column_statistics;
>>>>>>> fc84af4b
}

TableStatistics TableStatistics::estimate_predicate(const CxlumnID cxlumn_id,
                                                    const PredicateCondition predicate_condition,
                                                    const AllParameterVariant& value,
                                                    const std::optional<AllTypeVariant>& value2) const {
  // Early out, the code below would fail for _row_count == 0
  if (_row_count == 0) return {*this};

  /**
   * This function mostly dispatches the matching CxlumnStatistics::estimate_*() function
   */

  // Estimate "a BETWEEN 5 and 6" by combining "a >= 5" with "a <= 6"
  if (predicate_condition == PredicateCondition::Between) {
    auto table_statistics = estimate_predicate(cxlumn_id, PredicateCondition::GreaterThanEquals, value);
    return table_statistics.estimate_predicate(cxlumn_id, PredicateCondition::LessThanEquals, *value2);
  }

  // TODO(anybody) we don't do (Not)Like estimations yet, thus resort to magic numbers
  if (predicate_condition == PredicateCondition::Like || predicate_condition == PredicateCondition::NotLike) {
    const auto selectivity =
        predicate_condition == PredicateCondition::Like ? DEFAULT_LIKE_SELECTIVITY : 1.0f - DEFAULT_LIKE_SELECTIVITY;
    return {TableType::References, _row_count * selectivity, _cxlumn_statistics};
  }

  // Create copies to modify below and insert into result
  auto predicated_row_count = _row_count;
  auto predicated_cxlumn_statistics = _cxlumn_statistics;

  const auto left_operand_cxlumn_statistics = _cxlumn_statistics[cxlumn_id];

<<<<<<< HEAD
  if (is_cxlumn_id(value)) {
    const auto cxlumn_id = boost::get<CxlumnID>(value);
=======
  if (predicate_condition == PredicateCondition::IsNotNull) {
    predicated_column_statistics[column_id] = left_operand_column_statistics->without_null_values();
    predicated_row_count *= 1.0 - left_operand_column_statistics->non_null_value_ratio();
  } else if (predicate_condition == PredicateCondition::IsNull) {
    predicated_column_statistics[column_id] = left_operand_column_statistics->only_null_values();
    predicated_row_count *= left_operand_column_statistics->non_null_value_ratio();
  } else if (is_column_id(value)) {
    const auto value_column_id = boost::get<ColumnID>(value);
>>>>>>> fc84af4b

    const auto estimation = left_operand_cxlumn_statistics->estimate_predicate_with_cxlumn(
        predicate_condition, *_cxlumn_statistics[cxlumn_id]);

    predicated_cxlumn_statistics[cxlumn_id] = estimation.left_cxlumn_statistics;
    predicated_cxlumn_statistics[cxlumn_id] = estimation.right_cxlumn_statistics;
    predicated_row_count *= estimation.selectivity;
  } else if (is_variant(value)) {
    const auto variant_value = boost::get<AllTypeVariant>(value);

    const auto estimate =
        left_operand_cxlumn_statistics->estimate_predicate_with_value(predicate_condition, variant_value);

    predicated_cxlumn_statistics[cxlumn_id] = estimate.cxlumn_statistics;
    predicated_row_count *= estimate.selectivity;
  } else {
    Assert(is_parameter_id(value), "AllParameterVariant type is not implemented in statistics component.");
    const auto estimate =
        left_operand_cxlumn_statistics->estimate_predicate_with_value_placeholder(predicate_condition);

    predicated_cxlumn_statistics[cxlumn_id] = estimate.cxlumn_statistics;
    predicated_row_count *= estimate.selectivity;
  }

  return {TableType::References, predicated_row_count, predicated_cxlumn_statistics};
}

TableStatistics TableStatistics::estimate_cross_join(const TableStatistics& right_table_statistics) const {
  /**
   * Cross Join Estimation is simple:
   *    cross_joined_row_count:             The product of both input row counts
   *    cross_joined_cxlumn_statistics:     The concatenated list of cxlumn statistics
   */

  // Create copies to manipulate and to use for result
  auto cross_joined_table_statistics = *this;

  auto cross_joined_cxlumn_statistics = _cxlumn_statistics;
  cross_joined_cxlumn_statistics.reserve(_cxlumn_statistics.size() + right_table_statistics._cxlumn_statistics.size());

  for (const auto& cxlumn_statistics : right_table_statistics._cxlumn_statistics) {
    cross_joined_cxlumn_statistics.emplace_back(cxlumn_statistics);
  }

  auto cross_joined_row_count = _row_count * right_table_statistics._row_count;

  return {TableType::References, cross_joined_row_count, cross_joined_cxlumn_statistics};
}

TableStatistics TableStatistics::estimate_predicated_join(const TableStatistics& right_table_statistics,
                                                          const JoinMode mode, const CxlumnIDPair cxlumn_ids,
                                                          const PredicateCondition predicate_condition) const {
  Assert(mode != JoinMode::Cross, "Use function estimate_cross_join for cross joins.");

  /**
   * The approach to calculate the join table statistics is to split the join into a cross join followed by a predicate.
   *
   * This approach allows to reuse the code to copy the cxlumn statistics to the join output statistics from the cross
   * join function. The selectivity of the join predicate can then be calculated by the two cxlumn predicate function
   * within cxlumn statistics. The calculated selectivity can then be applied to the cross join result.
   *
   * For left/right/outer joins the occurring null values will result in changed null value ratios in partial/all cxlumn
   * statistics of the join statistics.
   * To calculate the changed ratios, the new total number of null values in a cxlumn as well as the join table row count
   * are necessary. Remember that statistics component assumes NULL != NULL semantics.
   *
   * The calculation of null values is shown by following SQL query: SELECT * FROM TABLE_1 OUTER JOIN TABLE_2 ON a = c
   *
   *   TABLE_1         TABLE_2          CROSS_JOIN_TABLE              INNER / LEFT  / RIGHT / OUTER JOIN
   *
   *    a    | b        c    | d         a    | b    | c    | d        a    | b    | c    | d
   *   -------------   --------------   --------------------------    --------------------------
   *    1    | NULL     1    | 30        1    | NULL | 1    | 30       1    | NULL | 1    | 30
   *    2    | 10       NULL | 40        2    | 10   | 1    | 30
   *    NULL | 20                        NULL | 20   | 1    | 30      INNER +0 extra rows
   *                                     1    | NULL | NULL | 40      LEFT  +2 extra rows
   *                                     2    | 10   | NULL | 40      RIGHT +1 extra rows
   *                                     NULL | 20   | NULL | 40      OUTER +3 extra rows (the ones from LEFT & RIGHT)
   *
   * First, the cross join row count is calculated: 3 * 2 = 6
   * Then, the selectivity for non-null values is calculated: 1/2 (50% of the non-null values from cxlumn a match the
   * value 1 from cxlumn c)
   * Next, the predicate selectivity is calculated: non-null predicate selectivity * left-non-null * right-non-null
   * = 1/2 * 2/3 * 1/2 = 1/6
   * For an inner join, the row count would then be: row count * predicate selectivity = 6 * 1/6 = 1
   *
   * The selectivity calculation call also returns the new cxlumn statistics for cxlumns a and c. Both are identical and
   * have a min, max value of 1, distinct count of 1 and a non-null value ratio of 1.
   * These new cxlumn statistics replace the old corresponding cxlumn statistics in the output table statistics, if the
   * join mode does not specify to keep all values of a cxlumn.
   * E.g. the new left cxlumn statistics replaces its previous statistics, if join mode is self, inner or right.
   * Vice versa the new right cxlumn statistics replaces its previous statistic, if join mode is self, inner or left.
   *
   * For a full outer join, the null values added to cxlumns c and d are the number of null values of cxlumn a (= 1)
   * plus the number of non-null values of cxlumn a not selected by the predicate (= 1 (value 2 in row 2)).
   * So in total 1 + 1 = 2 null values are added to cxlumns c and d. Cxlumn c had already a null value before and,
   * therefore, has now 1 + 2 = 3 null values. Cxlumn d did not have null values and now has 0 + 2 = 2 null values.
   * The same calculations also needs to be done for the null value numbers in cxlumns a and b. Since all non-null
   * values in cxlumn c are selected by the predicate only the null value number of cxlumn c needs to be added to
   * cxlumns a and b: 0 + 1 = 1
   * Cxlumns a and b both have 1 null value before the join and, therefore, both have 1 + 1 = 2 null values after the
   * join.
   *
   * The row count of the join result is calculated by taking the row count of the inner join (= 1) and adding the null
   * value numbers which were added to the cxlumns from the left table (= 1) and the right table (= 2). This results in
   * the row count for the outer join of 1 + 1 + 2 = 4.
   *
   * For a left outer join, the join table would just miss the 4th row. For this join, the number of null values to add
   * to the right cxlumns would still be 1 + 1 = 2. However, no null values are added to the the left cxlumns.
   * This results in a join result row count of 1 + 2 = 3.
   */
  // copy cxlumn statistics and calculate cross join row count
  auto join_table_stats = estimate_cross_join(right_table_statistics);

  // retrieve the two cxlumn statistics which are used by the join predicate
  auto& left_cxlumn_stats = _cxlumn_statistics[cxlumn_ids.first];
  auto& right_cxlumn_stats = right_table_statistics._cxlumn_statistics[cxlumn_ids.second];

  auto stats_container = left_cxlumn_stats->estimate_predicate_with_cxlumn(predicate_condition, *right_cxlumn_stats);

  // apply predicate selectivity to cross join
  join_table_stats._row_count *= stats_container.selectivity;

  CxlumnID new_right_cxlumn_id{static_cast<CxlumnID::base_type>(_cxlumn_statistics.size() + cxlumn_ids.second)};

  auto calculate_added_null_values_for_outer_join = [&](const float row_count,
                                                        const std::shared_ptr<const BaseCxlumnStatistics> cxlumn_stats,
                                                        const float predicate_cxlumn_distinct_count) {
    float null_value_no = cxlumn_stats->null_value_ratio() * row_count;
    if (cxlumn_stats->distinct_count() != 0.f) {
      null_value_no += (1.f - predicate_cxlumn_distinct_count / cxlumn_stats->distinct_count()) * row_count;
    }
    return null_value_no;
  };

  auto adjust_null_value_ratio_for_outer_join =
      [&](const std::vector<std::shared_ptr<const BaseCxlumnStatistics>>::iterator cxlumn_begin,
          const std::vector<std::shared_ptr<const BaseCxlumnStatistics>>::iterator cxlumn_end, const float row_count,
          const float null_value_no, const float new_row_count) {
        if (null_value_no == 0) {
          return;
        }
        // adjust null value ratios in cxlumns from the right table
        for (auto cxlumn_itr = cxlumn_begin; cxlumn_itr != cxlumn_end; ++cxlumn_itr) {
          // cxlumns need to be copied before changed, somebody else could use it
          *cxlumn_itr = (*cxlumn_itr)->clone();
          float cxlumn_null_value_no = (*cxlumn_itr)->null_value_ratio() * row_count;
          float right_null_value_ratio = (cxlumn_null_value_no + null_value_no) / new_row_count;

          // We just created these cxlumn statistics and are therefore qualified to modify them
          std::const_pointer_cast<BaseCxlumnStatistics>(*cxlumn_itr)->set_null_value_ratio(right_null_value_ratio);
        }
      };

  // calculate how many null values need to be added to cxlumns from the left table for right/outer joins
  auto left_null_value_no =
      calculate_added_null_values_for_outer_join(right_table_statistics.row_count(), right_cxlumn_stats,
                                                 stats_container.right_cxlumn_statistics->distinct_count());
  // calculate how many null values need to be added to cxlumns from the right table for left/outer joins
  auto right_null_value_no = calculate_added_null_values_for_outer_join(
      row_count(), left_cxlumn_stats, stats_container.left_cxlumn_statistics->distinct_count());

  // prepare two _adjust_null_value_ratio_for_outer_join calls, executed in the switch statement below

  // a) add null values to cxlumns from the right table for left outer join
  auto apply_left_outer_join = [&]() {
    adjust_null_value_ratio_for_outer_join(join_table_stats._cxlumn_statistics.begin() + _cxlumn_statistics.size(),
                                           join_table_stats._cxlumn_statistics.end(),
                                           right_table_statistics.row_count(), right_null_value_no,
                                           join_table_stats.row_count());
  };
  // b) add null values to cxlumns from the left table for right outer
  auto apply_right_outer_join = [&]() {
    adjust_null_value_ratio_for_outer_join(join_table_stats._cxlumn_statistics.begin(),
                                           join_table_stats._cxlumn_statistics.begin() + _cxlumn_statistics.size(),
                                           row_count(), left_null_value_no, join_table_stats.row_count());
  };

  switch (mode) {
    case JoinMode::Inner: {
      join_table_stats._cxlumn_statistics[cxlumn_ids.first] = stats_container.left_cxlumn_statistics;
      join_table_stats._cxlumn_statistics[new_right_cxlumn_id] = stats_container.right_cxlumn_statistics;
      break;
    }
    case JoinMode::Left: {
      join_table_stats._cxlumn_statistics[new_right_cxlumn_id] = stats_container.right_cxlumn_statistics;
      join_table_stats._row_count += right_null_value_no;
      apply_left_outer_join();
      break;
    }
    case JoinMode::Right: {
      join_table_stats._cxlumn_statistics[cxlumn_ids.first] = stats_container.left_cxlumn_statistics;
      join_table_stats._row_count += left_null_value_no;
      apply_right_outer_join();
      break;
    }
    case JoinMode::Outer: {
      join_table_stats._row_count += right_null_value_no;
      join_table_stats._row_count += left_null_value_no;
      apply_left_outer_join();
      apply_right_outer_join();
      break;
    }
    default: { Fail("Join mode not implemented."); }
  }

  return join_table_stats;
}

void TableStatistics::increase_invalid_row_count(uint64_t count) { _approx_invalid_row_count += count; }

TableStatistics TableStatistics::estimate_disjunction(const TableStatistics& right_table_statistics) const {
  // TODO(anybody) this is just a dummy implementation
  return {TableType::References, row_count() + right_table_statistics.row_count() * DEFAULT_DISJUNCTION_SELECTIVITY,
          cxlumn_statistics()};
}

std::string TableStatistics::description() const {
  std::stringstream stream;

  stream << "Table Stats " << std::endl;
  stream << " row count: " << _row_count;
  for (const auto& statistics : _cxlumn_statistics) {
    stream << std::endl << " " << statistics->description();
  }
  return stream.str();
}

}  // namespace opossum<|MERGE_RESOLUTION|>--- conflicted
+++ resolved
@@ -16,15 +16,10 @@
 
 float TableStatistics::row_count() const { return _row_count; }
 
-<<<<<<< HEAD
+uint64_t TableStatistics::approx_valid_row_count() const { return row_count() - _approx_invalid_row_count; }
+
 const std::vector<std::shared_ptr<const BaseCxlumnStatistics>>& TableStatistics::cxlumn_statistics() const {
   return _cxlumn_statistics;
-=======
-uint64_t TableStatistics::approx_valid_row_count() const { return row_count() - _approx_invalid_row_count; }
-
-const std::vector<std::shared_ptr<const BaseColumnStatistics>>& TableStatistics::column_statistics() const {
-  return _column_statistics;
->>>>>>> fc84af4b
 }
 
 TableStatistics TableStatistics::estimate_predicate(const CxlumnID cxlumn_id,
@@ -57,20 +52,14 @@
 
   const auto left_operand_cxlumn_statistics = _cxlumn_statistics[cxlumn_id];
 
-<<<<<<< HEAD
-  if (is_cxlumn_id(value)) {
+  if (predicate_condition == PredicateCondition::IsNotNull) {
+    predicated_cxlumn_statistics[cxlumn_id] = left_operand_cxlumn_statistics->without_null_values();
+    predicated_row_count *= 1.0 - left_operand_cxlumn_statistics->non_null_value_ratio();
+  } else if (predicate_condition == PredicateCondition::IsNull) {
+    predicated_cxlumn_statistics[cxlumn_id] = left_operand_cxlumn_statistics->only_null_values();
+    predicated_row_count *= left_operand_cxlumn_statistics->non_null_value_ratio();
+  } else if (is_cxlumn_id(value)) {
     const auto cxlumn_id = boost::get<CxlumnID>(value);
-=======
-  if (predicate_condition == PredicateCondition::IsNotNull) {
-    predicated_column_statistics[column_id] = left_operand_column_statistics->without_null_values();
-    predicated_row_count *= 1.0 - left_operand_column_statistics->non_null_value_ratio();
-  } else if (predicate_condition == PredicateCondition::IsNull) {
-    predicated_column_statistics[column_id] = left_operand_column_statistics->only_null_values();
-    predicated_row_count *= left_operand_column_statistics->non_null_value_ratio();
-  } else if (is_column_id(value)) {
-    const auto value_column_id = boost::get<ColumnID>(value);
->>>>>>> fc84af4b
-
     const auto estimation = left_operand_cxlumn_statistics->estimate_predicate_with_cxlumn(
         predicate_condition, *_cxlumn_statistics[cxlumn_id]);
 
