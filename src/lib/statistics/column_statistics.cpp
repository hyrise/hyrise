--- conflicted
+++ resolved
@@ -65,19 +65,12 @@
     case PredicateCondition::GreaterThanEquals:
       return estimate_range(*value, _max);
 
-<<<<<<< HEAD
-    case PredicateCondition::Between: {
+    case PredicateCondition::BetweenInclusive: {
       DebugAssert(static_cast<bool>(variant_value2), "Operator BETWEEN should get two parameters, second is missing!");
       const auto value2 = lossless_variant_cast<ColumnDataType>(*variant_value2);
       if (!value2) return {non_null_value_ratio(), without_null_values()};
 
       return estimate_range(*value, *value2);
-=======
-    case PredicateCondition::BetweenInclusive: {
-      DebugAssert(static_cast<bool>(value2), "Operator BETWEEN should get two parameters, second is missing!");
-      auto casted_value2 = type_cast_variant<ColumnDataType>(*value2);
-      return estimate_range(value, casted_value2);
->>>>>>> 0222b0e3
     }
 
     default:
