#include "cardinality_estimator.hpp"

#include <iostream>
#include <memory>

#include "attribute_statistics.hpp"
#include "expression/abstract_expression.hpp"
#include "expression/expression_utils.hpp"
#include "expression/logical_expression.hpp"
#include "expression/lqp_subquery_expression.hpp"
#include "expression/value_expression.hpp"
#include "hyrise.hpp"
#include "logical_query_plan/abstract_lqp_node.hpp"
#include "logical_query_plan/aggregate_node.hpp"
#include "logical_query_plan/alias_node.hpp"
#include "logical_query_plan/join_node.hpp"
#include "logical_query_plan/limit_node.hpp"
#include "logical_query_plan/mock_node.hpp"
#include "logical_query_plan/predicate_node.hpp"
#include "logical_query_plan/projection_node.hpp"
#include "logical_query_plan/sort_node.hpp"
#include "logical_query_plan/stored_table_node.hpp"
#include "logical_query_plan/union_node.hpp"
#include "logical_query_plan/validate_node.hpp"
#include "lossy_cast.hpp"
#include "operators/operator_join_predicate.hpp"
#include "operators/operator_scan_predicate.hpp"
#include "resolve_type.hpp"
#include "statistics/attribute_statistics.hpp"
#include "statistics/cardinality_estimation_cache.hpp"
#include "statistics/statistics_objects/equal_distinct_count_histogram.hpp"
#include "statistics/statistics_objects/generic_histogram.hpp"
#include "statistics/statistics_objects/generic_histogram_builder.hpp"
#include "storage/table.hpp"
#include "table_statistics.hpp"
#include "utils/assert.hpp"

namespace {

using namespace opossum;  // NOLINT

// Magic constants used in places where a better estimation would be implementable (either with
// statistics objects not yet implemented or new algorithms) - but doing so just wasn't warranted yet.
constexpr auto PLACEHOLDER_SELECTIVITY_LOW = 0.1f;
constexpr auto PLACEHOLDER_SELECTIVITY_MEDIUM = 0.5f;
constexpr auto PLACEHOLDER_SELECTIVITY_HIGH = 0.9f;
constexpr auto PLACEHOLDER_SELECTIVITY_ALL = 1.0f;

template <typename T>
std::optional<float> estimate_null_value_ratio_of_column(const TableStatistics& table_statistics,
                                                         const AttributeStatistics<T>& column_statistics) {
  // If the column has an explicit null value ratio associated with it, we can just use that
  if (column_statistics.null_value_ratio) {
    return column_statistics.null_value_ratio->ratio;
  }

  // Otherwise derive the null value ratio from the total count of a histogram (which excludes NULLs) and the
  // TableStatistics row count (which includes NULLs)
  if (column_statistics.histogram && table_statistics.row_count != 0.0f) {
    return 1.0f - (static_cast<float>(column_statistics.histogram->total_count()) / table_statistics.row_count);
  }

  return std::nullopt;
}

}  // namespace

namespace opossum {

std::shared_ptr<AbstractCardinalityEstimator> CardinalityEstimator::new_instance() const {
  return std::make_shared<CardinalityEstimator>();
}

Cardinality CardinalityEstimator::estimate_cardinality(const std::shared_ptr<AbstractLQPNode>& lqp) const {
  const auto estimated_statistics = estimate_statistics(lqp);
  return estimated_statistics->row_count;
}

std::shared_ptr<TableStatistics> CardinalityEstimator::estimate_statistics(
    const std::shared_ptr<AbstractLQPNode>& lqp) const {
  /**
   * 1. Try a cache lookup for requested LQP.
   *
   * The `join_graph_bitmask` is kept so that if cache lookup fails, a new cache entry with this bitmask as a key can
   * be created at the end of this function.
   *
   * Lookup in `join_graph_statistics_cache` is expected to have a higher hit rate (since every bitmask represents
   * multiple LQPs) than `statistics_by_lqp`. Thus lookup in `join_graph_statistics_cache` is performed first.
   */
  auto join_graph_bitmask = std::optional<JoinGraphStatisticsCache::Bitmask>{};
  if (cardinality_estimation_cache.join_graph_statistics_cache) {
    join_graph_bitmask = cardinality_estimation_cache.join_graph_statistics_cache->bitmask(lqp);
    if (join_graph_bitmask) {
      const auto cached_statistics =
          cardinality_estimation_cache.join_graph_statistics_cache->get(*join_graph_bitmask, lqp->column_expressions());
      if (cached_statistics) {
        return cached_statistics;
      }
    } else {
      // The LQP does not represent (a subgraph of) of a JoinGraph and therefore we cannot use the
      // cardinality_estimation_cache.join_graph_statistics_cache
    }
  }

  if (cardinality_estimation_cache.statistics_by_lqp) {
    const auto plan_statistics_iter = cardinality_estimation_cache.statistics_by_lqp->find(lqp);
    if (plan_statistics_iter != cardinality_estimation_cache.statistics_by_lqp->end()) {
      return plan_statistics_iter->second;
    }
  }

  /**
   * 2. Cache lookup failed - perform an actual cardinality estimation
   */
  auto output_table_statistics = std::shared_ptr<TableStatistics>{};
  const auto left_input_table_statistics = lqp->left_input() ? estimate_statistics(lqp->left_input()) : nullptr;
  const auto right_input_table_statistics = lqp->right_input() ? estimate_statistics(lqp->right_input()) : nullptr;

  switch (lqp->type) {
    case LQPNodeType::Aggregate: {
      const auto aggregate_node = std::dynamic_pointer_cast<AggregateNode>(lqp);
      output_table_statistics = estimate_aggregate_node(*aggregate_node, left_input_table_statistics);
    } break;

    case LQPNodeType::Alias: {
      const auto alias_node = std::dynamic_pointer_cast<AliasNode>(lqp);
      output_table_statistics = estimate_alias_node(*alias_node, left_input_table_statistics);
    } break;

    case LQPNodeType::Join: {
      const auto join_node = std::dynamic_pointer_cast<JoinNode>(lqp);
      output_table_statistics =
          estimate_join_node(*join_node, left_input_table_statistics, right_input_table_statistics);
    } break;

    case LQPNodeType::Limit: {
      const auto limit_node = std::dynamic_pointer_cast<LimitNode>(lqp);
      output_table_statistics = estimate_limit_node(*limit_node, left_input_table_statistics);
    } break;

    case LQPNodeType::Mock: {
      const auto mock_node = std::dynamic_pointer_cast<MockNode>(lqp);
      Assert(mock_node->table_statistics(), "Cannot return statistics of MockNode that was not assigned statistics");
      output_table_statistics = prune_column_statistics(mock_node->table_statistics(), mock_node->pruned_column_ids());
    } break;

    case LQPNodeType::Predicate: {
      const auto predicate_node = std::dynamic_pointer_cast<PredicateNode>(lqp);
      output_table_statistics = estimate_predicate_node(*predicate_node, left_input_table_statistics);
    } break;

    case LQPNodeType::Projection: {
      const auto projection_node = std::dynamic_pointer_cast<ProjectionNode>(lqp);
      output_table_statistics = estimate_projection_node(*projection_node, left_input_table_statistics);
    } break;

    case LQPNodeType::Sort: {
      output_table_statistics = left_input_table_statistics;
    } break;

    case LQPNodeType::StoredTable: {
      const auto stored_table_node = std::dynamic_pointer_cast<StoredTableNode>(lqp);

      const auto stored_table = Hyrise::get().storage_manager.get_table(stored_table_node->table_name);
      Assert(stored_table->table_statistics(), "Stored Table should have cardinality estimation statistics");

      if (stored_table_node->table_statistics) {
        // TableStatistics have changed from the original table's statistics
        Assert(stored_table_node->table_statistics->column_statistics.size() == stored_table->column_count(),
               "Statistics in StoredTableNode should have same number of columns as original table");
        output_table_statistics =
            prune_column_statistics(stored_table_node->table_statistics, stored_table_node->pruned_column_ids());
      } else {
        output_table_statistics =
            prune_column_statistics(stored_table->table_statistics(), stored_table_node->pruned_column_ids());
      }
    } break;

    case LQPNodeType::Validate: {
      const auto validate_node = std::dynamic_pointer_cast<ValidateNode>(lqp);
      output_table_statistics = estimate_validate_node(*validate_node, left_input_table_statistics);
    } break;

    case LQPNodeType::Union: {
      const auto union_node = std::dynamic_pointer_cast<UnionNode>(lqp);
      output_table_statistics =
          estimate_union_node(*union_node, left_input_table_statistics, right_input_table_statistics);
    } break;

    // These Node types should not be relevant during query optimization. Return an empty TableStatistics object for
    // them
    case LQPNodeType::CreateTable:
    case LQPNodeType::CreatePreparedPlan:
    case LQPNodeType::CreateView:
    case LQPNodeType::Update:
    case LQPNodeType::Insert:
    case LQPNodeType::Delete:
    case LQPNodeType::DropView:
    case LQPNodeType::DropTable:
    case LQPNodeType::StaticTable:
    case LQPNodeType::DummyTable: {
      auto empty_column_statistics = std::vector<std::shared_ptr<BaseAttributeStatistics>>();
      output_table_statistics = std::make_shared<TableStatistics>(std::move(empty_column_statistics), Cardinality{0});
    } break;

    case LQPNodeType::Root:
      Fail("Cardinality of a node of this type should never be requested");
  }

  /**
   * 3. Store output_table_statistics in cache
   */
  if (join_graph_bitmask) {
    cardinality_estimation_cache.join_graph_statistics_cache->set(*join_graph_bitmask, lqp->column_expressions(),
                                                                  output_table_statistics);
  }

  if (cardinality_estimation_cache.statistics_by_lqp) {
    cardinality_estimation_cache.statistics_by_lqp->emplace(lqp, output_table_statistics);
  }

  return output_table_statistics;
}

std::shared_ptr<TableStatistics> CardinalityEstimator::estimate_alias_node(
    const AliasNode& alias_node, const std::shared_ptr<TableStatistics>& input_table_statistics) {
  // For AliasNodes, just reorder/remove AttributeStatistics from the input

  auto column_statistics =
      std::vector<std::shared_ptr<BaseAttributeStatistics>>{alias_node.column_expressions().size()};

  for (size_t expression_idx{0}; expression_idx < alias_node.column_expressions().size(); ++expression_idx) {
    const auto& expression = *alias_node.column_expressions()[expression_idx];
    const auto input_column_id = alias_node.left_input()->get_column_id(expression);
    column_statistics[expression_idx] = input_table_statistics->column_statistics[input_column_id];
  }

  return std::make_shared<TableStatistics>(std::move(column_statistics), input_table_statistics->row_count);
}

std::shared_ptr<TableStatistics> CardinalityEstimator::estimate_projection_node(
    const ProjectionNode& projection_node, const std::shared_ptr<TableStatistics>& input_table_statistics) {
  // For ProjectionNodes, reorder/remove AttributeStatistics from the input. They also perform calculations creating new
  // colums.
  // TODO(anybody) For columns newly created by a Projection no meaningful statistics can be generated yet, hence an
  //               empty AttributeStatistics object is created.

  auto column_statistics =
      std::vector<std::shared_ptr<BaseAttributeStatistics>>{projection_node.column_expressions().size()};

  for (size_t expression_idx{0}; expression_idx < projection_node.column_expressions().size(); ++expression_idx) {
    const auto& expression = *projection_node.column_expressions()[expression_idx];
    const auto input_column_id = projection_node.left_input()->find_column_id(expression);
    if (input_column_id) {
      column_statistics[expression_idx] = input_table_statistics->column_statistics[*input_column_id];
    } else {
      resolve_data_type(expression.data_type(), [&](const auto data_type_t) {
        using ColumnDataType = typename decltype(data_type_t)::type;
        column_statistics[expression_idx] = std::make_shared<AttributeStatistics<ColumnDataType>>();
      });
    }
  }

  return std::make_shared<TableStatistics>(std::move(column_statistics), input_table_statistics->row_count);
}

std::shared_ptr<TableStatistics> CardinalityEstimator::estimate_aggregate_node(
    const AggregateNode& aggregate_node, const std::shared_ptr<TableStatistics>& input_table_statistics) {
  // For AggregateNodes, statistics from group-by columns are forwarded and for the aggregate columns
  // dummy statistics are created for now.

  auto column_statistics =
      std::vector<std::shared_ptr<BaseAttributeStatistics>>{aggregate_node.column_expressions().size()};

  for (size_t expression_idx{0}; expression_idx < aggregate_node.column_expressions().size(); ++expression_idx) {
    const auto& expression = *aggregate_node.column_expressions()[expression_idx];
    const auto input_column_id = aggregate_node.left_input()->find_column_id(expression);
    if (input_column_id) {
      column_statistics[expression_idx] = input_table_statistics->column_statistics[*input_column_id];
    } else {
      resolve_data_type(expression.data_type(), [&](const auto data_type_t) {
        using ColumnDataType = typename decltype(data_type_t)::type;
        column_statistics[expression_idx] = std::make_shared<AttributeStatistics<ColumnDataType>>();
      });
    }
  }

  return std::make_shared<TableStatistics>(std::move(column_statistics), input_table_statistics->row_count);
}

std::shared_ptr<TableStatistics> CardinalityEstimator::estimate_validate_node(
    const ValidateNode& validate_node, const std::shared_ptr<TableStatistics>& input_table_statistics) {
  // Currently no statistics available to base ValidateNode on
  return input_table_statistics;
}

std::shared_ptr<TableStatistics> CardinalityEstimator::estimate_predicate_node(
    const PredicateNode& predicate_node, const std::shared_ptr<TableStatistics>& input_table_statistics) {
  // For PredicateNodes, the statistics of the columns scanned on are sliced and all other columns' statistics are
  // scaled with the estimated selectivity of the predicate.

  const auto predicate = predicate_node.predicate();
<<<<<<< HEAD

  if (const auto logical_expression = std::dynamic_pointer_cast<LogicalExpression>(predicate)) {
    if (logical_expression->logical_operator == LogicalOperator::Or) {
      // For now, we handle OR by assuming that predicates do not overlap, i.e., by adding the selectivities. Also, we
      // simply forward the column statistics of the original input.

      const auto left_predicate_node = PredicateNode::make(logical_expression->left_operand(), predicate_node.left_input());
      const auto left_statistics = estimate_predicate_node(*left_predicate_node, input_table_statistics);

      const auto right_predicate_node = PredicateNode::make(logical_expression->right_operand(), predicate_node.left_input());
      const auto right_statistics = estimate_predicate_node(*right_predicate_node, input_table_statistics);

      // TODO test that cardinality does not increase
      const auto row_count = Cardinality{std::min(left_statistics->row_count + right_statistics->row_count, input_table_statistics->row_count)};
      auto output_column_statistics = input_table_statistics->column_statistics;
      const auto output_table_statistics = std::make_shared<TableStatistics>(std::move(output_column_statistics), row_count);

      return output_table_statistics;
    } else if (logical_expression->logical_operator == LogicalOperator::And) {
      // Estimate AND by splitting it up into two consecutive predicate nodes

      const auto first_predicate_node = PredicateNode::make(logical_expression->left_operand(), predicate_node.left_input());
      const auto first_predicate_statistics = estimate_predicate_node(*first_predicate_node, input_table_statistics);

      const auto second_predicate_node = PredicateNode::make(logical_expression->right_operand(), first_predicate_node);
      const auto second_predicate_statistics = estimate_predicate_node(*second_predicate_node, first_predicate_statistics);

      return second_predicate_statistics;
    }
=======

  // Estimating correlated parameters is tricky. Example:
  //   SELECT c_custkey, (SELECT AVG(o_totalprice) FROM orders WHERE o_custkey = c_custkey) FROM customer
  // If the subquery was executed for each customer row, assuming that the predicate has a selectivity matching that
  // of searching for a single value would be reasonable. However, it is likely that the SubqueryToJoinRule will
  // rewrite this query so that the CorrelatedParameterExpression will turn into an LQPColumnExpression that is part
  // of a join predicate. However, since the JoinOrderingRule is executed before the SubqueryToJoinRule, it would
  // create a different join order if it assumes `orders` to be filtered down to very few values. For now, we return
  // PLACEHOLDER_SELECTIVITY_HIGH. This is not perfect, but better than estimating `num_rows / distinct_values`.
  if (expression_contains_correlated_parameter(predicate)) {
    auto output_column_statistics =
        std::vector<std::shared_ptr<BaseAttributeStatistics>>{input_table_statistics->column_statistics.size()};

    for (auto column_id = ColumnID{0}; column_id < output_column_statistics.size(); ++column_id) {
      output_column_statistics[column_id] =
          input_table_statistics->column_statistics[column_id]->scaled(PLACEHOLDER_SELECTIVITY_HIGH);
    }

    const auto row_count = Cardinality{input_table_statistics->row_count * PLACEHOLDER_SELECTIVITY_HIGH};
    return std::make_shared<TableStatistics>(std::move(output_column_statistics), row_count);
>>>>>>> 36064ba4
  }

  const auto operator_scan_predicates = OperatorScanPredicate::from_expression(*predicate, predicate_node);

  // TODO(anybody) Complex predicates are not processed right now and statistics objects are forwarded.
  //               That implies estimating a selectivity of 1 for such predicates
  if (!operator_scan_predicates) {
    return input_table_statistics;
  } else {
    auto output_table_statistics = input_table_statistics;

    for (const auto& operator_scan_predicate : *operator_scan_predicates) {
      output_table_statistics = estimate_operator_scan_predicate(output_table_statistics, operator_scan_predicate);
    }

    return output_table_statistics;
  }
}

std::shared_ptr<TableStatistics> CardinalityEstimator::estimate_join_node(
    const JoinNode& join_node, const std::shared_ptr<TableStatistics>& left_input_table_statistics,
    const std::shared_ptr<TableStatistics>& right_input_table_statistics) {
  // For inner-equi JoinNodes, a principle-of-inclusion algorithm is used.
  // The same algorithm is used for outer-equi JoinNodes, lacking a better alternative at the moment.
  // All other join modes and predicate conditions are treated as cross joins for now.

  if (join_node.join_mode == JoinMode::Cross) {
    return estimate_cross_join(*left_input_table_statistics, *right_input_table_statistics);
  } else {
    // TODO(anybody) Join cardinality estimation is consciously only performed for the primary join predicate. #1560
    const auto primary_operator_join_predicate = OperatorJoinPredicate::from_expression(
        *join_node.join_predicates()[0], *join_node.left_input(), *join_node.right_input());

    if (primary_operator_join_predicate) {
      switch (join_node.join_mode) {
        // For now, handle outer joins just as inner joins
        // TODO(anybody) Handle them more accurately, i.e., estimate how many tuples don't find matches. #1830
        case JoinMode::Left:
        case JoinMode::Right:
        case JoinMode::FullOuter:
        case JoinMode::Inner:
          switch (primary_operator_join_predicate->predicate_condition) {
            case PredicateCondition::Equals:
              return estimate_inner_equi_join(primary_operator_join_predicate->column_ids.first,
                                              primary_operator_join_predicate->column_ids.second,
                                              *left_input_table_statistics, *right_input_table_statistics);

            // TODO(anybody) Implement estimation for non-equi joins. #1830
            case PredicateCondition::NotEquals:
            case PredicateCondition::LessThan:
            case PredicateCondition::LessThanEquals:
            case PredicateCondition::GreaterThan:
            case PredicateCondition::GreaterThanEquals:
            case PredicateCondition::BetweenInclusive:
            case PredicateCondition::BetweenUpperExclusive:
            case PredicateCondition::BetweenLowerExclusive:
            case PredicateCondition::BetweenExclusive:
            case PredicateCondition::In:
            case PredicateCondition::NotIn:
            case PredicateCondition::Like:
            case PredicateCondition::NotLike:
              return estimate_cross_join(*left_input_table_statistics, *right_input_table_statistics);

            case PredicateCondition::IsNull:
            case PredicateCondition::IsNotNull:
              Fail("IS NULL is an invalid join predicate");
          }
          Fail("GCC thinks this is reachable");

        case JoinMode::Cross:
          // Should have been forwarded to estimate_cross_join()
          Fail("Cross join is not a predicated join");

        case JoinMode::Semi:
          return estimate_semi_join(primary_operator_join_predicate->column_ids.first,
                                    primary_operator_join_predicate->column_ids.second, *left_input_table_statistics,
                                    *right_input_table_statistics);

        case JoinMode::AntiNullAsTrue:
        case JoinMode::AntiNullAsFalse:
          return left_input_table_statistics;
      }
    } else {
      // TODO(anybody) For now, estimate a selectivity of one. #1830
      return estimate_cross_join(*left_input_table_statistics, *right_input_table_statistics);
    }
  }

  Fail("GCC thinks this is reachable");
}

std::shared_ptr<TableStatistics> CardinalityEstimator::estimate_union_node(
    const UnionNode& union_node, const std::shared_ptr<TableStatistics>& left_input_table_statistics,
    const std::shared_ptr<TableStatistics>& right_input_table_statistics) {
  // Since UnionNodes are not really used right now, implementing an involved algorithm to union two TableStatistics
  // seems unjustified. For now, we just concatenate the two statistics objects

  DebugAssert(
      left_input_table_statistics->column_statistics.size() == right_input_table_statistics->column_statistics.size(),
      "Input TableStatistics need to have the same number of columns to perform a union");

  auto column_statistics = left_input_table_statistics->column_statistics;

  const auto row_count = Cardinality{left_input_table_statistics->row_count + right_input_table_statistics->row_count};

  const auto output_table_statistics = std::make_shared<TableStatistics>(std::move(column_statistics), row_count);

  return output_table_statistics;
}

std::shared_ptr<TableStatistics> CardinalityEstimator::estimate_limit_node(
    const LimitNode& limit_node, const std::shared_ptr<TableStatistics>& input_table_statistics) {
  // For LimitNodes with a value as limit_expression, create a TableStatistics object with that value as row_count.
  // Otherwise, forward the input statistics for now.

  if (const auto value_expression = std::dynamic_pointer_cast<ValueExpression>(limit_node.num_rows_expression())) {
    const auto row_count = lossy_variant_cast<float>(value_expression->value);
    if (!row_count) {
      // `value_expression->value` being NULL does not make much sense, but that is not the concern of the
      // CardinalityEstimator
      return input_table_statistics;
    }

    // Number of rows can never exceed number of input rows
    const auto clamped_row_count = std::min(*row_count, input_table_statistics->row_count);

    auto column_statistics =
        std::vector<std::shared_ptr<BaseAttributeStatistics>>{limit_node.column_expressions().size()};

    for (auto column_id = ColumnID{0}; column_id < input_table_statistics->column_statistics.size(); ++column_id) {
      resolve_data_type(input_table_statistics->column_data_type(column_id), [&](const auto data_type_t) {
        using ColumnDataType = typename decltype(data_type_t)::type;
        column_statistics[column_id] = std::make_shared<AttributeStatistics<ColumnDataType>>();
      });
    }

    return std::make_shared<TableStatistics>(std::move(column_statistics), clamped_row_count);
  } else {
    return input_table_statistics;
  }
}

std::shared_ptr<TableStatistics> CardinalityEstimator::estimate_operator_scan_predicate(
    const std::shared_ptr<TableStatistics>& input_table_statistics, const OperatorScanPredicate& predicate) {
  /**
   * This function analyses the `predicate` and dispatches an appropriate selectivity-estimating algorithm.
   */

  auto selectivity = Selectivity{1};

  const auto left_column_id = predicate.column_id;
  auto right_column_id = std::optional<ColumnID>{};

  const auto left_input_base_column_statistics = input_table_statistics->column_statistics[left_column_id];
  const auto left_data_type = input_table_statistics->column_data_type(left_column_id);

  auto output_column_statistics =
      std::vector<std::shared_ptr<BaseAttributeStatistics>>{input_table_statistics->column_statistics.size()};

  resolve_data_type(left_data_type, [&](const auto data_type_t) {
    using ColumnDataType = typename decltype(data_type_t)::type;

    const auto left_input_column_statistics =
        std::static_pointer_cast<AttributeStatistics<ColumnDataType>>(left_input_base_column_statistics);

    /**
     * Estimate IS (NOT) NULL
     */
    if (predicate.predicate_condition == PredicateCondition::IsNull ||
        predicate.predicate_condition == PredicateCondition::IsNotNull) {
      const auto is_not_null = predicate.predicate_condition == PredicateCondition::IsNotNull;

      const auto null_value_ratio =
          estimate_null_value_ratio_of_column(*input_table_statistics, *left_input_column_statistics);

      if (null_value_ratio) {
        selectivity = is_not_null ? 1 - *null_value_ratio : *null_value_ratio;

        // All that remains of the column we scanned on are exclusively NULL values or exclusively non-NULL values
        const auto column_statistics = std::make_shared<AttributeStatistics<ColumnDataType>>();
        column_statistics->null_value_ratio = std::make_shared<NullValueRatioStatistics>(is_not_null ? 0.0f : 1.0f);
        output_column_statistics[left_column_id] = column_statistics;
      } else {
        // If there is no null-value ratio available, assume a selectivity of 1, for both IS NULL and IS NOT NULL, as no
        // magic number makes real sense here.
        selectivity = PLACEHOLDER_SELECTIVITY_ALL;
        return;
      }
    } else {
      const auto scan_statistics_object = left_input_column_statistics->histogram;
      // If there are no statistics available for this segment, assume a selectivity of 1, as no magic number makes real
      // sense here.
      if (!scan_statistics_object) {
        selectivity = PLACEHOLDER_SELECTIVITY_ALL;
        return;
      }

      /**
       * Estimate ColumnVsColumn
       */
      if (predicate.value.type() == typeid(ColumnID)) {
        right_column_id = boost::get<ColumnID>(predicate.value);

        const auto right_data_type = input_table_statistics->column_data_type(*right_column_id);

        if (left_data_type != right_data_type) {
          // TODO(anybody) Cannot estimate column-vs-column scan for differing data types, yet
          selectivity = PLACEHOLDER_SELECTIVITY_ALL;
          return;
        }

        if (predicate.predicate_condition != PredicateCondition::Equals) {
          // TODO(anyone) CardinalityEstimator cannot handle non-equi column-to-column scans right now
          selectivity = PLACEHOLDER_SELECTIVITY_ALL;
          return;
        }

        const auto right_input_column_statistics = std::dynamic_pointer_cast<AttributeStatistics<ColumnDataType>>(
            input_table_statistics->column_statistics[*right_column_id]);

        const auto left_histogram = left_input_column_statistics->histogram;
        const auto right_histogram = right_input_column_statistics->histogram;
        if (!left_histogram || !right_histogram) {
          // Can only use histograms to estimate column-to-column scans right now
          // TODO(anyone) extend to other statistics objects
          selectivity = PLACEHOLDER_SELECTIVITY_ALL;
          return;
        }

        const auto bin_adjusted_left_histogram = left_histogram->split_at_bin_bounds(right_histogram->bin_bounds());
        const auto bin_adjusted_right_histogram = right_histogram->split_at_bin_bounds(left_histogram->bin_bounds());

        const auto column_vs_column_histogram = estimate_column_vs_column_equi_scan_with_histograms(
            *bin_adjusted_left_histogram, *bin_adjusted_right_histogram);
        if (!column_vs_column_histogram) {
          // No overlapping bins: No rows selected
          selectivity = 0.0f;
          return;
        }

        const auto cardinality = column_vs_column_histogram->total_count();
        selectivity = input_table_statistics->row_count == 0 ? 0.0f : cardinality / input_table_statistics->row_count;

        /**
         * Write out the AttributeStatistics of the scanned columns
         */
        const auto column_statistics = std::make_shared<AttributeStatistics<ColumnDataType>>();
        column_statistics->histogram = column_vs_column_histogram;
        output_column_statistics[left_column_id] = column_statistics;
        output_column_statistics[*right_column_id] = column_statistics;

      } else if (predicate.value.type() == typeid(ParameterID)) {
        /**
         * Estimate ColumnVsPlaceholder
         */

        switch (predicate.predicate_condition) {
          case PredicateCondition::Equals: {
            const auto total_distinct_count =
                std::max(scan_statistics_object->total_distinct_count(), HistogramCountType{1.0f});
            selectivity = total_distinct_count > 0 ? 1.0f / total_distinct_count : 0.0f;
          } break;

          case PredicateCondition::NotEquals: {
            const auto total_distinct_count =
                std::max(scan_statistics_object->total_distinct_count(), HistogramCountType{1.0f});
            selectivity = total_distinct_count > 0 ? (total_distinct_count - 1.0f) / total_distinct_count : 0.0f;
          } break;

          case PredicateCondition::LessThan:
          case PredicateCondition::LessThanEquals:
          case PredicateCondition::GreaterThan:
          case PredicateCondition::GreaterThanEquals:
          case PredicateCondition::BetweenInclusive:
          case PredicateCondition::BetweenExclusive:
          case PredicateCondition::BetweenLowerExclusive:
          case PredicateCondition::BetweenUpperExclusive:
          case PredicateCondition::In:
          case PredicateCondition::NotIn:
          case PredicateCondition::Like:
          case PredicateCondition::NotLike:
            // Lacking better options, assume a "magic" selectivity for >, >=, <, <=, ... Any number would be equally
            // right and wrong here. In some examples, this seemed like a good guess ¯\_(ツ)_/¯
            selectivity = PLACEHOLDER_SELECTIVITY_MEDIUM;
            break;

          case PredicateCondition::IsNull:
          case PredicateCondition::IsNotNull:
            Fail("IS (NOT) NULL predicates should not have a 'value' parameter.");
        }

      } else {
        /**
         * Estimate ColumnVsValue
         */
        Assert(predicate.value.type() == typeid(AllTypeVariant), "Expected AllTypeVariant");

        const auto value_variant = boost::get<AllTypeVariant>(predicate.value);
        if (variant_is_null(value_variant)) {
          // A predicate `<column> <condition> NULL` always has a selectivity of 0
          selectivity = 0.0f;
          return;
        }

        if (predicate.predicate_condition == PredicateCondition::Like) {
          // Lacking better options, assume a "magic" selectivity for LIKE. Any number would be equally
          // right and wrong here. In some examples, this seemed like a good guess ¯\_(ツ)_/¯
          selectivity = PLACEHOLDER_SELECTIVITY_LOW;
          return;
        }
        if (predicate.predicate_condition == PredicateCondition::NotLike) {
          // Lacking better options, assume a "magic" selectivity for NOT LIKE. Any number would be equally
          // right and wrong here. In some examples, this seemed like a good guess ¯\_(ツ)_/¯
          selectivity = PLACEHOLDER_SELECTIVITY_HIGH;
          return;
        }

        auto value2_variant = std::optional<AllTypeVariant>{};
        if (predicate.value2) {
          if (predicate.value2->type() != typeid(AllTypeVariant)) {
            // Lacking better options, assume a "magic" selectivity for `BETWEEN ... AND ?`. Any number would be equally
            // right and wrong here. In some examples, this seemed like a good guess ¯\_(ツ)_/¯
            selectivity = PLACEHOLDER_SELECTIVITY_MEDIUM;
            return;
          }

          value2_variant = boost::get<AllTypeVariant>(*predicate.value2);
        }

        const auto sliced_statistics_object =
            scan_statistics_object->sliced(predicate.predicate_condition, value_variant, value2_variant);
        if (!sliced_statistics_object) {
          selectivity = 0.0f;
          return;
        }

        // TODO(anybody) Simplify this block if AbstractStatisticsObject ever supports total_count()
        const auto sliced_histogram =
            std::dynamic_pointer_cast<AbstractHistogram<ColumnDataType>>(sliced_statistics_object);
        DebugAssert(sliced_histogram, "Expected slicing of a Histogram to return either nullptr or a Histogram");
        if (input_table_statistics->row_count == 0 || sliced_histogram->total_count() == 0.0f) {
          selectivity = 0.0f;
        } else {
          selectivity = sliced_histogram->total_count() / scan_statistics_object->total_count();
        }

        const auto column_statistics = std::make_shared<AttributeStatistics<ColumnDataType>>();
        column_statistics->set_statistics_object(sliced_statistics_object);

        output_column_statistics[left_column_id] = column_statistics;
      }
    }
  });

  // Entire chunk matches; simply return the input
  if (selectivity == 1) {
    return input_table_statistics;
  }

  // Scale the other columns' AttributeStatistics (those that we didn't write to above) with the selectivity
  for (auto column_id = ColumnID{0}; column_id < output_column_statistics.size(); ++column_id) {
    if (!output_column_statistics[column_id]) {
      output_column_statistics[column_id] = input_table_statistics->column_statistics[column_id]->scaled(selectivity);
    }
  }

  const auto row_count = Cardinality{input_table_statistics->row_count * selectivity};
  return std::make_shared<TableStatistics>(std::move(output_column_statistics), row_count);
}

template <typename T>
std::shared_ptr<GenericHistogram<T>> CardinalityEstimator::estimate_column_vs_column_equi_scan_with_histograms(
    const AbstractHistogram<T>& left_histogram, const AbstractHistogram<T>& right_histogram) {
  /**
   * Column-to-column scan estimation is notoriously hard, selectivities from 0 to 1 are possible for the same histogram
   * pairs.
   * Thus, we do the most conservative estimation and compute the upper bound of value- and distinct counts for each
   * bin pair.
   */

  auto left_idx = BinID{0};
  auto right_idx = BinID{0};
  auto left_bin_count = left_histogram.bin_count();
  auto right_bin_count = right_histogram.bin_count();

  GenericHistogramBuilder<T> builder;

  for (; left_idx < left_bin_count && right_idx < right_bin_count;) {
    const auto left_min = left_histogram.bin_minimum(left_idx);
    const auto right_min = right_histogram.bin_minimum(right_idx);

    if (left_min < right_min) {
      ++left_idx;
      continue;
    }

    if (right_min < left_min) {
      ++right_idx;
      continue;
    }

    DebugAssert(left_histogram.bin_maximum(left_idx) == right_histogram.bin_maximum(right_idx),
                "Histogram bin boundaries do not match");

    const auto height = std::min(left_histogram.bin_height(left_idx), right_histogram.bin_height(right_idx));
    const auto distinct_count =
        std::min(left_histogram.bin_distinct_count(left_idx), right_histogram.bin_distinct_count(right_idx));

    if (height > 0 && distinct_count > 0) {
      builder.add_bin(left_min, left_histogram.bin_maximum(left_idx), height, distinct_count);
    }

    ++left_idx;
    ++right_idx;
  }

  if (builder.empty()) {
    return nullptr;
  }

  return builder.build();
}

std::shared_ptr<TableStatistics> CardinalityEstimator::estimate_inner_equi_join(
    const ColumnID left_column_id, const ColumnID right_column_id, const TableStatistics& left_input_table_statistics,
    const TableStatistics& right_input_table_statistics) {
  const auto left_data_type = left_input_table_statistics.column_data_type(left_column_id);
  const auto right_data_type = right_input_table_statistics.column_data_type(right_column_id);

  // We expect both columns to be of the same type. This allows us to resolve the type only once, reducing the
  // compile time. For differing column types and/or string columns (which we cannot handle right now), we assume that
  // all tuples qualify. This is probably a gross overestimation, but we need to return something...
  // TODO(anybody) - Implement join estimation for differing column data types
  //               - Implement join estimation for String columns
  if (left_data_type != right_data_type || left_data_type == DataType::String) {
    return estimate_cross_join(left_input_table_statistics, right_input_table_statistics);
  }

  std::shared_ptr<TableStatistics> output_table_statistics;

  resolve_data_type(left_data_type, [&](const auto data_type_t) {
    using ColumnDataType = typename decltype(data_type_t)::type;

    const auto left_input_column_statistics = std::dynamic_pointer_cast<AttributeStatistics<ColumnDataType>>(
        left_input_table_statistics.column_statistics[left_column_id]);
    const auto right_input_column_statistics = std::dynamic_pointer_cast<AttributeStatistics<ColumnDataType>>(
        right_input_table_statistics.column_statistics[right_column_id]);

    auto cardinality = Cardinality{0};
    auto join_column_histogram = std::shared_ptr<AbstractHistogram<ColumnDataType>>{};

    auto left_histogram = left_input_column_statistics->histogram;
    auto right_histogram = right_input_column_statistics->histogram;

    if (left_histogram && right_histogram) {
      // If we have histograms, we use the principle of inclusion to determine the number of matches between two bins.
      join_column_histogram = estimate_inner_equi_join_with_histograms(*left_histogram, *right_histogram);
      cardinality = join_column_histogram->total_count();
    } else {
      // TODO(anybody) If there aren't histograms on both sides, use some other algorithm/statistics to estimate the
      //               Join
      cardinality = left_input_table_statistics.row_count * right_input_table_statistics.row_count;
    }

    const auto left_selectivity = Selectivity{
        left_input_table_statistics.row_count > 0 ? cardinality / left_input_table_statistics.row_count : 0.0f};
    const auto right_selectivity = Selectivity{
        right_input_table_statistics.row_count > 0 ? cardinality / right_input_table_statistics.row_count : 0.0f};

    /**
     * Write out the AttributeStatistics of all output columns. With no correlation info available, simply scale all
     * those that didn't participate in the join predicate
     */
    std::vector<std::shared_ptr<BaseAttributeStatistics>> column_statistics{
        left_input_table_statistics.column_statistics.size() + right_input_table_statistics.column_statistics.size()};

    const auto left_column_count = left_input_table_statistics.column_statistics.size();

    const auto join_columns_output_statistics = std::make_shared<AttributeStatistics<ColumnDataType>>();
    join_columns_output_statistics->histogram = join_column_histogram;
    column_statistics[left_column_id] = join_columns_output_statistics;
    column_statistics[left_column_count + right_column_id] = join_columns_output_statistics;

    for (auto column_id = ColumnID{0}; column_id < left_column_count; ++column_id) {
      if (column_statistics[column_id]) continue;

      column_statistics[column_id] = left_input_table_statistics.column_statistics[column_id]->scaled(left_selectivity);
    }
    for (auto column_id = ColumnID{0}; column_id < right_input_table_statistics.column_statistics.size(); ++column_id) {
      if (column_statistics[left_column_count + column_id]) continue;

      column_statistics[left_column_count + column_id] =
          right_input_table_statistics.column_statistics[column_id]->scaled(right_selectivity);
    }

    output_table_statistics = std::make_shared<TableStatistics>(std::move(column_statistics), cardinality);
  });

  return output_table_statistics;
}

std::shared_ptr<TableStatistics> CardinalityEstimator::estimate_semi_join(
    const ColumnID left_column_id, const ColumnID right_column_id, const TableStatistics& left_input_table_statistics,
    const TableStatistics& right_input_table_statistics) {
  // This is based on estimate_inner_equi_join. We take the histogram from the right, set the bin heights to the
  // distinct counts and run an inner/equi estimation on it. As there are no more duplicates on the right side, we
  // should get the correct estimation for the left side.
  const auto left_data_type = left_input_table_statistics.column_data_type(left_column_id);
  const auto right_data_type = right_input_table_statistics.column_data_type(right_column_id);

  // We expect both columns to be of the same type. This allows us to resolve the type only once, reducing the
  // compile time. For differing column types and/or string columns (which we cannot handle right now), we assume that
  // all tuples qualify. This is probably a gross overestimation, but we need to return something...
  // TODO(anybody) - Implement join estimation for differing column data types
  //               - Implement join estimation for String columns
  if (left_data_type != right_data_type || left_data_type == DataType::String) {
    return std::make_shared<TableStatistics>(left_input_table_statistics);
  }

  std::shared_ptr<TableStatistics> output_table_statistics;

  resolve_data_type(left_data_type, [&](const auto data_type_t) {
    using ColumnDataType = typename decltype(data_type_t)::type;

    const auto left_input_column_statistics = std::dynamic_pointer_cast<AttributeStatistics<ColumnDataType>>(
        left_input_table_statistics.column_statistics[left_column_id]);
    const auto right_input_column_statistics = std::dynamic_pointer_cast<AttributeStatistics<ColumnDataType>>(
        right_input_table_statistics.column_statistics[right_column_id]);

    auto cardinality = Cardinality{0};
    auto join_column_histogram = std::shared_ptr<AbstractHistogram<ColumnDataType>>{};

    auto left_histogram = left_input_column_statistics->histogram;
    auto right_histogram = right_input_column_statistics->histogram;

    if (left_histogram && right_histogram) {
      // Adapt the right histogram so that it only covers distinct values (i.e., replacing the bins' height with their
      // number of distinct counts)
      auto distinct_right_histogram_builder =
          GenericHistogramBuilder(right_histogram->bin_count(), right_histogram->domain());
      const auto right_bin_count = right_histogram->bin_count();
      for (auto bin_id = BinID{0}; bin_id < right_bin_count; ++bin_id) {
        const auto& right_bin = right_histogram->bin(bin_id);
        distinct_right_histogram_builder.add_bin(right_bin.min, right_bin.max, right_bin.distinct_count,
                                                 right_bin.distinct_count);
      }

      const auto distinct_right_histogram = distinct_right_histogram_builder.build();
      // If we have histograms, we use the principle of inclusion to determine the number of matches between two bins.
      join_column_histogram = estimate_inner_equi_join_with_histograms(*left_histogram, *distinct_right_histogram);
      cardinality = join_column_histogram->total_count();
    } else {
      // TODO(anybody) If there aren't histograms on both sides, use some other algorithm/statistics to estimate the
      //               Join
      cardinality = left_input_table_statistics.row_count;
    }

    const auto left_selectivity = Selectivity{
        left_input_table_statistics.row_count > 0 ? cardinality / left_input_table_statistics.row_count : 0.0f};

    /**
     * Write out the AttributeStatistics of all output columns. With no correlation info available, simply scale all
     * those that didn't participate in the join predicate
     */
    std::vector<std::shared_ptr<BaseAttributeStatistics>> column_statistics{
        left_input_table_statistics.column_statistics.size()};

    const auto left_column_count = left_input_table_statistics.column_statistics.size();

    const auto join_columns_output_statistics = std::make_shared<AttributeStatistics<ColumnDataType>>();
    join_columns_output_statistics->histogram = join_column_histogram;
    column_statistics[left_column_id] = join_columns_output_statistics;

    for (auto column_id = ColumnID{0}; column_id < left_column_count; ++column_id) {
      if (column_statistics[column_id]) continue;

      column_statistics[column_id] = left_input_table_statistics.column_statistics[column_id]->scaled(left_selectivity);
    }

    output_table_statistics = std::make_shared<TableStatistics>(std::move(column_statistics), cardinality);
  });

  Assert(output_table_statistics->row_count <= left_input_table_statistics.row_count * 1.01f,
         "Semi join should not increase cardinality");

  return output_table_statistics;
}

std::shared_ptr<TableStatistics> CardinalityEstimator::estimate_cross_join(
    const TableStatistics& left_input_table_statistics, const TableStatistics& right_input_table_statistics) {
  // Every tuple from the left side gets emitted once for each tuple on the right side - and vice versa
  const auto left_selectivity = Selectivity{right_input_table_statistics.row_count};
  const auto right_selectivity = Selectivity{left_input_table_statistics.row_count};

  /**
   * Scale up the input AttributeStatistics with the selectivities specified above and write them to the output
   * TableStatistics
   */
  std::vector<std::shared_ptr<BaseAttributeStatistics>> column_statistics{
      left_input_table_statistics.column_statistics.size() + right_input_table_statistics.column_statistics.size()};

  const auto left_column_count = left_input_table_statistics.column_statistics.size();
  for (auto column_id = ColumnID{0}; column_id < left_column_count; ++column_id) {
    column_statistics[column_id] = left_input_table_statistics.column_statistics[column_id]->scaled(left_selectivity);
  }

  for (auto column_id = ColumnID{0}; column_id < right_input_table_statistics.column_statistics.size(); ++column_id) {
    column_statistics[left_column_count + column_id] =
        right_input_table_statistics.column_statistics[column_id]->scaled(right_selectivity);
  }

  const auto row_count = Cardinality{left_selectivity * right_selectivity};

  return std::make_shared<TableStatistics>(std::move(column_statistics), row_count);
}

template <typename T>
std::shared_ptr<GenericHistogram<T>> CardinalityEstimator::estimate_inner_equi_join_with_histograms(
    const AbstractHistogram<T>& left_histogram, const AbstractHistogram<T>& right_histogram) {
  /**
   * left_histogram and right_histogram are turned into "unified" histograms by `split_at_bin_bounds`, meaning that
   * their bins are split so that their bin boundaries match.
   * E.g., if left_histogram has a single bin [1, 10] and right histogram has a single bin [5, 20] then
   * unified_left_histogram == {[1, 4], [5, 10]}
   * unified_right_histogram == {[5, 10], [11, 20]}
   * The estimation is performed on overlapping bins only, e.g., only the two bins [5, 10] will produce matches.
   */

  auto unified_left_histogram = left_histogram.split_at_bin_bounds(right_histogram.bin_bounds());
  auto unified_right_histogram = right_histogram.split_at_bin_bounds(left_histogram.bin_bounds());

  auto left_idx = BinID{0};
  auto right_idx = BinID{0};
  auto left_bin_count = unified_left_histogram->bin_count();
  auto right_bin_count = unified_right_histogram->bin_count();

  GenericHistogramBuilder<T> builder;

  // Iterate over both unified histograms and find overlapping bins
  for (; left_idx < left_bin_count && right_idx < right_bin_count;) {
    const auto left_min = unified_left_histogram->bin_minimum(left_idx);
    const auto right_min = unified_right_histogram->bin_minimum(right_idx);

    if (left_min < right_min) {
      ++left_idx;
      continue;
    }

    if (right_min < left_min) {
      ++right_idx;
      continue;
    }

    DebugAssert(unified_left_histogram->bin_maximum(left_idx) == unified_right_histogram->bin_maximum(right_idx),
                "Histogram bin boundaries do not match");

    // Overlapping bins found, estimate the join for these bins' range
    const auto [height, distinct_count] = estimate_inner_equi_join_of_bins(  // NOLINT
        unified_left_histogram->bin_height(left_idx), unified_left_histogram->bin_distinct_count(left_idx),
        unified_right_histogram->bin_height(right_idx), unified_right_histogram->bin_distinct_count(right_idx));

    if (height > 0) {
      builder.add_bin(left_min, unified_left_histogram->bin_maximum(left_idx), height, distinct_count);
    }

    ++left_idx;
    ++right_idx;
  }

  return builder.build();
}

std::pair<HistogramCountType, HistogramCountType> CardinalityEstimator::estimate_inner_equi_join_of_bins(
    const float left_height, const float left_distinct_count, const float right_height,
    const float right_distinct_count) {
  // Range with more distinct values should be on the left side to keep the algorithm below simple
  if (left_distinct_count < right_distinct_count) {
    return estimate_inner_equi_join_of_bins(right_height, right_distinct_count, left_height, left_distinct_count);
  }

  // Early out to avoid division by zero below
  if (left_distinct_count == 0 || right_distinct_count == 0) {
    return {HistogramCountType{0.0f}, HistogramCountType{0.0f}};
  }

  // Perform a basic principle-of-inclusion join estimation

  // Each distinct value on the right side is assumed to occur `right_density` times.
  // E.g., if right_height == 10 and right_distinct_count == 2, then each distinct value occurs 5 times.
  const auto right_density = right_height / right_distinct_count;

  // "principle-of-inclusion" means every distinct value on the right side finds a match left. `left_match_ratio` is the
  // ratio of distinct values on the left side that find a match on the right side
  // E.g., if right_distinct_count == 10 and left_distinct_count == 30, then one third of the rows from the
  // left side will find a match.
  const auto left_match_ratio = right_distinct_count / left_distinct_count;

  // `left_height * left_match_ratio` is the number of rows on the left side that will find matches. `right_density` is
  // the number of matches each row on the left side finds. Multiply them to get the number of resulting matches.
  const auto match_count = HistogramCountType{left_height * left_match_ratio * right_density};

  return {match_count, HistogramCountType{right_distinct_count}};
}

std::shared_ptr<TableStatistics> CardinalityEstimator::prune_column_statistics(
    const std::shared_ptr<TableStatistics>& table_statistics, const std::vector<ColumnID>& pruned_column_ids) {
  if (pruned_column_ids.empty()) {
    return table_statistics;
  }

  /**
   * Prune `pruned_column_ids` from the statistics
   */

  auto output_column_statistics = std::vector<std::shared_ptr<BaseAttributeStatistics>>(
      table_statistics->column_statistics.size() - pruned_column_ids.size());

  auto pruned_column_ids_iter = pruned_column_ids.begin();

  for (auto input_column_id = ColumnID{0}, output_column_id = ColumnID{0};
       input_column_id < table_statistics->column_statistics.size(); ++input_column_id) {
    // Skip `stored_column_id` if it is in the sorted vector `_pruned_column_ids`
    if (pruned_column_ids_iter != pruned_column_ids.end() && input_column_id == *pruned_column_ids_iter) {
      ++pruned_column_ids_iter;
      continue;
    }

    output_column_statistics[output_column_id] = table_statistics->column_statistics[input_column_id];
    ++output_column_id;
  }

  return std::make_shared<TableStatistics>(std::move(output_column_statistics), table_statistics->row_count);
}

}  // namespace opossum<|MERGE_RESOLUTION|>--- conflicted
+++ resolved
@@ -300,7 +300,6 @@
   // scaled with the estimated selectivity of the predicate.
 
   const auto predicate = predicate_node.predicate();
-<<<<<<< HEAD
 
   if (const auto logical_expression = std::dynamic_pointer_cast<LogicalExpression>(predicate)) {
     if (logical_expression->logical_operator == LogicalOperator::Or) {
@@ -330,7 +329,6 @@
 
       return second_predicate_statistics;
     }
-=======
 
   // Estimating correlated parameters is tricky. Example:
   //   SELECT c_custkey, (SELECT AVG(o_totalprice) FROM orders WHERE o_custkey = c_custkey) FROM customer
@@ -351,7 +349,6 @@
 
     const auto row_count = Cardinality{input_table_statistics->row_count * PLACEHOLDER_SELECTIVITY_HIGH};
     return std::make_shared<TableStatistics>(std::move(output_column_statistics), row_count);
->>>>>>> 36064ba4
   }
 
   const auto operator_scan_predicates = OperatorScanPredicate::from_expression(*predicate, predicate_node);
