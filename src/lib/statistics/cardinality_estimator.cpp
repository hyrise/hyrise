#include "cardinality_estimator.hpp"

#include <iostream>
#include <memory>

#include "attribute_statistics.hpp"
#include "expression/abstract_expression.hpp"
#include "expression/expression_utils.hpp"
#include "expression/lqp_subquery_expression.hpp"
#include "expression/value_expression.hpp"
#include "hyrise.hpp"
#include "logical_query_plan/abstract_lqp_node.hpp"
#include "logical_query_plan/aggregate_node.hpp"
#include "logical_query_plan/alias_node.hpp"
#include "logical_query_plan/join_node.hpp"
#include "logical_query_plan/limit_node.hpp"
#include "logical_query_plan/mock_node.hpp"
#include "logical_query_plan/predicate_node.hpp"
#include "logical_query_plan/projection_node.hpp"
#include "logical_query_plan/sort_node.hpp"
#include "logical_query_plan/stored_table_node.hpp"
#include "logical_query_plan/union_node.hpp"
#include "logical_query_plan/validate_node.hpp"
#include "lossy_cast.hpp"
#include "operators/operator_join_predicate.hpp"
#include "operators/operator_scan_predicate.hpp"
#include "resolve_type.hpp"
#include "statistics/attribute_statistics.hpp"
#include "statistics/cardinality_estimation_cache.hpp"
#include "statistics/statistics_objects/equal_distinct_count_histogram.hpp"
#include "statistics/statistics_objects/generic_histogram.hpp"
#include "statistics/statistics_objects/generic_histogram_builder.hpp"
#include "storage/table.hpp"
#include "table_statistics.hpp"
#include "utils/assert.hpp"

namespace {

using namespace opossum;  // NOLINT

// Magic constants used in places where a better estimation would be implementable (either with
// statistics objects not yet implemented or new algorithms) - but doing so just wasn't warranted yet.
constexpr auto PLACEHOLDER_SELECTIVITY_LOW = 0.1f;
constexpr auto PLACEHOLDER_SELECTIVITY_MEDIUM = 0.5f;
constexpr auto PLACEHOLDER_SELECTIVITY_HIGH = 0.9f;
constexpr auto PLACEHOLDER_SELECTIVITY_ALL = 1.0f;

template <typename T>
std::optional<float> estimate_null_value_ratio_of_column(const TableStatistics& table_statistics,
                                                         const AttributeStatistics<T>& column_statistics) {
  // If the column has an explicit null value ratio associated with it, we can just use that
  if (column_statistics.null_value_ratio) {
    return column_statistics.null_value_ratio->ratio;
  }

  // Otherwise derive the null value ratio from the total count of a histogram (which excludes NULLs) and the
  // TableStatistics row count (which includes NULLs)
  if (column_statistics.histogram && table_statistics.row_count != 0.0f) {
    return 1.0f - (static_cast<float>(column_statistics.histogram->total_count()) / table_statistics.row_count);
  }

  return std::nullopt;
}

}  // namespace

namespace opossum {

std::shared_ptr<AbstractCardinalityEstimator> CardinalityEstimator::new_instance() const {
  return std::make_shared<CardinalityEstimator>();
}

Cardinality CardinalityEstimator::estimate_cardinality(const std::shared_ptr<AbstractLQPNode>& lqp) const {
  const auto estimated_statistics = estimate_statistics(lqp);
  return estimated_statistics->row_count;
}

std::shared_ptr<TableStatistics> CardinalityEstimator::estimate_statistics(
    const std::shared_ptr<AbstractLQPNode>& lqp) const {
  /**
   * 1. Try a cache lookup for requested LQP.
   *
   * The `join_graph_bitmask` is kept so that if cache lookup fails, a new cache entry with this bitmask as a key can
   * be created at the end of this function.
   *
   * Lookup in `join_graph_statistics_cache` is expected to have a higher hit rate (since every bitmask represents
   * multiple LQPs) than `statistics_by_lqp`. Thus lookup in `join_graph_statistics_cache` is performed first.
   */
  auto join_graph_bitmask = std::optional<JoinGraphStatisticsCache::Bitmask>{};
  if (cardinality_estimation_cache.join_graph_statistics_cache) {
    join_graph_bitmask = cardinality_estimation_cache.join_graph_statistics_cache->bitmask(lqp);
    if (join_graph_bitmask) {
      const auto cached_statistics =
          cardinality_estimation_cache.join_graph_statistics_cache->get(*join_graph_bitmask, lqp->column_expressions());
      if (cached_statistics) {
        return cached_statistics;
      }
    } else {
      // The LQP does not represent (a subgraph of) of a JoinGraph and therefore we cannot use the
      // cardinality_estimation_cache.join_graph_statistics_cache
    }
  }

  if (cardinality_estimation_cache.statistics_by_lqp) {
    const auto plan_statistics_iter = cardinality_estimation_cache.statistics_by_lqp->find(lqp);
    if (plan_statistics_iter != cardinality_estimation_cache.statistics_by_lqp->end()) {
      return plan_statistics_iter->second;
    }
  }

  /**
   * 2. Cache lookup failed - perform an actual cardinality estimation
   */
  auto output_table_statistics = std::shared_ptr<TableStatistics>{};
  const auto left_input_table_statistics = lqp->left_input() ? estimate_statistics(lqp->left_input()) : nullptr;
  const auto right_input_table_statistics = lqp->right_input() ? estimate_statistics(lqp->right_input()) : nullptr;

  switch (lqp->type) {
    case LQPNodeType::Aggregate: {
      const auto aggregate_node = std::dynamic_pointer_cast<AggregateNode>(lqp);
      output_table_statistics = estimate_aggregate_node(*aggregate_node, left_input_table_statistics);
    } break;

    case LQPNodeType::Alias: {
      const auto alias_node = std::dynamic_pointer_cast<AliasNode>(lqp);
      output_table_statistics = estimate_alias_node(*alias_node, left_input_table_statistics);
    } break;

    case LQPNodeType::Join: {
      const auto join_node = std::dynamic_pointer_cast<JoinNode>(lqp);
      output_table_statistics =
          estimate_join_node(*join_node, left_input_table_statistics, right_input_table_statistics);
    } break;

    case LQPNodeType::Limit: {
      const auto limit_node = std::dynamic_pointer_cast<LimitNode>(lqp);
      output_table_statistics = estimate_limit_node(*limit_node, left_input_table_statistics);
    } break;

    case LQPNodeType::Mock: {
      const auto mock_node = std::dynamic_pointer_cast<MockNode>(lqp);
      Assert(mock_node->table_statistics(), "Cannot return statistics of MockNode that was not assigned statistics");
      output_table_statistics = prune_column_statistics(mock_node->table_statistics(), mock_node->pruned_column_ids());
    } break;

    case LQPNodeType::Predicate: {
      const auto predicate_node = std::dynamic_pointer_cast<PredicateNode>(lqp);
      output_table_statistics = estimate_predicate_node(*predicate_node, left_input_table_statistics);
    } break;

    case LQPNodeType::Projection: {
      const auto projection_node = std::dynamic_pointer_cast<ProjectionNode>(lqp);
      output_table_statistics = estimate_projection_node(*projection_node, left_input_table_statistics);
    } break;

    case LQPNodeType::Sort: {
      output_table_statistics = left_input_table_statistics;
    } break;

    case LQPNodeType::StoredTable: {
      const auto stored_table_node = std::dynamic_pointer_cast<StoredTableNode>(lqp);
      const auto stored_table = Hyrise::get().storage_manager.get_table(stored_table_node->table_name);
      Assert(stored_table->table_statistics(), "Stored Table should have cardinality estimation statistics");
      output_table_statistics =
          prune_column_statistics(stored_table->table_statistics(), stored_table_node->pruned_column_ids());
    } break;

    case LQPNodeType::Validate: {
      const auto validate_node = std::dynamic_pointer_cast<ValidateNode>(lqp);
      output_table_statistics = estimate_validate_node(*validate_node, left_input_table_statistics);
    } break;

    case LQPNodeType::Union: {
      const auto union_node = std::dynamic_pointer_cast<UnionNode>(lqp);
      output_table_statistics =
          estimate_union_node(*union_node, left_input_table_statistics, right_input_table_statistics);
    } break;

    // These Node types should not be relevant during query optimization. Return an empty TableStatistics object for
    // them
    case LQPNodeType::CreateTable:
    case LQPNodeType::CreatePreparedPlan:
    case LQPNodeType::CreateView:
    case LQPNodeType::Update:
    case LQPNodeType::Insert:
    case LQPNodeType::Delete:
    case LQPNodeType::DropView:
    case LQPNodeType::DropTable:
    case LQPNodeType::StaticTable:
    case LQPNodeType::DummyTable: {
      auto empty_column_statistics = std::vector<std::shared_ptr<BaseAttributeStatistics>>();
      output_table_statistics = std::make_shared<TableStatistics>(std::move(empty_column_statistics), Cardinality{0});
    } break;

    case LQPNodeType::Root:
      Fail("Cardinality of a node of this type should never be requested");
  }

  /**
   * 3. Store output_table_statistics in cache
   */
  if (join_graph_bitmask) {
    cardinality_estimation_cache.join_graph_statistics_cache->set(*join_graph_bitmask, lqp->column_expressions(),
                                                                  output_table_statistics);
  }

  if (cardinality_estimation_cache.statistics_by_lqp) {
    cardinality_estimation_cache.statistics_by_lqp->emplace(lqp, output_table_statistics);
  }

  return output_table_statistics;
}

std::shared_ptr<TableStatistics> CardinalityEstimator::estimate_alias_node(
    const AliasNode& alias_node, const std::shared_ptr<TableStatistics>& input_table_statistics) {
  // For AliasNodes, just reorder/remove AttributeStatistics from the input

  auto column_statistics =
      std::vector<std::shared_ptr<BaseAttributeStatistics>>{alias_node.column_expressions().size()};

  for (size_t expression_idx{0}; expression_idx < alias_node.column_expressions().size(); ++expression_idx) {
    const auto& expression = *alias_node.column_expressions()[expression_idx];
    const auto input_column_id = alias_node.left_input()->get_column_id(expression);
    column_statistics[expression_idx] = input_table_statistics->column_statistics[input_column_id];
  }

  return std::make_shared<TableStatistics>(std::move(column_statistics), input_table_statistics->row_count);
}

std::shared_ptr<TableStatistics> CardinalityEstimator::estimate_projection_node(
    const ProjectionNode& projection_node, const std::shared_ptr<TableStatistics>& input_table_statistics) {
  // For ProjectionNodes, reorder/remove AttributeStatistics from the input. They also perform calculations creating new
  // colums.
  // TODO(anybody) For columns newly created by a Projection no meaningful statistics can be generated yet, hence an
  //               empty AttributeStatistics object is created.

  auto column_statistics =
      std::vector<std::shared_ptr<BaseAttributeStatistics>>{projection_node.column_expressions().size()};

  for (size_t expression_idx{0}; expression_idx < projection_node.column_expressions().size(); ++expression_idx) {
    const auto& expression = *projection_node.column_expressions()[expression_idx];
    const auto input_column_id = projection_node.left_input()->find_column_id(expression);
    if (input_column_id) {
      column_statistics[expression_idx] = input_table_statistics->column_statistics[*input_column_id];
    } else {
      resolve_data_type(expression.data_type(), [&](const auto data_type_t) {
        using ColumnDataType = typename decltype(data_type_t)::type;
        column_statistics[expression_idx] = std::make_shared<AttributeStatistics<ColumnDataType>>();
      });
    }
  }

  return std::make_shared<TableStatistics>(std::move(column_statistics), input_table_statistics->row_count);
}

std::shared_ptr<TableStatistics> CardinalityEstimator::estimate_aggregate_node(
    const AggregateNode& aggregate_node, const std::shared_ptr<TableStatistics>& input_table_statistics) {
  // For AggregateNodes, statistics from group-by columns are forwarded and for the aggregate columns
  // dummy statistics are created for now.

  auto column_statistics =
      std::vector<std::shared_ptr<BaseAttributeStatistics>>{aggregate_node.column_expressions().size()};

  for (size_t expression_idx{0}; expression_idx < aggregate_node.column_expressions().size(); ++expression_idx) {
    const auto& expression = *aggregate_node.column_expressions()[expression_idx];
    const auto input_column_id = aggregate_node.left_input()->find_column_id(expression);
    if (input_column_id) {
      column_statistics[expression_idx] = input_table_statistics->column_statistics[*input_column_id];
    } else {
      resolve_data_type(expression.data_type(), [&](const auto data_type_t) {
        using ColumnDataType = typename decltype(data_type_t)::type;
        column_statistics[expression_idx] = std::make_shared<AttributeStatistics<ColumnDataType>>();
      });
    }
  }

  return std::make_shared<TableStatistics>(std::move(column_statistics), input_table_statistics->row_count);
}

std::shared_ptr<TableStatistics> CardinalityEstimator::estimate_validate_node(
    const ValidateNode& validate_node, const std::shared_ptr<TableStatistics>& input_table_statistics) {
  // Currently no statistics available to base ValidateNode on
  return input_table_statistics;
}

std::shared_ptr<TableStatistics> CardinalityEstimator::estimate_predicate_node(
    const PredicateNode& predicate_node, const std::shared_ptr<TableStatistics>& input_table_statistics) {
  // For PredicateNodes, the statistics of the columns scanned on are sliced and all other columns' statistics are
  // scaled with the estimated selectivity of the predicate.

  const auto predicate = predicate_node.predicate();

  // Estimating correlated parameters is tricky. Example:
  //   SELECT c_custkey, (SELECT AVG(o_totalprice) FROM orders WHERE o_custkey = c_custkey) FROM customer
  // If the subquery was executed for each customer row, assuming that the predicate has a selectivity matching that
  // of searching for a single value would be reasonable. However, it is likely that the SubqueryToJoinRule will
  // rewrite this query so that the CorrelatedParameterExpression will turn into an LQPColumnExpression that is part
  // of a join predicate. However, since the JoinOrderingRule is executed before the SubqueryToJoinRule, it would
  // create a different join order if it assumes `orders` to be filtered down to very few values. For now, we return
  // PLACEHOLDER_SELECTIVITY_HIGH. This is not perfect, but better than estimating `num_rows / distinct_values`.
  if (expression_contains_correlated_parameter(predicate)) {
    auto output_column_statistics =
        std::vector<std::shared_ptr<BaseAttributeStatistics>>{input_table_statistics->column_statistics.size()};

    for (auto column_id = ColumnID{0}; column_id < output_column_statistics.size(); ++column_id) {
      output_column_statistics[column_id] =
          input_table_statistics->column_statistics[column_id]->scaled(PLACEHOLDER_SELECTIVITY_HIGH);
    }

    const auto row_count = Cardinality{input_table_statistics->row_count * PLACEHOLDER_SELECTIVITY_HIGH};
    return std::make_shared<TableStatistics>(std::move(output_column_statistics), row_count);
  }

  const auto operator_scan_predicates = OperatorScanPredicate::from_expression(*predicate, predicate_node);

  // TODO(anybody) Complex predicates are not processed right now and statistics objects are forwarded.
  //               That implies estimating a selectivity of 1 for such predicates
  if (!operator_scan_predicates) {
    return input_table_statistics;
  } else {
    auto output_table_statistics = input_table_statistics;

    for (const auto& operator_scan_predicate : *operator_scan_predicates) {
      output_table_statistics = estimate_operator_scan_predicate(output_table_statistics, operator_scan_predicate);
    }

    return output_table_statistics;
  }
}

std::shared_ptr<TableStatistics> CardinalityEstimator::estimate_join_node(
    const JoinNode& join_node, const std::shared_ptr<TableStatistics>& left_input_table_statistics,
    const std::shared_ptr<TableStatistics>& right_input_table_statistics) {
  // For inner-equi JoinNodes, a principle-of-inclusion algorithm is used.
  // The same algorithm is used for outer-equi JoinNodes, lacking a better alternative at the moment.
  // All other join modes and predicate conditions are treated as cross joins for now.

  if (join_node.join_mode == JoinMode::Cross) {
    return estimate_cross_join(*left_input_table_statistics, *right_input_table_statistics);
  } else {
    // TODO(anybody) Join cardinality estimation is consciously only performed for the primary join predicate. #1560
    const auto primary_operator_join_predicate = OperatorJoinPredicate::from_expression(
        *join_node.join_predicates()[0], *join_node.left_input(), *join_node.right_input());

    if (primary_operator_join_predicate) {
      switch (join_node.join_mode) {
        // For now, handle outer joins just as inner joins
        // TODO(anybody) Handle them more accurately, i.e., estimate how many tuples don't find matches. #1830
        case JoinMode::Left:
        case JoinMode::Right:
        case JoinMode::FullOuter:
        case JoinMode::Inner:
          switch (primary_operator_join_predicate->predicate_condition) {
            case PredicateCondition::Equals:
              return estimate_inner_equi_join(primary_operator_join_predicate->column_ids.first,
                                              primary_operator_join_predicate->column_ids.second,
                                              *left_input_table_statistics, *right_input_table_statistics);

            // TODO(anybody) Implement estimation for non-equi joins. #1830
            case PredicateCondition::NotEquals:
            case PredicateCondition::LessThan:
            case PredicateCondition::LessThanEquals:
            case PredicateCondition::GreaterThan:
            case PredicateCondition::GreaterThanEquals:
            case PredicateCondition::BetweenInclusive:
            case PredicateCondition::BetweenUpperExclusive:
            case PredicateCondition::BetweenLowerExclusive:
            case PredicateCondition::BetweenExclusive:
            case PredicateCondition::In:
            case PredicateCondition::NotIn:
            case PredicateCondition::Like:
            case PredicateCondition::NotLike:
              return estimate_cross_join(*left_input_table_statistics, *right_input_table_statistics);

            case PredicateCondition::IsNull:
            case PredicateCondition::IsNotNull:
              Fail("IS NULL is an invalid join predicate");
          }
          Fail("GCC thinks this is reachable");

        case JoinMode::Cross:
          // Should have been forwarded to estimate_cross_join()
          Fail("Cross join is not a predicated join");

        case JoinMode::Semi:
          return estimate_semi_join(primary_operator_join_predicate->column_ids.first,
                                    primary_operator_join_predicate->column_ids.second, *left_input_table_statistics,
                                    *right_input_table_statistics);

        case JoinMode::AntiNullAsTrue:
        case JoinMode::AntiNullAsFalse:
          return left_input_table_statistics;
      }
    } else {
      // TODO(anybody) For now, estimate a selectivity of one. #1830
      return estimate_cross_join(*left_input_table_statistics, *right_input_table_statistics);
    }
  }

  Fail("GCC thinks this is reachable");
}

std::shared_ptr<TableStatistics> CardinalityEstimator::estimate_union_node(
    const UnionNode& union_node, const std::shared_ptr<TableStatistics>& left_input_table_statistics,
    const std::shared_ptr<TableStatistics>& right_input_table_statistics) {
  // Since UnionNodes are not really used right now, implementing an involved algorithm to union two TableStatistics
  // seems unjustified. For now, we just concatenate the two statistics objects

  DebugAssert(
      left_input_table_statistics->column_statistics.size() == right_input_table_statistics->column_statistics.size(),
      "Input TableStatistics need to have the same number of columns to perform a union");

  auto column_statistics = left_input_table_statistics->column_statistics;

  const auto row_count = Cardinality{left_input_table_statistics->row_count + right_input_table_statistics->row_count};

  const auto output_table_statistics = std::make_shared<TableStatistics>(std::move(column_statistics), row_count);

  return output_table_statistics;
}

std::shared_ptr<TableStatistics> CardinalityEstimator::estimate_limit_node(
    const LimitNode& limit_node, const std::shared_ptr<TableStatistics>& input_table_statistics) {
  // For LimitNodes with a value as limit_expression, create a TableStatistics object with that value as row_count.
  // Otherwise, forward the input statistics for now.

  if (const auto value_expression = std::dynamic_pointer_cast<ValueExpression>(limit_node.num_rows_expression())) {
    const auto row_count = lossy_variant_cast<float>(value_expression->value);
    if (!row_count) {
      // `value_expression->value` being NULL does not make much sense, but that is not the concern of the
      // CardinalityEstimator
      return input_table_statistics;
    }

    // Number of rows can never exceed number of input rows
    const auto clamped_row_count = std::min(*row_count, input_table_statistics->row_count);

    auto column_statistics =
        std::vector<std::shared_ptr<BaseAttributeStatistics>>{limit_node.column_expressions().size()};

    for (auto column_id = ColumnID{0}; column_id < input_table_statistics->column_statistics.size(); ++column_id) {
      resolve_data_type(input_table_statistics->column_data_type(column_id), [&](const auto data_type_t) {
        using ColumnDataType = typename decltype(data_type_t)::type;
        column_statistics[column_id] = std::make_shared<AttributeStatistics<ColumnDataType>>();
      });
    }

    return std::make_shared<TableStatistics>(std::move(column_statistics), clamped_row_count);
  } else {
    return input_table_statistics;
  }
}

std::shared_ptr<TableStatistics> CardinalityEstimator::estimate_operator_scan_predicate(
    const std::shared_ptr<TableStatistics>& input_table_statistics, const OperatorScanPredicate& predicate) {
  /**
   * This function analyses the `predicate` and dispatches an appropriate selectivity-estimating algorithm.
   */

  auto selectivity = Selectivity{1};

  const auto left_column_id = predicate.column_id;
  auto right_column_id = std::optional<ColumnID>{};

  const auto left_input_base_column_statistics = input_table_statistics->column_statistics[left_column_id];
  const auto left_data_type = input_table_statistics->column_data_type(left_column_id);

  auto output_column_statistics =
      std::vector<std::shared_ptr<BaseAttributeStatistics>>{input_table_statistics->column_statistics.size()};

  resolve_data_type(left_data_type, [&](const auto data_type_t) {
    using ColumnDataType = typename decltype(data_type_t)::type;

    const auto left_input_column_statistics =
        std::static_pointer_cast<AttributeStatistics<ColumnDataType>>(left_input_base_column_statistics);

    /**
     * Estimate IS (NOT) NULL
     */
    if (predicate.predicate_condition == PredicateCondition::IsNull ||
        predicate.predicate_condition == PredicateCondition::IsNotNull) {
      const auto is_not_null = predicate.predicate_condition == PredicateCondition::IsNotNull;

      const auto null_value_ratio =
          estimate_null_value_ratio_of_column(*input_table_statistics, *left_input_column_statistics);

      if (null_value_ratio) {
        selectivity = is_not_null ? 1 - *null_value_ratio : *null_value_ratio;

        // All that remains of the column we scanned on are exclusively NULL values or exclusively non-NULL values
        const auto column_statistics = std::make_shared<AttributeStatistics<ColumnDataType>>();
        column_statistics->null_value_ratio = std::make_shared<NullValueRatioStatistics>(is_not_null ? 0.0f : 1.0f);
        output_column_statistics[left_column_id] = column_statistics;
      } else {
        // If there is no null-value ratio available, assume a selectivity of 1, for both IS NULL and IS NOT NULL, as no
        // magic number makes real sense here.
        selectivity = PLACEHOLDER_SELECTIVITY_ALL;
        return;
      }
    } else {
      const auto scan_statistics_object = left_input_column_statistics->histogram;
      // If there are no statistics available for this segment, assume a selectivity of 1, as no magic number makes real
      // sense here.
      if (!scan_statistics_object) {
        selectivity = PLACEHOLDER_SELECTIVITY_ALL;
        return;
      }

      /**
       * Estimate ColumnVsColumn
       */
      if (predicate.value.type() == typeid(ColumnID)) {
        right_column_id = boost::get<ColumnID>(predicate.value);

        const auto right_data_type = input_table_statistics->column_data_type(*right_column_id);

        if (left_data_type != right_data_type) {
          // TODO(anybody) Cannot estimate column-vs-column scan for differing data types, yet
          selectivity = PLACEHOLDER_SELECTIVITY_ALL;
          return;
        }

        if (predicate.predicate_condition != PredicateCondition::Equals) {
          // TODO(anyone) CardinalityEstimator cannot handle non-equi column-to-column scans right now
          selectivity = PLACEHOLDER_SELECTIVITY_ALL;
          return;
        }

        const auto right_input_column_statistics = std::dynamic_pointer_cast<AttributeStatistics<ColumnDataType>>(
            input_table_statistics->column_statistics[*right_column_id]);

        const auto left_histogram = left_input_column_statistics->histogram;
        const auto right_histogram = right_input_column_statistics->histogram;
        if (!left_histogram || !right_histogram) {
          // Can only use histograms to estimate column-to-column scans right now
          // TODO(anyone) extend to other statistics objects
          selectivity = PLACEHOLDER_SELECTIVITY_ALL;
          return;
        }

        const auto bin_adjusted_left_histogram = left_histogram->split_at_bin_bounds(right_histogram->bin_bounds());
        const auto bin_adjusted_right_histogram = right_histogram->split_at_bin_bounds(left_histogram->bin_bounds());

        const auto column_vs_column_histogram = estimate_column_vs_column_equi_scan_with_histograms(
            *bin_adjusted_left_histogram, *bin_adjusted_right_histogram);
        if (!column_vs_column_histogram) {
          // No overlapping bins: No rows selected
          selectivity = 0.0f;
          return;
        }

        const auto cardinality = column_vs_column_histogram->total_count();
        selectivity = input_table_statistics->row_count == 0 ? 0.0f : cardinality / input_table_statistics->row_count;

        /**
         * Write out the AttributeStatistics of the scanned columns
         */
        const auto column_statistics = std::make_shared<AttributeStatistics<ColumnDataType>>();
        column_statistics->histogram = column_vs_column_histogram;
        output_column_statistics[left_column_id] = column_statistics;
        output_column_statistics[*right_column_id] = column_statistics;

      } else if (predicate.value.type() == typeid(ParameterID)) {
        /**
         * Estimate ColumnVsPlaceholder
         */

        switch (predicate.predicate_condition) {
          case PredicateCondition::Equals: {
            const auto total_distinct_count =
                std::max(scan_statistics_object->total_distinct_count(), HistogramCountType{1.0f});
            selectivity = total_distinct_count > 0 ? 1.0f / total_distinct_count : 0.0f;
          } break;

          case PredicateCondition::NotEquals: {
            const auto total_distinct_count =
                std::max(scan_statistics_object->total_distinct_count(), HistogramCountType{1.0f});
            selectivity = total_distinct_count > 0 ? (total_distinct_count - 1.0f) / total_distinct_count : 0.0f;
          } break;

          case PredicateCondition::LessThan:
          case PredicateCondition::LessThanEquals:
          case PredicateCondition::GreaterThan:
          case PredicateCondition::GreaterThanEquals:
          case PredicateCondition::BetweenInclusive:
          case PredicateCondition::BetweenExclusive:
          case PredicateCondition::BetweenLowerExclusive:
          case PredicateCondition::BetweenUpperExclusive:
          case PredicateCondition::In:
          case PredicateCondition::NotIn:
          case PredicateCondition::Like:
          case PredicateCondition::NotLike:
            // Lacking better options, assume a "magic" selectivity for >, >=, <, <=, ... Any number would be equally
            // right and wrong here. In some examples, this seemed like a good guess ¯\_(ツ)_/¯
            selectivity = PLACEHOLDER_SELECTIVITY_MEDIUM;
            break;

          case PredicateCondition::IsNull:
          case PredicateCondition::IsNotNull:
            Fail("IS (NOT) NULL predicates should not have a 'value' parameter.");
        }

      } else {
        /**
         * Estimate ColumnVsValue
         */
        Assert(predicate.value.type() == typeid(AllTypeVariant), "Expected AllTypeVariant");

        const auto value_variant = boost::get<AllTypeVariant>(predicate.value);
        if (variant_is_null(value_variant)) {
          // A predicate `<column> <condition> NULL` always has a selectivity of 0
          selectivity = 0.0f;
          return;
        }

        if (predicate.predicate_condition == PredicateCondition::Like) {
          // Lacking better options, assume a "magic" selectivity for LIKE. Any number would be equally
          // right and wrong here. In some examples, this seemed like a good guess ¯\_(ツ)_/¯
          selectivity = PLACEHOLDER_SELECTIVITY_LOW;
          return;
        }
        if (predicate.predicate_condition == PredicateCondition::NotLike) {
          // Lacking better options, assume a "magic" selectivity for NOT LIKE. Any number would be equally
          // right and wrong here. In some examples, this seemed like a good guess ¯\_(ツ)_/¯
          selectivity = PLACEHOLDER_SELECTIVITY_HIGH;
          return;
        }

        auto value2_variant = std::optional<AllTypeVariant>{};
        if (predicate.value2) {
          if (predicate.value2->type() != typeid(AllTypeVariant)) {
            // Lacking better options, assume a "magic" selectivity for `BETWEEN ... AND ?`. Any number would be equally
            // right and wrong here. In some examples, this seemed like a good guess ¯\_(ツ)_/¯
            selectivity = PLACEHOLDER_SELECTIVITY_MEDIUM;
            return;
          }

          value2_variant = boost::get<AllTypeVariant>(*predicate.value2);
        }

        const auto sliced_statistics_object =
            scan_statistics_object->sliced(predicate.predicate_condition, value_variant, value2_variant);
        if (!sliced_statistics_object) {
          selectivity = 0.0f;
          return;
        }

        // TODO(anybody) Simplify this block if AbstractStatisticsObject ever supports total_count()
        const auto sliced_histogram =
            std::dynamic_pointer_cast<AbstractHistogram<ColumnDataType>>(sliced_statistics_object);
        DebugAssert(sliced_histogram, "Expected slicing of a Histogram to return either nullptr or a Histogram");
        if (input_table_statistics->row_count == 0 || sliced_histogram->total_count() == 0.0f) {
          selectivity = 0.0f;
        } else {
          selectivity = sliced_histogram->total_count() / scan_statistics_object->total_count();
        }

        const auto column_statistics = std::make_shared<AttributeStatistics<ColumnDataType>>();
        column_statistics->set_statistics_object(sliced_statistics_object);

        output_column_statistics[left_column_id] = column_statistics;
      }
    }
  });

  // Entire chunk matches; simply return the input
  if (selectivity == 1) {
    return input_table_statistics;
  }

  // Scale the other columns' AttributeStatistics (those that we didn't write to above) with the selectivity
  for (auto column_id = ColumnID{0}; column_id < output_column_statistics.size(); ++column_id) {
    if (!output_column_statistics[column_id]) {
      output_column_statistics[column_id] = input_table_statistics->column_statistics[column_id]->scaled(selectivity);
    }
  }

  const auto row_count = Cardinality{input_table_statistics->row_count * selectivity};
  return std::make_shared<TableStatistics>(std::move(output_column_statistics), row_count);
}

template <typename T>
std::shared_ptr<GenericHistogram<T>> CardinalityEstimator::estimate_column_vs_column_equi_scan_with_histograms(
    const AbstractHistogram<T>& left_histogram, const AbstractHistogram<T>& right_histogram) {
  /**
   * Column-to-column scan estimation is notoriously hard, selectivities from 0 to 1 are possible for the same histogram
   * pairs.
   * Thus, we do the most conservative estimation and compute the upper bound of value- and distinct counts for each
   * bin pair.
   */

  auto left_idx = BinID{0};
  auto right_idx = BinID{0};
  auto left_bin_count = left_histogram.bin_count();
  auto right_bin_count = right_histogram.bin_count();

  GenericHistogramBuilder<T> builder;

  for (; left_idx < left_bin_count && right_idx < right_bin_count;) {
    const auto left_min = left_histogram.bin_minimum(left_idx);
    const auto right_min = right_histogram.bin_minimum(right_idx);

    if (left_min < right_min) {
      ++left_idx;
      continue;
    }

    if (right_min < left_min) {
      ++right_idx;
      continue;
    }

    DebugAssert(left_histogram.bin_maximum(left_idx) == right_histogram.bin_maximum(right_idx),
                "Histogram bin boundaries do not match");

    const auto height = std::min(left_histogram.bin_height(left_idx), right_histogram.bin_height(right_idx));
    const auto distinct_count =
        std::min(left_histogram.bin_distinct_count(left_idx), right_histogram.bin_distinct_count(right_idx));

    if (height > 0 && distinct_count > 0) {
      builder.add_bin(left_min, left_histogram.bin_maximum(left_idx), height, distinct_count);
    }

    ++left_idx;
    ++right_idx;
  }

  if (builder.empty()) {
    return nullptr;
  }

  return builder.build();
}

std::shared_ptr<TableStatistics> CardinalityEstimator::estimate_inner_equi_join(
    const ColumnID left_column_id, const ColumnID right_column_id, const TableStatistics& left_input_table_statistics,
    const TableStatistics& right_input_table_statistics) {
  const auto left_data_type = left_input_table_statistics.column_data_type(left_column_id);
  const auto right_data_type = right_input_table_statistics.column_data_type(right_column_id);

  // We expect both columns to be of the same type. This allows us to resolve the type only once, reducing the
  // compile time. For differing column types and/or string columns (which we cannot handle right now), we assume that
  // all tuples qualify. This is probably a gross overestimation, but we need to return something...
  // TODO(anybody) - Implement join estimation for differing column data types
  //               - Implement join estimation for String columns
  if (left_data_type != right_data_type || left_data_type == DataType::String) {
    return estimate_cross_join(left_input_table_statistics, right_input_table_statistics);
  }

  std::shared_ptr<TableStatistics> output_table_statistics;

  resolve_data_type(left_data_type, [&](const auto data_type_t) {
    using ColumnDataType = typename decltype(data_type_t)::type;

    const auto left_input_column_statistics = std::dynamic_pointer_cast<AttributeStatistics<ColumnDataType>>(
        left_input_table_statistics.column_statistics[left_column_id]);
    const auto right_input_column_statistics = std::dynamic_pointer_cast<AttributeStatistics<ColumnDataType>>(
        right_input_table_statistics.column_statistics[right_column_id]);

    auto cardinality = Cardinality{0};
    auto join_column_histogram = std::shared_ptr<AbstractHistogram<ColumnDataType>>{};

    auto left_histogram = left_input_column_statistics->histogram;
    auto right_histogram = right_input_column_statistics->histogram;

    if (left_histogram && right_histogram) {
      // If we have histograms, we use the principle of inclusion to determine the number of matches between two bins.
      join_column_histogram = estimate_inner_equi_join_with_histograms(*left_histogram, *right_histogram);
      cardinality = join_column_histogram->total_count();
    } else {
      // TODO(anybody) If there aren't histograms on both sides, use some other algorithm/statistics to estimate the
      //               Join
      cardinality = left_input_table_statistics.row_count * right_input_table_statistics.row_count;
    }

    const auto left_selectivity = Selectivity{
        left_input_table_statistics.row_count > 0 ? cardinality / left_input_table_statistics.row_count : 0.0f};
    const auto right_selectivity = Selectivity{
        right_input_table_statistics.row_count > 0 ? cardinality / right_input_table_statistics.row_count : 0.0f};

    /**
     * Write out the AttributeStatistics of all output columns. With no correlation info available, simply scale all
     * those that didn't participate in the join predicate
     */
    std::vector<std::shared_ptr<BaseAttributeStatistics>> column_statistics{
        left_input_table_statistics.column_statistics.size() + right_input_table_statistics.column_statistics.size()};

    const auto left_column_count = left_input_table_statistics.column_statistics.size();

    const auto join_columns_output_statistics = std::make_shared<AttributeStatistics<ColumnDataType>>();
    join_columns_output_statistics->histogram = join_column_histogram;
    column_statistics[left_column_id] = join_columns_output_statistics;
    column_statistics[left_column_count + right_column_id] = join_columns_output_statistics;

    for (auto column_id = ColumnID{0}; column_id < left_column_count; ++column_id) {
      if (column_statistics[column_id]) continue;

      column_statistics[column_id] = left_input_table_statistics.column_statistics[column_id]->scaled(left_selectivity);
    }
    for (auto column_id = ColumnID{0}; column_id < right_input_table_statistics.column_statistics.size(); ++column_id) {
      if (column_statistics[left_column_count + column_id]) continue;

      column_statistics[left_column_count + column_id] =
          right_input_table_statistics.column_statistics[column_id]->scaled(right_selectivity);
    }

    output_table_statistics = std::make_shared<TableStatistics>(std::move(column_statistics), cardinality);
  });

  return output_table_statistics;
}

std::shared_ptr<TableStatistics> CardinalityEstimator::estimate_semi_join(
    const ColumnID left_column_id, const ColumnID right_column_id, const TableStatistics& left_input_table_statistics,
    const TableStatistics& right_input_table_statistics) {
  // This is based on estimate_inner_equi_join. We take the histogram from the right, set the bin heights to the
  // distinct counts and run an inner/equi estimation on it. As there are no more duplicates on the right side, we
  // should get the correct estimation for the left side.
  const auto left_data_type = left_input_table_statistics.column_data_type(left_column_id);
  const auto right_data_type = right_input_table_statistics.column_data_type(right_column_id);

  // We expect both columns to be of the same type. This allows us to resolve the type only once, reducing the
  // compile time. For differing column types and/or string columns (which we cannot handle right now), we assume that
  // all tuples qualify. This is probably a gross overestimation, but we need to return something...
  // TODO(anybody) - Implement join estimation for differing column data types
  //               - Implement join estimation for String columns
  if (left_data_type != right_data_type || left_data_type == DataType::String) {
    return std::make_shared<TableStatistics>(left_input_table_statistics);
  }

  std::shared_ptr<TableStatistics> output_table_statistics;

  resolve_data_type(left_data_type, [&](const auto data_type_t) {
    using ColumnDataType = typename decltype(data_type_t)::type;

    const auto left_input_column_statistics = std::dynamic_pointer_cast<AttributeStatistics<ColumnDataType>>(
        left_input_table_statistics.column_statistics[left_column_id]);
    const auto right_input_column_statistics = std::dynamic_pointer_cast<AttributeStatistics<ColumnDataType>>(
        right_input_table_statistics.column_statistics[right_column_id]);

    auto cardinality = Cardinality{0};
    auto join_column_histogram = std::shared_ptr<AbstractHistogram<ColumnDataType>>{};

    auto left_histogram = left_input_column_statistics->histogram;
    auto right_histogram = right_input_column_statistics->histogram;

    if (left_histogram && right_histogram) {
      // Adapt the right histogram so that it only covers distinct values (i.e., replacing the bins' height with their
      // number of distinct counts)
      auto distinct_right_histogram_builder =
          GenericHistogramBuilder(right_histogram->bin_count(), right_histogram->domain());
      const auto right_bin_count = right_histogram->bin_count();
      for (auto bin_id = BinID{0}; bin_id < right_bin_count; ++bin_id) {
        const auto& right_bin = right_histogram->bin(bin_id);
        distinct_right_histogram_builder.add_bin(right_bin.min, right_bin.max, right_bin.distinct_count,
                                                 right_bin.distinct_count);
      }

      const auto distinct_right_histogram = distinct_right_histogram_builder.build();
      // If we have histograms, we use the principle of inclusion to determine the number of matches between two bins.
      join_column_histogram = estimate_inner_equi_join_with_histograms(*left_histogram, *distinct_right_histogram);
      cardinality = join_column_histogram->total_count();
    } else {
      // TODO(anybody) If there aren't histograms on both sides, use some other algorithm/statistics to estimate the
      //               Join
      cardinality = left_input_table_statistics.row_count;
    }

    const auto left_selectivity = Selectivity{
        left_input_table_statistics.row_count > 0 ? cardinality / left_input_table_statistics.row_count : 0.0f};

    /**
     * Write out the AttributeStatistics of all output columns. With no correlation info available, simply scale all
     * those that didn't participate in the join predicate
     */
    std::vector<std::shared_ptr<BaseAttributeStatistics>> column_statistics{
        left_input_table_statistics.column_statistics.size()};

    const auto left_column_count = left_input_table_statistics.column_statistics.size();

    const auto join_columns_output_statistics = std::make_shared<AttributeStatistics<ColumnDataType>>();
    join_columns_output_statistics->histogram = join_column_histogram;
    column_statistics[left_column_id] = join_columns_output_statistics;

    for (auto column_id = ColumnID{0}; column_id < left_column_count; ++column_id) {
      if (column_statistics[column_id]) continue;

      column_statistics[column_id] = left_input_table_statistics.column_statistics[column_id]->scaled(left_selectivity);
    }

    output_table_statistics = std::make_shared<TableStatistics>(std::move(column_statistics), cardinality);
  });

<<<<<<< HEAD
  // DebugAssert(output_table_statistics->row_count <=
  //                 left_input_table_statistics.row_count * (1 + std::numeric_limits<float>::epsilon()),
  //             "Semi join should not increase cardinality");
=======
  Assert(output_table_statistics->row_count <= left_input_table_statistics.row_count * 1.01f,
         "Semi join should not increase cardinality");
>>>>>>> 21cd56e4

  return output_table_statistics;
}

std::shared_ptr<TableStatistics> CardinalityEstimator::estimate_cross_join(
    const TableStatistics& left_input_table_statistics, const TableStatistics& right_input_table_statistics) {
  // Every tuple from the left side gets emitted once for each tuple on the right side - and vice versa
  const auto left_selectivity = Selectivity{right_input_table_statistics.row_count};
  const auto right_selectivity = Selectivity{left_input_table_statistics.row_count};

  /**
   * Scale up the input AttributeStatistics with the selectivities specified above and write them to the output
   * TableStatistics
   */
  std::vector<std::shared_ptr<BaseAttributeStatistics>> column_statistics{
      left_input_table_statistics.column_statistics.size() + right_input_table_statistics.column_statistics.size()};

  const auto left_column_count = left_input_table_statistics.column_statistics.size();
  for (auto column_id = ColumnID{0}; column_id < left_column_count; ++column_id) {
    column_statistics[column_id] = left_input_table_statistics.column_statistics[column_id]->scaled(left_selectivity);
  }

  for (auto column_id = ColumnID{0}; column_id < right_input_table_statistics.column_statistics.size(); ++column_id) {
    column_statistics[left_column_count + column_id] =
        right_input_table_statistics.column_statistics[column_id]->scaled(right_selectivity);
  }

  const auto row_count = Cardinality{left_selectivity * right_selectivity};

  return std::make_shared<TableStatistics>(std::move(column_statistics), row_count);
}

template <typename T>
std::shared_ptr<GenericHistogram<T>> CardinalityEstimator::estimate_inner_equi_join_with_histograms(
    const AbstractHistogram<T>& left_histogram, const AbstractHistogram<T>& right_histogram) {
  /**
   * left_histogram and right_histogram are turned into "unified" histograms by `split_at_bin_bounds`, meaning that
   * their bins are split so that their bin boundaries match.
   * E.g., if left_histogram has a single bin [1, 10] and right histogram has a single bin [5, 20] then
   * unified_left_histogram == {[1, 4], [5, 10]}
   * unified_right_histogram == {[5, 10], [11, 20]}
   * The estimation is performed on overlapping bins only, e.g., only the two bins [5, 10] will produce matches.
   */

  auto unified_left_histogram = left_histogram.split_at_bin_bounds(right_histogram.bin_bounds());
  auto unified_right_histogram = right_histogram.split_at_bin_bounds(left_histogram.bin_bounds());

  auto left_idx = BinID{0};
  auto right_idx = BinID{0};
  auto left_bin_count = unified_left_histogram->bin_count();
  auto right_bin_count = unified_right_histogram->bin_count();

  GenericHistogramBuilder<T> builder;

  // Iterate over both unified histograms and find overlapping bins
  for (; left_idx < left_bin_count && right_idx < right_bin_count;) {
    const auto left_min = unified_left_histogram->bin_minimum(left_idx);
    const auto right_min = unified_right_histogram->bin_minimum(right_idx);

    if (left_min < right_min) {
      ++left_idx;
      continue;
    }

    if (right_min < left_min) {
      ++right_idx;
      continue;
    }

    DebugAssert(unified_left_histogram->bin_maximum(left_idx) == unified_right_histogram->bin_maximum(right_idx),
                "Histogram bin boundaries do not match");

    // Overlapping bins found, estimate the join for these bins' range
    const auto [height, distinct_count] = estimate_inner_equi_join_of_bins(  // NOLINT
        unified_left_histogram->bin_height(left_idx), unified_left_histogram->bin_distinct_count(left_idx),
        unified_right_histogram->bin_height(right_idx), unified_right_histogram->bin_distinct_count(right_idx));

    if (height > 0) {
      builder.add_bin(left_min, unified_left_histogram->bin_maximum(left_idx), height, distinct_count);
    }

    ++left_idx;
    ++right_idx;
  }

  return builder.build();
}

std::pair<HistogramCountType, HistogramCountType> CardinalityEstimator::estimate_inner_equi_join_of_bins(
    const float left_height, const float left_distinct_count, const float right_height,
    const float right_distinct_count) {
  // Range with more distinct values should be on the left side to keep the algorithm below simple
  if (left_distinct_count < right_distinct_count) {
    return estimate_inner_equi_join_of_bins(right_height, right_distinct_count, left_height, left_distinct_count);
  }

  // Early out to avoid division by zero below
  if (left_distinct_count == 0 || right_distinct_count == 0) {
    return {HistogramCountType{0.0f}, HistogramCountType{0.0f}};
  }

  // Perform a basic principle-of-inclusion join estimation

  // Each distinct value on the right side is assumed to occur `right_density` times.
  // E.g., if right_height == 10 and right_distinct_count == 2, then each distinct value occurs 5 times.
  const auto right_density = right_height / right_distinct_count;

  // "principle-of-inclusion" means every distinct value on the right side finds a match left. `left_match_ratio` is the
  // ratio of distinct values on the left side that find a match on the right side
  // E.g., if right_distinct_count == 10 and left_distinct_count == 30, then one third of the rows from the
  // left side will find a match.
  const auto left_match_ratio = right_distinct_count / left_distinct_count;

  // `left_height * left_match_ratio` is the number of rows on the left side that will find matches. `right_density` is
  // the number of matches each row on the left side finds. Multiply them to get the number of resulting matches.
  const auto match_count = HistogramCountType{left_height * left_match_ratio * right_density};

  return {match_count, HistogramCountType{right_distinct_count}};
}

std::shared_ptr<TableStatistics> CardinalityEstimator::prune_column_statistics(
    const std::shared_ptr<TableStatistics>& table_statistics, const std::vector<ColumnID>& pruned_column_ids) {
  if (pruned_column_ids.empty()) {
    return table_statistics;
  }

  /**
   * Prune `pruned_column_ids` from the statistics
   */

  auto output_column_statistics = std::vector<std::shared_ptr<BaseAttributeStatistics>>(
      table_statistics->column_statistics.size() - pruned_column_ids.size());

  auto pruned_column_ids_iter = pruned_column_ids.begin();

  for (auto input_column_id = ColumnID{0}, output_column_id = ColumnID{0};
       input_column_id < table_statistics->column_statistics.size(); ++input_column_id) {
    // Skip `stored_column_id` if it is in the sorted vector `_pruned_column_ids`
    if (pruned_column_ids_iter != pruned_column_ids.end() && input_column_id == *pruned_column_ids_iter) {
      ++pruned_column_ids_iter;
      continue;
    }

    output_column_statistics[output_column_id] = table_statistics->column_statistics[input_column_id];
    ++output_column_id;
  }

  return std::make_shared<TableStatistics>(std::move(output_column_statistics), table_statistics->row_count);
}

}  // namespace opossum<|MERGE_RESOLUTION|>--- conflicted
+++ resolved
@@ -891,14 +891,8 @@
     output_table_statistics = std::make_shared<TableStatistics>(std::move(column_statistics), cardinality);
   });
 
-<<<<<<< HEAD
-  // DebugAssert(output_table_statistics->row_count <=
-  //                 left_input_table_statistics.row_count * (1 + std::numeric_limits<float>::epsilon()),
-  //             "Semi join should not increase cardinality");
-=======
   Assert(output_table_statistics->row_count <= left_input_table_statistics.row_count * 1.01f,
          "Semi join should not increase cardinality");
->>>>>>> 21cd56e4
 
   return output_table_statistics;
 }
