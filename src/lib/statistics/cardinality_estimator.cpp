--- conflicted
+++ resolved
@@ -221,11 +221,7 @@
       output_table_statistics = estimate_window_node(*window_node, left_input_table_statistics);
     } break;
 
-<<<<<<< HEAD
     // Currently, there is no actual estimation being done and we always apply the worst case.
-=======
-    // Currently there is no actual estimation being done and we always apply the worst case.
->>>>>>> 0fed3c89
     case LQPNodeType::Intersect:
     case LQPNodeType::Except: {
       output_table_statistics = left_input_table_statistics;
