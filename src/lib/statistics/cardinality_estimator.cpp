--- conflicted
+++ resolved
@@ -323,15 +323,6 @@
 
     if (primary_operator_join_predicate) {
       switch (join_node.join_mode) {
-<<<<<<< HEAD
-        case JoinMode::Semi:
-        case JoinMode::AntiNullAsTrue:
-        case JoinMode::AntiNullAsFalse:
-          // TODO(anybody) Implement estimation of Semi/Anti joins. #1830
-          return left_input_table_statistics;
-
-=======
->>>>>>> f79e2c99
         // For now, handle outer joins just as inner joins
         // TODO(anybody) Handle them more accurately, i.e., estimate how many tuples don't find matches. #1830
         case JoinMode::Left:
