--- conflicted
+++ resolved
@@ -15,15 +15,9 @@
 namespace opossum {
 
 template <typename T>
-<<<<<<< HEAD
-RangeFilter<T>::RangeFilter(std::vector<std::pair<T, T>> ranges)
-    : AbstractStatisticsObject(data_type_from_type<T>()), ranges(std::move(ranges)) {
-  DebugAssert(!this->ranges.empty(), "Cannot construct empty RangeFilter");
-=======
 RangeFilter<T>::RangeFilter(std::vector<std::pair<T, T>> init_ranges)
     : AbstractStatisticsObject(data_type_from_type<T>()), ranges(std::move(init_ranges)) {
   DebugAssert(!ranges.empty(), "Cannot construct empty RangeFilter");
->>>>>>> da63eecf
 }
 
 template <typename T>
@@ -149,7 +143,7 @@
 
   /*
   * The code to determine the range boundaries requires calculating the distances between values. We cannot express the
-  * distance between -DBL_MAX and DBL_MAX using any of the standard data types. For these cases, the RangeFilter 
+  * distance between -DBL_MAX and DBL_MAX using any of the standard data types. For these cases, the RangeFilter
   * effectively degrades to a MinMaxFilter (i.e., stores only a single range).
   * While being rather unlikely for doubles, it's more likely to happen when Hyrise includes tinyint etc.
   * std::make_unsigned<T>::type would be possible to use for signed int types, but not for floating types.
