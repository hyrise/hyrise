--- conflicted
+++ resolved
@@ -55,8 +55,6 @@
   return value;
 }
 
-<<<<<<< HEAD
-=======
 pmr_string HistogramDomain<pmr_string>::string_to_domain(const pmr_string& string_value) const {
   auto converted = string_value;
   for (auto pos = size_t{0}; pos < converted.size(); ++pos) {
@@ -71,7 +69,6 @@
   });
 }
 
->>>>>>> e1a91792
 pmr_string HistogramDomain<pmr_string>::next_value_clamped(const pmr_string& string_in_domain) const {
   DebugAssert(contains(string_in_domain), "Unsupported character, cannot compute next_value()");
 
