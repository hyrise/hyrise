--- conflicted
+++ resolved
@@ -60,11 +60,7 @@
         initial_string = SmallPrefixStringView{dictionary[dictionary_offset]};
       }
 
-<<<<<<< HEAD
       const auto adapted_string = domain.string_to_domain(initial_string.data(), initial_string.size());
-=======
-      const auto adapted_string = domain.string_to_domain(std::string_view{initial_string.data()});  // TODO
->>>>>>> a06f1d0b
       if (initial_string == adapted_string) {
         value_distribution_vector[dictionary_offset] = {SmallPrefixStringView{initial_string.data(), initial_string.size()}, 0};
       } else {
@@ -176,11 +172,6 @@
   auto left_iter = left.begin();
   auto right_iter = right.begin();
 
-<<<<<<< HEAD
-=======
-  std::cerr << "Merge at level " << level << "\n";
->>>>>>> a06f1d0b
-
   while (left_iter != left.end() || right_iter != right.end()) {
     if (left_iter == left.end()) {
       result.emplace_back(*right_iter);
@@ -197,43 +188,29 @@
     // }
 
     if (left_iter->first == right_iter->first) {
-      if constexpr (std::is_same_v<T, pmr_string>) {
-        std::cerr << "Merging " << left_iter->first.data() << " and " << right_iter->first.data() << std::endl;
-      }
+      // if constexpr (std::is_same_v<T, pmr_string>) {
+      //   std::cerr << "Merging " << left_iter->first.data() << " and " << right_iter->first.data() << std::endl;
+      // }
       result.emplace_back(left_iter->first, left_iter->second + right_iter->second);
       ++left_iter;
       ++right_iter;
     } else if (left_iter->first < right_iter->first) {
-      if constexpr (std::is_same_v<T, pmr_string>) {
-        std::cerr << "Placing " << left_iter->first.data() << std::endl;
-      }
+      // if constexpr (std::is_same_v<T, pmr_string>) {
+      //   std::cerr << "Placing " << left_iter->first.data() << std::endl;
+      // }
       result.emplace_back(*left_iter);
       ++left_iter;
     } else {
-      if constexpr (std::is_same_v<T, pmr_string>) {
-        std::cerr << "Placing " << right_iter->first.data() << std::endl;
-      }
+      // if constexpr (std::is_same_v<T, pmr_string>) {
+      //   std::cerr << "Placing " << right_iter->first.data() << std::endl;
+      // }
       result.emplace_back(*right_iter);
       ++right_iter;
     }
   }
 
-<<<<<<< HEAD
+
   std::cerr << std::format("Merging: {} us\n", (std::chrono::duration<double>{std::chrono::steady_clock::now() - start}.count() * 1'000'000));
-=======
-  // if (!std::is_sorted(result.begin(), result.end())) {
-    if constexpr (std::is_same_v<T, pmr_string>) {
-      for (const auto& el : result) {
-        std::cerr << el.first.data() << ":" << el.second << " - ";
-      }
-    } else {
-      for (const auto& el : result) {
-        std::cerr << el.first << ":" << el.second << " - ";
-      }
-    }
-    std::cerr << std::endl;
-  // }
->>>>>>> a06f1d0b
 
   DebugAssert(std::is_sorted(result.begin(), result.end()), "Not sorted.");
   return result;
@@ -356,13 +333,13 @@
 
     if constexpr (std::is_same_v<T, pmr_string>) {
       bin_minima[bin_idx] = T{value_distribution[min_value_idx].first.data()};
-      bin_maxima[bin_idx] = T{value_distribution[max_value_idx].first.data()};  
+      bin_maxima[bin_idx] = T{value_distribution[max_value_idx].first.data()};
     } else {
       bin_minima[bin_idx] = T{value_distribution[min_value_idx].first};
       bin_maxima[bin_idx] = T{value_distribution[max_value_idx].first};
     }
 
-    
+
 
     bin_heights[bin_idx] =
         std::accumulate(value_distribution.cbegin() + min_value_idx, value_distribution.cbegin() + max_value_idx + 1,
