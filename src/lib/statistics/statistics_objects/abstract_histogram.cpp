--- conflicted
+++ resolved
@@ -827,11 +827,7 @@
 
   for (auto bin_id = BinID{0}; bin_id < result_bin_count; ++bin_id) {
     const auto& bin_min = candidate_edges[bin_id * 2];
-<<<<<<< HEAD
     const auto& bin_max = candidate_edges[(bin_id * 2) + 1];
-=======
-    const auto& bin_max = candidate_edges[bin_id * 2 + 1];
->>>>>>> 9a1e6d6c
 
     const auto estimate =
         estimate_cardinality_and_distinct_count(PredicateCondition::BetweenInclusive, bin_min, bin_max);
