#include "abstract_histogram.hpp"

#include <algorithm>
#include <cmath>
#include <limits>
#include <map>
#include <memory>
#include <string>
#include <unordered_set>
#include <utility>
#include <vector>

#include "boost/functional/hash.hpp"
#include "boost/lexical_cast.hpp"

#include "expression/evaluation/like_matcher.hpp"
#include "generic_histogram.hpp"
#include "generic_histogram_builder.hpp"
#include "lossy_cast.hpp"
#include "resolve_type.hpp"
#include "statistics/statistics_objects/abstract_statistics_object.hpp"
#include "storage/create_iterable_from_segment.hpp"
#include "storage/segment_iterate.hpp"

namespace opossum {

template <typename T>
AbstractHistogram<T>::AbstractHistogram(const HistogramDomain<T>& domain)
    : AbstractStatisticsObject(data_type_from_type<T>()), _domain(domain) {}

template <typename T>
const HistogramDomain<T>& AbstractHistogram<T>::domain() const {
  return _domain;
}

template <typename T>
std::string AbstractHistogram<T>::description() const {
  std::stringstream stream;

  stream << name();
  stream << " value count: " << total_count() << ";";
  stream << " distinct count: " << total_distinct_count() << ";";
  stream << " bin count: " << bin_count() << ";";

  stream << "  Bins" << std::endl;
  for (BinID bin_id = 0u; bin_id < bin_count(); ++bin_id) {
    if constexpr (std::is_same_v<T, pmr_string>) {
      stream << "  ['" << bin_minimum(bin_id) << "' (" << _domain.string_to_number(bin_minimum(bin_id)) << ") -> '";
      stream << bin_maximum(bin_id) << "' (" << _domain.string_to_number(bin_maximum(bin_id)) << ")]: ";
    } else {
      stream << "  [" << bin_minimum(bin_id) << " -> " << bin_maximum(bin_id) << "]: ";
    }
    stream << "Height: " << bin_height(bin_id) << "; DistinctCount: " << bin_distinct_count(bin_id) << std::endl;
  }

  return stream.str();
}

template <typename T>
HistogramBin<T> AbstractHistogram<T>::bin(const BinID index) const {
  return {bin_minimum(index), bin_maximum(index), bin_height(index), bin_distinct_count(index)};
}

template <typename T>
bool AbstractHistogram<T>::bin_contains(const BinID index, const T& value) const {
  return bin_minimum(index) <= value && value <= bin_maximum(index);
}

template <typename T>
typename AbstractHistogram<T>::HistogramWidthType AbstractHistogram<T>::bin_width(const BinID index) const {
  DebugAssert(index < bin_count(), "Index is not a valid bin.");

  // The width of an float bin [5.0, 7.0] is 2, as one would expect, but the width of an integer bin [5, 7] is 3.
  // An integer (e.g. 3) is thought to have a width of 1, whereas the floating point number 3.0 is thought to have no
  // width.
  // This makes our math more correct in multiple places, e.g., for a bin [0, 3] with a width of 4, the ratio of
  // values smaller than 2 is (2 - 0) / (width=4) -> 0.5: 0 and 1 are smaller, 2 and 3 are larger.
  // For a float bin [0.0, 3.0] it is obvious that only two-thirds of the bin are smaller than 2:
  // 2 - 0 / (width=3) -> 0.6666

  if constexpr (std::is_same_v<T, pmr_string>) {  // NOLINT(bugprone-branch-clone)
    const auto repr_min = _domain.string_to_number(bin_minimum(index));
    const auto repr_max = _domain.string_to_number(bin_maximum(index));
    return repr_max - repr_min + 1u;
  } else if constexpr (std::is_floating_point_v<T>) {
    return bin_maximum(index) - bin_minimum(index);
  } else {
    // The width of a integral-histogram bin [4,5] is 5 - 4 + 1 = 2
    return bin_maximum(index) - bin_minimum(index) + 1;
  }
}

template <typename T>
float AbstractHistogram<T>::bin_ratio_less_than(const BinID bin_id, const T& value) const {
  if (value <= bin_minimum(bin_id)) {
    return 0.0f;
  }

  if (value > bin_maximum(bin_id)) {
    return 1.0f;
  }

  if constexpr (!std::is_same_v<T, pmr_string>) {
    return (static_cast<float>(value) - static_cast<float>(bin_minimum(bin_id))) /
           static_cast<float>(bin_width(bin_id));
  } else {
    /*
    * We need to convert strings to their numerical representation to calculate a share.
    * This conversion is done based on prefixes because strings of arbitrary length cannot be converted to a numerical
    * representation that satisfies the following requirements:
    *  1. For two strings s1 and s2: s1 < s2 -> repr(s1) < repr(s2)
    *  2. For two strings s1 and s2: dist(s1, s2) == repr(s2) - repr(s1)
    *  repr(s) is the numerical representation for a string s, and dist(s1, s2) returns the number of strings between
    *  s1 and s2 in the domain of strings with at most length `_domain.prefix_length` and the set of supported
    * characters in the `_domain`.
    *
    * Thus, we calculate the range based only on a domain of strings with a maximum length of `_domain.prefix_length`
    * characters. To improve estimations where strings exceed that length, but share a common prefix, we strip that
    * common prefix and take the substring starting after that prefix.
    *
    * Example:
    *  - bin: ["intelligence", "intellij"]
    *  - _domain.supported_characters: [a-z]
    *  - _domain.prefix_length: 4
    *  - value: intelligent
    *
    *  Traditionally, if we did not strip the common prefix, we would calculate the range based on the
    *  substring of length `_domain.prefix_length`, which is "inte" for both lower and upper edge of the bin.
    *  We could not make a reasonable assumption how large the share is.
    *  Instead, we strip the common prefix ("intelli") and calculate the share based on the numerical representation
    *  of the substring after the common prefix.
    *  That is, what is the share of values smaller than "gent" in the range ["gence", "j"]?
    */

    const auto bin_min = bin_minimum(bin_id);
    const auto bin_max = bin_maximum(bin_id);

    // Determine the common_prefix_lengths of bin_min and bin_max. E.g. bin_max=abcde and bin_max=abcz have a
    // common_prefix_length=3
    auto common_prefix_length = size_t{0};
    const auto max_common_prefix_length =
        std::min(bin_min.length() - _domain.prefix_length, bin_max.length() - _domain.prefix_length);
    for (; common_prefix_length < max_common_prefix_length; ++common_prefix_length) {
      if (bin_min[common_prefix_length] != bin_max[common_prefix_length]) {
        break;
      }
    }

    const auto in_domain_value = _domain.string_to_domain(value.substr(common_prefix_length));
    const auto value_repr = _domain.string_to_number(in_domain_value);
    const auto min_repr = _domain.string_to_number(bin_min.substr(common_prefix_length));
    const auto max_repr = _domain.string_to_number(bin_max.substr(common_prefix_length));
    const auto bin_ratio = static_cast<float>(value_repr - min_repr) / (max_repr - min_repr + 1);

    return bin_ratio;
  }
}

template <typename T>
float AbstractHistogram<T>::bin_ratio_less_than_equals(const BinID bin_id, const T& value) const {
  if (value < bin_minimum(bin_id)) {
    return 0.0f;
  }

  if (value >= bin_maximum(bin_id)) {
    return 1.0f;
  }

  if constexpr (!std::is_same_v<T, pmr_string>) {
    return bin_ratio_less_than(bin_id, _domain.next_value_clamped(value));
  } else {
    // See bin_ratio_less_than for comment.
    const auto bin_min = bin_minimum(bin_id);
    const auto bin_max = bin_maximum(bin_id);

    auto common_prefix_length = size_t{0};
    const auto max_common_prefix_length =
        std::min(bin_min.length() - _domain.prefix_length, bin_max.length() - _domain.prefix_length);
    for (; common_prefix_length < max_common_prefix_length; ++common_prefix_length) {
      if (bin_min[common_prefix_length] != bin_max[common_prefix_length]) {
        break;
      }
    }

    const auto in_domain_value = _domain.string_to_domain(value.substr(common_prefix_length));
    const auto value_repr = _domain.string_to_number(in_domain_value) + 1;
    const auto min_repr = _domain.string_to_number(bin_min.substr(common_prefix_length));
    const auto max_repr = _domain.string_to_number(bin_max.substr(common_prefix_length));
    const auto bin_ratio = static_cast<float>(value_repr - min_repr) / (max_repr - min_repr + 1);

    return bin_ratio;
  }
}

template <typename T>
float AbstractHistogram<T>::bin_ratio_between(const BinID bin_id, const T& value, const T& value2) const {
  // All values that are less than or equal to the upper boundary minus all values that are smaller than the lower
  // boundary
  return bin_ratio_less_than_equals(bin_id, value2) - bin_ratio_less_than(bin_id, value);
}

template <typename T>
bool AbstractHistogram<T>::is_uniformly_distributed(const float distribution_threshold) const {
<<<<<<< HEAD
  // The G-test is used in statistics to check whether the frequencies of
  // different categories are random or whether there is a certain distribution.
  // We check here whether there is a uniform distribution and therefore expect
  // the same number of entries in each category.
  // More information: https://en.wikipedia.org/wiki/G-test
  auto expected_value = total_count() / total_distinct_count();
=======
  // https://en.wikipedia.org/wiki/G-test
  const auto expected_value = total_count() / total_distinct_count();
>>>>>>> 562cc9f4

  HistogramCountType sum = 0;
  for (BinID bin_id = BinID(0); bin_id < bin_count(); bin_id++) {
    const auto observed_count = bin_height(bin_id) / bin_distinct_count(bin_id);
    sum += (observed_count * log(observed_count / expected_value));
  }

  const auto g_test = 2 * sum;

<<<<<<< HEAD
  // The perfect uniform distribution returns 0 for g_test.
  return fabs(g_test) < distribution_threshold;
=======
  return std::abs(g_test) < distribution_threshold;
>>>>>>> 562cc9f4
}

template <typename T>
bool AbstractHistogram<T>::does_not_contain(const PredicateCondition predicate_condition,
                                            const AllTypeVariant& variant_value,
                                            const std::optional<AllTypeVariant>& variant_value2) const {
  if (bin_count() == 0) {
    return true;
  }

  const auto value = lossy_variant_cast<T>(variant_value);
  if (!value) {
    return false;
  }

  switch (predicate_condition) {
    case PredicateCondition::Equals: {
      const auto bin_id = _bin_for_value(*value);
      // It is possible for EqualWidthHistograms to have empty bins.
      return bin_id == INVALID_BIN_ID || bin_height(bin_id) == 0ul;
    }
    case PredicateCondition::NotEquals:
      return bin_minimum(BinID{0}) == value && bin_maximum(bin_count() - 1) == value;
    case PredicateCondition::LessThan:
      return value <= bin_minimum(BinID{0});
    case PredicateCondition::LessThanEquals:
      return value < bin_minimum(BinID{0});
    case PredicateCondition::GreaterThanEquals:
      return value > bin_maximum(bin_count() - 1);
    case PredicateCondition::GreaterThan:
      return value >= bin_maximum(bin_count() - 1);

    // For simplicity we do not distinguish between the different Between* types.
    case PredicateCondition::BetweenInclusive:
    case PredicateCondition::BetweenLowerExclusive:
    case PredicateCondition::BetweenUpperExclusive:
    case PredicateCondition::BetweenExclusive: {
      Assert(static_cast<bool>(variant_value2), "Between operator needs two values.");

      if (does_not_contain(PredicateCondition::GreaterThanEquals, *value)) {
        return true;
      }

      const auto value2 = lossy_variant_cast<T>(*variant_value2);
      if (!value2) {
        return false;
      }
      if (does_not_contain(PredicateCondition::LessThanEquals, *value2) || value2 < value) {
        return true;
      }

      const auto value_bin = _bin_for_value(*value);
      const auto value2_bin = _bin_for_value(*value2);

      // In an EqualDistinctCountHistogram, if both values fall into the same gap, we can prune the predicate.
      // We need to have at least two bins to rule out pruning if value < min and value2 > max.
      if (value_bin == INVALID_BIN_ID && value2_bin == INVALID_BIN_ID && bin_count() > 1ul &&
          _next_bin_for_value(*value) == _next_bin_for_value(*value2)) {
        return true;
      }

      // In an EqualWidthHistogram, if both values fall into a bin that has no elements,
      // and there are either no bins in between or none of them have any elements, we can also prune the predicate.
      if (value_bin != INVALID_BIN_ID && value2_bin != INVALID_BIN_ID && bin_height(value_bin) == 0 &&
          bin_height(value2_bin) == 0) {
        for (auto current_bin = value_bin + 1; current_bin < value2_bin; ++current_bin) {
          if (bin_height(current_bin) > 0ul) {
            return false;
          }
        }
        return true;
      }

      return false;
    }
    case PredicateCondition::Like:
    case PredicateCondition::NotLike:
      if constexpr (std::is_same_v<pmr_string, T>) {
        // Generally, (NOT) LIKE is to hard to perform estimations on. Some special patterns could be estimated,
        // e.g. `LIKE 'a'` is the same as `= 'a'` or `LIKE 'a%'` is the same as `>= a AND < b`, but we leave it to other
        // components (e.g., the optimizer) to perform these transformations.
        // Thus, (NOT) LIKE is not estimated and we cannot determine whether does_not_contain() could be true.
        return false;
      } else {
        Fail("Predicate NOT LIKE is not supported for non-string columns.");
      }

    default:
      // Do not prune predicates we cannot (yet) handle.
      return false;
  }
}

template <typename T>
std::pair<Cardinality, DistinctCount> AbstractHistogram<T>::estimate_cardinality_and_distinct_count(
    const PredicateCondition predicate_condition, const AllTypeVariant& variant_value,
    const std::optional<AllTypeVariant>& variant_value2) const {
  auto value = lossy_variant_cast<T>(variant_value);
  if (!value) {
    return {static_cast<Cardinality>(total_count()), static_cast<float>(total_distinct_count())};
  }

  // NOLINTNEXTLINE clang-tidy is crazy and sees a "potentially unintended semicolon" here...
  if constexpr (std::is_same_v<T, pmr_string>) {
    value = _domain.string_to_domain(*value);
  }

  if (does_not_contain(predicate_condition, variant_value, variant_value2)) {
    return {Cardinality{0}, 0.0f};
  }

  switch (predicate_condition) {
    case PredicateCondition::Equals: {
      const auto bin_id = _bin_for_value(*value);
      const auto bin_distinct_count = this->bin_distinct_count(bin_id);

      if (bin_distinct_count == 0) {
        return {Cardinality{0.0f}, 0.0f};
      } else {
        const auto cardinality = Cardinality{bin_height(bin_id) / bin_distinct_count};
        return {cardinality, std::min(bin_distinct_count, HistogramCountType{1.0f})};
      }
    }

    case PredicateCondition::NotEquals:
      return _invert_estimate(estimate_cardinality_and_distinct_count(PredicateCondition::Equals, variant_value));

    case PredicateCondition::LessThan: {
      if (*value > bin_maximum(bin_count() - 1)) {
        return {static_cast<Cardinality>(total_count()), static_cast<float>(total_distinct_count())};
      }

      // This should never be false because does_not_contain should have been true further up if this was the case.
      DebugAssert(*value >= bin_minimum(BinID{0}), "Value smaller than min of histogram.");

      auto cardinality = Cardinality{0};
      auto distinct_count = 0.f;
      auto bin_id = _bin_for_value(*value);

      if (bin_id == INVALID_BIN_ID) {
        // The value is within the range of the histogram, but does not belong to a bin.
        // Therefore, we need to sum up the counts of all bins with a max < value.
        bin_id = _next_bin_for_value(*value);
      } else if (value == bin_minimum(bin_id) || bin_height(bin_id) == 0u) {
        // If the value is exactly the lower bin edge or the bin is empty,
        // we do not have to add anything of that bin and know the cardinality exactly.
      } else {
        const auto share = bin_ratio_less_than(bin_id, *value);
        cardinality += share * bin_height(bin_id);
        distinct_count += share * bin_distinct_count(bin_id);
      }

      DebugAssert(bin_id != INVALID_BIN_ID, "Should have been caught by does_not_contain().");

      // Sum up all bins before the bin (or gap) containing the value.
      for (BinID bin = 0u; bin < bin_id; ++bin) {
        cardinality += bin_height(bin);
        distinct_count += bin_distinct_count(bin);
      }

      /**
       * The cardinality is capped at total_count().
       * It is possible for a value that is smaller than or equal to the max of the EqualHeightHistogram
       * to yield a calculated cardinality higher than total_count.
       * This is due to the way EqualHeightHistograms store the count for a bin,
       * which is in a single value (count_per_bin) for all bins rather than a vector (one value for each bin).
       * Consequently, this value is the desired count for all bins.
       * In practice, _bin_count(n) >= _count_per_bin for n < bin_count() - 1,
       * because bins are filled up until the count is at least _count_per_bin.
       * The last bin typically has a count lower than _count_per_bin.
       * Therefore, if we calculate the share of the last bin based on _count_per_bin
       * we might end up with an estimate higher than total_count(), which is then capped.
       */
      return {std::min(cardinality, static_cast<Cardinality>(total_count())), distinct_count};
    }
    case PredicateCondition::LessThanEquals:
      return estimate_cardinality_and_distinct_count(PredicateCondition::LessThan, _domain.next_value_clamped(*value));

    case PredicateCondition::GreaterThanEquals:
      return _invert_estimate(estimate_cardinality_and_distinct_count(PredicateCondition::LessThan, variant_value));

    case PredicateCondition::GreaterThan:
      return _invert_estimate(
          estimate_cardinality_and_distinct_count(PredicateCondition::LessThanEquals, variant_value));

    case PredicateCondition::BetweenInclusive:
    case PredicateCondition::BetweenLowerExclusive:
    case PredicateCondition::BetweenUpperExclusive:
    case PredicateCondition::BetweenExclusive: {
      Assert(static_cast<bool>(variant_value2), "Between operator needs two values.");
      const auto value2 = lossy_variant_cast<T>(*variant_value2);
      if (!value2) {
        return {total_count(), total_distinct_count()};
      }

      if (*value2 < *value) {
        return {Cardinality{0}, 0.0f};
      }

      // Adjust value (lower_bound) and value2 (lower_bin_id) so that both values are contained within a bin
      auto lower_bound = *value;
      auto lower_bin_id = _bin_for_value(*value);
      if (lower_bin_id == INVALID_BIN_ID) {
        lower_bin_id = _next_bin_for_value(*value);
        lower_bound = bin_minimum(lower_bin_id);
      }

      auto upper_bound = *value2;
      auto upper_bin_id = _bin_for_value(*value2);
      if (upper_bin_id == INVALID_BIN_ID) {
        upper_bin_id = _next_bin_for_value(*value2);
        if (upper_bin_id == INVALID_BIN_ID) {
          upper_bin_id = bin_count() - 1;
        } else {
          upper_bin_id = upper_bin_id - 1;
        }
        upper_bound = bin_maximum(upper_bin_id);
      }

      // Accumulate the cardinality/distinct count of all bins from the lower bound to the upper bound
      auto cardinality = HistogramCountType{0};
      auto distinct_count = HistogramCountType{0};
      for (auto bin_id = lower_bin_id; bin_id <= upper_bin_id; ++bin_id) {
        cardinality += bin_height(bin_id);
        distinct_count += bin_distinct_count(bin_id);
      }

      // Subtract the cardinality/distinct below the lower bound and above the upper bound
      const auto bin_ratio_less_than_lower_bound = bin_ratio_less_than(lower_bin_id, lower_bound);
      cardinality -= bin_height(lower_bin_id) * bin_ratio_less_than_lower_bound;
      distinct_count -= bin_distinct_count(lower_bin_id) * bin_ratio_less_than_lower_bound;

      const auto bin_ratio_greater_than_upper_bound = 1.0f - bin_ratio_less_than_equals(upper_bin_id, upper_bound);
      cardinality -= bin_height(upper_bin_id) * bin_ratio_greater_than_upper_bound;
      distinct_count -= bin_distinct_count(upper_bin_id) * bin_ratio_greater_than_upper_bound;

      return {cardinality, distinct_count};
    }

    case PredicateCondition::Like:
    case PredicateCondition::NotLike:
      if constexpr (std::is_same_v<pmr_string, T>) {
        // Generally, (NOT) LIKE is too hard to perform estimations on. Some special patterns could be estimated,
        // e.g. `LIKE 'a'` is the same as `= 'a'` or `LIKE 'a%'` is the same as `>= a AND < b`, but we leave it to other
        // components (e.g., the optimizer) to perform these transformations.
        // Thus, (NOT) LIKE is not estimated and we return a selectivity of 1.
        return {total_count(), total_distinct_count()};
      } else {
        Fail("Predicate NOT LIKE is not supported for non-string columns.");
      }

    default:
      Fail("Predicate not supported");
  }
}

template <typename T>
std::pair<Cardinality, DistinctCount> AbstractHistogram<T>::_invert_estimate(
    const std::pair<Cardinality, DistinctCount>& estimate) const {
  DebugAssert(total_count() >= estimate.first, "Estimate cannot be higher than total_count()");
  DebugAssert(total_distinct_count() >= estimate.second, "Estimate cannot be higher than total_count()");

  return {Cardinality{total_count() - estimate.first}, total_distinct_count() - estimate.second};
}

// Specialization for numbers.
template <typename T>
Cardinality AbstractHistogram<T>::estimate_cardinality(const PredicateCondition predicate_condition,
                                                       const AllTypeVariant& variant_value,
                                                       const std::optional<AllTypeVariant>& variant_value2) const {
  const auto estimate = estimate_cardinality_and_distinct_count(predicate_condition, variant_value, variant_value2);
  return estimate.first;
}

template <typename T>
std::shared_ptr<AbstractStatisticsObject> AbstractHistogram<T>::sliced(
    const PredicateCondition predicate_condition, const AllTypeVariant& variant_value,
    const std::optional<AllTypeVariant>& variant_value2) const {
  if (does_not_contain(predicate_condition, variant_value, variant_value2)) {
    return nullptr;
  }

  const auto value = lossy_variant_cast<T>(variant_value);
  DebugAssert(value, "sliced() cannot be called with NULL");

  switch (predicate_condition) {
    case PredicateCondition::Equals: {
      GenericHistogramBuilder<T> builder{1, _domain};
      builder.add_bin(*value, *value,
                      static_cast<HistogramCountType>(estimate_cardinality(PredicateCondition::Equals, variant_value)),
                      1);
      return builder.build();
    }

    case PredicateCondition::NotEquals: {
      const auto value_bin_id = _bin_for_value(*value);
      if (value_bin_id == INVALID_BIN_ID) return clone();

      auto minimum = bin_minimum(value_bin_id);
      auto maximum = bin_maximum(value_bin_id);
      const auto distinct_count = bin_distinct_count(value_bin_id);

      // Do not create empty bin, if `value` is the only value in the bin
      const auto new_bin_count = minimum == maximum ? bin_count() - 1 : bin_count();

      GenericHistogramBuilder<T> builder{new_bin_count, _domain};

      builder.add_copied_bins(*this, BinID{0}, value_bin_id);

      // Do not create empty bin, if `value` is the only value in the bin
      if (minimum != maximum) {
        // A bin [50, 60] sliced with `!= 60` becomes [50, 59]
        // TODO(anybody) Implement bin bounds trimming for strings
        // NOLINTNEXTLINE clang-tidy is crazy and sees a "potentially unintended semicolon" here...
        if constexpr (!std::is_same_v<pmr_string, T>) {
          if (minimum == *value) {
            minimum = _domain.next_value_clamped(*value);
          }

          if (maximum == *value) {
            maximum = _domain.previous_value_clamped(*value);
          }
        }

        const auto estimate = estimate_cardinality_and_distinct_count(PredicateCondition::Equals, variant_value);
        const auto new_height = bin_height(value_bin_id) - estimate.first;
        const auto new_distinct_count = distinct_count - estimate.second;

        builder.add_bin(minimum, maximum, new_height, new_distinct_count);
      }

      builder.add_copied_bins(*this, value_bin_id + 1, bin_count());

      return builder.build();
    }

    case PredicateCondition::LessThanEquals:
      return sliced(PredicateCondition::LessThan, _domain.next_value_clamped(*value));

    case PredicateCondition::LessThan: {
      auto last_included_bin_id = _bin_for_value(*value);

      if (last_included_bin_id == INVALID_BIN_ID) {
        const auto next_bin_id_after_value = _next_bin_for_value(*value);

        if (next_bin_id_after_value == INVALID_BIN_ID) {
          last_included_bin_id = bin_count() - 1;
        } else {
          last_included_bin_id = next_bin_id_after_value - 1;
        }
      } else if (*value == bin_minimum(last_included_bin_id)) {
        --last_included_bin_id;
      }

      auto last_bin_maximum = T{};
      // previous_value_clamped(value) is not available for strings, but we do not expect it to make a big difference.
      // TODO(anybody) Correctly implement bin bounds trimming for strings
      // NOLINTNEXTLINE clang-tidy is crazy and sees a "potentially unintended semicolon" here...
      if constexpr (!std::is_same_v<T, pmr_string>) {
        last_bin_maximum = std::min(bin_maximum(last_included_bin_id), _domain.previous_value_clamped(*value));
      } else {
        last_bin_maximum = std::min(bin_maximum(last_included_bin_id), *value);
      }

      GenericHistogramBuilder<T> builder{last_included_bin_id + 1, _domain};
      builder.add_copied_bins(*this, BinID{0}, last_included_bin_id);
      builder.add_sliced_bin(*this, last_included_bin_id, bin_minimum(last_included_bin_id), last_bin_maximum);

      return builder.build();
    }

    case PredicateCondition::GreaterThan:
      return sliced(PredicateCondition::GreaterThanEquals, _domain.next_value_clamped(*value));

    case PredicateCondition::GreaterThanEquals: {
      auto first_new_bin_id = _bin_for_value(*value);

      if (first_new_bin_id == INVALID_BIN_ID) {
        first_new_bin_id = _next_bin_for_value(*value);
      }

      DebugAssert(first_new_bin_id < bin_count(), "This should have been caught by does_not_contain().");

      GenericHistogramBuilder<T> builder{bin_count() - first_new_bin_id, _domain};

      builder.add_sliced_bin(*this, first_new_bin_id, std::max(*value, bin_minimum(first_new_bin_id)),
                             bin_maximum(first_new_bin_id));
      builder.add_copied_bins(*this, first_new_bin_id + 1, bin_count());

      return builder.build();
    }

    case PredicateCondition::BetweenInclusive:
    case PredicateCondition::BetweenLowerExclusive:
    case PredicateCondition::BetweenUpperExclusive:
    case PredicateCondition::BetweenExclusive:
      Assert(variant_value2, "BETWEEN needs a second value.");
      return sliced(PredicateCondition::GreaterThanEquals, variant_value)
          ->sliced(PredicateCondition::LessThanEquals, *variant_value2);

    case PredicateCondition::Like:
    case PredicateCondition::NotLike:
      // TODO(anybody) Slicing for (NOT) LIKE not supported, yet
      return clone();

    case PredicateCondition::In:
    case PredicateCondition::NotIn:
    case PredicateCondition::IsNull:
    case PredicateCondition::IsNotNull:
      Fail("PredicateCondition not supported by Histograms");
  }

  Fail("Invalid enum value");
}

template <typename T>
std::shared_ptr<AbstractStatisticsObject> AbstractHistogram<T>::pruned(
    const size_t num_values_pruned, const PredicateCondition predicate_condition, const AllTypeVariant& variant_value,
    const std::optional<AllTypeVariant>& variant_value2) const {
  const auto value = lossy_variant_cast<T>(variant_value);
  DebugAssert(value, "pruned() cannot be called with NULL");

  // For each bin, bin_prunable_height holds the number of values that do not fulfill the predicate. If we had some
  // information about the sort order of the table, we might start pruning a GreaterThan predicate with the lowest
  // value instead of uniformly pruning across all affected chunks as a future optimization.
  std::vector<HistogramCountType> bin_prunable_height(bin_count());

  switch (predicate_condition) {
    case PredicateCondition::Equals: {
      // Bins that do not contain the value are fully prunable. In the bin that contains the value, there are
      // `height / distinct_count` instances of the value that satisfies the predicate. All other values are prunable.
      for (auto bin_id = BinID{0}; bin_id < bin_count(); ++bin_id) {
        if (bin_contains(bin_id, *value)) {
          bin_prunable_height[bin_id] = bin_height(bin_id) - (bin_height(bin_id) / bin_distinct_count(bin_id));
        } else {
          bin_prunable_height[bin_id] = bin_height(bin_id);
        }
      }
    } break;

    case PredicateCondition::NotEquals: {
      // Bins that do not contain the value are NOT prunable. In the bin that contains the value, there are
      // `height / distinct_count` instances of the value that DO NOT satisfy the predicate. All other values are
      // prunable.
      for (auto bin_id = BinID{0}; bin_id < bin_count(); ++bin_id) {
        if (bin_contains(bin_id, *value)) {
          bin_prunable_height[bin_id] = bin_height(bin_id) / bin_distinct_count(bin_id);
        } else {
          bin_prunable_height[bin_id] = 0.0f;
        }
      }
    } break;

    case PredicateCondition::LessThanEquals: {
      // For bins that are completely less than/equal to the value, bin_ratio_less_than_equals is 100% and no values
      // are prunable. After that, the inverse bin_ratio_less_than_equals is prunable.
      for (auto bin_id = BinID{0}; bin_id < bin_count(); ++bin_id) {
        bin_prunable_height[bin_id] = bin_height(bin_id) * (1.0f - bin_ratio_less_than_equals(bin_id, *value));
      }
    } break;

    case PredicateCondition::LessThan: {
      // Analogous to LessThanEquals
      for (auto bin_id = BinID{0}; bin_id < bin_count(); ++bin_id) {
        bin_prunable_height[bin_id] = bin_height(bin_id) * (1.0f - bin_ratio_less_than(bin_id, *value));
      }
    } break;

    case PredicateCondition::GreaterThan: {
      // Analogous to LessThanEquals
      for (auto bin_id = BinID{0}; bin_id < bin_count(); ++bin_id) {
        bin_prunable_height[bin_id] = bin_height(bin_id) * bin_ratio_less_than_equals(bin_id, *value);
      }
    } break;

    case PredicateCondition::GreaterThanEquals: {
      // Analogous to LessThanEquals
      for (auto bin_id = BinID{0}; bin_id < bin_count(); ++bin_id) {
        bin_prunable_height[bin_id] = bin_height(bin_id) * bin_ratio_less_than(bin_id, *value);
      }
    } break;

    case PredicateCondition::BetweenInclusive:
    case PredicateCondition::BetweenLowerExclusive:
    case PredicateCondition::BetweenUpperExclusive:
    case PredicateCondition::BetweenExclusive: {
      // Treating all between conditions the same for now. Analogous to LessThanEquals.
      DebugAssert(variant_value2, "Expected second value for between");
      const auto value2 = lossy_variant_cast<T>(*variant_value2);
      DebugAssert(value2, "pruned() cannot be called with NULL");

      for (auto bin_id = BinID{0}; bin_id < bin_count(); ++bin_id) {
        bin_prunable_height[bin_id] = bin_height(bin_id) * (1.0f - bin_ratio_between(bin_id, *value, *value2));
      }
    } break;

    case PredicateCondition::Like:
    case PredicateCondition::NotLike:
      // TODO(anybody) Pruning for (NOT) LIKE not supported, yet
      return clone();

    case PredicateCondition::In:
    case PredicateCondition::NotIn:
    case PredicateCondition::IsNull:
    case PredicateCondition::IsNotNull:
      Fail("PredicateCondition not supported by Histograms");
  }

  auto total_prunable_values = HistogramCountType{0};
  for (auto bin_id = BinID{0}; bin_id < bin_count(); ++bin_id) {
    total_prunable_values += bin_prunable_height[bin_id];
  }

  // Without prunable values, the histogram is out-of-date. Return an unmodified histogram to avoid DIV/0 below.
  if (total_prunable_values == HistogramCountType{0}) {
    return clone();
  }

  // For an up-to-date histogram, the pruning ratio should never exceed 100%. If, however, the histogram is outdated
  // we must make sure that no bin becomes more than empty and that we do not touch the unpruned part of the bin.
  const auto pruning_ratio = std::min(static_cast<Selectivity>(num_values_pruned) / total_prunable_values, 1.0f);

  GenericHistogramBuilder<T> builder(bin_count(), _domain);
  for (auto bin_id = BinID{0}; bin_id < bin_count(); ++bin_id) {
    const auto pruned_height = bin_prunable_height[bin_id] * pruning_ratio;
    const auto new_bin_height = bin_height(bin_id) - pruned_height;
    if (new_bin_height <= std::numeric_limits<float>::epsilon()) continue;

    builder.add_bin(bin_minimum(bin_id), bin_maximum(bin_id), new_bin_height, bin_distinct_count(bin_id));
  }

  return builder.build();
}

template <typename T>
std::shared_ptr<AbstractStatisticsObject> AbstractHistogram<T>::scaled(const Selectivity selectivity) const {
  GenericHistogramBuilder<T> builder(bin_count(), _domain);

  // Scale the number of values in the bin with the given selectivity.
  for (auto bin_id = BinID{0}; bin_id < bin_count(); ++bin_id) {
    builder.add_bin(bin_minimum(bin_id), bin_maximum(bin_id), bin_height(bin_id) * selectivity,
                    _scale_distinct_count(bin_height(bin_id), bin_distinct_count(bin_id), selectivity));
  }

  return builder.build();
}

template <typename T>
std::shared_ptr<AbstractHistogram<T>> AbstractHistogram<T>::split_at_bin_bounds(
    const std::vector<std::pair<T, T>>& additional_bin_edges) const {
  // NOLINTNEXTLINE clang-tidy is crazy and sees a "potentially unintended semicolon" here...
  if constexpr (std::is_same_v<T, pmr_string>) {
    Fail("Cannot split_at_bin_bounds() on string histogram");
  }

  const auto input_bin_count = bin_count();

  /**
   * Collect "candidate" splits from the histogram itself and the `additional_bin_edges`.
   *
   * A split is a pair, where pair.first is the upper bound of a (potential) bin in the
   * result histogram and pair.second is the lower bound of the (potential) subsequent bin.
   *
   * E.g. if the histogram has the bins {[0, 10], [15, 20]} and additional_bin_edges is {[-4, 5], [16, 18]})
   * then candidate_split_set becomes {[-5, -4], [-1, 0], [5, 6], [10, 11], [14, 15], [15, 16], [20, 21], [18, 19]}
   */
  auto candidate_split_set = std::unordered_set<std::pair<T, T>, boost::hash<std::pair<T, T>>>{};

  for (auto bin_id = BinID{0}; bin_id < input_bin_count; ++bin_id) {
    const auto bin_min = bin_minimum(bin_id);
    const auto bin_max = bin_maximum(bin_id);
    // NOLINTNEXTLINE clang-tidy is crazy and sees a "potentially unintended semicolon" here...
    if constexpr (std::is_arithmetic_v<T>) {
      candidate_split_set.insert(std::make_pair(_domain.previous_value_clamped(bin_min), bin_min));
      candidate_split_set.insert(std::make_pair(bin_max, _domain.next_value_clamped(bin_max)));
    }
  }

  for (const auto& edge_pair : additional_bin_edges) {
    // NOLINTNEXTLINE clang-tidy is crazy and sees a "potentially unintended semicolon" here...
    if constexpr (std::is_arithmetic_v<T>) {
      candidate_split_set.insert(std::make_pair(_domain.previous_value_clamped(edge_pair.first), edge_pair.first));
      candidate_split_set.insert(std::make_pair(edge_pair.second, _domain.next_value_clamped(edge_pair.second)));
    }
  }

  if (candidate_split_set.empty()) {
    GenericHistogramBuilder<T> builder{0, _domain};
    return builder.build();
  }

  /**
   * Sequentialize `candidate_split_set` and sort it.
   *
   * E.g. {[-1, 0], [10, 11], [14, 15], [20, 21], [-5, -4], [5, 6], [15, 16], [18, 19]} becomes
   * [-5, -4, -1, 0, 5, 6, 10, 11, 14, 15, 15, 16, 18, 19, 20, 21]
   */
  auto candidate_edges = std::vector<T>(candidate_split_set.size() * 2);
  auto edge_idx = size_t{0};
  for (const auto& split_pair : candidate_split_set) {
    candidate_edges[edge_idx] = split_pair.first;
    candidate_edges[edge_idx + 1] = split_pair.second;
    edge_idx += 2;
  }

  std::sort(candidate_edges.begin(), candidate_edges.end());

  /**
   * Remove the first and last value.
   * These are the values introduced in the first step for the first and last split.
   * The lower edge of bin 0 basically added the upper edge of bin -1,
   * and the upper edge of the last bin basically added the lower edge of the bin after the last bin.
   * Both values are obviously not needed.
   *
   * E.g., [-5, -4, -1, 0, 5, 6, 10, 11, 14, 15, 15, 16, 18, 19, 20, 21] becomes
   * [-4, -1, 0, 5, 6, 10, 11, 14, 15, 15, 16, 18, 19, 20]
   */
  candidate_edges.erase(candidate_edges.begin());
  candidate_edges.pop_back();

  /**
   * Create new bins.
   * Bin edges are defined by two consecutive values in candidate_edges in pairs of two.
   *
   * E.g. [-4, -1, 0, 5, 6, 10, 11, 14, 15, 15, 16, 18, 19, 20] becomes
   * {[-4, -1], [0, 5], [6, 10], [11, 14], [15, 15], [16, 18], [19, 20]} but since some of these bins contain not data
   * in the original histogram, the resulting histogram is {[0, 5], [6, 10], [15, 15], [16, 18], [19, 20]}
   */
  const auto result_bin_count = candidate_edges.size() / 2;
  GenericHistogramBuilder<T> builder{result_bin_count, _domain};

  for (auto bin_id = BinID{0}; bin_id < result_bin_count; ++bin_id) {
    const auto bin_min = candidate_edges[bin_id * 2];
    const auto bin_max = candidate_edges[bin_id * 2 + 1];

    const auto estimate =
        estimate_cardinality_and_distinct_count(PredicateCondition::BetweenInclusive, bin_min, bin_max);
    // Skip empty bins
    if (estimate.first == Cardinality{0}) {
      continue;
    }

    builder.add_bin(bin_min, bin_max, static_cast<HistogramCountType>(estimate.first),
                    static_cast<HistogramCountType>(estimate.second));
  }

  return builder.build();
}

template <typename T>
std::vector<std::pair<T, T>> AbstractHistogram<T>::bin_bounds() const {
  std::vector<std::pair<T, T>> bin_edges(bin_count());

  for (auto bin_id = BinID{0}; bin_id < bin_edges.size(); ++bin_id) {
    bin_edges[bin_id] = std::make_pair(bin_minimum(bin_id), bin_maximum(bin_id));
  }

  return bin_edges;
}

template <typename T>
void AbstractHistogram<T>::_assert_bin_validity() {
  for (BinID bin_id{0}; bin_id < bin_count(); ++bin_id) {
    Assert(bin_minimum(bin_id) <= bin_maximum(bin_id), "Bin minimum must be <= bin maximum.");

    if (bin_id < bin_count() - 1) {
      Assert(bin_maximum(bin_id) < bin_minimum(bin_id + 1), "Bins must be sorted and cannot overlap.");
    }

    // NOLINTNEXTLINE clang-tidy is crazy and sees a "potentially unintended semicolon" here...
    if constexpr (std::is_same_v<T, pmr_string>) {
      Assert(_domain.contains(bin_minimum(bin_id)), "Invalid string bin minimum");
      Assert(_domain.contains(bin_maximum(bin_id)), "Invalid string bin maximum");
    }
  }
}

template <typename T>
Cardinality AbstractHistogram<T>::_scale_distinct_count(Cardinality value_count, Cardinality distinct_count,
                                                        Selectivity selectivity) {
  return std::min(distinct_count, Cardinality{value_count * selectivity});
}

EXPLICITLY_INSTANTIATE_DATA_TYPES(AbstractHistogram);

}  // namespace opossum<|MERGE_RESOLUTION|>--- conflicted
+++ resolved
@@ -201,17 +201,12 @@
 
 template <typename T>
 bool AbstractHistogram<T>::is_uniformly_distributed(const float distribution_threshold) const {
-<<<<<<< HEAD
   // The G-test is used in statistics to check whether the frequencies of
   // different categories are random or whether there is a certain distribution.
   // We check here whether there is a uniform distribution and therefore expect
   // the same number of entries in each category.
   // More information: https://en.wikipedia.org/wiki/G-test
   auto expected_value = total_count() / total_distinct_count();
-=======
-  // https://en.wikipedia.org/wiki/G-test
-  const auto expected_value = total_count() / total_distinct_count();
->>>>>>> 562cc9f4
 
   HistogramCountType sum = 0;
   for (BinID bin_id = BinID(0); bin_id < bin_count(); bin_id++) {
@@ -221,12 +216,8 @@
 
   const auto g_test = 2 * sum;
 
-<<<<<<< HEAD
   // The perfect uniform distribution returns 0 for g_test.
-  return fabs(g_test) < distribution_threshold;
-=======
   return std::abs(g_test) < distribution_threshold;
->>>>>>> 562cc9f4
 }
 
 template <typename T>
