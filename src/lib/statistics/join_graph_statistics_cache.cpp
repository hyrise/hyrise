--- conflicted
+++ resolved
@@ -113,12 +113,7 @@
 
   const auto cached_table_statistics = cache_entry.table_statistics;
 
-<<<<<<< HEAD
-  // Compute the mapping from result column ids to cached column ids and the column data types.
-  // of the result
-=======
   // Compute the mapping from result column ids to cached column ids and the column data types of the result.
->>>>>>> 3d33d81f
   auto cached_column_ids = std::vector<ColumnID>{requested_column_order.size()};
   auto result_column_data_types = std::vector<DataType>{requested_column_order.size()};
   const auto requested_column_order_size = requested_column_order.size();
