--- conflicted
+++ resolved
@@ -123,11 +123,7 @@
 
     auto current_bin_begin_it = value_counts.cbegin();
     for (auto current_bin_id = BinID{0}; current_bin_id < bin_count; current_bin_id++) {
-<<<<<<< HEAD
-      auto next_bin_begin_value = static_cast<T>(current_bin_begin_value + bin_width);
-=======
-      T next_bin_begin_value = min + bin_width * (current_bin_id + 1u);
->>>>>>> dec046ee
+      auto next_bin_begin_value = static_cast<T>(min + bin_width * (current_bin_id + 1u));
 
       if constexpr (std::is_integral_v<T>) {
         next_bin_begin_value += std::min(current_bin_id + 1, bin_count_with_larger_range);
