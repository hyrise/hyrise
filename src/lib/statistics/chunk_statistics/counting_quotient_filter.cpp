#include "counting_quotient_filter.hpp"

#include <cmath>
#include <iostream>
#include <string>

#include "resolve_type.hpp"
#include "storage/create_iterable_from_segment.hpp"
#include "storage/storage_manager.hpp"
#include "storage/table.hpp"
#include "types.hpp"

using namespace gqf2;   // NOLINT
using namespace gqf4;   // NOLINT
using namespace gqf8;   // NOLINT
using namespace gqf16;  // NOLINT
using namespace gqf32;  // NOLINT

namespace opossum {

template <typename ElementType>
CountingQuotientFilter<ElementType>::CountingQuotientFilter(const size_t quotient_size, const size_t remainder_size)
    : _hash_bits(quotient_size + remainder_size) {
  Assert(quotient_size > 0, "Quotient size can not be zero.");
  Assert(_hash_bits <= 64u, "Hash length can not exceed 64 bits.");

  if (remainder_size == 2) {
    _quotient_filter = gqf2::quotient_filter{};
  } else if (remainder_size == 4) {
    _quotient_filter = gqf4::quotient_filter{};
  } else if (remainder_size == 8) {
    _quotient_filter = gqf8::quotient_filter{};
  } else if (remainder_size == 16) {
    _quotient_filter = gqf16::quotient_filter{};
  } else if (remainder_size == 32) {
    _quotient_filter = gqf32::quotient_filter{};
  } else {
    Fail("Invalid remainder remainder_size");
  }

  const auto number_of_slots = std::pow(2, quotient_size);
  boost::apply_visitor([&](auto& filter) { qf_init(&filter, number_of_slots, _hash_bits, 0); }, _quotient_filter);
}

template <typename ElementType>
CountingQuotientFilter<ElementType>::~CountingQuotientFilter() {
  boost::apply_visitor([&](auto& filter) { qf_destroy(&filter); }, _quotient_filter);
}

template <typename ElementType>
void CountingQuotientFilter<ElementType>::insert(ElementType value, size_t count) {
  const auto bitmask = static_cast<size_t>(std::pow(2, _hash_bits)) - 1;
  const auto hash = bitmask & _hash(value);
  for (size_t idx = 0; idx < count; ++idx) {
    boost::apply_visitor([&](auto& filter) { qf_insert(&filter, hash, 0, 1); }, _quotient_filter);
  }
}

template <typename ElementType>
size_t CountingQuotientFilter<ElementType>::count(const AllTypeVariant& value) const {
  DebugAssert(value.type() == typeid(ElementType), "Value does not have the same type as the filter elements");
  return count(type_cast<ElementType>(value));
}

template <typename ElementType>
bool CountingQuotientFilter<ElementType>::can_prune(const PredicateCondition predicate_type,
                                                    const AllTypeVariant& value,
                                                    const std::optional<AllTypeVariant>& variant_value2) const {
  DebugAssert(predicate_type == PredicateCondition::Equals && !variant_value2, "CQF only supports equality predicates");
  return count(value) == 0;
}

template <typename ElementType>
size_t CountingQuotientFilter<ElementType>::count(const ElementType& value) const {
  const auto bitmask = static_cast<uint64_t>(std::pow(2, _hash_bits)) - 1;
  const auto hash = bitmask & _hash(value);

  auto count = size_t{0};
  boost::apply_visitor([&](auto& filter) { count = qf_count_key_value(&filter, hash, 0); }, _quotient_filter);
  return count;
}

template <typename ElementType>
<<<<<<< HEAD
uint64_t CountingQuotientFilter<ElementType>::_hash(const ElementType& value) const {
  auto hash = std::hash<ElementType>{}(value);
  return static_cast<size_t>(hash);
=======
size_t CountingQuotientFilter<ElementType>::_hash(const ElementType& value) const {
  return std::hash<ElementType>{}(value);
>>>>>>> 22fa0d37
}

template <typename ElementType>
void CountingQuotientFilter<ElementType>::populate(const std::shared_ptr<const BaseSegment>& segment) {
  resolve_segment_type<ElementType>(*segment, [&](const auto& typed_segment) {
    auto segment_iterable = create_iterable_from_segment<ElementType>(typed_segment);
    segment_iterable.for_each([&](const auto& value) {
      if (value.is_null()) return;
      insert(value.value());
    });
  });
}

template <typename ElementType>
size_t CountingQuotientFilter<ElementType>::memory_consumption() const {
  size_t consumption = 0;
  boost::apply_visitor([&](auto& filter) { consumption = qf_memory_consumption(filter); }, _quotient_filter);
  return consumption;
}

template <typename ElementType>
float CountingQuotientFilter<ElementType>::load_factor() const {
  auto load_factor = 0.f;
  boost::apply_visitor([&](auto& filter) { load_factor = filter.noccupied_slots / static_cast<float>(filter.nslots); },
                       _quotient_filter);
  return load_factor;
}

template <typename ElementType>
bool CountingQuotientFilter<ElementType>::is_full() const {
  return load_factor() > 0.99f;
}

EXPLICITLY_INSTANTIATE_DATA_TYPES(CountingQuotientFilter);

}  // namespace opossum
<|MERGE_RESOLUTION|>--- conflicted
+++ resolved
@@ -1,127 +1,121 @@
-#include "counting_quotient_filter.hpp"
-
-#include <cmath>
-#include <iostream>
-#include <string>
-
-#include "resolve_type.hpp"
-#include "storage/create_iterable_from_segment.hpp"
-#include "storage/storage_manager.hpp"
-#include "storage/table.hpp"
-#include "types.hpp"
-
-using namespace gqf2;   // NOLINT
-using namespace gqf4;   // NOLINT
-using namespace gqf8;   // NOLINT
-using namespace gqf16;  // NOLINT
-using namespace gqf32;  // NOLINT
-
-namespace opossum {
-
-template <typename ElementType>
-CountingQuotientFilter<ElementType>::CountingQuotientFilter(const size_t quotient_size, const size_t remainder_size)
-    : _hash_bits(quotient_size + remainder_size) {
-  Assert(quotient_size > 0, "Quotient size can not be zero.");
-  Assert(_hash_bits <= 64u, "Hash length can not exceed 64 bits.");
-
-  if (remainder_size == 2) {
-    _quotient_filter = gqf2::quotient_filter{};
-  } else if (remainder_size == 4) {
-    _quotient_filter = gqf4::quotient_filter{};
-  } else if (remainder_size == 8) {
-    _quotient_filter = gqf8::quotient_filter{};
-  } else if (remainder_size == 16) {
-    _quotient_filter = gqf16::quotient_filter{};
-  } else if (remainder_size == 32) {
-    _quotient_filter = gqf32::quotient_filter{};
-  } else {
-    Fail("Invalid remainder remainder_size");
-  }
-
-  const auto number_of_slots = std::pow(2, quotient_size);
-  boost::apply_visitor([&](auto& filter) { qf_init(&filter, number_of_slots, _hash_bits, 0); }, _quotient_filter);
-}
-
-template <typename ElementType>
-CountingQuotientFilter<ElementType>::~CountingQuotientFilter() {
-  boost::apply_visitor([&](auto& filter) { qf_destroy(&filter); }, _quotient_filter);
-}
-
-template <typename ElementType>
-void CountingQuotientFilter<ElementType>::insert(ElementType value, size_t count) {
-  const auto bitmask = static_cast<size_t>(std::pow(2, _hash_bits)) - 1;
-  const auto hash = bitmask & _hash(value);
-  for (size_t idx = 0; idx < count; ++idx) {
-    boost::apply_visitor([&](auto& filter) { qf_insert(&filter, hash, 0, 1); }, _quotient_filter);
-  }
-}
-
-template <typename ElementType>
-size_t CountingQuotientFilter<ElementType>::count(const AllTypeVariant& value) const {
-  DebugAssert(value.type() == typeid(ElementType), "Value does not have the same type as the filter elements");
-  return count(type_cast<ElementType>(value));
-}
-
-template <typename ElementType>
-bool CountingQuotientFilter<ElementType>::can_prune(const PredicateCondition predicate_type,
-                                                    const AllTypeVariant& value,
-                                                    const std::optional<AllTypeVariant>& variant_value2) const {
-  DebugAssert(predicate_type == PredicateCondition::Equals && !variant_value2, "CQF only supports equality predicates");
-  return count(value) == 0;
-}
-
-template <typename ElementType>
-size_t CountingQuotientFilter<ElementType>::count(const ElementType& value) const {
-  const auto bitmask = static_cast<uint64_t>(std::pow(2, _hash_bits)) - 1;
-  const auto hash = bitmask & _hash(value);
-
-  auto count = size_t{0};
-  boost::apply_visitor([&](auto& filter) { count = qf_count_key_value(&filter, hash, 0); }, _quotient_filter);
-  return count;
-}
-
-template <typename ElementType>
-<<<<<<< HEAD
-uint64_t CountingQuotientFilter<ElementType>::_hash(const ElementType& value) const {
-  auto hash = std::hash<ElementType>{}(value);
-  return static_cast<size_t>(hash);
-=======
-size_t CountingQuotientFilter<ElementType>::_hash(const ElementType& value) const {
-  return std::hash<ElementType>{}(value);
->>>>>>> 22fa0d37
-}
-
-template <typename ElementType>
-void CountingQuotientFilter<ElementType>::populate(const std::shared_ptr<const BaseSegment>& segment) {
-  resolve_segment_type<ElementType>(*segment, [&](const auto& typed_segment) {
-    auto segment_iterable = create_iterable_from_segment<ElementType>(typed_segment);
-    segment_iterable.for_each([&](const auto& value) {
-      if (value.is_null()) return;
-      insert(value.value());
-    });
-  });
-}
-
-template <typename ElementType>
-size_t CountingQuotientFilter<ElementType>::memory_consumption() const {
-  size_t consumption = 0;
-  boost::apply_visitor([&](auto& filter) { consumption = qf_memory_consumption(filter); }, _quotient_filter);
-  return consumption;
-}
-
-template <typename ElementType>
-float CountingQuotientFilter<ElementType>::load_factor() const {
-  auto load_factor = 0.f;
-  boost::apply_visitor([&](auto& filter) { load_factor = filter.noccupied_slots / static_cast<float>(filter.nslots); },
-                       _quotient_filter);
-  return load_factor;
-}
-
-template <typename ElementType>
-bool CountingQuotientFilter<ElementType>::is_full() const {
-  return load_factor() > 0.99f;
-}
-
-EXPLICITLY_INSTANTIATE_DATA_TYPES(CountingQuotientFilter);
-
-}  // namespace opossum
+#include "counting_quotient_filter.hpp"
+
+#include <cmath>
+#include <iostream>
+#include <string>
+
+#include "resolve_type.hpp"
+#include "storage/create_iterable_from_segment.hpp"
+#include "storage/storage_manager.hpp"
+#include "storage/table.hpp"
+#include "types.hpp"
+
+using namespace gqf2;   // NOLINT
+using namespace gqf4;   // NOLINT
+using namespace gqf8;   // NOLINT
+using namespace gqf16;  // NOLINT
+using namespace gqf32;  // NOLINT
+
+namespace opossum {
+
+template <typename ElementType>
+CountingQuotientFilter<ElementType>::CountingQuotientFilter(const size_t quotient_size, const size_t remainder_size)
+    : _hash_bits(quotient_size + remainder_size) {
+  Assert(quotient_size > 0, "Quotient size can not be zero.");
+  Assert(_hash_bits <= 64u, "Hash length can not exceed 64 bits.");
+
+  if (remainder_size == 2) {
+    _quotient_filter = gqf2::quotient_filter{};
+  } else if (remainder_size == 4) {
+    _quotient_filter = gqf4::quotient_filter{};
+  } else if (remainder_size == 8) {
+    _quotient_filter = gqf8::quotient_filter{};
+  } else if (remainder_size == 16) {
+    _quotient_filter = gqf16::quotient_filter{};
+  } else if (remainder_size == 32) {
+    _quotient_filter = gqf32::quotient_filter{};
+  } else {
+    Fail("Invalid remainder remainder_size");
+  }
+
+  const auto number_of_slots = std::pow(2, quotient_size);
+  boost::apply_visitor([&](auto& filter) { qf_init(&filter, number_of_slots, _hash_bits, 0); }, _quotient_filter);
+}
+
+template <typename ElementType>
+CountingQuotientFilter<ElementType>::~CountingQuotientFilter() {
+  boost::apply_visitor([&](auto& filter) { qf_destroy(&filter); }, _quotient_filter);
+}
+
+template <typename ElementType>
+void CountingQuotientFilter<ElementType>::insert(ElementType value, size_t count) {
+  const auto bitmask = static_cast<size_t>(std::pow(2, _hash_bits)) - 1;
+  const auto hash = bitmask & _hash(value);
+  for (size_t idx = 0; idx < count; ++idx) {
+    boost::apply_visitor([&](auto& filter) { qf_insert(&filter, hash, 0, 1); }, _quotient_filter);
+  }
+}
+
+template <typename ElementType>
+size_t CountingQuotientFilter<ElementType>::count(const AllTypeVariant& value) const {
+  DebugAssert(value.type() == typeid(ElementType), "Value does not have the same type as the filter elements");
+  return count(type_cast<ElementType>(value));
+}
+
+template <typename ElementType>
+bool CountingQuotientFilter<ElementType>::can_prune(const PredicateCondition predicate_type,
+                                                    const AllTypeVariant& value,
+                                                    const std::optional<AllTypeVariant>& variant_value2) const {
+  DebugAssert(predicate_type == PredicateCondition::Equals && !variant_value2, "CQF only supports equality predicates");
+  return count(value) == 0;
+}
+
+template <typename ElementType>
+size_t CountingQuotientFilter<ElementType>::count(const ElementType& value) const {
+  const auto bitmask = static_cast<uint64_t>(std::pow(2, _hash_bits)) - 1;
+  const auto hash = bitmask & _hash(value);
+
+  auto count = size_t{0};
+  boost::apply_visitor([&](auto& filter) { count = qf_count_key_value(&filter, hash, 0); }, _quotient_filter);
+  return count;
+}
+
+template <typename ElementType>
+size_t CountingQuotientFilter<ElementType>::_hash(const ElementType& value) const {
+  return std::hash<ElementType>{}(value);
+}
+
+template <typename ElementType>
+void CountingQuotientFilter<ElementType>::populate(const std::shared_ptr<const BaseSegment>& segment) {
+  resolve_segment_type<ElementType>(*segment, [&](const auto& typed_segment) {
+    auto segment_iterable = create_iterable_from_segment<ElementType>(typed_segment);
+    segment_iterable.for_each([&](const auto& value) {
+      if (value.is_null()) return;
+      insert(value.value());
+    });
+  });
+}
+
+template <typename ElementType>
+size_t CountingQuotientFilter<ElementType>::memory_consumption() const {
+  size_t consumption = 0;
+  boost::apply_visitor([&](auto& filter) { consumption = qf_memory_consumption(filter); }, _quotient_filter);
+  return consumption;
+}
+
+template <typename ElementType>
+float CountingQuotientFilter<ElementType>::load_factor() const {
+  auto load_factor = 0.f;
+  boost::apply_visitor([&](auto& filter) { load_factor = filter.noccupied_slots / static_cast<float>(filter.nslots); },
+                       _quotient_filter);
+  return load_factor;
+}
+
+template <typename ElementType>
+bool CountingQuotientFilter<ElementType>::is_full() const {
+  return load_factor() > 0.99f;
+}
+
+EXPLICITLY_INSTANTIATE_DATA_TYPES(CountingQuotientFilter);
+
+}  // namespace opossum