--- conflicted
+++ resolved
@@ -31,10 +31,6 @@
 
   bool can_prune(const PredicateCondition predicate_type, const AllTypeVariant& variant_value,
                  const std::optional<AllTypeVariant>& variant_value2 = std::nullopt) const override {
-<<<<<<< HEAD
-    // Early exit for NULL variants.
-    if (variant_is_null(variant_value)) {
-=======
     /*
      * Early exit for NULL-checking predicates and NULL variants. Predicates with one or 
      * more variant parameter being NULL are not prunable. Malformed predicates such as
@@ -43,7 +39,6 @@
      */
     if (variant_is_null(variant_value) || (variant_value2.has_value() && variant_is_null(variant_value2.value())) ||
         predicate_type == PredicateCondition::IsNull || predicate_type == PredicateCondition::IsNotNull) {
->>>>>>> 95c4f198
       return false;
     }
 
@@ -88,11 +83,7 @@
          *    - both bounds are within the same gap
          */
 
-<<<<<<< HEAD
-        Assert(static_cast<bool>(variant_value2), "Between operator needs two values.");
-=======
         Assert(variant_value2.has_value(), "Between operator needs two values.");
->>>>>>> 95c4f198
         const auto value2 = type_cast_variant<T>(*variant_value2);
 
         // Smaller than the segment's minimum.
@@ -109,15 +100,6 @@
           return range.second < compare_value;
         };
         // Get value range or next larger value range if searched value is in a gap.
-<<<<<<< HEAD
-        const auto start_lower = std::lower_bound(std::begin(_ranges), std::end(_ranges), value, range_comp);
-        const auto end_lower = std::lower_bound(std::begin(_ranges), std::end(_ranges), value2, range_comp);
-
-        const bool start_in_value_range =
-            (start_lower != std::end(_ranges)) && (*start_lower).first <= value && value <= (*start_lower).second;
-        const bool end_in_value_range =
-            (end_lower != std::end(_ranges)) && (*end_lower).first <= value2 && value2 <= (*end_lower).second;
-=======
         const auto start_lower = std::lower_bound(_ranges.cbegin(), _ranges.cend(), value, range_comp);
         const auto end_lower = std::lower_bound(_ranges.cbegin(), _ranges.cend(), value2, range_comp);
 
@@ -125,7 +107,6 @@
             (start_lower != _ranges.cend()) && (*start_lower).first <= value && value <= (*start_lower).second;
         const bool end_in_value_range =
             (end_lower != _ranges.cend()) && (*end_lower).first <= value2 && value2 <= (*end_lower).second;
->>>>>>> 95c4f198
 
         // Check if both bounds are within the same gap.
         if (!start_in_value_range && !end_in_value_range && start_lower == end_lower) {
