--- conflicted
+++ resolved
@@ -30,7 +30,6 @@
   static std::unique_ptr<RangeFilter<T>> build_filter(const pmr_vector<T>& dictionary,
                                                       uint32_t max_ranges_count = MAX_RANGES_COUNT);
 
-<<<<<<< HEAD
   CardinalityEstimate estimate_cardinality(
       const PredicateCondition predicate_type, const AllTypeVariant& variant_value,
       const std::optional<AllTypeVariant>& variant_value2 = std::nullopt) const override;
@@ -44,173 +43,9 @@
  protected:
   bool _does_not_contain(const PredicateCondition predicate_type, const AllTypeVariant& variant_value,
                          const std::optional<AllTypeVariant>& variant_value2 = std::nullopt) const;
-=======
-  bool can_prune(const PredicateCondition predicate_type, const AllTypeVariant& variant_value,
-                 const std::optional<AllTypeVariant>& variant_value2 = std::nullopt) const override {
-    /*
-     * Early exit for NULL-checking predicates and NULL variants. Predicates with one or 
-     * more variant parameter being NULL are not prunable. Malformed predicates such as
-     * can_prune(PredicateCondition::LessThan, {5}, NULL_VALUE) are not pruned either,
-     * the caller is expected to call the function correctly.
-     */
-    if (variant_is_null(variant_value) || (variant_value2.has_value() && variant_is_null(variant_value2.value())) ||
-        predicate_type == PredicateCondition::IsNull || predicate_type == PredicateCondition::IsNotNull) {
-      return false;
-    }
 
-    const auto value = type_cast_variant<T>(variant_value);
-    // Operators work as follows: value_from_table <operator> value
-    // e.g. OpGreaterThan: value_from_table > value
-    // thus we can exclude chunk if value >= _max since then no value from the table can be greater than value
-    switch (predicate_type) {
-      case PredicateCondition::GreaterThan: {
-        auto& max = _ranges.back().second;
-        return value >= max;
-      }
-      case PredicateCondition::GreaterThanEquals: {
-        auto& max = _ranges.back().second;
-        return value > max;
-      }
-      case PredicateCondition::LessThan: {
-        auto& min = _ranges.front().first;
-        return value <= min;
-      }
-      case PredicateCondition::LessThanEquals: {
-        auto& min = _ranges.front().first;
-        return value < min;
-      }
-      case PredicateCondition::Equals: {
-        for (const auto& bounds : _ranges) {
-          const auto& [min, max] = bounds;
-
-          if (value >= min && value <= max) {
-            return false;
-          }
-        }
-        return true;
-      }
-      case PredicateCondition::NotEquals: {
-        return _ranges.size() == 1 && _ranges.front().first == value && _ranges.front().second == value;
-      }
-      case PredicateCondition::Between: {
-        /* There are two scenarios where a between predicate can be pruned:
-         *    - both bounds are "outside" (not spanning) the segment's value range (i.e., either both are smaller than
-         *      the minimum or both are larger than the maximum
-         *    - both bounds are within the same gap
-         */
-
-        Assert(variant_value2.has_value(), "Between operator needs two values.");
-        const auto value2 = type_cast_variant<T>(*variant_value2);
-
-        // Smaller than the segment's minimum.
-        if (can_prune(PredicateCondition::LessThanEquals, std::max(value, value2))) {
-          return true;
-        }
-
-        // Larger than the segment's maximum.
-        if (can_prune(PredicateCondition::GreaterThanEquals, std::min(value, value2))) {
-          return true;
-        }
-
-        const auto range_comp = [](std::pair<T, T> range, T compare_value) -> bool {
-          return range.second < compare_value;
-        };
-        // Get value range or next larger value range if searched value is in a gap.
-        const auto start_lower = std::lower_bound(_ranges.cbegin(), _ranges.cend(), value, range_comp);
-        const auto end_lower = std::lower_bound(_ranges.cbegin(), _ranges.cend(), value2, range_comp);
-
-        const bool start_in_value_range =
-            (start_lower != _ranges.cend()) && (*start_lower).first <= value && value <= (*start_lower).second;
-        const bool end_in_value_range =
-            (end_lower != _ranges.cend()) && (*end_lower).first <= value2 && value2 <= (*end_lower).second;
-
-        // Check if both bounds are within the same gap.
-        if (!start_in_value_range && !end_in_value_range && start_lower == end_lower) {
-          return true;
-        }
-
-        return false;
-      }
-      default:
-        return false;
-    }
-  }
->>>>>>> 12c851b3
 
  protected:
   std::vector<std::pair<T, T>> _ranges;
 };
-
-<<<<<<< HEAD
-=======
-template <typename T>
-std::unique_ptr<RangeFilter<T>> RangeFilter<T>::build_filter(const pmr_vector<T>& dictionary,
-                                                             const uint32_t max_ranges_count) {
-  static_assert(std::is_arithmetic_v<T>, "Range filters are only allowed on arithmetic types.");
-  DebugAssert(!dictionary.empty(), "The dictionary should not be empty.");
-  DebugAssert(std::is_sorted(dictionary.begin(), dictionary.cend()), "Dictionary must be sorted in ascending order.");
-
-  if (dictionary.size() == 1) {
-    std::vector<std::pair<T, T>> ranges;
-    ranges.emplace_back(dictionary.front(), dictionary.front());
-    return std::make_unique<RangeFilter<T>>(std::move(ranges));
-  }
-
-  /*
-  * In case more than one value is present, first the elements are checked for potential overflows (e.g., when calculating
-  * the distince between INT::MIN() and INT::MAX(), the resulting distance might be to large for signed types).
-  * While being rather unlikely for doubles, it's more likely to happen when Opossum includes tinyint etc.
-  * std::make_unsigned<T>::type would be possible to use for signed int types, but not for floating types.
-  * Approach: take the min and max values and simply check if the distance between both might overflow. In this case,
-  * fall back to a single range filter.
-  */
-  const auto min_max = std::minmax_element(dictionary.cbegin(), dictionary.cend());
-  if ((*min_max.first < 0) &&
-      (*min_max.second > std::numeric_limits<T>::max() + *min_max.first)) {  // min_value is negative
-    return std::make_unique<RangeFilter<T>>(std::vector<std::pair<T, T>>{{*min_max.first, *min_max.second}});
-  }
-
-  // calculate distances by taking the difference between two neighbouring elements
-  // vector stores <distance to next element, dictionary index>
-  std::vector<std::pair<T, size_t>> distances;
-  distances.reserve(dictionary.size() - 1);
-  for (auto dict_it = dictionary.cbegin(); dict_it + 1 != dictionary.cend(); ++dict_it) {
-    auto dict_it_next = dict_it + 1;
-    distances.emplace_back(*dict_it_next - *dict_it, std::distance(dictionary.cbegin(), dict_it));
-  }
-
-  std::sort(distances.begin(), distances.end(),
-            [](const auto& pair1, const auto& pair2) { return pair1.first > pair2.first; });
-
-  if ((max_ranges_count - 1) < distances.size()) {
-    distances.erase(distances.cbegin() + (max_ranges_count - 1), distances.cend());
-  }
-
-  std::sort(distances.begin(), distances.end(),
-            [](const auto& pair1, const auto& pair2) { return pair1.second < pair2.second; });
-  // we want a range until the last element in the dictionary
-  distances.emplace_back(T{}, dictionary.size() - 1);
-
-  // derive intervals from distances where items exist
-  //
-  // start   end  next_startpoint
-  // v       v    v
-  // 1 2 3 4 5    10 11     15 16
-  //         ^
-  //         distance 5, index 4
-  //
-  // next_startpoint is the start of the next range
-
-  std::vector<std::pair<T, T>> ranges;
-  size_t next_startpoint = 0u;
-  for (const auto& distance_index_pair : distances) {
-    const auto index = distance_index_pair.second;
-    ranges.emplace_back(dictionary[next_startpoint], dictionary[index]);
-    next_startpoint = index + 1;
-  }
-
-  return std::make_unique<RangeFilter<T>>(std::move(ranges));
-}
-
->>>>>>> 12c851b3
 }  // namespace opossum