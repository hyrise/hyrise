--- conflicted
+++ resolved
@@ -5,15 +5,10 @@
 #include <unordered_set>
 #include <vector>
 
-<<<<<<< HEAD
-#include <boost/sort/sort.hpp>
+#include <boost/sort/pdqsort/pdqsort.hpp>
 #include <boost/unordered/unordered_flat_set.hpp>
 
-=======
-#include <boost/sort/pdqsort/pdqsort.hpp>
-
 #include "hyrise.hpp"
->>>>>>> 9717fa19
 #include "resolve_type.hpp"
 #include "scheduler/abstract_task.hpp"
 #include "scheduler/job_task.hpp"
@@ -75,33 +70,20 @@
 
       // TODO(anyone): use dictionary-optimized path for FixedStringDictionarySegments as well.
       if constexpr (std::is_same_v<SegmentType, DictionarySegment<ColumnDataType>>) {
-<<<<<<< HEAD
-        // we can use the fact that dictionary segments have an accessor for the dictionary
+        // We can use the fact that dictionary segments have an accessor for the dictionary.
         const auto& dictionary = typed_segment.dictionary();
-=======
-        // We can use the fact that dictionary segments have an accessor for the dictionary.
-        const auto& dictionary = *typed_segment.dictionary();
->>>>>>> 9717fa19
         create_pruning_statistics_for_segment(*segment_statistics, dictionary);
       } else {
         // If we have a generic segment, we create the dictionary ourselves.
         auto iterable = create_iterable_from_segment<ColumnDataType>(typed_segment);
-<<<<<<< HEAD
         auto values = boost::unordered_flat_set<ColumnDataType>{};
-=======
-        auto values = std::unordered_set<ColumnDataType>{};
->>>>>>> 9717fa19
         iterable.for_each([&](const auto& value) {
           // We are only interested in non-null values.
           if (!value.is_null()) {
             values.insert(value.value());
           }
         });
-<<<<<<< HEAD
-        auto dictionary = pmr_vector<ColumnDataType>(values.cbegin(), values.cend());
-=======
         auto dictionary = pmr_vector<ColumnDataType>{values.cbegin(), values.cend()};
->>>>>>> 9717fa19
         boost::sort::pdqsort(dictionary.begin(), dictionary.end());
         create_pruning_statistics_for_segment(*segment_statistics, dictionary);
       }
