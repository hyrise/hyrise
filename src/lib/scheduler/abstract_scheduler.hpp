#pragma once

#include <memory>
#include <vector>

#include "scheduler/abstract_task.hpp"
#include "types.hpp"
#include "utils/assert.hpp"
#include "worker.hpp"

namespace hyrise {

class TaskQueue;

/**
 *
 * GENERAL TASK PROCESSING AND SCHEDULING CONCEPT
 *
 * In Hyrise, everything that needs to be processed in parallel should be encapsulated in tasks. A task will be pushed
 * into a TaskQueue by a scheduler and pulled by a worker to be processed.
 *
 * There are currently two alternative scheduler implementations:
 *   - ImmediateExecutionScheduler: single-threaded, primarily for benchmarking and debugging
 *   - NodeQueueScheduler: multi-threaded with NUMA node-local task queues
 *
 *
 * TASK DEPENDENCIES
 *
 * Tasks can be dependent on each other. For example, a TableScan operation can depend on a GetTable operation, and so
 * do the tasks that encapsulate these operations. Tasks with predecessors are not scheduled (i.e., not added to the
 * TaskQueues) to avoid workers from pulling tasks that cannot (yet) be processed. Instead, succeeding tasks are
 * executed as soon as the preceding task(s) have been processed (workers try to process all successors before pulling
 * new tasks from the TaskQueues).
 * Considering the exemplary query TPC-H 6. Here, only a single GetTable operator and none of the other operators would
 * be scheduled. After an operator has been processed, the operators consuming its output are directly executed. For
 * more complex queries with multiple GetTable operators, we would schedule multiple operators concurrently.
 *
 *
 * TASKS
 *
 * The two main task types in Hyrise are OperatorTasks and JobTasks. OperatorTasks encapsulate database operators
 * (here, they only encapsulate the execute() function). JobTasks can be used by any component to parallelize arbitrary
 * parts of its work by taking a void-returning lambda. If a task itself spawns tasks to be executed, the worker
 * executing the main task executes these tasks directly when possible or waits for their completion in case other
 * workers already process these tasks (during this wait time, the worker pulls tasks from the TaskQueues to avoid
 * idling).
<<<<<<< HEAD
 * Unless a task is supposed to run in the background (e.g., by creating a JobTask and calling schedule() without
 * waiting), the task spawning code needs to wait for the completion of tasks. This is either done using
 * `wait_for_tasks()` or `schedule_and_wait_for_tasks()`. The first function allows users to manually schedule tasks
=======
 * Unless a task is supposed to run in the background (e.g., by creating a JobTask and calling `schedule()` without
 * waiting), the task spawning code needs to wait for the completion of tasks. This is either done using
 * `wait_for_tasks()` or `schedule_and_wait_for_tasks()`. The first function allows users to manually schedule tasks,
>>>>>>> cb35cf30
 * which is helpful when the creation of tasks itself is slow (e.g., when reading from disk). In most cases,
 * `schedule_and_wait_for_tasks()` is preferable as it optimizes scheduling many tasks (e.g., grouping tasks, see
 * `_group_tasks()`).
 *
 */

class AbstractScheduler : public Noncopyable {
 friend class SchedulerTest;

 public:
  virtual ~AbstractScheduler() = default;

  /**
   * Begin the scheduler's lifecycle as the global Scheduler instance.
   */
  virtual void begin() = 0;

  virtual void wait_for_all_tasks() = 0;

  /**
<<<<<<< HEAD
   * Ends the scheduler's lifecycle as the global Scheduler instance. This waits for all scheduled tasks to be finished,
=======
   * Ends the scheduler's lifecycle as the global scheduler instance. This waits for all scheduled tasks to be finished,
>>>>>>> cb35cf30
   * and sets the scheduler to inactive.
   *
   * The caller of this method has to make sure that no other tasks can be scheduled from outside while this method is
   * being executed, otherwise those tasks might get lost.
   */
  virtual void finish() = 0;

  virtual bool active() const = 0;

  virtual const std::vector<std::shared_ptr<TaskQueue>>& queues() const = 0;

  /**
   * Blocks until all specified tasks are completed. If no asynchronicity is needed, prefer
<<<<<<< HEAD
   * `schedule_and_wait_for_tasks()`. Use this method when task creation is expensive. In this case, created tasks can
   * be scheduled right away (using `schedule()`) and `wait_for_tasks()` blocks for their execution.
=======
   * `schedule_and_wait_for_tasks()`. Use this method when task creation is expensive (e.g., when requiring reading from
   * disk). In this case, created tasks can be scheduled right away (using `task->schedule()`). `wait_for_tasks()` then
   * blocks for their execution.
>>>>>>> cb35cf30
   * The caller is responsible to ensure the tasks' lifetimes until method returns.
   */
  static void wait_for_tasks(const std::vector<std::shared_ptr<AbstractTask>>& tasks);

  /**
   * Schedules the given tasks for execution and waits for them to complete before returning. Preferable when task
<<<<<<< HEAD
   * creation is cheap (i.e., first creating all jobs does not block first task from running too long) and a grouped
   * scheduling might improve the execution of tasks. This could be the case when grouping tasks. Here, tasks may be
   * reorganized internally, e.g., to reduce the number of tasks being executed in parallel. See the implementation of
   * NodeQueueScheduler::_group_tasks for an example.
=======
   * creation is cheap (i.e., creating all jobs before executing them does not block first task from running too long)
   * and a grouped scheduling might improve the execution of tasks. With grouping, tasks may be reorganized internally,
   * e.g., to reduce the number of tasks being executed in parallel (see the implementation of
   * `NodeQueueScheduler::_group_tasks`).
>>>>>>> cb35cf30
   * The caller is responsible to ensure the tasks' lifetimes until method returns.
   */
  void schedule_and_wait_for_tasks(const std::vector<std::shared_ptr<AbstractTask>>& tasks);

 protected:
  friend class AbstractTask;
  /**
   * Executes the task immediately or only registers it for execution, depending on the scheduler implementation.
   * This method is private as tasks should be scheduled via `task->schedule()` (AbstractTask is a friend).
   */
  virtual void _schedule(std::shared_ptr<AbstractTask> task, NodeID preferred_node_id = CURRENT_NODE_ID,
                         SchedulePriority priority = SchedulePriority::Default) = 0;

  /**
   * Schedules the given tasks for execution and returns immediately.
   */
  static void _schedule_tasks(const std::vector<std::shared_ptr<AbstractTask>>& tasks);

  /**
   * Internal helper method that adds predecessor/successor relationships between tasks to limit the degree of
   * parallelism and reduce scheduling overhead.
   */
  virtual void _group_tasks(const std::vector<std::shared_ptr<AbstractTask>>& tasks) const = 0;
};

}  // namespace hyrise<|MERGE_RESOLUTION|>--- conflicted
+++ resolved
@@ -44,15 +44,9 @@
  * executing the main task executes these tasks directly when possible or waits for their completion in case other
  * workers already process these tasks (during this wait time, the worker pulls tasks from the TaskQueues to avoid
  * idling).
-<<<<<<< HEAD
- * Unless a task is supposed to run in the background (e.g., by creating a JobTask and calling schedule() without
- * waiting), the task spawning code needs to wait for the completion of tasks. This is either done using
- * `wait_for_tasks()` or `schedule_and_wait_for_tasks()`. The first function allows users to manually schedule tasks
-=======
  * Unless a task is supposed to run in the background (e.g., by creating a JobTask and calling `schedule()` without
  * waiting), the task spawning code needs to wait for the completion of tasks. This is either done using
  * `wait_for_tasks()` or `schedule_and_wait_for_tasks()`. The first function allows users to manually schedule tasks,
->>>>>>> cb35cf30
  * which is helpful when the creation of tasks itself is slow (e.g., when reading from disk). In most cases,
  * `schedule_and_wait_for_tasks()` is preferable as it optimizes scheduling many tasks (e.g., grouping tasks, see
  * `_group_tasks()`).
@@ -60,7 +54,7 @@
  */
 
 class AbstractScheduler : public Noncopyable {
- friend class SchedulerTest;
+  friend class SchedulerTest;
 
  public:
   virtual ~AbstractScheduler() = default;
@@ -73,11 +67,7 @@
   virtual void wait_for_all_tasks() = 0;
 
   /**
-<<<<<<< HEAD
-   * Ends the scheduler's lifecycle as the global Scheduler instance. This waits for all scheduled tasks to be finished,
-=======
    * Ends the scheduler's lifecycle as the global scheduler instance. This waits for all scheduled tasks to be finished,
->>>>>>> cb35cf30
    * and sets the scheduler to inactive.
    *
    * The caller of this method has to make sure that no other tasks can be scheduled from outside while this method is
@@ -91,31 +81,19 @@
 
   /**
    * Blocks until all specified tasks are completed. If no asynchronicity is needed, prefer
-<<<<<<< HEAD
-   * `schedule_and_wait_for_tasks()`. Use this method when task creation is expensive. In this case, created tasks can
-   * be scheduled right away (using `schedule()`) and `wait_for_tasks()` blocks for their execution.
-=======
    * `schedule_and_wait_for_tasks()`. Use this method when task creation is expensive (e.g., when requiring reading from
    * disk). In this case, created tasks can be scheduled right away (using `task->schedule()`). `wait_for_tasks()` then
    * blocks for their execution.
->>>>>>> cb35cf30
    * The caller is responsible to ensure the tasks' lifetimes until method returns.
    */
   static void wait_for_tasks(const std::vector<std::shared_ptr<AbstractTask>>& tasks);
 
   /**
    * Schedules the given tasks for execution and waits for them to complete before returning. Preferable when task
-<<<<<<< HEAD
-   * creation is cheap (i.e., first creating all jobs does not block first task from running too long) and a grouped
-   * scheduling might improve the execution of tasks. This could be the case when grouping tasks. Here, tasks may be
-   * reorganized internally, e.g., to reduce the number of tasks being executed in parallel. See the implementation of
-   * NodeQueueScheduler::_group_tasks for an example.
-=======
    * creation is cheap (i.e., creating all jobs before executing them does not block first task from running too long)
    * and a grouped scheduling might improve the execution of tasks. With grouping, tasks may be reorganized internally,
    * e.g., to reduce the number of tasks being executed in parallel (see the implementation of
    * `NodeQueueScheduler::_group_tasks`).
->>>>>>> cb35cf30
    * The caller is responsible to ensure the tasks' lifetimes until method returns.
    */
   void schedule_and_wait_for_tasks(const std::vector<std::shared_ptr<AbstractTask>>& tasks);
