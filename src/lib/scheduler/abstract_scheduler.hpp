#pragma once

#include <memory>
#include <vector>

#include "scheduler/abstract_task.hpp"
#include "types.hpp"
#include "utils/assert.hpp"
#include "worker.hpp"

namespace hyrise {

class TaskQueue;

/**
 *
 * GENERAL TASK PROCESSING AND SCHEDULING CONCEPT
 *
 * Everything that needs to be processed is encapsulated in tasks. A task will be pushed into a TaskQueue by a
 * scheduler and pulled by a worker to be processed.
 *
 * There are currently two alternative scheduler implementations: the ImmediateExecutionScheduler (single-threaded,
 * primarily for benchmarking and debugging) and the NodeQueueScheduler (multi-threaded).
 *
 *
 * TASK DEPENDENCIES
 *
 * Tasks can be dependent on each other. For example, a TableScan operation can depend on a GetTable operation, and so
 * do the tasks that encapsulate these operations. Tasks with predecessors are not scheduled (i.e., not added to the
 * TaskQueues) to avoid workers from pulling tasks that cannot (yet) be processed. Instead, succeeding tasks are
 * executed as soon as the preceding task(s) have been processed (workers try to process all successors before pulling
 * new tasks from the TaskQueues).
 * Considering the exemplary query TPC-H 6. Here, only a single GetTable operator and none of the other operators would
 * be scheduled. After an operator has been processed, the operators consuming its output are directly executed. For
 * more complex queries with multiple GetTable operators, we would schedule multiple operators concurrently.
 *
 *
 * TASKS
 *
 * The two main task types in Hyrise are OperatorTasks and JobTasks. OperatorTasks encapsulate database operators
 * (here, they only encapsulate the execute() function). JobTasks can be used by any component to parallelize arbitrary
 * parts of its work by taking a void-returning lambda. If a task itself spawns tasks to be executed, the worker
 * executing the main task executes these tasks directly when possible or waits for their completion in case other
 * workers already process these tasks (during this wait time, the worker pulls tasks from the TaskQueues to avoid
 * idling).
 *
 */

class AbstractScheduler : public Noncopyable {
 public:
  virtual ~AbstractScheduler() = default;

  /**
   * Begin the schedulers lifecycle as the global Scheduler instance. In this method do work that can't be done before
   * the Scheduler isn't registered as the global instance
   */
  virtual void begin() = 0;

  virtual void wait_for_all_tasks() = 0;

  /**
   * Ends the schedulers lifecycle as the global Scheduler instance. This waits for all scheduled tasks to be finished,
   * and sets the scheduler to inactive.
   *
   * The caller of this method has to make sure that no other tasks can be scheduled from outside while this method
   * is being executed, otherwise those tasks might get lost.
   */
  virtual void finish() = 0;

  virtual bool active() const = 0;

  virtual const std::vector<std::shared_ptr<TaskQueue>>& queues() const = 0;

<<<<<<< HEAD
  virtual const std::vector<NodeID>& ordered_queue_ids(NodeID node_id) const = 0;

  virtual void schedule(std::shared_ptr<AbstractTask> task, SchedulePriority priority = SchedulePriority::Default) = 0;
=======
  // Returns a vector containing indices for all tasks queues, prioritized by their actual node's NUMA distance to
  // the given node_id.
  virtual const std::vector<NodeID>& prioritized_queue_ids(NodeID node_id) const = 0;

  virtual void schedule(std::shared_ptr<AbstractTask> task, NodeID preferred_node_id = CURRENT_NODE_ID,
                        SchedulePriority priority = SchedulePriority::Default) = 0;
>>>>>>> 4add1a2a

  // Schedules the given tasks for execution and returns immediately.
  // If no asynchronicity is needed, prefer schedule_and_wait_for_tasks.
  static void schedule_tasks(const std::vector<std::shared_ptr<AbstractTask>>& tasks);

  // Blocks until all specified tasks are completed.
  // If no asynchronicity is needed, prefer schedule_and_wait_for_tasks.
  static void wait_for_tasks(const std::vector<std::shared_ptr<AbstractTask>>& tasks);

  // Schedules the given tasks for execution and waits for them to complete before returning. Tasks may be reorganized
  // internally, e.g., to reduce the number of tasks being executed in parallel. See the implementation of
  // NodeQueueScheduler::_group_tasks for an example.
  void schedule_and_wait_for_tasks(const std::vector<std::shared_ptr<AbstractTask>>& tasks);

 protected:
  // Internal helper method that adds predecessor/successor relationships between tasks to limit the degree of
  // parallelism and reduce scheduling overhead.
  virtual void _group_tasks(const std::vector<std::shared_ptr<AbstractTask>>& tasks) const;
};

}  // namespace hyrise<|MERGE_RESOLUTION|>--- conflicted
+++ resolved
@@ -71,18 +71,11 @@
 
   virtual const std::vector<std::shared_ptr<TaskQueue>>& queues() const = 0;
 
-<<<<<<< HEAD
-  virtual const std::vector<NodeID>& ordered_queue_ids(NodeID node_id) const = 0;
-
-  virtual void schedule(std::shared_ptr<AbstractTask> task, SchedulePriority priority = SchedulePriority::Default) = 0;
-=======
   // Returns a vector containing indices for all tasks queues, prioritized by their actual node's NUMA distance to
   // the given node_id.
   virtual const std::vector<NodeID>& prioritized_queue_ids(NodeID node_id) const = 0;
 
-  virtual void schedule(std::shared_ptr<AbstractTask> task, NodeID preferred_node_id = CURRENT_NODE_ID,
-                        SchedulePriority priority = SchedulePriority::Default) = 0;
->>>>>>> 4add1a2a
+  virtual void schedule(std::shared_ptr<AbstractTask> task, SchedulePriority priority = SchedulePriority::Default) = 0;
 
   // Schedules the given tasks for execution and returns immediately.
   // If no asynchronicity is needed, prefer schedule_and_wait_for_tasks.
