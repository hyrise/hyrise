#pragma once

#include <memory>
#include <vector>

#include "processing_unit.hpp"
#include "types.hpp"
#include "utils/assert.hpp"

namespace opossum {

class TaskQueue;

/**
 * To be executed on a separate Thread, fetches and executes tasks until the queue is empty AND the shutdown flag is set
 * Ideally there should be one Worker actively doing work per CPU, but multiple might be active occasionally
 */
class Worker : public std::enable_shared_from_this<Worker>, private Noncopyable {
  friend class AbstractTask;
  friend class CurrentScheduler;
  friend class NodeQueueScheduler;

 public:
  static std::shared_ptr<Worker> get_this_thread_worker();

<<<<<<< HEAD
  Worker(std::weak_ptr<ProcessingUnit> processing_unit, std::shared_ptr<TaskQueue> queue, WorkerID id, CpuID cpu_id, SchedulePriority min_priority = SchedulePriority::All);
=======
  Worker(const std::weak_ptr<ProcessingUnit>& processing_unit, const std::shared_ptr<TaskQueue>& queue, WorkerID id,
         CpuID cpu_id);
>>>>>>> a267d952

  /**
   * Unique ID of a worker. Currently not in use, but really helpful for debugging.
   */
  WorkerID id() const;
  std::shared_ptr<TaskQueue> queue() const;
  std::weak_ptr<ProcessingUnit> processing_unit() const;
  CpuID cpu_id() const;

  void operator()();

  void operator=(const Worker&) = delete;
  void operator=(Worker&&) = delete;

 protected:
  template <typename TaskType>
  void _wait_for_tasks(const std::vector<std::shared_ptr<TaskType>>& tasks) {
    /**
     * This method blocks the calling thread (worker) until all tasks have been completed.
     * It hands off the active worker token so that another worker can execute tasks while the calling worker is blocked.
     */
    auto processing_unit = _processing_unit.lock();
    DebugAssert(static_cast<bool>(processing_unit), "Bug: Locking the processing unit failed");

    processing_unit->yield_active_worker_token(_id);
    processing_unit->wake_or_create_worker();

    for (auto& task : tasks) {
      task->_join_without_replacement_worker();
    }
  }

 private:
  /**
   * Pin a worker to a particular core.
   * This does not work on non-NUMA systems, and might be addressed in the future.
   */
  void _set_affinity();

  std::weak_ptr<ProcessingUnit> _processing_unit;
  std::shared_ptr<TaskQueue> _queue;
  WorkerID _id;
  CpuID _cpu_id;
  SchedulePriority _min_priority;
};

}  // namespace opossum<|MERGE_RESOLUTION|>--- conflicted
+++ resolved
@@ -23,12 +23,7 @@
  public:
   static std::shared_ptr<Worker> get_this_thread_worker();
 
-<<<<<<< HEAD
-  Worker(std::weak_ptr<ProcessingUnit> processing_unit, std::shared_ptr<TaskQueue> queue, WorkerID id, CpuID cpu_id, SchedulePriority min_priority = SchedulePriority::All);
-=======
-  Worker(const std::weak_ptr<ProcessingUnit>& processing_unit, const std::shared_ptr<TaskQueue>& queue, WorkerID id,
-         CpuID cpu_id);
->>>>>>> a267d952
+  Worker(const std::weak_ptr<ProcessingUnit>& processing_unit, const std::shared_ptr<TaskQueue>& queue, WorkerID id, CpuID cpu_id, SchedulePriority min_priority = SchedulePriority::All);
 
   /**
    * Unique ID of a worker. Currently not in use, but really helpful for debugging.
