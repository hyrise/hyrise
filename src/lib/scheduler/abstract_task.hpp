--- conflicted
+++ resolved
@@ -135,13 +135,9 @@
 
   TaskID _id = INVALID_TASK_ID;
   NodeID _node_id = INVALID_NODE_ID;
-<<<<<<< HEAD
   SchedulePriority _priority;
   bool _stealable;
-  bool _done = false;
-=======
   std::atomic_bool _done{false};
->>>>>>> 8ba420b8
   std::function<void()> _done_callback;
 
   // For dependencies
