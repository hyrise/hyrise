--- conflicted
+++ resolved
@@ -21,19 +21,11 @@
 
   bool active() const final;
 
-<<<<<<< HEAD
-  const std::vector<std::shared_ptr<TaskQueue>>& queues() const override;
-
- private:
-  void _schedule(std::shared_ptr<AbstractTask> task, NodeID preferred_node_id = CURRENT_NODE_ID,
-                 SchedulePriority priority = SchedulePriority::Default) override;
-=======
   const std::vector<std::shared_ptr<TaskQueue>>& queues() const final;
 
  private:
   void _schedule(std::shared_ptr<AbstractTask> task, NodeID preferred_node_id = CURRENT_NODE_ID,
                  SchedulePriority priority = SchedulePriority::Default) final;
->>>>>>> cb35cf30
 
   void _group_tasks(const std::vector<std::shared_ptr<AbstractTask>>& tasks) const final;
 
