--- conflicted
+++ resolved
@@ -48,11 +48,7 @@
 NodeQueueScheduler::~NodeQueueScheduler() {
   if (HYRISE_DEBUG && _active) {
     // We cannot throw an exception because destructors are noexcept by default.
-<<<<<<< HEAD
-    std::cerr << "NodeQueueScheduler::finish() was not called prior to destroying it." << std::endl;
-=======
-    std::cerr << "NodeQueueScheduler::finish() wasn't called prior to destroying it.\n";
->>>>>>> 8783047e
+    std::cerr << "NodeQueueScheduler::finish() was not called prior to destroying it.\n";
     std::exit(EXIT_FAILURE);  // NOLINT(concurrency-mt-unsafe)
   }
 }
