--- conflicted
+++ resolved
@@ -35,7 +35,7 @@
  * use a high group count (to allow parallelism and balance load evenly even when some tasks straggle) as the task queue
  * is usually not congested. In case of multiple clients, we lower the number of groups to take pressure of the
  * scheduler and the tasks queues (see discussion in #2243).
- * 
+ *
  * We scale number of groups linearly between (NUM_GROUPS_MIN_FACTOR * _workers_per_node) and (NUM_GROUPS_MAX_FACTOR *
  * _workers_per_node).
  */
@@ -70,11 +70,10 @@
   _queues.resize(_node_count);
   _workers_per_node.reserve(_node_count);
 
-  // For task lists with less tasks, we do not determine the number of groups to avoid grouping overheads.
-  // Assuming NUM_GROUPS_MIN_FACTOR=0.1 and 128 workers, we would not group tasks with less than 25 tasks
-  // (2 * 128 * 0.1).
+  // For task lists with few tasks, we do not determine the number of groups to avoid grouping overheads. Assuming
+  // NUM_GROUPS_MIN_FACTOR=0.1 and 128 workers, we would not group tasks with less than 25 tasks (2 * 128 * 0.1).
   _min_task_count_for_regrouping =
-      std::max(size_t{8}, static_cast<size_t>(2.0f * static_cast<float>(_worker_count) * NUM_GROUPS_MIN_FACTOR));
+      std::max(size_t{16}, static_cast<size_t>(2.0f * static_cast<float>(_worker_count) * NUM_GROUPS_MIN_FACTOR));
 
   // Everything above this limit yields the max value for grouping.
   _regrouping_upper_limit = _worker_count * UPPER_LIMIT_QUEUE_SIZE_FACTOR;
@@ -232,33 +231,6 @@
   return _workers;
 }
 
-<<<<<<< HEAD
-void NodeQueueScheduler::schedule(std::shared_ptr<AbstractTask> task, NodeID preferred_node_id,
-                                  SchedulePriority priority) {
-  /**
-   * Add task to the queue of the preferred node if it is ready for execution.
-   */
-  DebugAssert(_active, "Cannot schedule more tasks after the NodeQueueScheduler was shut down.");
-  DebugAssert(task->is_scheduled(), "Do not call NodeQueueScheduler::schedule(), call schedule() on the task.");
-
-  const auto task_counter = _task_counter++;  // Atomically take snapshot of counter
-  task->set_id(TaskID{task_counter});
-
-  if (!task->is_ready()) {
-    return;
-  }
-
-  // std::cerr << std::format("TASK ({}) SCHEDULED\n", (void*)&(*task));
-
-  const auto node_id_for_queue = determine_queue_id(preferred_node_id);
-  DebugAssert((static_cast<size_t>(node_id_for_queue) < _queues.size()),
-              "Node ID is not within range of available nodes.");
-  DebugAssert(_queues[node_id_for_queue], "Selected queue of queueless node (node not active).");
-  _queues[node_id_for_queue]->push(task, priority);
-}
-
-=======
->>>>>>> 7a04e721
 NodeID NodeQueueScheduler::determine_queue_id(const NodeID preferred_node_id) const {
   const auto active_node_count = _active_nodes.size();
 
@@ -300,12 +272,11 @@
   return min_load_node_id;
 }
 
-<<<<<<< HEAD
 std::optional<size_t> NodeQueueScheduler::determine_group_count(
     const std::vector<std::shared_ptr<AbstractTask>>& tasks) const {
   const auto task_count = tasks.size();
   if (task_count < _min_task_count_for_regrouping) {
-    // For small task lists, we use a group count equal to the number of workers.
+    // Early out for small task lists that do not need to group.
     return std::nullopt;
   }
 
@@ -315,8 +286,9 @@
   const auto first_task_node_id = tasks[0]->node_id();
 
   // Ensure short cuts taken below to test for node_id are valid.
-  DebugAssert(INVALID_NODE_ID == std::numeric_limits<NodeID::base_type>::max(), "Unexpected value for INVALID_NODE_ID");
-  DebugAssert(CURRENT_NODE_ID == INVALID_NODE_ID - 1, "Unexpected value for CURRENT_NODE_ID");
+  DebugAssert(INVALID_NODE_ID == std::numeric_limits<NodeID::base_type>::max(), "Unexpected value for INVALID_NODE_ID.");
+  DebugAssert(CURRENT_NODE_ID == INVALID_NODE_ID - 1, "Unexpected value for CURRENT_NODE_ID.");
+
   const auto node_id_for_queue_check =
       (first_task_node_id >= CURRENT_NODE_ID) ? determine_queue_id(first_task_node_id) : first_task_node_id;
   const auto queue_load = _queues[node_id_for_queue_check]->estimate_load();
@@ -326,15 +298,17 @@
                                   static_cast<float>(_regrouping_upper_limit));
   const auto group_count_factor = NUM_GROUPS_MIN_FACTOR + (NUM_GROUPS_RANGE * fill_level);
 
-  // Using max() for small machines where NUM_GROUPS_MIN_FACTOR*cores can yield group_counts smaller one.
+  // Using max() for small machines where NUM_GROUPS_MIN_FACTOR * cores can yield group_counts smaller one.
   const auto group_count =
       std::max(size_t{2}, static_cast<size_t>(static_cast<float>(_worker_count) * group_count_factor));
-  if ((task_count / group_count) < 2) {
+  // If the resulting groups are smaller then 4 tasks, skip grouping.
+  if ((task_count / group_count) < 4) {
     return std::nullopt;
   }
 
   return group_count;
-=======
+}
+
 void NodeQueueScheduler::_schedule(std::shared_ptr<AbstractTask> task, NodeID preferred_node_id,
                                    SchedulePriority priority) {
   /**
@@ -354,7 +328,6 @@
   DebugAssert((static_cast<size_t>(node_id_for_queue) < _queues.size()),
               "Node ID is not within range of available nodes.");
   _queues[node_id_for_queue]->push(task, priority);
->>>>>>> 7a04e721
 }
 
 void NodeQueueScheduler::_group_tasks(const std::vector<std::shared_ptr<AbstractTask>>& tasks) const {
@@ -373,16 +346,9 @@
 
   const auto task_count = tasks.size();
 
-<<<<<<< HEAD
   // Per group, this vector stores the offset into the task list for the task that will be the successor of the current
   // task. Initialize with -1 to denote an invalid offset.
   auto grouped_task_offsets = std::vector<int32_t>(group_count, -1);
-=======
-  // For each group, this list stores the task that will be successor of the current task. Tasks are identified by their
-  // offset in the task list. Initialize with -1 to denote an invalid offset.
-  auto grouped_task_offsets = std::vector<int32_t>(NUM_GROUPS, -1);
->>>>>>> 7a04e721
-
   auto common_node_id = std::optional<NodeID>{};
 
   /**
