--- conflicted
+++ resolved
@@ -105,58 +105,8 @@
 
   // Signal workers that scheduler is shutting down.
   _shutdown_flag = true;
-<<<<<<< HEAD
-
-  {
-    auto wake_up_loop_count = size_t{0};
-    while (true) {
-      auto wait_flag = std::atomic_flag{};
-      auto waiting_workers_counter = std::atomic_uint32_t{0};
-
-      // Schedule non-op jobs (one for each worker). Can be necessary as workers might sleep and wait for queue events.
-      // The tasks cannot be stolen to ensure that we reach each worker of each node.
-      auto jobs = std::vector<std::shared_ptr<AbstractTask>>{};
-      jobs.reserve(_queue_count * _workers_per_node);
-      for (auto node_id = NodeID{0}; node_id < _queue_count; ++node_id) {
-        for (auto worker_id = size_t{0}; worker_id < _workers_per_node; ++worker_id) {
-          auto shutdown_signal_task = std::make_shared<JobTask>(
-              [&]() {
-                ++waiting_workers_counter;
-                wait_flag.wait(false);
-              },
-              SchedulePriority::Default, false);
-          jobs.push_back(std::move(shutdown_signal_task));
-          jobs.back()->schedule(node_id);
-        }
-      }
-
-      const auto worker_count = _workers.size();
-      auto wait_loop_count = size_t{0};
-      while (waiting_workers_counter < worker_count) {
-        std::this_thread::sleep_for(std::chrono::milliseconds(100));
-
-        // We wait up to 3 seconds (tests might run on congested servers) per loop.
-        if (wait_loop_count > 30) {
-          break;
-        }
-        ++wait_loop_count;
-      }
-
-      std::cout << "run " << wake_up_loop_count << std::endl;
-
-      wait_flag.test_and_set();
-      wait_flag.notify_all();
-
-      if (waiting_workers_counter == worker_count) {
-        break;
-      }
-
-      ++wake_up_loop_count;
-    }
-=======
   for (auto& queue : _queues) {
     queue->signal(_workers_per_node);
->>>>>>> fd8c1edf
   }
 
   // All queues SHOULD be empty by now
