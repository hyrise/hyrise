#include "node_queue_scheduler.hpp"
#include <cstdlib>
#include <iostream>
#include <memory>
#include <utility>
#include <vector>

#include "abstract_task.hpp"
#include "hyrise.hpp"
#include "task_queue.hpp"
#include "worker.hpp"

#include "uid_allocator.hpp"
#include "utils/assert.hpp"


<<<<<<< HEAD
namespace {

constexpr auto MIN_LOAD_TO_DISTRIBUTE_TASKS = size_t{4'096};

}

=======
>>>>>>> 8ee68542
namespace hyrise {

NodeQueueScheduler::NodeQueueScheduler() {
  _worker_id_allocator = std::make_shared<UidAllocator>();
}

NodeQueueScheduler::~NodeQueueScheduler() {
  if (HYRISE_DEBUG && _active) {
    // We cannot throw an exception because destructors are noexcept by default.
    std::cerr << "NodeQueueScheduler::finish() wasn't called prior to destroying it" << std::endl;
    std::exit(EXIT_FAILURE);  // NOLINT(concurrency-mt-unsafe)
  }
}

void NodeQueueScheduler::begin() {
  DebugAssert(!_active, "Scheduler is already active");

  _workers.reserve(Hyrise::get().topology.num_cpus());
  _queue_count = Hyrise::get().topology.nodes().size();
  _queues.reserve(_queue_count);
  
  for (auto node_id = NodeID{0}; node_id < Hyrise::get().topology.nodes().size(); node_id++) {
    auto queue = std::make_shared<TaskQueue>(node_id);

    _queues.emplace_back(queue);

    const auto& topology_node = Hyrise::get().topology.nodes()[node_id];

    for (const auto& topology_cpu : topology_node.cpus) {
      _workers.emplace_back(
          std::make_shared<Worker>(queue, WorkerID{_worker_id_allocator->allocate()}, topology_cpu.cpu_id));
    }
  }

  _active = true;

  for (auto& worker : _workers) {
    worker->start();
  }
}

void NodeQueueScheduler::wait_for_all_tasks() {
  while (true) {
    uint64_t num_finished_tasks = 0;
    for (auto& worker : _workers) {
      num_finished_tasks += worker->num_finished_tasks();
    }

    if (num_finished_tasks == _task_counter) {
      break;
    }

    std::this_thread::sleep_for(std::chrono::milliseconds(10));
  }
}

void NodeQueueScheduler::finish() {
  wait_for_all_tasks();

  // All queues SHOULD be empty by now
  if (HYRISE_DEBUG) {
    for (auto& queue : _queues) {
      Assert(queue->empty(), "NodeQueueScheduler bug: Queue wasn't empty even though all tasks finished");
    }
  }

  _active = false;

  for (auto& worker : _workers) {
    worker->join();
  }

  _workers = {};
  _queues = {};
  _task_counter = 0;
}

bool NodeQueueScheduler::active() const {
  return _active;
}

const std::vector<std::shared_ptr<TaskQueue>>& NodeQueueScheduler::queues() const {
  return _queues;
}

const std::vector<std::shared_ptr<Worker>>& NodeQueueScheduler::workers() const {
  return _workers;
}

void NodeQueueScheduler::schedule(std::shared_ptr<AbstractTask> task, NodeID preferred_node_id,
                                  SchedulePriority priority) {
  /**
   * Add task to the queue of the preferred node if it is ready for execution.
   */
  DebugAssert(_active, "Can't schedule more tasks after the NodeQueueScheduler was shut down");
  DebugAssert(task->is_scheduled(), "Don't call NodeQueueScheduler::schedule(), call schedule() on the task");

  const auto task_counter = _task_counter++;  // Atomically take snapshot of counter
  task->set_id(TaskID{task_counter});

  if (!task->is_ready()) {
    return;
  }

  // There is no need to check for preferred nodes or a worker's queue, if there is only a single node/queue.
  if (_queue_count == 1) {
    _queues[0]->push(task, priority);
    return;
  }

  // Lookup node id for current worker.
  if (preferred_node_id == CURRENT_NODE_ID) {
    auto worker = Worker::get_this_thread_worker();
    if (worker) {
      preferred_node_id = worker->queue()->node_id();
    } else if (_queue_count > 1) {
      // Get load of Node 0. 
      auto min_load_queue_id = NodeID{0};
      const auto load_queue_0 = _queues[0]->estimate_load();
      auto min_load = load_queue_0;

      for (auto queue_id = NodeID{1}; queue_id < _queue_count; ++queue_id) {
        const auto queue_load = _queues[queue_id]->estimate_load();
        if (queue_load < min_load) {
          min_load_queue_id = queue_id;
          min_load = queue_load;
        }
      }
      preferred_node_id = min_load_queue_id;
    } else {
      preferred_node_id = NodeID{0};
    }
  }

  DebugAssert(!(static_cast<size_t>(preferred_node_id) >= _queues.size()),
              "preferred_node_id is not within range of available nodes");

  auto queue = _queues[preferred_node_id];
  queue->push(task, priority);
}

void NodeQueueScheduler::_group_tasks(const std::vector<std::shared_ptr<AbstractTask>>& tasks) const {
  // Adds predecessor/successor relationships between tasks so that only NUM_GROUPS tasks can be executed in parallel.
  // The optimal value of NUM_GROUPS depends on the number of cores and the number of queries being executed
  // concurrently. The current value has been found with a divining rod.
  //
  // Approach: Skip all tasks that already have predecessors or successors, as adding relationships to these could
  // introduce cyclic dependencies. Again, this is far from perfect, but better than not grouping the tasks.

  auto round_robin_counter = 0;
  auto common_node_id = std::optional<NodeID>{};

  std::vector<std::shared_ptr<AbstractTask>> grouped_tasks(NUM_GROUPS);
  for (const auto& task : tasks) {
    if (!task->predecessors().empty() || !task->successors().empty()) {
      return;
    }

    if (common_node_id) {
      // This is not really a hard assertion. As the chain will likely be executed on the same Worker (see
      // Worker::execute_next), we would ignore all but the first node_id. At the time of writing, we did not do any
      // smart node assignment. This assertion is only here so that this behavior is understood if we ever assign NUMA
      // node ids.
      DebugAssert(task->node_id() == *common_node_id, "Expected all grouped tasks to have the same node_id");
    } else {
      common_node_id = task->node_id();
    }

    const auto group_id = round_robin_counter % NUM_GROUPS;
    const auto& first_task_in_group = grouped_tasks[group_id];
    if (first_task_in_group) {
      task->set_as_predecessor_of(first_task_in_group);
    }
    grouped_tasks[group_id] = task;
    ++round_robin_counter;
  }
}

}  // namespace hyrise<|MERGE_RESOLUTION|>--- conflicted
+++ resolved
@@ -14,15 +14,6 @@
 #include "utils/assert.hpp"
 
 
-<<<<<<< HEAD
-namespace {
-
-constexpr auto MIN_LOAD_TO_DISTRIBUTE_TASKS = size_t{4'096};
-
-}
-
-=======
->>>>>>> 8ee68542
 namespace hyrise {
 
 NodeQueueScheduler::NodeQueueScheduler() {
