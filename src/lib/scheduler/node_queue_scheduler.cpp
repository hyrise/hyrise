#include "node_queue_scheduler.hpp"

#include <atomic>
#include <chrono>
#include <cstdlib>
#include <iostream>
#include <memory>
#include <mutex>
#include <optional>
#include <thread>
#include <utility>
#include <vector>

#include "abstract_task.hpp"
#include "hyrise.hpp"
#include "job_task.hpp"
#include "shutdown_task.hpp"
#include "task_queue.hpp"
#include "types.hpp"
#include "uid_allocator.hpp"
#include "utils/assert.hpp"
#include "worker.hpp"

namespace hyrise {

NodeQueueScheduler::NodeQueueScheduler() {
  _worker_id_allocator = std::make_shared<UidAllocator>();
}

NodeQueueScheduler::~NodeQueueScheduler() {
  if (HYRISE_DEBUG && _active) {
    // We cannot throw an exception because destructors are noexcept by default.
    std::cerr << "NodeQueueScheduler::finish() wasn't called prior to destroying it." << std::endl;
    std::exit(EXIT_FAILURE);  // NOLINT(concurrency-mt-unsafe)
  }
}

void NodeQueueScheduler::begin() {
  DebugAssert(!_active, "Scheduler is already active.");

  _workers.reserve(Hyrise::get().topology.num_cpus());
  _node_count = Hyrise::get().topology.nodes().size();
  _queues.resize(_node_count);
  _workers_per_node.reserve(_node_count);

  for (auto node_id = NodeID{0}; node_id < Hyrise::get().topology.nodes().size(); ++node_id) {
    const auto& topology_node = Hyrise::get().topology.nodes()[node_id];

    // Tracked per node as core restrictions can lead to unbalanced core counts.
    _workers_per_node.emplace_back(topology_node.cpus.size());

    // Only create queues for nodes with CPUs assigned. Otherwise, no workers are active on these nodes and we might
    // add tasks to these queues that can never be directly pulled and must be stolen by other nodes' workers. As
    // ShutdownTasks are not stealable, placing tasks on nodes without workers can lead to failing shutdowns.
    if (!topology_node.cpus.empty()) {
      _active_nodes.push_back(node_id);
      auto queue = std::make_shared<TaskQueue>(node_id);
      _queues[node_id] = queue;

      for (const auto& topology_cpu : topology_node.cpus) {
        // TODO(anybody): Place queues on the actual NUMA node once we have NUMA-aware allocators.
        _workers.emplace_back(
            std::make_shared<Worker>(queue, WorkerID{_worker_id_allocator->allocate()}, topology_cpu.cpu_id));
      }
    }
  }

  Assert(!_active_nodes.empty(), "None of the system nodes has active workers.");
  _active = true;

  for (auto& worker : _workers) {
    worker->start();
    ++_active_worker_count;
  }
}

void NodeQueueScheduler::wait_for_all_tasks() {
  auto progressless_loop_count = size_t{0};
  auto previous_finished_task_count = TaskID::base_type{0};

  // To check if the system is still processing incoming jobs, we store the previous task count and loop-wait until no
  // new jobs are created anymore.
  auto previous_task_count = TaskID::base_type{_task_counter.load()};

  while (true) {
    if (_task_counter > previous_task_count) {
      // System is still processing new tasks (can happen when, e.g., currently running tasks schedule new tasks):
      // loop-wait until task counter is stable (this check can still fail in edge cases, but we make the simple
      // assumption that nobody calls wait_for_all_tasks() if there is still significant processing ongoing).
      std::this_thread::sleep_for(std::chrono::milliseconds(10));
      previous_task_count = _task_counter;
      continue;
    }

    auto num_finished_tasks = uint64_t{0};
    for (const auto& worker : _workers) {
      num_finished_tasks += worker->num_finished_tasks();
    }

    if (num_finished_tasks == _task_counter) {
      break;
    }

    // Ensure we do not wait forever for tasks that cannot be processed or are stuck. We currently wait 1 hour (3600
    // seconds). This wait time allows us to run TPC-H with scale factor 1000 and two cores without issues, which we
    // consider acceptable right now. If large scale factors or slower data access paths (e.g., data on secondary
    // storage) become relevant, the current mechanism and general query processing probably need to be re-evaluated
    // (e.g., ensure operators split their work into more, but smaller tasks).
    if (progressless_loop_count >= 360'000) {
      const auto remaining_task_count = _task_counter - num_finished_tasks;
      auto message = std::stringstream{};
      // We waited for 1 h (360'000 * 10 ms).
      message << "Timeout: no progress while waiting for all scheduled tasks to be processed. " << remaining_task_count
              << " task(s) still remaining without progress for 1 h now, quitting.";
      Fail(message.str());
    }

    if (previous_finished_task_count == num_finished_tasks) {
      ++progressless_loop_count;
    } else {
      previous_finished_task_count = num_finished_tasks;
      progressless_loop_count = 0;
    }

    std::this_thread::sleep_for(std::chrono::milliseconds(10));
  }

  for (const auto& queue : _queues) {
    if (!queue) {
      continue;
    }

    auto queue_check_runs = size_t{0};
    while (!queue->empty()) {
      // The following assert checks that we are not looping forever. The empty() check can be inaccurate for
      // concurrent queues when many tiny tasks have been scheduled (see MergeSort scheduler test). When this assert is
      // triggered in other situations, there have probably been new tasks added after wait_for_all_tasks() was called.
<<<<<<< HEAD
      Assert(queue_check_runs < 3'000, "Queue is not empty but all registered tasks have already been processed.");
=======
      Assert(queue_check_runs < 6'000, "Queue is not empty but all registered tasks have already been processed.");
>>>>>>> 2d890200

      std::this_thread::sleep_for(std::chrono::milliseconds(10));
      ++queue_check_runs;
    }
  }
}

void NodeQueueScheduler::finish() {
  // Lock finish() to ensure that the shutdown tasks are not sent twice.
  const auto lock = std::lock_guard<std::mutex>{_finish_mutex};

  if (!_active) {
    return;
  }

  wait_for_all_tasks();

  Assert(static_cast<size_t>(_active_worker_count.load()) == _workers.size(), "Expected all workers to be active.");
  for (auto node_id = NodeID{0}; node_id < _node_count; ++node_id) {
    const auto node_worker_count = _workers_per_node[node_id];
    for (auto worker_id = size_t{0}; worker_id < node_worker_count; ++worker_id) {
      // Create a shutdown task for every worker.
      auto shut_down_task = std::make_shared<ShutdownTask>(_active_worker_count);
      shut_down_task->schedule(node_id);
    }
  }

  auto check_runs = size_t{0};
  while (_active_worker_count.load() > 0) {
    Assert(check_runs < 3'000, "Timeout: not all shut down tasks have been processed.");
    std::this_thread::sleep_for(std::chrono::milliseconds(10));
    ++check_runs;
  }

  _active = false;

  for (auto& worker : _workers) {
    worker->join();
  }

  _workers = {};
  _queues = {};
  _task_counter = 0;
}

bool NodeQueueScheduler::active() const {
  return _active;
}

const std::vector<std::shared_ptr<TaskQueue>>& NodeQueueScheduler::queues() const {
  return _queues;
}

const std::vector<std::shared_ptr<Worker>>& NodeQueueScheduler::workers() const {
  return _workers;
}

void NodeQueueScheduler::schedule(std::shared_ptr<AbstractTask> task, NodeID preferred_node_id,
                                  SchedulePriority priority) {
  /**
   * Add task to the queue of the preferred node if it is ready for execution.
   */
  DebugAssert(_active, "Can't schedule more tasks after the NodeQueueScheduler was shut down.");
  DebugAssert(task->is_scheduled(), "Don't call NodeQueueScheduler::schedule(), call schedule() on the task.");

  const auto task_counter = _task_counter++;  // Atomically take snapshot of counter
  task->set_id(TaskID{task_counter});

  if (!task->is_ready()) {
    return;
  }

  const auto node_id_for_queue = determine_queue_id(preferred_node_id);
  DebugAssert((static_cast<size_t>(node_id_for_queue) < _queues.size()),
              "Node ID is not within range of available nodes.");
  _queues[node_id_for_queue]->push(task, priority);
}

NodeID NodeQueueScheduler::determine_queue_id(const NodeID preferred_node_id) const {
  const auto active_node_count = _active_nodes.size();

  // Early out: no need to check for preferred node or other queues, if there is only a single node queue.
  if (active_node_count == 1) {
    return _active_nodes[0];
  }

  if (preferred_node_id != CURRENT_NODE_ID) {
    return preferred_node_id;
  }

  // If the current node is requested, try to obtain node from current worker.
  const auto& worker = Worker::get_this_thread_worker();
  if (worker) {
    return worker->queue()->node_id();
  }

  // Initialize minimal values with first active node.
  auto min_load_node_id = _active_nodes[0];
  auto min_load = _queues[min_load_node_id]->estimate_load();

  // When the load of the initial node is small (less tasks than threads on first node), do not check other queues.
  if (min_load < _workers_per_node[min_load_node_id]) {
    return min_load_node_id;
  }

  // Check remaining nodes.
  for (auto node_id_offset = size_t{1}; node_id_offset < active_node_count; ++node_id_offset) {
    const auto node_id = _active_nodes[node_id_offset];
    const auto queue_load = _queues[node_id]->estimate_load();
    if (queue_load < min_load) {
      min_load_node_id = _active_nodes[node_id];
      min_load = queue_load;
    }
  }

  return min_load_node_id;
}

void NodeQueueScheduler::_group_tasks(const std::vector<std::shared_ptr<AbstractTask>>& tasks) const {
  // Adds predecessor/successor relationships between tasks so that only NUM_GROUPS tasks can be executed in parallel.
  // The optimal value of NUM_GROUPS depends on the number of cores and the number of queries being executed
  // concurrently. The current value has been found with a divining rod.
  //
  // Approach: Skip all tasks that already have predecessors or successors, as adding relationships to these could
  // introduce cyclic dependencies. Again, this is far from perfect, but better than not grouping the tasks.

  auto round_robin_counter = 0;
  auto common_node_id = std::optional<NodeID>{};

  auto grouped_tasks = std::vector<std::shared_ptr<AbstractTask>>(NUM_GROUPS);
  for (const auto& task : tasks) {
    if (!task->predecessors().empty() || !task->successors().empty() || dynamic_cast<ShutdownTask*>(&*task)) {
      // Do not group tasks that either have precessors/successors or are ShutdownTasks.
      return;
    }

    if (common_node_id) {
      // This is not really a hard assertion. As the chain will likely be executed on the same worker (see
      // Worker::execute_next), we would ignore all but the first node_id. At the time of writing, we did not do any
      // smart node assignment. This assertion is only here so that this behavior is understood if we ever assign NUMA
      // node ids.
      DebugAssert(task->node_id() == *common_node_id, "Expected all grouped tasks to have the same node_id.");
    } else {
      common_node_id = task->node_id();
    }

    const auto group_id = round_robin_counter % NUM_GROUPS;
    const auto& first_task_in_group = grouped_tasks[group_id];
    if (first_task_in_group) {
      task->set_as_predecessor_of(first_task_in_group);
    }
    grouped_tasks[group_id] = task;
    ++round_robin_counter;
  }
}

const std::atomic_int64_t& NodeQueueScheduler::active_worker_count() const {
  return _active_worker_count;
}

}  // namespace hyrise<|MERGE_RESOLUTION|>--- conflicted
+++ resolved
@@ -135,11 +135,7 @@
       // The following assert checks that we are not looping forever. The empty() check can be inaccurate for
       // concurrent queues when many tiny tasks have been scheduled (see MergeSort scheduler test). When this assert is
       // triggered in other situations, there have probably been new tasks added after wait_for_all_tasks() was called.
-<<<<<<< HEAD
-      Assert(queue_check_runs < 3'000, "Queue is not empty but all registered tasks have already been processed.");
-=======
       Assert(queue_check_runs < 6'000, "Queue is not empty but all registered tasks have already been processed.");
->>>>>>> 2d890200
 
       std::this_thread::sleep_for(std::chrono::milliseconds(10));
       ++queue_check_runs;
