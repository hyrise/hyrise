#include "node_queue_scheduler.hpp"

#include <algorithm>
#include <atomic>
#include <chrono>
#include <cstdint>
#include <cstdlib>
#include <iostream>
#include <limits>
#include <memory>
#include <mutex>
#include <optional>
#include <sstream>
#include <thread>
#include <vector>

#include "abstract_task.hpp"
#include "hyrise.hpp"
#include "shutdown_task.hpp"
#include "task_queue.hpp"
#include "types.hpp"
#include "uid_allocator.hpp"
#include "utils/assert.hpp"
#include "worker.hpp"

namespace {
/**
 * Hyrise groups tasks to lower the pressure on the scheduler and the tasks queues. Grouping happens by dividing a large
 * set of tasks into groups and only scheduling one task of this group. All other tasks are chained as dependencies.
 * When a worker pulls the first task and executes it, it will then process the entire chain without any further
 * communication with the scheduler.
 * The number of groups to use is hard to determine and depends on the current load. In case of a single user, we can
 * use a high group count (to allow parallelism and balance load evenly even when some tasks straggle) as the task queue
 * is usually not congested. In case of multiple clients, we lower the number of groups to take pressure of the
 * scheduler and the tasks queues (see discussion in #2243).
 *
 * We scale number of groups linearly between (NUM_GROUPS_MIN_FACTOR * _workers_per_node) and (NUM_GROUPS_MAX_FACTOR *
 * _workers_per_node).
 */
constexpr auto NUM_GROUPS_MIN_FACTOR = 0.001f;
constexpr auto NUM_GROUPS_MAX_FACTOR = 2.0f;
constexpr auto NUM_GROUPS_RANGE = NUM_GROUPS_MAX_FACTOR - NUM_GROUPS_MIN_FACTOR;

// This factor is used to determine at which queue load we use the minimum number of groups.
constexpr auto UPPER_LIMIT_QUEUE_SIZE_FACTOR = size_t{40};
}  // namespace

namespace hyrise {

NodeQueueScheduler::NodeQueueScheduler() {
  _worker_id_allocator = std::make_shared<UidAllocator>();
}

NodeQueueScheduler::~NodeQueueScheduler() {
  if (_active) {
    // We cannot throw an exception because destructors are noexcept by default.
    std::cerr << "NodeQueueScheduler::finish() must be called before destroying the scheduler.\n";
    std::exit(EXIT_FAILURE);  // NOLINT(concurrency-mt-unsafe)
  }
}

void NodeQueueScheduler::begin() {
  DebugAssert(!_active, "Scheduler is already active.");

  _worker_count = Hyrise::get().topology.num_cpus();
  _workers.reserve(_worker_count);
  _node_count = Hyrise::get().topology.nodes().size();
  _queues.resize(_node_count);
  _workers_per_node.reserve(_node_count);

  // For task lists with few tasks, we do not determine the number of groups to avoid grouping overheads. Assuming
  // NUM_GROUPS_MIN_FACTOR=0.1 and 128 workers, we would not group tasks with less than 25 tasks (2 * 128 * 0.1).
  _min_task_count_for_regrouping =
      std::max(size_t{16}, static_cast<size_t>(2.0f * static_cast<float>(_worker_count) * NUM_GROUPS_MIN_FACTOR));

  // For every task list of at least this size, we use the max value for grouping. For 64 workers, a queue load of 640
  // (i.e., ~640 normal priority tasks) is enough to use the minimum number of groups.
  _regrouping_upper_limit = _worker_count * UPPER_LIMIT_QUEUE_SIZE_FACTOR;

  for (auto node_id = NodeID{0}; node_id < _node_count; ++node_id) {
    const auto& topology_node = Hyrise::get().topology.nodes()[node_id];

    // Tracked per node as core restrictions can lead to unbalanced core counts.
    _workers_per_node.emplace_back(topology_node.cpus.size());

    // Only create queues for nodes with CPUs assigned. Otherwise, no workers are active on these nodes, and we might
    // add tasks to these queues that can never be directly pulled and must be stolen by other nodes' workers. As
    // ShutdownTasks are not stealable, placing tasks on nodes without workers can lead to failing shutdowns.
    if (!topology_node.cpus.empty()) {
      _active_nodes.push_back(node_id);
      auto queue = std::make_shared<TaskQueue>(node_id);
      _queues[node_id] = queue;

      for (const auto& topology_cpu : topology_node.cpus) {
        // TODO(anybody): Place queues on the actual NUMA node once we have NUMA-aware allocators.
        _workers.emplace_back(
            std::make_shared<Worker>(queue, WorkerID{_worker_id_allocator->allocate()}, topology_cpu.cpu_id));
      }
    }
  }

  Assert(!_active_nodes.empty(), "None of the system nodes has active workers.");
  _active = true;

  for (auto& worker : _workers) {
    worker->start();
    ++_active_worker_count;
  }
}

void NodeQueueScheduler::wait_for_all_tasks() {
  // To check if the system is still processing incoming jobs, we store the previous task count and loop-wait until no
  // new jobs are created anymore.
  auto previous_task_count = TaskID::base_type{_task_counter.load()};

  auto progressless_loop_count = size_t{0};
  auto previous_finished_task_count = TaskID::base_type{0};

  while (true) {
    const auto current_task_count = _task_counter.load();
    if (current_task_count > previous_task_count) {
      // System is still processing new tasks (can happen when, e.g., currently running tasks schedule new tasks):
      // loop-wait until task counter is stable (this check can still fail in edge cases, but we make the simple
      // assumption that nobody calls wait_for_all_tasks() if there is still significant processing ongoing).
      previous_task_count = current_task_count;
      std::this_thread::sleep_for(std::chrono::milliseconds(10));
      continue;
    }

    auto num_finished_tasks = uint64_t{0};
    for (const auto& worker : _workers) {
      num_finished_tasks += worker->num_finished_tasks();
    }

    if (num_finished_tasks == _task_counter) {
      break;
    }

    // Ensure we do not wait forever for tasks that cannot be processed or are stuck. We currently wait 1 hour (3600
    // seconds). This wait time allows us to run TPC-H with scale factor 1000 and two cores without issues, which we
    // consider acceptable right now. If large scale factors or slower data access paths (e.g., data on secondary
    // storage) become relevant, the current mechanism and general query processing probably need to be re-evaluated
    // (e.g., ensure operators split their work into smaller tasks).
    if (progressless_loop_count >= 360'000) {
      const auto remaining_task_count = _task_counter - num_finished_tasks;
      auto message = std::stringstream{};
      // We waited for 1 h (360'000 * 10 ms).
      message << "Timeout: no progress while waiting for all scheduled tasks to be processed. " << remaining_task_count
              << " task(s) still remaining without progress for 1 h now, quitting.";
      Fail(message.str());
    }

    if (previous_finished_task_count == num_finished_tasks) {
      ++progressless_loop_count;
    } else {
      previous_finished_task_count = num_finished_tasks;
      progressless_loop_count = 0;
    }

    std::this_thread::sleep_for(std::chrono::milliseconds(10));
  }

  for (const auto& queue : _queues) {
    if (!queue) {
      continue;
    }

    auto queue_check_runs = size_t{0};
    while (!queue->empty()) {
      // The following assert checks that we are not looping forever. The empty() check can be inaccurate for
      // concurrent queues when many tiny tasks have been scheduled (see MergeSort scheduler test). When this assert is
      // triggered in other situations, there have probably been new tasks added after wait_for_all_tasks() was called.
      Assert(queue_check_runs < 6'000, "Queue is not empty but all registered tasks have already been processed.");

      std::this_thread::sleep_for(std::chrono::milliseconds(10));
      ++queue_check_runs;
    }
  }
}

void NodeQueueScheduler::finish() {
  // Lock finish() to ensure that the shutdown tasks are not sent twice.
  const auto lock = std::lock_guard{_finish_mutex};

  if (!_active) {
    return;
  }

  wait_for_all_tasks();

  Assert(static_cast<size_t>(_active_worker_count.load()) == _workers.size(), "Expected all workers to be active.");
  for (auto node_id = NodeID{0}; node_id < _node_count; ++node_id) {
    const auto node_worker_count = _workers_per_node[node_id];
    for (auto worker_id = size_t{0}; worker_id < node_worker_count; ++worker_id) {
      // Create a shutdown task for every worker.
      auto shut_down_task = std::make_shared<ShutdownTask>(_active_worker_count);
      shut_down_task->schedule(node_id);
    }
  }

  auto check_runs = size_t{0};
  while (_active_worker_count.load() > 0) {
    Assert(check_runs < 3'000, "Timeout: not all shut down tasks have been processed.");
    std::this_thread::sleep_for(std::chrono::milliseconds(10));
    ++check_runs;
  }

  _active = false;

  for (auto& worker : _workers) {
    worker->join();
  }

  _task_counter = 0;
  _workers = {};
  _queues = {};
  _active_nodes = {};
  _workers_per_node = {};
}

bool NodeQueueScheduler::active() const {
  return _active;
}

const std::vector<std::shared_ptr<TaskQueue>>& NodeQueueScheduler::queues() const {
  return _queues;
}

const std::vector<std::shared_ptr<Worker>>& NodeQueueScheduler::workers() const {
  return _workers;
}

NodeID NodeQueueScheduler::determine_queue_id(const NodeID preferred_node_id) const {
  const auto active_node_count = _active_nodes.size();

  // Early out: no need to check for preferred node or other queues if there is only a single node queue or an invalid
  // NodeID (the initial value for tasks without an explicit placement) is passed.
  if (preferred_node_id == INVALID_NODE_ID || active_node_count == 1) {
    return _active_nodes[0];
  }

  if (preferred_node_id != CURRENT_NODE_ID) {
    return preferred_node_id;
  }

  // If the current node is requested, try to obtain node from current worker.
  if (const auto& worker = Worker::get_this_thread_worker()) {
    return worker->queue()->node_id();
  }

  // Initialize minimal values with first active node.
  auto min_load_node_id = _active_nodes[0];
  auto min_load = _queues[min_load_node_id]->estimate_load();

  // When the load of the initial node is small (fewer tasks than threads on first node), do not check other queues.
  if (min_load < _workers_per_node[min_load_node_id]) {
    return min_load_node_id;
  }

  // Check remaining nodes.
  for (auto node_id_offset = size_t{1}; node_id_offset < active_node_count; ++node_id_offset) {
    const auto node_id = _active_nodes[node_id_offset];
    const auto queue_load = _queues[node_id]->estimate_load();
    if (queue_load < min_load) {
      min_load_node_id = _active_nodes[node_id];
      min_load = queue_load;
    }
  }

  return min_load_node_id;
}

std::optional<size_t> NodeQueueScheduler::determine_group_count(
    const std::vector<std::shared_ptr<AbstractTask>>& tasks) const {
  const auto task_count = tasks.size();
  if (task_count < _min_task_count_for_regrouping) {
    // Early out for small task lists that do not need to group.
    return std::nullopt;
  }

  // We check the first task for a node assignment. We assume that the passed tasks are not assigned to different
  // nodes. If this assumption becomes invalid (e.g., due to work on NUMA optimizations), the current code should be
  // revisited (see check for common NodeID in _group_tasks()).
  const auto first_task_node_id = tasks[0]->node_id();

  // Ensure shortcuts taken below to test for node_id are valid.
  DebugAssert(INVALID_NODE_ID == std::numeric_limits<NodeID::base_type>::max(),
              "Unexpected value for INVALID_NODE_ID.");
  DebugAssert(CURRENT_NODE_ID == INVALID_NODE_ID - 1, "Unexpected value for CURRENT_NODE_ID.");

  const auto node_id_for_queue_check =
      (first_task_node_id >= CURRENT_NODE_ID) ? determine_queue_id(first_task_node_id) : first_task_node_id;
  const auto queue_load = _queues[node_id_for_queue_check]->estimate_load();

  // Scale between 1.0 (max group count) to 0.0 (minimal group count).
  const auto fill_level = 1.0f - (static_cast<float>(std::min(queue_load, _regrouping_upper_limit)) /
                                  static_cast<float>(_regrouping_upper_limit));
  const auto group_count_factor = NUM_GROUPS_MIN_FACTOR + (NUM_GROUPS_RANGE * fill_level);

  // Using max() for small machines where NUM_GROUPS_MIN_FACTOR * cores can yield group_counts smaller one.
  const auto group_count =
      std::max(size_t{1}, static_cast<size_t>(static_cast<float>(_worker_count) * group_count_factor));
  // If the resulting groups are smaller than 4 tasks, skip grouping.
  if ((task_count / group_count) < 4) {
    return std::nullopt;
  }

  return group_count;
}

void NodeQueueScheduler::_schedule(std::shared_ptr<AbstractTask> task, NodeID preferred_node_id,
                                   SchedulePriority priority) {
  /**
   * Add task to the queue of the preferred node if it is ready for execution.
   */
  DebugAssert(_active, "Cannot schedule more tasks after the NodeQueueScheduler was shut down.");
  DebugAssert(task->is_scheduled(), "Do not call NodeQueueScheduler::schedule(), call schedule() on the task.");

  const auto task_counter = _task_counter++;  // Atomically take snapshot of counter.
  task->set_id(TaskID{task_counter});

  if (!task->is_ready()) {
    return;
  }

  const auto node_id_for_queue = determine_queue_id(preferred_node_id);
  DebugAssert((static_cast<size_t>(node_id_for_queue) < _queues.size()),
              "Node ID is not within range of available nodes.");
  _queues[node_id_for_queue]->push(task, priority);
}

void NodeQueueScheduler::_group_tasks(const std::vector<std::shared_ptr<AbstractTask>>& tasks) const {
  const auto group_count = determine_group_count(tasks);
  if (!group_count) {  // Skip grouping when not beneficial.
    return;
  }

  _group_tasks(tasks, *group_count);
}

void NodeQueueScheduler::_group_tasks(const std::vector<std::shared_ptr<AbstractTask>>& tasks,
                                      const size_t group_count) {
  // Adds predecessor/successor relationships between tasks so that only NUM_GROUPS tasks can be executed in parallel.
  // The optimal value of NUM_GROUPS depends on the number of cores and the number of queries being executed
  // concurrently. The current value has been found with a divining rod.

  const auto task_count = tasks.size();

<<<<<<< HEAD
  // Per group, this vector stores the offset into the task list for the task that will be the successor of the current
  // task. Initialize with -1 to denote an invalid offset.
  auto grouped_task_offsets = std::vector<int32_t>(group_count, -1);
=======
  // For each group, this list stores the task that will be successor of the current task. Tasks are identified by their
  // offset in the task list. Initialize with -1 to denote an invalid offset.
  auto grouped_task_offsets = std::vector(NUM_GROUPS, -1);

>>>>>>> 800a7e04
  auto common_node_id = std::optional<NodeID>{};

  /**
   * Tasks are iterated in reverse order as we set tasks as predecessors of already grouped tasks.
   * Example: assume we have a task list of 6 tasks and NUM_GROUPS is 2.
   * We first process task #5 and check the offset.
   * As 5 cannot be a predecessor to any task (the stored offset is -1), we just store the offset 5 for the group #1
   * (5 % 2 = 1). Item #4 is processed similarly. For item #3, we find the group offset 5 and set task #3 as the
   * predecessor of task #5.
   * We thus form two groups (or chains of tasks): 0 -> 2 -> 4 and 1 -> 3 -> 5. We skip all tasks that already have
   * predecessors or successors, as adding relationships to these could introduce cyclic dependencies.
   */
  for (auto task_offset = static_cast<int32_t>(task_count - 1); task_offset >= 0; --task_offset) {
    const auto& task = tasks[task_offset];
    if (!task->predecessors().empty() || !task->successors().empty() || dynamic_cast<ShutdownTask*>(&*task)) {
      // Do not group tasks that either have predecessors/successors or are ShutdownTasks.
      return;
    }

    if constexpr (HYRISE_DEBUG) {
      if (common_node_id) {
        // This is not really a hard assertion. As the chain will likely be executed on the same worker (see
        // Worker::execute_next), we would ignore all but the first node_id. At the time of writing, we did not do any
        // smart node assignment. This assertion is only here so that this behavior is understood if we ever assign NUMA
        // node IDs.
        Assert(task->node_id() == *common_node_id, "Expected all grouped tasks to have the same node_id.");
      } else {
        common_node_id = task->node_id();
      }
    }

    const auto group_id = task_offset % group_count;
    const auto previous_task_offset_in_group = grouped_task_offsets[group_id];
    if (previous_task_offset_in_group > -1) {
      task->set_as_predecessor_of(tasks[previous_task_offset_in_group]);
    }
    grouped_task_offsets[group_id] = task_offset;
  }
}

const std::atomic_int64_t& NodeQueueScheduler::active_worker_count() const {
  return _active_worker_count;
}

}  // namespace hyrise<|MERGE_RESOLUTION|>--- conflicted
+++ resolved
@@ -346,16 +346,9 @@
 
   const auto task_count = tasks.size();
 
-<<<<<<< HEAD
-  // Per group, this vector stores the offset into the task list for the task that will be the successor of the current
-  // task. Initialize with -1 to denote an invalid offset.
+  // For each group, this vector stores the offset of the task that will be successor of the current task. Tasks are
+  // identified by their offset in the task list. Initialize with -1 to denote an invalid offset.
   auto grouped_task_offsets = std::vector<int32_t>(group_count, -1);
-=======
-  // For each group, this list stores the task that will be successor of the current task. Tasks are identified by their
-  // offset in the task list. Initialize with -1 to denote an invalid offset.
-  auto grouped_task_offsets = std::vector(NUM_GROUPS, -1);
-
->>>>>>> 800a7e04
   auto common_node_id = std::optional<NodeID>{};
 
   /**
