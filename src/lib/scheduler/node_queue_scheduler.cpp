--- conflicted
+++ resolved
@@ -350,15 +350,9 @@
 
   const auto task_count = tasks.size();
 
-<<<<<<< HEAD
-  // Stores offsets to tasks most recently assigned to their group, which will be the sucessor of the current task.
-  // Initialize with -1 to denote an invalid offset.
-  auto grouped_task_offsets = std::vector<int32_t>(group_count, -1);
-=======
   // Per group, this vector stores the offset into the task list for the task that will be the successor of the current
   // task. Initialize with -1 to denote an invalid offset.
-  auto grouped_task_offsets = std::vector<int32_t>(NUM_GROUPS, -1);
->>>>>>> 2a0c5e7d
+  auto grouped_task_offsets = std::vector<int32_t>(group_count, -1);
 
   auto common_node_id = std::optional<NodeID>{};
 
