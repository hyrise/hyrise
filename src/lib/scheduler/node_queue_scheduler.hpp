--- conflicted
+++ resolved
@@ -91,7 +91,6 @@
 
  protected:
   /**
-<<<<<<< HEAD
    * @brief Adds predecessor/successor relationships between tasks so that only N tasks (determined by
    *        determine_group_count()) can be executed in parallel (tasks with predecessors/successors are not scheduled).
    *        Grouping thus reduces load on the task queues and allows workers to process multiple tasks without
@@ -104,7 +103,8 @@
    * @param tasks: list of tasks to group
    */
   void _group_tasks(const std::vector<std::shared_ptr<AbstractTask>>& tasks) const override;
-=======
+
+  /**
    * @param task
    * @param preferred_node_id determines to which queue tasks are added. Note, the task might still be stolen by other nodes due
    *                          to task stealing in NUMA environments.
@@ -112,9 +112,6 @@
    */
   void _schedule(std::shared_ptr<AbstractTask> task, NodeID preferred_node_id = CURRENT_NODE_ID,
                  SchedulePriority priority = SchedulePriority::Default) override;
-
-  void _group_tasks(const std::vector<std::shared_ptr<AbstractTask>>& tasks) const final;
->>>>>>> 7a04e721
 
   void _group_tasks(const std::vector<std::shared_ptr<AbstractTask>>& tasks, const size_t group_count) const;
 
