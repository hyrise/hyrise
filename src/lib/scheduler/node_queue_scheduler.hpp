--- conflicted
+++ resolved
@@ -108,16 +108,19 @@
 
   /**
    * @param task
-   * @param preferred_node_id If a node ID is passed, the task is added to this node (might get stolen by other nodes
-                              later). When the node is the default of CURRENT_NODE_ID and no current node can be
+   * @param preferred_node_id if a node id is passed, the task is added to this node (might get stolen by other nodes
+                              later). when the node is the default of current_node_id and no current node can be
                               obtained, the node with the lowest queue pressure is chosen.
    */
-  NodeID determine_queue_id_for_task(const std::shared_ptr<AbstractTask>& task, NodeID preferred_node_id);
+  NodeID determine_queue_id_for_task(const std::shared_ptr<AbstractTask>& task, NodeID preferred_node_id) const;
+
+  /**
+   * @param tasks TODO:
+   * @return the 
+   */
+  size_t determine_group_count(const std::vector<std::shared_ptr<AbstractTask>>& tasks) const;
 
   void wait_for_all_tasks() override;
-
-  // Number of groups for _group_tasks
-  size_t NUM_GROUPS{10};
 
  protected:
   void _group_tasks(const std::vector<std::shared_ptr<AbstractTask>>& tasks) const override;
@@ -128,15 +131,13 @@
   std::vector<std::shared_ptr<TaskQueue>> _queues;
   std::vector<std::shared_ptr<Worker>> _workers;
   std::atomic_bool _active{false};
-<<<<<<< HEAD
+
   size_t _min_tasks_count_for_regrouping{8};
   size_t _num_workers{8};
   size_t _regrouping_upper_limit{32};
-=======
 
   size_t _queue_count{1};
   size_t _workers_per_node{2};
->>>>>>> 54b67d6e
 };
 
 }  // namespace hyrise