#include "processing_unit.hpp"

#include <functional>
#include <memory>

#include "uid_allocator.hpp"
#include "worker.hpp"

// It is important to limit the number of workers per core to avoid
// resource depletion. This number is an arbitrary pick, but has been reached
// and exceeded in experiments.
static constexpr size_t MAX_WORKERS_PER_CORE = 200;

namespace opossum {

ProcessingUnit::ProcessingUnit(std::shared_ptr<TaskQueue> queue, std::shared_ptr<UidAllocator> worker_id_allocator,
                               CpuID cpu_id)
    : _queue(queue), _worker_id_allocator(worker_id_allocator), _cpu_id(cpu_id) {
  // Do not start worker yet, the object is still under construction and no shared_ptr of it is held right now -
  // shared_from_this will fail!
}

bool ProcessingUnit::try_acquire_active_worker_token(WorkerID worker_id) {
  // Are we already the active worker?
  auto expected_worked_id = worker_id;
  auto already_active = _active_worker_token.compare_exchange_strong(expected_worked_id, worker_id);
  if (already_active) {
    // The worker kept the token
    return true;
  }

  // No one else active?
  expected_worked_id = INVALID_WORKER_ID;
  auto no_one_active = _active_worker_token.compare_exchange_strong(expected_worked_id, worker_id);

  // no_one_active == true means the worker successfully acquired the token

  return no_one_active;
}

void ProcessingUnit::yield_active_worker_token(WorkerID worker_id) {
  _active_worker_token.compare_exchange_strong(worker_id, INVALID_WORKER_ID);
}

void ProcessingUnit::hibernate_calling_worker() {
  std::unique_lock<std::mutex> lock(_hibernation_mutex);

  _num_hibernated_workers++;

  _hibernation_cv.wait(lock, [&]() { return _shutdown_flag || _active_worker_token == INVALID_WORKER_ID; });

  _num_hibernated_workers--;
}

void ProcessingUnit::wake_or_create_worker() {
  if (_num_hibernated_workers == 0) {
    std::lock_guard<std::mutex> lock(_mutex);

<<<<<<< HEAD
    if (_workers.size() < MAX_WORKERS_PER_CORE) {
      auto worker = std::make_shared<Worker>(shared_from_this(), _queue, _worker_id_allocator->allocate(), _cpuID);
      _workers.emplace_back(worker);
=======
    auto worker = std::make_shared<Worker>(shared_from_this(), _queue, _worker_id_allocator->allocate(), _cpu_id);
    _workers.emplace_back(worker);
>>>>>>> 001a8bbc

      auto fn = std::bind(&Worker::operator(), worker.get());
      _threads.emplace_back(fn);
    }
  } else {
    std::unique_lock<std::mutex> lock(_hibernation_mutex);
    _hibernation_cv.notify_one();
  }
}

void ProcessingUnit::join() {
  for (auto& thread : _threads) {
    thread.join();
  }
}

void ProcessingUnit::shutdown() {
  {
    std::unique_lock<std::mutex> lock(_hibernation_mutex);
    _shutdown_flag = true;
  }
  _hibernation_cv.notify_all();
}

bool ProcessingUnit::shutdown_flag() const { return _shutdown_flag; }

void ProcessingUnit::on_worker_finished_task() { _num_finished_tasks++; }

uint64_t ProcessingUnit::num_finished_tasks() const { return _num_finished_tasks; }

}  // namespace opossum<|MERGE_RESOLUTION|>--- conflicted
+++ resolved
@@ -56,14 +56,9 @@
   if (_num_hibernated_workers == 0) {
     std::lock_guard<std::mutex> lock(_mutex);
 
-<<<<<<< HEAD
     if (_workers.size() < MAX_WORKERS_PER_CORE) {
-      auto worker = std::make_shared<Worker>(shared_from_this(), _queue, _worker_id_allocator->allocate(), _cpuID);
+      auto worker = std::make_shared<Worker>(shared_from_this(), _queue, _worker_id_allocator->allocate(), _cpu_id);
       _workers.emplace_back(worker);
-=======
-    auto worker = std::make_shared<Worker>(shared_from_this(), _queue, _worker_id_allocator->allocate(), _cpu_id);
-    _workers.emplace_back(worker);
->>>>>>> 001a8bbc
 
       auto fn = std::bind(&Worker::operator(), worker.get());
       _threads.emplace_back(fn);
