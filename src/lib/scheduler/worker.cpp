--- conflicted
+++ resolved
@@ -80,19 +80,14 @@
   if (!task) {
     // Simple work stealing without explicitly transferring data between nodes.
     const auto& queues = Hyrise::get().scheduler()->queues();
-<<<<<<< HEAD
-    for (const auto& queue_id : Hyrise::get().scheduler()->ordered_queue_ids(_queue->node_id())) {
-      if (queues[queue_id] == _queue) {
-=======
-    for (const auto queue_id : Hyrise::get().scheduler()->prioritized_queue_ids(_queue->node_id())) {
+    for (const auto& queue_id : Hyrise::get().scheduler()->prioritized_queue_ids(_queue->node_id())) {
       const auto& queue = queues[queue_id];
       if (queue == _queue) {
->>>>>>> 4add1a2a
-        continue;
-      }
-
-      if (queues[queue_id]->semaphore.tryWait()) {
-        task = queues[queue_id]->steal();
+        continue;
+      }
+
+      if (queue->semaphore.tryWait()) {
+        task = queue->steal();
         if (task) {
           task->set_node_id(_queue->node_id());
           break;
