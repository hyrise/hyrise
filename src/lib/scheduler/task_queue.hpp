#pragma once

#include <stdint.h>

#include <array>
#include <atomic>
#include <condition_variable>
#include <memory>

<<<<<<< HEAD
#include <tbb/concurrent_queue.h>  // NOLINT

#include "concurrentqueue.h"
=======
#include <tbb/concurrent_queue.h>  // NOLINT(build/include_order): wronlgy identified as a C header.

#include "concurrentqueue.h"  // The lightweight semaphore uses definitions of concurrentqueue.h.
>>>>>>> 8b53b13d
#include "lightweightsemaphore.h"

#include "types.hpp"

namespace moodycamel {  //
class LightweightSemaphore;
}

namespace hyrise {

class AbstractTask;

/**
 * Holds a queue of AbstractTasks, usually one of these exists per node
 */
class TaskQueue {
 public:
  static constexpr uint32_t NUM_PRIORITY_LEVELS = 2;

  TaskQueue() = delete;

  explicit TaskQueue(NodeID node_id);

  bool empty() const;

  NodeID node_id() const;

  void push(const std::shared_ptr<AbstractTask>& task, const SchedulePriority priority);

  /**
   * Returns a Tasks that is ready to be executed and removes it from the queue
   */
  std::shared_ptr<AbstractTask> pull();

  /**
   * Returns a Tasks that is ready to be executed and removes it from one of the stealable queues
   */
  std::shared_ptr<AbstractTask> steal();

  /**
   * Returns the estimated load for the TaskQueue (i.e., all queues of the TaskQueue instance). The load is "estimated"
   * as TBB's concurrent queue does not guarantee that `unsafe_size()` returns the correct size at a given point in
   * time. The priority queues are weighted, i.e., a task in the high priority queue leads to a larger load than a task
   * in the default priority queue.
   */
  size_t estimate_load() const;

  void signal(const size_t count);

  /**
   * Semaphore to signal waiting workers for new tasks.
   */
  moodycamel::LightweightSemaphore semaphore;

 private:
  NodeID _node_id{INVALID_NODE_ID};
  std::array<tbb::concurrent_queue<std::shared_ptr<AbstractTask>>, NUM_PRIORITY_LEVELS> _queues;
};

}  // namespace hyrise<|MERGE_RESOLUTION|>--- conflicted
+++ resolved
@@ -7,15 +7,9 @@
 #include <condition_variable>
 #include <memory>
 
-<<<<<<< HEAD
-#include <tbb/concurrent_queue.h>  // NOLINT
-
-#include "concurrentqueue.h"
-=======
 #include <tbb/concurrent_queue.h>  // NOLINT(build/include_order): wronlgy identified as a C header.
 
 #include "concurrentqueue.h"  // The lightweight semaphore uses definitions of concurrentqueue.h.
->>>>>>> 8b53b13d
 #include "lightweightsemaphore.h"
 
 #include "types.hpp"
