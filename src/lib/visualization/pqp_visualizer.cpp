--- conflicted
+++ resolved
@@ -67,7 +67,7 @@
 
     VizVertexInfo vertex_info = _default_vertex;
     vertex_info.shape = "record";
-    vertex_info.label = operator_breakdown_stream.str();
+    vertex_info.plain_label = operator_breakdown_stream.str();
 
     boost::add_vertex(vertex_info, _graph);
   }
@@ -139,15 +139,15 @@
                                     const std::shared_ptr<const AbstractOperator>& to, const InputSide side) {
   VizEdgeInfo info = _default_edge;
 
-  const auto& performance_data = from->performance_data();
-  if (performance_data.executed && performance_data.has_output) {
+  const auto& performance_data = from->performance_data;
+  if (performance_data->executed && performance_data->has_output) {
     std::stringstream stream;
-    stream << std::to_string(performance_data.output_row_count) + " row(s)/";
-    stream << std::to_string(performance_data.output_chunk_count) + " chunk(s)";
+    stream << std::to_string(performance_data->output_row_count) + " row(s)/";
+    stream << std::to_string(performance_data->output_chunk_count) + " chunk(s)";
     info.label = stream.str();
   }
 
-  info.pen_width = performance_data.output_row_count;
+  info.pen_width = performance_data->output_row_count;
   if (to->input_right() != nullptr) {
     info.arrowhead = side == InputSide::Left ? "lnormal" : "rnormal";
   }
@@ -159,7 +159,6 @@
   VizVertexInfo info = _default_vertex;
   auto label = op->description(DescriptionMode::MultiLine);
 
-<<<<<<< HEAD
   auto split_with_first_linebreak = [](const std::string& text) {
     const auto first_linebreak_position = text.find("\n");
     if (first_linebreak_position != std::string::npos) {
@@ -180,9 +179,8 @@
   //   label = "=TITLE=" + first_line + "=/TITLE=" + label.substr(first_linebreak_position);
   // }
 
+  const auto total = op->performance_data->walltime;
   if (op->get_output()) {
-    auto total = op->performance_data->walltime;
-
     std::stringstream ss;
     if (dynamic_cast<StagedOperatorPerformanceData*>(op->performance_data.get())) {
       auto& staged_performance_data = dynamic_cast<StagedOperatorPerformanceData&>(*op->performance_data);
@@ -200,25 +198,20 @@
       description_label = splitted_description_label.first + "=DESC=" + *splitted_description_label.second + "=/DESC=";
     }
     label += description_label;
-
-=======
-  const auto& performance_data = op->performance_data();
-  if (performance_data.executed) {
-    auto total = performance_data.walltime;
+  }
+
+  const auto& performance_data = op->performance_data;
+  if (performance_data->executed) {
     label += "\n\n" + format_duration(total);
->>>>>>> da63eecf
     info.pen_width = total.count();
   } else {
     info.pen_width = 1;
   }
 
-<<<<<<< HEAD
-  _duration_by_operator_name[op->name()] += op->performance_data->walltime;
-=======
-  _duration_by_operator_name[op->name()] += performance_data.walltime;
->>>>>>> da63eecf
-
-  info.label = label;
+  _duration_by_operator_name[op->name()] += performance_data->walltime;
+
+  info.plain_label = label;
+  info.formatted_labels.emplace_back("TITLE");
   _add_vertex(op, info);
 }
 
