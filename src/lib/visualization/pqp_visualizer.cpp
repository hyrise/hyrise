--- conflicted
+++ resolved
@@ -148,11 +148,7 @@
     info.label = stream.str();
   }
 
-<<<<<<< HEAD
-  info.pen_width = performance_data->output_row_count;
-=======
-  info.pen_width = static_cast<double>(performance_data.output_row_count);
->>>>>>> 296c2e46
+  info.pen_width = static_cast<double>(performance_data->output_row_count);
   if (to->input_right() != nullptr) {
     info.arrowhead = side == InputSide::Left ? "lnormal" : "rnormal";
   }
