#include "lqp_visualizer.hpp"

#include <cmath>
#include <iomanip>
#include <ios>
#include <locale>
#include <memory>
#include <ostream>
#include <sstream>
#include <string>
#include <unordered_set>
#include <utility>
#include <vector>

#include "expression/abstract_expression.hpp"
#include "expression/expression_utils.hpp"
#include "expression/lqp_subquery_expression.hpp"
#include "logical_query_plan/abstract_non_query_node.hpp"
#include "logical_query_plan/data_dependencies/functional_dependency.hpp"
#include "logical_query_plan/join_node.hpp"
#include "logical_query_plan/lqp_utils.hpp"
#include "statistics/cardinality_estimator.hpp"
#include "types.hpp"
#include "visualization/abstract_visualizer.hpp"

namespace hyrise {

LQPVisualizer::LQPVisualizer() {
  // Set defaults for this visualizer
  _default_vertex.shape = "rectangle";
}

LQPVisualizer::LQPVisualizer(GraphvizConfig graphviz_config, VizGraphInfo graph_info, VizVertexInfo vertex_info,
                             VizEdgeInfo edge_info)
    : AbstractVisualizer(std::move(graphviz_config), std::move(graph_info), std::move(vertex_info),
                         std::move(edge_info)) {}

void LQPVisualizer::_build_graph(const std::vector<std::shared_ptr<AbstractLQPNode>>& lqp_roots) {
  std::unordered_set<std::shared_ptr<const AbstractLQPNode>> visualized_nodes;
  ExpressionUnorderedSet visualized_sub_queries;

  for (const auto& root : lqp_roots) {
    const auto cardinality_estimator = CardinalityEstimator{};
    cardinality_estimator.guarantee_bottom_up_construction(root);
    _build_subtree(root, visualized_nodes, visualized_sub_queries, cardinality_estimator);
  }
}

void LQPVisualizer::_build_subtree(const std::shared_ptr<AbstractLQPNode>& node,
                                   std::unordered_set<std::shared_ptr<const AbstractLQPNode>>& visualized_nodes,
<<<<<<< HEAD
                                   ExpressionUnorderedSet& visualized_sub_queries) {
  // Avoid drawing dataflows/ops redundantly in diamond shaped Nodes.
  if (visualized_nodes.contains(node)) {
=======
                                   ExpressionUnorderedSet& visualized_sub_queries,
                                   const CardinalityEstimator& cardinality_estimator) {
  // Avoid drawing dataflows/nodes redundantly in diamond-shaped plans.
  if (visualized_nodes.find(node) != visualized_nodes.end()) {
>>>>>>> 81d32e4a
    return;
  }
  visualized_nodes.insert(node);

  auto node_label = node->description();
  if (!node->comment.empty()) {
    node_label += "\n(" + node->comment + ")";
  }
  _add_vertex(node, node_label);

  if (node->left_input()) {
    auto left_input = node->left_input();
    _build_subtree(left_input, visualized_nodes, visualized_sub_queries, cardinality_estimator);
    _build_dataflow(left_input, node, InputSide::Left, cardinality_estimator);
  }

  if (node->right_input()) {
    auto right_input = node->right_input();
    _build_subtree(right_input, visualized_nodes, visualized_sub_queries, cardinality_estimator);
    _build_dataflow(right_input, node, InputSide::Right, cardinality_estimator);
  }

  // Visualize subqueries.
  for (const auto& expression : node->node_expressions) {
    visit_expression(expression, [&](const auto& sub_expression) {
      const auto subquery_expression = std::dynamic_pointer_cast<LQPSubqueryExpression>(sub_expression);
      if (!subquery_expression) {
        return ExpressionVisitation::VisitArguments;
      }

      if (!visualized_sub_queries.emplace(subquery_expression).second) {
        return ExpressionVisitation::VisitArguments;
      }

      _build_subtree(subquery_expression->lqp, visualized_nodes, visualized_sub_queries, cardinality_estimator);

      auto edge_info = _default_edge;
      auto correlated_str = std::string(subquery_expression->is_correlated() ? "correlated" : "uncorrelated");
      edge_info.label = correlated_str + " subquery";
      edge_info.style = "dashed";
      _add_edge(subquery_expression->lqp, node, edge_info);

      return ExpressionVisitation::VisitArguments;
    });
  }
}

void LQPVisualizer::_build_dataflow(const std::shared_ptr<AbstractLQPNode>& source_node,
                                    const std::shared_ptr<AbstractLQPNode>& target_node, const InputSide side,
                                    const CardinalityEstimator& cardinality_estimator) {
  Cardinality row_count = NAN;
  auto pen_width = 1.0;
  auto row_percentage = 100.0;

  const auto estimated_cardinality = cardinality_estimator.estimate_cardinality(source_node);
  if (estimated_cardinality > 0.0) {
    row_count = estimated_cardinality;
    pen_width = row_count;
  }

  if (source_node->left_input()) {
    auto input_count = cardinality_estimator.estimate_cardinality(source_node->left_input());

    // Include right side in cardinality estimation unless it is a semi/anti join
    const auto join_node = std::dynamic_pointer_cast<JoinNode>(source_node);
    if (source_node->right_input() &&
        (!join_node || (join_node->join_mode != JoinMode::Semi && join_node->join_mode != JoinMode::AntiNullAsTrue &&
                        join_node->join_mode != JoinMode::AntiNullAsFalse))) {
      input_count *= cardinality_estimator.estimate_cardinality(source_node->right_input());
    }
    row_percentage = 100 * row_count / input_count;
  }

  auto label_stream = std::ostringstream{};

  // Use a copy of the stream's default locale with thousands separators: Dynamically allocated raw pointers should
  // be avoided whenever possible. Unfortunately, std::locale stores pointers to the facets and does internal
  // reference counting. std::locale's destructor destructs the locale and the facets whose reference count becomes
  // zero. This forces us to use a dynamically allocated raw pointer here.
  const auto& separate_thousands_locale = std::locale(label_stream.getloc(), new SeparateThousandsFacet);
  label_stream.imbue(separate_thousands_locale);

  if (!std::isnan(row_count)) {
    label_stream << " " << std::fixed << std::setprecision(1) << row_count << " row(s) | " << row_percentage
                 << "% estd.";
  } else {
    label_stream << "no est.";
  }

  auto tooltip_stream = std::stringstream{};

  // Edge Tooltip: Node Output Expressions
  tooltip_stream << "Output Expressions: \n";
  const auto& output_expressions = source_node->output_expressions();
  const auto output_expression_count = output_expressions.size();
  for (auto column_id = ColumnID{0}; column_id < output_expression_count; ++column_id) {
    tooltip_stream << " (" << column_id + 1 << ") ";
    tooltip_stream << output_expressions.at(column_id)->as_column_name();
    if (source_node->is_column_nullable(column_id)) {
      tooltip_stream << " NULL";
    }
    tooltip_stream << "\n";
  }

  if (!dynamic_pointer_cast<AbstractNonQueryNode>(source_node)) {
    // Edge Tooltip: Unique Column Combinations.
    const auto& unique_column_combinations = source_node->unique_column_combinations();
    tooltip_stream << "\n"
                   << "Unique Column Combinations: \n";
    if (unique_column_combinations.empty()) {
      tooltip_stream << " <none>\n";
    }

    auto ucc_idx = 1;
    for (const auto& ucc : unique_column_combinations) {
      tooltip_stream << " (" << ucc_idx << ") ";
      tooltip_stream << ucc << "\n";
      ++ucc_idx;
    }

    // Edge Tooltip: Trivial FDs.
    auto trivial_fds = FunctionalDependencies();
    if (!unique_column_combinations.empty()) {
      trivial_fds = fds_from_unique_column_combinations(source_node, unique_column_combinations);
    }
    tooltip_stream << "\n"
                   << "Functional Dependencies (trivial): \n";
    if (trivial_fds.empty()) {
      tooltip_stream << " <none>\n";
    }

    auto trivial_fd_idx = 1;
    for (const auto& fd : trivial_fds) {
      tooltip_stream << " (" << trivial_fd_idx << ") ";
      tooltip_stream << fd << "\n";
      ++trivial_fd_idx;
    }

    // Edge Tooltip: Non-trivial FDs
    const auto& fds = source_node->non_trivial_functional_dependencies();
    tooltip_stream << "\n"
                   << "Functional Dependencies (non-trivial): \n";
    if (fds.empty()) {
      tooltip_stream << " <none>";
    }

    auto fd_idx = 1;
    for (const auto& fd : fds) {
      tooltip_stream << " (" << fd_idx << ") ";
      tooltip_stream << fd << "\n";
      ++fd_idx;
    }
  }

  auto info = _default_edge;
  info.label = label_stream.str();
  info.label_tooltip = tooltip_stream.str();
  info.pen_width = pen_width;
  if (target_node->input_count() == 2) {
    info.arrowhead = side == InputSide::Left ? "lnormal" : "rnormal";
  }

  _add_edge(source_node, target_node, info);
}

}  // namespace hyrise<|MERGE_RESOLUTION|>--- conflicted
+++ resolved
@@ -48,16 +48,10 @@
 
 void LQPVisualizer::_build_subtree(const std::shared_ptr<AbstractLQPNode>& node,
                                    std::unordered_set<std::shared_ptr<const AbstractLQPNode>>& visualized_nodes,
-<<<<<<< HEAD
-                                   ExpressionUnorderedSet& visualized_sub_queries) {
-  // Avoid drawing dataflows/ops redundantly in diamond shaped Nodes.
-  if (visualized_nodes.contains(node)) {
-=======
                                    ExpressionUnorderedSet& visualized_sub_queries,
                                    const CardinalityEstimator& cardinality_estimator) {
   // Avoid drawing dataflows/nodes redundantly in diamond-shaped plans.
-  if (visualized_nodes.find(node) != visualized_nodes.end()) {
->>>>>>> 81d32e4a
+  if (visualized_nodes.contains(node)) {
     return;
   }
   visualized_nodes.insert(node);
