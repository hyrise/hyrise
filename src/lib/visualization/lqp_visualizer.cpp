--- conflicted
+++ resolved
@@ -100,14 +100,9 @@
 }
 
 void LQPVisualizer::_build_dataflow(const std::shared_ptr<AbstractLQPNode>& source_node,
-<<<<<<< HEAD
                                     const std::shared_ptr<AbstractLQPNode>& target_node, const InputSide side,
                                     const CardinalityEstimator& cardinality_estimator) {
-  float row_count = NAN;
-=======
-                                    const std::shared_ptr<AbstractLQPNode>& target_node, const InputSide side) {
   Cardinality row_count = NAN;
->>>>>>> 1cf90f36
   auto pen_width = 1.0;
   auto row_percentage = 100.0;
 
@@ -118,11 +113,7 @@
   }
 
   if (source_node->left_input()) {
-<<<<<<< HEAD
-    float input_count = cardinality_estimator.estimate_cardinality(source_node->left_input());
-=======
-    auto input_count = _cardinality_estimator.estimate_cardinality(source_node->left_input());
->>>>>>> 1cf90f36
+    auto input_count = cardinality_estimator.estimate_cardinality(source_node->left_input());
 
     // Include right side in cardinality estimation unless it is a semi/anti join
     const auto join_node = std::dynamic_pointer_cast<JoinNode>(source_node);
