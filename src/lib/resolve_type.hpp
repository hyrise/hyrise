#pragma once

#include <functional>
#include <memory>
#include <string>
#include <utility>

#include <boost/hana/contains.hpp>
#include <boost/hana/equal.hpp>
#include <boost/hana/for_each.hpp>
#include <boost/hana/size.hpp>

#include "all_type_variant.hpp"
#include "storage/reference_segment.hpp"
#include "storage/resolve_encoded_segment_type.hpp"
#include "storage/value_segment.hpp"
#include "utils/assert.hpp"

#include "storage/matches_all_pos_list.hpp"
#include "storage/single_chunk_pos_list.hpp"

namespace opossum {

namespace hana = boost::hana;

/**
 * Resolves a data type by creating an instance of a templated class and
 * returning it as a unique_ptr of its non-templated base class.
 *
 * @param data_type is an enum value of any of the supported data types
 * @param args is a list of constructor arguments
 *
 *
 * Example:
 *
 *   class BaseImpl {
 *    public:
 *     virtual void execute() = 0;
 *   };
 *
 *   template <typename T>
 *   class Impl : public BaseImpl {
 *    public:
 *     Impl(int var) : _var{var} { ... }
 *
 *     void execute() override { ... }
 *   };
 *
 *   constexpr auto var = 12;
 *   auto impl = make_unique_by_data_type<BaseImpl, Impl>(DataType::String, var);
 *   impl->execute();
 */
template <class Base, template <typename...> class Impl, class... TemplateArgs, typename... ConstructorArgs>
std::unique_ptr<Base> make_unique_by_data_type(DataType data_type, ConstructorArgs&&... args) {
  DebugAssert(data_type != DataType::Null, "data_type cannot be null.");

  std::unique_ptr<Base> ret = nullptr;
  hana::for_each(data_type_pairs, [&](auto x) {
    if (hana::first(x) == data_type) {
      // The + before hana::second - which returns a reference - converts its return value
      // into a value so that we can access ::type
      using ColumnDataType = typename decltype(+hana::second(x))::type;
      ret = std::make_unique<Impl<ColumnDataType, TemplateArgs...>>(std::forward<ConstructorArgs>(args)...);
      return;
    }
  });
  return ret;
}

/**
 * Resolves two data types by creating an instance of a templated class and
 * returning it as a unique_ptr of its non-templated base class.
 * It does the same as make_unique_by_data_type but with two data types.
 *
 * @param data_type1 is an enum value of any of the supported column types
 * @param data_type2 is an enum value of any of the supported column types
 * @param args is a list of constructor arguments
 *
 * Note: We need to pass parameter packs explicitly for GCC due to the following bug:
 *       http://stackoverflow.com/questions/41769851/gcc-causes-segfault-for-lambda-captured-parameter-pack
 */
template <class Base, template <typename...> class Impl, class... TemplateArgs, typename... ConstructorArgs>
std::unique_ptr<Base> make_unique_by_data_types(DataType data_type1, DataType data_type2, ConstructorArgs&&... args) {
  DebugAssert(data_type1 != DataType::Null, "data_type1 cannot be null.");
  DebugAssert(data_type2 != DataType::Null, "data_type2 cannot be null.");

  std::unique_ptr<Base> ret = nullptr;
  hana::for_each(data_type_pairs, [&ret, &data_type1, &data_type2, &args...](auto x) {
    if (hana::first(x) == data_type1) {
      hana::for_each(data_type_pairs, [&ret, &data_type2, &args...](auto y) {
        if (hana::first(y) == data_type2) {
          using ColumnDataType1 = typename decltype(+hana::second(x))::type;
          using ColumnDataType2 = typename decltype(+hana::second(y))::type;
          ret = std::make_unique<Impl<ColumnDataType1, ColumnDataType2, TemplateArgs...>>(
              std::forward<ConstructorArgs>(args)...);
          return;
        }
      });
      return;
    }
  });
  return ret;
}

/**
 * Convenience function. Calls make_unique_by_data_type and casts the result into a shared_ptr.
 */
template <class Base, template <typename...> class impl, class... TemplateArgs, class... ConstructorArgs>
std::shared_ptr<Base> make_shared_by_data_type(DataType data_type, ConstructorArgs&&... args) {
  return make_unique_by_data_type<Base, impl, TemplateArgs...>(data_type, std::forward<ConstructorArgs>(args)...);
}

/**
 * Resolves a data type by passing a hana::type object on to a generic lambda
 *
 * @param data_type is an enum value of any of the supported column types
 * @param func is a generic lambda or similar accepting a hana::type object
 *
 *
 * Note on hana::type (taken from Boost.Hana documentation):
 *
 * For subtle reasons having to do with ADL, the actual representation of hana::type is
 * implementation-defined. In particular, hana::type may be a dependent type, so one
 * should not attempt to do pattern matching on it. However, one can assume that hana::type
 * inherits from hana::basic_type, which can be useful when declaring overloaded functions.
 *
 * This means that we need to use hana::basic_type as a parameter in methods so that the
 * underlying type can be deduced from the object.
 *
 *
 * Note on generic lambdas (taken from paragraph 5.1.2/5 of the C++14 Standard Draft n3690):
 *
 * For a generic lambda, the closure type has a public inline function call operator member template (14.5.2)
 * whose template-parameter-list consists of one invented type template-parameter for each occurrence of auto
 * in the lambda’s parameter-declaration-clause, in order of appearance. Example:
 *
 *   auto lambda = [] (auto a) { return a; };
 *
 *   class // unnamed {
 *    public:
 *     template<typename T>
 *     auto operator()(T a) const { return a; }
 *   };
 *
 *
 * Example:
 *
 *   template <typename T>
 *   process_variant(const T& var);
 *
 *   template <typename T>
 *   process_type(hana::basic_type<T> type);  // note: parameter type needs to be hana::basic_type not hana::type!
 *
 *   resolve_data_type(data_type, [&](auto type) {
 *     using ColumnDataType = typename decltype(type)::type;
 *     const auto var = boost::get<ColumnDataType>(variant_from_elsewhere);
 *     process_variant(var);
 *
 *     process_type(type);
 *   });
 */
template <typename Functor>
void resolve_data_type(DataType data_type, const Functor& func) {
  DebugAssert(data_type != DataType::Null, "data_type cannot be null.");

  hana::for_each(data_type_pairs, [&](auto x) {
    if (hana::first(x) == data_type) {
      // The + before hana::second - which returns a reference - converts its return value into a value
      func(+hana::second(x));
      return;
    }
  });
}

/**
 * Given a BaseSegment and its known column type, resolve the segment implementation and call the lambda
 *
 * @param func is a generic lambda or similar accepting a reference to a specialized segment (value, dictionary,
 * reference)
 *
 *
 * Example:
 *
 *   template <typename T>
 *   void process_segment(ValueSegment<T>& segment);
 *
 *   template <typename T>
 *   void process_segment(DictionarySegment<T>& segment);
 *
 *   void process_segment(ReferenceSegment& segment);
 *
 *   resolve_segment_type<T>(base_segment, [&](auto& typed_segment) {
 *     process_segment(typed_segment);
 *   });
 */
template <typename In, typename Out>
using ConstOutIfConstIn = std::conditional_t<std::is_const_v<In>, const Out, Out>;

template <typename ColumnDataType, typename BaseSegmentType, typename Functor>
// BaseSegmentType allows segment to be const and non-const
std::enable_if_t<std::is_same_v<BaseSegment, std::remove_const_t<BaseSegmentType>>>
/*void*/ resolve_segment_type(BaseSegmentType& segment, const Functor& func) {
  using ValueSegmentPtr = ConstOutIfConstIn<BaseSegmentType, ValueSegment<ColumnDataType>>*;
  using ReferenceSegmentPtr = ConstOutIfConstIn<BaseSegmentType, ReferenceSegment>*;
  using EncodedSegmentPtr = ConstOutIfConstIn<BaseSegmentType, BaseEncodedSegment>*;

  if (auto value_segment = dynamic_cast<ValueSegmentPtr>(&segment)) {
    func(*value_segment);
  } else if (auto ref_segment = dynamic_cast<ReferenceSegmentPtr>(&segment)) {
    func(*ref_segment);
  } else if (auto encoded_segment = dynamic_cast<EncodedSegmentPtr>(&segment)) {
    resolve_encoded_segment_type<ColumnDataType>(*encoded_segment, func);
  } else {
    Fail("Unrecognized column type encountered.");
  }
}

// TODO: Comment, const magic like resolve_segment_type
template<typename Functor>
void resolve_pos_list_type(const AbstractPosList& untyped_pos_list, const Functor& func) {
  using PosListPtr = const PosList*;

  if (auto pos_list = dynamic_cast<PosListPtr>(&untyped_pos_list)) {
    func(*pos_list);
<<<<<<< HEAD
  } else if (auto pos_list = dynamic_cast<const MatchesAllPosList *>(&untyped_pos_list)) {
    func(*pos_list);
  } else if (auto pos_list = dynamic_cast<const SingleChunkPosList *>(&untyped_pos_list)) {
    func(*pos_list);
=======
  } else if (auto matches_all_pos_list = dynamic_cast<const MatchesAllPosList *>(&untyped_pos_list)) {
    func(*matches_all_pos_list);
>>>>>>> 490e55b2
  } else {
    Fail("Unrecognized PosList type encountered");
  }
}

// TODO: Comment, const magic like resolve_segment_type
template<typename Functor>
void resolve_pos_list_type(const std::shared_ptr<const AbstractPosList>& untyped_pos_list, const Functor& func) {
  if (!untyped_pos_list) {
    func(untyped_pos_list);
    return;
  }

  if (auto pos_list = std::dynamic_pointer_cast<const PosList>(untyped_pos_list)) {
    func(pos_list);
<<<<<<< HEAD
  } else if (auto pos_list = std::dynamic_pointer_cast<const MatchesAllPosList>(untyped_pos_list)) {
    func(pos_list);
  } else if (auto pos_list = std::dynamic_pointer_cast<const SingleChunkPosList>(untyped_pos_list)) {
    func(pos_list);
=======
  } else if (auto matches_all_pos_list = std::dynamic_pointer_cast<const MatchesAllPosList>(untyped_pos_list)) {
    func(matches_all_pos_list);
>>>>>>> 490e55b2
  } else {
    Fail("Unrecognized PosList type encountered");
  }
}

/**
 * Resolves a data type by passing a hana::type object and the downcasted segment on to a generic lambda
 *
 * @param data_type is an enum value of any of the supported column types
 * @param func is a generic lambda or similar accepting two parameters: a hana::type object and
 *   a reference to a specialized segment (value, dictionary, reference)
 *
 *
 * Example:
 *
 *   template <typename T>
 *   void process_segment(hana::basic_type<T> type, ValueSegment<T>& segment);
 *
 *   template <typename T>
 *   void process_segment(hana::basic_type<T> type, DictionarySegment<T>& segment);
 *
 *   template <typename T>
 *   void process_segment(hana::basic_type<T> type, ReferenceSegment& segment);
 *
 *   resolve_data_and_segment_type(base_segment, [&](auto type, auto& typed_segment) {
 *     process_segment(type, typed_segment);
 *   });
 */
template <typename Functor, typename BaseSegmentType>  // BaseSegmentType allows segment to be const and non-const
std::enable_if_t<std::is_same_v<BaseSegment, std::remove_const_t<BaseSegmentType>>>
/*void*/ resolve_data_and_segment_type(BaseSegmentType& segment, const Functor& func) {
  resolve_data_type(segment.data_type(), [&](auto type) {
    using ColumnDataType = typename decltype(type)::type;

    resolve_segment_type<ColumnDataType>(segment, [&](auto& typed_segment) { func(type, typed_segment); });
  });
}

/**
 * This function returns the DataType of a data type based on the definition in data_type_pairs.
 */
template <typename T>
constexpr DataType data_type_from_type() {
  static_assert(hana::contains(data_types, hana::type_c<T>), "Type not a valid column type.");

  return hana::fold_left(data_type_pairs, DataType{}, [](auto data_type, auto type_tuple) {
    // check whether T is one of the column types
    if (hana::type_c<T> == hana::second(type_tuple)) {
      return hana::first(type_tuple);
    }

    return data_type;
  });
}

}  // namespace opossum<|MERGE_RESOLUTION|>--- conflicted
+++ resolved
@@ -222,15 +222,10 @@
 
   if (auto pos_list = dynamic_cast<PosListPtr>(&untyped_pos_list)) {
     func(*pos_list);
-<<<<<<< HEAD
-  } else if (auto pos_list = dynamic_cast<const MatchesAllPosList *>(&untyped_pos_list)) {
-    func(*pos_list);
   } else if (auto pos_list = dynamic_cast<const SingleChunkPosList *>(&untyped_pos_list)) {
     func(*pos_list);
-=======
   } else if (auto matches_all_pos_list = dynamic_cast<const MatchesAllPosList *>(&untyped_pos_list)) {
     func(*matches_all_pos_list);
->>>>>>> 490e55b2
   } else {
     Fail("Unrecognized PosList type encountered");
   }
@@ -246,15 +241,10 @@
 
   if (auto pos_list = std::dynamic_pointer_cast<const PosList>(untyped_pos_list)) {
     func(pos_list);
-<<<<<<< HEAD
-  } else if (auto pos_list = std::dynamic_pointer_cast<const MatchesAllPosList>(untyped_pos_list)) {
-    func(pos_list);
   } else if (auto pos_list = std::dynamic_pointer_cast<const SingleChunkPosList>(untyped_pos_list)) {
     func(pos_list);
-=======
   } else if (auto matches_all_pos_list = std::dynamic_pointer_cast<const MatchesAllPosList>(untyped_pos_list)) {
     func(matches_all_pos_list);
->>>>>>> 490e55b2
   } else {
     Fail("Unrecognized PosList type encountered");
   }
