--- conflicted
+++ resolved
@@ -16,12 +16,8 @@
 #include "storage/value_segment.hpp"
 #include "utils/assert.hpp"
 
-<<<<<<< HEAD
 #include "storage/matches_all_pos_list.hpp"
 #include "storage/single_chunk_pos_list.hpp"
-=======
-#include "storage/pos_lists/matches_all_pos_list.hpp"
->>>>>>> bf664016
 
 namespace opossum {
 
@@ -220,37 +216,16 @@
 }
 
 template <typename Functor>
-<<<<<<< HEAD
-void resolve_pos_list_type(const AbstractPosList& untyped_pos_list, const Functor& func) {
-  if (auto pos_list = dynamic_cast<const PosList*>(&untyped_pos_list)) {
-    func(*pos_list);
-  } else if (auto single_chunk_pos_list  = dynamic_cast<const SingleChunkPosList *>(&untyped_pos_list)) {
-    func(*single_chunk_pos_list);
-  } else if (auto matches_all_pos_list = dynamic_cast<const MatchesAllPosList *>(&untyped_pos_list)) {
-    func(*matches_all_pos_list);
-  } else {
-    Fail("Unrecognized PosList type encountered");
-  }
-}
-
-template <typename Functor>
-=======
->>>>>>> bf664016
 void resolve_pos_list_type(const std::shared_ptr<const AbstractPosList>& untyped_pos_list, const Functor& func) {
   if (!untyped_pos_list) {
     func(untyped_pos_list);
     return;
   }
 
-<<<<<<< HEAD
-  if (auto pos_list = std::dynamic_pointer_cast<const PosList>(untyped_pos_list)) {
-    func(pos_list);
+  if (auto rowid_pos_list = std::dynamic_pointer_cast<const RowIDPosList>(untyped_pos_list)) {
+    func(rowid_pos_list);
   } else if (auto pos_list = std::dynamic_pointer_cast<const SingleChunkPosList>(untyped_pos_list)) {
     func(pos_list);
-=======
-  if (auto rowid_pos_list = std::dynamic_pointer_cast<const RowIDPosList>(untyped_pos_list)) {
-    func(rowid_pos_list);
->>>>>>> bf664016
   } else if (auto matches_all_pos_list = std::dynamic_pointer_cast<const MatchesAllPosList>(untyped_pos_list)) {
     func(matches_all_pos_list);
   } else {
