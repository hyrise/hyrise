--- conflicted
+++ resolved
@@ -222,13 +222,9 @@
 
   if (auto pos_list = dynamic_cast<PosListPtr>(&untyped_pos_list)) {
     func(*pos_list);
-<<<<<<< HEAD
-  } else if (auto pos_list = dynamic_cast<const SingleChunkPosList *>(&untyped_pos_list)) {
-    func(*pos_list);
+  } else if (auto single_chunk_pos_list  = dynamic_cast<const SingleChunkPosList *>(&untyped_pos_list)) {
+    func(*single_chunk_pos_list);
   } else if (auto matches_all_pos_list = dynamic_cast<const MatchesAllPosList *>(&untyped_pos_list)) {
-=======
-  } else if (auto matches_all_pos_list = dynamic_cast<const MatchesAllPosList*>(&untyped_pos_list)) {
->>>>>>> 9d83c1c9
     func(*matches_all_pos_list);
   } else {
     Fail("Unrecognized PosList type encountered");
@@ -245,11 +241,8 @@
 
   if (auto pos_list = std::dynamic_pointer_cast<const PosList>(untyped_pos_list)) {
     func(pos_list);
-<<<<<<< HEAD
   } else if (auto pos_list = std::dynamic_pointer_cast<const SingleChunkPosList>(untyped_pos_list)) {
     func(pos_list);
-=======
->>>>>>> 9d83c1c9
   } else if (auto matches_all_pos_list = std::dynamic_pointer_cast<const MatchesAllPosList>(untyped_pos_list)) {
     func(matches_all_pos_list);
   } else {
