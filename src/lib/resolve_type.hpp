#pragma once

#include <boost/hana/equal.hpp>
#include <boost/hana/for_each.hpp>
#include <boost/hana/size.hpp>

#include <functional>
#include <memory>
#include <string>
#include <utility>

#include "all_type_variant.hpp"
#include "utils/assert.hpp"

#include "storage/dictionary_column.hpp"
#include "storage/reference_column.hpp"
#include "storage/value_column.hpp"

namespace opossum {

namespace hana = boost::hana;

/**
 * Resolves a type string by creating an instance of a templated class and
 * returning it as a unique_ptr of its non-templated base class.
 *
 * @param type is a string representation of any of the supported column types
 * @param args is a list of constructor arguments
 *
 *
 * Example:
 *
 *   class BaseImpl {
 *    public:
 *     virtual void execute() = 0;
 *   };
 *
 *   template <typename T>
 *   class Impl : public BaseImpl {
 *    public:
 *     Impl(int var) : _var{var} { ... }
 *
 *     void execute() override { ... }
 *   };
 *
 *   constexpr auto var = 12;
 *   auto impl = make_unique_by_column_type<BaseImpl, Impl>("string", var);
 *   impl->execute();
 */
template <class Base, template <typename...> class Impl, class... TemplateArgs, typename... ConstructorArgs>
std::unique_ptr<Base> make_unique_by_column_type(const std::string &type, ConstructorArgs &&... args) {
  std::unique_ptr<Base> ret = nullptr;
  hana::for_each(column_types, [&](auto x) {
    if (std::string(hana::first(x)) == type) {
      // The + before hana::second - which returns a reference - converts its return value
      // into a value so that we can access ::type
      using ColumnType = typename decltype(+hana::second(x))::type;
      ret = std::make_unique<Impl<ColumnType, TemplateArgs...>>(std::forward<ConstructorArgs>(args)...);
      return;
    }
  });
  DebugAssert(static_cast<bool>(ret), "unknown type " + type);
  return ret;
}

/**
 * Resolves two type strings by creating an instance of a templated class and
 * returning it as a unique_ptr of its non-templated base class.
 * It does the same as make_unique_by_column_type but with two type strings.
 *
 * @param type1 is a string representation of any of the supported column types
 * @param type2 is a string representation of any of the supported column types
 * @param args is a list of constructor arguments
 *
 * Note: We need to pass parameter packs explicitly for GCC due to the following bug:
 *       http://stackoverflow.com/questions/41769851/gcc-causes-segfault-for-lambda-captured-parameter-pack
 */
template <class Base, template <typename...> class Impl, class... TemplateArgs, typename... ConstructorArgs>
std::unique_ptr<Base> make_unique_by_column_types(const std::string &type1, const std::string &type2,
                                                  ConstructorArgs &&... args) {
  std::unique_ptr<Base> ret = nullptr;
  hana::for_each(column_types, [&ret, &type1, &type2, &args...](auto x) {
    if (std::string(hana::first(x)) == type1) {
      hana::for_each(column_types, [&ret, &type2, &args...](auto y) {
        if (std::string(hana::first(y)) == type2) {
          using ColumnType1 = typename decltype(+hana::second(x))::type;
          using ColumnType2 = typename decltype(+hana::second(y))::type;
<<<<<<< HEAD
          ret =
              std::make_unique<Impl<ColumnType1, ColumnType2, TemplateArgs...>>(std::forward<ConstructorArgs>(args)...);
=======
          ret = std::make_unique<Impl<ColumnType1, ColumnType2, TemplateArgs...>>(
            std::forward<ConstructorArgs>(args)...);
>>>>>>> 5d25cb9a
          return;
        }
      });
      return;
    }
  });
  DebugAssert(static_cast<bool>(ret), "unknown type " + type1 + " or " + type2);
  return ret;
}

/**
 * Convenience function. Calls make_unique_by_column_type and casts the result into a shared_ptr.
 */
template <class Base, template <typename...> class impl, class... TemplateArgs, class... ConstructorArgs>
std::shared_ptr<Base> make_shared_by_column_type(const std::string &type, ConstructorArgs &&... args) {
  return make_unique_by_column_type<Base, impl, TemplateArgs...>(type, std::forward<ConstructorArgs>(args)...);
}

/**
 * Resolves a type string by passing a hana::type object on to a generic lambda
 *
 * @param type_string is a string representation of any of the supported column types
 * @param func is a generic lambda or similar accepting a hana::type object
 *
 *
 * Note on hana::type (taken from Boost.Hana documentation):
 *
 * For subtle reasons having to do with ADL, the actual representation of hana::type is
 * implementation-defined. In particular, hana::type may be a dependent type, so one
 * should not attempt to do pattern matching on it. However, one can assume that hana::type
 * inherits from hana::basic_type, which can be useful when declaring overloaded functions.
 *
 * This means that we need to use hana::basic_type as a parameter in methods so that the
 * underlying type can be deduced from the object.
 *
 *
 * Note on generic lambdas (taken from paragraph 5.1.2/5 of the C++14 Standard Draft n3690):
 *
 * For a generic lambda, the closure type has a public inline function call operator member template (14.5.2)
 * whose template-parameter-list consists of one invented type template-parameter for each occurrence of auto
 * in the lambda’s parameter-declaration-clause, in order of appearance. Example:
 *
 *   auto lambda = [] (auto a) { return a; };
 *
 *   class // unnamed {
 *    public:
 *     template<typename T>
 *     auto operator()(T a) const { return a; }
 *   };
 *
 *
 * Example:
 *
 *   template <typename T>
 *   process_variant(const T& var);
 *
 *   template <typename T>
 *   process_type(hana::basic_type<T> type);  // note: parameter type needs to be hana::basic_type not hana::type!
 *
 *   resolve_data_type(type_string, [&](auto type) {
 *     using Type = typename decltype(type)::type;
 *     const auto var = type_cast<Type>(variant_from_elsewhere);
 *     process_variant(var);
 *
 *     process_type(type);
 *   });
 */
template <typename Functor>
void resolve_data_type(const std::string &type_string, const Functor &func) {
  hana::for_each(column_types, [&](auto x) {
    if (std::string(hana::first(x)) == type_string) {
      // The + before hana::second - which returns a reference - converts its return value into a value
      func(+hana::second(x));
      return;
    }
  });
}

/**
 * Given a BaseColumn and its known DataType, resolve the column implementation and call the lambda
 *
 * @param func is a generic lambda or similar accepting a reference to a specialized column (value, dictionary,
 * reference)
 *
 *
 * Example:
 *
 *   template <typename T>
 *   process_column(ValueColumn<T>& column);
 *
 *   template <typename T>
 *   process_column(DictionaryColumn<T>& column);
 *
 *   process_column(ReferenceColumn& column);
 *
 *   resolve_column_type<T>(base_column, [&](auto& typed_column) {
 *     process_column(typed_column);
 *   });
 */
template <typename DataType, typename Functor>
void resolve_column_type(BaseColumn &column, const Functor &func) {
  if (auto value_column = dynamic_cast<ValueColumn<DataType> *>(&column)) {
    func(*value_column);
  } else if (auto dict_column = dynamic_cast<DictionaryColumn<DataType> *>(&column)) {
    func(*dict_column);
  } else if (auto ref_column = dynamic_cast<ReferenceColumn *>(&column)) {
    func(*ref_column);
  } else {
    Fail("Unrecognized column type encountered.");
  }
}

/**
 * Resolves a type string by passing a hana::type object and the downcasted column on to a generic lambda
 *
 * @param type_string is a string representation of any of the supported column types
 * @param func is a generic lambda or similar accepting two parameters: a hana::type object and
 *   a reference to a specialized column (value, dictionary, reference)
 *
 *
 * Example:
 *
 *   template <typename T>
 *   process_column(hana::basic_type<T> type, ValueColumn<T>& column);
 *
 *   template <typename T>
 *   process_column(hana::basic_type<T> type, DictionaryColumn<T>& column);
 *
 *   template <typename T>
 *   process_column(hana::basic_type<T> type, ReferenceColumn& column);
 *
 *   resolve_data_and_column_type(column_type, base_column, [&](auto type, auto& typed_column) {
 *     process_column(type, typed_column);
 *   });
 */
template <typename Functor>
void resolve_data_and_column_type(const std::string &type_string, BaseColumn &column, const Functor &func) {
  resolve_data_type(type_string, [&](auto data_type) {
    using DataType = typename decltype(data_type)::type;

    resolve_column_type<DataType>(column, [&](auto &typed_column) { func(data_type, typed_column); });
  });
}

/**
 * This function returns the name of an Opossum datatype based on the definition in column_types.
 */
template <typename T>
std::string type_string_from_type() {
  const auto func = [](std::string s, auto type_tuple) {
    // a matching type was found before
    if (s.size() != 0) {
      return s;
    }

    // check whether T is one of the Opossum datatypes
    if (hana::type_c<T> == hana::second(type_tuple)) {
      return std::string{hana::first(type_tuple)};
    }

    return std::string{};
  };

  const auto type_string = hana::fold_left(column_types, std::string{}, func);
  Assert(type_string.size() > 0, "Trying to parse unknown type which is not part of AllTypeVariant");

  return type_string;
}

/**
 * This function returns the name of an Opossum datatype based on the definition in column_types.
 */
inline std::string type_string_from_all_type_variant(const AllTypeVariant &all_type_variant) {
  // Special case for NullValue data type
  if (all_type_variant.which() == 0) {
    return "None";
  }

  // iterate over column_types
  int column_types_index = 1;

  auto func = [all_type_variant, &column_types_index](std::string s, auto type_tuple) {
    // a matching type was found before
    if (s.size() != 0) {
      return s;
    }

    if (all_type_variant.which() == column_types_index) {
      column_types_index++;
      return std::string{hana::first(type_tuple)};
    }

    column_types_index++;
    return std::string{};
  };

  return hana::fold_left(column_types, std::string{}, func);
}

}  // namespace opossum<|MERGE_RESOLUTION|>--- conflicted
+++ resolved
@@ -48,7 +48,7 @@
  *   impl->execute();
  */
 template <class Base, template <typename...> class Impl, class... TemplateArgs, typename... ConstructorArgs>
-std::unique_ptr<Base> make_unique_by_column_type(const std::string &type, ConstructorArgs &&... args) {
+std::unique_ptr<Base> make_unique_by_column_type(const std::string& type, ConstructorArgs&&... args) {
   std::unique_ptr<Base> ret = nullptr;
   hana::for_each(column_types, [&](auto x) {
     if (std::string(hana::first(x)) == type) {
@@ -76,8 +76,8 @@
  *       http://stackoverflow.com/questions/41769851/gcc-causes-segfault-for-lambda-captured-parameter-pack
  */
 template <class Base, template <typename...> class Impl, class... TemplateArgs, typename... ConstructorArgs>
-std::unique_ptr<Base> make_unique_by_column_types(const std::string &type1, const std::string &type2,
-                                                  ConstructorArgs &&... args) {
+std::unique_ptr<Base> make_unique_by_column_types(const std::string& type1, const std::string& type2,
+                                                  ConstructorArgs&&... args) {
   std::unique_ptr<Base> ret = nullptr;
   hana::for_each(column_types, [&ret, &type1, &type2, &args...](auto x) {
     if (std::string(hana::first(x)) == type1) {
@@ -85,13 +85,8 @@
         if (std::string(hana::first(y)) == type2) {
           using ColumnType1 = typename decltype(+hana::second(x))::type;
           using ColumnType2 = typename decltype(+hana::second(y))::type;
-<<<<<<< HEAD
           ret =
               std::make_unique<Impl<ColumnType1, ColumnType2, TemplateArgs...>>(std::forward<ConstructorArgs>(args)...);
-=======
-          ret = std::make_unique<Impl<ColumnType1, ColumnType2, TemplateArgs...>>(
-            std::forward<ConstructorArgs>(args)...);
->>>>>>> 5d25cb9a
           return;
         }
       });
@@ -106,7 +101,7 @@
  * Convenience function. Calls make_unique_by_column_type and casts the result into a shared_ptr.
  */
 template <class Base, template <typename...> class impl, class... TemplateArgs, class... ConstructorArgs>
-std::shared_ptr<Base> make_shared_by_column_type(const std::string &type, ConstructorArgs &&... args) {
+std::shared_ptr<Base> make_shared_by_column_type(const std::string& type, ConstructorArgs&&... args) {
   return make_unique_by_column_type<Base, impl, TemplateArgs...>(type, std::forward<ConstructorArgs>(args)...);
 }
 
@@ -160,7 +155,7 @@
  *   });
  */
 template <typename Functor>
-void resolve_data_type(const std::string &type_string, const Functor &func) {
+void resolve_data_type(const std::string& type_string, const Functor& func) {
   hana::for_each(column_types, [&](auto x) {
     if (std::string(hana::first(x)) == type_string) {
       // The + before hana::second - which returns a reference - converts its return value into a value
@@ -192,12 +187,12 @@
  *   });
  */
 template <typename DataType, typename Functor>
-void resolve_column_type(BaseColumn &column, const Functor &func) {
-  if (auto value_column = dynamic_cast<ValueColumn<DataType> *>(&column)) {
+void resolve_column_type(BaseColumn& column, const Functor& func) {
+  if (auto value_column = dynamic_cast<ValueColumn<DataType>*>(&column)) {
     func(*value_column);
-  } else if (auto dict_column = dynamic_cast<DictionaryColumn<DataType> *>(&column)) {
+  } else if (auto dict_column = dynamic_cast<DictionaryColumn<DataType>*>(&column)) {
     func(*dict_column);
-  } else if (auto ref_column = dynamic_cast<ReferenceColumn *>(&column)) {
+  } else if (auto ref_column = dynamic_cast<ReferenceColumn*>(&column)) {
     func(*ref_column);
   } else {
     Fail("Unrecognized column type encountered.");
@@ -228,11 +223,11 @@
  *   });
  */
 template <typename Functor>
-void resolve_data_and_column_type(const std::string &type_string, BaseColumn &column, const Functor &func) {
+void resolve_data_and_column_type(const std::string& type_string, BaseColumn& column, const Functor& func) {
   resolve_data_type(type_string, [&](auto data_type) {
     using DataType = typename decltype(data_type)::type;
 
-    resolve_column_type<DataType>(column, [&](auto &typed_column) { func(data_type, typed_column); });
+    resolve_column_type<DataType>(column, [&](auto& typed_column) { func(data_type, typed_column); });
   });
 }
 
@@ -264,7 +259,7 @@
 /**
  * This function returns the name of an Opossum datatype based on the definition in column_types.
  */
-inline std::string type_string_from_all_type_variant(const AllTypeVariant &all_type_variant) {
+inline std::string type_string_from_all_type_variant(const AllTypeVariant& all_type_variant) {
   // Special case for NullValue data type
   if (all_type_variant.which() == 0) {
     return "None";
