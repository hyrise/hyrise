#pragma once

#include <boost/hana/for_each.hpp>

#include <boost/hana/size.hpp>
#include <memory>
#include <string>
#include <utility>

#include "all_type_variant.hpp"
#include "utils/assert.hpp"

namespace opossum {

namespace hana = boost::hana;

template <class base, template <typename...> class impl, class... TemplateArgs, typename... ConstructorArgs>
std::unique_ptr<base> make_unique_by_column_type(const std::string &type, ConstructorArgs &&... args) {
  std::unique_ptr<base> ret = nullptr;
  hana::for_each(column_types, [&](auto x) {
    if (std::string(hana::first(x)) == type) {
      // The + before hana::second - which returns a reference - converts its return value
      // into a value so that we can access ::type
      using column_type = typename decltype(+hana::second(x))::type;
      ret = std::make_unique<impl<column_type, TemplateArgs...>>(std::forward<ConstructorArgs>(args)...);
      return;
    }
  });
  DebugAssert(static_cast<bool>(ret), "unknown type " + type);
  return ret;
}

/**
 * We need to pass parameter packs explicitly for GCC due to the following bug:
 * http://stackoverflow.com/questions/41769851/gcc-causes-segfault-for-lambda-captured-parameter-pack
 */
template <class base, template <typename...> class impl, class... TemplateArgs, typename... ConstructorArgs>
std::unique_ptr<base> make_unique_by_column_types(const std::string &type1, const std::string &type2,
                                                  ConstructorArgs &&... args) {
  std::unique_ptr<base> ret = nullptr;
  hana::for_each(column_types, [&ret, &type1, &type2, &args...](auto x) {
    if (std::string(hana::first(x)) == type1) {
      hana::for_each(column_types, [&ret, &type2, &args...](auto y) {
        if (std::string(hana::first(y)) == type2) {
          using column_type1 = typename decltype(+hana::second(x))::type;
          using column_type2 = typename decltype(+hana::second(y))::type;
          ret = std::make_unique<impl<column_type1, column_type2, TemplateArgs...>>(
              std::forward<ConstructorArgs>(args)...);
          return;
        }
      });
      return;
    }
  });
  DebugAssert(static_cast<bool>(ret), "unknown type " + type1 + " or " + type2);
  return ret;
}

template <class base, template <typename...> class impl, class... TemplateArgs, class... ConstructorArgs>
std::shared_ptr<base> make_shared_by_column_type(const std::string &type, ConstructorArgs &&... args) {
  return make_unique_by_column_type<base, impl, TemplateArgs...>(type, std::forward<ConstructorArgs>(args)...);
}

template <typename Functor, typename... Args>
void call_functor_by_column_type(const std::string &type, Args &&... args) {
  // In some cases, we want to call a function depending on the type of a column. Here we do not want to create an
  // object that would require an untemplated base class. Instead, we can create a functor class and have a templated
  // "run" method. E.g.:

  // class MyFunctor {
  // public:
  //   template <typename T>
  //   static void run(int some_arg, int other_arg) {
  //     std::cout << "Column type is " << typeid(T).name() << ", args are " << some_arg << " and " << other_arg <<
  //     std::endl;
  //   }
  // };
  //
  // std::string column_type = "int";
  // call_functor_by_column_type<MyFunctor>(column_type, 2, 3);

  hana::for_each(column_types, [&](auto x) {
    if (std::string(hana::first(x)) == type) {
      using column_type = typename decltype(+hana::second(x))::type;
      Functor::template run<column_type>(std::forward<Args>(args)...);
    }
  });
}

template <typename T>
<<<<<<< HEAD
std::string get_name_of_type() {
=======
std::string name_of_type() {
>>>>>>> aa4de892
  /*
   * This function returns the name of an Opossum datatype based on the definition in hana_types.
   */
  auto func = [](std::string s, auto element) {
    // a matching type was found before
    if (s.size() != 0) {
      return s;
    }
    // check whether T is one of the Opossum datatypes
    using column_type = typename decltype(+hana::second(element))::type;
    if (boost::is_same<T, column_type>::value) {
      return std::string(hana::first(element));
    }

    return std::string("");
  };

  auto type_string = hana::fold_left(column_types, std::string(""), func);
  if (type_string.size() == 0) {
    throw std::runtime_error("Trying to parse unknown type which is not part of AllTypeVariant");
  }

  return type_string;
}

}  // namespace opossum<|MERGE_RESOLUTION|>--- conflicted
+++ resolved
@@ -88,11 +88,7 @@
 }
 
 template <typename T>
-<<<<<<< HEAD
-std::string get_name_of_type() {
-=======
 std::string name_of_type() {
->>>>>>> aa4de892
   /*
    * This function returns the name of an Opossum datatype based on the definition in hana_types.
    */
