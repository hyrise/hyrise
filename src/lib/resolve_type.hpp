--- conflicted
+++ resolved
@@ -116,21 +116,12 @@
   using ReferenceSegmentPtr = ConstOutIfConstIn<BaseSegmentType, ReferenceSegment>*;
   using EncodedSegmentPtr = ConstOutIfConstIn<BaseSegmentType, BaseEncodedSegment>*;
 
-<<<<<<< HEAD
-  if (auto value_segment = dynamic_cast<ValueSegmentPtr>(&segment)) {
+  if (const auto value_segment = dynamic_cast<ValueSegmentPtr>(&segment)) {
     functor(*value_segment);
-  } else if (auto ref_segment = dynamic_cast<ReferenceSegmentPtr>(&segment)) {
-    functor(*ref_segment);
-  } else if (auto encoded_segment = dynamic_cast<EncodedSegmentPtr>(&segment)) {
+  } else if (const auto reference_segment = dynamic_cast<ReferenceSegmentPtr>(&segment)) {
+    functor(*reference_segment);
+  } else if (const auto encoded_segment = dynamic_cast<EncodedSegmentPtr>(&segment)) {
     resolve_encoded_segment_type<ColumnDataType>(*encoded_segment, functor);
-=======
-  if (const auto value_segment = dynamic_cast<ValueSegmentPtr>(&segment)) {
-    func(*value_segment);
-  } else if (const auto ref_segment = dynamic_cast<ReferenceSegmentPtr>(&segment)) {
-    func(*ref_segment);
-  } else if (const auto encoded_segment = dynamic_cast<EncodedSegmentPtr>(&segment)) {
-    resolve_encoded_segment_type<ColumnDataType>(*encoded_segment, func);
->>>>>>> b26c3180
   } else {
     Fail("Unrecognized column type encountered.");
   }
@@ -141,25 +132,19 @@
 // might confuse readers who could think that the setting erases all types within the functor.
 enum class ErasePosListType { OnlyInDebugBuild, Always };
 
-<<<<<<< HEAD
 template <ErasePosListType erase_pos_list_type = ErasePosListType::OnlyInDebugBuild, typename Functor>
 void resolve_pos_list_type(const std::shared_ptr<const AbstractPosList>& untyped_pos_list, const Functor& functor) {
   if constexpr (HYRISE_DEBUG || erase_pos_list_type == ErasePosListType::Always) {
     functor(untyped_pos_list);
-=======
-  if (const auto row_id_pos_list = std::dynamic_pointer_cast<const RowIDPosList>(untyped_pos_list)) {
-    func(row_id_pos_list);
-  } else if (const auto entire_chunk_pos_list = std::dynamic_pointer_cast<const EntireChunkPosList>(untyped_pos_list)) {
-    func(entire_chunk_pos_list);
->>>>>>> b26c3180
   } else {
-    if (auto row_id_pos_list = std::dynamic_pointer_cast<const RowIDPosList>(untyped_pos_list);
+    if (const auto row_id_pos_list = std::dynamic_pointer_cast<const RowIDPosList>(untyped_pos_list);
         !untyped_pos_list || row_id_pos_list) {
       // We also use this branch for nullptr instead of calling the functor with the untyped_pos_list. This way, we
       // avoid initializing the functor template with AbstractPosList. The first thing the functor has to do is to
       // check for nullptr anyway, and for that check it does not matter "which" nullptr we pass in.
       functor(row_id_pos_list);
-    } else if (auto entire_chunk_pos_list = std::dynamic_pointer_cast<const EntireChunkPosList>(untyped_pos_list)) {
+    } else if (const auto entire_chunk_pos_list =
+                   std::dynamic_pointer_cast<const EntireChunkPosList>(untyped_pos_list)) {
       functor(entire_chunk_pos_list);
     } else {
       Fail("Unrecognized PosList type encountered");
