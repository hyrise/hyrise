--- conflicted
+++ resolved
@@ -53,13 +53,8 @@
 
 bool CorrelatedParameterExpression::_shallow_equals(const AbstractExpression& expression) const {
   DebugAssert(dynamic_cast<const CorrelatedParameterExpression*>(&expression),
-<<<<<<< HEAD
-              "Different expression type should have been caught out by AbstractExpression::operator==");
+              "Different expression type should have been caught by AbstractExpression::operator==");
   const auto& parameter_expression_rhs = static_cast<const CorrelatedParameterExpression&>(expression);
-=======
-              "Different expression type should have been caught by AbstractExpression::operator==");
-  const auto* parameter_expression_rhs = static_cast<const CorrelatedParameterExpression*>(&expression);
->>>>>>> 33c8765d
 
   return parameter_id == parameter_expression_rhs.parameter_id &&
          _referenced_expression_info == parameter_expression_rhs._referenced_expression_info &&
