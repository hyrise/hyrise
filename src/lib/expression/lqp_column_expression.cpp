#include "lqp_column_expression.hpp"

#include "boost/functional/hash.hpp"

#include "hyrise.hpp"
#include "logical_query_plan/mock_node.hpp"
#include "logical_query_plan/stored_table_node.hpp"
#include "storage/table.hpp"
#include "utils/assert.hpp"

namespace opossum {

LQPColumnExpression::LQPColumnExpression(const LQPColumnReference& column_reference)
    : AbstractExpression(ExpressionType::LQPColumn, {}), column_reference(column_reference) {}

std::shared_ptr<AbstractExpression> LQPColumnExpression::deep_copy() const {
  return std::make_shared<LQPColumnExpression>(column_reference);
}

std::string LQPColumnExpression::as_column_name() const {
  // Even if the LQP is invalid, we still want to be able to print it as good as possible
  const auto original_node = column_reference.original_node();
  if (!original_node) return "<Expired Column>";

  if (original_node->type == LQPNodeType::StoredTable) {
    std::stringstream stream;
    stream << column_reference;
    return stream.str();

  } else if (original_node->type == LQPNodeType::Mock) {
    const auto mock_node = std::static_pointer_cast<const MockNode>(original_node);
    Assert(column_reference.original_column_id() < mock_node->column_definitions().size(), "ColumnID out of range");
    return mock_node->column_definitions()[column_reference.original_column_id()].second;

  } else {
    Fail("Only columns in StoredTableNodes and MockNodes (for tests) can be referenced in LQPColumnExpressions");
  }
}

DataType LQPColumnExpression::data_type() const {
<<<<<<< HEAD
  const auto original_node = column_reference.original_node();
  if (original_node->type == LQPNodeType::StoredTable) {
    const auto stored_table_node = std::static_pointer_cast<const StoredTableNode>(original_node);
    const auto table = StorageManager::get().get_table(stored_table_node->table_name);
=======
  if (column_reference.original_node()->type == LQPNodeType::StoredTable) {
    const auto stored_table_node = std::static_pointer_cast<const StoredTableNode>(column_reference.original_node());
    const auto table = Hyrise::get().storage_manager.get_table(stored_table_node->table_name);
>>>>>>> 7583fc17
    return table->column_data_type(column_reference.original_column_id());

  } else if (original_node->type == LQPNodeType::Mock) {
    const auto mock_node = std::static_pointer_cast<const MockNode>(original_node);
    Assert(column_reference.original_column_id() < mock_node->column_definitions().size(), "ColumnID out of range");
    return mock_node->column_definitions()[column_reference.original_column_id()].first;

  } else {
    Fail("Only columns in StoredTableNodes and MockNodes (for tests) can be referenced in LQPColumnExpressions");
  }
}

bool LQPColumnExpression::requires_computation() const { return false; }

bool LQPColumnExpression::_shallow_equals(const AbstractExpression& expression) const {
  const auto* lqp_column_expression = dynamic_cast<const LQPColumnExpression*>(&expression);
  Assert(lqp_column_expression, "Expected LQPColumnExpression");
  return column_reference == lqp_column_expression->column_reference;
}

size_t LQPColumnExpression::_on_hash() const { return std::hash<LQPColumnReference>{}(column_reference); }

bool LQPColumnExpression::_on_is_nullable_on_lqp(const AbstractLQPNode& lqp) const {
  Fail(
      "Should not be called. This should have been forwarded to StoredTable/MockNode by "
      "AbstractExpression::is_nullable_on_lqp()");
}

}  // namespace opossum<|MERGE_RESOLUTION|>--- conflicted
+++ resolved
@@ -38,16 +38,10 @@
 }
 
 DataType LQPColumnExpression::data_type() const {
-<<<<<<< HEAD
   const auto original_node = column_reference.original_node();
-  if (original_node->type == LQPNodeType::StoredTable) {
-    const auto stored_table_node = std::static_pointer_cast<const StoredTableNode>(original_node);
-    const auto table = StorageManager::get().get_table(stored_table_node->table_name);
-=======
   if (column_reference.original_node()->type == LQPNodeType::StoredTable) {
     const auto stored_table_node = std::static_pointer_cast<const StoredTableNode>(column_reference.original_node());
     const auto table = Hyrise::get().storage_manager.get_table(stored_table_node->table_name);
->>>>>>> 7583fc17
     return table->column_data_type(column_reference.original_column_id());
 
   } else if (original_node->type == LQPNodeType::Mock) {
