#include "lqp_column_expression.hpp"

#include <cstddef>
#include <memory>
#include <sstream>
#include <string>
#include <unordered_map>

#include <boost/container_hash/hash.hpp>

#include "all_type_variant.hpp"
#include "expression/abstract_expression.hpp"
#include "hyrise.hpp"
#include "logical_query_plan/abstract_lqp_node.hpp"
#include "logical_query_plan/mock_node.hpp"
#include "logical_query_plan/static_table_node.hpp"
#include "logical_query_plan/stored_table_node.hpp"
#include "operators/abstract_operator.hpp"
#include "types.hpp"
#include "utils/assert.hpp"

namespace hyrise {

LQPColumnExpression::LQPColumnExpression(const std::shared_ptr<const AbstractLQPNode>& init_original_node,
                                         const ColumnID init_original_column_id)
    : AbstractExpression(ExpressionType::LQPColumn, {}),
      original_node(init_original_node),
      original_column_id(init_original_column_id) {}

std::shared_ptr<AbstractExpression> LQPColumnExpression::_on_deep_copy(
    std::unordered_map<const AbstractOperator*, std::shared_ptr<AbstractOperator>>& /*copied_ops*/) const {
  return std::make_shared<LQPColumnExpression>(original_node.lock(), original_column_id);
}

std::string LQPColumnExpression::description(const DescriptionMode mode) const {
  // Even if the LQP is invalid, we still want to be able to print it as good as possible
  const auto original_node_locked = original_node.lock();
  if (!original_node_locked) {
    return "<Expired Column>";
  }

  auto output = std::stringstream{};
  if (mode == AbstractExpression::DescriptionMode::Detailed) {
    output << original_node_locked << ".";
  }

  if (original_column_id == INVALID_COLUMN_ID) {
    output << "INVALID_COLUMN_ID";
    return output.str();
  }

  switch (original_node_locked->type) {
    case LQPNodeType::StoredTable: {
      const auto stored_table_node = std::static_pointer_cast<const StoredTableNode>(original_node_locked);
      const auto table = Hyrise::get().storage_manager.get_table(stored_table_node->table_name);
      output << table->column_name(original_column_id);
      return output.str();
    }

    case LQPNodeType::Mock: {
      const auto mock_node = std::static_pointer_cast<const MockNode>(original_node_locked);
      Assert(original_column_id < mock_node->column_definitions().size(), "ColumnID out of range.");
      output << mock_node->column_definitions()[original_column_id].second;
      return output.str();
    }

    case LQPNodeType::StaticTable: {
      const auto static_table_node = std::static_pointer_cast<const StaticTableNode>(original_node_locked);
      output << static_table_node->table->column_name(original_column_id);
      return output.str();
    }

    default: {
      Fail("Node type can not be referenced in LQPColumnExpressions.");
    }
  }
}

DataType LQPColumnExpression::data_type() const {
  const auto original_node_locked = original_node.lock();
  Assert(original_node_locked, "Trying to retrieve data_type of expired LQPColumnExpression, LQP is invalid.");

  if (original_column_id == INVALID_COLUMN_ID) {
    // Handle COUNT(*). Note: This is the input data type.
    return DataType::Long;
  }

  switch (original_node_locked->type) {
    case LQPNodeType::StoredTable: {
      const auto stored_table_node = std::static_pointer_cast<const StoredTableNode>(original_node_locked);
      const auto table = Hyrise::get().storage_manager.get_table(stored_table_node->table_name);
      return table->column_data_type(original_column_id);
    }

    case LQPNodeType::Mock: {
      const auto mock_node = std::static_pointer_cast<const MockNode>(original_node_locked);
      Assert(original_column_id < mock_node->column_definitions().size(), "ColumnID out of range.");
      return mock_node->column_definitions()[original_column_id].first;
    }

    case LQPNodeType::StaticTable: {
      const auto static_table_node = std::static_pointer_cast<const StaticTableNode>(original_node_locked);
      return static_table_node->table->column_data_type(original_column_id);
    }

    default: {
      Fail("Node type can not be referenced in LQPColumnExpressions.");
    }
  }
}

bool LQPColumnExpression::requires_computation() const {
  return false;
}

bool LQPColumnExpression::_shallow_equals(const AbstractExpression& expression) const {
  DebugAssert(dynamic_cast<const LQPColumnExpression*>(&expression),
              "Different expression type should have been caught by AbstractExpression::operator==.");
  const auto& lqp_column_expression = static_cast<const LQPColumnExpression&>(expression);
  return original_column_id == lqp_column_expression.original_column_id &&
         original_node.lock() == lqp_column_expression.original_node.lock();
}

size_t LQPColumnExpression::_shallow_hash() const {
  // It is important not to combine the address of the original_node with the hash code as it was done before #1795.
  // If this address is combined with the return hash code, equal LQP nodes that are not identical and that have
  // LQPColumnExpressions or child nodes with LQPColumnExpressions would have different hash codes.
  auto hash = size_t{0};
  boost::hash_combine(hash, original_node.lock()->hash());
<<<<<<< HEAD
  boost::hash_combine(hash, static_cast<size_t>(original_column_id));
=======
  boost::hash_combine(hash, original_column_id);
>>>>>>> f7417f58
  return hash;
}

bool LQPColumnExpression::_on_is_nullable_on_lqp(const AbstractLQPNode& /*lqp*/) const {
  Fail(
      "Should not be called. This should have been forwarded to StoredTableNode/StaticTableNode/MockNode by "
      "AbstractExpression::is_nullable_on_lqp().");
}

}  // namespace hyrise<|MERGE_RESOLUTION|>--- conflicted
+++ resolved
@@ -127,11 +127,7 @@
   // LQPColumnExpressions or child nodes with LQPColumnExpressions would have different hash codes.
   auto hash = size_t{0};
   boost::hash_combine(hash, original_node.lock()->hash());
-<<<<<<< HEAD
-  boost::hash_combine(hash, static_cast<size_t>(original_column_id));
-=======
   boost::hash_combine(hash, original_column_id);
->>>>>>> f7417f58
   return hash;
 }
 
