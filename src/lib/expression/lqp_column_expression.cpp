#include "lqp_column_expression.hpp"

#include "boost/functional/hash.hpp"

#include "logical_query_plan/mock_node.hpp"
#include "logical_query_plan/stored_table_node.hpp"
#include "storage/storage_manager.hpp"
#include "storage/table.hpp"
#include "utils/assert.hpp"

namespace opossum {

LQPColumnExpression::LQPColumnExpression(const LQPColumnReference& column_reference)
    : AbstractExpression(ExpressionType::LQPColumn, {}), column_reference(column_reference) {}

std::shared_ptr<AbstractExpression> LQPColumnExpression::deep_copy() const {
  return std::make_shared<LQPColumnExpression>(column_reference);
}

std::string LQPColumnExpression::as_column_name() const {
  // Even if the LQP is invalid, we still want to be able to print it as good as possible
  if (!column_reference.original_node()) return "<Expired Column>";

  if (column_reference.original_node()->type == LQPNodeType::StoredTable) {
    std::stringstream stream;
    stream << column_reference;
    return stream.str();

  } else if (column_reference.original_node()->type == LQPNodeType::Mock) {
    const auto mock_node = std::static_pointer_cast<const MockNode>(column_reference.original_node());
    Assert(column_reference.original_column_id() < mock_node->column_definitions().size(), "ColumnID out of range");
    return mock_node->column_definitions()[column_reference.original_column_id()].second;

  } else {
    Fail("Only columns in StoredTableNodes and MockNodes (for tests) can be referenced in LQPColumnExpressions");
  }
}

DataType LQPColumnExpression::data_type() const {
  if (column_reference.original_node()->type == LQPNodeType::StoredTable) {
    const auto stored_table_node = std::static_pointer_cast<const StoredTableNode>(column_reference.original_node());
    const auto table = StorageManager::get().get_table(stored_table_node->table_name);
    return table->column_data_type(column_reference.original_column_id());

  } else if (column_reference.original_node()->type == LQPNodeType::Mock) {
    const auto mock_node = std::static_pointer_cast<const MockNode>(column_reference.original_node());
    Assert(column_reference.original_column_id() < mock_node->column_definitions().size(), "ColumnID out of range");
    return mock_node->column_definitions()[column_reference.original_column_id()].first;

  } else {
    Fail("Only columns in StoredTableNodes and MockNodes (for tests) can be referenced in LQPColumnExpressions");
  }
}

bool LQPColumnExpression::requires_computation() const { return false; }

bool LQPColumnExpression::_shallow_equals(const AbstractExpression& expression) const {
  DebugAssert(dynamic_cast<const LQPColumnExpression*>(&expression),
<<<<<<< HEAD
              "Different expression type should have been caught out by AbstractExpression::operator==");
  const auto& lqp_column_expression = static_cast<const LQPColumnExpression&>(expression);
=======
              "Different expression type should have been caught by AbstractExpression::operator==");
  const auto& lqp_column_expression = static_cast<const LQPColumnExpression>(expression);
>>>>>>> 33c8765d
  return column_reference == lqp_column_expression.column_reference;
}

size_t LQPColumnExpression::_shallow_hash() const { return std::hash<LQPColumnReference>{}(column_reference); }

bool LQPColumnExpression::_on_is_nullable_on_lqp(const AbstractLQPNode& lqp) const {
  Fail(
      "Should not be called. This should have been forwarded to StoredTable/MockNode by "
      "AbstractExpression::is_nullable_on_lqp()");
}

}  // namespace opossum<|MERGE_RESOLUTION|>--- conflicted
+++ resolved
@@ -56,13 +56,8 @@
 
 bool LQPColumnExpression::_shallow_equals(const AbstractExpression& expression) const {
   DebugAssert(dynamic_cast<const LQPColumnExpression*>(&expression),
-<<<<<<< HEAD
-              "Different expression type should have been caught out by AbstractExpression::operator==");
+              "Different expression type should have been caught by AbstractExpression::operator==");
   const auto& lqp_column_expression = static_cast<const LQPColumnExpression&>(expression);
-=======
-              "Different expression type should have been caught by AbstractExpression::operator==");
-  const auto& lqp_column_expression = static_cast<const LQPColumnExpression>(expression);
->>>>>>> 33c8765d
   return column_reference == lqp_column_expression.column_reference;
 }
 
