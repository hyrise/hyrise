#pragma once

#include "abstract_expression.hpp"
#include "abstract_predicate_expression.hpp"
#include "types.hpp"

namespace opossum {

class BinaryPredicateExpression : public AbstractPredicateExpression {
 public:
<<<<<<< HEAD
  BinaryPredicateExpression(const PredicateCondition predicate_condition_binary,
=======
  BinaryPredicateExpression(const PredicateCondition init_predicate_condition,
>>>>>>> 41a3307d
                            const std::shared_ptr<AbstractExpression>& left_operand,
                            const std::shared_ptr<AbstractExpression>& right_operand);

  const std::shared_ptr<AbstractExpression>& left_operand() const;
  const std::shared_ptr<AbstractExpression>& right_operand() const;

  std::shared_ptr<AbstractExpression> deep_copy() const override;
  std::string description(const DescriptionMode mode) const override;

 protected:
  ExpressionPrecedence _precedence() const override;
};

}  // namespace opossum<|MERGE_RESOLUTION|>--- conflicted
+++ resolved
@@ -8,11 +8,7 @@
 
 class BinaryPredicateExpression : public AbstractPredicateExpression {
  public:
-<<<<<<< HEAD
-  BinaryPredicateExpression(const PredicateCondition predicate_condition_binary,
-=======
   BinaryPredicateExpression(const PredicateCondition init_predicate_condition,
->>>>>>> 41a3307d
                             const std::shared_ptr<AbstractExpression>& left_operand,
                             const std::shared_ptr<AbstractExpression>& right_operand);
 
