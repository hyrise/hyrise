--- conflicted
+++ resolved
@@ -73,17 +73,11 @@
   bool is_nullable_series() const {
     return size() != 1;
   }
-<<<<<<< HEAD
-  bool is_literal() const {
-    return size() == 1;
-  }
-=======
 
   bool is_literal() const {
     return size() == 1;
   }
 
->>>>>>> ac27bd52
   bool is_nullable() const {
     return !nulls.empty();
   }
