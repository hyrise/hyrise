--- conflicted
+++ resolved
@@ -169,36 +169,7 @@
     return MultipleContainsPattern{strings};
   }
 
-<<<<<<< HEAD
-  return std::regex(sql_like_to_regex(pattern));
-}
-
-std::string LikeMatcher::sql_like_to_regex(pmr_string sql_like) {
-  // Do substitution of <backslash> with <backslash><backslash> FIRST, because otherwise it will also replace
-  // backslashes introduced by the other substitutions
-  constexpr auto REPLACE_BY = std::array<std::pair<const char*, const char*>, 14>{{{"\\", "\\\\"},
-                                                                                   {".", "\\."},
-                                                                                   {"^", "\\^"},
-                                                                                   {"$", "\\$"},
-                                                                                   {"+", "\\+"},
-                                                                                   {"?", "\\?"},
-                                                                                   {"(", "\\("},
-                                                                                   {")", "\\)"},
-                                                                                   {"{", "\\{"},
-                                                                                   {"}", "\\}"},
-                                                                                   {"|", "\\|"},
-                                                                                   {"*", "\\*"},
-                                                                                   {"%", ".*"},
-                                                                                   {"_", "."}}};
-
-  for (const auto& pair : REPLACE_BY) {
-    boost::replace_all(sql_like, pair.first, pair.second);
-  }
-
-  return std::string{"^" + sql_like + "$"};
-=======
   return std::regex{sql_like_to_regex(cased_pattern), std::regex::optimize};
->>>>>>> 823a3eb0
 }
 
 std::ostream& operator<<(std::ostream& stream, const LikeMatcher::Wildcard& wildcard) {
