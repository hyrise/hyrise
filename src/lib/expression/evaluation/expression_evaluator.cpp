--- conflicted
+++ resolved
@@ -446,13 +446,8 @@
 
         // Above, we have ruled out NULL on the left side, but the compiler does not know this yet
         if constexpr (!std::is_same_v<LeftDataType, NullValue>) {
-<<<<<<< HEAD
-          pmr_vector<LeftDataType> right_values;
-          right_values.reserve(type_compatible_elements.size());
-=======
-          std::vector<LeftDataType> right_values(type_compatible_elements.size());
+          pmr_vector<LeftDataType> right_values(type_compatible_elements.size());
           auto right_values_idx = size_t{0};
->>>>>>> 05ca088c
           for (const auto& expression : type_compatible_elements) {
             const auto& value_expression = std::static_pointer_cast<ValueExpression>(expression);
             right_values[right_values_idx] = boost::get<LeftDataType>(value_expression->value);
@@ -1352,13 +1347,8 @@
   return static_cast<ChunkOffset>(std::max({row_counts...}));
 }
 
-<<<<<<< HEAD
 pmr_vector<bool> ExpressionEvaluator::_evaluate_default_null_logic(const pmr_vector<bool>& left,
-                                                                    const pmr_vector<bool>& right) const {
-=======
-std::vector<bool> ExpressionEvaluator::_evaluate_default_null_logic(const std::vector<bool>& left,
-                                                                    const std::vector<bool>& right) {
->>>>>>> 05ca088c
+                                                                    const pmr_vector<bool>& right) {
   if (left.size() == right.size()) {
     pmr_vector<bool> nulls(left.size());
     std::transform(left.begin(), left.end(), right.begin(), nulls.begin(), [](auto l, auto r) { return l || r; });
