#include "expression_evaluator.hpp"

#include <iterator>
#include <type_traits>

#include "boost/lexical_cast.hpp"
#include "boost/variant/apply_visitor.hpp"

#include "all_parameter_variant.hpp"
#include "expression/abstract_expression.hpp"
#include "expression/abstract_predicate_expression.hpp"
#include "expression/arithmetic_expression.hpp"
#include "expression/binary_predicate_expression.hpp"
#include "expression/case_expression.hpp"
#include "expression/cast_expression.hpp"
#include "expression/exists_expression.hpp"
#include "expression/expression_functional.hpp"
#include "expression/expression_utils.hpp"
#include "expression/extract_expression.hpp"
#include "expression/function_expression.hpp"
#include "expression/in_expression.hpp"
#include "expression/list_expression.hpp"
#include "expression/logical_expression.hpp"
#include "expression/pqp_column_expression.hpp"
#include "expression/pqp_subquery_expression.hpp"
#include "expression/value_expression.hpp"
#include "expression_functors.hpp"
#include "like_matcher.hpp"
#include "operators/abstract_operator.hpp"
#include "resolve_type.hpp"
#include "scheduler/current_scheduler.hpp"
#include "scheduler/operator_task.hpp"
#include "storage/segment_iterate.hpp"
#include "storage/value_segment.hpp"
#include "utils/assert.hpp"
#include "utils/performance_warning.hpp"

using namespace std::string_literals;            // NOLINT
using namespace opossum::expression_functional;  // NOLINT

namespace {

using namespace opossum;  // NOLINT

template <typename Functor>
void resolve_binary_predicate_evaluator(const PredicateCondition predicate_condition, const Functor functor) {
  /**
   * Instantiate @param functor for each PredicateCondition
   */

  // clang-format off
  switch (predicate_condition) {
    case PredicateCondition::Equals:            functor(boost::hana::type<EqualsEvaluator>{});            break;
    case PredicateCondition::NotEquals:         functor(boost::hana::type<NotEqualsEvaluator>{});         break;
    case PredicateCondition::LessThan:          functor(boost::hana::type<LessThanEvaluator >{});         break;
    case PredicateCondition::LessThanEquals:    functor(boost::hana::type<LessThanEqualsEvaluator>{});    break;
    case PredicateCondition::GreaterThan:
    case PredicateCondition::GreaterThanEquals:
      Fail("PredicateCondition should have been flipped");
      break;

    default:
      Fail("PredicateCondition should be handled in different function");
  }
  // clang-format on
}

std::shared_ptr<AbstractExpression> rewrite_between_expression(const AbstractExpression& expression) {
  // `a BETWEEN b AND c` --> `a >= b AND a <= c`
  //
  // (This is desirable because three expression data types (from three arguments) generate many type
  // combinations and thus lengthen compile time and increase binary size notably.)

  const auto* between_expression = dynamic_cast<const BetweenExpression*>(&expression);
  Assert(between_expression, "Expected BetweenExpression");

  const auto gte_expression = greater_than_equals_(between_expression->value(), between_expression->lower_bound());
  const auto lte_expression = less_than_equals_(between_expression->value(), between_expression->upper_bound());

  return and_(gte_expression, lte_expression);
}

std::shared_ptr<AbstractExpression> rewrite_in_list_expression(const InExpression& in_expression) {
  /**
   * "a IN (x, y, z)"   ---->   "a = x OR a = y OR a = z"
   * "a NOT IN (x, y, z)"   ---->   "a != x AND a != y AND a != z"
   *
   * Out of array_expression.elements(), pick those expressions whose type can be compared with
   * in_expression.value() so we're not getting "Can't compare Int and String" when doing something crazy like
   * "5 IN (6, 5, "Hello")
   */

  const auto list_expression = std::dynamic_pointer_cast<ListExpression>(in_expression.set());
  Assert(list_expression, "Expected ListExpression");

  const auto left_is_string = in_expression.value()->data_type() == DataType::String;
  std::vector<std::shared_ptr<AbstractExpression>> type_compatible_elements;
  for (const auto& element : list_expression->elements()) {
    if ((element->data_type() == DataType::String) == left_is_string) {
      type_compatible_elements.emplace_back(element);
    }
  }

  if (type_compatible_elements.empty()) {
    // `5 IN ()` is FALSE as is `NULL IN ()`
    return value_(0);
  }

  std::shared_ptr<AbstractExpression> rewritten_expression;

  if (in_expression.is_negated()) {
    // a NOT IN (1,2,3) --> a != 1 AND a != 2 AND a != 3
    rewritten_expression = not_equals_(in_expression.value(), type_compatible_elements.front());
    for (auto element_idx = size_t{1}; element_idx < type_compatible_elements.size(); ++element_idx) {
      const auto equals_element = not_equals_(in_expression.value(), type_compatible_elements[element_idx]);
      rewritten_expression = and_(rewritten_expression, equals_element);
    }
  } else {
    // a IN (1,2,3) --> a == 1 OR a == 2 OR a == 3
    rewritten_expression = equals_(in_expression.value(), type_compatible_elements.front());
    for (auto element_idx = size_t{1}; element_idx < type_compatible_elements.size(); ++element_idx) {
      const auto equals_element = equals_(in_expression.value(), type_compatible_elements[element_idx]);
      rewritten_expression = or_(rewritten_expression, equals_element);
    }
  }

  return rewritten_expression;
}

}  // namespace

namespace opossum {

ExpressionEvaluator::ExpressionEvaluator(
    const std::shared_ptr<const Table>& table, const ChunkID chunk_id,
    const std::shared_ptr<const UncorrelatedSubqueryResults>& uncorrelated_subquery_results)
    : _table(table),
      _chunk(_table->get_chunk(chunk_id)),
      _chunk_id(chunk_id),
      _uncorrelated_subquery_results(uncorrelated_subquery_results) {
  _output_row_count = _chunk->size();
  _segment_materializations.resize(_chunk->column_count());
}

template <typename Result>
std::shared_ptr<ExpressionResult<Result>> ExpressionEvaluator::evaluate_expression_to_result(
    const AbstractExpression& expression) {
  switch (expression.type) {
    case ExpressionType::Arithmetic:
      return _evaluate_arithmetic_expression<Result>(static_cast<const ArithmeticExpression&>(expression));

    case ExpressionType::Logical:
      return _evaluate_logical_expression<Result>(static_cast<const LogicalExpression&>(expression));

    case ExpressionType::Predicate:
      return _evaluate_predicate_expression<Result>(static_cast<const AbstractPredicateExpression&>(expression));

    case ExpressionType::PQPSubquery:
      return _evaluate_subquery_expression<Result>(*static_cast<const PQPSubqueryExpression*>(&expression));

    case ExpressionType::PQPColumn:
      return _evaluate_column_expression<Result>(*static_cast<const PQPColumnExpression*>(&expression));

    // ValueExpression and CorrelatedParameterExpression both need to unpack an AllTypeVariant, so one functions handles
    // both
    case ExpressionType::CorrelatedParameter:
    case ExpressionType::Value:
      return _evaluate_value_or_correlated_parameter_expression<Result>(expression);

    case ExpressionType::Function:
      return _evaluate_function_expression<Result>(static_cast<const FunctionExpression&>(expression));

    case ExpressionType::Case:
      return _evaluate_case_expression<Result>(static_cast<const CaseExpression&>(expression));

    case ExpressionType::Cast:
      return _evaluate_cast_expression<Result>(static_cast<const CastExpression&>(expression));

    case ExpressionType::Exists:
      return _evaluate_exists_expression<Result>(static_cast<const ExistsExpression&>(expression));

    case ExpressionType::Extract:
      return _evaluate_extract_expression<Result>(static_cast<const ExtractExpression&>(expression));

    case ExpressionType::UnaryMinus:
      return _evaluate_unary_minus_expression<Result>(static_cast<const UnaryMinusExpression&>(expression));

    case ExpressionType::Aggregate:
      Fail("ExpressionEvaluator doesn't support Aggregates, use the Aggregate Operator to compute them");

    case ExpressionType::List:
      Fail("Can't evaluate a ListExpression, lists should only appear as the right operand of an InExpression");

    case ExpressionType::LQPColumn:
    case ExpressionType::LQPSubquery:
      Fail("Can't evaluate a LQP expression, those need to be translated by the LQPTranslator first.");

    case ExpressionType::Placeholder:
      Fail(
          "Can't evaluate an expressions still containing placeholders. Are you trying to execute a PreparedPlan "
          "without instantiating it first?");
  }
  Fail("GCC thinks this is reachable");
}

template <typename Result>
std::shared_ptr<ExpressionResult<Result>> ExpressionEvaluator::_evaluate_arithmetic_expression(
    const ArithmeticExpression& expression) {
  const auto& left = *expression.left_operand();
  const auto& right = *expression.right_operand();

  // clang-format off
  switch (expression.arithmetic_operator) {
    case ArithmeticOperator::Addition:       return _evaluate_binary_with_default_null_logic<Result, AdditionEvaluator>(left, right);  // NOLINT
    case ArithmeticOperator::Subtraction:    return _evaluate_binary_with_default_null_logic<Result, SubtractionEvaluator>(left, right);  // NOLINT
    case ArithmeticOperator::Multiplication: return _evaluate_binary_with_default_null_logic<Result, MultiplicationEvaluator>(left, right);  // NOLINT

    // Division and Modulo need to catch division by zero
    case ArithmeticOperator::Division:       return _evaluate_binary_with_functor_based_null_logic<Result, DivisionEvaluator>(left, right);  // NOLINT
    case ArithmeticOperator::Modulo:         return _evaluate_binary_with_functor_based_null_logic<Result, ModuloEvaluator>(left, right);  // NOLINT
  }
  // clang-format on
  Fail("GCC thinks this is reachable");
}

template <>
std::shared_ptr<ExpressionResult<ExpressionEvaluator::Bool>>
ExpressionEvaluator::_evaluate_binary_predicate_expression<ExpressionEvaluator::Bool>(
    const BinaryPredicateExpression& expression) {
  auto result = std::shared_ptr<ExpressionResult<ExpressionEvaluator::Bool>>{};

  // To reduce the number of template instantiations, we flip > and >= to < and <=
  auto predicate_condition = expression.predicate_condition;
  const bool flip = predicate_condition == PredicateCondition::GreaterThan ||
                    predicate_condition == PredicateCondition::GreaterThanEquals;
  if (flip) predicate_condition = flip_predicate_condition(predicate_condition);
  const auto& left = flip ? *expression.right_operand() : *expression.left_operand();
  const auto& right = flip ? *expression.left_operand() : *expression.right_operand();

  // clang-format off
  resolve_binary_predicate_evaluator(predicate_condition, [&](const auto evaluator_t) {
    using Evaluator = typename decltype(evaluator_t)::type;
    result = _evaluate_binary_with_default_null_logic<ExpressionEvaluator::Bool, Evaluator>(left, right);  // NOLINT
  });

  return result;
  // clang-format on
}

template <typename Result>
std::shared_ptr<ExpressionResult<Result>> ExpressionEvaluator::_evaluate_binary_predicate_expression(
    const BinaryPredicateExpression& expression) {
  Fail("Can only evaluate predicates to bool");
}

template <>
std::shared_ptr<ExpressionResult<ExpressionEvaluator::Bool>>
ExpressionEvaluator::_evaluate_like_expression<ExpressionEvaluator::Bool>(const BinaryPredicateExpression& expression) {
  /**
   * NOTE: This code path is NOT taken for LIKEs in predicates. That is `SELECT * FROM t WHERE a LIKE '%Hello%'` is
   *        handled in the TableScan. This code path is for `SELECT a LIKE 'bla' FROM ...` and alike
   */

  Assert(expression.predicate_condition == PredicateCondition::Like ||
             expression.predicate_condition == PredicateCondition::NotLike,
         "Expected PredicateCondition Like or NotLike");

  const auto left_results = evaluate_expression_to_result<std::string>(*expression.left_operand());
  const auto right_results = evaluate_expression_to_result<std::string>(*expression.right_operand());

  const auto invert_results = expression.predicate_condition == PredicateCondition::NotLike;

  const auto result_size = _result_size(left_results->size(), right_results->size());
  auto result_values = std::vector<ExpressionEvaluator::Bool>(result_size, 0);

  /**
   * Three different kinds of LIKE are considered for performance reasons and avoid redundant creation of the
   * LikeMatcher
   *    - `a LIKE b`
   *    - `a LIKE '%hello%'`
   *    - `'hello' LIKE b`
   */
  const auto both_are_literals = left_results->is_literal() && right_results->is_literal();
  const auto both_are_series = !left_results->is_literal() && !right_results->is_literal();
  if (both_are_literals || both_are_series) {
    // E.g., `a LIKE b` - A new matcher for each row and a different value as well
    for (auto row_idx = ChunkOffset{0}; row_idx < result_size; ++row_idx) {
      LikeMatcher{right_results->values[row_idx]}.resolve(invert_results, [&](const auto& matcher) {
        result_values[row_idx] = matcher(left_results->values[row_idx]);
      });
    }
  } else if (!left_results->is_literal() && right_results->is_literal()) {
    // E.g., `a LIKE '%hello%'` -- A single matcher for all rows
    LikeMatcher like_matcher{right_results->values.front()};

    for (auto row_idx = ChunkOffset{0}; row_idx < result_size; ++row_idx) {
      like_matcher.resolve(invert_results, [&](const auto& matcher) {
        result_values[row_idx] = matcher(left_results->values[row_idx]);
      });
    }
  } else {
    // E.g., `'hello' LIKE b` -- A new matcher for each row but the value to check is constant
    for (auto row_idx = ChunkOffset{0}; row_idx < result_size; ++row_idx) {
      LikeMatcher{right_results->values[row_idx]}.resolve(
          invert_results, [&](const auto& matcher) { result_values[row_idx] = matcher(left_results->values.front()); });
    }
  }

  auto result_nulls = _evaluate_default_null_logic(left_results->nulls, right_results->nulls);

  return std::make_shared<ExpressionResult<ExpressionEvaluator::Bool>>(std::move(result_values),
                                                                       std::move(result_nulls));
}

template <typename Result>
std::shared_ptr<ExpressionResult<Result>> ExpressionEvaluator::_evaluate_like_expression(
    const BinaryPredicateExpression& expression) {
  Fail("Can only evaluate predicates to bool");
}

template <>
std::shared_ptr<ExpressionResult<ExpressionEvaluator::Bool>>
ExpressionEvaluator::_evaluate_is_null_expression<ExpressionEvaluator::Bool>(const IsNullExpression& expression) {
  std::vector<ExpressionEvaluator::Bool> result_values;

  _resolve_to_expression_result_view(*expression.operand(), [&](const auto& view) {
    result_values.resize(view.size());

    if (expression.predicate_condition == PredicateCondition::IsNull) {
      for (auto chunk_offset = ChunkOffset{0}; chunk_offset < view.size(); ++chunk_offset) {
        result_values[chunk_offset] = view.is_null(chunk_offset);
      }
    } else {  // PredicateCondition::IsNotNull
      for (auto chunk_offset = ChunkOffset{0}; chunk_offset < view.size(); ++chunk_offset) {
        result_values[chunk_offset] = !view.is_null(chunk_offset);
      }
    }
  });

  return std::make_shared<ExpressionResult<ExpressionEvaluator::Bool>>(std::move(result_values));
}

template <typename Result>
std::shared_ptr<ExpressionResult<Result>> ExpressionEvaluator::_evaluate_is_null_expression(
    const IsNullExpression& expression) {
  Fail("Can only evaluate predicates to bool");
}

template <>
std::shared_ptr<ExpressionResult<ExpressionEvaluator::Bool>>
ExpressionEvaluator::_evaluate_in_expression<ExpressionEvaluator::Bool>(const InExpression& in_expression) {
  const auto& left_expression = *in_expression.value();
  const auto& right_expression = *in_expression.set();

  std::vector<ExpressionEvaluator::Bool> result_values;
  std::vector<bool> result_nulls;

  if (right_expression.type == ExpressionType::List) {
    const auto& list_expression = static_cast<const ListExpression&>(right_expression);

    if (list_expression.elements().empty()) {
      // `x IN ()` is false/`x NOT IN ()` is true, even if this is not supported by SQL
      return std::make_shared<ExpressionResult<ExpressionEvaluator::Bool>>(
          std::vector<ExpressionEvaluator::Bool>{in_expression.is_negated()});
    }

    if (left_expression.data_type() == DataType::Null) {
      // `NULL [NOT] IN ...` is NULL
      return std::make_shared<ExpressionResult<ExpressionEvaluator::Bool>>(std::vector<ExpressionEvaluator::Bool>{0},
                                                                           std::vector<bool>{true});
    }

    /**
     * Out of array_expression.elements(), pick those expressions whose type can be compared with
     * in_expression.value() so we're not getting "Can't compare Int and String" when doing something crazy like
     * "5 IN (6, 5, "Hello")
     */
    const auto left_is_string = left_expression.data_type() == DataType::String;
    std::vector<std::shared_ptr<AbstractExpression>> type_compatible_elements;
    bool all_elements_are_values_of_left_type = true;
    resolve_data_type(left_expression.data_type(), [&](const auto left_data_type_t) {
      using LeftDataType = typename decltype(left_data_type_t)::type;

      for (const auto& element : list_expression.elements()) {
        if ((element->data_type() == DataType::String) == left_is_string) {
          type_compatible_elements.emplace_back(element);
        }

        if (element->type != ExpressionType::Value) {
          all_elements_are_values_of_left_type = false;
        } else {
          const auto& value_expression = std::static_pointer_cast<ValueExpression>(element);
          if (value_expression->value.type() != typeid(LeftDataType)) all_elements_are_values_of_left_type = false;
        }
      }
    });

    if (type_compatible_elements.empty()) {
      // `x IN ()` is false/`x NOT IN ()` is true, even if this is not supported by SQL
      return std::make_shared<ExpressionResult<ExpressionEvaluator::Bool>>(
          std::vector<ExpressionEvaluator::Bool>{in_expression.is_negated()});
    }

    // If all elements of the list are simple values (e.g., `IN (1, 2, 3)`), iterate over the column and directly
    // compare the left value with the values in the list. A binary search is used because of its algorithmic beauty
    // (and for reeeeally long lists, as they might come from ORMs).
    //
    // If we can't store the values in a vector (because they are too complex), we translate the IN clause to a series
    // of ORs:
    // "a IN (x, y, z)"   ---->   "a = x OR a = y OR a = z"
    // The first path is faster, while the second one is more flexible.
    if (all_elements_are_values_of_left_type) {
      _resolve_to_expression_result_view(left_expression, [&](const auto& left_view) {
        using LeftDataType = typename std::decay_t<decltype(left_view)>::Type;

        // Above, we have ruled out NULL on the left side, but the compiler does not know this yet
        if constexpr (!std::is_same_v<LeftDataType, NullValue>) {
          std::vector<LeftDataType> right_values;
          right_values.reserve(type_compatible_elements.size());
          for (const auto& expression : type_compatible_elements) {
            const auto& value_expression = std::static_pointer_cast<ValueExpression>(expression);
            right_values.emplace_back(boost::get<LeftDataType>(value_expression->value));
          }
          std::sort(right_values.begin(), right_values.end());

          result_values.resize(left_view.size(), in_expression.is_negated());
          if (left_view.is_nullable()) {
            result_nulls.resize(left_view.size());
          }

          for (auto chunk_offset = ChunkOffset{0}; chunk_offset < left_view.size(); ++chunk_offset) {
            if (left_view.is_nullable() && left_view.is_null(chunk_offset)) {
              result_nulls[chunk_offset] = true;
              continue;
            }
            if (auto it = std::lower_bound(right_values.cbegin(), right_values.cend(), left_view.value(chunk_offset));
                it != right_values.cend() && *it == left_view.value(chunk_offset)) {
              result_values[chunk_offset] = !in_expression.is_negated();
            }
          }
        } else {
          Fail("Should have ruled out NullValues on the left side of IN by now");
        }
      });

      return std::make_shared<ExpressionResult<ExpressionEvaluator::Bool>>(std::move(result_values),
                                                                           std::move(result_nulls));
    }
    PerformanceWarning("Using slow path for IN expression");

    // Nope, it is a list with diverse types - falling back to rewrite of expression:
    return evaluate_expression_to_result<ExpressionEvaluator::Bool>(*rewrite_in_list_expression(in_expression));

  } else if (right_expression.type == ExpressionType::PQPSubquery) {
    const auto* subquery_expression = dynamic_cast<const PQPSubqueryExpression*>(&right_expression);
    Assert(subquery_expression, "Expected PQPSubqueryExpression");

    const auto subquery_result_tables = _evaluate_subquery_expression_to_tables(*subquery_expression);

    resolve_data_type(subquery_expression->data_type(), [&](const auto subquery_data_type_t) {
      using SubqueryDataType = typename decltype(subquery_data_type_t)::type;

      const auto subquery_results = _prune_tables_to_expression_results<SubqueryDataType>(subquery_result_tables);
      Assert(subquery_results.size() == 1 || subquery_results.size() == _output_row_count,
             "Unexpected number of lists returned from Subquery. "
             "Should be one (if the Subquery is not correlated), or one per row (if it is)");

      _resolve_to_expression_result_view(left_expression, [&](const auto& left_view) {
        using ValueDataType = typename std::decay_t<decltype(left_view)>::Type;

        if constexpr (EqualsEvaluator::supports_v<ExpressionEvaluator::Bool, ValueDataType, SubqueryDataType>) {
          const auto result_size = _result_size(left_view.size(), subquery_results.size());

          result_values.resize(result_size);
          // TODO(moritz) The InExpression doesn't in all cases need to return a nullable
          result_nulls.resize(result_size);

          for (auto chunk_offset = ChunkOffset{0}; chunk_offset < result_size; ++chunk_offset) {
            // If the SELECT returned just one list, always perform the IN check with that one list
            // If the SELECT returned multiple lists, then the Subquery was correlated and we need to do the IN check
            // against the list of the current row
            const auto& list = *subquery_results[subquery_results.size() == 1 ? 0 : chunk_offset];

            auto list_contains_null = false;

            for (auto list_element_idx = ChunkOffset{0}; list_element_idx < list.size(); ++list_element_idx) {
              // `a IN (x,y,z)` is supposed to have the same semantics as `a = x OR a = y OR a = z`, so we use `Equals`
              // here as well.
              EqualsEvaluator{}(result_values[chunk_offset],  // NOLINT - complains about missing spaces before "{"...
                                list.value(list_element_idx), left_view.value(chunk_offset));
              if (result_values[chunk_offset]) break;

              list_contains_null |= list.is_null(list_element_idx);
            }

            result_nulls[chunk_offset] =
                (result_values[chunk_offset] == 0 && list_contains_null) || left_view.is_null(chunk_offset);

            if (in_expression.is_negated()) result_values[chunk_offset] = result_values[chunk_offset] == 0 ? 1 : 0;
          }

        } else {
          // Tried to do, e.g., `5 IN (<subquery_returning_string>)` - return bool instead of failing, because that's
          // what we do for `5 IN ('Hello', 'World')
          result_values.resize(1, in_expression.is_negated() ? 1 : 0);
        }
      });
    });

  } else {
    /**
     * `<expression> IN <anything_but_list_or_subquery>` is not legal SQL, but on expression level we have to support
     * it, since `<anything_but_list_or_subquery>` might be a column holding the result of a subquery.
     * To accomplish this, we simply rewrite the expression to `<expression> IN LIST(<anything_but_list_or_subquery>)`.
     */

    return _evaluate_in_expression<ExpressionEvaluator::Bool>(*std::make_shared<InExpression>(
        in_expression.predicate_condition, in_expression.value(), list_(in_expression.set())));
  }

  return std::make_shared<ExpressionResult<ExpressionEvaluator::Bool>>(std::move(result_values),
                                                                       std::move(result_nulls));
}

template <typename Result>
std::shared_ptr<ExpressionResult<Result>> ExpressionEvaluator::_evaluate_in_expression(
    const InExpression& in_expression) {
  Fail("InExpression supports only bool as result");
}

template <>
std::shared_ptr<ExpressionResult<ExpressionEvaluator::Bool>>
ExpressionEvaluator::_evaluate_predicate_expression<ExpressionEvaluator::Bool>(
    const AbstractPredicateExpression& predicate_expression) {
  /**
   * NOTE: This evaluates predicates, but typical predicates in the WHERE clause of an SQL query will not take this
   * path and go through a dedicates scan operator (e.g. TableScan)
   */

  switch (predicate_expression.predicate_condition) {
    case PredicateCondition::Equals:
    case PredicateCondition::LessThanEquals:
    case PredicateCondition::GreaterThanEquals:
    case PredicateCondition::GreaterThan:
    case PredicateCondition::NotEquals:
    case PredicateCondition::LessThan:
      return _evaluate_binary_predicate_expression<ExpressionEvaluator::Bool>(
          static_cast<const BinaryPredicateExpression&>(predicate_expression));

    case PredicateCondition::Between:
      return evaluate_expression_to_result<ExpressionEvaluator::Bool>(
          *rewrite_between_expression(predicate_expression));

    case PredicateCondition::In:
    case PredicateCondition::NotIn:
      return _evaluate_in_expression<ExpressionEvaluator::Bool>(static_cast<const InExpression&>(predicate_expression));

    case PredicateCondition::Like:
    case PredicateCondition::NotLike:
      return _evaluate_like_expression<ExpressionEvaluator::Bool>(
          static_cast<const BinaryPredicateExpression&>(predicate_expression));

    case PredicateCondition::IsNull:
    case PredicateCondition::IsNotNull:
      return _evaluate_is_null_expression<ExpressionEvaluator::Bool>(
          static_cast<const IsNullExpression&>(predicate_expression));
  }
  Fail("GCC thinks this is reachable");
}

template <typename Result>
std::shared_ptr<ExpressionResult<Result>> ExpressionEvaluator::_evaluate_predicate_expression(
    const AbstractPredicateExpression& predicate_expression) {
  Fail("Can only evaluate predicates to bool");
}

template <typename Result>
std::shared_ptr<ExpressionResult<Result>> ExpressionEvaluator::_evaluate_column_expression(
    const PQPColumnExpression& column_expression) {
  Assert(_chunk, "Cannot access columns in this Expression as it doesn't operate on a Table/Chunk");

  const auto& segment = *_chunk->get_segment(column_expression.column_id);
  Assert(segment.data_type() == data_type_from_type<Result>(), "Can't evaluate segment to different type");

  _materialize_segment_if_not_yet_materialized(column_expression.column_id);
  return std::static_pointer_cast<ExpressionResult<Result>>(_segment_materializations[column_expression.column_id]);
}

template <typename Result>
std::shared_ptr<ExpressionResult<Result>> ExpressionEvaluator::_evaluate_case_expression(
    const CaseExpression& case_expression) {
  const auto when = evaluate_expression_to_result<ExpressionEvaluator::Bool>(*case_expression.when());

  std::vector<Result> values;
  std::vector<bool> nulls;

  _resolve_to_expression_results(
      *case_expression.then(), *case_expression.otherwise(), [&](const auto& then_result, const auto& else_result) {
        using ThenResultType = typename std::decay_t<decltype(then_result)>::Type;
        using ElseResultType = typename std::decay_t<decltype(else_result)>::Type;

        if constexpr (CaseEvaluator::supports_v<Result, ThenResultType, ElseResultType>) {
          const auto result_size = _result_size(when->size(), then_result.size(), else_result.size());
          values.resize(result_size);
          nulls.resize(result_size);

          for (auto chunk_offset = ChunkOffset{0}; chunk_offset < result_size; ++chunk_offset) {
            if (when->value(chunk_offset) && !when->is_null(chunk_offset)) {
              values[chunk_offset] = to_value<Result>(then_result.value(chunk_offset));
              nulls[chunk_offset] = then_result.is_null(chunk_offset);
            } else {
              values[chunk_offset] = to_value<Result>(else_result.value(chunk_offset));
              nulls[chunk_offset] = else_result.is_null(chunk_offset);
            }
          }
        } else {
          Fail("Illegal operands for CaseExpression");
        }
      });

  return std::make_shared<ExpressionResult<Result>>(std::move(values), std::move(nulls));
}

template <typename Result>
std::shared_ptr<ExpressionResult<Result>> ExpressionEvaluator::_evaluate_cast_expression(
    const CastExpression& cast_expression) {
  /**
   * Implements SQL's CAST with the following semantics
   *    Float/Double -> Int/Long:           Value gets floor()ed
   *    String -> Int/Long/Float/Double:    Conversion is attempted, on error zero is returned
   *                                        in accordance with SQLite. (" 5hallo" AS INT) -> 5
   *    NULL -> Any type                    A nulled value of the requested type is returned.
   */

  auto values = std::vector<Result>{};
  auto nulls = std::vector<bool>{};

  _resolve_to_expression_result(*cast_expression.argument(), [&](const auto& argument_result) {
    using ArgumentDataType = typename std::decay_t<decltype(argument_result)>::Type;

    const auto result_size = _result_size(argument_result.size());

    values.resize(result_size);

    for (auto chunk_offset = ChunkOffset{0}; chunk_offset < result_size; ++chunk_offset) {
      const auto& argument_value = argument_result.value(chunk_offset);

      if constexpr (std::is_same_v<Result, NullValue> || std::is_same_v<ArgumentDataType, NullValue>) {
        // "<Something> to Null" cast. Do nothing, this is handled by the `nulls` vector
      } else if constexpr (std::is_same_v<Result, std::string>) {  // NOLINT
        // "<Something> to String" cast. Sould never fail, thus boost::lexical_cast (which throws on error) is fine
        values[chunk_offset] = boost::lexical_cast<Result>(argument_value);
      } else {
        if constexpr (std::is_same_v<ArgumentDataType, std::string>) {  // NOLINT
          // "String to Numeric" cast
          // As in SQLite, an illegal conversion (e.g. CAST("Hello" AS INT)) yields zero
          // Does NOT use boost::lexical_cast() as that would throw on error - and we do not do the
          // exception-as-flow-control thing.
          if (!boost::conversion::try_lexical_convert(argument_value, values[chunk_offset])) {
            values[chunk_offset] = 0;
          }
        } else {
          // "Numeric to Numeric" cast. Use static_cast<> as boost::conversion::try_lexical_convert() would fail for
          // CAST(5.5 AS INT)
          values[chunk_offset] = static_cast<Result>(argument_value);
        }
      }
    }

    nulls = argument_result.nulls;
  });

  return std::make_shared<ExpressionResult<Result>>(std::move(values), std::move(nulls));
}

template <>
std::shared_ptr<ExpressionResult<ExpressionEvaluator::Bool>>
ExpressionEvaluator::_evaluate_exists_expression<ExpressionEvaluator::Bool>(const ExistsExpression& exists_expression) {
  const auto subquery_expression = std::dynamic_pointer_cast<PQPSubqueryExpression>(exists_expression.subquery());
  Assert(subquery_expression, "Expected PQPSubqueryExpression");

  const auto subquery_result_tables = _evaluate_subquery_expression_to_tables(*subquery_expression);

  std::vector<ExpressionEvaluator::Bool> result_values(subquery_result_tables.size());

  switch (exists_expression.exists_expression_type) {
    case ExistsExpressionType::Exists:
      for (auto chunk_offset = ChunkOffset{0}; chunk_offset < subquery_result_tables.size(); ++chunk_offset) {
        result_values[chunk_offset] = subquery_result_tables[chunk_offset]->row_count() > 0;
      }
      break;

    case ExistsExpressionType::NotExists:
      for (auto chunk_offset = ChunkOffset{0}; chunk_offset < subquery_result_tables.size(); ++chunk_offset) {
        result_values[chunk_offset] = subquery_result_tables[chunk_offset]->row_count() == 0;
      }
      break;
  }

  return std::make_shared<ExpressionResult<ExpressionEvaluator::Bool>>(std::move(result_values));
}

template <typename Result>
std::shared_ptr<ExpressionResult<Result>> ExpressionEvaluator::_evaluate_exists_expression(
    const ExistsExpression& exists_expression) {
  Fail("Exists can only return bool");
}

template <typename Result>
std::shared_ptr<ExpressionResult<Result>> ExpressionEvaluator::_evaluate_value_or_correlated_parameter_expression(
    const AbstractExpression& expression) {
  AllTypeVariant value;

  if (expression.type == ExpressionType::Value) {
    const auto& value_expression = static_cast<const ValueExpression&>(expression);
    value = value_expression.value;
  } else {
    const auto& correlated_parameter_expression = dynamic_cast<const CorrelatedParameterExpression*>(&expression);
    Assert(correlated_parameter_expression, "ParameterExpression not a CorrelatedParameterExpression")
        Assert(correlated_parameter_expression->value().has_value(),
               "CorrelatedParameterExpression: Value not set, cannot evaluate");
    value = *correlated_parameter_expression->value();
  }

  if (value.type() == typeid(NullValue)) {
    // NullValue can be evaluated to any type - it is then a null value of that type.
    // This makes it easier to implement expressions where a certain data type is expected, but a Null literal is
    // given. Think `CASE NULL THEN ... ELSE ...` - the NULL will be evaluated to be a bool.
    std::vector<bool> nulls{};
    nulls.emplace_back(true);
    return std::make_shared<ExpressionResult<Result>>(std::vector<Result>{{Result{}}}, nulls);
  } else {
    Assert(value.type() == typeid(Result), "Can't evaluate ValueExpression to requested type Result");
    return std::make_shared<ExpressionResult<Result>>(std::vector<Result>{{boost::get<Result>(value)}});
  }
}

template <typename Result>
std::shared_ptr<ExpressionResult<Result>> ExpressionEvaluator::_evaluate_function_expression(
    const FunctionExpression& expression) {
  switch (expression.function_type) {
    case FunctionType::Concatenate:
    case FunctionType::Substring:
      // clang-format off
      if constexpr (std::is_same_v<Result, std::string>) {
        switch (expression.function_type) {
          case FunctionType::Substring: return _evaluate_substring(expression.arguments);
          case FunctionType::Concatenate: return _evaluate_concatenate(expression.arguments);
        }
      } else {
        Fail("Function can only be evaluated to a string");
      }
      // clang-format on
  }
  Fail("GCC thinks this is reachable");
}

template <>
std::shared_ptr<ExpressionResult<std::string>> ExpressionEvaluator::_evaluate_extract_expression<std::string>(
    const ExtractExpression& extract_expression) {
  const auto from_result = evaluate_expression_to_result<std::string>(*extract_expression.from());

  switch (extract_expression.datetime_component) {
    case DatetimeComponent::Year:
      return _evaluate_extract_substr<0, 4>(*from_result);
    case DatetimeComponent::Month:
      return _evaluate_extract_substr<5, 2>(*from_result);
    case DatetimeComponent::Day:
      return _evaluate_extract_substr<8, 2>(*from_result);

    case DatetimeComponent::Hour:
    case DatetimeComponent::Minute:
    case DatetimeComponent::Second:
      Fail("Hour, Minute and Second not available in String Datetimes");
  }
  Fail("GCC thinks this is reachable");
}

template <typename Result>
std::shared_ptr<ExpressionResult<Result>> ExpressionEvaluator::_evaluate_extract_expression(
    const ExtractExpression& extract_expression) {
  Fail("Only Strings (YYYY-MM-DD) supported for Dates right now");
}

template <size_t offset, size_t count>
std::shared_ptr<ExpressionResult<std::string>> ExpressionEvaluator::_evaluate_extract_substr(
    const ExpressionResult<std::string>& from_result) {
  std::shared_ptr<ExpressionResult<std::string>> result;

  std::vector<std::string> values(from_result.size());

  from_result.as_view([&](const auto& from_view) {
    for (auto chunk_offset = ChunkOffset{0}; chunk_offset < from_view.size(); ++chunk_offset) {
      if (!from_view.is_null(chunk_offset)) {
        DebugAssert(from_view.value(chunk_offset).size() == 10u,
                    "Invalid DatetimeString '"s + from_view.value(chunk_offset) + "'");
        values[chunk_offset] = from_view.value(chunk_offset).substr(offset, count);
      }
    }
  });

  return std::make_shared<ExpressionResult<std::string>>(std::move(values), from_result.nulls);
}

template <typename Result>
std::shared_ptr<ExpressionResult<Result>> ExpressionEvaluator::_evaluate_unary_minus_expression(
    const UnaryMinusExpression& unary_minus_expression) {
  std::vector<Result> values;
  std::vector<bool> nulls;

  _resolve_to_expression_result(*unary_minus_expression.argument(), [&](const auto& argument_result) {
    using ArgumentType = typename std::decay_t<decltype(argument_result)>::Type;

    // clang-format off
    if constexpr (!std::is_same_v<ArgumentType, std::string> && std::is_same_v<Result, ArgumentType>) {
      values.resize(argument_result.size());
      for (auto chunk_offset = ChunkOffset{0}; chunk_offset < argument_result.size(); ++chunk_offset) {
        // NOTE: Actual negation happens in this line
        values[chunk_offset] = -argument_result.values[chunk_offset];
      }
      nulls = argument_result.nulls;
    } else {
      Fail("Can't negate a Strings, can't negate an argument to a different type");
    }
    // clang-format on
  });

  return std::make_shared<ExpressionResult<Result>>(std::move(values), std::move(nulls));
}

template <typename Result>
<<<<<<< HEAD
std::shared_ptr<ExpressionResult<Result>> ExpressionEvaluator::_evaluate_subquery_expression(
    const PQPSubqueryExpression& subquery_expression) {
  const auto subquery_result_tables = _evaluate_subquery_expression_to_tables(subquery_expression);

  // The single column returned from invoking the SubqueryExpression on each row. So: one column per row.
  const auto subquery_results = _prune_tables_to_expression_results<Result>(subquery_result_tables);

  std::vector<Result> result_values(subquery_results.size());

  for (auto chunk_offset = ChunkOffset{0}; chunk_offset < subquery_results.size(); ++chunk_offset) {
    Assert(subquery_results[chunk_offset]->size() == 1,
           "Expected precisely one row to be returned from SubqueryExpression");
    result_values[chunk_offset] = subquery_results[chunk_offset]->value(0);
  }

  if (subquery_expression.is_nullable()) {
    std::vector<bool> result_nulls(subquery_results.size());

    for (auto chunk_offset = ChunkOffset{0}; chunk_offset < subquery_results.size(); ++chunk_offset) {
      result_nulls[chunk_offset] = subquery_results[chunk_offset]->is_null(0);
=======
std::shared_ptr<ExpressionResult<Result>> ExpressionEvaluator::_evaluate_select_expression(
    const PQPSelectExpression& select_expression) {
  // One table per row. Each table should have a single row with a single value
  const auto select_result_tables = _evaluate_select_expression_to_tables(select_expression);

  // One ExpressionResult<Result> per row. Each ExpressionResult<Result> should have a single value
  const auto select_results = _prune_tables_to_expression_results<Result>(select_result_tables);

  std::vector<Result> result_values(select_results.size());
  std::vector<bool> result_nulls;

  // Materialize values
  for (auto chunk_offset = ChunkOffset{0}; chunk_offset < select_results.size(); ++chunk_offset) {
    Assert(select_results[chunk_offset]->size() == 1,
           "Expected precisely one row to be returned from SelectExpression");
    result_values[chunk_offset] = select_results[chunk_offset]->value(0);
  }

  // Optionally materialize nulls if any row returned a nullable result.
  const auto nullable = std::any_of(select_results.begin(), select_results.end(),
                                    [&](const auto& expression_result) { return expression_result->is_nullable(); });

  if (nullable) {
    result_nulls.resize(select_results.size());
    for (auto chunk_offset = ChunkOffset{0}; chunk_offset < select_results.size(); ++chunk_offset) {
      result_nulls[chunk_offset] = select_results[chunk_offset]->is_null(0);
>>>>>>> 568c6a4b
    }
  }

  return std::make_shared<ExpressionResult<Result>>(std::move(result_values), std::move(result_nulls));
}

std::vector<std::shared_ptr<const Table>> ExpressionEvaluator::_evaluate_subquery_expression_to_tables(
    const PQPSubqueryExpression& expression) {
  // If the SubqueryExpression is uncorrelated, evaluating it once is sufficient
  if (expression.parameters.empty()) {
    if (_uncorrelated_subquery_results) {
      // This was already evaluated before
      const auto table_iter = _uncorrelated_subquery_results->find(expression.pqp);
      DebugAssert(table_iter != _uncorrelated_subquery_results->cend(),
                  "All uncorrelated PQPSubqueryExpression should be cached, if cache is present");
      return {table_iter->second};
    } else {
      // If a subquery is uncorrelated, it has the same result for all rows, so we just execute it for the first row
      return {_evaluate_subquery_expression_for_row(expression, ChunkOffset{0})};
    }
  }

  // Make sure all columns (i.e. segments) that are parameters are materialized
  for (const auto& parameter : expression.parameters) {
    _materialize_segment_if_not_yet_materialized(parameter.second);
  }

  std::vector<std::shared_ptr<const Table>> results(_output_row_count);

  for (auto chunk_offset = ChunkOffset{0}; chunk_offset < _output_row_count; ++chunk_offset) {
    results[chunk_offset] = _evaluate_subquery_expression_for_row(expression, chunk_offset);
  }

  return results;
}

std::shared_ptr<ExpressionEvaluator::UncorrelatedSubqueryResults>
ExpressionEvaluator::populate_uncorrelated_subquery_results_cache(
    const std::vector<std::shared_ptr<AbstractExpression>>& expressions) {
  auto uncorrelated_subquery_results = std::make_shared<ExpressionEvaluator::UncorrelatedSubqueryResults>();
  auto evaluator = ExpressionEvaluator{};
  for (const auto& expression : expressions) {
    visit_expression(expression, [&](const auto& sub_expression) {
      const auto pqp_subquery_expression = std::dynamic_pointer_cast<PQPSubqueryExpression>(sub_expression);
      if (pqp_subquery_expression && !pqp_subquery_expression->is_correlated()) {
        // Uncorrelated subquery expressions have the same result for every row, so executing them for row 0 is fine.
        auto result = evaluator._evaluate_subquery_expression_for_row(*pqp_subquery_expression, ChunkOffset{0});
        uncorrelated_subquery_results->emplace(pqp_subquery_expression->pqp, std::move(result));
        return ExpressionVisitation::DoNotVisitArguments;
      }

      return ExpressionVisitation::VisitArguments;
    });
  }
  return uncorrelated_subquery_results;
}

std::shared_ptr<const Table> ExpressionEvaluator::_evaluate_subquery_expression_for_row(
    const PQPSubqueryExpression& expression, const ChunkOffset chunk_offset) {
  Assert(expression.parameters.empty() || _chunk,
         "Sub-SELECT references external Columns but Expression doesn't operate on a Table/Chunk");

  std::unordered_map<ParameterID, AllTypeVariant> parameters;

  for (auto parameter_idx = size_t{0}; parameter_idx < expression.parameters.size(); ++parameter_idx) {
    const auto& parameter_id_column_id = expression.parameters[parameter_idx];
    const auto parameter_id = parameter_id_column_id.first;
    const auto column_id = parameter_id_column_id.second;

    const auto value = _segment_materializations[column_id]->value_as_variant(chunk_offset);

    parameters.emplace(parameter_id, value);
  }

  // TODO(moritz) deep_copy() shouldn't be necessary for every row if we could re-execute PQPs...
  auto row_pqp = expression.pqp->deep_copy();
  row_pqp->set_parameters(parameters);

  const auto tasks = OperatorTask::make_tasks_from_operator(row_pqp, CleanupTemporaries::Yes);
  CurrentScheduler::schedule_and_wait_for_tasks(tasks);

  return row_pqp->get_output();
}

std::shared_ptr<BaseValueSegment> ExpressionEvaluator::evaluate_expression_to_segment(
    const AbstractExpression& expression) {
  std::shared_ptr<BaseValueSegment> segment;
  pmr_concurrent_vector<bool> nulls;

  _resolve_to_expression_result_view(expression, [&](const auto& view) {
    using ColumnDataType = typename std::decay_t<decltype(view)>::Type;

    // clang-format off
    if constexpr (std::is_same_v<ColumnDataType, NullValue>) {
      Fail("Can't create a Segment from a NULL");
    } else {
      pmr_concurrent_vector<ColumnDataType> values(_output_row_count);

      for (auto chunk_offset = ChunkOffset{0}; chunk_offset < _output_row_count; ++chunk_offset) {
        values[chunk_offset] = std::move(view.value(chunk_offset));
      }

      if (view.is_nullable()) {
        nulls.resize(_output_row_count);
        for (auto chunk_offset = ChunkOffset{0}; chunk_offset < _output_row_count; ++chunk_offset) {
          nulls[chunk_offset] = view.is_null(chunk_offset);
        }
        segment = std::make_shared<ValueSegment<ColumnDataType>>(std::move(values), std::move(nulls));
      } else {
        segment = std::make_shared<ValueSegment<ColumnDataType>>(std::move(values));
      }
    }
    // clang-format on
  });

  return segment;
}

PosList ExpressionEvaluator::evaluate_expression_to_pos_list(const AbstractExpression& expression) {
  /**
   * Only Expressions returning a Bool can be evaluated to a PosList of matches.
   *
   * (Not)In and (Not)Like Expressions are evaluated by generating an ExpressionResult of booleans
   * (evaluate_expression_to_result<>()) which is then scanned for positive entries.
   * TODO(anybody) Add fast implementations for (Not)In and (Not)Like as well.
   *
   * All other Expression types have dedicated, hopefully fast implementations.
   */

  auto result_pos_list = PosList{};

  switch (expression.type) {
    case ExpressionType::Predicate: {
      const auto& predicate_expression = static_cast<const AbstractPredicateExpression&>(expression);

      // To reduce the number of template instantiations, we flip > and >= to < and <=
      bool flip = false;
      auto predicate_condition = predicate_expression.predicate_condition;

      switch (predicate_expression.predicate_condition) {
        case PredicateCondition::GreaterThanEquals:
        case PredicateCondition::GreaterThan:
          flip = true;
          predicate_condition = flip_predicate_condition(predicate_condition);
          [[fallthrough]];

        case PredicateCondition::Equals:
        case PredicateCondition::LessThanEquals:
        case PredicateCondition::NotEquals:
        case PredicateCondition::LessThan: {
          const auto& left = *predicate_expression.arguments[flip ? 1 : 0];
          const auto& right = *predicate_expression.arguments[flip ? 0 : 1];

          _resolve_to_expression_results(left, right, [&](const auto& left_result, const auto& right_result) {
            using LeftDataType = typename std::decay_t<decltype(left_result)>::Type;
            using RightDataType = typename std::decay_t<decltype(right_result)>::Type;

            resolve_binary_predicate_evaluator(predicate_condition, [&](const auto functor) {
              using ExpressionFunctorType = typename decltype(functor)::type;

              if constexpr (ExpressionFunctorType::template supports<ExpressionEvaluator::Bool, LeftDataType,
                                                                     RightDataType>::value) {
                for (auto chunk_offset = ChunkOffset{0}; chunk_offset < _output_row_count; ++chunk_offset) {
                  if (left_result.is_null(chunk_offset) || right_result.is_null(chunk_offset)) continue;

                  auto matches = ExpressionEvaluator::Bool{0};
                  ExpressionFunctorType{}(matches, left_result.value(chunk_offset),  // NOLINT
                                          right_result.value(chunk_offset));
                  if (matches != 0) result_pos_list.emplace_back(_chunk_id, chunk_offset);
                }
              } else {
                Fail("Argument types not compatible");
              }
            });
          });
        } break;

        case PredicateCondition::Between:
          return evaluate_expression_to_pos_list(*rewrite_between_expression(expression));

        case PredicateCondition::IsNull:
        case PredicateCondition::IsNotNull: {
          const auto& is_null_expression = static_cast<const IsNullExpression&>(expression);

          _resolve_to_expression_result_view(*is_null_expression.operand(), [&](const auto& result) {
            if (is_null_expression.predicate_condition == PredicateCondition::IsNull) {
              for (auto chunk_offset = ChunkOffset{0}; chunk_offset < _output_row_count; ++chunk_offset) {
                if (result.is_null(chunk_offset)) result_pos_list.emplace_back(_chunk_id, chunk_offset);
              }
            } else {  // PredicateCondition::IsNotNull
              for (auto chunk_offset = ChunkOffset{0}; chunk_offset < _output_row_count; ++chunk_offset) {
                if (!result.is_null(chunk_offset)) result_pos_list.emplace_back(_chunk_id, chunk_offset);
              }
            }
          });
        } break;

        case PredicateCondition::In:
        case PredicateCondition::NotIn:
        case PredicateCondition::Like:
        case PredicateCondition::NotLike: {
          // Evaluating (Not)In and (Not)Like to PosLists uses evaluate_expression_to_result() and scans the Series
          // it returns for matches. This is probably slower than a dedicated evaluate-to-PosList implementation
          // for these ExpressionTypes could be. But
          // a) such implementations would require lots of code, there is little potential for code sharing between the
          //    evaluate-to-PosList and evaluate-to-Result implementations
          // b) Like/In are on the slower end anyway
          const auto result = evaluate_expression_to_result<ExpressionEvaluator::Bool>(expression);
          result->as_view([&](const auto& result_view) {
            for (auto chunk_offset = ChunkOffset{0}; chunk_offset < _output_row_count; ++chunk_offset) {
              if (result_view.value(chunk_offset) != 0 && !result_view.is_null(chunk_offset)) {
                result_pos_list.emplace_back(_chunk_id, chunk_offset);
              }
            }
          });
        } break;
      }
    } break;

    case ExpressionType::Logical: {
      const auto& logical_expression = static_cast<const LogicalExpression&>(expression);

      const auto left_pos_list = evaluate_expression_to_pos_list(*logical_expression.arguments[0]);
      const auto right_pos_list = evaluate_expression_to_pos_list(*logical_expression.arguments[1]);

      switch (logical_expression.logical_operator) {
        case LogicalOperator::And:
          std::set_intersection(left_pos_list.begin(), left_pos_list.end(), right_pos_list.begin(),
                                right_pos_list.end(), std::back_inserter(result_pos_list));
          break;

        case LogicalOperator::Or:
          std::set_union(left_pos_list.begin(), left_pos_list.end(), right_pos_list.begin(), right_pos_list.end(),
                         std::back_inserter(result_pos_list));
          break;
      }
    } break;

    case ExpressionType::Exists: {
      const auto& exists_expression = static_cast<const ExistsExpression&>(expression);
      const auto subquery_expression = std::dynamic_pointer_cast<PQPSubqueryExpression>(exists_expression.subquery());
      Assert(subquery_expression, "Expected PQPSubqueryExpression");

      const auto invert = exists_expression.exists_expression_type == ExistsExpressionType::NotExists;

      const auto subquery_result_tables = _evaluate_subquery_expression_to_tables(*subquery_expression);
      if (subquery_expression->is_correlated()) {
        for (auto chunk_offset = ChunkOffset{0}; chunk_offset < _output_row_count; ++chunk_offset) {
          if ((subquery_result_tables[chunk_offset]->row_count() > 0) ^ invert) {
            result_pos_list.emplace_back(_chunk_id, chunk_offset);
          }
        }
      } else {
        if ((subquery_result_tables.front()->row_count() > 0) ^ invert) {
          for (auto chunk_offset = ChunkOffset{0}; chunk_offset < _output_row_count; ++chunk_offset) {
            result_pos_list.emplace_back(_chunk_id, chunk_offset);
          }
        }
      }
    } break;

    // Boolean literals
    case ExpressionType::Value: {
      const auto& value_expression = static_cast<const ValueExpression&>(expression);
      Assert(value_expression.value.type() == typeid(ExpressionEvaluator::Bool),
             "Cannot evaluate non-boolean literal to PosList");
      // TRUE literal returns the entire Chunk, FALSE literal returns empty PosList
      if (boost::get<ExpressionEvaluator::Bool>(value_expression.value) != 0) {
        result_pos_list.resize(_output_row_count);
        for (auto chunk_offset = ChunkOffset{0}; chunk_offset < _output_row_count; ++chunk_offset) {
          result_pos_list[chunk_offset] = {_chunk_id, chunk_offset};
        }
      }
    } break;

    default:
      Fail("Expression type cannot be evaluated to PosList");
  }

  return result_pos_list;
}

template <>
std::shared_ptr<ExpressionResult<ExpressionEvaluator::Bool>>
ExpressionEvaluator::_evaluate_logical_expression<ExpressionEvaluator::Bool>(const LogicalExpression& expression) {
  const auto& left = *expression.left_operand();
  const auto& right = *expression.right_operand();

  // clang-format off
  switch (expression.logical_operator) {
    case LogicalOperator::Or:  return _evaluate_binary_with_functor_based_null_logic<ExpressionEvaluator::Bool, TernaryOrEvaluator>(left, right);  // NOLINT
    case LogicalOperator::And: return _evaluate_binary_with_functor_based_null_logic<ExpressionEvaluator::Bool, TernaryAndEvaluator>(left, right);  // NOLINT
  }
  // clang-format on

  Fail("GCC thinks this is reachable");
}

template <typename Result>
std::shared_ptr<ExpressionResult<Result>> ExpressionEvaluator::_evaluate_logical_expression(
    const LogicalExpression& expression) {
  Fail("LogicalExpression can only output bool");
}

template <typename Result, typename Functor>
std::shared_ptr<ExpressionResult<Result>> ExpressionEvaluator::_evaluate_binary_with_default_null_logic(
    const AbstractExpression& left_expression, const AbstractExpression& right_expression) {
  std::vector<Result> values;
  std::vector<bool> nulls;

  _resolve_to_expression_results(left_expression, right_expression, [&](const auto& left, const auto& right) {
    using LeftDataType = typename std::decay_t<decltype(left)>::Type;
    using RightDataType = typename std::decay_t<decltype(right)>::Type;

    if constexpr (Functor::template supports<Result, LeftDataType, RightDataType>::value) {
      const auto result_size = _result_size(left.size(), right.size());
      values.resize(result_size);
      nulls = _evaluate_default_null_logic(left.nulls, right.nulls);

      // Using three different branches instead of views, which would generate 9 cases.
      if (left.is_literal() == right.is_literal()) {
        for (auto row_idx = ChunkOffset{0}; row_idx < result_size; ++row_idx) {
          Functor{}(values[row_idx], left.values[row_idx], right.values[row_idx]);
        }
      } else if (right.is_literal()) {
        for (auto row_idx = ChunkOffset{0}; row_idx < result_size; ++row_idx) {
          Functor{}(values[row_idx], left.values[row_idx], right.values.front());
        }
      } else {
        for (auto row_idx = ChunkOffset{0}; row_idx < result_size; ++row_idx) {
          Functor{}(values[row_idx], left.values.front(), right.values[row_idx]);
        }
      }
    } else {
      Fail("BinaryOperation not supported on the requested DataTypes");
    }
  });

  return std::make_shared<ExpressionResult<Result>>(std::move(values), std::move(nulls));
}

template <typename Result, typename Functor>
std::shared_ptr<ExpressionResult<Result>> ExpressionEvaluator::_evaluate_binary_with_functor_based_null_logic(
    const AbstractExpression& left_expression, const AbstractExpression& right_expression) {
  auto result = std::shared_ptr<ExpressionResult<Result>>{};

  _resolve_to_expression_result_views(left_expression, right_expression, [&](const auto& left, const auto& right) {
    using LeftDataType = typename std::decay_t<decltype(left)>::Type;
    using RightDataType = typename std::decay_t<decltype(right)>::Type;

    if constexpr (Functor::template supports<Result, LeftDataType, RightDataType>::value) {
      const auto result_row_count = _result_size(left.size(), right.size());

      std::vector<bool> nulls(result_row_count);
      std::vector<Result> values(result_row_count);

      for (auto row_idx = ChunkOffset{0}; row_idx < result_row_count; ++row_idx) {
        bool null;
        Functor{}(values[row_idx], null, left.value(row_idx), left.is_null(row_idx), right.value(row_idx),
                  right.is_null(row_idx));
        nulls[row_idx] = null;
      }

      result = std::make_shared<ExpressionResult<Result>>(std::move(values), std::move(nulls));

    } else {
      Fail("BinaryOperation not supported on the requested DataTypes");
    }
  });

  return result;
}

template <typename Functor>
void ExpressionEvaluator::_resolve_to_expression_result_view(const AbstractExpression& expression, const Functor& fn) {
  _resolve_to_expression_result(expression,
                                [&](const auto& result) { result.as_view([&](const auto& view) { fn(view); }); });
}

template <typename Functor>
void ExpressionEvaluator::_resolve_to_expression_result_views(const AbstractExpression& left_expression,
                                                              const AbstractExpression& right_expression,
                                                              const Functor& fn) {
  _resolve_to_expression_results(left_expression, right_expression,
                                 [&](const auto& left_result, const auto& right_result) {
                                   left_result.as_view([&](const auto& left_view) {
                                     right_result.as_view([&](const auto& right_view) { fn(left_view, right_view); });
                                   });
                                 });
}

template <typename Functor>
void ExpressionEvaluator::_resolve_to_expression_results(const AbstractExpression& left_expression,
                                                         const AbstractExpression& right_expression,
                                                         const Functor& fn) {
  _resolve_to_expression_result(left_expression, [&](const auto& left_result) {
    _resolve_to_expression_result(right_expression, [&](const auto& right_result) { fn(left_result, right_result); });
  });
}

template <typename Functor>
void ExpressionEvaluator::_resolve_to_expression_result(const AbstractExpression& expression, const Functor& fn) {
  Assert(expression.type != ExpressionType::List, "Can't resolve ListExpression to ExpressionResult");

  if (expression.data_type() == DataType::Null) {
    // resolve_data_type() doesn't support Null, so we have handle it explicitly
    ExpressionResult<NullValue> null_value_result{{NullValue{}}, {true}};

    fn(null_value_result);

  } else {
    resolve_data_type(expression.data_type(), [&](const auto data_type_t) {
      using ExpressionDataType = typename decltype(data_type_t)::type;

      const auto expression_result = evaluate_expression_to_result<ExpressionDataType>(expression);
      fn(*expression_result);
    });
  }
}

template <typename... RowCounts>
ChunkOffset ExpressionEvaluator::_result_size(const RowCounts... row_counts) {
  // If any operand is empty (that's the case IFF it is an empty segment) the result of the expression has no rows
  //
  //  _result_size() covers the following scenarios:
  //    - Column-involving expression evaluation on an empty Chunk should give you zero rows.
  //        So a + 5 should be empty on an empty Chunk.
  //    - If the Chunk is NOT empty, Literal-and-Column involving expression evaluation should give you one result per
  //        row, so a + 5 should give you one value for each element in a.
  //    - Non-column involving expressions should give you one result value,
  //        no matter whether there is a (potentially) non-empty Chunk involved or not.
  //        So 5+3 always gives you one result element: 8

  if (((row_counts == 0) || ...)) return 0;

  return static_cast<ChunkOffset>(std::max({row_counts...}));
}

std::vector<bool> ExpressionEvaluator::_evaluate_default_null_logic(const std::vector<bool>& left,
                                                                    const std::vector<bool>& right) const {
  if (left.size() == right.size()) {
    std::vector<bool> nulls(left.size());
    std::transform(left.begin(), left.end(), right.begin(), nulls.begin(), [](auto l, auto r) { return l || r; });
    return nulls;
  } else if (left.size() > right.size()) {
    DebugAssert(right.size() <= 1,
                "Operand should have either the same row count as the other, 1 row (to represent a literal), or no "
                "rows (to represent a non-nullable operand)");
    if (!right.empty() && right.front()) {
      return std::vector<bool>({true});
    } else {
      return left;
    }
  } else {
    DebugAssert(left.size() <= 1,
                "Operand should have either the same row count as the other, 1 row (to represent a literal), or no "
                "rows (to represent a non-nullable operand)");
    if (!left.empty() && left.front()) {
      return std::vector<bool>({true});
    } else {
      return right;
    }
  }
}

void ExpressionEvaluator::_materialize_segment_if_not_yet_materialized(const ColumnID column_id) {
  Assert(_chunk, "Cannot access columns in this Expression as it doesn't operate on a Table/Chunk");

  if (_segment_materializations[column_id]) return;

  const auto& segment = *_chunk->get_segment(column_id);

  resolve_data_type(segment.data_type(), [&](const auto column_data_type_t) {
    using ColumnDataType = typename decltype(column_data_type_t)::type;

    std::vector<ColumnDataType> values(segment.size());

    auto chunk_offset = ChunkOffset{0};

    if (_table->column_is_nullable(column_id)) {
      std::vector<bool> nulls(segment.size());

      segment_iterate<ColumnDataType>(segment, [&](const auto& position) {
        if (position.is_null()) {
          nulls[chunk_offset] = true;
        } else {
          values[chunk_offset] = position.value();
        }
        ++chunk_offset;
      });

      _segment_materializations[column_id] =
          std::make_shared<ExpressionResult<ColumnDataType>>(std::move(values), std::move(nulls));

    } else {
      segment_iterate<ColumnDataType>(segment, [&](const auto& position) {
        values[chunk_offset] = position.value();
        ++chunk_offset;
      });

      _segment_materializations[column_id] = std::make_shared<ExpressionResult<ColumnDataType>>(std::move(values));
    }
  });
}

std::shared_ptr<ExpressionResult<std::string>> ExpressionEvaluator::_evaluate_substring(
    const std::vector<std::shared_ptr<AbstractExpression>>& arguments) {
  DebugAssert(arguments.size() == 3, "SUBSTR expects three arguments");

  const auto strings = evaluate_expression_to_result<std::string>(*arguments[0]);
  const auto starts = evaluate_expression_to_result<int32_t>(*arguments[1]);
  const auto lengths = evaluate_expression_to_result<int32_t>(*arguments[2]);

  const auto row_count = _result_size(strings->size(), starts->size(), lengths->size());

  std::vector<std::string> result_values(row_count);
  std::vector<bool> result_nulls(row_count);

  for (auto chunk_offset = ChunkOffset{0}; chunk_offset < row_count; ++chunk_offset) {
    result_nulls[chunk_offset] =
        strings->is_null(chunk_offset) || starts->is_null(chunk_offset) || lengths->is_null(chunk_offset);

    const auto& string = strings->value(chunk_offset);
    DebugAssert(
        string.size() < std::numeric_limits<int32_t>::max(),
        "String is too long to be handled by SUBSTR. Switch to int64_t in the SUBSTR implementation if you really "
        "need to.");

    const auto signed_string_size = static_cast<int32_t>(string.size());

    auto length = lengths->value(chunk_offset);
    if (length <= 0) continue;

    auto start = starts->value(chunk_offset);

    /**
     * Hyrise SUBSTR follows SQLite semantics for negative indices. SUBSTR lives in this weird "space" illustrated below
     * Note that other DBMS behave differently when it comes to negative indices.
     *
     * START -8 -7 -6 -5 -4 -3 -2 -1 || 0  || 1 2 3 4 5 6  7  8
     * CHAR  // // // H  e  l  l  o  || // || H e l l o // // //
     *
     * SUBSTR('HELLO', 0, 2) -> 'H'
     * SUBSTR('HELLO', -1, 2) -> 'O'
     * SUBSTR('HELLO', -8, 1) -> ''
     * SUBSTR('HELLO', -8, 5) -> 'HE'
     */
    auto end = int32_t{0};
    if (start < 0) {
      start += signed_string_size;
    } else {
      if (start == 0) {
        length -= 1;
      } else {
        start -= 1;
      }
    }

    end = start + length;
    start = std::max(0, start);
    end = std::min(end, signed_string_size);
    length = end - start;

    // Invalid/out of range arguments, like SUBSTR("HELLO", 4000, -2), lead to an empty string
    if (!string.empty() && start >= 0 && start < signed_string_size && length > 0) {
      length = std::min<int32_t>(signed_string_size - start, length);
      result_values[chunk_offset] = string.substr(static_cast<size_t>(start), static_cast<size_t>(length));
    }
  }

  return std::make_shared<ExpressionResult<std::string>>(result_values, result_nulls);
}

std::shared_ptr<ExpressionResult<std::string>> ExpressionEvaluator::_evaluate_concatenate(
    const std::vector<std::shared_ptr<AbstractExpression>>& arguments) {
  /**
   * Emulates SQLite's CONCAT() - e.g. returning NULL once any argument is NULL
   */

  std::vector<std::shared_ptr<ExpressionResult<std::string>>> argument_results;
  argument_results.reserve(arguments.size());

  auto result_is_nullable = false;

  // 1 - Compute the arguments
  for (const auto& argument : arguments) {
    // CONCAT with a NULL literal argument -> result is NULL
    if (argument->data_type() == DataType::Null) {
      auto null_value_result = ExpressionResult<std::string>{{std::string{}}, {true}};
      return std::make_shared<ExpressionResult<std::string>>(null_value_result);
    }

    const auto argument_result = evaluate_expression_to_result<std::string>(*argument);
    argument_results.emplace_back(argument_result);

    result_is_nullable |= argument_result->is_nullable();
  }

  // 2 - Compute the number of output rows
  auto result_size = argument_results.empty() ? size_t{0} : argument_results.front()->size();
  for (auto argument_idx = size_t{1}; argument_idx < argument_results.size(); ++argument_idx) {
    result_size = _result_size(result_size, argument_results[argument_idx]->size());
  }

  // 3 - Concatenate the values
  std::vector<std::string> result_values(result_size);
  for (const auto& argument_result : argument_results) {
    argument_result->as_view([&](const auto& argument_view) {
      for (auto chunk_offset = ChunkOffset{0}; chunk_offset < result_size; ++chunk_offset) {
        // The actual CONCAT
        result_values[chunk_offset] += argument_view.value(chunk_offset);
      }
    });
  }

  // 4 - Optionally concatenate the nulls (i.e. one argument is null -> result is null) and return
  std::vector<bool> result_nulls{};
  if (result_is_nullable) {
    result_nulls.resize(result_size, false);
    for (const auto& argument_result : argument_results) {
      argument_result->as_view([&](const auto& argument_view) {
        for (auto chunk_offset = ChunkOffset{0}; chunk_offset < result_size; ++chunk_offset) {
          // This was `result_nulls[chunk_offset] = result_nulls[chunk_offset] || argument_view.is_null(chunk_offset);`
          // but valgrind reported access to uninitialized memory in release builds (and ONLY in them!). I can't see
          // how there was anything uninitialised given the `result_nulls.resize(result_size, false);` above.
          // Anyway, changing it to the line below silences valgrind.
          if (argument_view.is_null(chunk_offset)) result_nulls[chunk_offset] = true;
        }
      });
    }
  }

  return std::make_shared<ExpressionResult<std::string>>(std::move(result_values), std::move(result_nulls));
}

template <typename Result>
std::vector<std::shared_ptr<ExpressionResult<Result>>> ExpressionEvaluator::_prune_tables_to_expression_results(
    const std::vector<std::shared_ptr<const Table>>& tables) {
  /**
   * Makes sure each Table in @param tables has only a single column. Materialize this single column into
   * an ExpressionResult and return the vector of resulting ExpressionResults.
   */

  std::vector<std::shared_ptr<ExpressionResult<Result>>> results(tables.size());

  for (auto table_idx = size_t{0}; table_idx < tables.size(); ++table_idx) {
    const auto& table = tables[table_idx];

    Assert(table->column_count() == 1, "Expected precisely one column from Subquery");
    Assert(table->column_data_type(ColumnID{0}) == data_type_from_type<Result>(),
           "Expected different DataType from Subquery");

    std::vector<bool> result_nulls;
    std::vector<Result> result_values(table->row_count());

    auto chunk_offset = ChunkOffset{0};

    if (table->column_is_nullable(ColumnID{0})) {
      result_nulls.resize(table->row_count());

      for (auto chunk_id = ChunkID{0}; chunk_id < table->chunk_count(); ++chunk_id) {
        const auto& result_segment = *table->get_chunk(chunk_id)->get_segment(ColumnID{0});
        segment_iterate<Result>(result_segment, [&](const auto& position) {
          if (position.is_null()) {
            result_nulls[chunk_offset] = true;
          } else {
            result_values[chunk_offset] = position.value();
          }
          ++chunk_offset;
        });
      }
    } else {
      for (auto chunk_id = ChunkID{0}; chunk_id < table->chunk_count(); ++chunk_id) {
        const auto& result_segment = *table->get_chunk(chunk_id)->get_segment(ColumnID{0});
        segment_iterate<Result>(result_segment, [&](const auto& position) {
          result_values[chunk_offset] = position.value();
          ++chunk_offset;
        });
      }
    }

    results[table_idx] = std::make_shared<ExpressionResult<Result>>(std::move(result_values), std::move(result_nulls));
  }

  return results;
}

}  // namespace opossum<|MERGE_RESOLUTION|>--- conflicted
+++ resolved
@@ -829,55 +829,32 @@
 }
 
 template <typename Result>
-<<<<<<< HEAD
 std::shared_ptr<ExpressionResult<Result>> ExpressionEvaluator::_evaluate_subquery_expression(
     const PQPSubqueryExpression& subquery_expression) {
+  // One table per row. Each table should have a single row with a single value
   const auto subquery_result_tables = _evaluate_subquery_expression_to_tables(subquery_expression);
 
-  // The single column returned from invoking the SubqueryExpression on each row. So: one column per row.
+  // One ExpressionResult<Result> per row. Each ExpressionResult<Result> should have a single value
   const auto subquery_results = _prune_tables_to_expression_results<Result>(subquery_result_tables);
 
   std::vector<Result> result_values(subquery_results.size());
-
+  std::vector<bool> result_nulls;
+
+  // Materialize values
   for (auto chunk_offset = ChunkOffset{0}; chunk_offset < subquery_results.size(); ++chunk_offset) {
     Assert(subquery_results[chunk_offset]->size() == 1,
-           "Expected precisely one row to be returned from SubqueryExpression");
+           "Expected precisely one row to be returned from SelectExpression");
     result_values[chunk_offset] = subquery_results[chunk_offset]->value(0);
   }
 
-  if (subquery_expression.is_nullable()) {
-    std::vector<bool> result_nulls(subquery_results.size());
-
+  // Optionally materialize nulls if any row returned a nullable result.
+  const auto nullable = std::any_of(subquery_results.begin(), subquery_results.end(),
+                                    [&](const auto& expression_result) { return expression_result->is_nullable(); });
+
+  if (nullable) {
+    result_nulls.resize(subquery_results.size());
     for (auto chunk_offset = ChunkOffset{0}; chunk_offset < subquery_results.size(); ++chunk_offset) {
       result_nulls[chunk_offset] = subquery_results[chunk_offset]->is_null(0);
-=======
-std::shared_ptr<ExpressionResult<Result>> ExpressionEvaluator::_evaluate_select_expression(
-    const PQPSelectExpression& select_expression) {
-  // One table per row. Each table should have a single row with a single value
-  const auto select_result_tables = _evaluate_select_expression_to_tables(select_expression);
-
-  // One ExpressionResult<Result> per row. Each ExpressionResult<Result> should have a single value
-  const auto select_results = _prune_tables_to_expression_results<Result>(select_result_tables);
-
-  std::vector<Result> result_values(select_results.size());
-  std::vector<bool> result_nulls;
-
-  // Materialize values
-  for (auto chunk_offset = ChunkOffset{0}; chunk_offset < select_results.size(); ++chunk_offset) {
-    Assert(select_results[chunk_offset]->size() == 1,
-           "Expected precisely one row to be returned from SelectExpression");
-    result_values[chunk_offset] = select_results[chunk_offset]->value(0);
-  }
-
-  // Optionally materialize nulls if any row returned a nullable result.
-  const auto nullable = std::any_of(select_results.begin(), select_results.end(),
-                                    [&](const auto& expression_result) { return expression_result->is_nullable(); });
-
-  if (nullable) {
-    result_nulls.resize(select_results.size());
-    for (auto chunk_offset = ChunkOffset{0}; chunk_offset < select_results.size(); ++chunk_offset) {
-      result_nulls[chunk_offset] = select_results[chunk_offset]->is_null(0);
->>>>>>> 568c6a4b
     }
   }
 
