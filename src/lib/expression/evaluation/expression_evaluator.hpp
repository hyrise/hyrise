--- conflicted
+++ resolved
@@ -43,7 +43,6 @@
   using Bool = int32_t;
   static constexpr auto DataTypeBool = DataType::Int;
 
-<<<<<<< HEAD
   // Performance Hack:
   //   For PQPSelectExpressions that are not correlated (i.e., that have no parameters), we pass previously
   //   calculated results into the per-chunk evaluator so that they are only evaluated once, not per-chunk.
@@ -53,19 +52,12 @@
   ExpressionEvaluator() = default;
 
   /*
-   * For Expressions that reference Columns from a single table
+   * For Expressions that reference segments from a single table
    * @param uncorrelated_select_results  Results from pre-computed uncorrelated selects, so they do not need to be
    *                                     evaluated for every chunk. Solely for performance.
    */
   ExpressionEvaluator(const std::shared_ptr<const Table>& table, const ChunkID chunk_id,
                       const std::shared_ptr<const UncorrelatedSelectResults>& uncorrelated_select_results = {});
-=======
-  // For Expressions that do not reference any segments (e.g. in the LIMIT clause)
-  ExpressionEvaluator() = default;
-
-  // For Expressions that reference segments from a single table
-  explicit ExpressionEvaluator(const std::shared_ptr<const Table>& table, const ChunkID chunk_id);
->>>>>>> 9e026acb
 
   std::shared_ptr<BaseSegment> evaluate_expression_to_segment(const AbstractExpression& expression);
 
@@ -191,15 +183,10 @@
   std::shared_ptr<const Chunk> _chunk;
   size_t _output_row_count{1};
 
-<<<<<<< HEAD
-  // One entry for each column in the _chunk, may be nullptr if the column hasn't been materialized
-  std::vector<std::shared_ptr<BaseExpressionResult>> _column_materializations;
+  // One entry for each segment in the _chunk, may be nullptr if the segment hasn't been materialized
+  std::vector<std::shared_ptr<BaseExpressionResult>> _segment_materializations;
 
   const std::shared_ptr<const UncorrelatedSelectResults> _uncorrelated_select_results;
-=======
-  // One entry for each segment in the _chunk, may be nullptr if the segment hasn't (yet) been materialized
-  std::vector<std::shared_ptr<BaseExpressionResult>> _segment_materializations;
->>>>>>> 9e026acb
 };
 
 }  // namespace opossum