--- conflicted
+++ resolved
@@ -19,7 +19,7 @@
 #include "lqp_cxlumn_expression.hpp"
 #include "lqp_select_expression.hpp"
 #include "parameter_expression.hpp"
-#include "pqp_column_expression.hpp"
+#include "pqp_cxlumn_expression.hpp"
 #include "pqp_select_expression.hpp"
 #include "unary_minus_expression.hpp"
 #include "value_expression.hpp"
@@ -204,13 +204,9 @@
 }
 
 std::shared_ptr<ParameterExpression> parameter_(const ParameterID parameter_id);
-<<<<<<< HEAD
 std::shared_ptr<LQPCxlumnExpression> cxlumn_(const LQPCxlumnReference& cxlumn_reference);
-=======
-std::shared_ptr<LQPColumnExpression> column_(const LQPColumnReference& column_reference);
-std::shared_ptr<PQPColumnExpression> column_(const ColumnID column_id, const DataType data_type, const bool nullable,
-                                             const std::string& column_name);
->>>>>>> bdcc04fd
+std::shared_ptr<PQPCxlumnExpression> cxlumn_(const CxlumnID cxlumn_id, const DataType data_type, const bool nullable,
+                                             const std::string& cxlumn_name);
 
 template <typename ReferencedExpression>
 std::shared_ptr<ParameterExpression> parameter_(const ParameterID parameter_id,
