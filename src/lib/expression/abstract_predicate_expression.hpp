#pragma once

#include "abstract_expression.hpp"
#include "types.hpp"

namespace opossum {

/**
 * PredicateExpressions are those using a PredicateCondition.
 */
class AbstractPredicateExpression : public AbstractExpression {
 public:
<<<<<<< HEAD
  AbstractPredicateExpression(const PredicateCondition predicate_condition,
                              const std::vector<std::shared_ptr<AbstractExpression>>& arguments_predicate);
=======
  AbstractPredicateExpression(const PredicateCondition init_predicate_condition,
                              const std::vector<std::shared_ptr<AbstractExpression>>& init_arguments);
>>>>>>> 41a3307d

  DataType data_type() const override;

  const PredicateCondition predicate_condition;

 protected:
  bool _shallow_equals(const AbstractExpression& expression) const override;
  size_t _shallow_hash() const override;
};

}  // namespace opossum<|MERGE_RESOLUTION|>--- conflicted
+++ resolved
@@ -10,13 +10,8 @@
  */
 class AbstractPredicateExpression : public AbstractExpression {
  public:
-<<<<<<< HEAD
-  AbstractPredicateExpression(const PredicateCondition predicate_condition,
-                              const std::vector<std::shared_ptr<AbstractExpression>>& arguments_predicate);
-=======
   AbstractPredicateExpression(const PredicateCondition init_predicate_condition,
                               const std::vector<std::shared_ptr<AbstractExpression>>& init_arguments);
->>>>>>> 41a3307d
 
   DataType data_type() const override;
 
