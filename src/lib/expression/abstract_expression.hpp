--- conflicted
+++ resolved
@@ -45,18 +45,9 @@
  */
 class AbstractExpression : public std::enable_shared_from_this<AbstractExpression>, private Noncopyable {
  public:
-<<<<<<< HEAD
-  /**
-   * Set if expression was already replaced when caching to avoid double replacement
-   */
-  std::shared_ptr<AbstractExpression> replaced_by;
-
-  explicit AbstractExpression(const ExpressionType init_type,
-                              const std::vector<std::shared_ptr<AbstractExpression>>& init_arguments);
-=======
   AbstractExpression(const ExpressionType init_type,
                      const std::vector<std::shared_ptr<AbstractExpression>>& init_arguments);
->>>>>>> ed2b7874
+
   virtual ~AbstractExpression() = default;
 
   /**
@@ -65,6 +56,11 @@
    */
   bool operator==(const AbstractExpression& other) const;
   bool operator!=(const AbstractExpression& other) const;
+
+  /**
+   * Set if expression was already replaced when caching to avoid double replacement
+   */
+  std::shared_ptr<AbstractExpression> replaced_by;
 
   /**
    * Certain expression types (Parameters, Literals, and Columns) don't require computation and therefore don't require
