--- conflicted
+++ resolved
@@ -46,11 +46,7 @@
 
 size_t IntervalExpression::_shallow_hash() const {
   auto hash = size_t{0};
-<<<<<<< HEAD
-  boost::hash_combine(hash, static_cast<size_t>(unit));
-=======
   boost::hash_combine(hash, unit);
->>>>>>> f7417f58
   boost::hash_combine(hash, duration);
   return hash;
 }
