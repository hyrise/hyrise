--- conflicted
+++ resolved
@@ -93,8 +93,6 @@
   void _print_impl(std::ostream& out, std::vector<bool>& levels,
                    std::unordered_map<const AbstractOperator*, size_t>& id_by_operator, size_t& id_counter) const;
 
-<<<<<<< HEAD
-=======
   // Looks itself up in @param recreated_ops to support diamond shapes in PQPs, if not found calls _on_recreate()
   std::shared_ptr<AbstractOperator> _recreate_impl(
       std::unordered_map<const AbstractOperator*, std::shared_ptr<AbstractOperator>>& recreated_ops,
@@ -104,10 +102,6 @@
       const std::vector<AllParameterVariant>& args, const std::shared_ptr<AbstractOperator>& recreated_input_left,
       const std::shared_ptr<AbstractOperator>& recreated_input_right) const = 0;
 
-  std::shared_ptr<const Table> _input_table_left() const;
-  std::shared_ptr<const Table> _input_table_right() const;
-
->>>>>>> 55d240b2
   // Shared pointers to input operators, can be nullptr.
   std::shared_ptr<const AbstractOperator> _input_left;
   std::shared_ptr<const AbstractOperator> _input_right;
