#pragma once

#include <memory>
#include <string>
#include <utility>
#include <vector>

#include "abstract_read_only_operator.hpp"
#include "types.hpp"

namespace opossum {

// operator to join two tables using one column of each table
// output is a table with reference columns
// to filter by multiple criteria, you can chain the operator

// As with most operators, we do not guarantee a stable operation with regards
// to positions - i.e., your sorting order might be disturbed

<<<<<<< HEAD
=======
// find more information about joins in our Wiki:
// https://github.com/hyrise/zweirise/wiki/Operator-Join

>>>>>>> c46160ee
class AbstractJoinOperator : public AbstractReadOnlyOperator {
 public:
  AbstractJoinOperator(const std::shared_ptr<const AbstractOperator> left,
                       const std::shared_ptr<const AbstractOperator> right, const JoinMode mode,
                       const std::pair<ColumnID, ColumnID> &column_ids, const ScanType scan_type);

  JoinMode mode() const;
  const std::pair<ColumnID, ColumnID> &column_ids() const;
  ScanType scan_type() const;

 protected:
  const JoinMode _mode;
  const std::pair<ColumnID, ColumnID> _column_ids;
  const ScanType _scan_type;

  // Some operators need an internal implementation class, mostly in cases where
  // their execute method depends on a template parameter. An example for this is
  // found in join_nested_loop_a.hpp.
  class AbstractJoinOperatorImpl : public AbstractReadOnlyOperatorImpl {
   public:
    virtual ~AbstractJoinOperatorImpl() = default;
    virtual std::shared_ptr<const Table> _on_execute() = 0;
  };
};

}  // namespace opossum<|MERGE_RESOLUTION|>--- conflicted
+++ resolved
@@ -17,12 +17,9 @@
 // As with most operators, we do not guarantee a stable operation with regards
 // to positions - i.e., your sorting order might be disturbed
 
-<<<<<<< HEAD
-=======
 // find more information about joins in our Wiki:
 // https://github.com/hyrise/zweirise/wiki/Operator-Join
 
->>>>>>> c46160ee
 class AbstractJoinOperator : public AbstractReadOnlyOperator {
  public:
   AbstractJoinOperator(const std::shared_ptr<const AbstractOperator> left,
