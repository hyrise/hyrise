#pragma once

#include <memory>
#include <string>
#include <utility>
#include <vector>

#include "abstract_read_only_operator.hpp"
#include "operator_join_predicate.hpp"
#include "types.hpp"

namespace opossum {

/**
 * Base class for predicated (i.e., non-cross) join operator implementations. Cross Joins are performed by the Product
 * operator.
 *
 * Find more information about joins in our Wiki: https://github.com/hyrise/hyrise/wiki/Operator-Join
 * We have decided against forwarding MVCC data in https://github.com/hyrise/hyrise/issues/409
 */
class AbstractJoinOperator : public AbstractReadOnlyOperator {
 public:
  AbstractJoinOperator(
      const OperatorType type, const std::shared_ptr<const AbstractOperator>& left,
      const std::shared_ptr<const AbstractOperator>& right, const JoinMode mode,
      const OperatorJoinPredicate& primary_predicate, const std::vector<OperatorJoinPredicate>& secondary_predicates,
      std::unique_ptr<OperatorPerformanceData> performance_data = std::make_unique<OperatorPerformanceData>());

  JoinMode mode() const;

  const OperatorJoinPredicate& primary_predicate() const;
  const std::vector<OperatorJoinPredicate>& secondary_predicates() const;

  const std::string description(DescriptionMode description_mode) const override;

 protected:
  const JoinMode _mode;
  const OperatorJoinPredicate _primary_predicate;
  const std::vector<OperatorJoinPredicate> _secondary_predicates;

  void _on_set_parameters(const std::unordered_map<ParameterID, AllTypeVariant>& parameters) override;

<<<<<<< HEAD
  std::shared_ptr<Table> _build_output_table(std::vector<std::shared_ptr<Chunk>>&& chunks) const;
=======
  std::shared_ptr<Table> _initialize_output_table(const TableType table_type = TableType::References) const;
>>>>>>> 7ff9dda0

  // Some operators need an internal implementation class, mostly in cases where
  // their execute method depends on a template parameter. An example for this is
  // found in join_hash.hpp.
  class AbstractJoinOperatorImpl : public AbstractReadOnlyOperatorImpl {
   public:
    virtual ~AbstractJoinOperatorImpl() = default;
    virtual std::shared_ptr<const Table> _on_execute() = 0;
  };
};

}  // namespace opossum<|MERGE_RESOLUTION|>--- conflicted
+++ resolved
@@ -40,11 +40,8 @@
 
   void _on_set_parameters(const std::unordered_map<ParameterID, AllTypeVariant>& parameters) override;
 
-<<<<<<< HEAD
-  std::shared_ptr<Table> _build_output_table(std::vector<std::shared_ptr<Chunk>>&& chunks) const;
-=======
-  std::shared_ptr<Table> _initialize_output_table(const TableType table_type = TableType::References) const;
->>>>>>> 7ff9dda0
+  std::shared_ptr<Table> _build_output_table(std::vector<std::shared_ptr<Chunk>>&& chunks,
+                                             const TableType table_type = TableType::References) const;
 
   // Some operators need an internal implementation class, mostly in cases where
   // their execute method depends on a template parameter. An example for this is
