--- conflicted
+++ resolved
@@ -27,27 +27,6 @@
   return stream;
 }
 
-<<<<<<< HEAD
-void StagedOperatorPerformanceData::output_to_stream(std::ostream& stream, DescriptionMode description_mode) const {
-  OperatorPerformanceData::output_to_stream(stream, description_mode);
-
-	// As we do not know the number of stages of the operator at this point, we search for the first zero value and
-	// assume that the position index equals the number of stages of the operator.
-	auto stage_count = std::distance(
-      stage_runtimes.cbegin(), std::find_if(stage_runtimes.cbegin(), stage_runtimes.cend(),
-                                         [](const auto& value) { return value == std::chrono::nanoseconds::zero(); }));
-
-  const auto separator = description_mode == DescriptionMode::MultiLine ? "\n" : " ";
-  stream << separator << "Stages:" << separator;
-	for (auto stage = 0; stage < stage_count; ++stage) {
-	  stream << format_duration(stage_runtimes[stage]);
-	  if (stage < stage_count - 1) stream << " | ";
-	}
-  stream << separator;
-}
-
-std::ostream& operator<<(std::ostream& stream, const StagedOperatorPerformanceData& performance_data) {
-=======
 void StepOperatorPerformanceData::output_to_stream(std::ostream& stream, DescriptionMode description_mode) const {
   // As we do not know the number of stages of the operator at this point (and we do not know if there might be
   // skipped stage in between stages, we search backwards for the first non-zero value and assume that the position
@@ -66,7 +45,6 @@
 }
 
 std::ostream& operator<<(std::ostream& stream, const StepOperatorPerformanceData& performance_data) {
->>>>>>> 0fe598a0
   performance_data.output_to_stream(stream);
   return stream;
 }
