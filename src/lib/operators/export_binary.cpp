--- conflicted
+++ resolved
@@ -356,15 +356,6 @@
                                              const BaseCompressedVector& compressed_vector) {
   switch (type) {
     case CompressedVectorType::FixedSize4ByteAligned:
-<<<<<<< HEAD
-      // export_values(ofstream, dynamic_cast<const FixedSizeByteAlignedVector<uint32_t>&>(attribute_vector).data());
-      return;
-    case CompressedVectorType::FixedSize2ByteAligned:
-      // export_values(ofstream, dynamic_cast<const FixedSizeByteAlignedVector<uint16_t>&>(attribute_vector).data());
-      return;
-    case CompressedVectorType::FixedSize1ByteAligned:
-      // export_values(ofstream, dynamic_cast<const FixedSizeByteAlignedVector<uint8_t>&>(attribute_vector).data());
-=======
       export_values(ofstream, dynamic_cast<const FixedSizeByteAlignedVector<uint32_t>&>(compressed_vector).data());
       return;
     case CompressedVectorType::FixedSize2ByteAligned:
@@ -375,7 +366,6 @@
       return;
     case CompressedVectorType::SimdBp128:
       export_values(ofstream, dynamic_cast<const SimdBp128Vector&>(compressed_vector).data());
->>>>>>> 314662c8
       return;
     default:
       Fail("Any other type should have been caught before.");
