--- conflicted
+++ resolved
@@ -10,10 +10,7 @@
 #include "storage/encoding_type.hpp"
 #include "storage/reference_segment.hpp"
 #include "storage/run_length_segment.hpp"
-<<<<<<< HEAD
 #include "storage/frame_of_reference_segment.hpp"
-=======
->>>>>>> c745e6a3
 #include "storage/segment_iterate.hpp"
 #include "storage/vector_compression/compressed_vector_type.hpp"
 #include "storage/vector_compression/fixed_size_byte_aligned/fixed_size_byte_aligned_utils.hpp"
@@ -172,33 +169,20 @@
 }
 
 
-<<<<<<< HEAD
-  export_value(context->ofstream, EncodingType::Unencoded);
-=======
 template<typename T>
 void ExportBinary::_write_segment(const ValueSegment<T>& segment, std::ofstream& ofstream) {
   export_value(ofstream, EncodingType::Unencoded);
->>>>>>> c745e6a3
 
   if (segment.is_nullable()) {
     export_values(ofstream, segment.null_values());
   }
 
-<<<<<<< HEAD
-  export_values(context->ofstream, segment.values());
-  printf("Export Unencoded");
-=======
   export_values(ofstream, segment.values());
->>>>>>> c745e6a3
 }
 
 void ExportBinary::_write_segment(const ReferenceSegment& ref_segment, std::ofstream& ofstream) {
   // We materialize reference segments and save them as value segments
-<<<<<<< HEAD
-  export_value(context->ofstream, EncodingType::Unencoded);
-=======
   export_value(ofstream, EncodingType::Unencoded);
->>>>>>> c745e6a3
 
   if (ref_segment.data_type() == DataType::String) {
     if (ref_segment.size() == 0) return;
@@ -207,17 +191,6 @@
     pmr_string value;
     pmr_vector<size_t> string_lengths(ref_segment.size());
 
-<<<<<<< HEAD
-  // We materialize reference segments and save them as value segments
-  export_value(context->ofstream, EncodingType::Unencoded);
-
-  // If there is no data, we can skip all of the coming steps.
-  if (ref_segment.size() == 0) return;
-
-  std::stringstream values;
-  pmr_string value;
-  pmr_vector<size_t> string_lengths(ref_segment.size());
-=======
     // We export the values materialized
     for (ChunkOffset row = 0; row < ref_segment.size(); ++row) {
       value = boost::get<pmr_string>(ref_segment[row]);
@@ -227,7 +200,6 @@
 
     export_values(ofstream, string_lengths);
     ofstream << values.rdbuf();
->>>>>>> c745e6a3
 
   } else {
     resolve_data_type(ref_segment.data_type(), [&](auto type) {
@@ -246,12 +218,7 @@
          "Expected DictionarySegment to use vector compression for attribute vector");
   Assert(is_fixed_size_byte_aligned(*base_segment.compressed_vector_type()),
          "Does only support fixed-size byte-aligned compressed attribute vectors.");
-<<<<<<< HEAD
-
-  export_value(context->ofstream, EncodingType::Dictionary);
-=======
   export_value(ofstream, EncodingType::Dictionary);
->>>>>>> c745e6a3
 
   const auto attribute_vector_width = [&]() {
     Assert(base_segment.compressed_vector_type(),
@@ -295,40 +262,28 @@
 }
 
 template <typename T>
-<<<<<<< HEAD
-void ExportBinary::ExportBinaryVisitor<T>::handle_segment(const BaseRunLengthSegment& base_segment,
-                                                          std::shared_ptr<SegmentVisitorContext> base_context) {
-  auto context = std::static_pointer_cast<ExportContext>(base_context);
-
-  export_value(context->ofstream, EncodingType::RunLength);
-
-  const auto& segment = static_cast<const RunLengthSegment<T>&>(base_segment);
+void ExportBinary::_write_segment(const RunLengthSegment<T>& base_segment, std::ofstream& ofstream) {
+  export_value(ofstream, EncodingType::RunLength);
 
   // Write size and values
-  export_value(context->ofstream, static_cast<uint32_t>(segment.values()->size()));
-  export_values(context->ofstream, *segment.values());
+  export_value(ofstream, static_cast<uint32_t>(base_segment.values()->size()));
+  export_values(ofstream, *base_segment.values());
 
   // Write NULL values
-  export_values(context->ofstream, *segment.null_values());
+  export_values(ofstream, *base_segment.null_values());
 
   // Write end positions
-  export_values(context->ofstream, *segment.end_positions());
-}
-
-template <typename T>
-void ExportBinary::ExportBinaryVisitor<T>::handle_segment(const BaseFrameOfReferenceSegment& base_segment,
-                                                          std::shared_ptr<SegmentVisitorContext> base_context){
+  export_values(ofstream, *base_segment.end_positions());
+}
+
+template <typename T>
+void ExportBinary::_write_segment(const FrameOfReferenceSegment<T>& base_segment, std::ofstream& ofstream){
   Fail("Frame of Reference Segments not implemented for data type");
 }
 
 template <>
-void ExportBinary::ExportBinaryVisitor<int32_t>::handle_segment(const BaseFrameOfReferenceSegment& base_segment,
-                                                          std::shared_ptr<SegmentVisitorContext> base_context){
-  auto context = std::static_pointer_cast<ExportContext>(base_context);
-
-  export_value(context->ofstream, EncodingType::FrameOfReference);
-
-  const auto& segment = static_cast<const FrameOfReferenceSegment<int32_t>&>(base_segment);
+void ExportBinary::_write_segment(const FrameOfReferenceSegment<int32_t>& base_segment, std::ofstream& ofstream){
+  export_value(ofstream, EncodingType::FrameOfReference);
 
   const auto offset_value_vector_width = [&]() {
     Assert(base_segment.compressed_vector_type(),
@@ -346,42 +301,22 @@
   }();
 
   // Write attribute vector width
-  export_value(context->ofstream, static_cast<AttributeVectorWidth>(offset_value_vector_width));
+  export_value(ofstream, static_cast<AttributeVectorWidth>(offset_value_vector_width));
 
   // Write number of blocks and block minima
-  export_value(context->ofstream, static_cast<uint32_t>(segment.block_minima().size()));
-  export_values(context->ofstream, segment.block_minima());
+  export_value(ofstream, static_cast<uint32_t>(base_segment.block_minima().size()));
+  export_values(ofstream, base_segment.block_minima());
 
   // Write NULL value and offset value size
-  export_value(context->ofstream, static_cast<uint32_t>(segment.null_values().size()));
+  export_value(ofstream, static_cast<uint32_t>(base_segment.null_values().size()));
   
   // Write NULL values
-  export_values(context->ofstream, segment.null_values());
+  export_values(ofstream, base_segment.null_values());
 
   // Write offset values
-  Assert(segment.compressed_vector_type(),
+  Assert(base_segment.compressed_vector_type(),
          "Expected FrameOfReference to use vector compression for offset values");
-  _export_attribute_vector(context->ofstream, *base_segment.compressed_vector_type(), segment.offset_values());
-}
-
-template <typename T>
-void ExportBinary::ExportBinaryVisitor<T>::handle_segment(const BaseEncodedSegment& base_segment,
-                                                          std::shared_ptr<SegmentVisitorContext> base_context) {
-  Fail("Binary export not implemented yet for encoded segments.");
-=======
-void ExportBinary::_write_segment(const RunLengthSegment<T>& base_segment, std::ofstream& ofstream) {
-  export_value(ofstream, EncodingType::RunLength);
-
-  // Write size and values
-  export_value(ofstream, static_cast<uint32_t>(base_segment.values()->size()));
-  export_values(ofstream, *base_segment.values());
-
-  // Write NULL values
-  export_values(ofstream, *base_segment.null_values());
-
-  // Write end positions
-  export_values(ofstream, *base_segment.end_positions());
->>>>>>> c745e6a3
+  _export_attribute_vector(ofstream, *base_segment.compressed_vector_type(), base_segment.offset_values());
 }
 
 void ExportBinary::_export_attribute_vector(std::ofstream& ofstream,
