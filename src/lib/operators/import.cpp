--- conflicted
+++ resolved
@@ -96,7 +96,6 @@
     }
   }
 
-<<<<<<< HEAD
   if (Hyrise::get().storage_manager.has_table(_tablename)) {
     Hyrise::get().storage_manager.drop_table(_tablename);
   }
@@ -105,11 +104,6 @@
 
   // For binary files, the default is the encoding of the file.
   if (_file_type != FileType::Binary) {
-=======
-  // If a table encoding is specified, encode the table accordingly. The default encoding is
-  // `EncodingType::Dictionary`, except for binary files. For binary files, the default is the encoding of the file.
-  if (_target_encoding || _file_type != FileType::Binary) {
->>>>>>> fbc8b1fd
     auto chunk_encoding_spec = ChunkEncodingSpec{};
 
     for (auto column_id = ColumnID{0}; column_id < table->column_count(); ++column_id) {
