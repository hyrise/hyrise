#pragma once

#include <fstream>
#include <memory>
#include <optional>
#include <string>
#include <utility>
#include <vector>

#include "abstract_read_only_operator.hpp"
#include "storage/base_segment.hpp"
#include "storage/dictionary_segment.hpp"
#include "storage/encoding_type.hpp"
<<<<<<< HEAD
#include "storage/frame_of_reference_segment.hpp"
#include "storage/lz4_segment.hpp"
=======
>>>>>>> 4afbe3c9
#include "storage/run_length_segment.hpp"
#include "storage/value_segment.hpp"

namespace opossum {

/*
 * This operator reads a Opossum binary file and creates a table from that input.
 * If parameter tablename provided, the imported table is stored in the StorageManager. If a table with this name
 * already exists, it is returned and no import is performed.
 *
 * Note: ImportBinary does not support null values at the moment
 */
class ImportBinary : public AbstractReadOnlyOperator {
 public:
  explicit ImportBinary(const std::string& filename, const std::optional<std::string>& tablename = std::nullopt);

  static std::shared_ptr<Table> read_binary(const std::string& filename);

  /*
   * Reads the given binary file. The file must be in the following form:
   *
   * --------------
   * |   Header   |
   * |------------|
   * |   Chunks¹  |
   * --------------
   *
   * ¹ Zero or more chunks
   */
  std::shared_ptr<const Table> _on_execute() final;

  std::shared_ptr<AbstractOperator> _on_deep_copy(
      const std::shared_ptr<AbstractOperator>& copied_input_left,
      const std::shared_ptr<AbstractOperator>& copied_input_right) const override;
  void _on_set_parameters(const std::unordered_map<ParameterID, AllTypeVariant>& parameters) override;

  // Returns the name of the operator
  const std::string& name() const final;

 private:
  /*
   * Reads the header from the given file.
   * Creates an empty table from the extracted information and
   * returns that table and the number of chunks.
   * The header has the following format:
   *
   * Description           | Type                                  | Size in bytes
   * -----------------------------------------------------------------------------------------
   * Chunk size            | ChunkOffset                           |   4
   * Chunk count           | ChunkID                               |   4
   * Column count          | ColumnID                              |   2
   * Column types          | TypeID array                          |   Column Count * 1
   * Column nullable       | bool (stored as BoolAsByteType)       |   Column Count * 1
   * Column name lengths   | size_t array                          |   Column Count * 1
   * Column names          | std::string array                     |   Sum of lengths of all names
   *
   */
  static std::pair<std::shared_ptr<Table>, ChunkID> _read_header(std::ifstream& file);

  /*
   * Creates a chunk from chunk information from the given file and adds it to the given table.
   * The chunk information has the following form:
   *
   * ----------------
   * |  Row count   |
   * |--------------|
   * |  Segments¹   |
   * ----------------
   *
   * ¹Number of columns is provided in the binary header
   */
  static void _import_chunk(std::ifstream& file, std::shared_ptr<Table>& table);

  // Calls the right _import_column<ColumnDataType> depending on the given data_type.
  static std::shared_ptr<BaseSegment> _import_segment(std::ifstream& file, ChunkOffset row_count, DataType data_type,
                                                      bool is_nullable);

  template <typename ColumnDataType>
  // Reads the column type from the given file and chooses a segment import function from it.
  static std::shared_ptr<BaseSegment> _import_segment(std::ifstream& file, ChunkOffset row_count, bool is_nullable);

  /*
   * Imports a serialized ValueSegment from the given file.
   * In case T is pmr_string the file contains:
   *
   * Description           | Type                                  | Size in byte
   * -----------------------------------------------------------------------------------------
   * Length of Strings     | size_t array                          |   row_count * 2
   * Values                | string array                          |   Total sum of string lengths
   *
   *
   * In case the column is nullable the file contains:
   *
   * Description           | Type                                  | Size in bytes
   * -----------------------------------------------------------------------------------------
   * Is Value Null?        | bool (stored as BoolAsByteType)       |  row_count * 1
   * Values                | T                                     |  row_count * sizeof(T)
   *
   *
   * For all other cases the file contains:
   *
   * Description           | Type                                  | Size in bytes
   * -----------------------------------------------------------------------------------------
   * Values                | T                                     |  row_count * sizeof(T)
   *
   */
  template <typename T>
  static std::shared_ptr<ValueSegment<T>> _import_value_segment(std::ifstream& file, ChunkOffset row_count,
                                                                bool is_nullable);

  /*
   * Imports a serialized DictionarySegment from the given file.
   * The file must contain data in the following format:
   *
   * Description           | Type                                  | Size in bytes
   * -----------------------------------------------------------------------------------------
   * Width of attribute v. | AttributeVectorWidth                  |   1
   * Size of dictionary v. | ValueID                               |   4
   * Dictionary Values°    | T (int, float, double, long)          |   dict. size * sizeof(T)
   * Dict. String Length^  | size_t                                |   dict. size * 2
   * Dictionary Values^    | pmr_string                            |   Sum of all string lengths
   * Attribute v. values   | uintX                                 |   row_count * width of attribute v.
   *
   * ^: These fields are only needed if the type of the column is a string.
   * °: This field is needed if the type of the column is NOT a string
   */
  template <typename T>
  static std::shared_ptr<DictionarySegment<T>> _import_dictionary_segment(std::ifstream& file, ChunkOffset row_count);

  // Calls the _import_attribute_vector<uintX_t> function that corresponds to the given attribute_vector_width.
  static std::shared_ptr<BaseCompressedVector> _import_attribute_vector(std::ifstream& file, ChunkOffset row_count,
                                                                        AttributeVectorWidth attribute_vector_width);

<<<<<<< HEAD
  static std::unique_ptr<const BaseCompressedVector> _import_offset_value_vector(
      std::ifstream& file, ChunkOffset row_count, AttributeVectorWidth attribute_vector_width);

  template <typename T>
  static std::shared_ptr<RunLengthSegment<T>> _import_run_length_segment(std::ifstream& file, ChunkOffset row_count);

  template <typename T>
  static std::shared_ptr<FrameOfReferenceSegment<T>> _import_frame_of_reference_segment(std::ifstream& file,
                                                                                        ChunkOffset row_count);

  template <typename T>
  static std::shared_ptr<LZ4Segment<T>> _import_lz4_segment(std::ifstream& file, ChunkOffset row_count);

=======
  /*
   * Imports a serialized RunLengthSegment from the given file.
   * The file must contain data in the following format:
   *
   * Description            | Type                                  | Size in bytes
   * -----------------------------------------------------------------------------------------
   * Run count              | uint32_t                              |   4
   * Values                 | T (int, float, double, long)          |   Run count * sizeof(T)
   * NULL values            | vector<bool> (BoolAsByteType)         |   Run count * 1
   * End Positions          | ChunkOffset                           |   Run count * 4
   *
   * Please note that the number of rows are written in the header of the chunk.
   * The type of the column can be found in the global header of the file.
   *
   */
  template <typename T>
  static std::shared_ptr<RunLengthSegment<T>> _import_run_length_segment(std::ifstream& file, ChunkOffset row_count);

>>>>>>> 4afbe3c9
  // Reads row_count many values from type T and returns them in a vector
  template <typename T>
  static pmr_vector<T> _read_values(std::ifstream& file, const size_t count);

  // Reads row_count many strings from input file. String lengths are encoded in type T.
  static pmr_vector<pmr_string> _read_string_values(std::ifstream& file, const size_t count);

  // Reads a single value of type T from the input file.
  template <typename T>
  static T _read_value(std::ifstream& file);

 private:
  // Name of the import file
  const std::string _filename;
  // Name for adding the table to the StorageManager
  const std::optional<std::string> _tablename;
};

}  // namespace opossum<|MERGE_RESOLUTION|>--- conflicted
+++ resolved
@@ -11,11 +11,8 @@
 #include "storage/base_segment.hpp"
 #include "storage/dictionary_segment.hpp"
 #include "storage/encoding_type.hpp"
-<<<<<<< HEAD
 #include "storage/frame_of_reference_segment.hpp"
 #include "storage/lz4_segment.hpp"
-=======
->>>>>>> 4afbe3c9
 #include "storage/run_length_segment.hpp"
 #include "storage/value_segment.hpp"
 
@@ -145,25 +142,6 @@
   template <typename T>
   static std::shared_ptr<DictionarySegment<T>> _import_dictionary_segment(std::ifstream& file, ChunkOffset row_count);
 
-  // Calls the _import_attribute_vector<uintX_t> function that corresponds to the given attribute_vector_width.
-  static std::shared_ptr<BaseCompressedVector> _import_attribute_vector(std::ifstream& file, ChunkOffset row_count,
-                                                                        AttributeVectorWidth attribute_vector_width);
-
-<<<<<<< HEAD
-  static std::unique_ptr<const BaseCompressedVector> _import_offset_value_vector(
-      std::ifstream& file, ChunkOffset row_count, AttributeVectorWidth attribute_vector_width);
-
-  template <typename T>
-  static std::shared_ptr<RunLengthSegment<T>> _import_run_length_segment(std::ifstream& file, ChunkOffset row_count);
-
-  template <typename T>
-  static std::shared_ptr<FrameOfReferenceSegment<T>> _import_frame_of_reference_segment(std::ifstream& file,
-                                                                                        ChunkOffset row_count);
-
-  template <typename T>
-  static std::shared_ptr<LZ4Segment<T>> _import_lz4_segment(std::ifstream& file, ChunkOffset row_count);
-
-=======
   /*
    * Imports a serialized RunLengthSegment from the given file.
    * The file must contain data in the following format:
@@ -182,7 +160,21 @@
   template <typename T>
   static std::shared_ptr<RunLengthSegment<T>> _import_run_length_segment(std::ifstream& file, ChunkOffset row_count);
 
->>>>>>> 4afbe3c9
+  template <typename T>
+  static std::shared_ptr<FrameOfReferenceSegment<T>> _import_frame_of_reference_segment(std::ifstream& file,
+                                                                                        ChunkOffset row_count);
+
+  template <typename T>
+  static std::shared_ptr<LZ4Segment<T>> _import_lz4_segment(std::ifstream& file, ChunkOffset row_count);
+
+  // Calls the _import_attribute_vector<uintX_t> function that corresponds to the given attribute_vector_width.
+  static std::shared_ptr<BaseCompressedVector> _import_attribute_vector(std::ifstream& file, ChunkOffset row_count,
+                                                                        AttributeVectorWidth attribute_vector_width);
+
+  static std::unique_ptr<const BaseCompressedVector> _import_offset_value_vector(
+      std::ifstream& file, ChunkOffset row_count, AttributeVectorWidth attribute_vector_width);
+
+
   // Reads row_count many values from type T and returns them in a vector
   template <typename T>
   static pmr_vector<T> _read_values(std::ifstream& file, const size_t count);
