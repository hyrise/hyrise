--- conflicted
+++ resolved
@@ -5,11 +5,8 @@
 #include "term.hpp"
 #include "types.hpp"
 
-<<<<<<< HEAD
-=======
 #include "utils/assert.hpp"
 
->>>>>>> 59cd80ba
 namespace opossum {
 /**
  * The termfactory transforms complex string expressions into separate terms of specific types.
