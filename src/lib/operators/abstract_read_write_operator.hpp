#pragma once

#include <cstdint>
#include <memory>
#include <vector>

#include "abstract_operator.hpp"

#include "concurrency/transaction_context.hpp"
#include "storage/table.hpp"

#include "utils/assert.hpp"

namespace opossum {

enum class ReadWriteOperatorState {
  Pending,     // The operator has been instantiated.
  Executed,    // Execution succeeded.
  Failed,      // Execution failed.
  RolledBack,  // Changes have been rolled back.
  Committed    // Changes have been committed.
};

/**
 * AbstractReadWriteOperator is the superclass of all operators that need write access to tables.
 * It mainly provides the commit_records and rollback_records methods,
 * which are used to commit and rollback changes respectively.
 */
class AbstractReadWriteOperator : public AbstractOperator {
 public:
  explicit AbstractReadWriteOperator(const OperatorType type,
                                     const std::shared_ptr<const AbstractOperator>& left = nullptr,
                                     const std::shared_ptr<const AbstractOperator>& right = nullptr);

  void execute() override;

  /**
   * Commits the operator and triggers any potential work following commits.
   */
  void commit_records(const CommitID commit_id);

  /**
   * Rolls back the operator by unlocking all modified rows. No other action is necessary since commit_records should
   * have never been called and the modifications were not made visible in the first place.
   * Like commit, the rollback operation cannot fail.
   */
  void rollback_records();

  /**
   * Returns true if a previous call to _on_execute produced an error.
   */
  bool execute_failed() const;

  const std::string table_name();

  ReadWriteOperatorState state() const;

 protected:
  /**
   * Executes the operator. The context parameter is used to lock the rows that should be modified.
   * Any modifications are not visible to other operators (that is, if the Validate operator has been applied properly)
   * until commit_records has been called on this operator and the transaction manager has finished committing the
   * respective transaction.
   * The execution may fail if the operator attempts to lock rows that have been locked by other operators.
   * In that case, execute_failed returns true after _on_execute has returned.
   *
   * @returns nullptr, since these operators do not create new intermediate results but modify existing tables
   */
  std::shared_ptr<const Table> _on_execute(std::shared_ptr<TransactionContext> context) override = 0;

  /**
   * Commits the operator by applying the cid to the mvcc data for all modified rows and unlocking them. The
   * modifications will be visible as soon as the TransactionManager has completed the commit for this cid.
   * Unlike _on_execute, where failures are expected, the commit operation cannot fail.
   */
  virtual void _on_commit_records(const CommitID commit_id) = 0;

  /**
   * Called by rollback_records.
   */
  virtual void _on_rollback_records() = 0;

  /**
   * This method is used in sub classes in their _on_execute() method.
   *
   * If the execution fails, because for example some records have already been locked,
   * mark_as_failed() is called to signal to AbstractReadWriteOperator that the execution failed.
   */
  void _mark_as_failed();

<<<<<<< HEAD
  const std::string _target_table_name;

  ChunkID _first_value_segment;

=======
>>>>>>> 7f7537ff
 private:
  ReadWriteOperatorState _state;
};

}  // namespace opossum<|MERGE_RESOLUTION|>--- conflicted
+++ resolved
@@ -87,14 +87,7 @@
    * mark_as_failed() is called to signal to AbstractReadWriteOperator that the execution failed.
    */
   void _mark_as_failed();
-
-<<<<<<< HEAD
-  const std::string _target_table_name;
-
-  ChunkID _first_value_segment;
-
-=======
->>>>>>> 7f7537ff
+  
  private:
   ReadWriteOperatorState _state;
 };
