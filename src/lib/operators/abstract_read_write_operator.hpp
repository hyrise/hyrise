--- conflicted
+++ resolved
@@ -31,11 +31,6 @@
   explicit AbstractReadWriteOperator(const std::shared_ptr<const AbstractOperator> left = nullptr,
                                      const std::shared_ptr<const AbstractOperator> right = nullptr);
 
-<<<<<<< HEAD
-  //  std::shared_ptr<AbstractOperator> recreate(const std::vector<AllParameterVariant>& args) const final;
-
-=======
->>>>>>> 41b125f0
   void execute() override;
 
   /**
