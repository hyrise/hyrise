--- conflicted
+++ resolved
@@ -307,19 +307,11 @@
   auto final_sort_definition = _sort_definitions[0];
   // Set the sorted_by attribute of the output's chunks according to the most significant sort operation, which is the
   // column the table was sorted by last.
-<<<<<<< HEAD
-  const auto chunk_count = sorted_table->chunk_count();
-  for (auto chunk_id = ChunkID{0}; chunk_id < chunk_count; ++chunk_id) {
-    const auto& chunk = sorted_table->get_chunk(chunk_id);
-    chunk->finalize();
-    chunk->set_sorted_by(SortColumnDefinition(final_sort_definition.column, final_sort_definition.sort_mode));
-=======
   const auto output_chunk_count = sorted_table->chunk_count();
   for (auto output_chunk_id = ChunkID{0}; output_chunk_id < output_chunk_count; ++output_chunk_id) {
     const auto& output_chunk = sorted_table->get_chunk(output_chunk_id);
     output_chunk->finalize();
-    output_chunk->set_ordered_by(std::make_pair(final_sort_definition.column, final_sort_definition.order_by_mode));
->>>>>>> bda7929c
+    output_chunk->set_sorted_by(SortColumnDefinition(final_sort_definition.column, final_sort_definition.sort_mode));
   }
   return sorted_table;
 }
