--- conflicted
+++ resolved
@@ -209,7 +209,6 @@
       }
     }
 
-<<<<<<< HEAD
     // 3. Materialization of the result: We take the sorted ValueRowID Vector, create chunks fill them until they are
     // full and create the next one. Each chunk is filled row by row.
     auto materialization = std::make_shared<SortImplMaterializeOutput<SortColumnType>>(_table_in, _row_id_value_vector,
@@ -221,14 +220,9 @@
       const auto chunk = output->get_chunk(chunk_id);
       chunk->finalize();
       chunk->set_ordered_by(std::make_pair(_column_id, _order_by_mode));
-=======
-    RowIDPosList pos_list{};
-    pos_list.reserve(_row_id_value_vector.size());
-    for (const auto& [row_id, _] : _row_id_value_vector) {
-      pos_list.emplace_back(row_id);
->>>>>>> da63eecf
-    }
-    return pos_list;
+    }
+
+    return output;
   }
 
  protected:
