#include "sort.hpp"

#include <algorithm>
#include <atomic>
#include <bit>
#include <chrono>
#include <cstddef>
#include <cstdint>
#include <cstring>
#include <format>
#include <functional>
#include <iterator>
#include <limits>
#include <memory>
#include <numeric>
#include <ranges>
#include <string>
#include <thread>
#include <type_traits>
#include <unordered_map>
#include <utility>
#include <vector>

#include <boost/accumulators/statistics_fwd.hpp>
#include <boost/algorithm/cxx11/iota.hpp>
#include <boost/range/numeric.hpp>
#include <boost/sort/pdqsort/pdqsort.hpp>

#include "all_type_variant.hpp"
#include "hyrise.hpp"
#include "operators/abstract_operator.hpp"
#include "operators/abstract_read_only_operator.hpp"
#include "operators/operator_performance_data.hpp"
#include "resolve_type.hpp"
#include "scheduler/abstract_task.hpp"
#include "scheduler/job_task.hpp"
#include "scheduler/operator_task.hpp"
#include "storage/abstract_segment.hpp"
#include "storage/base_segment_accessor.hpp"
#include "storage/chunk.hpp"
#include "storage/pos_lists/row_id_pos_list.hpp"
#include "storage/reference_segment.hpp"
#include "storage/segment_accessor.hpp"
#include "storage/segment_iterate.hpp"
#include "storage/table.hpp"
#include "storage/value_segment.hpp"
#include "types.hpp"
#include "utils/assert.hpp"
#include "utils/timer.hpp"

namespace {

using namespace hyrise;  // NOLINT

constexpr size_t STRING_CUTOFF = 64;

/**
 *        ____  _  _  __  ____  ____   __  ____   ___
 *       (    \( \/ )/  \(    \(___ \ /  \(___ \ / __)
 *        ) D ( )  /(  O )) D ( / __/(  0 )/ __/(___ \
 *       (____/(__/  \__/(____/(____) \__/(____)(____/
 *
 *
 * Notes on Segment Accessors:
 *   As discussed on June 30th, you do not need to use segment accessors. They can be handy, but for almost all cases,
 *   using segment_iterate (which will use SegmentAccessors in the background) will be the better option.
 */

// Divide left by right and round up to the next larger integer.
auto div_ceil(const auto left, const auto right) {
  return (left + right - 1) / right;
}

// Returns the next multiple. If value is already a multiple, then return value.
auto next_multiple(const auto value, const auto multiple) {
  return div_ceil(value, multiple) * multiple;
}

size_t opt_batch_size(size_t count, size_t min_batch_size, size_t max_tasks_per_thread) {
  const auto hardware_concurrency = std::thread::hardware_concurrency();
  const auto max_count_per_thread = (count + hardware_concurrency - 1) / hardware_concurrency;
  const auto max_count_per_batch = (max_count_per_thread + max_tasks_per_thread - 1) / max_tasks_per_thread;
  return std::max(max_count_per_batch, min_batch_size);
}

std::vector<std::shared_ptr<AbstractTask>> run_parallel_batched(size_t count, size_t batch_size, auto handler) {
  const auto task_count = (count + batch_size - 1) / batch_size;
  auto tasks = std::vector<std::shared_ptr<AbstractTask>>();
  tasks.reserve(task_count);

  for (auto task_index = size_t{0}; task_index < task_count; ++task_index) {
    const auto begin = task_index * batch_size;
    const auto end = std::min(begin + batch_size, count);
    const auto task = std::make_shared<JobTask>([begin, end, handler] {
      for (auto index = begin; index < end; ++index) {
        handler(index);
      }
    });
    task->schedule();
    tasks.push_back(task);
  }
  return tasks;
}

// Given an unsorted_table and a pos_list that defines the output order, this materializes all columns in the table,
// creating chunks of output_chunk_size rows at maximum.
std::shared_ptr<Table> write_materialized_output_table(const std::shared_ptr<const Table>& unsorted_table,
                                                       RowIDPosList pos_list, const ChunkOffset output_chunk_size) {
  // First, we create a new table as the output
  // We have decided against duplicating MVCC data in https://github.com/hyrise/hyrise/issues/408
  auto output = std::make_shared<Table>(unsorted_table->column_definitions(), TableType::Data, output_chunk_size);

  // After we created the output table and initialized the column structure, we can start adding values. Because the
  // values are not sorted by input chunks anymore, we can't process them chunk by chunk. Instead the values are copied
  // column by column for each output row.

  const auto output_chunk_count = div_ceil(pos_list.size(), output_chunk_size);
  Assert(pos_list.size() == unsorted_table->row_count(), "Mismatching size of input table and PosList");

  // Materialize column by column, starting a new ValueSegment whenever output_chunk_size is reached
  const auto input_chunk_count = unsorted_table->chunk_count();
  const auto output_column_count = unsorted_table->column_count();
  const auto row_count = unsorted_table->row_count();

  // Vector of segments for each chunk
  auto output_segments_by_chunk = std::vector(output_chunk_count, Segments(output_column_count));

  const auto materialize_columns = run_parallel_batched(output_column_count, 1, [&](const auto column_index) {
    const auto column_id = static_cast<ColumnID>(static_cast<uint16_t>(column_index));

    const auto column_data_type = output->column_data_type(column_id);
    const auto column_is_nullable = unsorted_table->column_is_nullable(column_id);

    resolve_data_type(column_data_type, [&](auto type) {
      using ColumnDataType = typename decltype(type)::type;

      auto accessor_by_chunk_id =
          std::vector<std::unique_ptr<AbstractSegmentAccessor<ColumnDataType>>>(input_chunk_count);
      for (auto input_chunk_id = ChunkID{0}; input_chunk_id < input_chunk_count; ++input_chunk_id) {
        const auto& abstract_segment = unsorted_table->get_chunk(input_chunk_id)->get_segment(column_id);
        DebugAssert(abstract_segment, "Segment should exist");
        accessor_by_chunk_id[input_chunk_id] = create_segment_accessor<ColumnDataType>(abstract_segment);
        DebugAssert(accessor_by_chunk_id[input_chunk_id], "Accessor must be initialized");
      }

      const auto materialize_chunks = run_parallel_batched(output_chunk_count, 8, [&](const auto chunk_index) {
        const auto output_chunk_id = static_cast<ChunkID>(chunk_index);

        const auto output_segment_begin = chunk_index * output_chunk_size;
        const auto output_segment_end = std::min(output_segment_begin + output_chunk_size, row_count);
        const auto output_segment_size = output_segment_end - output_segment_begin;

        auto value_segment_values = pmr_vector<ColumnDataType>();
        value_segment_values.reserve(output_segment_size);
        auto value_segment_null_values = pmr_vector<bool>();
        if (column_is_nullable) {
          value_segment_null_values.reserve(output_segment_size);
        }

        const auto pos_list_begin = pos_list.begin() + output_segment_begin;
        const auto pos_list_end = pos_list.begin() + output_segment_end;
        for (const auto [input_chunk_id, input_chunk_offset] : std::ranges::subrange(pos_list_begin, pos_list_end)) {
          DebugAssert(accessor_by_chunk_id[input_chunk_id], "ChunkID must be valid");
          auto value = accessor_by_chunk_id[input_chunk_id]->access(input_chunk_offset);
          value_segment_null_values.push_back(!value);
          value_segment_values.push_back((value) ? *value : ColumnDataType{});
        }

        if (column_is_nullable) {
          const auto value_segment = std::make_shared<ValueSegment<ColumnDataType>>(
              std::move(value_segment_values), std::move(value_segment_null_values));
          output_segments_by_chunk[output_chunk_id][column_id] = value_segment;
        } else {
          const auto value_segment = std::make_shared<ValueSegment<ColumnDataType>>(std::move(value_segment_values));
          output_segments_by_chunk[output_chunk_id][column_id] = value_segment;
        }
      });
      Hyrise::get().scheduler()->wait_for_tasks(materialize_chunks);
    });
  });
  Hyrise::get().scheduler()->wait_for_tasks(materialize_columns);

  for (auto& segments : output_segments_by_chunk) {
    output->append_chunk(segments);
  }

  return output;
}

// Given an unsorted_table and an input_pos_list that defines the output order, this writes the output table as a
// reference table. This is usually faster, but can only be done if a single column in the input table does not
// reference multiple tables. An example where this restriction applies is the sorted result of a union between two
// tables. The restriction is needed because a ReferenceSegment can only reference a single table. It does, however,
// not necessarily apply to joined tables, so two tables referenced in different columns is fine.
//
// If unsorted_table is of TableType::Data, this is trivial and the input_pos_list is used to create the output
// reference table. If the input is already a reference table, the double indirection needs to be resolved.
std::shared_ptr<Table> write_reference_output_table(const std::shared_ptr<const Table>& unsorted_table,
                                                    RowIDPosList input_pos_list, const ChunkOffset output_chunk_size) {
  // First we create a new table as the output
  // We have decided against duplicating MVCC data in https://github.com/hyrise/hyrise/issues/408
  auto output_table = std::make_shared<Table>(unsorted_table->column_definitions(), TableType::References);

  const auto resolve_indirection = unsorted_table->type() == TableType::References;
  const auto column_count = output_table->column_count();

  const auto output_chunk_count = div_ceil(input_pos_list.size(), output_chunk_size);
  Assert(input_pos_list.size() == unsorted_table->row_count(), "Mismatching size of input table and PosList");

  // Vector of segments for each chunk
  auto output_segments_by_chunk = std::vector<Segments>(output_chunk_count, Segments(column_count));

  if (!resolve_indirection && input_pos_list.size() <= output_chunk_size) {
    // Shortcut: No need to copy RowIDs if input_pos_list is small enough and we do not need to resolve the indirection.
    const auto output_pos_list = std::make_shared<RowIDPosList>(std::move(input_pos_list));
    auto& output_segments = output_segments_by_chunk.at(0);
    for (auto column_id = ColumnID{0}; column_id < column_count; ++column_id) {
      output_segments[column_id] = std::make_shared<ReferenceSegment>(unsorted_table, column_id, output_pos_list);
    }
  } else {
    // Collect all segments from the input table.
    const auto input_chunk_count = unsorted_table->chunk_count();
    auto input_segments = std::vector(column_count, std::vector<std::shared_ptr<AbstractSegment>>(input_chunk_count));
    for (auto chunk_id = ChunkID{0}; chunk_id < input_chunk_count; ++chunk_id) {
      const auto chunk = unsorted_table->get_chunk(chunk_id);
      for (auto column_id = ColumnID{0}; column_id < column_count; ++column_id) {
        input_segments[column_id][chunk_id] = chunk->get_segment(column_id);
        DebugAssert(input_segments[column_id][chunk_id], "Expected valid segment");
      }
    }
    // To keep the implementation simple, we write the output ReferenceSegments in column and chunk pairs. This means
    // that even if input ReferenceSegments share a PosList, the output will contain independent PosLists. While this
    // is slightly more expensive to generate and slightly less efficient for following operators, we assume that the
    // lion's share of the work has been done before the Sort operator is executed and that the relative cost of this
    // is acceptable. In the future, this could be improved.
    auto column_write_tasks = std::vector(column_count, std::vector<std::shared_ptr<AbstractTask>>());
    const auto batch_size = opt_batch_size(output_chunk_count, 8, (2 + column_count - 1) / column_count);
    for (auto column_id = ColumnID{0}; column_id < column_count; ++column_id) {
      column_write_tasks[column_id] = run_parallel_batched(
          output_chunk_count, batch_size,
          [column_id, output_chunk_size, &input_pos_list, &input_segments, &unsorted_table, &output_segments_by_chunk,
           resolve_indirection](const size_t output_chunk_index) {
            auto input_pos_list_offset = size_t{output_chunk_index * output_chunk_size};
            auto input_pos_list_end = std::min(input_pos_list_offset + output_chunk_size, input_pos_list.size());

            const auto first_reference_segment =
                std::dynamic_pointer_cast<ReferenceSegment>(input_segments[column_id][output_chunk_index]);
            const auto referenced_table =
                resolve_indirection ? first_reference_segment->referenced_table() : unsorted_table;
            const auto referenced_column_id = resolve_indirection ? first_reference_segment->referenced_column_id()
                                                                  : ColumnID{static_cast<uint16_t>(column_id)};

            auto output_pos_list = std::make_shared<RowIDPosList>();
            output_pos_list->reserve(output_chunk_size);

            // Iterate over rows in sorted input pos list, dereference them if necessary, and write a chunk every
            // `output_chunk_size` rows.
            for (; input_pos_list_offset < input_pos_list_end; ++input_pos_list_offset) {
              const auto& row_id = input_pos_list[input_pos_list_offset];
              if (resolve_indirection) {
                const auto& input_reference_segment =
                    static_cast<ReferenceSegment&>(*input_segments[column_id][row_id.chunk_id]);
                DebugAssert(input_reference_segment.referenced_table() == referenced_table,
                            "Input column references more than one table");
                DebugAssert(input_reference_segment.referenced_column_id() == referenced_column_id,
                            "Input column references more than one column");
                const auto& input_reference_pos_list = input_reference_segment.pos_list();
                output_pos_list->emplace_back((*input_reference_pos_list)[row_id.chunk_offset]);
              } else {
                output_pos_list->emplace_back(row_id);
              }
            }

            output_segments_by_chunk[output_chunk_index][column_id] =
                std::make_shared<ReferenceSegment>(referenced_table, referenced_column_id, output_pos_list);
          });
    }

    for (const auto& write_tasks : column_write_tasks) {
      Hyrise::get().scheduler()->wait_for_tasks(write_tasks);
    }
  }

  for (auto& segments : output_segments_by_chunk) {
    output_table->append_chunk(segments);
  }

  return output_table;
}

/// Allocate an large chunk of uninitialized memory. This class is faster than C++ std::vector with resize, as it does
/// not initialize each entry.
template <typename T>
class UVector {
 public:
  explicit UVector(const size_t size)
      : _allocator(),
        _ptr(_allocator.allocate(size)),  // NOLINT
        _size(size) {
    Assert(_ptr, "Failed to allocate array");
  }

  UVector(const UVector& other) = delete;
  UVector(UVector&& other) = delete;
  UVector& operator=(const UVector&) = delete;
  UVector& operator=(UVector&&) = delete;

  ~UVector() {
    _allocator.deallocate(_ptr, _size);
  }

  T* begin() {
    return _ptr;
  }

  T* end() {
    return _ptr + _size;
  }

  size_t size() const {
    return _size;
  }

 private:
  std::allocator<T> _allocator;
  T* _ptr;  // NOLINT
  size_t _size;
};

template <size_t start, size_t end>
int static_memcmp(std::byte* left, std::byte* right, size_t len) {
  if (len == start) {
    return memcmp(left, right, start);
  }
  if constexpr (start < end) {
    return static_memcmp<start + 1, end>(left, right, len);
  } else {
    return memcmp(left, right, len);
  }
}

struct NormalizedKeyRow {
  constexpr NormalizedKeyRow() noexcept = default;

  constexpr NormalizedKeyRow(std::byte* key_head, RowID row_id) noexcept : key_head(key_head), row_id(row_id) {}

  std::byte* key_head = nullptr;
  RowID row_id;

  bool less_than(const NormalizedKeyRow& other, size_t expected_size) const {
    if (expected_size == 0) {
      return false;
    }
    DebugAssert(key_head, "NormalizedKey is not valid");
    DebugAssert(other.key_head, "NormalizedKey is not valid");
    return static_memcmp<1, 32>(key_head, other.key_head, expected_size) < 0;
  }
};

// Map signed to unsigned data types with same number of bytes (e.g., int32_t to uint32_t).
template <typename T>
auto to_unsigned(T value) {
  if constexpr (std::is_same_v<decltype(value), int32_t> || std::is_same_v<decltype(value), float>) {
    return std::bit_cast<uint32_t>(value);
  } else if constexpr (std::is_same_v<decltype(value), int64_t> || std::is_same_v<decltype(value), double>) {
    return std::bit_cast<uint64_t>(value);
  }
}

struct ScanResult {
  // Maximum number of bytes required to encode all values.
  size_t encoding_width = 0;
  // Number of extra bytes required to encode the length of an string.
  size_t extra_width = 0;
  // Extra bytes required to encode long strings.
  size_t long_width = 0;
  // Contains a null value.
  bool nullable = false;
  // List of long sorted strings.
  std::vector<pmr_string> long_strings;

  // Returns number of bytes required to encode all scanned values. Includes the extra byte for null values.
  size_t width() const {
    return encoding_width + ((long_strings.empty()) ? 0 : long_width) + extra_width + ((nullable) ? 1 : 0);
  }

<<<<<<< HEAD
  ScanResult merge(ScanResult other) const {
=======
  ScanResult merge(ScanResult& other) {
    const auto old_size = long_strings.size();
    long_strings.resize(old_size + other.long_strings.size());
    auto begin = std::next(long_strings.begin(), static_cast<int64_t>(old_size));
    std::ranges::move(other.long_strings, begin);
    other.long_strings.clear();
    // Calculate number of bytes required to encode long string offsets. Also account for the extra element to encode
    // shorter strings.
    const auto encoded_width = std::max(encoding_width, other.encoding_width);
    const auto long_width = sizeof(uint64_t) - (std::countl_zero(long_strings.size() + 1) / size_t{8});
>>>>>>> 6e53e7ee
    return {
        .encoding_width = encoded_width,
        .extra_width = std::max(extra_width, other.extra_width),
        .long_width = long_width,
        .nullable = nullable || other.nullable,
        .long_strings = std::move(long_strings),
    };
  }
};

/// Scans column for maximum bytes necessary to encode all segment values and null values.
template <typename ColumnDataType>
ScanResult scan_column(const AbstractSegment& segment) {
  auto result = ScanResult();
  segment_with_iterators<ColumnDataType>(segment, [&](auto it, const auto end) {
    while (it != end) {
      const auto& segment_position = *it;
      if (segment_position.is_null()) {
        result.nullable = true;
      } else if constexpr (std::is_same_v<ColumnDataType, pmr_string>) {
        const auto& value = segment_position.value();
        const auto size = std::min(value.size(), STRING_CUTOFF);
        result.encoding_width = std::max(result.encoding_width, size);
        result.extra_width = sizeof(uint64_t) - (std::countl_zero(result.encoding_width) / size_t{8});

        if (value.size() >= STRING_CUTOFF) {
          result.long_strings.push_back(value);
        }
      } else {
        const auto& value = segment_position.value();
        if constexpr (std::is_same_v<ColumnDataType, int32_t> || std::is_same_v<ColumnDataType, int64_t>) {
          using UnsignedColumnDataType = decltype(to_unsigned(ColumnDataType{}));
          static_assert(std::is_unsigned_v<UnsignedColumnDataType>, "Can not convert column data type to unsigned");
          // We often encounter small number, but we still 32-bit numbers while 8 or 16 bit would be sufficient.
          // Because of that we want to reduce the bit-width of our integer numbers to the bare minimum. The idea
          // is to drop all leading 0 for positive integers and all 1 leading 1 for negative numbers. We only keep
          // 1-bit to store the signess for our integers. To keep the reduction simple we only drop full bytes.
          //
          // Example for 32-bit:
          //
          // Number | Hex Representation | Number of dropped bytes | Shortened Int
          // -------|--------------------|-------------------------|--------------
          //   -42  | 0xFFFFFFd6         | 6                       | 0xd6
          //    42  | 0x0000002a         | 6                       | 0x2a
          constexpr auto BASE_BYTE_COUNT = sizeof(UnsignedColumnDataType);
          if (value < 0) {
            result.encoding_width = std::max(
                result.encoding_width, BASE_BYTE_COUNT - (std::countl_one<UnsignedColumnDataType>(value) - 1) / 8);
          } else {
            result.encoding_width = std::max(
                result.encoding_width, BASE_BYTE_COUNT - (std::countl_zero<UnsignedColumnDataType>(value) - 1) / 8);
          }
        } else if constexpr (std::is_same_v<ColumnDataType, float>) {
          result.encoding_width = 4;
        } else if constexpr (std::is_same_v<ColumnDataType, double>) {
          result.encoding_width = 8;
        }
      }
      ++it;
    }
  });
  return result;
}

// Swap byte order. Should be replaced with C++23's std::byteswap if possible.
auto byteswap(std::unsigned_integral auto value) {
  auto* uint_bytes = reinterpret_cast<std::byte*>(&value);
  for (auto start = uint_bytes, end = uint_bytes + sizeof(decltype(value)) - 1; start < end; ++start, --end) {
    std::swap(*start, *end);
  }
  return value;
}

// Copy an integer to the byte array. To ensure the encoded integer is comparable with memcmp the endianess of the
// encoded integer is changed to big-endian. In addition, it will take the number of bytes necessary to encode this
// integer, because of the variable length encoding of int32_t and uint32_t (see materialization and scanning).
void copy_uint_to_byte_array(std::byte* byte_array, std::unsigned_integral auto uint,
                             size_t len = sizeof(decltype(uint))) {
  if constexpr (std::endian::native == std::endian::little) {
    uint = byteswap(uint);
  } else if constexpr (std::endian::native != std::endian::big) {
    Fail("mixed-endian is unsupported");
  }
  const auto* uint_byte_array = reinterpret_cast<std::byte*>(&uint);
  memcpy(byte_array, uint_byte_array + (sizeof(decltype(uint)) - len), len);
}

using NormalizedKeyIter = NormalizedKeyRow*;

// Append segement's values as byte array to the normalized keys. Expects that the normalized_key_iter is valid for
// each segment's values.
//
// Parameters:
// @param segment              Segment to encode values from
// @param offset               Offset to the start of the normalized key row's byte array.
// @param expected_width       The number of bytes all values must be encoded to.
// @param ascending            Sort normalized keys in ascending order.
// @param nullable             Put exrta byte in front to encode null values.
// @param nulls_first          Put null values to the start of the normalized key order else to the back.
// @param normalized_key_iter  Iterator to the normalized keys.
template <typename ColumnDataType>
void materialize_segment_as_normalized_keys(const AbstractSegment& segment, const size_t offset, const bool ascending,
                                            const ScanResult column_info, const bool nulls_first,
                                            NormalizedKeyIter normalized_key_iter) {
  // Normalized keys are ordered in ascendingly by default. The modifier is applied to invert this order.
  const auto modifier = (ascending) ? std::byte{0x00} : std::byte{0xFF};
  const auto full_modifier = (ascending) ? uint64_t{0x00} : std::numeric_limits<uint64_t>::max();
  const auto normalized_null_value = ((nulls_first) ? std::byte{0x00} : std::byte{0xFF});
  const auto normalized_non_null_value = ((nulls_first) ? std::byte{0xFF} : std::byte{0x00});
  segment_with_iterators<ColumnDataType>(segment, [&](auto it, const auto end) {
    while (it != end) {
      const auto segment_position = *it;
      DebugAssert(column_info.nullable || !segment_position.is_null(),
                  "Segment must be nullable or contains no null values");
      auto* normalized_key_start = normalized_key_iter->key_head + offset;

      // Encode the null byte for nullable segments. This byte is used to order null vs. non-null values (e.g.
      // put them to the front or end depending on the specified null order)
      if (column_info.nullable && segment_position.is_null()) {
        *(normalized_key_start++) = normalized_null_value;
        // Initialize actual key by setting all bytes to 0.
        for (auto counter = size_t{0}; counter < column_info.width() - 1; ++counter) {
          *(normalized_key_start++) = std::byte{0};
        }
        DebugAssert(normalized_key_start == normalized_key_iter->key_head + offset + column_info.width(),
                    "Encoded unexpected number of bytes");
        ++it, ++normalized_key_iter;
        continue;
      }
      if (column_info.nullable) {
        *(normalized_key_start++) = normalized_non_null_value;
      }

      const auto& value = segment_position.value();

      // Normalize value and encode to byte array.
      if constexpr (std::is_same_v<ColumnDataType, pmr_string>) {
        for (const auto chr : value | std::views::take(column_info.encoding_width)) {
          *(normalized_key_start++) = static_cast<std::byte>(chr) ^ modifier;
        }

        // Add null bytes to pad values to correct size. (All keys must have the same size)
        for (auto counter = segment_position.value().size(); counter < column_info.encoding_width; ++counter) {
          *(normalized_key_start++) = std::byte{0} ^ modifier;
        }

        // Encode an identifier for long strings. Use 0 if string is small.
        if (!column_info.long_strings.empty()) {
          if (value.size() < STRING_CUTOFF) {
            copy_uint_to_byte_array(normalized_key_start, uint64_t{0}, column_info.long_width);
          } else {
            const auto iter = std::ranges::lower_bound(column_info.long_strings, value);
            DebugAssert(iter != column_info.long_strings.end(), "Could not find strings");
            const auto index = std::distance(column_info.long_strings.begin(), iter);
            DebugAssert(index >= 0, "Invalid element");
            copy_uint_to_byte_array(normalized_key_start, static_cast<uint64_t>(index + 1), column_info.long_width);
          }
          normalized_key_start += column_info.long_width;
        } else {
          DebugAssert(value.size() <= STRING_CUTOFF, "String must be smaller than the cut off size");
        }

        DebugAssert(column_info.extra_width > 0, "Missing extra width");
        copy_uint_to_byte_array(normalized_key_start, std::min(value.size(), STRING_CUTOFF), column_info.extra_width);
        normalized_key_start += column_info.extra_width;
      } else if constexpr (std::is_same_v<ColumnDataType, int32_t> || std::is_same_v<ColumnDataType, int64_t>) {
        using UnsignedColumnDataType = decltype(to_unsigned(ColumnDataType{}));
        static_assert(std::is_unsigned_v<UnsignedColumnDataType>, "Can not convert column data type to unsigned");

        // Encode numeric values to a byte array, because we want to compare these values we need to ensure that
        // the order is consistent after the conversion. Because of that, we will set the null value to half of the
        // numeric space. While this can be done by setting the highest bit to 1 for all positive values, negative
        // values are encoded as Two's complement and therefore need to be inverted. Because we use var int encoding,
        // the highest bit is determined by expected encoding length.
        //
        // Examples for int32_t:
        //
        // Number | Hex Representation | Unsinged (full) Representation | Unsigned (variable) Representation
        // -------|--------------------|--------------------------------|-----------------------------------
        //   -42  | 0xFFFFFFd6         | 0x7FFFFFd6                     | 0x56
        //    42  | 0x0000002a         | 0x8000002a                     | 0xaa

        auto unsigned_value = to_unsigned<ColumnDataType>(value);
        unsigned_value ^= UnsignedColumnDataType{1} << ((column_info.encoding_width * 8) - 1);
        unsigned_value ^= static_cast<UnsignedColumnDataType>(full_modifier);
        copy_uint_to_byte_array(normalized_key_start, unsigned_value, column_info.encoding_width);
        normalized_key_start += column_info.encoding_width;
      } else if constexpr (std::is_same_v<ColumnDataType, float> || std::is_same_v<ColumnDataType, double>) {
        using UnsignedColumnDataType = decltype(to_unsigned(ColumnDataType{value}));
        static_assert(std::is_unsigned_v<UnsignedColumnDataType>, "Can not convert column data type to unsigned");

        auto unsigned_value = to_unsigned<ColumnDataType>(ColumnDataType{value});
        if (value < 0) {
          unsigned_value ^= std::numeric_limits<UnsignedColumnDataType>::max();
        } else {
          unsigned_value |= UnsignedColumnDataType{1} << ((sizeof(UnsignedColumnDataType) * 8) - 1);
        }

        unsigned_value = byteswap(unsigned_value);
        unsigned_value ^= static_cast<UnsignedColumnDataType>(full_modifier);
        memcpy(normalized_key_start, &unsigned_value, sizeof(UnsignedColumnDataType));
        normalized_key_start += sizeof(UnsignedColumnDataType);
      } else {
        Fail(std::format("Cannot encode values of type '{}'", typeid(ColumnDataType).name()));
      }
      if constexpr (HYRISE_DEBUG) {
        DebugAssert(normalized_key_start == normalized_key_iter->key_head + offset + column_info.width(),
                    "Encoded unexpected number of bytes");
      }
      ++it, ++normalized_key_iter;
    }
  });
}

namespace ips4o {

template <typename T>
concept NormalizedKeyRange = std::ranges::range<T> && std::ranges::random_access_range<T> &&
                             std::same_as<std::ranges::range_value_t<T>, NormalizedKeyRow>;
template <typename Func>
concept NormalizedKeyComparator = requires(Func func, const NormalizedKeyRow& row) {
  { func(row, row) } -> std::same_as<bool>;
};

// Result of the classification of a stripe.
struct StripeClassificationResult {
  StripeClassificationResult() = default;

  StripeClassificationResult(size_t num_buckets, size_t block_size)
      : buckets(num_buckets, std::vector<NormalizedKeyRow>()), bucket_sizes(num_buckets, 0) {
    for (auto bucket_index = size_t{0}; bucket_index < num_buckets; ++bucket_index) {
      buckets[bucket_index].reserve(block_size);
    }
  }

  std::vector<std::vector<NormalizedKeyRow>> buckets;
  std::vector<std::size_t> bucket_sizes;
  // Number of blocks written back to the stripe.
  size_t num_blocks_written = 0;
};

/**
 * A pair of read and write iterators. To allow atomic operations
 */
template <typename It>
class AtomicBlockIteratorPair {
 public:
  // Used for array initialization. Use init to set the initial values.
  AtomicBlockIteratorPair() = default;

  void init(It begin, int64_t write, int64_t read, size_t block_size) {
    DebugAssert(sizeof(size_t) <= 8, "expects at most 64bit for size types");
    DebugAssert(write % block_size == 0, "Write pointer is not block aligned");
    DebugAssert(read % block_size == 0, "Read pointer is not block aligned");
    _block_size = block_size;
    _begin = begin;
    _offset_pair.store(_combine(write, read), std::memory_order_relaxed);
    _pending_reads.store(0, std::memory_order_relaxed);
  }

  /// Decrement read half by one block and return resulting iterator pair. This will also increment the number of
  /// pending reads. Use complete_read to decrement the read.
  std::pair<std::ranges::subrange<It>, std::ranges::subrange<It>> read() {
    _pending_reads.fetch_add(1, std::memory_order_relaxed);
    while (true) {
      auto initial_offset_pair = _offset_pair.load(std::memory_order_relaxed);
      auto [write_offset, read_offset] = _split_offsets(initial_offset_pair);
      const auto new_read_offset = read_offset - _block_size;
      const auto combined = _combine(write_offset, new_read_offset);
      if (_offset_pair.compare_exchange_weak(initial_offset_pair, combined, std::memory_order_acquire,
                                             std::memory_order_relaxed)) {
        const auto write_iter = std::next(_begin, write_offset);
        const auto write_block = std::ranges::subrange(write_iter, std::next(write_iter, _block_size));
        const auto read_iter = std::next(_begin, read_offset);
        const auto read_block = std::ranges::subrange(read_iter, std::next(read_iter, _block_size));
        return {write_block, read_block};
      }
    }
  }

  /// Increment write offset by one block and return resulting read and write iterator pair.
  std::pair<std::ranges::subrange<It>, std::ranges::subrange<It>> write() {
    while (true) {
      auto initial_offset_pair = _offset_pair.load(std::memory_order_relaxed);
      auto [write_offset, read_offset] = _split_offsets(initial_offset_pair);
      const auto new_write_offset = write_offset + _block_size;
      const auto combined = _combine(new_write_offset, read_offset);
      if (_offset_pair.compare_exchange_weak(initial_offset_pair, combined, std::memory_order_relaxed,
                                             std::memory_order_relaxed)) {
        const auto write_iter = std::next(_begin, write_offset);
        const auto write_block = std::ranges::subrange(write_iter, std::next(write_iter, _block_size));
        const auto read_iter = std::next(_begin, read_offset);
        const auto read_block = std::ranges::subrange(read_iter, std::next(read_iter, _block_size));
        return {write_block, read_block};
      }
    }
  }

  /// Distance of write pointer to start of the sort range.
  int64_t distance_to_start(NormalizedKeyRange auto& range) {
    auto [write_offset, _] = _split_offsets(_offset_pair.load(std::memory_order_relaxed));
    return std::distance(range.begin(), _begin) + write_offset;
  }

  /// Checks if some reads are pending.
  bool pending_reads() {
    return _pending_reads.load(std::memory_order_relaxed) != 0;
  }

  /// Decrement the number of pending reads.
  void complete_read() {
    const auto pending_reads = _pending_reads.fetch_sub(1, std::memory_order_relaxed);
    if constexpr (HYRISE_DEBUG) {
      Assert(pending_reads >= 1, "Pending reads shoul be at least one");
    }
  }

 private:
  // Read the atomic value (relaxed) and split the write and read offset (in order).
  static std::pair<int64_t, int64_t> _split_offsets(boost::uint128_type offset_pairs) {
    const auto read_offset = static_cast<int64_t>(offset_pairs);
    const auto write_offset = static_cast<int64_t>(offset_pairs >> uint64_t{64});
    return {write_offset, read_offset};
  }

  // Combine two offset to a single 128-bit unsigned integer.
  static boost::uint128_type _combine(int64_t write_offset, int64_t read_offset) {
    const auto write_64 = static_cast<uint64_t>(write_offset);
    const auto read_64 = static_cast<uint64_t>(read_offset);
    const auto write_128 = static_cast<boost::uint128_type>(write_64);
    const auto read_128 = static_cast<boost::uint128_type>(read_64);
    return (write_128 << uint32_t{64}) | read_128;
  }

  It _begin = It();
  // Uses 128bit value to encode both read and write offset. The upper bits of the value will be the write and the
  // lower the read offset.
  std::atomic<boost::uint128_type> _offset_pair;
  std::atomic<uint32_t> _pending_reads;
  size_t _block_size = 0;
};

// Select the classifiers for the sample sort. At the moment this selects first num classifiers many keys.
std::vector<NormalizedKeyRow> select_classifiers(const NormalizedKeyRange auto& sort_range, size_t num_classifiers,
                                                 size_t samples_per_classifier,
                                                 const NormalizedKeyComparator auto& comp) {
  const auto size = std::ranges::size(sort_range);
  const auto num_samples = num_classifiers * samples_per_classifier;
  const auto elements_per_sample = size / num_samples;
  const auto offset = elements_per_sample / 2;

  auto samples = std::vector<NormalizedKeyRow>(num_samples);
  for (auto sample = size_t{0}; sample < num_samples; ++sample) {
    const auto index = (sample * elements_per_sample) + offset;
    DebugAssert(index < size, "Index out of range");
    samples[sample] = *std::next(sort_range.begin(), index);
  }
  boost::sort::pdqsort(samples.begin(), samples.end(), comp);

  const auto samples_offset = samples_per_classifier / 2;
  auto classifiers = std::vector<NormalizedKeyRow>(num_classifiers);
  for (auto classifier = size_t{0}; classifier < num_classifiers; ++classifier) {
    const auto sample = (classifier * samples_per_classifier) + samples_offset;
    DebugAssert(sample < num_samples, "Index out of range");
    classifiers[classifier] = samples[sample];
  }

  return classifiers;
}

// Return the index of the bucket an element belongs to.
size_t classify_value(const NormalizedKeyRow& value, const NormalizedKeyRange auto& classifiers,
                      const NormalizedKeyComparator auto& comp) {
  const auto it = std::ranges::lower_bound(classifiers, value, comp);  // NOLINT
  const auto result = std::distance(classifiers.begin(), it);
  return result;
}

/*
 * Classify all elements of stripe_range into buckets. Each bucket holds at most block size many elements. A full
 * bucket is written back to the start of the stripe range.
 */
StripeClassificationResult classify_stripe(NormalizedKeyRange auto& stripe_range,
                                           const NormalizedKeyRange auto& classifiers, const size_t block_size,
                                           const NormalizedKeyComparator auto& comp) {
  const auto num_buckets = std::ranges::size(classifiers) + 1;
  DebugAssert(num_buckets > 0, "At least one bucket is required");
  DebugAssert(block_size > 0, "Invalid bock size");
  auto result = StripeClassificationResult(num_buckets, block_size);
  auto write_back_begin = std::ranges::begin(stripe_range);
  for (const auto& key : stripe_range) {
    const auto bucket_index = classify_value(key, classifiers, comp);
    DebugAssert(bucket_index < num_buckets, "Bucket index out of range");
    result.buckets[bucket_index].push_back(key);
    ++result.bucket_sizes[bucket_index];
    if (result.buckets[bucket_index].size() == block_size) {
      std::ranges::move(result.buckets[bucket_index], write_back_begin);
      write_back_begin = std::next(write_back_begin, block_size);
      result.buckets[bucket_index].clear();
      ++result.num_blocks_written;
    }
  }
  return result;
}

/**
 * Fill the gaps inside a bucket so that the first blocks are classified and the last blocks are empty. Only buckets crossing chunks boundaries need to be fixed.
 */
void prepare_block_permutations(NormalizedKeyRange auto& sort_range, size_t stripe_index,
                                const std::ranges::range auto& stripe_ranges,
                                const std::ranges::range auto& stripe_results,
                                const std::ranges::range auto& bucket_delimiter, const size_t block_size) {
  const auto stripe_result = std::next(stripe_results.begin(), stripe_index);
  const auto stripe_range_iter = std::next(stripe_ranges.begin(), stripe_index);
  const auto stripe_begin = stripe_range_iter->begin();
  const auto stripe_begin_index = std::distance(sort_range.begin(), stripe_begin);
  const auto stripe_end = stripe_range_iter->end();
  const auto stripe_end_index = std::distance(sort_range.begin(), stripe_end);

  // Find the first bucket ending after the end of this stripe.
  const auto last_bucket_iter = std::ranges::lower_bound(  // NOLINT
      bucket_delimiter, stripe_end_index, [](const int64_t stripe_end, const auto bucket_end) {
        return stripe_end < static_cast<int64_t>(bucket_end);
      });
  const auto last_bucket_index = std::distance(bucket_delimiter.begin(), last_bucket_iter);
  const auto last_bucket_begin =
      (last_bucket_index != 0) ? static_cast<int64_t>(bucket_delimiter[last_bucket_index - 1]) : int64_t{0};
  const auto last_bucket_end = static_cast<int64_t>(bucket_delimiter[last_bucket_index]);
  // Find the stripe the last bucket starts in.
  const auto last_bucket_first_stripe = std::ranges::lower_bound(  // NOLINT
      stripe_ranges, last_bucket_begin, std::less<int64_t>(), [&](const auto& stripe_range) {
        return std::distance(sort_range.begin(), stripe_range.end());
      });
  const auto last_bucket_first_stripe_index = std::distance(stripe_ranges.begin(), last_bucket_first_stripe);

  // Check if the bucket starts in the next stripe. This can happen if the bucket delimiter aligns with the stripe end.
  if (static_cast<int64_t>(stripe_index) < last_bucket_first_stripe_index) {
    return;
  }

  auto num_already_moved_blocks = int64_t{0};
  auto stripe_result_iter = std::next(stripe_results.begin(), last_bucket_first_stripe_index);
  for (auto stripe_iter = last_bucket_first_stripe; stripe_iter != stripe_range_iter;
       ++stripe_iter, ++stripe_result_iter) {
    const auto stripe_begin = std::distance(sort_range.begin(), stripe_iter->begin());
    const auto stripe_end = std::distance(sort_range.begin(), stripe_iter->end());
    const auto written_end = static_cast<int64_t>(stripe_begin + (stripe_result_iter->num_blocks_written * block_size));
    const auto empty_begin = std::max(written_end, last_bucket_begin);
    const auto num_empty_blocks = (stripe_end - empty_begin) / static_cast<int64_t>(block_size);
    DebugAssert(num_empty_blocks >= 0, "Expects a positive number of empty blocks.");

    // At these empty to blocks to the number of already processed blocks, because they are processed by different
    // threads.
    num_already_moved_blocks += num_empty_blocks;
  }

  // Calculate the number of blocks which must be filled by this stripe.
  const auto written_end = static_cast<int64_t>(stripe_begin_index + (stripe_result->num_blocks_written * block_size));
  const auto empty_begin = std::max(written_end, last_bucket_begin);
  DebugAssert(empty_begin <= stripe_end_index, "Empty region ends after");
  const auto num_empty_blocks = static_cast<int64_t>((stripe_end_index - empty_begin) / block_size);

  auto move_num_blocks = num_empty_blocks;
  const auto stripe_empty_begin_index = stripe_begin_index + (stripe_result->num_blocks_written * block_size);
  const auto bucket_empty_begin = std::max(last_bucket_begin, static_cast<int64_t>(stripe_empty_begin_index));
  auto stripe_empty_begin = std::next(sort_range.begin(), bucket_empty_begin);

  // Find last stripe a bucket is in.
  auto last_stripe = std::ranges::lower_bound(  // NOLINT
      stripe_ranges, last_bucket_end, std::less<int64_t>(), [&](const auto& stripe_range) {
        return std::distance(sort_range.begin(), stripe_range.end());
      });
  if (last_stripe == stripe_ranges.end()) {
    last_stripe = --stripe_ranges.end();
  }
  DebugAssert(last_stripe != stripe_ranges.end(), "Bucket should end in last stripe");
  const auto last_stripe_index = std::distance(stripe_ranges.begin(), last_stripe);
  auto last_stripe_result = std::next(stripe_results.begin(), last_stripe_index);

  // Copy the last blocks in the bucket to the empty blocks of this stripe. Skip num_already_moved_blocks before moving
  // blocks from the end into the empty blocks, because they are already processed by previous stripes.
  for (; last_stripe != stripe_range_iter && move_num_blocks > 0; --last_stripe, --last_stripe_result) {
    const auto begin_index = std::distance(sort_range.begin(), last_stripe->begin());
    DebugAssert(begin_index % block_size == 0, "Wrong alignment");
    const auto stripe_end_index = std::distance(sort_range.begin(), last_stripe->end());
    const auto end_index = std::min(last_bucket_end, stripe_end_index);
    const auto bucket_num_blocks = (end_index - begin_index) / block_size;
    const auto num_blocks_written = last_stripe_result->num_blocks_written;
    auto num_moveable_blocks = static_cast<int64_t>(std::min(bucket_num_blocks, num_blocks_written));

    if (num_already_moved_blocks >= num_moveable_blocks) {
      num_already_moved_blocks -= num_moveable_blocks;
      continue;
    }
    num_moveable_blocks -= num_already_moved_blocks;
    const auto blocks_to_move = std::min(num_moveable_blocks, move_num_blocks);

    auto stripe_full_begin = std::next(last_stripe->begin(), (num_moveable_blocks - 1) * block_size);
    for (auto counter = int64_t{0}; counter < blocks_to_move; ++counter) {
      const auto block_end = std::next(stripe_full_begin, block_size);
      std::move(stripe_full_begin, block_end, stripe_empty_begin);
      stripe_empty_begin = std::next(stripe_empty_begin, block_size);
      stripe_full_begin = std::next(stripe_full_begin, -block_size);
    }
    move_num_blocks -= blocks_to_move;
    num_already_moved_blocks = 0;
  }
}

/**
 * Move classified blocks into the correct bucket.
 */
void permute_blocks(const NormalizedKeyRange auto& classifiers, const size_t stripe, auto& block_iterators,
                    const NormalizedKeyComparator auto& comp, size_t num_buckets, size_t block_size,
                    std::vector<NormalizedKeyRow>& overflow_bucket, const auto overflow_bucket_begin) {
  auto target_buffer = std::vector<NormalizedKeyRow>(block_size);
  auto swap_buffer = std::vector<NormalizedKeyRow>(block_size);

  // Cycle through each bucket once.
  for (auto counter = size_t{0}, bucket = stripe % num_buckets; counter < num_buckets;
       ++counter, bucket = (bucket + 1) % num_buckets) {
    while (true) {
      auto [write_block, read_block] = block_iterators[bucket].read();
      if (std::distance(write_block.begin(), read_block.begin()) < 0) {
        block_iterators[bucket].complete_read();
        // Read iterator is before writer iterator: It follows, that no new blocks are left to read. We continue read
        // with the next bucket.
        break;
      }
      std::ranges::move(read_block, target_buffer.begin());
      block_iterators[bucket].complete_read();

      auto target_bucket = classify_value(target_buffer[0], classifiers, comp);
      while (true) {
        auto [write_block, read_block] = block_iterators[target_bucket].write();
        if (std::distance(write_block.begin(), read_block.begin()) < 0) {
          /// Wait until all reads are complete.
          while (block_iterators[target_bucket].pending_reads()) {}

          if (write_block.begin() == overflow_bucket_begin) {
            // Special Case: Let assume we have the following array to sort: [a a b c c]. In addition, we assume that
            // the bucket size is 2. A array with delimiter may look like [a a|b _|c c], but this is array is one
            // element longer than the original array. Because of that we provide an overflow bucket, which can be
            // written to in this case.
            overflow_bucket.resize(block_size);
            std::ranges::move(target_buffer, overflow_bucket.begin());
          } else {
            std::ranges::move(target_buffer, write_block.begin());
          }
          break;
        }

        auto swap_bucket = classify_value(*write_block.begin(), classifiers, comp);
        if (swap_bucket == target_bucket) {
          // Write block is already in the correct block. Skip this block and write to the next one.
          continue;
        }

        std::ranges::move(write_block, swap_buffer.begin());
        std::ranges::move(target_buffer, write_block.begin());
        std::swap(target_buffer, swap_buffer);
        target_bucket = swap_bucket;
      }
    }
  }
}

// Split the range at the specified index.
auto split_range_n(std::ranges::range auto& range, size_t index) {
  DebugAssert(index <= std::ranges::size(range), "Split index out of range");
  auto mid = std::next(range.begin(), index);
  return std::pair(std::ranges::subrange(range.begin(), mid), std::ranges::subrange(mid, range.end()));
}

// Removes the first index many elements.
auto cut_range_n(std::ranges::range auto& range, size_t index) {
  DebugAssert(index <= std::ranges::size(range), "Split index out of range");
  auto mid = std::next(range.begin(), index);
  return std::ranges::subrange(mid, range.end());
}

/**
 * Copy the values of the provide input range to the first and second output range. The first range is filled before
 * the second range and both are updated to only range above non-written values.
 */
void write_to_ranges(std::ranges::range auto& input, std::ranges::range auto& first, std::ranges::range auto& second) {
  const auto input_size = std::ranges::size(input);
  const auto first_size = std::ranges::size(first);
  DebugAssert(input_size <= first_size + std::ranges::size(second),
              "Cannot copy more values than first and second can hold");

  const auto copy_to_first = std::min(input_size, first_size);
  const auto [input_first, input_second] = split_range_n(input, copy_to_first);
  std::ranges::copy(input_first, first.begin());
  first = cut_range_n(first, copy_to_first);

  const auto copy_to_second = input_size - copy_to_first;
  DebugAssert(std::ranges::size(input_second) == copy_to_second, "Unexpected second input size");
  if (copy_to_second > 0) {
    std::ranges::copy(input_second, second.begin());
    second = cut_range_n(second, copy_to_second);
  }
}

/**
 * Do a single pass of IPS4o and return an array of bucket delimiter. This past will first classify the input array
 * into blocks. Therefore, the algorithm relies on a sample sort with the provided number of buckets. In a second
 * stage this algorithm will move the block into the correct buckets and finally, it will cleanup the bucket border
 * and add missing elements.
 *
 * @param sort_range             Range of values to sort.
 * @param num_buckets            Number of buckets to classify the elements into. At least to buckets are required.
 * @param samples_per_classifier Number of samples per classifier to select from the array.
 * @param block_size             Number of array elements per block.
 * @param num_stripes            Number of stripes to distribute blocks on. This is equivalent to the maximum amount of
 *								 parallelism.
 * @param comp                   Function for comparing a < b.
 *
 * @return Returns the size of each bucket.
 */
std::vector<size_t> ips4o_pass(NormalizedKeyRange auto& sort_range, const size_t num_buckets,
                               const size_t samples_per_classifier, const size_t block_size, size_t num_stripes,
                               const NormalizedKeyComparator auto& comp) {
  Assert(num_buckets > 1, "At least two buckets are required");
  Assert(num_stripes > 1, "This function should be called with at least two 2 stripes. Use pdqsort instead");
  Assert(std::ranges::size(sort_range) >= block_size, "Provide at least one block");

  using RangeIterator = decltype(std::ranges::begin(sort_range));

  // The following terms are used in this algorithm:
  // - *block* A number of sequential elements. The sort_range is split up into these blocks.
  // - *stripe* A stripe is a set of sequential blocks. Each stripe is executed in its own task/thread.

  DebugAssert(block_size > 0, "A block must contains at least one element.");
  const auto total_size = std::ranges::size(sort_range);
  const auto num_blocks = div_ceil(total_size, block_size);
  const auto num_classifiers = num_buckets - 1;
  // Calculate the number of blocks assigned to each stripe.
  const auto max_blocks_per_stripe = div_ceil(num_blocks, num_stripes);

  DebugAssert(num_blocks > 0, "At least one block is required.");
  DebugAssert(num_buckets > 0, "At least one bucket is required.");

  // Select the elements for the sample sort.
  const auto classifiers = select_classifiers(sort_range, num_classifiers, samples_per_classifier, comp);

  // Create an array of elements assigned to each stripe. Equally distribute the blocks to each stripe.
  auto num_max_sized_stripes = num_blocks % num_stripes;
  if (num_max_sized_stripes == 0) {
    num_max_sized_stripes = num_stripes;
  }
  auto stripes = std::vector<std::ranges::subrange<RangeIterator>>(num_stripes);
  auto stripe_begin = std::ranges::begin(sort_range);
  for (auto stripe = size_t{0}; stripe < num_stripes - 1; ++stripe) {
    auto stripe_size = (max_blocks_per_stripe - 1) * block_size;
    if (num_max_sized_stripes > 0) {
      stripe_size += block_size;
      --num_max_sized_stripes;
    }
    auto stripe_end = std::next(stripe_begin, stripe_size);
    stripes[stripe] = std::ranges::subrange(stripe_begin, stripe_end);
    stripe_begin = stripe_end;
  }
  stripes.back() = std::ranges::subrange(stripe_begin, std::ranges::end(sort_range));

  // Classify all stripes. After this step each stripe consists of blocks where all elements are classified into the
  // same bucket and followed by empty blocks.
  auto classification_results = std::vector<StripeClassificationResult>(num_stripes);
  const auto classification_tasks = run_parallel_batched(num_stripes, 1, [&](auto stripe) {
    classification_results[stripe] = classify_stripe(stripes[stripe], classifiers, block_size, comp);
  });
  Hyrise::get().scheduler()->wait_for_tasks(classification_tasks);

  // Prepare permuting classified blocks into the correct position. This preparation is done in the following:
  // 1. We create the prefix sum of all buckets. As a result, we receive a list of bucket end indices.
  // 2. We align these indices to the next block size.
  // 3. We move all blocks so that the following conditions is met for all buckets: Full blocks are followed by empty
  //    blocks (i.e., first we have the classified blocks followed by non written blocks).

  // Calculate prefix sum of all buckets and align the to the next block.
  auto aggregated_bucket_sizes = std::vector(num_buckets, size_t{0});
  auto aligned_bucket_sizes = std::vector(num_buckets, size_t{0});
  auto buckets_total_size = size_t{0};
  for (auto bucket_index = size_t{0}; bucket_index < num_buckets; ++bucket_index) {
    for (const auto& classification : classification_results) {
      buckets_total_size += classification.bucket_sizes[bucket_index];
    }
    aggregated_bucket_sizes[bucket_index] = buckets_total_size;
    aligned_bucket_sizes[bucket_index] = next_multiple(buckets_total_size, block_size);
  }

  const auto prepare_tasks = run_parallel_batched(num_stripes, 1, [&](auto stripe) {
    prepare_block_permutations(sort_range, stripe, stripes, classification_results, aligned_bucket_sizes, block_size);
  });
  Hyrise::get().scheduler()->wait_for_tasks(prepare_tasks);

  auto written_blocks_per_stripe = std::vector<size_t>(num_stripes);
  auto empty_blocks_per_stripe = std::vector<size_t>(num_stripes);
  for (auto stripe = size_t{0}; stripe < num_stripes; ++stripe) {
    const auto begin_index = std::distance(sort_range.begin(), stripes[stripe].begin());
    const auto end_index = std::distance(sort_range.begin(), stripes[stripe].end());
    const auto num_blocks = (end_index - begin_index) / block_size;
    const auto written_blocks = classification_results[stripe].num_blocks_written;
    empty_blocks_per_stripe[stripe] = num_blocks - written_blocks;
    written_blocks_per_stripe[stripe] = written_blocks;
  }

  // The write pointer is initialized to the first block of each bucket and the read pointer is initialized to the last
  // non-empty block of each bucket. Because each bucket, contains the classified elements first, all elements between
  // the write and read pointer (inclusive) are classified.
  auto bucket_iterators = std::vector<AtomicBlockIteratorPair<RangeIterator>>(num_buckets);
  auto bucket_begin = sort_range.begin();
  for (auto bucket = size_t{0}, stripe = size_t{0}; bucket < num_buckets; ++bucket) {
    const auto delimiter_begin = std::distance(sort_range.begin(), bucket_begin);
    DebugAssert(delimiter_begin % block_size == 0, "Delimiter is misaligned");
    const auto delimiter_end = static_cast<int64_t>(aligned_bucket_sizes[bucket]);
    DebugAssert(delimiter_end % block_size == 0, "Delimiter is misaligned");

    // Sum the number of blocks written to this bucket.
    auto num_blocks = int64_t{0};
    while (stripe < num_stripes) {
      const auto stripe_begin = std::distance(sort_range.begin(), stripes[stripe].begin());
      DebugAssert(stripe_begin % block_size == 0, "Stripe begin is misaligned");
      const auto stripe_end = std::distance(sort_range.begin(), stripes[stripe].end());
      const auto stripe_written_end =
          static_cast<int64_t>(stripe_begin + (block_size * classification_results[stripe].num_blocks_written));
      DebugAssert(stripe_written_end % block_size == 0, "Stripe end is misaligned");

      const auto written_begin = std::max(stripe_begin, delimiter_begin);
      // The delimiter may start after the last block is written. To avoid negative values we set the minimal value to
      // the delimiter_begin.
      const auto written_end = std::max(std::min(stripe_written_end, delimiter_end), delimiter_begin);

      const auto num_written = (written_end - written_begin);
      DebugAssert(num_written % block_size == 0, "Fence");
      num_blocks += num_written / block_size;

      if (delimiter_end <= stripe_end) {
        break;  // Last stripe of this bucket.
      }
      ++stripe;
    }

    // Set the offset to the first value of the last block.
    const auto read_pointer_offset = (num_blocks - 1) * static_cast<int64_t>(block_size);

    bucket_iterators[bucket].init(bucket_begin, 0, read_pointer_offset, block_size);
    bucket_begin = std::next(sort_range.begin(), delimiter_end);
  }

  const auto overflow_bucket_offset = (std::ranges::size(sort_range) / block_size) * block_size;
  const auto overflow_bucket_begin = std::next(sort_range.begin(), overflow_bucket_offset);
  auto overflow_bucket = std::vector<NormalizedKeyRow>();

  // Move blocks into the correct bucket (based on the aligned bucket delimiter).
  const auto permute_blocks_tasks = run_parallel_batched(num_stripes, 1, [&](auto stripe) {
    permute_blocks(classifiers, stripe, bucket_iterators, comp, num_buckets, block_size, overflow_bucket,
                   overflow_bucket_begin);
  });
  Hyrise::get().scheduler()->wait_for_tasks(permute_blocks_tasks);

  // Until this point all buckets are aligned to the block_size and there still some classified elements in the stripe
  // local buffer left. Because of that, we know move elements overflowing the bucket to the start of that bucket and
  // copy the values from the stripe classification result to empty elements at the buffer begin/end.

  // Create a range of empty elements at the start of each bucket. This cannot be done in parallel.
  auto bucket_empty_start = std::vector<std::ranges::subrange<RangeIterator>>(num_buckets);
  for (auto bucket = size_t{0}; bucket < num_buckets; ++bucket) {
    const auto bucket_start_index = (bucket == 0) ? 0 : aggregated_bucket_sizes[bucket - 1];
    const auto bucket_block_start = (bucket == 0) ? 0 : aligned_bucket_sizes[bucket - 1];
    DebugAssert(bucket_block_start - bucket_start_index <= std::ranges::size(sort_range), "Size overflow");

    auto bucket_start_begin = std::next(sort_range.begin(), bucket_start_index);
    const auto bucket_start_end = std::next(sort_range.begin(), bucket_block_start);
    bucket_empty_start[bucket] = std::ranges::subrange(bucket_start_begin, bucket_start_end);
  }

  // Create a range of empty elements at the end of each bucket.
  auto bucket_empty_tail = std::vector<std::ranges::subrange<RangeIterator>>(num_buckets);
  for (auto bucket = size_t{0}; bucket < num_buckets; ++bucket) {
    const auto bucket_end_index = static_cast<int64_t>(aggregated_bucket_sizes[bucket]);
    const auto bucket_block_begin = (bucket > 0) ? static_cast<size_t>(aligned_bucket_sizes[bucket - 1]) : 0;
    auto bucket_written_end_index = bucket_iterators[bucket].distance_to_start(sort_range);

    if (bucket + 1 == num_buckets && !overflow_bucket.empty()) {
      bucket_written_end_index -= block_size;
    }

    const auto bucket_written_end = std::next(sort_range.begin(), bucket_written_end_index);
    if (total_size <= bucket_block_begin) {
      // Last bucket is empty.
      bucket_empty_tail[bucket] = std::ranges::subrange(bucket_written_end, bucket_written_end);
    } else if (bucket_written_end_index > bucket_end_index) {
      DebugAssert(bucket + 1 != num_buckets, "This case should not happen for the last bucket");
      // Bucket overflows actual size. Because of that we move the overflowing elements to the start of that bucket.
      DebugAssert(bucket_written_end_index <= static_cast<int64_t>(aligned_bucket_sizes[bucket]),
                  "More blocks written than bucket should contains");
      DebugAssert(bucket_written_end_index - bucket_end_index <= std::ranges::ssize(bucket_empty_start[bucket]),
                  "Unexpected number of bucket elements");
      const auto overflow_begin = std::next(sort_range.begin(), bucket_end_index);
      const auto overflow_end = std::next(sort_range.begin(), bucket_written_end_index);
      DebugAssert(bucket_written_end_index <= static_cast<int64_t>(total_size), "Overflow stripe size");
      std::move(overflow_begin, overflow_end, bucket_empty_start[bucket].begin());
      bucket_empty_start[bucket] = cut_range_n(bucket_empty_start[bucket], bucket_written_end_index - bucket_end_index);
      bucket_empty_tail[bucket] = std::ranges::subrange(bucket_written_end, bucket_written_end);
    } else {
      const auto bucket_end = std::next(sort_range.begin(), bucket_end_index);
      bucket_empty_tail[bucket] = std::ranges::subrange(bucket_written_end, bucket_end);
    }
  }

  // Copy all partial blocks from the classification result into the output buffer.
  for (auto bucket = size_t{0}; bucket < num_buckets; ++bucket) {
    for (auto stripe = size_t{0}; stripe < num_stripes; ++stripe) {
      auto& bucket_range = classification_results[stripe].buckets[bucket];
      if (std::ranges::empty(bucket_range)) {
        continue;
      }
      write_to_ranges(bucket_range, bucket_empty_start[bucket], bucket_empty_tail[bucket]);
    }
  }
  if (!overflow_bucket.empty()) {
    write_to_ranges(overflow_bucket, bucket_empty_start.back(), bucket_empty_tail.back());
  }

  if constexpr (HYRISE_DEBUG) {
    for (auto bucket = size_t{0}; bucket < num_buckets; ++bucket) {
      DebugAssert(std::ranges::empty(bucket_empty_start[bucket]),
                  std::format("Bucket {} is not fully filled (start)", bucket));
      DebugAssert(std::ranges::empty(bucket_empty_tail[bucket]),
                  std::format("Bucket {} is not fully filled (tail)", bucket));
    }
  }

  return aggregated_bucket_sizes;
}

/**
 * This sorting algorithm consists of two sorting strategies:
 *
 * 1. A single pass of IPS4o to divide the input array into smaller buckets, and
 * 2. pdqsort to sort small enough buckets.
 *
 * A bucket is small enough, if it contains not enough elements to create at least two stripes (See config.min_batch_size).
 */
void sort(NormalizedKeyRange auto& sort_range, const Sort::Config& config, const NormalizedKeyComparator auto& comp) {
  using RangeIterator = decltype(std::ranges::begin(sort_range));

  const auto total_size = std::ranges::size(sort_range);
  const auto total_num_blocks = div_ceil(total_size, config.block_size);
  if (total_num_blocks < 2 * config.min_blocks_per_stripe) {
    boost::sort::pdqsort(sort_range.begin(), sort_range.end(), comp);
    return;
  }

  // Do an initial pass of IPS4o.
  const auto num_stripes = std::min(total_num_blocks / config.min_blocks_per_stripe, config.max_parallelism);
  auto bucket_lock = std::mutex();
  auto buckets = std::vector<std::ranges::subrange<RangeIterator>>();
  buckets.reserve(config.bucket_count * config.bucket_count);
  buckets.emplace_back(sort_range.begin(), sort_range.end());

  auto unsplittable_buckets = std::vector<std::ranges::subrange<RangeIterator>>();
  unsplittable_buckets.reserve(config.bucket_count);

  auto unparsed_buckets = std::ranges::subrange(buckets.begin(), buckets.end());
  const auto small_bucket_max_blocks = div_ceil(total_num_blocks, config.bucket_count);
  const auto small_bucket_max_size =
      std::max(small_bucket_max_blocks * config.block_size, config.max_parallelism * config.block_size);
  for (auto round = size_t{0}; round < 4; ++round) {
    auto large_bucket_range = std::ranges::partition(unparsed_buckets, [&](const auto& range) {
      return std::ranges::size(range) <= small_bucket_max_size;
    });
    auto large_buckets = std::vector(large_bucket_range.begin(), large_bucket_range.end());
    buckets.erase(large_bucket_range.begin(), large_bucket_range.end());
    if (large_buckets.size() == 0) {
      break;
    }

    const auto small_offset = buckets.size();
    const auto round_tasks = run_parallel_batched(large_buckets.size(), 1, [&](const auto bucket) {
      const auto large_range = large_buckets[bucket];
      DebugAssert(std::ranges::size(large_range) >= small_bucket_max_size, "Large bucket");

      const auto delimiter = ips4o_pass(large_range, config.bucket_count, config.samples_per_classifier,
                                        config.block_size, num_stripes, comp);

      const auto guard = std::lock_guard(bucket_lock);
      auto bucket_begin_index = size_t{0};
      for (const auto bucket_delimiter : delimiter) {
        const auto begin = std::next(large_range.begin(), bucket_begin_index);
        const auto end = std::next(large_range.begin(), bucket_delimiter);
        const auto bucket_size = bucket_delimiter - bucket_begin_index;
        if (bucket_size == std::ranges::size(large_range)) {
          unsplittable_buckets.emplace_back(begin, end);
        } else if (bucket_size > 0) {
          buckets.emplace_back(begin, end);
        }
        bucket_begin_index = bucket_delimiter;
      }
    });
    Hyrise::get().scheduler()->wait_for_tasks(round_tasks);
    const auto small_begin = std::next(buckets.begin(), small_offset);
    unparsed_buckets = std::ranges::subrange(small_begin, buckets.end());
  }

  // Sort buckets by size to first sort large buckets.
  boost::sort::pdqsort(buckets.begin(), buckets.end(), [](const auto& left, const auto& right) {
    return std::ranges::size(left) > std::ranges::size(right);
  });

  const auto unsplittable_buckets_tasks = run_parallel_batched(unsplittable_buckets.size(), 1, [&](const auto bucket) {
    boost::sort::pdqsort(unsplittable_buckets[bucket].begin(), unsplittable_buckets[bucket].end(), comp);
  });
  const auto sort_tasks = run_parallel_batched(buckets.size(), 1, [&](const auto bucket) {
    boost::sort::pdqsort(buckets[bucket].begin(), buckets[bucket].end(), comp);
  });

  Hyrise::get().scheduler()->wait_for_tasks(unsplittable_buckets_tasks);
  Hyrise::get().scheduler()->wait_for_tasks(sort_tasks);
}

}  // namespace ips4o

}  // namespace

namespace hyrise {
Sort::Sort(const std::shared_ptr<const AbstractOperator>& input_operator,
           const std::vector<SortColumnDefinition>& sort_definitions, const ChunkOffset output_chunk_size,
           const ForceMaterialization force_materialization, const Config config)
    : AbstractReadOnlyOperator(OperatorType::Sort, input_operator, nullptr,
                               std::make_unique<OperatorPerformanceData<OperatorSteps>>()),
      _sort_definitions(sort_definitions),
      _output_chunk_size(output_chunk_size),
      _force_materialization(force_materialization),
      _config(config) {
  DebugAssert(!_sort_definitions.empty(), "Expected at least one sort criterion");
}

const std ::vector<SortColumnDefinition>& Sort::sort_definitions() const {
  return _sort_definitions;
}

const std::string& Sort::name() const {
  static const auto name = std::string{"Sort"};
  return name;
}

std::shared_ptr<AbstractOperator> Sort::_on_deep_copy(
    const std::shared_ptr<AbstractOperator>& copied_left_input,
    const std::shared_ptr<AbstractOperator>& /*copied_right_input*/,
    std::unordered_map<const AbstractOperator*, std::shared_ptr<AbstractOperator>>& /*copied_ops*/) const {
  return std::make_shared<Sort>(copied_left_input, _sort_definitions, _output_chunk_size, _force_materialization,
                                _config);
}

void Sort::_on_set_parameters(const std::unordered_map<ParameterID, AllTypeVariant>& parameters) {}

std::shared_ptr<const Table> Sort::_on_execute() {
  auto timer = Timer{};
  const auto& input_table = left_input_table();

  for (const auto& column_sort_definition : _sort_definitions) {
    Assert(column_sort_definition.column != INVALID_COLUMN_ID, "Sort: Invalid column in sort definition");
    Assert(column_sort_definition.column < input_table->column_count(),
           "Sort: Column ID is greater than table's column count");
  }

  if (input_table->row_count() == 0) {
    if (_force_materialization == ForceMaterialization::Yes && input_table->type() == TableType::References) {
      return Table::create_dummy_table(input_table->column_definitions());
    }
    return input_table;
  }

  auto sorted_table = std::shared_ptr<Table>{};

  auto column_materializer =
      pmr_vector<std::function<void(const AbstractSegment&, size_t, bool, ScanResult, bool, NormalizedKeyIter)>>();
  column_materializer.reserve(_sort_definitions.size());
  for (const auto& column_sort_definition : _sort_definitions) {
    const auto column_data_type = input_table->column_data_type(column_sort_definition.column);
    resolve_data_type(column_data_type, [&](auto type) {
      using ColumnDataType = typename decltype(type)::type;
      column_materializer.emplace_back(materialize_segment_as_normalized_keys<ColumnDataType>);
    });
  }

  // const auto init_time = timer.lap();
  timer.lap();

  // Scan all chunks for the maximum number of bytes necessary to represent all column values. The scanning is
  // done in parallel on multiple threads.

  const auto search_column_count = _sort_definitions.size();
  const auto chunk_count = input_table->chunk_count();

  auto chunk_stats = std::vector<std::vector<ScanResult>>(search_column_count, std::vector<ScanResult>(chunk_count));

  auto contains_string_column = false;
  auto tasks_per_column = std::vector(search_column_count, std::vector<std::shared_ptr<AbstractTask>>());
  for (auto column_index = size_t{0}; column_index < search_column_count; ++column_index) {
    const auto column_id = _sort_definitions[column_index].column;
    const auto column_data_type = input_table->column_data_type(column_id);
    const auto batch_size = opt_batch_size(chunk_count, 8, (10 + search_column_count - 1) / search_column_count);
    resolve_data_type(column_data_type, [&](auto type) {
      using ColumnDataType = typename decltype(type)::type;

      contains_string_column = contains_string_column || std::is_same_v<ColumnDataType, pmr_string>;

      if constexpr (std::is_same_v<ColumnDataType, float> || std::is_same_v<ColumnDataType, double>) {
        // Always the same with.
        const auto column_is_nullable = input_table->column_is_nullable(column_id);
        for (auto chunk_id = ChunkID{0}; chunk_id < chunk_count; ++chunk_id) {
          chunk_stats[column_index][chunk_id].encoding_width = sizeof(ColumnDataType);
          chunk_stats[column_index][chunk_id].nullable = column_is_nullable;
        }
      } else {
        // Elements may have different size.
        tasks_per_column[column_index] = run_parallel_batched(
            chunk_count, batch_size, [column_id, column_index, &chunk_stats, &input_table](const auto chunk_index) {
              const auto chunk_id = static_cast<ChunkID>(chunk_index);
              const auto segment = input_table->get_chunk(chunk_id)->get_segment(column_id);
              chunk_stats[column_index][chunk_id] = scan_column<ColumnDataType>(*segment);
            });
      }
    });
  }

  for (const auto& tasks : tasks_per_column) {
    if (!tasks.empty()) {
      Hyrise::get().scheduler()->wait_for_tasks(tasks);
    }
  }

  auto column_stats = std::vector<ScanResult>(search_column_count, ScanResult{});
  auto normalized_key_size = size_t{0};
  for (auto column_index = size_t{0}; column_index < search_column_count; ++column_index) {
    const auto column_id = _sort_definitions[column_index].column;
    auto aggregated_stats = std::accumulate(chunk_stats[column_index].begin(), chunk_stats[column_index].end(),
                                            ScanResult{}, [](ScanResult result, ScanResult chunk) {
                                              return result.merge(chunk);
                                            });
    Assert(aggregated_stats.width() > 0, std::format("Invalid width for column {}", static_cast<uint16_t>(column_id)));
    normalized_key_size += aggregated_stats.width();
    column_stats[column_index] = std::move(aggregated_stats);
  }

  const auto sort_long_strings = run_parallel_batched(search_column_count, 1, [&](const auto column) {
    boost::sort::pdqsort(column_stats[column].long_strings.begin(), column_stats[column].long_strings.end());
  });
  Hyrise::get().scheduler()->wait_for_tasks(sort_long_strings);

  const auto padded_key_size = ((normalized_key_size + 3) / 4) * 4;

  // const auto scan_time = timer.lap();
  timer.lap();

  // Convert the columnar layout into a row layout for better sorting. This is done by encoding all sorted columns
  // into an array of bytes. These rows can be compared using memcmp.

  // UVector is used instead of std::vector, because std::vector.resize() not only allocates the necessary memory but
  // also initializes all elements. This is not necessary, as we initialize all elements in parallel as part of the
  // next step. The performance improves by about 10%.
  auto materialized_rows = UVector<NormalizedKeyRow>(input_table->row_count());

  // Create list of chunks to materialize.
  auto total_offset = size_t{0};
  auto chunk_offsets = std::vector<size_t>(chunk_count);
  for (auto chunk_id = ChunkID{0}; chunk_id < chunk_count; ++chunk_id) {
    const auto chunk_size = input_table->get_chunk(chunk_id)->size();
    chunk_offsets[chunk_id] = total_offset;
    total_offset += chunk_size;
  }

  auto chunk_allocations = std::vector<pmr_vector<std::byte>>(chunk_count);
  const auto materialization_tasks = run_parallel_batched(chunk_count, 1, [&](const auto chunk_index) {
    const auto chunk_id = static_cast<ChunkID>(chunk_index);
    const auto chunk = input_table->get_chunk(chunk_id);
    const auto chunk_size = chunk->size();
    chunk_allocations[chunk_id] = pmr_vector<std::byte>(chunk_size * padded_key_size);

    auto normalized_key_iter = materialized_rows.begin() + chunk_offsets[chunk_index];
    for (auto chunk_offset = ChunkOffset{0}; chunk_offset < chunk_size; ++chunk_offset) {
      const auto row_id = RowID{chunk_id, chunk_offset};
      *normalized_key_iter++ =
          NormalizedKeyRow(chunk_allocations[chunk_id].data() + (chunk_offset * padded_key_size), row_id);
    }

    normalized_key_iter = materialized_rows.begin() + chunk_offsets[chunk_index];
    auto key_offset = size_t{0};
    for (auto index = size_t{0}; index < search_column_count; ++index) {
      const auto sort_mode = _sort_definitions[index].sort_mode;
      const auto column_id = _sort_definitions[index].column;
      const auto segment = chunk->get_segment(column_id);
      const auto ascending = sort_mode == SortMode::AscendingNullsFirst || sort_mode == SortMode::AscendingNullsLast;
      const auto nulls_first =
          sort_mode == SortMode::AscendingNullsFirst || sort_mode == SortMode::DescendingNullsFirst;
      DebugAssert(index < column_materializer.size(), "Search column out of bounds");
      auto materializer = column_materializer[index];
      materializer(*segment, key_offset, ascending, column_stats[index], nulls_first, normalized_key_iter);
      key_offset += column_stats[index].width();
    }
  });
  Hyrise::get().scheduler()->wait_for_tasks(materialization_tasks);

  const auto materialization_time = timer.lap();

  // IN PROGRESS
  const auto comp = [normalized_key_size](const NormalizedKeyRow& lhs, const NormalizedKeyRow& rhs) {
    return lhs.less_than(rhs, normalized_key_size);
  };
  ips4o::sort(materialized_rows, _config, comp);

  const auto sort_time = timer.lap();

  // Extract the positions from the sorted rows.
  auto position_list = RowIDPosList();
  position_list.reserve(materialized_rows.size());
  for (const auto& row : materialized_rows) {
    position_list.push_back(row.row_id);
  }

  const auto write_back_time = timer.lap();

  // TODO(student): Update performance metrics.
  auto& step_performance_data = dynamic_cast<OperatorPerformanceData<OperatorSteps>&>(*performance_data);
  step_performance_data.set_step_runtime(OperatorSteps::MaterializeSortColumns, materialization_time);
  step_performance_data.set_step_runtime(OperatorSteps::TemporaryResultWriting, write_back_time);
  step_performance_data.set_step_runtime(OperatorSteps::Sort, sort_time);

  // We have to materialize the output (i.e., write ValueSegments) if
  //  (a) it is requested by the user,
  //  (b) a column in the table references multiple tables (see write_reference_output_table for details), or
  //  (c) a column in the table references multiple columns in the same table (which is an unlikely edge case).
  // Cases (b) and (c) can only occur if there is more than one ReferenceSegment in an input chunk.
  auto must_materialize = _force_materialization == ForceMaterialization::Yes;
  const auto input_chunk_count = input_table->chunk_count();
  if (!must_materialize && input_table->type() == TableType::References && input_chunk_count > 1) {
    const auto input_column_count = input_table->column_count();

    for (auto input_column_id = ColumnID{0}; input_column_id < input_column_count; ++input_column_id) {
      const auto& first_segment = input_table->get_chunk(ChunkID{0})->get_segment(input_column_id);
      const auto& first_reference_segment = static_cast<ReferenceSegment&>(*first_segment);

      const auto& common_referenced_table = first_reference_segment.referenced_table();
      const auto& common_referenced_column_id = first_reference_segment.referenced_column_id();

      for (auto input_chunk_id = ChunkID{1}; input_chunk_id < input_chunk_count; ++input_chunk_id) {
        const auto& segment = input_table->get_chunk(input_chunk_id)->get_segment(input_column_id);
        const auto& referenced_table = static_cast<ReferenceSegment&>(*segment).referenced_table();
        const auto& referenced_column_id = static_cast<ReferenceSegment&>(*segment).referenced_column_id();

        if (common_referenced_table != referenced_table || common_referenced_column_id != referenced_column_id) {
          must_materialize = true;
          break;
        }
      }
      if (must_materialize) {
        break;
      }
    }
  }

  if (must_materialize) {
    sorted_table = write_materialized_output_table(input_table, std::move(position_list), _output_chunk_size);
  } else {
    sorted_table = write_reference_output_table(input_table, std::move(position_list), _output_chunk_size);
  }

  const auto& final_sort_definition = _sort_definitions[0];
  // Set the sorted_by attribute of the output's chunks according to the most significant sort operation, which is the
  // column the table was sorted by last.
  const auto output_chunk_count = sorted_table->chunk_count();
  for (auto output_chunk_id = ChunkID{0}; output_chunk_id < output_chunk_count; ++output_chunk_id) {
    const auto& output_chunk = sorted_table->get_chunk(output_chunk_id);
    output_chunk->set_immutable();
    output_chunk->set_individually_sorted_by(final_sort_definition);
  }

  step_performance_data.set_step_runtime(OperatorSteps::WriteOutput, timer.lap());
  return sorted_table;
}

Sort::Config::Config()
    : max_parallelism(std::thread::hardware_concurrency()),
      block_size(256),
      bucket_count(max_parallelism * 2),
      samples_per_classifier(4),
      min_blocks_per_stripe(32) {
  if constexpr (HYRISE_DEBUG) {
    block_size = 4;
    bucket_count = 2;
    samples_per_classifier = 1;
    min_blocks_per_stripe = 4;
  }
}

}  // namespace hyrise<|MERGE_RESOLUTION|>--- conflicted
+++ resolved
@@ -384,20 +384,7 @@
     return encoding_width + ((long_strings.empty()) ? 0 : long_width) + extra_width + ((nullable) ? 1 : 0);
   }
 
-<<<<<<< HEAD
   ScanResult merge(ScanResult other) const {
-=======
-  ScanResult merge(ScanResult& other) {
-    const auto old_size = long_strings.size();
-    long_strings.resize(old_size + other.long_strings.size());
-    auto begin = std::next(long_strings.begin(), static_cast<int64_t>(old_size));
-    std::ranges::move(other.long_strings, begin);
-    other.long_strings.clear();
-    // Calculate number of bytes required to encode long string offsets. Also account for the extra element to encode
-    // shorter strings.
-    const auto encoded_width = std::max(encoding_width, other.encoding_width);
-    const auto long_width = sizeof(uint64_t) - (std::countl_zero(long_strings.size() + 1) / size_t{8});
->>>>>>> 6e53e7ee
     return {
         .encoding_width = encoded_width,
         .extra_width = std::max(extra_width, other.extra_width),
