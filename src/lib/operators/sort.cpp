#include "sort.hpp"

#include <functional>
#include <memory>
#include <string>
#include <unordered_map>
#include <utility>
#include <vector>

#include "storage/reference_segment.hpp"
#include "storage/segment_accessor.hpp"
#include "storage/segment_iterate.hpp"
#include "storage/value_segment.hpp"

namespace opossum {

Sort::Sort(const std::shared_ptr<const AbstractOperator>& in, const ColumnID column_id, const OrderByMode order_by_mode,
           const size_t output_chunk_size)
    : AbstractReadOnlyOperator(OperatorType::Sort, in),
      _column_id(column_id),
      _order_by_mode(order_by_mode),
      _output_chunk_size(output_chunk_size) {}

ColumnID Sort::column_id() const { return _column_id; }

OrderByMode Sort::order_by_mode() const { return _order_by_mode; }

const std::string Sort::name() const { return "Sort"; }

std::shared_ptr<AbstractOperator> Sort::_on_deep_copy(
    const std::shared_ptr<AbstractOperator>& copied_input_left,
    const std::shared_ptr<AbstractOperator>& copied_input_right) const {
  return std::make_shared<Sort>(copied_input_left, _column_id, _order_by_mode, _output_chunk_size);
}

void Sort::_on_set_parameters(const std::unordered_map<ParameterID, AllTypeVariant>& parameters) {}

std::shared_ptr<const Table> Sort::_on_execute() {
  _impl = make_unique_by_data_type<AbstractReadOnlyOperatorImpl, SortImpl>(
      input_table_left()->column_data_type(_column_id), input_table_left(), _column_id, _order_by_mode,
      _output_chunk_size);
  return _impl->_on_execute();
}

void Sort::_on_cleanup() { _impl.reset(); }

// This class fulfills only the materialization task for a sorted row_id_value_vector.
template <typename SortColumnType>
class Sort::SortImplMaterializeOutput {
 public:
  // creates a new table with reference segments
  SortImplMaterializeOutput(const std::shared_ptr<const Table>& in,
                            const std::shared_ptr<std::vector<std::pair<RowID, SortColumnType>>>& id_value_map,
                            const size_t output_chunk_size)
      : _table_in(in), _output_chunk_size(output_chunk_size), _row_id_value_vector(id_value_map) {}

  std::shared_ptr<Table> execute() {
    // First we create a new table as the output
    auto output = std::make_shared<Table>(_table_in->column_definitions(), TableType::Data, _output_chunk_size);

    // We have decided against duplicating MVCC data in https://github.com/hyrise/hyrise/issues/408

    // After we created the output table and initialized the column structure, we can start adding values. Because the
    // values are not ordered by input chunks anymore, we can't process them chunk by chunk. Instead the values are
    // copied column by column for each output row. For each column in a row we visit the input segment with a reference
    // to the output segment. This enables for the SortImplMaterializeOutput class to ignore the column types during the
    // copying of the values.
    const auto row_count_out = _row_id_value_vector->size();

    // Ceiling of integer division
    const auto div_ceil = [](auto x, auto y) { return (x + y - 1u) / y; };

    const auto chunk_count_out = div_ceil(row_count_out, _output_chunk_size);

    // Vector of segments for each chunk
    std::vector<Segments> output_segments_by_chunk(chunk_count_out);

    // Materialize segment-wise
    for (ColumnID column_id{0u}; column_id < output->column_count(); ++column_id) {
      const auto column_data_type = output->column_data_type(column_id);

      resolve_data_type(column_data_type, [&](auto type) {
        using ColumnDataType = typename decltype(type)::type;

        auto chunk_it = output_segments_by_chunk.begin();
        auto chunk_offset_out = 0u;

        auto value_segment_value_vector = pmr_concurrent_vector<ColumnDataType>();
        auto value_segment_null_vector = pmr_concurrent_vector<bool>();

        value_segment_value_vector.reserve(row_count_out);
        value_segment_null_vector.reserve(row_count_out);

        auto segment_ptr_and_accessor_by_chunk_id =
            std::unordered_map<ChunkID, std::pair<std::shared_ptr<const BaseSegment>,
                                                  std::shared_ptr<AbstractSegmentAccessor<ColumnDataType>>>>();
        segment_ptr_and_accessor_by_chunk_id.reserve(row_count_out);

        for (auto row_index = 0u; row_index < row_count_out; ++row_index) {
          const auto [chunk_id, chunk_offset] = _row_id_value_vector->at(row_index).first;

          auto& segment_ptr_and_typed_ptr_pair = segment_ptr_and_accessor_by_chunk_id[chunk_id];
          auto& base_segment = segment_ptr_and_typed_ptr_pair.first;
          auto& accessor = segment_ptr_and_typed_ptr_pair.second;

          if (!base_segment) {
            base_segment = _table_in->get_chunk(chunk_id)->get_segment(column_id);
            accessor = create_segment_accessor<ColumnDataType>(base_segment);
          }

          // If the input segment is not a ReferenceSegment, we can take a fast(er) path
          if (accessor) {
            const auto typed_value = accessor->access(chunk_offset);
            const auto is_null = !typed_value;
            value_segment_value_vector.push_back(is_null ? ColumnDataType{} : typed_value.value());
            value_segment_null_vector.push_back(is_null);
          } else {
            const auto value = (*base_segment)[chunk_offset];
            const auto is_null = variant_is_null(value);
            value_segment_value_vector.push_back(is_null ? ColumnDataType{} : boost::get<ColumnDataType>(value));
            value_segment_null_vector.push_back(is_null);
          }

          ++chunk_offset_out;

          // Check if value segment is full
          if (chunk_offset_out >= _output_chunk_size) {
            chunk_offset_out = 0u;
            auto value_segment = std::make_shared<ValueSegment<ColumnDataType>>(std::move(value_segment_value_vector),
                                                                                std::move(value_segment_null_vector));
            chunk_it->push_back(value_segment);
            value_segment_value_vector = pmr_concurrent_vector<ColumnDataType>();
            value_segment_null_vector = pmr_concurrent_vector<bool>();
            ++chunk_it;
          }
        }

        // Last segment has not been added
        if (chunk_offset_out > 0u) {
          auto value_segment = std::make_shared<ValueSegment<ColumnDataType>>(std::move(value_segment_value_vector),
                                                                              std::move(value_segment_null_vector));
          chunk_it->push_back(value_segment);
        }
      });
    }

    for (auto& segments : output_segments_by_chunk) {
      output->append_chunk(segments);
    }

    return output;
  }

 protected:
  const std::shared_ptr<const Table> _table_in;
  const size_t _output_chunk_size;
  const std::shared_ptr<std::vector<std::pair<RowID, SortColumnType>>> _row_id_value_vector;
};

// we need to use the impl pattern because the scan operator of the sort depends on the type of the column
template <typename SortColumnType>
class Sort::SortImpl : public AbstractReadOnlyOperatorImpl {
 public:
  using RowIDValuePair = std::pair<RowID, SortColumnType>;

  SortImpl(const std::shared_ptr<const Table>& table_in, const ColumnID column_id,
           const OrderByMode order_by_mode = OrderByMode::Ascending, const size_t output_chunk_size = 0)
      : _table_in(table_in),
        _column_id(column_id),
        _order_by_mode(order_by_mode),
        _output_chunk_size(output_chunk_size) {
    // initialize a structure which can be sorted by std::sort
    _row_id_value_vector = std::make_shared<std::vector<RowIDValuePair>>();
    _null_value_rows = std::make_shared<std::vector<RowIDValuePair>>();
  }

 protected:
  std::shared_ptr<const Table> _on_execute() override {
    // 1. Prepare Sort: Creating rowid-value-Structure
    _materialize_sort_column();

    // 2. After we got our ValueRowID Map we sort the map by the value of the pair
    if (_order_by_mode == OrderByMode::Ascending || _order_by_mode == OrderByMode::AscendingNullsLast) {
      _sort_with_operator<std::less<>>();
    } else {
      _sort_with_operator<std::greater<>>();
    }

    // 2b. Insert null rows if necessary
    if (!_null_value_rows->empty()) {
      if (_order_by_mode == OrderByMode::AscendingNullsLast || _order_by_mode == OrderByMode::DescendingNullsLast) {
        // NULLs last
        _row_id_value_vector->insert(_row_id_value_vector->end(), _null_value_rows->begin(), _null_value_rows->end());
      } else {
        // NULLs first (default behavior)
        _row_id_value_vector->insert(_row_id_value_vector->begin(), _null_value_rows->begin(), _null_value_rows->end());
      }
    }

    // 3. Materialization of the result: We take the sorted ValueRowID Vector, create chunks fill them until they are
    // full and create the next one. Each chunk is filled row by row.
    auto materialization = std::make_shared<SortImplMaterializeOutput<SortColumnType>>(_table_in, _row_id_value_vector,
                                                                                       _output_chunk_size);
    auto output = materialization->execute();

<<<<<<< HEAD
    auto output_table = std::const_pointer_cast<Table>(output);  // cast away constness to call chunk->set_ordered_by
    const auto chunk_count = output->chunk_count();
    for (auto chunk_id = ChunkID{0}; chunk_id < chunk_count; ++chunk_id) {
      output_table->get_chunk(chunk_id)->set_ordered_by(std::make_pair(_column_id, _order_by_mode));
=======
    const auto chunk_count = output->chunk_count();
    for (auto chunk_id = ChunkID{0}; chunk_id < chunk_count; ++chunk_id) {
      output->get_chunk(chunk_id)->set_ordered_by(std::make_pair(_column_id, _order_by_mode));
>>>>>>> 8c5f5435
    }

    return output;
  }

  // completely materializes the sort column to create a vector of RowID-Value pairs
  void _materialize_sort_column() {
    auto& row_id_value_vector = *_row_id_value_vector;
    row_id_value_vector.reserve(_table_in->row_count());

    auto& null_value_rows = *_null_value_rows;

    for (ChunkID chunk_id{0}; chunk_id < _table_in->chunk_count(); ++chunk_id) {
      const auto chunk = _table_in->get_chunk(chunk_id);
      if (!chunk) continue;

      auto base_segment = chunk->get_segment(_column_id);

      segment_iterate<SortColumnType>(*base_segment, [&](const auto& position) {
        if (position.is_null()) {
          null_value_rows.emplace_back(RowID{chunk_id, position.chunk_offset()}, SortColumnType{});
        } else {
          row_id_value_vector.emplace_back(RowID{chunk_id, position.chunk_offset()}, position.value());
        }
      });
    }
  }

  template <typename Comparator>
  void _sort_with_operator() {
    Comparator comparator;
    std::stable_sort(_row_id_value_vector->begin(), _row_id_value_vector->end(),
                     [comparator](RowIDValuePair a, RowIDValuePair b) { return comparator(a.second, b.second); });
  }

  const std::shared_ptr<const Table> _table_in;

  // column to sort by
  const ColumnID _column_id;
  const OrderByMode _order_by_mode;
  // chunk size of the materialized output
  const size_t _output_chunk_size;

  std::shared_ptr<std::vector<RowIDValuePair>> _row_id_value_vector;
  std::shared_ptr<std::vector<RowIDValuePair>> _null_value_rows;
};

}  // namespace opossum<|MERGE_RESOLUTION|>--- conflicted
+++ resolved
@@ -203,16 +203,9 @@
                                                                                        _output_chunk_size);
     auto output = materialization->execute();
 
-<<<<<<< HEAD
-    auto output_table = std::const_pointer_cast<Table>(output);  // cast away constness to call chunk->set_ordered_by
-    const auto chunk_count = output->chunk_count();
-    for (auto chunk_id = ChunkID{0}; chunk_id < chunk_count; ++chunk_id) {
-      output_table->get_chunk(chunk_id)->set_ordered_by(std::make_pair(_column_id, _order_by_mode));
-=======
     const auto chunk_count = output->chunk_count();
     for (auto chunk_id = ChunkID{0}; chunk_id < chunk_count; ++chunk_id) {
       output->get_chunk(chunk_id)->set_ordered_by(std::make_pair(_column_id, _order_by_mode));
->>>>>>> 8c5f5435
     }
 
     return output;
