#include "sort.hpp"

#include <algorithm>
#include <chrono>
#include <cmath>
#include <cstddef>
#include <cstdint>
#include <cstring>
#include <memory>
#include <stdexcept>
#include <string>
#include <type_traits>
#include <unordered_map>
#include <utility>
#include <vector>

#include "all_type_variant.hpp"
#include "boost/sort/pdqsort/pdqsort.hpp"
#include "hyrise.hpp"
#include "operators/abstract_operator.hpp"
#include "operators/abstract_read_only_operator.hpp"
#include "operators/operator_performance_data.hpp"
#include "resolve_type.hpp"
#include "scheduler/abstract_task.hpp"
#include "scheduler/job_task.hpp"
#include "scheduler/node_queue_scheduler.hpp"
#include "storage/abstract_segment.hpp"
#include "storage/base_segment_accessor.hpp"
#include "storage/chunk.hpp"
#include "storage/pos_lists/row_id_pos_list.hpp"
#include "storage/reference_segment.hpp"
#include "storage/segment_iterate.hpp"
#include "storage/table.hpp"
#include "storage/value_segment.hpp"
#include "types.hpp"
#include "utils/assert.hpp"
#include "utils/timer.hpp"

namespace {
  constexpr size_t SMALL_ARRAY_THRESHOLD = 10'000;
} // unnamed namespace

namespace {

using namespace hyrise;  // NOLINT

// Ceiling of integer division
size_t div_ceil(const size_t lhs, const ChunkOffset rhs) {
  DebugAssert(rhs > 0, "Divisor must be larger than 0.");
  return (lhs + rhs - 1u) / rhs;
}

bool is_descending(const SortMode& mode) {
  return mode == SortMode::DescendingNullsFirst || mode == SortMode::DescendingNullsLast;
}

bool is_nulls_first(const SortMode& mode) {
  return mode == SortMode::AscendingNullsFirst || mode == SortMode::DescendingNullsFirst;
}

inline void encode_string(uint8_t* dest, const size_t data_length, const pmr_string& value) {
  auto string_len = value.size();
  memset(dest + 1, 0, data_length);                                          // set all bytes to 0
  memcpy(dest + 1, value.data(), string_len);                                // copy the string data into the key buffer
  memset(dest + 1 + data_length - 2, static_cast<uint16_t>(string_len), 2);  // store actual string length
}

inline void encode_double(uint8_t* dest, const double value) {
  // Encode double value; reinterpret double as raw 64-bit bits
  auto bits = uint64_t{0};
  memcpy(&bits, &value, sizeof(bits));

  // Flip the bits to ensure lexicographic order matches numeric order
  if (std::signbit(value)) {
    bits = ~bits;  // Negative values are bitwise inverted
  } else {
    bits ^= 0x8000000000000000ULL;  // Flip the sign bit for positive values
  }

  // Write to buffer in big-endian order (MSB first)
  for (auto byte_idx = uint32_t{0}; byte_idx < 8; ++byte_idx) {
    dest[1 + byte_idx] = static_cast<uint8_t>(bits >> ((7 - byte_idx) * 8));
  }
}

inline void encode_float(uint8_t* dest, const float value) {
  auto bits = uint32_t{0};
  memcpy(&bits, &value, sizeof(bits));

  // Flip the bits to ensure lexicographic order matches numeric order
  if (std::signbit(value)) {
    bits = ~bits;  // Negative values are bitwise inverted
  } else {
    bits ^= 0x80000000;  // Flip the sign bit for positive values
  }

  // Write to buffer in big-endian order (MSB first)
  for (auto byte_idx = uint32_t{0}; byte_idx < 4; ++byte_idx) {
    dest[1 + byte_idx] = static_cast<uint8_t>(bits >> ((3 - byte_idx) * 8));
  }
}

template <typename T>
inline void encode_integer(uint8_t* dest, const T value, const size_t data_length) {
  // Bias the value to get a lexicographically sortable encoding
  using UnsignedT = std::make_unsigned_t<T>;
  UnsignedT const biased = static_cast<UnsignedT>(value) ^ (static_cast<UnsignedT>(1) << ((data_length * 8) - 1));  // flip sign bit

  // Store bytes in big-endian order starting at dest[1]
  for (auto byte_idx = size_t{0}; byte_idx < data_length; ++byte_idx) {
    dest[1 + byte_idx] = static_cast<uint8_t>(biased >> ((data_length - 1 - byte_idx) * 8));
  }
}

template void encode_integer<int32_t>(uint8_t* dest, const int32_t value, const size_t data_length);
template void encode_integer<int64_t>(uint8_t* dest, const int64_t value, const size_t data_length);

// Finds the cut point for the merge path diagonal inspired by https://arxiv.org/pdf/1406.2628.
template <typename T, typename Compare>
inline std::pair<size_t, size_t> find_cut_point(const T* const left, const size_t len_left, const T* const right,
                                                const size_t len_right, const size_t diag, Compare comp) {
  auto low = diag > len_right ? diag - len_right : 0;
  auto high = std::min(diag, len_left);

  while (low < high) {
    const auto cut_left = (low + high) / 2;
    const auto cut_right = diag - cut_left;

    const bool left_smaller = (cut_left < len_left) && (cut_right == 0 || comp(left[cut_left], right[cut_right - 1]));

    if (left_smaller) {
      low = cut_left + 1;
    } else {
      high = cut_left;
    }
  }
  return {low, diag - low};
}

// Parallel merge of two consecutive runs using Merge Path.
template <typename Compare>
void merge_path_parallel(RowIDPosList& rows, const size_t start, const size_t mid, const size_t end, Compare comp,
                         size_t max_workers) {
  const auto len_left = mid - start;
  const auto len_right = end - mid;
  const auto total_len = len_left + len_right;

  const auto workers = static_cast<size_t>(std::min(max_workers, total_len));

  auto dest = RowIDPosList{};
  dest.resize(total_len);

  // Compute cut points
  struct Cut {
    size_t a;
    size_t b;
  };

  auto cuts = std::vector<Cut>(workers + 1);
  cuts.front() = {0, 0};
  cuts.back() = {len_left, len_right};

  const auto* left = rows.data() + start;
  const auto* right = rows.data() + mid;

  for (auto index = size_t{1}; index < workers; ++index) {
    const auto diag = index * total_len / workers;
    const auto [a, b] = find_cut_point(left, len_left, right, len_right, diag, comp);
    cuts[index] = {a, b};
  }

  // Launch worker tasks
  auto jobs = std::vector<std::shared_ptr<AbstractTask>>{};
  jobs.reserve(workers);

  for (auto task_idx = size_t{0}; task_idx < workers; ++task_idx) {
    jobs.emplace_back(std::make_shared<JobTask>([&, task_idx] {
      const auto cut_l = cuts[task_idx];
      const auto cut_r = cuts[task_idx + 1];

      const auto* l_begin = left + cut_l.a;
      const auto* l_end = left + cut_r.a;
      const auto* r_begin = right + cut_l.b;
      const auto* r_end = right + cut_r.b;

      auto* out = dest.data() + (cut_l.a + cut_l.b);
      std::merge(l_begin, l_end, r_begin, r_end, out, comp);
    }));
  }
  Hyrise::get().scheduler()->schedule_and_wait_for_tasks(jobs);
  const auto start_offset = static_cast<std::ptrdiff_t>(start);
  std::move(dest.begin(), dest.end(), rows.begin() + start_offset);
}

template <typename Compare>
void parallel_sort_rowids(RowIDPosList& rows, Compare comp) {
  auto row_count = rows.size();
  auto is_multithreaded = Hyrise::get().is_multi_threaded();

  if (!HYRISE_DEBUG && (!is_multithreaded || row_count < SMALL_ARRAY_THRESHOLD)) {
    boost::sort::pdqsort(rows.begin(), rows.end(), comp);
    return;
  }

  // 1) Get number of workers and block size.
  // Default to single-threaded execution
  auto num_workers = size_t{1};

  auto nq_scheduler = std::dynamic_pointer_cast<NodeQueueScheduler>(Hyrise::get().scheduler());
  if (nq_scheduler) {
    num_workers = static_cast<size_t>(nq_scheduler->active_worker_count().load());
  }

  const auto block = (row_count + num_workers - 1) / num_workers;

  // 2) Sort each block in parallel.
  auto jobs = std::vector<std::shared_ptr<AbstractTask>>{};
  jobs.reserve(num_workers);
  for (auto thread_idx = size_t{0}; thread_idx < num_workers; ++thread_idx) {
    const auto start = thread_idx * block;
    const auto end = std::min(start + block, row_count);
    if (start < end) {
      jobs.emplace_back(std::make_shared<JobTask>([start, end, &rows, &comp]() {
        const auto start_offset = static_cast<std::ptrdiff_t>(start);
        const auto end_offset = static_cast<std::ptrdiff_t>(end);
        boost::sort::pdqsort(rows.begin() + start_offset, rows.begin() + end_offset, comp);
      }));
    }
  }
  Hyrise::get().scheduler()->schedule_and_wait_for_tasks(jobs);

  // 3) Bottom-up merge sorted runs, doubling the run size each pass:
  auto run = block;
  while (run < row_count) {
    jobs.clear();
    for (auto left = size_t{0}; left + run < row_count; left += 2 * run) {
      auto mid = left + run;
      auto right = std::min(left + (2 * run), row_count);

      merge_path_parallel(rows, left, mid, right, comp, num_workers);
    }
    if (!jobs.empty()) {
      Hyrise::get().scheduler()->schedule_and_wait_for_tasks(jobs);
    }
    run *= 2;
  }
}

// Given an unsorted_table and a pos_list that defines the output order, this materializes all columns in the table,
// creating chunks of output_chunk_size rows at maximum.
std::shared_ptr<Table> write_materialized_output_table(const std::shared_ptr<const Table>& unsorted_table,
                                                       RowIDPosList pos_list, const ChunkOffset output_chunk_size) {
  // First, we create a new table as the output
  // We have decided against duplicating MVCC data in https://github.com/hyrise/hyrise/issues/408
  auto output = std::make_shared<Table>(unsorted_table->column_definitions(), TableType::Data, output_chunk_size);

  // After we created the output table and initialized the column structure, we can start adding values. Because the
  // values are not sorted by input chunks anymore, we can't process them chunk by chunk. Instead the values are copied
  // column by column for each output row.

  const auto output_chunk_count = div_ceil(pos_list.size(), output_chunk_size);
  Assert(pos_list.size() == unsorted_table->row_count(), "Mismatching size of input table and PosList");

  // Materialize column by column, starting a new ValueSegment whenever output_chunk_size is reached
  const auto input_chunk_count = unsorted_table->chunk_count();
  const auto output_column_count = unsorted_table->column_count();
  const auto row_count = unsorted_table->row_count();

  // Vector of segments for each chunk
  auto output_segments_by_chunk = std::vector<Segments>(output_chunk_count, Segments(output_column_count));

  auto jobs = std::vector<std::shared_ptr<AbstractTask>>{};
  jobs.reserve(output_chunk_count * output_column_count);

  for (auto column_id = ColumnID{0}; column_id < output_column_count; ++column_id) {
    const auto column_data_type = output->column_data_type(column_id);
    const auto column_is_nullable = unsorted_table->column_is_nullable(column_id);

    resolve_data_type(column_data_type, [&](auto type) {
      using ColumnDataType = typename decltype(type)::type;

      auto accessor_by_chunk_id =
          std::vector<std::shared_ptr<AbstractSegmentAccessor<ColumnDataType>>>(unsorted_table->chunk_count());
      for (auto input_chunk_id = ChunkID{0}; input_chunk_id < input_chunk_count; ++input_chunk_id) {
        const auto& abstract_segment = unsorted_table->get_chunk(input_chunk_id)->get_segment(column_id);
        accessor_by_chunk_id[input_chunk_id] = create_segment_accessor<ColumnDataType>(abstract_segment);
      }

      for (auto output_chunk_id = ChunkID{0}; output_chunk_id < output_chunk_count; ++output_chunk_id) {
        jobs.emplace_back(std::make_shared<JobTask>([&, output_chunk_id, column_id,
                                                     column_is_nullable = column_is_nullable,
                                                     accessor_by_chunk_id = accessor_by_chunk_id]() {
          auto value_segment_value_vector = pmr_vector<ColumnDataType>{};
          auto value_segment_null_vector = pmr_vector<bool>{};

          const auto chunk_size =
              std::min(output_chunk_size, static_cast<ChunkOffset>(row_count - (static_cast<uint64_t>(output_chunk_id * output_chunk_size))));

          value_segment_value_vector.reserve(chunk_size);
          if (column_is_nullable) {
            value_segment_null_vector.reserve(chunk_size);
          }

          for (auto row_index = size_t{0}; row_index < chunk_size; ++row_index) {
            const auto [chunk_id, chunk_offset] = pos_list[(static_cast<size_t>(output_chunk_size * output_chunk_id)) + row_index];

            auto& accessor = accessor_by_chunk_id[chunk_id];
            const auto typed_value = accessor->access(chunk_offset);
            const auto is_null = !typed_value;
            value_segment_value_vector.push_back(is_null ? ColumnDataType{} : typed_value.value());
            if (column_is_nullable) {
              value_segment_null_vector.push_back(is_null);
            }
          }

          std::shared_ptr<ValueSegment<ColumnDataType>> value_segment;
          if (column_is_nullable) {
            value_segment = std::make_shared<ValueSegment<ColumnDataType>>(std::move(value_segment_value_vector),
                                                                           std::move(value_segment_null_vector));
          } else {
            value_segment = std::make_shared<ValueSegment<ColumnDataType>>(std::move(value_segment_value_vector));
          }

          output_segments_by_chunk[output_chunk_id][column_id] = value_segment;
        }));
        jobs.back()->schedule();  // schedule immediately because job creation is somewhat expensive
      }
    });
  }

  Hyrise::get().scheduler()->wait_for_tasks(jobs);

  for (auto& segments : output_segments_by_chunk) {
    output->append_chunk(segments);
  }

  return output;
}

// Given an unsorted_table and an input_pos_list that defines the output order, this writes the output table as a
// reference table. This is usually faster, but can only be done if a single column in the input table does not
// reference multiple tables. An example where this restriction applies is the sorted result of a union between two
// tables. The restriction is needed because a ReferenceSegment can only reference a single table. It does, however,
// not necessarily apply to joined tables, so two tables referenced in different columns is fine.
//
// If unsorted_table is of TableType::Data, this is trivial and the input_pos_list is used to create the output
// reference table. If the input is already a reference table, the double indirection needs to be resolved.
std::shared_ptr<Table> write_reference_output_table(const std::shared_ptr<const Table>& unsorted_table,
                                                    RowIDPosList input_pos_list, const ChunkOffset output_chunk_size) {
  // First we create a new table as the output
  // We have decided against duplicating MVCC data in https://github.com/hyrise/hyrise/issues/408
  auto output_table = std::make_shared<Table>(unsorted_table->column_definitions(), TableType::References);

  const auto resolve_indirection = unsorted_table->type() == TableType::References;
  const auto column_count = output_table->column_count();

  const auto output_chunk_count = div_ceil(input_pos_list.size(), output_chunk_size);
  const auto row_count = unsorted_table->row_count();
  Assert(input_pos_list.size() == row_count, "Mismatching size of input table and PosList");

  // Vector of segments for each chunk
  auto output_segments_by_chunk = std::vector<Segments>(output_chunk_count, Segments(column_count));

  if (!resolve_indirection && input_pos_list.size() <= output_chunk_size) {
    // Shortcut: No need to copy RowIDs if input_pos_list is small enough and we do not need to resolve the indirection.
    const auto output_pos_list = std::make_shared<RowIDPosList>(std::move(input_pos_list));
    auto& output_segments = output_segments_by_chunk.at(0);
    for (auto column_id = ColumnID{0}; column_id < column_count; ++column_id) {
      output_segments[column_id] = std::make_shared<ReferenceSegment>(unsorted_table, column_id, output_pos_list);
    }
  } else {
    const auto input_chunk_count = unsorted_table->chunk_count();

    auto jobs = std::vector<std::shared_ptr<AbstractTask>>{};
    jobs.reserve(static_cast<size_t>(column_count));

    for (auto column_id = ColumnID{0}; column_id < column_count; ++column_id) {
      // Collect all input segments for the current column
      auto input_segments = std::vector<std::shared_ptr<AbstractSegment>>(input_chunk_count);
      for (auto input_chunk_id = ChunkID{0}; input_chunk_id < input_chunk_count; ++input_chunk_id) {
        input_segments[input_chunk_id] = unsorted_table->get_chunk(input_chunk_id)->get_segment(column_id);
      }

      const auto first_reference_segment = std::dynamic_pointer_cast<ReferenceSegment>(input_segments.at(0));
      const auto referenced_table = resolve_indirection ? first_reference_segment->referenced_table() : unsorted_table;
      const auto referenced_column_id =
          resolve_indirection ? first_reference_segment->referenced_column_id() : column_id;

      for (auto output_chunk_id = ChunkID{0}; output_chunk_id < output_chunk_count; ++output_chunk_id) {
        jobs.emplace_back(std::make_shared<JobTask>([&, output_chunk_id, column_id, input_segments = input_segments,
                                                     referenced_table = referenced_table,
                                                     referenced_column_id = referenced_column_id]() {
          const auto chunk_size =
              std::min(output_chunk_size, static_cast<ChunkOffset>(row_count - (static_cast<uint64_t>(output_chunk_id * output_chunk_size))));

          // To keep the implementation simple, we write the output ReferenceSegments column by column.
          // This means that even if input ReferenceSegments share a PosList,
          //  the output will contain independent PosLists. While this is
          // slightly more expensive to generate and slightly less efficient for following operators,
          // we assume that the lion's share of the work has been done
          // before the Sort operator is executed and that the relative cost of this
          // is acceptable. In the future, this could be improved.
          auto output_pos_list = std::make_shared<RowIDPosList>();
          output_pos_list->reserve(chunk_size);

          for (auto row_index = size_t{0}; row_index < chunk_size; ++row_index) {
            const auto& row_id = input_pos_list[(static_cast<size_t>(output_chunk_size * output_chunk_id)) + row_index];

            if (resolve_indirection) {
              const auto& input_reference_segment = static_cast<ReferenceSegment&>(*input_segments[row_id.chunk_id]);
              DebugAssert(input_reference_segment.referenced_table() == referenced_table,
                          "Input column references more than one table");
              DebugAssert(input_reference_segment.referenced_column_id() == referenced_column_id,
                          "Input column references more than one column");
              const auto& input_reference_pos_list = input_reference_segment.pos_list();
              output_pos_list->emplace_back((*input_reference_pos_list)[row_id.chunk_offset]);
            } else {
              output_pos_list->emplace_back(row_id);
            }
          }

          DebugAssert(!output_pos_list->empty(), "Asked to write empty output_pos_list");
          output_segments_by_chunk.at(output_chunk_id)[column_id] =
              std::make_shared<ReferenceSegment>(referenced_table, referenced_column_id, output_pos_list);
        }));
        jobs.back()->schedule();  // schedule job immediately
      }
    }

    Hyrise::get().scheduler()->wait_for_tasks(jobs);
  }

  for (auto& segments : output_segments_by_chunk) {
    output_table->append_chunk(segments);
  }

  return output_table;
}

}  // namespace

namespace hyrise {

Sort::Sort(const std::shared_ptr<const AbstractOperator>& input_operator,
           const std::vector<SortColumnDefinition>& sort_definitions, const ChunkOffset output_chunk_size,
           const ForceMaterialization force_materialization)
    : AbstractReadOnlyOperator(OperatorType::Sort, input_operator, nullptr,
                               std::make_unique<OperatorPerformanceData<OperatorSteps>>()),
      _sort_definitions(sort_definitions),
      _output_chunk_size(output_chunk_size),
      _force_materialization(force_materialization) {
  DebugAssert(!_sort_definitions.empty(), "Expected at least one sort criterion");
}

const std::vector<SortColumnDefinition>& Sort::sort_definitions() const {
  return _sort_definitions;
}

const std::string& Sort::name() const {
  static const auto name = std::string{"Sort"};
  return name;
}

std::shared_ptr<AbstractOperator> Sort::_on_deep_copy(
    const std::shared_ptr<AbstractOperator>& copied_left_input,
    const std::shared_ptr<AbstractOperator>& /*copied_right_input*/,
    std::unordered_map<const AbstractOperator*, std::shared_ptr<AbstractOperator>>& /*copied_ops*/) const {
  return std::make_shared<Sort>(copied_left_input, _sort_definitions, _output_chunk_size, _force_materialization);
}

void Sort::_on_set_parameters(const std::unordered_map<ParameterID, AllTypeVariant>& parameters) {}

std::shared_ptr<const Table> Sort::_on_execute() {
  auto timer = Timer{};
  const auto& input_table = left_input_table();

  // Validate sort definitions
  for (const auto& column_sort_definition : _sort_definitions) {
    Assert(column_sort_definition.column != INVALID_COLUMN_ID, "Sort: Invalid column in sort definition");
    Assert(column_sort_definition.column < input_table->column_count(),
           "Sort: Column ID is greater than table's column count");
  }

  if (input_table->row_count() == 0) {
    if (_force_materialization == ForceMaterialization::Yes && input_table->type() == TableType::References) {
      return Table::create_dummy_table(input_table->column_definitions());
    }

    return input_table;
  }

  // After the first (least significant) sort operation has been completed, this holds the order of the table as it has
  // been determined so far. This is not a completely proper PosList on the input table as it might point to
  // ReferenceSegments.
  auto sorted_table = std::shared_ptr<Table>{};

  const auto chunk_count = input_table->chunk_count();
  const auto row_count = input_table->row_count();
  const auto sort_definitions_size = _sort_definitions.size();

  /**************************************************************************************************************
   ***************************************** Pre-compute offsets and other info *********************************
   **************************************************************************************************************/

  // The key length is calculated based on the sizes of the columns to be sorted by,
  // e.g. if sorting by int, string it should be [4, 8].
  auto field_width = std::vector<size_t>();
  field_width.reserve(sort_definitions_size);

  for (const auto& def : _sort_definitions) {
    const auto sort_col = def.column;
    resolve_data_type(input_table->column_data_type(sort_col), [&](auto type) {
      using ColumnDataType = typename decltype(type)::type;
      if constexpr (std::is_same_v<ColumnDataType, pmr_string>) {
        // Iterate over all chunks to find the longest string in the column.
        auto max_string_length = size_t{0};
        for (ChunkID chunk_id = ChunkID{0}; chunk_id < chunk_count; ++chunk_id) {
          const auto abstract_segment = input_table->get_chunk(chunk_id)->get_segment(sort_col);
          segment_iterate<ColumnDataType>(*abstract_segment, [&](const auto& val) {
            if (!val.is_null()) {
              const auto string_length = val.value().size();
              if (string_length > max_string_length) {
                max_string_length = string_length;
              }
            }
          });
        }
        // Store size of the string + 2 for string length.
        field_width.emplace_back(max_string_length + 2);
      } else {
        field_width.emplace_back(
            // Store size of the column type, e.g. 4 for int, 8 for double, etc.
            sizeof(ColumnDataType));
      }
    });
  }

  // Total width of each normalized key is the width of all columns to be sorted by plus null bytes.
  auto key_width = size_t{0};
  for (const auto& column : field_width) {
    key_width += column + 1;
  }

  /**
   * Offsets for each column in the key, i.e. `key_offsets[i]` is the offset of the i-th column in the key.
   * This means, that `buffer[key_offsets[i]]` is the location of the i-th column's value in the key.
  */
  auto key_offsets = std::vector<size_t>(sort_definitions_size);
  key_offsets[0] = 0;
  for (auto index = size_t{1}; index < sort_definitions_size; ++index) {
    key_offsets[index] = key_offsets[index - 1] + field_width[index - 1] + 1;
  }

  auto key_buffer = std::vector<uint8_t>();
  auto total_buffer_size = size_t{0};

  // Number of rows per chunk in the input table.
  auto chunk_sizes = std::vector<size_t>(chunk_count);

  auto row_ids = RowIDPosList{};
  row_ids.reserve(row_count);

  auto row_id_offsets = std::vector<size_t>();
  row_id_offsets.reserve(chunk_count);
  row_id_offsets.emplace_back(0);

  for (ChunkID chunk_id = ChunkID{0}; chunk_id < chunk_count; ++chunk_id) {
    auto chunk = input_table->get_chunk(chunk_id);
    auto row_count_for_chunk = chunk->size();

    chunk_sizes[chunk_id] = row_count_for_chunk;
    // Total size of the keys for all chunks.
    total_buffer_size += row_count_for_chunk * key_width;

    // Offset for the next chunk.
    if (chunk_id > 0) {
      row_id_offsets.emplace_back(row_id_offsets[chunk_id - 1] + chunk_sizes[chunk_id - 1]);
    }

    for (ChunkOffset row = ChunkOffset{0}; row < row_count_for_chunk; ++row) {
      row_ids.emplace_back(chunk_id, row);
    }
  }

  key_buffer.reserve(total_buffer_size);
  auto preparation_time = timer.lap();

  /**************************************************************************************************************
   *********************************************** Key-Generation ***********************************************
   **************************************************************************************************************/

  // Job queue for generating keys in parallel.
  auto keygen_jobs = std::vector<std::shared_ptr<AbstractTask>>{};
  keygen_jobs.reserve(static_cast<size_t>(chunk_count) * sort_definitions_size);
  for (ChunkID chunk_id = ChunkID{0}; chunk_id < chunk_count; ++chunk_id) {
    auto chunk = input_table->get_chunk(chunk_id);

    for (auto index = size_t{0}; index < sort_definitions_size; ++index) {
      keygen_jobs.emplace_back(std::make_shared<JobTask>([&, chunk_id, index, chunk = chunk]() {
        auto sort_col = _sort_definitions[index].column;
        auto nulls_first = is_nulls_first(_sort_definitions[index].sort_mode);
        auto descending = is_descending(_sort_definitions[index].sort_mode);

        const auto abstract_segment = chunk->get_segment(sort_col);
        resolve_data_type(input_table->column_data_type(sort_col), [&](auto type) {
          using ColumnDataType = typename decltype(type)::type;

          segment_iterate<ColumnDataType>(*abstract_segment, [&](const auto& val) {
            const auto row = val.chunk_offset();

            // Pointer to the destination in the key buffer for this column.
            auto* dest = &key_buffer[(row_id_offsets[chunk_id] + row) * key_width + key_offsets[index]];

<<<<<<< HEAD
            const ColumnDataType& value = val.value();
            const auto data_length = field_width[index];

            // Set the first byte to indicate if the value is null or not.
            auto null_byte = !val.is_null() ? 0x00U : 0xFFU;
=======
            const auto is_not_null = !val.is_null();
            const ColumnDataType value = is_not_null ? val.value() : ColumnDataType{};
            const auto data_length = field_width[index];

            // Set the first byte to indicate if the value is null or not.
            auto null_byte = is_not_null ? 0x00 : 0xFF;
>>>>>>> f397ceef
            if (nulls_first) {
              null_byte = ~null_byte;
            }
            dest[0] = static_cast<uint8_t>(null_byte);

            // Encode the value into the key based on the data type.
            if constexpr (std::is_same_v<ColumnDataType, pmr_string>) {
              encode_string(dest, data_length, value);
            } else if constexpr (std::is_same_v<ColumnDataType, double>) {
              encode_double(dest, value);
            } else if constexpr (std::is_same_v<ColumnDataType, float>) {
              encode_float(dest, value);
            } else if constexpr (std::is_integral<ColumnDataType>::value && std::is_signed<ColumnDataType>::value) {
              encode_integer<ColumnDataType>(dest, value, data_length);
            } else {
              const auto type_name = std::string{typeid(ColumnDataType).name()};
              throw std::logic_error("Unsupported data type for sorting: " + type_name);
            }

            // Invert for descending order (excluding the null byte).
            if (descending) {
              for (auto idx = size_t{1}; idx <= data_length; ++idx) {
                dest[idx] = ~dest[idx];
              }
            }
          });
        });
      }));
    }
  }

  Hyrise::get().scheduler()->schedule_and_wait_for_tasks(keygen_jobs);
  auto key_generation_time = timer.lap();

  /**************************************************************************************************************
   ************************************************** Mergesort *************************************************
   **************************************************************************************************************/

  // Custom comparator function used for sorting
  auto compare_rows = [&](const RowID rowid_a, const RowID rowid_b) {
    auto* key_a = &key_buffer[(row_id_offsets[rowid_a.chunk_id] + rowid_a.chunk_offset) * key_width];
    auto* key_b = &key_buffer[(row_id_offsets[rowid_b.chunk_id] + rowid_b.chunk_offset) * key_width];

    return memcmp(key_a, key_b, key_width) < 0;
  };

  parallel_sort_rowids(row_ids, compare_rows);
  auto merge_sort_time = timer.lap();

  /**************************************************************************************************************
   *********************************************** Output writing ***********************************************
   **************************************************************************************************************/

  auto& step_performance_data = dynamic_cast<OperatorPerformanceData<OperatorSteps>&>(*performance_data);
  step_performance_data.set_step_runtime(OperatorSteps::Preparation, preparation_time);
  step_performance_data.set_step_runtime(OperatorSteps::MaterializeSortColumns, key_generation_time);
  step_performance_data.set_step_runtime(OperatorSteps::Sort, merge_sort_time);

  // We have to materialize the output (i.e., write ValueSegments) if
  //  (a) it is requested by the user,
  //  (b) a column in the table references multiple tables (see write_reference_output_table for details), or
  //  (c) a column in the table references multiple columns in the same table (which is an unlikely edge case).
  // Cases (b) and (c) can only occur if there is more than one ReferenceSegment in an input chunk.
  auto must_materialize = _force_materialization == ForceMaterialization::Yes;
  const auto input_chunk_count = input_table->chunk_count();
  if (!must_materialize && input_table->type() == TableType::References && input_chunk_count > 1) {
    const auto input_column_count = input_table->column_count();

    for (auto input_column_id = ColumnID{0}; input_column_id < input_column_count; ++input_column_id) {
      const auto& first_segment = input_table->get_chunk(ChunkID{0})->get_segment(input_column_id);
      const auto& first_reference_segment = static_cast<ReferenceSegment&>(*first_segment);

      const auto& common_referenced_table = first_reference_segment.referenced_table();
      const auto& common_referenced_column_id = first_reference_segment.referenced_column_id();

      for (auto input_chunk_id = ChunkID{1}; input_chunk_id < input_chunk_count; ++input_chunk_id) {
        const auto& segment = input_table->get_chunk(input_chunk_id)->get_segment(input_column_id);
        const auto& referenced_table = static_cast<ReferenceSegment&>(*segment).referenced_table();
        const auto& referenced_column_id = static_cast<ReferenceSegment&>(*segment).referenced_column_id();

        if (common_referenced_table != referenced_table || common_referenced_column_id != referenced_column_id) {
          must_materialize = true;
          break;
        }
      }
      if (must_materialize) {
        break;
      }
    }
  }

  if (must_materialize) {
    sorted_table = write_materialized_output_table(input_table, std::move(row_ids), _output_chunk_size);
  } else {
    sorted_table = write_reference_output_table(input_table, std::move(row_ids), _output_chunk_size);
  }

  const auto& final_sort_definition = _sort_definitions[0];
  // Set the sorted_by attribute of the output's chunks according to the most significant sort operation, which is the
  // column the table was sorted by last.
  const auto output_chunk_count = sorted_table->chunk_count();
  auto write_output_jobs = std::vector<std::shared_ptr<AbstractTask>>{};
  write_output_jobs.reserve(static_cast<size_t>(output_chunk_count));
  for (auto output_chunk_id = ChunkID{0}; output_chunk_id < output_chunk_count; ++output_chunk_id) {
    write_output_jobs.emplace_back(std::make_shared<JobTask>([&, output_chunk_id] {
      const auto& output_chunk = sorted_table->get_chunk(output_chunk_id);
      output_chunk->set_immutable();
      output_chunk->set_individually_sorted_by(final_sort_definition);
    }));
  }

  Hyrise::get().scheduler()->schedule_and_wait_for_tasks(write_output_jobs);

  auto write_output_time = timer.lap();
  step_performance_data.set_step_runtime(OperatorSteps::WriteOutput, write_output_time);

  return sorted_table;
}

}  // namespace hyrise<|MERGE_RESOLUTION|>--- conflicted
+++ resolved
@@ -611,20 +611,12 @@
             // Pointer to the destination in the key buffer for this column.
             auto* dest = &key_buffer[(row_id_offsets[chunk_id] + row) * key_width + key_offsets[index]];
 
-<<<<<<< HEAD
-            const ColumnDataType& value = val.value();
-            const auto data_length = field_width[index];
-
-            // Set the first byte to indicate if the value is null or not.
-            auto null_byte = !val.is_null() ? 0x00U : 0xFFU;
-=======
             const auto is_not_null = !val.is_null();
             const ColumnDataType value = is_not_null ? val.value() : ColumnDataType{};
             const auto data_length = field_width[index];
 
             // Set the first byte to indicate if the value is null or not.
-            auto null_byte = is_not_null ? 0x00 : 0xFF;
->>>>>>> f397ceef
+            auto null_byte = is_not_null ? 0x00U : 0xFFU;
             if (nulls_first) {
               null_byte = ~null_byte;
             }
