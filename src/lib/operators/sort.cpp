#include "sort.hpp"

#include <algorithm>
#include <chrono>
#include <cmath>
#include <cstddef>
#include <cstdint>
#include <execution>
#include <functional>
#include <memory>
#include <mutex>
#include <optional>
#include <string>
#include <unordered_map>
#include <utility>
#include <vector>

#include "all_type_variant.hpp"
#include "hyrise.hpp"
#include "operators/abstract_operator.hpp"
#include "operators/abstract_read_only_operator.hpp"
#include "operators/operator_performance_data.hpp"
#include "resolve_type.hpp"
#include "scheduler/abstract_task.hpp"
#include "scheduler/job_task.hpp"
#include "storage/abstract_segment.hpp"
#include "storage/base_segment_accessor.hpp"
#include "storage/chunk.hpp"
#include "storage/pos_lists/row_id_pos_list.hpp"
#include "storage/reference_segment.hpp"
#include "storage/segment_iterate.hpp"
#include "storage/table.hpp"
#include "storage/value_segment.hpp"
#include "types.hpp"
#include "utils/assert.hpp"
#include "utils/timer.hpp"

#define STRING_PREFIX 8

namespace {

using namespace hyrise;  // NOLINT

// Ceiling of integer division
size_t div_ceil(const size_t lhs, const ChunkOffset rhs) {
  DebugAssert(rhs > 0, "Divisor must be larger than 0.");
  return (lhs + rhs - 1u) / rhs;
}

bool is_descending(const SortMode& mode) {
  return mode == SortMode::DescendingNullsFirst || mode == SortMode::DescendingNullsLast;
}

bool is_nulls_first(const SortMode& mode) {
  return mode == SortMode::AscendingNullsFirst || mode == SortMode::DescendingNullsFirst;
}

/**
 *        ____  _  _  __  ____  ____   __  ____   ___
 *       (    \( \/ )/  \(    \(___ \ /  \(___ \ / __)
 *        ) D ( )  /(  O )) D ( / __/(  0 )/ __/(___ \
 *       (____/(__/  \__/(____/(____) \__/(____)(____/
 *
 *
 * Notes on Segment Accessors:
 *   As discussed on June 30th, you do not need to use segment accessors. They can be handy, but for almost all cases,
 *   using segment_iterate (which will use SegmentAccessors in the background) will be the better option.
 */

// Given an unsorted_table and a pos_list that defines the output order, this materializes all columns in the table,
// creating chunks of output_chunk_size rows at maximum.
std::shared_ptr<Table> write_materialized_output_table(const std::shared_ptr<const Table>& unsorted_table,
                                                       RowIDPosList pos_list, const ChunkOffset output_chunk_size) {
  // First, we create a new table as the output
  // We have decided against duplicating MVCC data in https://github.com/hyrise/hyrise/issues/408
  auto output = std::make_shared<Table>(unsorted_table->column_definitions(), TableType::Data, output_chunk_size);

  // After we created the output table and initialized the column structure, we can start adding values. Because the
  // values are not sorted by input chunks anymore, we can't process them chunk by chunk. Instead the values are copied
  // column by column for each output row.

  const auto output_chunk_count = div_ceil(pos_list.size(), output_chunk_size);
  Assert(pos_list.size() == unsorted_table->row_count(), "Mismatching size of input table and PosList");

  // Vector of segments for each chunk
  auto output_segments_by_chunk = std::vector<Segments>{output_chunk_count};

  // Materialize column by column, starting a new ValueSegment whenever output_chunk_size is reached
  const auto input_chunk_count = unsorted_table->chunk_count();
  const auto output_column_count = unsorted_table->column_count();
  const auto row_count = unsorted_table->row_count();
  for (auto column_id = ColumnID{0}; column_id < output_column_count; ++column_id) {
    const auto column_data_type = output->column_data_type(column_id);
    const auto column_is_nullable = unsorted_table->column_is_nullable(column_id);

    resolve_data_type(column_data_type, [&](auto type) {
      using ColumnDataType = typename decltype(type)::type;

      auto chunk_it = output_segments_by_chunk.begin();
      auto current_segment_size = size_t{0};

      auto value_segment_value_vector = pmr_vector<ColumnDataType>{};
      auto value_segment_null_vector = pmr_vector<bool>{};

      {
        const auto next_chunk_size = std::min(static_cast<size_t>(output_chunk_size), static_cast<size_t>(row_count));
        value_segment_value_vector.reserve(next_chunk_size);
        if (column_is_nullable) {
          value_segment_null_vector.reserve(next_chunk_size);
        }
      }

      auto accessor_by_chunk_id =
          std::vector<std::unique_ptr<AbstractSegmentAccessor<ColumnDataType>>>(unsorted_table->chunk_count());
      for (auto input_chunk_id = ChunkID{0}; input_chunk_id < input_chunk_count; ++input_chunk_id) {
        const auto& abstract_segment = unsorted_table->get_chunk(input_chunk_id)->get_segment(column_id);
        accessor_by_chunk_id[input_chunk_id] = create_segment_accessor<ColumnDataType>(abstract_segment);
      }

      for (auto row_index = size_t{0}; row_index < row_count; ++row_index) {
        const auto [chunk_id, chunk_offset] = pos_list[row_index];

        auto& accessor = accessor_by_chunk_id[chunk_id];
        const auto typed_value = accessor->access(chunk_offset);
        const auto is_null = !typed_value;
        value_segment_value_vector.push_back(is_null ? ColumnDataType{} : typed_value.value());
        if (column_is_nullable) {
          value_segment_null_vector.push_back(is_null);
        }

        ++current_segment_size;

        // Check if value segment is full
        if (current_segment_size >= output_chunk_size) {
          current_segment_size = 0;

          std::shared_ptr<ValueSegment<ColumnDataType>> value_segment;
          if (column_is_nullable) {
            value_segment = std::make_shared<ValueSegment<ColumnDataType>>(std::move(value_segment_value_vector),
                                                                           std::move(value_segment_null_vector));
          } else {
            value_segment = std::make_shared<ValueSegment<ColumnDataType>>(std::move(value_segment_value_vector));
          }

          chunk_it->push_back(value_segment);
          value_segment_value_vector = pmr_vector<ColumnDataType>{};
          value_segment_null_vector = pmr_vector<bool>{};

          const auto next_chunk_size =
              std::min(static_cast<size_t>(output_chunk_size), static_cast<size_t>(row_count - row_index));
          value_segment_value_vector.reserve(next_chunk_size);
          if (column_is_nullable) {
            value_segment_null_vector.reserve(next_chunk_size);
          }

          ++chunk_it;
        }
      }

      // Last segment has not been added
      if (current_segment_size > 0) {
        std::shared_ptr<ValueSegment<ColumnDataType>> value_segment;
        if (column_is_nullable) {
          value_segment = std::make_shared<ValueSegment<ColumnDataType>>(std::move(value_segment_value_vector),
                                                                         std::move(value_segment_null_vector));
        } else {
          value_segment = std::make_shared<ValueSegment<ColumnDataType>>(std::move(value_segment_value_vector));
        }
        chunk_it->push_back(value_segment);
      }
    });
  }

  for (auto& segments : output_segments_by_chunk) {
    output->append_chunk(segments);
  }

  return output;
}

// Given an unsorted_table and an input_pos_list that defines the output order, this writes the output table as a
// reference table. This is usually faster, but can only be done if a single column in the input table does not
// reference multiple tables. An example where this restriction applies is the sorted result of a union between two
// tables. The restriction is needed because a ReferenceSegment can only reference a single table. It does, however,
// not necessarily apply to joined tables, so two tables referenced in different columns is fine.
//
// If unsorted_table is of TableType::Data, this is trivial and the input_pos_list is used to create the output
// reference table. If the input is already a reference table, the double indirection needs to be resolved.
std::shared_ptr<Table> write_reference_output_table(const std::shared_ptr<const Table>& unsorted_table,
                                                    RowIDPosList input_pos_list, const ChunkOffset output_chunk_size) {
  // First we create a new table as the output
  // We have decided against duplicating MVCC data in https://github.com/hyrise/hyrise/issues/408
  auto output_table = std::make_shared<Table>(unsorted_table->column_definitions(), TableType::References);

  const auto resolve_indirection = unsorted_table->type() == TableType::References;
  const auto column_count = output_table->column_count();

  const auto output_chunk_count = div_ceil(input_pos_list.size(), output_chunk_size);
  Assert(input_pos_list.size() == unsorted_table->row_count(), "Mismatching size of input table and PosList");

  // Vector of segments for each chunk
  auto output_segments_by_chunk = std::vector<Segments>(output_chunk_count, Segments(column_count));

  if (!resolve_indirection && input_pos_list.size() <= output_chunk_size) {
    // Shortcut: No need to copy RowIDs if input_pos_list is small enough and we do not need to resolve the indirection.
    const auto output_pos_list = std::make_shared<RowIDPosList>(std::move(input_pos_list));
    auto& output_segments = output_segments_by_chunk.at(0);
    for (auto column_id = ColumnID{0}; column_id < column_count; ++column_id) {
      output_segments[column_id] = std::make_shared<ReferenceSegment>(unsorted_table, column_id, output_pos_list);
    }
  } else {
    for (auto column_id = ColumnID{0}; column_id < column_count; ++column_id) {
      // To keep the implementation simple, we write the output ReferenceSegments column by column. This means that even
      // if input ReferenceSegments share a PosList, the output will contain independent PosLists. While this is
      // slightly more expensive to generate and slightly less efficient for following operators, we assume that the
      // lion's share of the work has been done before the Sort operator is executed and that the relative cost of this
      // is acceptable. In the future, this could be improved.
      auto output_pos_list = std::make_shared<RowIDPosList>();
      output_pos_list->reserve(output_chunk_size);

      // Collect all input segments for the current column
      const auto input_chunk_count = unsorted_table->chunk_count();
      auto input_segments = std::vector<std::shared_ptr<AbstractSegment>>(input_chunk_count);
      for (auto input_chunk_id = ChunkID{0}; input_chunk_id < input_chunk_count; ++input_chunk_id) {
        input_segments[input_chunk_id] = unsorted_table->get_chunk(input_chunk_id)->get_segment(column_id);
      }

      const auto first_reference_segment = std::dynamic_pointer_cast<ReferenceSegment>(input_segments.at(0));
      const auto referenced_table = resolve_indirection ? first_reference_segment->referenced_table() : unsorted_table;
      const auto referenced_column_id =
          resolve_indirection ? first_reference_segment->referenced_column_id() : column_id;

      // write_output_pos_list creates an output reference segment for a given ChunkID, ColumnID and PosList.
      auto output_chunk_id = ChunkID{0};
      const auto write_output_pos_list = [&] {
        DebugAssert(!output_pos_list->empty(), "Asked to write empty output_pos_list");
        output_segments_by_chunk.at(output_chunk_id)[column_id] =
            std::make_shared<ReferenceSegment>(referenced_table, referenced_column_id, output_pos_list);
        ++output_chunk_id;

        output_pos_list = std::make_shared<RowIDPosList>();
        if (output_chunk_id < output_chunk_count) {
          output_pos_list->reserve(output_chunk_size);
        }
      };

      // Iterate over rows in sorted input pos list, dereference them if necessary, and write a chunk every
      // `output_chunk_size` rows.
      const auto input_pos_list_size = input_pos_list.size();
      for (auto input_pos_list_offset = size_t{0}; input_pos_list_offset < input_pos_list_size;
           ++input_pos_list_offset) {
        const auto& row_id = input_pos_list[input_pos_list_offset];
        if (resolve_indirection) {
          const auto& input_reference_segment = static_cast<ReferenceSegment&>(*input_segments[row_id.chunk_id]);
          DebugAssert(input_reference_segment.referenced_table() == referenced_table,
                      "Input column references more than one table");
          DebugAssert(input_reference_segment.referenced_column_id() == referenced_column_id,
                      "Input column references more than one column");
          const auto& input_reference_pos_list = input_reference_segment.pos_list();
          output_pos_list->emplace_back((*input_reference_pos_list)[row_id.chunk_offset]);
        } else {
          output_pos_list->emplace_back(row_id);
        }

        if (output_pos_list->size() == output_chunk_size) {
          write_output_pos_list();
        }
      }
      if (!output_pos_list->empty()) {
        write_output_pos_list();
      }
    }
  }

  for (auto& segments : output_segments_by_chunk) {
    output_table->append_chunk(segments);
  }

  return output_table;
}

}  // namespace

namespace hyrise {

Sort::Sort(const std::shared_ptr<const AbstractOperator>& input_operator,
           const std::vector<SortColumnDefinition>& sort_definitions, const ChunkOffset output_chunk_size,
           const ForceMaterialization force_materialization)
    : AbstractReadOnlyOperator(OperatorType::Sort, input_operator, nullptr,
                               std::make_unique<OperatorPerformanceData<OperatorSteps>>()),
      _sort_definitions(sort_definitions),
      _output_chunk_size(output_chunk_size),
      _force_materialization(force_materialization) {
  DebugAssert(!_sort_definitions.empty(), "Expected at least one sort criterion");
}

const std::vector<SortColumnDefinition>& Sort::sort_definitions() const {
  return _sort_definitions;
}

const std::string& Sort::name() const {
  static const auto name = std::string{"Sort"};
  return name;
}

std::shared_ptr<AbstractOperator> Sort::_on_deep_copy(
    const std::shared_ptr<AbstractOperator>& copied_left_input,
    const std::shared_ptr<AbstractOperator>& /*copied_right_input*/,
    std::unordered_map<const AbstractOperator*, std::shared_ptr<AbstractOperator>>& /*copied_ops*/) const {
  return std::make_shared<Sort>(copied_left_input, _sort_definitions, _output_chunk_size, _force_materialization);
}

void Sort::_on_set_parameters(const std::unordered_map<ParameterID, AllTypeVariant>& parameters) {}

std::shared_ptr<const Table> Sort::_on_execute() {
  const auto& input_table = left_input_table();

  // validate sort definitions
  for (const auto& column_sort_definition : _sort_definitions) {
    Assert(column_sort_definition.column != INVALID_COLUMN_ID, "Sort: Invalid column in sort definition");
    Assert(column_sort_definition.column < input_table->column_count(),
           "Sort: Column ID is greater than table's column count");
    Assert(column_sort_definition.sort_mode == SortMode::AscendingNullsFirst ||
               column_sort_definition.sort_mode == SortMode::DescendingNullsFirst,
           "Sort does not support NULLS LAST.");
  }

  // edge case: empty input table
  if (input_table->row_count() == 0) {
    if (_force_materialization == ForceMaterialization::Yes && input_table->type() == TableType::References) {
      return Table::create_dummy_table(input_table->column_definitions());
    }

    return input_table;
  }

  auto sorted_table = std::shared_ptr<Table>{};

  // After the first (least significant) sort operation has been completed, this holds the order of the table as it has
  // been determined so far. This is not a completely proper PosList on the input table as it might point to
  // ReferenceSegments.

  auto total_materialization_time = std::chrono::nanoseconds{};
  auto total_temporary_result_writing_time = std::chrono::nanoseconds{};
  auto total_sort_time = std::chrono::nanoseconds{};

  const auto chunk_count = input_table->chunk_count();
  const auto row_count = input_table->row_count();
  const auto sort_definitions_size = _sort_definitions.size();

  // === precompute field_width, key_width and key_offsets ===

  // based on the sizes of the columns to be sorted by, e.g. if sorting by int, string it should be [4, 8]
  auto field_width = std::vector<size_t>();
  field_width.reserve(sort_definitions_size);
  auto string_columns = std::vector<size_t>();  // indices of sort_definitions that sort columns of type string

  for (auto index = size_t{0}; index < sort_definitions_size; ++index) {
    const auto& def = _sort_definitions[index];
    const auto sort_col = def.column;
    resolve_data_type(input_table->column_data_type(sort_col), [&](auto type) {
      using ColumnDataType = typename decltype(type)::type;
      if constexpr (std::is_same_v<ColumnDataType, pmr_string>) {
        field_width.emplace_back(STRING_PREFIX);  // store size of the string prefix
        string_columns.emplace_back(index);           // keep track of string columns for fallback comparisons
      } else if constexpr (std::is_same_v<ColumnDataType, float>) {
        field_width.push_back(sizeof(double));  // encode float as double for sorting
      } else {
        field_width.push_back(
            sizeof(ColumnDataType));  // store size of the column type, e.g. 4 for int, 8 for double, etc.
      }
    });
  }

  // total width of each normalized key (width of all columns to be sorted by plus null bytes)
  auto key_width = size_t{0};
  for (const auto& column : field_width) {
    key_width += column + 1;  // +1 for null byte
  }

  /**
   * Offsets for each column in the key, i.e. `key_offsets[i]` is the offset of the i-th column in the key.
   * This means, that `buffer[key_offsets[i]]` is the location of the i-th column's value in the key.
  */
  auto key_offsets = std::vector<size_t>(sort_definitions_size);
  key_offsets[0] = 0;  // first column starts at offset 0
  for (auto index = size_t{1}; index < sort_definitions_size; ++index) {
    key_offsets[index] = key_offsets[index - 1] + field_width[index - 1] + 1;  // +1 for null byte
  }

<<<<<<< HEAD
=======
  auto threads = std::vector<std::thread>();  // vector to hold threads

>>>>>>> 65e640b9
  auto key_buffer = std::vector<uint8_t>();  // buffer to hold all keys for sorting
  auto total_buffer_size = size_t{0};        // total size of the key buffer

  auto chunk_sizes = std::vector<size_t>();  // number of rows per chunk in the input table
  chunk_sizes.reserve(chunk_count);          // reserve space for chunk sizes

  auto row_ids = RowIDPosList{};  // vector to hold row IDs for each row in the table
  row_ids.reserve(row_count);     // reserve space for row IDs

  for (ChunkID chunk_id = ChunkID{0}; chunk_id < chunk_count; ++chunk_id) {
    auto chunk = input_table->get_chunk(chunk_id);
    auto row_count_for_chunk = chunk->size();

    chunk_sizes.emplace_back(row_count_for_chunk);
    total_buffer_size += row_count_for_chunk * key_width;  // total size of the keys for this chunk

    for (ChunkOffset row = ChunkOffset{0}; row < row_count_for_chunk; ++row) {
      row_ids.emplace_back(chunk_id, row);  // build array of row ids
    }
  }

  auto row_id_offsets = std::vector<size_t>();  // offsets for each chunk's row IDs
  row_id_offsets.reserve(chunk_count);          // reserve space for offsets

  row_id_offsets.emplace_back(0);  // first chunk starts at offset 0
  for (ChunkID chunk_id = ChunkID{1}; chunk_id < chunk_count; ++chunk_id) {
    auto offset = row_id_offsets[chunk_id - 1] + chunk_sizes[chunk_id - 1];
    row_id_offsets.emplace_back(offset);  // offset for the next chunk
  }

  key_buffer.reserve(total_buffer_size);  // reserve space for all keys

  // job queue for generating keys in parallel
  auto jobs = std::vector<std::shared_ptr<AbstractTask>>{};
  jobs.reserve(static_cast<size_t>(chunk_count));

  // for each chunk in table
  for (ChunkID chunk_id = ChunkID{0}; chunk_id < chunk_count; ++chunk_id) {
    // spawn thread to generate keys
    jobs.emplace_back(std::make_shared<JobTask>([&, chunk_id]() {
      auto chunk = input_table->get_chunk(chunk_id);

      // buffer points to the start of this chunk's keys in the global key_buffer
      auto* buffer = &key_buffer[row_id_offsets[chunk_id] * key_width];

      // TODO(someone): How to handle huge number of keycolumns? maybe max. number for key generation
      for (auto index = size_t{0}; index < sort_definitions_size; ++index) {
        auto sort_col = _sort_definitions[index].column;
        auto nulls_first = is_nulls_first(_sort_definitions[index].sort_mode);
        auto descending = is_descending(_sort_definitions[index].sort_mode);

        const auto abstract_segment = chunk->get_segment(sort_col);
        resolve_data_type(input_table->column_data_type(sort_col), [&](auto type) {
          using ColumnDataType = typename decltype(type)::type;

          segment_iterate<ColumnDataType>(*abstract_segment, [&](const auto& val) {
            const auto row = val.chunk_offset();          // get the row offset in the chunk
            auto* key_ptr = &buffer[row * key_width];  // pointer to the start of the key for this row
            auto dest = key_ptr + key_offsets[index];  // pointer to the destination in the key buffer for this column

            const ColumnDataType value = val.value();
            const auto data_length =
                std::is_same_v<ColumnDataType, pmr_string> ? STRING_PREFIX : sizeof(ColumnDataType);

            // Set the first byte to indicate if the value is null or not
            auto null_byte = !val.is_null() ? 0x00 : 0xFF;
            if (nulls_first) {
              null_byte = ~null_byte;
            }
            dest[0] = static_cast<uint8_t>(null_byte);

            // encode the value into the key based on the data type
            if constexpr (std::is_same_v<ColumnDataType, pmr_string>) {
              auto copy_len = std::min(value.size(), size_t(STRING_PREFIX));
              memcpy(dest + 1, value.data(), copy_len);
              memset(dest + 1 + copy_len, 0, STRING_PREFIX - copy_len);  // pad with zeroes
            } else if constexpr (std::is_same_v<ColumnDataType, double>) {
              // Encode double value; reinterpret double as raw 64-bit bits
              auto bits = uint64_t{0};
              memcpy(&bits, &value, sizeof(bits));

              // Flip the bits to ensure lexicographic order matches numeric order
              if (std::signbit(value)) {
                bits = ~bits;  // Negative values are bitwise inverted
              } else {
                bits ^= 0x8000000000000000ULL;  // Flip the sign bit for positive values
              }

              // Write to buffer in big-endian order (MSB first)
              for (auto byte_idx = uint32_t{0}; byte_idx < 8; ++byte_idx) {
                dest[1 + byte_idx] = static_cast<uint8_t>(bits >> ((7 - byte_idx) * 8));
              }
            } else if constexpr (std::is_same_v<ColumnDataType, float>) {
              // Encode float value
              const double value_as_double = val.is_null() ? double() : static_cast<double>(value);
              // Reinterpret double as raw 64-bit bits
              auto bits = uint64_t{0};
              // static_assert(sizeof(double) == sizeof(uint64_t), "Size mismatch");
              memcpy(&bits, &value_as_double, sizeof(bits));

              // Flip the bits to ensure lexicographic order matches numeric order
              if (std::signbit(value_as_double)) {
                bits = ~bits;  // Negative values are bitwise inverted
              } else {
                bits ^= 0x8000000000000000ULL;  // Flip the sign bit for positive values
              }

              // Write to buffer in big-endian order (MSB first)
              for (auto byte_idx = uint32_t{0}; byte_idx < 8; ++byte_idx) {
                dest[1 + byte_idx] = static_cast<uint8_t>(bits >> ((7 - byte_idx) * 8));
              }
            } else if constexpr (std::is_integral<ColumnDataType>::value && std::is_signed<ColumnDataType>::value) {
              // encode int value
              // Bias the value to get a lexicographically sortable encoding
              using UnsignedT = typename std::make_unsigned<ColumnDataType>::type;
              UnsignedT biased =
                  static_cast<UnsignedT>(value) ^ (UnsignedT(1) << (data_length * 8 - 1));  // flip sign bit

              // Store bytes in big-endian order starting at dest[1]
              for (auto byte_idx = size_t{0}; byte_idx < data_length; ++byte_idx) {
                dest[1 + byte_idx] = static_cast<uint8_t>(biased >> ((data_length - 1 - byte_idx) * 8));
              }
            } else {
              throw std::logic_error("Unsupported data type for sorting: " +
                                     std::string(typeid(ColumnDataType).name()));
            }

            // Invert for descending order (excluding the null byte)
            if (descending) {
              for (auto idx = size_t{1}; idx <= data_length; ++idx) {
                dest[idx] = ~dest[idx];
              }
            }
          });
        });
      }
    }));
    jobs.back()->schedule();  // schedule job immediately
  }

<<<<<<< HEAD
  Hyrise::get().scheduler()->wait_for_tasks(jobs);  // wait for all chunks to be materialized
=======
  // Join all threads
  for (auto& thread : threads) {
    thread.join();
  }
>>>>>>> 65e640b9

  // Sort the buffer
  auto compare_rows = [&](const RowID a, const RowID b) {
    auto* key_a = &key_buffer[(row_id_offsets[a.chunk_id] + a.chunk_offset) * key_width];
    auto* key_b = &key_buffer[(row_id_offsets[b.chunk_id] + b.chunk_offset) * key_width];

    int compare = memcmp(key_a, key_b, key_width);
    if (compare != 0)
      return compare < 0;

    // fallback to full comparison for string columns
    // other columns are already compared correctly by the key buffer
    for (auto index : string_columns) {
      auto comparison_result = int32_t{0};

      const auto accessorA = create_segment_accessor<pmr_string>(
          input_table->get_chunk(a.chunk_id)->get_segment(_sort_definitions[index].column));
      const auto accessorB = create_segment_accessor<pmr_string>(
          input_table->get_chunk(b.chunk_id)->get_segment(_sort_definitions[index].column));

      const auto& valA = accessorA->access(a.chunk_offset);
      const auto& valB = accessorB->access(b.chunk_offset);

      // can only compare if neither value is null
      if (valA.has_value() && valB.has_value()) {
        comparison_result = valA < valB;
      }

      if (comparison_result != 0) {
        if (_sort_definitions[index].sort_mode == SortMode::AscendingNullsFirst ||
            _sort_definitions[index].sort_mode == SortMode::AscendingNullsLast) {
          return comparison_result < 0;
        } else {
          return comparison_result > 0;
        }
      }
    }

    return false;  // completely equal
  };

  // TODO(someone): use better sorting algorithm, e.g. merge sort
  std::stable_sort(std::execution::par_unseq, row_ids.begin(), row_ids.end(), compare_rows);

  auto& step_performance_data = dynamic_cast<OperatorPerformanceData<OperatorSteps>&>(*performance_data);
  step_performance_data.set_step_runtime(OperatorSteps::MaterializeSortColumns, total_materialization_time);
  step_performance_data.set_step_runtime(OperatorSteps::TemporaryResultWriting, total_temporary_result_writing_time);
  step_performance_data.set_step_runtime(OperatorSteps::Sort, total_sort_time);

  // We have to materialize the output (i.e., write ValueSegments) if
  //  (a) it is requested by the user,
  //  (b) a column in the table references multiple tables (see write_reference_output_table for details), or
  //  (c) a column in the table references multiple columns in the same table (which is an unlikely edge case).
  // Cases (b) and (c) can only occur if there is more than one ReferenceSegment in an input chunk.
  auto timer = Timer{};
  auto must_materialize = _force_materialization == ForceMaterialization::Yes;
  const auto input_chunk_count = input_table->chunk_count();
  if (!must_materialize && input_table->type() == TableType::References && input_chunk_count > 1) {
    const auto input_column_count = input_table->column_count();

    for (auto input_column_id = ColumnID{0}; input_column_id < input_column_count; ++input_column_id) {
      const auto& first_segment = input_table->get_chunk(ChunkID{0})->get_segment(input_column_id);
      const auto& first_reference_segment = static_cast<ReferenceSegment&>(*first_segment);

      const auto& common_referenced_table = first_reference_segment.referenced_table();
      const auto& common_referenced_column_id = first_reference_segment.referenced_column_id();

      for (auto input_chunk_id = ChunkID{1}; input_chunk_id < input_chunk_count; ++input_chunk_id) {
        const auto& segment = input_table->get_chunk(input_chunk_id)->get_segment(input_column_id);
        const auto& referenced_table = static_cast<ReferenceSegment&>(*segment).referenced_table();
        const auto& referenced_column_id = static_cast<ReferenceSegment&>(*segment).referenced_column_id();

        if (common_referenced_table != referenced_table || common_referenced_column_id != referenced_column_id) {
          must_materialize = true;
          break;
        }
      }
      if (must_materialize) {
        break;
      }
    }
  }

  if (must_materialize) {
    sorted_table = write_materialized_output_table(input_table, std::move(row_ids), _output_chunk_size);
  } else {
    sorted_table = write_reference_output_table(input_table, std::move(row_ids), _output_chunk_size);
  }

  const auto& final_sort_definition = _sort_definitions[0];
  // Set the sorted_by attribute of the output's chunks according to the most significant sort operation, which is the
  // column the table was sorted by last.
  const auto output_chunk_count = sorted_table->chunk_count();
  for (auto output_chunk_id = ChunkID{0}; output_chunk_id < output_chunk_count; ++output_chunk_id) {
    const auto& output_chunk = sorted_table->get_chunk(output_chunk_id);
    output_chunk->set_immutable();
    output_chunk->set_individually_sorted_by(final_sort_definition);
  }

  step_performance_data.set_step_runtime(OperatorSteps::WriteOutput, timer.lap());
  return sorted_table;
}

}  // namespace hyrise<|MERGE_RESOLUTION|>--- conflicted
+++ resolved
@@ -388,11 +388,6 @@
     key_offsets[index] = key_offsets[index - 1] + field_width[index - 1] + 1;  // +1 for null byte
   }
 
-<<<<<<< HEAD
-=======
-  auto threads = std::vector<std::thread>();  // vector to hold threads
-
->>>>>>> 65e640b9
   auto key_buffer = std::vector<uint8_t>();  // buffer to hold all keys for sorting
   auto total_buffer_size = size_t{0};        // total size of the key buffer
 
@@ -533,14 +528,7 @@
     jobs.back()->schedule();  // schedule job immediately
   }
 
-<<<<<<< HEAD
   Hyrise::get().scheduler()->wait_for_tasks(jobs);  // wait for all chunks to be materialized
-=======
-  // Join all threads
-  for (auto& thread : threads) {
-    thread.join();
-  }
->>>>>>> 65e640b9
 
   // Sort the buffer
   auto compare_rows = [&](const RowID a, const RowID b) {
