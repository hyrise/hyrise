--- conflicted
+++ resolved
@@ -7,16 +7,10 @@
 #include <utility>
 #include <vector>
 
-<<<<<<< HEAD
 #include "storage/reference_segment.hpp"
+#include "storage/segment_accessor.hpp"
 #include "storage/segment_iterables/chunk_offset_mapping.hpp"
 #include "storage/value_segment.hpp"
-=======
-#include "storage/column_accessor.hpp"
-#include "storage/column_iterables/chunk_offset_mapping.hpp"
-#include "storage/reference_column.hpp"
-#include "storage/value_column.hpp"
->>>>>>> fc84af4b
 
 namespace opossum {
 
@@ -88,89 +82,61 @@
       resolve_data_type(cxlumn_data_type, [&](auto type) {
         using CxlumnDataType = typename decltype(type)::type;
 
-<<<<<<< HEAD
-        // Initialize value segments
-        auto segments_out = std::vector<std::shared_ptr<ValueSegment<CxlumnDataType>>>(chunk_count_out);
-        std::generate(segments_out.begin(), segments_out.end(),
-                      []() { return std::make_shared<ValueSegment<CxlumnDataType>>(true); });
-
-        auto segment_it = segments_out.begin();
         auto chunk_it = output_segments_by_chunk.begin();
-=======
-        auto chunk_it = output_columns_by_chunk.begin();
->>>>>>> fc84af4b
         auto chunk_offset_out = 0u;
 
-        auto value_column_value_vector = pmr_concurrent_vector<ColumnDataType>();
-        auto value_column_null_vector = pmr_concurrent_vector<bool>();
-
-        auto column_ptr_and_accessor_by_chunk_id =
-            std::unordered_map<ChunkID, std::pair<std::shared_ptr<const BaseColumn>,
-                                                  std::shared_ptr<BaseColumnAccessor<ColumnDataType>>>>();
-        column_ptr_and_accessor_by_chunk_id.reserve(row_count_out);
+        auto value_segment_value_vector = pmr_concurrent_vector<CxlumnDataType>();
+        auto value_segment_null_vector = pmr_concurrent_vector<bool>();
+
+        auto segment_ptr_and_accessor_by_chunk_id =
+            std::unordered_map<ChunkID, std::pair<std::shared_ptr<const BaseSegment>,
+                                                  std::shared_ptr<BaseSegmentAccessor<CxlumnDataType>>>>();
+        segment_ptr_and_accessor_by_chunk_id.reserve(row_count_out);
 
         for (auto row_index = 0u; row_index < row_count_out; ++row_index) {
           const auto [chunk_id, chunk_offset] = _row_id_value_vector->at(row_index).first;  // NOLINT
 
-<<<<<<< HEAD
-          const auto segment = _table_in->get_chunk(chunk_id)->get_segment(cxlumn_id);
-
-          // Previously the value was retrieved by calling a virtual method,
-          // which was just as slow as using the subscript operator.
-          const auto value = (*segment)[chunk_offset];
-          (*segment_it)->append(value);
-=======
-          auto& column_ptr_and_typed_ptr_pair = column_ptr_and_accessor_by_chunk_id[chunk_id];
-          auto& base_column = column_ptr_and_typed_ptr_pair.first;
-          auto& accessor = column_ptr_and_typed_ptr_pair.second;
-
-          if (!base_column) {
-            base_column = _table_in->get_chunk(chunk_id)->get_column(column_id);
-            accessor = create_column_accessor<ColumnDataType>(base_column);
-          }
-
-          // If the input column is not a ReferenceColumn, we can take a fast(er) path
+          auto& segment_ptr_and_typed_ptr_pair = segment_ptr_and_accessor_by_chunk_id[chunk_id];
+          auto& base_segment = segment_ptr_and_typed_ptr_pair.first;
+          auto& accessor = segment_ptr_and_typed_ptr_pair.second;
+
+          if (!base_segment) {
+            base_segment = _table_in->get_chunk(chunk_id)->get_segment(cxlumn_id);
+            accessor = create_segment_accessor<CxlumnDataType>(base_segment);
+          }
+
+          // If the input segment is not a ReferenceSegment, we can take a fast(er) path
           if (accessor) {
             const auto typed_value = accessor->access(chunk_offset);
             const auto is_null = !typed_value.has_value();
-            value_column_value_vector.push_back(is_null ? ColumnDataType{} : typed_value.value());
-            value_column_null_vector.push_back(is_null);
+            value_segment_value_vector.push_back(is_null ? CxlumnDataType{} : typed_value.value());
+            value_segment_null_vector.push_back(is_null);
           } else {
-            const auto value = (*base_column)[chunk_offset];
+            const auto value = (*base_segment)[chunk_offset];
             const auto is_null = variant_is_null(value);
-            value_column_value_vector.push_back(is_null ? ColumnDataType{} : type_cast<ColumnDataType>(value));
-            value_column_null_vector.push_back(is_null);
-          }
->>>>>>> fc84af4b
+            value_segment_value_vector.push_back(is_null ? CxlumnDataType{} : type_cast<CxlumnDataType>(value));
+            value_segment_null_vector.push_back(is_null);
+          }
 
           ++chunk_offset_out;
 
           // Check if value segment is full
           if (chunk_offset_out >= _output_chunk_size) {
             chunk_offset_out = 0u;
-<<<<<<< HEAD
-            chunk_it->push_back(*segment_it);
-            ++segment_it;
-=======
-            auto value_column = std::make_shared<ValueColumn<ColumnDataType>>(std::move(value_column_value_vector),
-                                                                              std::move(value_column_null_vector));
-            chunk_it->push_back(value_column);
-            value_column_value_vector = pmr_concurrent_vector<ColumnDataType>();
-            value_column_null_vector = pmr_concurrent_vector<bool>();
->>>>>>> fc84af4b
+            auto value_segment = std::make_shared<ValueSegment<CxlumnDataType>>(std::move(value_segment_value_vector),
+                                                                                std::move(value_segment_null_vector));
+            chunk_it->push_back(value_segment);
+            value_segment_value_vector = pmr_concurrent_vector<CxlumnDataType>();
+            value_segment_null_vector = pmr_concurrent_vector<bool>();
             ++chunk_it;
           }
         }
 
         // Last segment has not been added
         if (chunk_offset_out > 0u) {
-<<<<<<< HEAD
-          chunk_it->push_back(*segment_it);
-=======
-          auto value_column = std::make_shared<ValueColumn<ColumnDataType>>(std::move(value_column_value_vector),
-                                                                            std::move(value_column_null_vector));
-          chunk_it->push_back(value_column);
->>>>>>> fc84af4b
+          auto value_segment = std::make_shared<ValueSegment<CxlumnDataType>>(std::move(value_segment_value_vector),
+                                                                              std::move(value_segment_null_vector));
+          chunk_it->push_back(value_segment);
         }
       });
     }
