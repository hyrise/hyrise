--- conflicted
+++ resolved
@@ -1,6 +1,5 @@
 #include "sort.hpp"
 
-<<<<<<< HEAD
 #include <mutex>
 
 #include "hyrise.hpp"
@@ -8,9 +7,6 @@
 #include "scheduler/job_task.hpp"
 #include "storage/segment_iterate.hpp"
 #include "utils/pos_list_utils.hpp"
-=======
-#include "storage/segment_iterate.hpp"
->>>>>>> f36a90c7
 
 namespace opossum {
 
@@ -41,21 +37,13 @@
     auto sort_definition = _sort_definitions[column_id];
     _sort_definition_data_types[column_id] = input_table_left()->column_data_type(sort_definition.column);
   }
-<<<<<<< HEAD
-  _sort_definition_data_types.resize(_sort_definitions.size());
-  for (auto column_id = ColumnID{0}; column_id < _sort_definitions.size(); ++column_id) {
-    auto sort_definition = _sort_definitions[column_id];
-    _sort_definition_data_types[column_id] = input_table_left()->column_data_type(sort_definition.column);
-  }
   _validate_sort_definitions();
 
+  std::shared_ptr<const Table> output = input_table_left();
   std::shared_ptr<PosList> merged_pos_list = nullptr;
-=======
-
-  std::shared_ptr<const Table> output = input_table_left();
-  std::shared_ptr<PosList> previously_sorted_pos_list = std::shared_ptr<PosList>(nullptr);
-
-  _validate_sort_definitions();
+
+  const auto in_table = input_table_left();
+  const auto job_count = in_table->chunk_count();
 
   for (auto column_id = _sort_definitions.size(); column_id-- != 0;) {
     const bool is_last_sorting_run = (column_id == 0);
@@ -65,16 +53,64 @@
 
     resolve_data_type(data_type, [&](auto type) {
       using ColumnDataType = typename decltype(type)::type;
-
-      auto sort_single_col_impl = SortImpl<ColumnDataType>(input_table_left(), sort_definition.column,
-                                                           sort_definition.order_by_mode, _output_chunk_size);
-      const auto row_id_value_vector = sort_single_col_impl.sort_one_column(previously_sorted_pos_list);
+      using RowIDValuePair = std::pair<RowID, ColumnDataType>;
+
+      std::mutex output_mutex;
+
+      auto output_value_vectors = std::vector<std::shared_ptr<std::vector<RowIDValuePair>>>{};
+      auto output_null_vectors = std::vector<std::shared_ptr<std::vector<RowIDValuePair>>>{};
+      output_value_vectors.resize(job_count);
+      output_null_vectors.resize(job_count);
+
+      auto jobs = std::vector<std::shared_ptr<AbstractTask>>{};
+      jobs.reserve(job_count);
+
+      // Initialize to nullptr to be able to check with boolean existence operator below
+      auto pos_lists = std::shared_ptr<std::vector<std::shared_ptr<PosList>>>{};
+
+      if (merged_pos_list) {
+        pos_lists = split_pos_list(merged_pos_list, job_count);
+      }
+
+      for (ChunkID job_id{0u}; job_id < job_count; ++job_id) {
+        auto job_task = std::make_shared<JobTask>([job_id, &in_table, pos_lists, sort_definition, &output_mutex,
+                                                   &output_value_vectors, &output_null_vectors]() {
+          std::shared_ptr<std::vector<RowIDValuePair>> chunk_column_sorted_value_vector;
+          std::shared_ptr<std::vector<RowIDValuePair>> chunk_column_sorted_null_vector;
+
+          auto sort_single_col_impl =
+              SortImpl<ColumnDataType>(in_table, sort_definition.column, sort_definition.order_by_mode);
+
+          if (pos_lists) {
+            const auto chunk_column_sorted = sort_single_col_impl.sort_one_column(std::nullopt, (*pos_lists)[job_id]);
+            chunk_column_sorted_value_vector = chunk_column_sorted.first;
+            chunk_column_sorted_null_vector = chunk_column_sorted.second;
+          } else {
+            const auto chunk_column_sorted = sort_single_col_impl.sort_one_column(std::optional<ChunkID>{job_id});
+            chunk_column_sorted_value_vector = chunk_column_sorted.first;
+            chunk_column_sorted_null_vector = chunk_column_sorted.second;
+          }
+
+          std::lock_guard<std::mutex> lock(output_mutex);
+          output_value_vectors[job_id] = chunk_column_sorted_value_vector;
+          output_null_vectors[job_id] = chunk_column_sorted_null_vector;
+        });
+        jobs.push_back(job_task);
+        job_task->schedule();
+      }
+
+      Hyrise::get().scheduler()->wait_for_tasks(jobs);
+
+      auto merge_impl = MergeImpl<ColumnDataType>(in_table, sort_definition.column, sort_definition.order_by_mode);
+
+      const auto merged_row_id_value_vector =
+          merge_impl.merge_value_and_null_vectors(output_value_vectors, output_null_vectors);
 
       // 3. Materialization of the result: We take the sorted ValueRowID Vector, create chunks fill them until they are
       // full and create the next one. Each chunk is filled row by row.
       if (is_last_sorting_run) {
         auto materialization = std::make_shared<SortImplMaterializeOutput<ColumnDataType>>(
-            input_table_left(), row_id_value_vector, _output_chunk_size);
+            input_table_left(), merged_row_id_value_vector, _output_chunk_size);
 
         std::shared_ptr<Table> output_mutable = materialization->execute();
 
@@ -88,11 +124,11 @@
         }
         output = output_mutable;
       } else {
-        previously_sorted_pos_list.reset();
-        previously_sorted_pos_list = std::make_shared<PosList>();
-
-        for (auto& row_id_value : *row_id_value_vector) {
-          previously_sorted_pos_list->emplace_back(row_id_value.first);
+        merged_pos_list.reset();
+        merged_pos_list = std::make_shared<PosList>();
+
+        for (auto& row_id_value : *merged_row_id_value_vector) {
+          merged_pos_list->emplace_back(row_id_value.first);
         }
       }
     });
@@ -112,184 +148,6 @@
     Assert(column_sort_definition.column != INVALID_COLUMN_ID, "Sort: Invalid column in sort definition");
   }
 }
->>>>>>> f36a90c7
-
-  const auto in_table = input_table_left();
-  const auto job_count = in_table->chunk_count();
-
-  for (auto column_id = _sort_definitions.size(); column_id-- != 0;) {
-    auto sort_definition = _sort_definitions[column_id];
-    DataType data_type = _sort_definition_data_types[column_id];
-
-    resolve_data_type(data_type, [&](auto type) {
-      using ColumnDataType = typename decltype(type)::type;
-      using RowIDValuePair = std::pair<RowID, ColumnDataType>;
-
-      std::mutex output_mutex;
-
-      auto output_value_vectors = std::vector<std::shared_ptr<std::vector<RowIDValuePair>>>{};
-      auto output_null_vectors = std::vector<std::shared_ptr<std::vector<RowIDValuePair>>>{};
-      output_value_vectors.resize(job_count);
-      output_null_vectors.resize(job_count);
-
-      auto jobs = std::vector<std::shared_ptr<AbstractTask>>{};
-      jobs.reserve(job_count);
-
-      // Initialize to nullptr to be able to check with boolean existence operator below
-      auto pos_lists = std::shared_ptr<std::vector<std::shared_ptr<PosList>>>{};
-
-      if (merged_pos_list) {
-        pos_lists = split_pos_list(merged_pos_list, job_count);
-      }
-
-      for (ChunkID job_id{0u}; job_id < job_count; ++job_id) {
-        auto job_task = std::make_shared<JobTask>([job_id, &in_table, pos_lists, sort_definition, &output_mutex,
-                                                   &output_value_vectors, &output_null_vectors]() {
-          std::shared_ptr<std::vector<RowIDValuePair>> chunk_column_sorted_value_vector;
-          std::shared_ptr<std::vector<RowIDValuePair>> chunk_column_sorted_null_vector;
-
-          auto sort_single_col_impl =
-              SortImpl<ColumnDataType>(in_table, sort_definition.column, sort_definition.order_by_mode);
-
-          if (pos_lists) {
-            const auto chunk_column_sorted = sort_single_col_impl.sort_one_column(std::nullopt, (*pos_lists)[job_id]);
-            chunk_column_sorted_value_vector = chunk_column_sorted.first;
-            chunk_column_sorted_null_vector = chunk_column_sorted.second;
-          } else {
-            const auto chunk_column_sorted = sort_single_col_impl.sort_one_column(std::optional<ChunkID>{job_id});
-            chunk_column_sorted_value_vector = chunk_column_sorted.first;
-            chunk_column_sorted_null_vector = chunk_column_sorted.second;
-          }
-
-          std::lock_guard<std::mutex> lock(output_mutex);
-          output_value_vectors[job_id] = chunk_column_sorted_value_vector;
-          output_null_vectors[job_id] = chunk_column_sorted_null_vector;
-        });
-        jobs.push_back(job_task);
-        job_task->schedule();
-      }
-
-      Hyrise::get().scheduler()->wait_for_tasks(jobs);
-
-      auto sort_single_col_impl =
-          MergeImpl<ColumnDataType>(in_table, sort_definition.column, sort_definition.order_by_mode);
-
-      merged_pos_list = sort_single_col_impl.merge_value_and_null_vectors(output_value_vectors, output_null_vectors);
-    });
-  }
-
-  return _get_materialized_output(merged_pos_list);
-}
-
-std::shared_ptr<const Table> Sort::_get_materialized_output(const std::shared_ptr<PosList>& pos_list) {
-  // First we create a new table as the output
-  auto output =
-      std::make_shared<Table>(_input_left->get_output()->column_definitions(), TableType::Data, _output_chunk_size);
-
-  // We have decided against duplicating MVCC data in https://github.com/hyrise/hyrise/issues/408
-
-  // After we created the output table and initialized the column structure, we can start adding values. Because the
-  // values are not ordered by input chunks anymore, we can't process them chunk by chunk. Instead the values are
-  // copied column by column for each output row. For each column in a row we visit the input segment with a reference
-  // to the output segment. This enables for the SortImplMaterializeOutput class to ignore the column types during the
-  // copying of the values.
-  const auto row_count_out = pos_list->size();
-
-  // Ceiling of integer division
-  const auto div_ceil = [](auto x, auto y) { return (x + y - 1u) / y; };
-
-  const auto chunk_count_out = div_ceil(row_count_out, _output_chunk_size);
-
-  // Vector of segments for each chunk
-  std::vector<Segments> output_segments_by_chunk(chunk_count_out);
-
-  // Materialize segment-wise
-  for (ColumnID column_id{0u}; column_id < output->column_count(); ++column_id) {
-    const auto column_data_type = output->column_data_type(column_id);
-
-    resolve_data_type(column_data_type, [&](auto type) {
-      using ColumnDataType = typename decltype(type)::type;
-
-      auto chunk_it = output_segments_by_chunk.begin();
-      auto chunk_offset_out = 0u;
-
-      auto value_segment_value_vector = pmr_vector<ColumnDataType>();
-      auto value_segment_null_vector = pmr_vector<bool>();
-
-      value_segment_value_vector.reserve(row_count_out);
-      value_segment_null_vector.reserve(row_count_out);
-
-      auto segment_ptr_and_accessor_by_chunk_id =
-          std::unordered_map<ChunkID, std::pair<std::shared_ptr<const BaseSegment>,
-                                                std::shared_ptr<AbstractSegmentAccessor<ColumnDataType>>>>();
-      segment_ptr_and_accessor_by_chunk_id.reserve(row_count_out);
-
-      for (auto row_index = 0u; row_index < row_count_out; ++row_index) {
-        const auto [chunk_id, chunk_offset] = pos_list->operator[](row_index);
-
-        auto& segment_ptr_and_typed_ptr_pair = segment_ptr_and_accessor_by_chunk_id[chunk_id];
-        auto& base_segment = segment_ptr_and_typed_ptr_pair.first;
-        auto& accessor = segment_ptr_and_typed_ptr_pair.second;
-
-        if (!base_segment) {
-          base_segment = _input_left->get_output()->get_chunk(chunk_id)->get_segment(column_id);
-          accessor = create_segment_accessor<ColumnDataType>(base_segment);
-        }
-
-        // If the input segment is not a ReferenceSegment, we can take a fast(er) path
-        if (accessor) {
-          const auto typed_value = accessor->access(chunk_offset);
-          const auto is_null = !typed_value;
-          value_segment_value_vector.push_back(is_null ? ColumnDataType{} : typed_value.value());
-          value_segment_null_vector.push_back(is_null);
-        } else {
-          const auto value = (*base_segment)[chunk_offset];
-          const auto is_null = variant_is_null(value);
-          value_segment_value_vector.push_back(is_null ? ColumnDataType{} : boost::get<ColumnDataType>(value));
-          value_segment_null_vector.push_back(is_null);
-        }
-
-        ++chunk_offset_out;
-
-        // Check if value segment is full
-        if (chunk_offset_out >= _output_chunk_size) {
-          chunk_offset_out = 0u;
-          auto value_segment = std::make_shared<ValueSegment<ColumnDataType>>(std::move(value_segment_value_vector),
-                                                                              std::move(value_segment_null_vector));
-          chunk_it->push_back(value_segment);
-          value_segment_value_vector = pmr_vector<ColumnDataType>();
-          value_segment_null_vector = pmr_vector<bool>();
-          ++chunk_it;
-        }
-      }
-
-      // Last segment has not been added
-      if (chunk_offset_out > 0u) {
-        auto value_segment = std::make_shared<ValueSegment<ColumnDataType>>(std::move(value_segment_value_vector),
-                                                                            std::move(value_segment_null_vector));
-        chunk_it->push_back(value_segment);
-      }
-    });
-  }
-
-  for (auto& segments : output_segments_by_chunk) {
-    output->append_chunk(segments);
-  }
-
-  return output;
-}
-
-void Sort::_on_cleanup() {}
-
-/**
- * Asserts that all column definitions are valid.
- */
-void Sort::_validate_sort_definitions() const {
-  const auto input_table = input_table_left();
-  for (const auto& column_sort_definition : _sort_definitions) {
-    Assert(column_sort_definition.column != INVALID_COLUMN_ID, "Sort: Invalid column in sort definition");
-  }
-}
 
 template <typename MergeColumnType>
 class Sort::MergeImpl {
@@ -300,11 +158,11 @@
             const OrderByMode order_by_mode = OrderByMode::Ascending)
       : _table_in(table_in), _column_id(column_id), _order_by_mode(order_by_mode) {}
 
-  std::shared_ptr<PosList> merge_value_and_null_vectors(
+  std::shared_ptr<std::vector<RowIDValuePair>> merge_value_and_null_vectors(
       std::vector<std::shared_ptr<std::vector<RowIDValuePair>>> value_vectors,
       std::vector<std::shared_ptr<std::vector<RowIDValuePair>>> null_vectors) {
-    std::shared_ptr<PosList> merged_pos_list = std::make_shared<PosList>();
-    merged_pos_list->reserve(_table_in->row_count());
+    std::shared_ptr<std::vector<RowIDValuePair>> merged_vector = std::make_shared<std::vector<RowIDValuePair>>();
+    merged_vector->reserve(_table_in->row_count());
 
     auto value_iterators = std::vector<std::pair<ChunkID, typename std::vector<RowIDValuePair>::iterator>>{};
     value_iterators.reserve(value_vectors.size());
@@ -323,8 +181,7 @@
     if (!nulls_last) {
       for (ChunkID chunk_id{0u}; chunk_id < null_vectors.size(); ++chunk_id) {
         const auto null_vector = *null_vectors[chunk_id];
-        std::transform(std::begin(null_vector), std::end(null_vector), std::back_inserter(*merged_pos_list),
-                       [](auto const& pair) { return pair.first; });
+        std::transform(std::begin(null_vector), std::end(null_vector), std::back_inserter(*merged_vector));
       }
     }
 
@@ -354,7 +211,7 @@
         }
       }
 
-      merged_pos_list->emplace_back(compare_result.first);
+      merged_vector->emplace_back(compare_result);
 
       auto compare_result_iterator = value_iterators[pos_list_id_of_compare_result_iterator].second;
       if ((compare_result_iterator != value_vectors[chunk_id_of_compare_result]->end()) &&
@@ -369,12 +226,11 @@
     if (nulls_last) {
       for (ChunkID chunk_id{0u}; chunk_id < null_vectors.size(); ++chunk_id) {
         const auto null_vector = *null_vectors[chunk_id];
-        std::transform(std::begin(null_vector), std::end(null_vector), std::back_inserter(*merged_pos_list),
-                       [](auto const& pair) { return pair.first; });
-      }
-    }
-
-    return merged_pos_list;
+        std::transform(std::begin(null_vector), std::end(null_vector), std::back_inserter(*merged_vector));
+      }
+    }
+
+    return merged_vector;
   }
 
   const std::shared_ptr<const Table> _table_in;
@@ -382,6 +238,119 @@
   // column to sort by
   const ColumnID _column_id;
   const OrderByMode _order_by_mode;
+};
+
+// This class fulfills only the materialization task for a sorted row_id_value_vector.
+template <typename SortColumnType>
+class Sort::SortImplMaterializeOutput {
+ public:
+  // creates a new table with reference segments
+  SortImplMaterializeOutput(const std::shared_ptr<const Table>& in,
+                            const std::shared_ptr<std::vector<std::pair<RowID, SortColumnType>>>& id_value_map,
+                            const size_t output_chunk_size)
+      : _table_in(in), _output_chunk_size(output_chunk_size), _row_id_value_vector(id_value_map) {}
+
+  std::shared_ptr<Table> execute() {
+    // First we create a new table as the output
+    auto output = std::make_shared<Table>(_table_in->column_definitions(), TableType::Data, _output_chunk_size);
+
+    // We have decided against duplicating MVCC data in https://github.com/hyrise/hyrise/issues/408
+
+    // After we created the output table and initialized the column structure, we can start adding values. Because the
+    // values are not ordered by input chunks anymore, we can't process them chunk by chunk. Instead the values are
+    // copied column by column for each output row. For each column in a row we visit the input segment with a reference
+    // to the output segment. This enables for the SortImplMaterializeOutput class to ignore the column types during the
+    // copying of the values.
+    const auto row_count_out = _row_id_value_vector->size();
+
+    // Ceiling of integer division
+    const auto div_ceil = [](auto x, auto y) { return (x + y - 1u) / y; };
+
+    const auto chunk_count_out = div_ceil(row_count_out, _output_chunk_size);
+
+    // Vector of segments for each chunk
+    std::vector<Segments> output_segments_by_chunk(chunk_count_out);
+
+    // Materialize segment-wise
+    for (ColumnID column_id{0u}; column_id < output->column_count(); ++column_id) {
+      const auto column_data_type = output->column_data_type(column_id);
+
+      resolve_data_type(column_data_type, [&](auto type) {
+        using ColumnDataType = typename decltype(type)::type;
+
+        auto chunk_it = output_segments_by_chunk.begin();
+        auto chunk_offset_out = 0u;
+
+        auto value_segment_value_vector = pmr_vector<ColumnDataType>();
+        auto value_segment_null_vector = pmr_vector<bool>();
+
+        value_segment_value_vector.reserve(row_count_out);
+        value_segment_null_vector.reserve(row_count_out);
+
+        auto segment_ptr_and_accessor_by_chunk_id =
+            std::unordered_map<ChunkID, std::pair<std::shared_ptr<const BaseSegment>,
+                                                  std::shared_ptr<AbstractSegmentAccessor<ColumnDataType>>>>();
+        segment_ptr_and_accessor_by_chunk_id.reserve(row_count_out);
+
+        for (auto row_index = 0u; row_index < row_count_out; ++row_index) {
+          const auto [chunk_id, chunk_offset] = _row_id_value_vector->at(row_index).first;
+
+          auto& segment_ptr_and_typed_ptr_pair = segment_ptr_and_accessor_by_chunk_id[chunk_id];
+          auto& base_segment = segment_ptr_and_typed_ptr_pair.first;
+          auto& accessor = segment_ptr_and_typed_ptr_pair.second;
+
+          if (!base_segment) {
+            base_segment = _table_in->get_chunk(chunk_id)->get_segment(column_id);
+            accessor = create_segment_accessor<ColumnDataType>(base_segment);
+          }
+
+          // If the input segment is not a ReferenceSegment, we can take a fast(er) path
+          if (accessor) {
+            const auto typed_value = accessor->access(chunk_offset);
+            const auto is_null = !typed_value;
+            value_segment_value_vector.push_back(is_null ? ColumnDataType{} : typed_value.value());
+            value_segment_null_vector.push_back(is_null);
+          } else {
+            const auto value = (*base_segment)[chunk_offset];
+            const auto is_null = variant_is_null(value);
+            value_segment_value_vector.push_back(is_null ? ColumnDataType{} : boost::get<ColumnDataType>(value));
+            value_segment_null_vector.push_back(is_null);
+          }
+
+          ++chunk_offset_out;
+
+          // Check if value segment is full
+          if (chunk_offset_out >= _output_chunk_size) {
+            chunk_offset_out = 0u;
+            auto value_segment = std::make_shared<ValueSegment<ColumnDataType>>(std::move(value_segment_value_vector),
+                                                                                std::move(value_segment_null_vector));
+            chunk_it->push_back(value_segment);
+            value_segment_value_vector = pmr_vector<ColumnDataType>();
+            value_segment_null_vector = pmr_vector<bool>();
+            ++chunk_it;
+          }
+        }
+
+        // Last segment has not been added
+        if (chunk_offset_out > 0u) {
+          auto value_segment = std::make_shared<ValueSegment<ColumnDataType>>(std::move(value_segment_value_vector),
+                                                                              std::move(value_segment_null_vector));
+          chunk_it->push_back(value_segment);
+        }
+      });
+    }
+
+    for (auto& segments : output_segments_by_chunk) {
+      output->append_chunk(segments);
+    }
+
+    return output;
+  }
+
+ protected:
+  const std::shared_ptr<const Table> _table_in;
+  const size_t _output_chunk_size;
+  const std::shared_ptr<std::vector<std::pair<RowID, SortColumnType>>> _row_id_value_vector;
 };
 
 template <typename SortColumnType>
@@ -397,16 +366,10 @@
     _null_value_rows = std::make_shared<std::vector<RowIDValuePair>>();
   }
 
-<<<<<<< HEAD
   std::pair<std::shared_ptr<std::vector<RowIDValuePair>>, std::shared_ptr<std::vector<RowIDValuePair>>> sort_one_column(
-      std::optional<ChunkID> chunk_id = std::nullopt, std::shared_ptr<PosList> pos_list = nullptr) {
+      std::optional<ChunkID> chunk_id = std::nullopt, const std::shared_ptr<PosList>& pos_list = nullptr) {
     // 1. Prepare Sort: Creating rowid-value-Structure
     _materialize_sort_column(chunk_id, pos_list);
-=======
-  std::shared_ptr<std::vector<RowIDValuePair>> sort_one_column(const std::shared_ptr<PosList>& pos_list = nullptr) {
-    // 1. Prepare Sort: Creating rowid-value-Structure
-    _materialize_sort_column(pos_list);
->>>>>>> f36a90c7
 
     // 2. After we got our ValueRowID Map we sort the map by the value of the pair
     if (_order_by_mode == OrderByMode::Ascending || _order_by_mode == OrderByMode::AscendingNullsLast) {
@@ -418,7 +381,6 @@
     return {_row_id_value_vector, _null_value_rows};
   }
 
-<<<<<<< HEAD
  protected:
   // Completely materializes the sort column to create a vector of RowID-Value pairs.
   void _materialize_sort_column(std::optional<ChunkID> chunk_id = std::nullopt,
@@ -436,24 +398,13 @@
     if (pos_list) {
       auto segment_ptr_and_accessor_by_chunk_id =
           std::unordered_map<ChunkID, std::pair<std::shared_ptr<const BaseSegment>,
-              std::shared_ptr<AbstractSegmentAccessor<SortColumnType>>>>();
+                                                std::shared_ptr<AbstractSegmentAccessor<SortColumnType>>>>();
       segment_ptr_and_accessor_by_chunk_id.reserve(_table_in->chunk_count());
-=======
-    return _row_id_value_vector;
-  }
-
- protected:
-  // completely materializes the sort column to create a vector of RowID-Value pairs
-  void _materialize_sort_column(const std::shared_ptr<PosList>& pos_list = nullptr) {
-    auto& row_id_value_vector = *_row_id_value_vector;
-    row_id_value_vector.reserve(_table_in->row_count());
->>>>>>> f36a90c7
 
       // When there was a preceding sorting run, we materialize according to the passed PosList.
       for (RowID row_id : *pos_list) {
         const auto [chunk_id, chunk_offset] = row_id;
 
-<<<<<<< HEAD
         auto& segment_ptr_and_typed_ptr_pair = segment_ptr_and_accessor_by_chunk_id[chunk_id];
         auto& base_segment = segment_ptr_and_typed_ptr_pair.first;
         auto& accessor = segment_ptr_and_typed_ptr_pair.second;
@@ -464,28 +415,6 @@
         }
 
         // If the input segment is not a ReferenceSegment, we can take a fast(er) path.
-=======
-    if (pos_list) {
-      auto segment_ptr_and_accessor_by_chunk_id =
-          std::unordered_map<ChunkID, std::pair<std::shared_ptr<const BaseSegment>,
-                                                std::shared_ptr<AbstractSegmentAccessor<SortColumnType>>>>();
-      segment_ptr_and_accessor_by_chunk_id.reserve(_table_in->chunk_count());
-
-      // When there was a preceding sorting run, we materialize according to the passed PosList.
-      for (RowID row_id : *pos_list) {
-        const auto [chunk_id, chunk_offset] = row_id;
-
-        auto& segment_ptr_and_typed_ptr_pair = segment_ptr_and_accessor_by_chunk_id[chunk_id];
-        auto& base_segment = segment_ptr_and_typed_ptr_pair.first;
-        auto& accessor = segment_ptr_and_typed_ptr_pair.second;
-
-        if (!base_segment) {
-          base_segment = _table_in->get_chunk(chunk_id)->get_segment(_column_id);
-          accessor = create_segment_accessor<SortColumnType>(base_segment);
-        }
-
-        // If the input segment is not a ReferenceSegment, we can take a fast(er) path
->>>>>>> f36a90c7
         if (accessor) {
           const auto typed_value = accessor->access(chunk_offset);
           if (!typed_value) {
@@ -500,7 +429,6 @@
           } else {
             row_id_value_vector.emplace_back(row_id, boost::get<SortColumnType>(value));
           }
-<<<<<<< HEAD
         }
       }
     } else {
@@ -535,26 +463,6 @@
           });
         }
       }
-=======
-        }
-      }
-    } else {
-      const auto chunk_count = _table_in->chunk_count();
-      for (ChunkID chunk_id{0}; chunk_id < chunk_count; ++chunk_id) {
-        const auto chunk = _table_in->get_chunk(chunk_id);
-        Assert(chunk, "Did not expect deleted chunk here.");  // see #1686
-
-        auto base_segment = chunk->get_segment(_column_id);
-
-        segment_iterate<SortColumnType>(*base_segment, [&](const auto& position) {
-          if (position.is_null()) {
-            null_value_rows.emplace_back(RowID{chunk_id, position.chunk_offset()}, SortColumnType{});
-          } else {
-            row_id_value_vector.emplace_back(RowID{chunk_id, position.chunk_offset()}, position.value());
-          }
-        });
-      }
->>>>>>> f36a90c7
     }
   }
 
