--- conflicted
+++ resolved
@@ -14,335 +14,276 @@
 
 namespace opossum {
 
-Sort::Sort(const std::shared_ptr<const AbstractOperator>& in, const ColumnID column_id, const OrderByMode order_by_mode,
-           const size_t output_chunk_size)
-    : AbstractReadOnlyOperator(OperatorType::Sort, in),
-      _column_id(column_id),
-      _order_by_mode(order_by_mode),
-      _output_chunk_size(output_chunk_size) {}
-
-ColumnID Sort::column_id() const { return _column_id; }
-
-OrderByMode Sort::order_by_mode() const { return _order_by_mode; }
-
-const std::string Sort::name() const { return "Sort"; }
-
-std::shared_ptr<AbstractOperator> Sort::_on_deep_copy(
-    const std::shared_ptr<AbstractOperator>& copied_input_left,
-    const std::shared_ptr<AbstractOperator>& copied_input_right) const {
-  return std::make_shared<Sort>(copied_input_left, _column_id, _order_by_mode, _output_chunk_size);
-}
-
-void Sort::_on_set_parameters(const std::unordered_map<ParameterID, AllTypeVariant>& parameters) {}
-
-std::shared_ptr<const Table> Sort::_on_execute() {
-  _impl = make_unique_by_data_type<AbstractReadOnlyOperatorImpl, SortImpl>(
-      input_table_left()->column_data_type(_column_id), input_table_left(), _column_id, _order_by_mode,
-      _output_chunk_size);
-  return _impl->_on_execute();
-}
-
-void Sort::_on_cleanup() { _impl.reset(); }
+    Sort::Sort(const std::shared_ptr<const AbstractOperator>& in, const ColumnID column_id, const OrderByMode order_by_mode,
+               const size_t output_chunk_size)
+            : AbstractReadOnlyOperator(OperatorType::Sort, in),
+              _column_id(column_id),
+              _order_by_mode(order_by_mode),
+              _output_chunk_size(output_chunk_size) {}
+
+    ColumnID Sort::column_id() const { return _column_id; }
+
+    OrderByMode Sort::order_by_mode() const { return _order_by_mode; }
+
+    const std::string Sort::name() const { return "Sort"; }
+
+    std::shared_ptr<AbstractOperator> Sort::_on_deep_copy(
+            const std::shared_ptr<AbstractOperator>& copied_input_left,
+            const std::shared_ptr<AbstractOperator>& copied_input_right) const {
+        return std::make_shared<Sort>(copied_input_left, _column_id, _order_by_mode, _output_chunk_size);
+    }
+
+    void Sort::_on_set_parameters(const std::unordered_map<ParameterID, AllTypeVariant>& parameters) {}
+
+    std::shared_ptr<const Table> Sort::_on_execute() {
+        _impl = make_unique_by_data_type<AbstractReadOnlyOperatorImpl, SortImpl>(
+                input_table_left()->column_data_type(_column_id), input_table_left(), _column_id, _order_by_mode,
+                _output_chunk_size);
+        return _impl->_on_execute();
+    }
+
+    void Sort::_on_cleanup() { _impl.reset(); }
 
 // This class fulfills only the materialization task for a sorted row_id_value_vector.
-template <typename SortColumnType>
-class Sort::SortImplMaterializeOutput {
- public:
-  // creates a new table with reference segments
-  SortImplMaterializeOutput(const std::shared_ptr<const Table>& in,
-                            const std::shared_ptr<std::vector<std::pair<RowID, SortColumnType>>>& id_value_map,
-                            const size_t output_chunk_size)
-      : _table_in(in), _output_chunk_size(output_chunk_size), _row_id_value_vector(id_value_map) {}
-
-  std::shared_ptr<const Table> execute() {
-    // First we create a new table as the output
-
-    // We have decided against duplicating MVCC data in https://github.com/hyrise/hyrise/issues/408
-    const auto row_count_out = _row_id_value_vector->size();
-    std::shared_ptr<Table> output;
-
-    if (_table_in->type() == TableType::Data) {
-      output = std::make_shared<Table>(_table_in->column_definitions(), TableType::References);
-      auto pos_list = std::make_shared<PosList>();
-      pos_list->resize(row_count_out);
-      for (auto row_index = 0u; row_index < row_count_out; ++row_index) {
-        (*pos_list)[row_index] = (*_row_id_value_vector)[row_index].first;
-      }
-      
-      Segments out_segments;
-      for (ColumnID column_id{0u}; column_id < _table_in->column_count(); ++column_id) {
-        auto new_ref_segment = std::make_shared<ReferenceSegment>(_table_in, column_id, pos_list);
-        out_segments.push_back(new_ref_segment);
-      }
-      output->append_chunk(out_segments);
-
-<<<<<<< HEAD
-    // Ceiling of integer division
-    const auto div_ceil = [](auto x, auto y) { return (x + y - 1u) / y; };
-
-    const auto chunk_count_out = div_ceil(row_count_out, _output_chunk_size);
-
-    // Vector of segments for each chunk
-    std::vector<Segments> output_segments_by_chunk(chunk_count_out);
-
-    // Materialize segment-wise
-    for (ColumnID column_id{0u}; column_id < output->column_count(); ++column_id) {
-      const auto column_data_type = output->column_data_type(column_id);
-
-      resolve_data_type(column_data_type, [&](auto type) {
-        using ColumnDataType = typename decltype(type)::type;
-
-        auto chunk_it = output_segments_by_chunk.begin();
-        auto chunk_offset_out = 0u;
-
-        const auto value_segment_size = std::min(_output_chunk_size, row_count_out);
-        auto value_segment_value_vector = pmr_concurrent_vector<ColumnDataType>(value_segment_size);
-        auto value_segment_null_vector = pmr_concurrent_vector<bool>(value_segment_size);
-
-        auto segment_ptr_and_accessor_by_chunk_id =
-            std::unordered_map<ChunkID, std::pair<std::shared_ptr<const BaseSegment>,
-                                                  std::shared_ptr<BaseSegmentAccessor<ColumnDataType>>>>();
-        segment_ptr_and_accessor_by_chunk_id.reserve(row_count_out);
-
-        for (auto row_index = 0u; row_index < row_count_out; ++row_index) {
-          const auto [chunk_id, chunk_offset] = _row_id_value_vector->at(row_index).first;  // NOLINT
-
-          auto& segment_ptr_and_typed_ptr_pair = segment_ptr_and_accessor_by_chunk_id[chunk_id];
-          auto& base_segment = segment_ptr_and_typed_ptr_pair.first;
-          auto& accessor = segment_ptr_and_typed_ptr_pair.second;
-
-          if (!base_segment) {
-            base_segment = _table_in->get_chunk(chunk_id)->get_segment(column_id);
-            accessor = create_segment_accessor<ColumnDataType>(base_segment);
-          }
-
-          const auto typed_value = accessor->access(chunk_offset);
-          const auto is_null = !typed_value.has_value();
-          value_segment_value_vector[chunk_offset_out] = is_null ? ColumnDataType{} : typed_value.value();
-          value_segment_null_vector[chunk_offset_out] = is_null;
-
-          ++chunk_offset_out;
-
-          // Check if value segment is full
-          if (chunk_offset_out >= _output_chunk_size) {
-            chunk_offset_out = 0u;
-            auto value_segment = std::make_shared<ValueSegment<ColumnDataType>>(std::move(value_segment_value_vector),
-                                                                                std::move(value_segment_null_vector));
-            chunk_it->push_back(value_segment);
-            ++chunk_it;
-            const auto value_segment_size = std::min(_output_chunk_size, row_count_out - _output_chunk_size * std::distance(output_segments_by_chunk.begin(), chunk_it));
-            value_segment_value_vector = pmr_concurrent_vector<ColumnDataType>(value_segment_size);
-            value_segment_null_vector = pmr_concurrent_vector<bool>(value_segment_size);
-=======
-    } else {
-      if (_table_in->references_exactly_one_table()) {
-        auto chunk = _table_in->get_chunk(ChunkID{0});
-        auto base_segment = chunk->get_segment(ColumnID{0});
-        if (auto ref_seg = std::dynamic_pointer_cast<ReferenceSegment>(base_segment)) {
-          output = std::make_shared<Table>(_table_in->column_definitions(), TableType::References);
-          auto pos_list = std::make_shared<PosList>();
-          pos_list->resize(row_count_out);
-          for (auto row_index = 0u; row_index < row_count_out; ++row_index) {
-            const auto ref_row_id = (*_row_id_value_vector)[row_index].first;
-            const auto seg = _table_in->get_chunk(ref_row_id.chunk_id)->get_segment(ColumnID{0});
-            const auto ref_seg = std::dynamic_pointer_cast<ReferenceSegment>(seg);
-            const auto old_pos_list = ref_seg->pos_list();
-            (*pos_list)[row_index] = (*old_pos_list)[ref_row_id.chunk_offset];
-          }
-          
-          Segments out_segments;
-          for (ColumnID column_id{0u}; column_id < _table_in->column_count(); ++column_id) {
-            auto new_ref_segment = std::make_shared<ReferenceSegment>(ref_seg->referenced_table(), column_id, pos_list);
-            out_segments.push_back(new_ref_segment);
->>>>>>> 667e461b
-          }
-          output->append_chunk(out_segments);
-        } else {
-          Fail("this should not happen!");
-        }
-      } else {
-        output = std::make_shared<Table>(_table_in->column_definitions(), TableType::Data, _output_chunk_size);
-        // After we created the output table and initialized the column structure, we can start adding values. Because the
-        // values are not ordered by input chunks anymore, we can't process them chunk by chunk. Instead the values are
-        // copied column by column for each output row. For each column in a row we visit the input segment with a reference
-        // to the output segment. This enables for the SortImplMaterializeOutput class to ignore the column types during the
-        // copying of the values.
-        // const auto row_count_out = _row_id_value_vector->size();
-
-        // Ceiling of integer division
-        const auto div_ceil = [](auto x, auto y) { return (x + y - 1u) / y; };
-
-        const auto chunk_count_out = div_ceil(row_count_out, _output_chunk_size);
-
-        // Vector of segments for each chunk
-        std::vector<Segments> output_segments_by_chunk(chunk_count_out);
-
-        // Materialize segment-wise
-        for (ColumnID column_id{0u}; column_id < output->column_count(); ++column_id) {
-          const auto column_data_type = output->column_data_type(column_id);
-
-          resolve_data_type(column_data_type, [&](auto type) {
-            using ColumnDataType = typename decltype(type)::type;
-
-            auto chunk_it = output_segments_by_chunk.begin();
-            auto chunk_offset_out = 0u;
-
-            auto value_segment_value_vector = std::vector<ColumnDataType>();
-            auto value_segment_null_vector = std::vector<bool>();
-
-            value_segment_value_vector.resize(_output_chunk_size);
-            value_segment_null_vector.resize(_output_chunk_size);
-
-            auto segment_ptr_and_accessor_by_chunk_id =
-                std::unordered_map<ChunkID, std::pair<std::shared_ptr<const BaseSegment>,
-                                                      std::shared_ptr<BaseSegmentAccessor<ColumnDataType>>>>();
-            segment_ptr_and_accessor_by_chunk_id.reserve(row_count_out);
-
-            for (auto row_index = 0u; row_index < row_count_out; ++row_index) {
-              const auto [chunk_id, chunk_offset] = (*_row_id_value_vector)[row_index].first;  // NOLINT
-
-              auto& segment_ptr_and_typed_ptr_pair = segment_ptr_and_accessor_by_chunk_id[chunk_id];
-              auto& base_segment = segment_ptr_and_typed_ptr_pair.first;
-              auto& accessor = segment_ptr_and_typed_ptr_pair.second;
-
-              if (!base_segment) {
-                base_segment = _table_in->get_chunk(chunk_id)->get_segment(column_id);
-                accessor = create_segment_accessor<ColumnDataType>(base_segment);
-              }
-
-              const auto typed_value = accessor->access(chunk_offset);
-              const auto is_null = !typed_value.has_value();
-              value_segment_value_vector[chunk_offset_out] = is_null ? std::move(ColumnDataType{}) : std::move(*typed_value);
-              value_segment_null_vector[chunk_offset_out] = is_null;
-
-              ++chunk_offset_out;
-
-              // Check if value segment is full
-              if (chunk_offset_out >= _output_chunk_size) {
-                chunk_offset_out = 0u;
-                auto value_segment = std::make_shared<ValueSegment<ColumnDataType>>(std::move(value_segment_value_vector),
-                                                                                    std::move(value_segment_null_vector));
-                chunk_it->push_back(value_segment);
-                value_segment_value_vector = std::vector<ColumnDataType>();
-                value_segment_null_vector = std::vector<bool>();
-
-                value_segment_value_vector.resize(_output_chunk_size);
-                value_segment_null_vector.resize(_output_chunk_size);
-
-                ++chunk_it;
-              }
-            }
-
-            // Last segment has not been added
-            if (chunk_offset_out > 0u) {
-              value_segment_value_vector.resize(chunk_offset_out);
-              value_segment_null_vector.resize(chunk_offset_out);
-              auto value_segment = std::make_shared<ValueSegment<ColumnDataType>>(std::move(value_segment_value_vector),
-                                                                                  std::move(value_segment_null_vector));
-              chunk_it->push_back(value_segment);
-            }
-          });
-        }
-        for (auto& segments : output_segments_by_chunk) {
-          output->append_chunk(segments);
-        }
-      }  
-    }
-    return output;
-  }
-
- protected:
-  const std::shared_ptr<const Table> _table_in;
-  const size_t _output_chunk_size;
-  const std::shared_ptr<std::vector<std::pair<RowID, SortColumnType>>> _row_id_value_vector;
-};
+    template <typename SortColumnType>
+    class Sort::SortImplMaterializeOutput {
+    public:
+        // creates a new table with reference segments
+        SortImplMaterializeOutput(const std::shared_ptr<const Table>& in,
+                                  const std::shared_ptr<std::vector<std::pair<RowID, SortColumnType>>>& id_value_map,
+                                  const size_t output_chunk_size)
+                : _table_in(in), _output_chunk_size(output_chunk_size), _row_id_value_vector(id_value_map) {}
+
+        std::shared_ptr<const Table> execute() {
+            // First we create a new table as the output
+
+            // We have decided against duplicating MVCC data in https://github.com/hyrise/hyrise/issues/408
+            const auto row_count_out = _row_id_value_vector->size();
+            std::shared_ptr<Table> output;
+
+            if (_table_in->type() == TableType::Data) {
+                output = std::make_shared<Table>(_table_in->column_definitions(), TableType::References);
+                auto pos_list = std::make_shared<PosList>();
+                pos_list->resize(row_count_out);
+                for (auto row_index = 0u; row_index < row_count_out; ++row_index) {
+                    (*pos_list)[row_index] = (*_row_id_value_vector)[row_index].first;
+                }
+
+                Segments out_segments;
+                for (ColumnID column_id{0u}; column_id < _table_in->column_count(); ++column_id) {
+                    auto new_ref_segment = std::make_shared<ReferenceSegment>(_table_in, column_id, pos_list);
+                    out_segments.push_back(new_ref_segment);
+                }
+                output->append_chunk(out_segments);
+
+            } else {
+                if (_table_in->references_exactly_one_table()) {
+                    auto chunk = _table_in->get_chunk(ChunkID{0});
+                    auto base_segment = chunk->get_segment(ColumnID{0});
+                    if (auto ref_seg = std::dynamic_pointer_cast<ReferenceSegment>(base_segment)) {
+                        output = std::make_shared<Table>(_table_in->column_definitions(), TableType::References);
+                        auto pos_list = std::make_shared<PosList>();
+                        pos_list->resize(row_count_out);
+                        for (auto row_index = 0u; row_index < row_count_out; ++row_index) {
+                            const auto ref_row_id = (*_row_id_value_vector)[row_index].first;
+                            const auto seg = _table_in->get_chunk(ref_row_id.chunk_id)->get_segment(ColumnID{0});
+                            const auto ref_seg = std::dynamic_pointer_cast<ReferenceSegment>(seg);
+                            const auto old_pos_list = ref_seg->pos_list();
+                            (*pos_list)[row_index] = (*old_pos_list)[ref_row_id.chunk_offset];
+                        }
+
+                        Segments out_segments;
+                        for (ColumnID column_id{0u}; column_id < _table_in->column_count(); ++column_id) {
+                            auto new_ref_segment = std::make_shared<ReferenceSegment>(ref_seg->referenced_table(), column_id, pos_list);
+                            out_segments.push_back(new_ref_segment);
+                        }
+                        output->append_chunk(out_segments);
+                    } else {
+                        Fail("this should not happen!");
+                    }
+                } else {
+                    output = std::make_shared<Table>(_table_in->column_definitions(), TableType::Data, _output_chunk_size);
+                    // After we created the output table and initialized the column structure, we can start adding values. Because the
+                    // values are not ordered by input chunks anymore, we can't process them chunk by chunk. Instead the values are
+                    // copied column by column for each output row. For each column in a row we visit the input segment with a reference
+                    // to the output segment. This enables for the SortImplMaterializeOutput class to ignore the column types during the
+                    // copying of the values.
+                    // const auto row_count_out = _row_id_value_vector->size();
+
+                    // Ceiling of integer division
+                    const auto div_ceil = [](auto x, auto y) { return (x + y - 1u) / y; };
+
+                    const auto chunk_count_out = div_ceil(row_count_out, _output_chunk_size);
+
+                    // Vector of segments for each chunk
+                    std::vector<Segments> output_segments_by_chunk(chunk_count_out);
+
+                    // Materialize segment-wise
+                    for (ColumnID column_id{0u}; column_id < output->column_count(); ++column_id) {
+                        const auto column_data_type = output->column_data_type(column_id);
+
+                        resolve_data_type(column_data_type, [&](auto type) {
+                            using ColumnDataType = typename decltype(type)::type;
+
+                            auto chunk_it = output_segments_by_chunk.begin();
+                            auto chunk_offset_out = 0u;
+
+                            auto value_segment_value_vector = std::vector<ColumnDataType>();
+                            auto value_segment_null_vector = std::vector<bool>();
+
+                            value_segment_value_vector.resize(_output_chunk_size);
+                            value_segment_null_vector.resize(_output_chunk_size);
+
+                            auto segment_ptr_and_accessor_by_chunk_id =
+                                    std::unordered_map<ChunkID, std::pair<std::shared_ptr<const BaseSegment>,
+                                            std::shared_ptr<BaseSegmentAccessor<ColumnDataType>>>>();
+                            segment_ptr_and_accessor_by_chunk_id.reserve(row_count_out);
+
+                            for (auto row_index = 0u; row_index < row_count_out; ++row_index) {
+                                const auto [chunk_id, chunk_offset] = (*_row_id_value_vector)[row_index].first;  // NOLINT
+
+                                auto& segment_ptr_and_typed_ptr_pair = segment_ptr_and_accessor_by_chunk_id[chunk_id];
+                                auto& base_segment = segment_ptr_and_typed_ptr_pair.first;
+                                auto& accessor = segment_ptr_and_typed_ptr_pair.second;
+
+                                if (!base_segment) {
+                                    base_segment = _table_in->get_chunk(chunk_id)->get_segment(column_id);
+                                    accessor = create_segment_accessor<ColumnDataType>(base_segment);
+                                }
+
+                                const auto typed_value = accessor->access(chunk_offset);
+                                const auto is_null = !typed_value.has_value();
+                                value_segment_value_vector[chunk_offset_out] = is_null ? std::move(ColumnDataType{}) : std::move(*typed_value);
+                                value_segment_null_vector[chunk_offset_out] = is_null;
+
+                                ++chunk_offset_out;
+
+                                // Check if value segment is full
+                                if (chunk_offset_out >= _output_chunk_size) {
+                                    chunk_offset_out = 0u;
+                                    auto value_segment = std::make_shared<ValueSegment<ColumnDataType>>(std::move(value_segment_value_vector),
+                                                                                                        std::move(value_segment_null_vector));
+                                    chunk_it->push_back(value_segment);
+                                    value_segment_value_vector = std::vector<ColumnDataType>();
+                                    value_segment_null_vector = std::vector<bool>();
+
+                                    value_segment_value_vector.resize(_output_chunk_size);
+                                    value_segment_null_vector.resize(_output_chunk_size);
+
+                                    ++chunk_it;
+                                }
+                            }
+
+                            // Last segment has not been added
+                            if (chunk_offset_out > 0u) {
+                                value_segment_value_vector.resize(chunk_offset_out);
+                                value_segment_null_vector.resize(chunk_offset_out);
+                                auto value_segment = std::make_shared<ValueSegment<ColumnDataType>>(std::move(value_segment_value_vector),
+                                                                                                    std::move(value_segment_null_vector));
+                                chunk_it->push_back(value_segment);
+                            }
+                        });
+                    }
+                    for (auto& segments : output_segments_by_chunk) {
+                        output->append_chunk(segments);
+                    }
+                }
+            }
+            return output;
+        }
+
+    protected:
+        const std::shared_ptr<const Table> _table_in;
+        const size_t _output_chunk_size;
+        const std::shared_ptr<std::vector<std::pair<RowID, SortColumnType>>> _row_id_value_vector;
+    };
 
 // we need to use the impl pattern because the scan operator of the sort depends on the type of the column
-template <typename SortColumnType>
-class Sort::SortImpl : public AbstractReadOnlyOperatorImpl {
- public:
-  using RowIDValuePair = std::pair<RowID, SortColumnType>;
-
-  SortImpl(const std::shared_ptr<const Table>& table_in, const ColumnID column_id,
-           const OrderByMode order_by_mode = OrderByMode::Ascending, const size_t output_chunk_size = 0)
-      : _table_in(table_in),
-        _column_id(column_id),
-        _order_by_mode(order_by_mode),
-        _output_chunk_size(output_chunk_size) {
-    // initialize a structure which can be sorted by std::sort
-    _row_id_value_vector = std::make_shared<std::vector<RowIDValuePair>>();
-    _null_value_rows = std::make_shared<std::vector<RowIDValuePair>>();
-  }
-
- protected:
-  std::shared_ptr<const Table> _on_execute() override {
-    // 1. Prepare Sort: Creating rowid-value-Structure
-    _materialize_sort_column();
-
-    // 2. After we got our ValueRowID Map we sort the map by the value of the pair
-    if (_order_by_mode == OrderByMode::Ascending || _order_by_mode == OrderByMode::AscendingNullsLast) {
-      _sort_with_operator<std::less<>>();
-    } else {
-      _sort_with_operator<std::greater<>>();
-    }
-
-    // 2b. Insert null rows if necessary
-    if (!_null_value_rows->empty()) {
-      if (_order_by_mode == OrderByMode::AscendingNullsLast || _order_by_mode == OrderByMode::DescendingNullsLast) {
-        // NULLs last
-        _row_id_value_vector->insert(_row_id_value_vector->end(), _null_value_rows->begin(), _null_value_rows->end());
-      } else {
-        // NULLs first (default behavior)
-        _row_id_value_vector->insert(_row_id_value_vector->begin(), _null_value_rows->begin(), _null_value_rows->end());
-      }
-    }
-
-    // 3. Materialization of the result: We take the sorted ValueRowID Vector, create chunks fill them until they are
-    // full and create the next one. Each chunk is filled row by row.
-    auto materialization = std::make_shared<SortImplMaterializeOutput<SortColumnType>>(_table_in, _row_id_value_vector,
-                                                                                       _output_chunk_size);
-    return materialization->execute();
-  }
-
-  // completely materializes the sort column to create a vector of RowID-Value pairs
-  void _materialize_sort_column() {
-    auto& row_id_value_vector = *_row_id_value_vector;
-    row_id_value_vector.reserve(_table_in->row_count());
-
-    auto& null_value_rows = *_null_value_rows;
-
-    for (ChunkID chunk_id{0}; chunk_id < _table_in->chunk_count(); ++chunk_id) {
-      auto chunk = _table_in->get_chunk(chunk_id);
-
-      auto base_segment = chunk->get_segment(_column_id);
-
-      segment_iterate<SortColumnType>(*base_segment, [&](const auto& position) {
-        if (position.is_null()) {
-          null_value_rows.emplace_back(RowID{chunk_id, position.chunk_offset()}, SortColumnType{});
-        } else {
-          row_id_value_vector.emplace_back(RowID{chunk_id, position.chunk_offset()}, position.value());
-        }
-      });
-    }
-  }
-
-  template <typename Comparator>
-  void _sort_with_operator() {
-    Comparator comparator;
-    std::stable_sort(_row_id_value_vector->begin(), _row_id_value_vector->end(),
-                     [comparator](RowIDValuePair a, RowIDValuePair b) { return comparator(a.second, b.second); });
-  }
-
-  const std::shared_ptr<const Table> _table_in;
-
-  // column to sort by
-  const ColumnID _column_id;
-  const OrderByMode _order_by_mode;
-  // chunk size of the materialized output
-  const size_t _output_chunk_size;
-
-  std::shared_ptr<std::vector<RowIDValuePair>> _row_id_value_vector;
-  std::shared_ptr<std::vector<RowIDValuePair>> _null_value_rows;
-};
+    template <typename SortColumnType>
+    class Sort::SortImpl : public AbstractReadOnlyOperatorImpl {
+    public:
+        using RowIDValuePair = std::pair<RowID, SortColumnType>;
+
+        SortImpl(const std::shared_ptr<const Table>& table_in, const ColumnID column_id,
+                 const OrderByMode order_by_mode = OrderByMode::Ascending, const size_t output_chunk_size = 0)
+                : _table_in(table_in),
+                  _column_id(column_id),
+                  _order_by_mode(order_by_mode),
+                  _output_chunk_size(output_chunk_size) {
+            // initialize a structure which can be sorted by std::sort
+            _row_id_value_vector = std::make_shared<std::vector<RowIDValuePair>>();
+            _null_value_rows = std::make_shared<std::vector<RowIDValuePair>>();
+        }
+
+    protected:
+        std::shared_ptr<const Table> _on_execute() override {
+            // 1. Prepare Sort: Creating rowid-value-Structure
+            _materialize_sort_column();
+
+            // 2. After we got our ValueRowID Map we sort the map by the value of the pair
+            if (_order_by_mode == OrderByMode::Ascending || _order_by_mode == OrderByMode::AscendingNullsLast) {
+                _sort_with_operator<std::less<>>();
+            } else {
+                _sort_with_operator<std::greater<>>();
+            }
+
+            // 2b. Insert null rows if necessary
+            if (!_null_value_rows->empty()) {
+                if (_order_by_mode == OrderByMode::AscendingNullsLast || _order_by_mode == OrderByMode::DescendingNullsLast) {
+                    // NULLs last
+                    _row_id_value_vector->insert(_row_id_value_vector->end(), _null_value_rows->begin(), _null_value_rows->end());
+                } else {
+                    // NULLs first (default behavior)
+                    _row_id_value_vector->insert(_row_id_value_vector->begin(), _null_value_rows->begin(), _null_value_rows->end());
+                }
+            }
+
+            // 3. Materialization of the result: We take the sorted ValueRowID Vector, create chunks fill them until they are
+            // full and create the next one. Each chunk is filled row by row.
+            auto materialization = std::make_shared<SortImplMaterializeOutput<SortColumnType>>(_table_in, _row_id_value_vector,
+                                                                                               _output_chunk_size);
+            return materialization->execute();
+        }
+
+        // completely materializes the sort column to create a vector of RowID-Value pairs
+        void _materialize_sort_column() {
+            auto& row_id_value_vector = *_row_id_value_vector;
+            row_id_value_vector.reserve(_table_in->row_count());
+
+            auto& null_value_rows = *_null_value_rows;
+
+            for (ChunkID chunk_id{0}; chunk_id < _table_in->chunk_count(); ++chunk_id) {
+                auto chunk = _table_in->get_chunk(chunk_id);
+
+                auto base_segment = chunk->get_segment(_column_id);
+
+                segment_iterate<SortColumnType>(*base_segment, [&](const auto& position) {
+                    if (position.is_null()) {
+                        null_value_rows.emplace_back(RowID{chunk_id, position.chunk_offset()}, SortColumnType{});
+                    } else {
+                        row_id_value_vector.emplace_back(RowID{chunk_id, position.chunk_offset()}, position.value());
+                    }
+                });
+            }
+        }
+
+        template <typename Comparator>
+        void _sort_with_operator() {
+            Comparator comparator;
+            std::stable_sort(_row_id_value_vector->begin(), _row_id_value_vector->end(),
+                             [comparator](RowIDValuePair a, RowIDValuePair b) { return comparator(a.second, b.second); });
+        }
+
+        const std::shared_ptr<const Table> _table_in;
+
+        // column to sort by
+        const ColumnID _column_id;
+        const OrderByMode _order_by_mode;
+        // chunk size of the materialized output
+        const size_t _output_chunk_size;
+
+        std::shared_ptr<std::vector<RowIDValuePair>> _row_id_value_vector;
+        std::shared_ptr<std::vector<RowIDValuePair>> _null_value_rows;
+    };
 
 }  // namespace opossum