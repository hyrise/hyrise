#include "sort.hpp"

<<<<<<< HEAD
#include <mutex>

#include "hyrise.hpp"
#include "scheduler/abstract_task.hpp"
#include "scheduler/job_task.hpp"
#include "storage/segment_iterate.hpp"
#include "utils/pos_list_utils.hpp"
=======
#include "storage/segment_iterate.hpp"
>>>>>>> b496e8dc

namespace opossum {

Sort::Sort(const std::shared_ptr<const AbstractOperator>& in, const std::vector<SortColumnDefinition>& sort_definitions,
           const size_t output_chunk_size)
    : AbstractReadOnlyOperator(OperatorType::Sort, in),
      _sort_definitions(sort_definitions),
      _output_chunk_size(output_chunk_size) {}

const std::vector<SortColumnDefinition>& Sort::sort_definitions() const { return _sort_definitions; }

const std::string& Sort::name() const {
  static const auto name = std::string{"Sort"};
  return name;
}

std::shared_ptr<AbstractOperator> Sort::_on_deep_copy(
    const std::shared_ptr<AbstractOperator>& copied_input_left,
    const std::shared_ptr<AbstractOperator>& copied_input_right) const {
  return std::make_shared<Sort>(copied_input_left, _sort_definitions, _output_chunk_size);
}

void Sort::_on_set_parameters(const std::unordered_map<ParameterID, AllTypeVariant>& parameters) {}

std::shared_ptr<const Table> Sort::_on_execute() {
  _sort_definition_data_types.resize(_sort_definitions.size());
  for (auto column_id = ColumnID{0}; column_id < _sort_definitions.size(); ++column_id) {
    auto sort_definition = _sort_definitions[column_id];
    _sort_definition_data_types[column_id] = input_table_left()->column_data_type(sort_definition.column);
  }
<<<<<<< HEAD
  _validate_sort_definitions();

  std::shared_ptr<PosList> merged_pos_list = nullptr;

  const auto in_table = input_table_left();
  const auto job_count = in_table->chunk_count();

  for (auto column_id = _sort_definitions.size(); column_id-- != 0;) {
    auto sort_definition = _sort_definitions[column_id];
    DataType data_type = _sort_definition_data_types[column_id];

    resolve_data_type(data_type, [&](auto type) {
      using ColumnDataType = typename decltype(type)::type;
      using RowIDValuePair = std::pair<RowID, ColumnDataType>;

      std::mutex output_mutex;

      auto output_value_vectors = std::vector<std::shared_ptr<std::vector<RowIDValuePair>>>{};
      auto output_null_vectors = std::vector<std::shared_ptr<std::vector<RowIDValuePair>>>{};
      output_value_vectors.resize(job_count);
      output_null_vectors.resize(job_count);

      auto jobs = std::vector<std::shared_ptr<AbstractTask>>{};
      jobs.reserve(job_count);

      // Initialize to nullptr to be able to check with boolean existence operator below
      auto pos_lists = std::shared_ptr<std::vector<std::shared_ptr<PosList>>>{};

      if (merged_pos_list) {
        pos_lists = split_pos_list(merged_pos_list, job_count);
      }

      for (ChunkID job_id{0u}; job_id < job_count; ++job_id) {
        auto job_task = std::make_shared<JobTask>([job_id, &in_table, pos_lists, sort_definition, &output_mutex,
                                                   &output_value_vectors, &output_null_vectors]() {
          std::shared_ptr<std::vector<RowIDValuePair>> chunk_column_sorted_value_vector;
          std::shared_ptr<std::vector<RowIDValuePair>> chunk_column_sorted_null_vector;

          auto sort_single_col_impl =
              SortImpl<ColumnDataType>(in_table, sort_definition.column, sort_definition.order_by_mode);

          if (pos_lists) {
            const auto chunk_column_sorted = sort_single_col_impl.sort_one_column(std::nullopt, (*pos_lists)[job_id]);
            chunk_column_sorted_value_vector = chunk_column_sorted.first;
            chunk_column_sorted_null_vector = chunk_column_sorted.second;
          } else {
            const auto chunk_column_sorted = sort_single_col_impl.sort_one_column(std::optional<ChunkID>{job_id});
            chunk_column_sorted_value_vector = chunk_column_sorted.first;
            chunk_column_sorted_null_vector = chunk_column_sorted.second;
          }

          std::lock_guard<std::mutex> lock(output_mutex);
          output_value_vectors[job_id] = chunk_column_sorted_value_vector;
          output_null_vectors[job_id] = chunk_column_sorted_null_vector;
        });
        jobs.push_back(job_task);
        job_task->schedule();
      }

      Hyrise::get().scheduler()->wait_for_tasks(jobs);

      auto sort_single_col_impl =
          MergeImpl<ColumnDataType>(in_table, sort_definition.column, sort_definition.order_by_mode);

      merged_pos_list = sort_single_col_impl.merge_value_and_null_vectors(output_value_vectors, output_null_vectors);
    });
  }

  return _get_materialized_output(merged_pos_list);
}

std::shared_ptr<const Table> Sort::_get_materialized_output(const std::shared_ptr<PosList>& pos_list) {
  // First we create a new table as the output
  auto output =
      std::make_shared<Table>(_input_left->get_output()->column_definitions(), TableType::Data, _output_chunk_size);

  // We have decided against duplicating MVCC data in https://github.com/hyrise/hyrise/issues/408

  // After we created the output table and initialized the column structure, we can start adding values. Because the
  // values are not ordered by input chunks anymore, we can't process them chunk by chunk. Instead the values are
  // copied column by column for each output row. For each column in a row we visit the input segment with a reference
  // to the output segment. This enables for the SortImplMaterializeOutput class to ignore the column types during the
  // copying of the values.
  const auto row_count_out = pos_list->size();

  // Ceiling of integer division
  const auto div_ceil = [](auto x, auto y) { return (x + y - 1u) / y; };

  const auto chunk_count_out = div_ceil(row_count_out, _output_chunk_size);

  // Vector of segments for each chunk
  std::vector<Segments> output_segments_by_chunk(chunk_count_out);

  // Materialize segment-wise
  for (ColumnID column_id{0u}; column_id < output->column_count(); ++column_id) {
    const auto column_data_type = output->column_data_type(column_id);

    resolve_data_type(column_data_type, [&](auto type) {
      using ColumnDataType = typename decltype(type)::type;

      auto chunk_it = output_segments_by_chunk.begin();
      auto chunk_offset_out = 0u;

      auto value_segment_value_vector = pmr_concurrent_vector<ColumnDataType>();
      auto value_segment_null_vector = pmr_concurrent_vector<bool>();

      value_segment_value_vector.reserve(row_count_out);
      value_segment_null_vector.reserve(row_count_out);

      auto segment_ptr_and_accessor_by_chunk_id =
          std::unordered_map<ChunkID, std::pair<std::shared_ptr<const BaseSegment>,
                                                std::shared_ptr<AbstractSegmentAccessor<ColumnDataType>>>>();
      segment_ptr_and_accessor_by_chunk_id.reserve(row_count_out);

      for (auto row_index = 0u; row_index < row_count_out; ++row_index) {
        const auto [chunk_id, chunk_offset] = pos_list->operator[](row_index);

        auto& segment_ptr_and_typed_ptr_pair = segment_ptr_and_accessor_by_chunk_id[chunk_id];
        auto& base_segment = segment_ptr_and_typed_ptr_pair.first;
        auto& accessor = segment_ptr_and_typed_ptr_pair.second;

        if (!base_segment) {
          base_segment = _input_left->get_output()->get_chunk(chunk_id)->get_segment(column_id);
          accessor = create_segment_accessor<ColumnDataType>(base_segment);
        }

        // If the input segment is not a ReferenceSegment, we can take a fast(er) path
        if (accessor) {
          const auto typed_value = accessor->access(chunk_offset);
          const auto is_null = !typed_value;
          value_segment_value_vector.push_back(is_null ? ColumnDataType{} : typed_value.value());
          value_segment_null_vector.push_back(is_null);
        } else {
          const auto value = (*base_segment)[chunk_offset];
          const auto is_null = variant_is_null(value);
          value_segment_value_vector.push_back(is_null ? ColumnDataType{} : boost::get<ColumnDataType>(value));
          value_segment_null_vector.push_back(is_null);
        }

=======

  std::shared_ptr<PosList> previously_sorted_pos_list = std::shared_ptr<PosList>(nullptr);

  _validate_sort_definitions();

  for (auto column_id = _sort_definitions.size(); column_id-- != 0;) {
    auto sort_definition = _sort_definitions[column_id];
    DataType data_type = _sort_definition_data_types[column_id];

    resolve_data_type(data_type, [&](auto type) {
      using ColumnDataType = typename decltype(type)::type;
      auto sort_single_col_impl = SortImpl<ColumnDataType>(input_table_left(), sort_definition.column,
                                                           sort_definition.order_by_mode, _output_chunk_size);
      previously_sorted_pos_list = sort_single_col_impl.sort_one_column(previously_sorted_pos_list);
    });
  }

  Assert(previously_sorted_pos_list, "Not expecting a null previously_sorted_pos_list pointer here");
  return _get_materialized_output(previously_sorted_pos_list);
}

std::shared_ptr<const Table> Sort::_get_materialized_output(const std::shared_ptr<PosList>& pos_list) {
  // First we create a new table as the output
  auto output =
      std::make_shared<Table>(_input_left->get_output()->column_definitions(), TableType::Data, _output_chunk_size);

  // We have decided against duplicating MVCC data in https://github.com/hyrise/hyrise/issues/408

  // After we created the output table and initialized the column structure, we can start adding values. Because the
  // values are not ordered by input chunks anymore, we can't process them chunk by chunk. Instead the values are
  // copied column by column for each output row. For each column in a row we visit the input segment with a reference
  // to the output segment. This enables for the SortImplMaterializeOutput class to ignore the column types during the
  // copying of the values.
  const auto row_count_out = pos_list->size();

  // Ceiling of integer division
  const auto div_ceil = [](auto x, auto y) { return (x + y - 1u) / y; };

  const auto chunk_count_out = div_ceil(row_count_out, _output_chunk_size);

  // Vector of segments for each chunk
  std::vector<Segments> output_segments_by_chunk(chunk_count_out);

  // Materialize segment-wise
  for (ColumnID column_id{0u}; column_id < output->column_count(); ++column_id) {
    const auto column_data_type = output->column_data_type(column_id);

    resolve_data_type(column_data_type, [&](auto type) {
      using ColumnDataType = typename decltype(type)::type;

      auto chunk_it = output_segments_by_chunk.begin();
      auto chunk_offset_out = 0u;

      auto value_segment_value_vector = pmr_vector<ColumnDataType>();
      auto value_segment_null_vector = pmr_vector<bool>();

      value_segment_value_vector.reserve(row_count_out);
      value_segment_null_vector.reserve(row_count_out);

      auto segment_ptr_and_accessor_by_chunk_id =
          std::unordered_map<ChunkID, std::pair<std::shared_ptr<const BaseSegment>,
                                                std::shared_ptr<AbstractSegmentAccessor<ColumnDataType>>>>();
      segment_ptr_and_accessor_by_chunk_id.reserve(row_count_out);

      for (auto row_index = 0u; row_index < row_count_out; ++row_index) {
        const auto [chunk_id, chunk_offset] = pos_list->operator[](row_index);

        auto& segment_ptr_and_typed_ptr_pair = segment_ptr_and_accessor_by_chunk_id[chunk_id];
        auto& base_segment = segment_ptr_and_typed_ptr_pair.first;
        auto& accessor = segment_ptr_and_typed_ptr_pair.second;

        if (!base_segment) {
          base_segment = _input_left->get_output()->get_chunk(chunk_id)->get_segment(column_id);
          accessor = create_segment_accessor<ColumnDataType>(base_segment);
        }

        // If the input segment is not a ReferenceSegment, we can take a fast(er) path
        if (accessor) {
          const auto typed_value = accessor->access(chunk_offset);
          const auto is_null = !typed_value;
          value_segment_value_vector.push_back(is_null ? ColumnDataType{} : typed_value.value());
          value_segment_null_vector.push_back(is_null);
        } else {
          const auto value = (*base_segment)[chunk_offset];
          const auto is_null = variant_is_null(value);
          value_segment_value_vector.push_back(is_null ? ColumnDataType{} : boost::get<ColumnDataType>(value));
          value_segment_null_vector.push_back(is_null);
        }

>>>>>>> b496e8dc
        ++chunk_offset_out;

        // Check if value segment is full
        if (chunk_offset_out >= _output_chunk_size) {
          chunk_offset_out = 0u;
          auto value_segment = std::make_shared<ValueSegment<ColumnDataType>>(std::move(value_segment_value_vector),
                                                                              std::move(value_segment_null_vector));
          chunk_it->push_back(value_segment);
<<<<<<< HEAD
          value_segment_value_vector = pmr_concurrent_vector<ColumnDataType>();
          value_segment_null_vector = pmr_concurrent_vector<bool>();
          ++chunk_it;
        }
      }

      // Last segment has not been added
      if (chunk_offset_out > 0u) {
        auto value_segment = std::make_shared<ValueSegment<ColumnDataType>>(std::move(value_segment_value_vector),
                                                                            std::move(value_segment_null_vector));
        chunk_it->push_back(value_segment);
      }
    });
  }

  for (auto& segments : output_segments_by_chunk) {
    output->append_chunk(segments);
  }

  return output;
}

void Sort::_on_cleanup() {
  // TODO(anyone): Implement, if necessary.
}

/**
 * Asserts that all column definitions are valid.
 */
void Sort::_validate_sort_definitions() const {
  const auto input_table = input_table_left();
  for (const auto& column_sort_definition : _sort_definitions) {
    Assert(column_sort_definition.column != INVALID_COLUMN_ID, "Sort: Invalid column in sort definition");
  }
}

template <typename MergeColumnType>
class Sort::MergeImpl {
 public:
  using RowIDValuePair = std::pair<RowID, MergeColumnType>;

  MergeImpl(const std::shared_ptr<const Table>& table_in, const ColumnID column_id,
            const OrderByMode order_by_mode = OrderByMode::Ascending)
      : _table_in(table_in), _column_id(column_id), _order_by_mode(order_by_mode) {}

  std::shared_ptr<PosList> merge_value_and_null_vectors(
      std::vector<std::shared_ptr<std::vector<RowIDValuePair>>> value_vectors,
      std::vector<std::shared_ptr<std::vector<RowIDValuePair>>> null_vectors) {
    std::shared_ptr<PosList> merged_pos_list = std::make_shared<PosList>();
    merged_pos_list->reserve(_table_in->row_count());

    auto value_iterators = std::vector<std::pair<ChunkID, typename std::vector<RowIDValuePair>::iterator>>{};
    value_iterators.reserve(value_vectors.size());

    for (ChunkID chunk_id{0u}; chunk_id < value_vectors.size(); ++chunk_id) {
      const auto& value_vector = value_vectors[chunk_id];
      if (value_vector->size() > 0) {
        value_iterators.emplace_back(chunk_id, value_vectors[chunk_id]->begin());
      }
    }

    bool nulls_last =
        _order_by_mode == OrderByMode::AscendingNullsLast || _order_by_mode == OrderByMode::DescendingNullsLast;

    // (Step 0: Merge NULL values)
    if (!nulls_last) {
      for (ChunkID chunk_id{0u}; chunk_id < null_vectors.size(); ++chunk_id) {
        const auto null_vector = *null_vectors[chunk_id];
        std::transform(std::begin(null_vector), std::end(null_vector), std::back_inserter(*merged_pos_list),
                       [](auto const& pair) { return pair.first; });
      }
    }

    // Step 1: Merge non-NULL values
    while (value_iterators.size() != 0) {
      RowIDValuePair compare_result = *(value_iterators[0].second);
      uint32_t pos_list_id_of_compare_result_iterator = 0;
      ChunkID chunk_id_of_compare_result = value_iterators[0].first;

      if (value_iterators.size() > 1) {
        for (uint32_t pos_list_id{1u}; pos_list_id < value_iterators.size(); ++pos_list_id) {
          RowIDValuePair row_id_value_pair = *(value_iterators[pos_list_id].second);

          if (_order_by_mode == OrderByMode::Ascending || _order_by_mode == OrderByMode::AscendingNullsLast) {
            if (row_id_value_pair.second < compare_result.second) {
              compare_result = *(value_iterators[pos_list_id].second);
              pos_list_id_of_compare_result_iterator = pos_list_id;
              chunk_id_of_compare_result = value_iterators[pos_list_id].first;
            }
          } else {
            if (row_id_value_pair.second > compare_result.second) {
              compare_result = *(value_iterators[pos_list_id].second);
              pos_list_id_of_compare_result_iterator = pos_list_id;
              chunk_id_of_compare_result = value_iterators[pos_list_id].first;
            }
          }
        }
      }

      merged_pos_list->emplace_back(compare_result.first);

      auto compare_result_iterator = value_iterators[pos_list_id_of_compare_result_iterator].second;
      if ((compare_result_iterator != value_vectors[chunk_id_of_compare_result]->end()) &&
          (std::next(compare_result_iterator) == value_vectors[chunk_id_of_compare_result]->end())) {
        value_iterators.erase(value_iterators.begin() + pos_list_id_of_compare_result_iterator);
      } else {
        value_iterators[pos_list_id_of_compare_result_iterator].second = std::next(compare_result_iterator);
      }
    }

    // (Step 2: Merge NULL values)
    if (nulls_last) {
      for (ChunkID chunk_id{0u}; chunk_id < null_vectors.size(); ++chunk_id) {
        const auto null_vector = *null_vectors[chunk_id];
        std::transform(std::begin(null_vector), std::end(null_vector), std::back_inserter(*merged_pos_list),
                       [](auto const& pair) { return pair.first; });
      }
    }

    return merged_pos_list;
  }

  const std::shared_ptr<const Table> _table_in;

  // column to sort by
  const ColumnID _column_id;
  const OrderByMode _order_by_mode;
};
=======
          value_segment_value_vector = pmr_vector<ColumnDataType>();
          value_segment_null_vector = pmr_vector<bool>();
          ++chunk_it;
        }
      }

      // Last segment has not been added
      if (chunk_offset_out > 0u) {
        auto value_segment = std::make_shared<ValueSegment<ColumnDataType>>(std::move(value_segment_value_vector),
                                                                            std::move(value_segment_null_vector));
        chunk_it->push_back(value_segment);
      }
    });
  }

  for (auto& segments : output_segments_by_chunk) {
    output->append_chunk(segments);
  }

  return output;
}

void Sort::_on_cleanup() {}

/**
 * Asserts that all column definitions are valid.
 */
void Sort::_validate_sort_definitions() const {
  const auto input_table = input_table_left();
  for (const auto& column_sort_definition : _sort_definitions) {
    Assert(column_sort_definition.column != INVALID_COLUMN_ID, "Sort: Invalid column in sort definition");
  }
}
>>>>>>> b496e8dc

template <typename SortColumnType>
class Sort::SortImpl {
 public:
  using RowIDValuePair = std::pair<RowID, SortColumnType>;

  SortImpl(const std::shared_ptr<const Table>& table_in, const ColumnID column_id,
           const OrderByMode order_by_mode = OrderByMode::Ascending, const size_t output_chunk_size = 0)
      : _table_in(table_in), _column_id(column_id), _order_by_mode(order_by_mode) {
    // initialize a structure which can be sorted by std::sort
    _row_id_value_vector = std::make_shared<std::vector<RowIDValuePair>>();
    _null_value_rows = std::make_shared<std::vector<RowIDValuePair>>();
  }

<<<<<<< HEAD
  std::pair<std::shared_ptr<std::vector<RowIDValuePair>>, std::shared_ptr<std::vector<RowIDValuePair>>> sort_one_column(
      std::optional<ChunkID> chunk_id = std::nullopt, std::shared_ptr<PosList> pos_list = nullptr) {
    // 1. Prepare Sort: Creating rowid-value-Structure
    _materialize_sort_column(chunk_id, pos_list);
=======
  std::shared_ptr<PosList> sort_one_column(std::shared_ptr<PosList> pos_list = nullptr) {
    // 1. Prepare Sort: Creating rowid-value-Structure
    _materialize_sort_column(pos_list);
>>>>>>> b496e8dc

    // 2. After we got our ValueRowID Map we sort the map by the value of the pair
    if (_order_by_mode == OrderByMode::Ascending || _order_by_mode == OrderByMode::AscendingNullsLast) {
      _sort_with_operator<std::less<>>();
    } else {
      _sort_with_operator<std::greater<>>();
    }

    return {_row_id_value_vector, _null_value_rows};
  }

<<<<<<< HEAD
 protected:
  // Completely materializes the sort column to create a vector of RowID-Value pairs.
  void _materialize_sort_column(std::optional<ChunkID> chunk_id = std::nullopt,
                                std::shared_ptr<PosList> pos_list = nullptr) {
    auto& row_id_value_vector = *_row_id_value_vector;

    if (chunk_id.has_value()) {
      row_id_value_vector.reserve(_table_in->get_chunk(chunk_id.value())->size());
    } else {
      row_id_value_vector.reserve(_table_in->row_count());
    }

    auto& null_value_rows = *_null_value_rows;

    if (pos_list) {
      auto segment_ptr_and_accessor_by_chunk_id =
          std::unordered_map<ChunkID, std::pair<std::shared_ptr<const BaseSegment>,
                                                std::shared_ptr<AbstractSegmentAccessor<SortColumnType>>>>();
      segment_ptr_and_accessor_by_chunk_id.reserve(_table_in->chunk_count());
=======
    pos_list.reset();
    pos_list = std::make_shared<PosList>();

    for (auto& row_id_value : *_row_id_value_vector) {
      pos_list->emplace_back(row_id_value.first);
    }

    return pos_list;
  }

 protected:
  // completely materializes the sort column to create a vector of RowID-Value pairs
  void _materialize_sort_column(const std::shared_ptr<PosList>& pos_list = nullptr) {
    auto& row_id_value_vector = *_row_id_value_vector;
    row_id_value_vector.reserve(_table_in->row_count());
>>>>>>> b496e8dc

      // When there was a preceding sorting run, we materialize according to the passed PosList.
      for (RowID row_id : *pos_list) {
        const auto [chunk_id, chunk_offset] = row_id;

<<<<<<< HEAD
        auto& segment_ptr_and_typed_ptr_pair = segment_ptr_and_accessor_by_chunk_id[chunk_id];
        auto& base_segment = segment_ptr_and_typed_ptr_pair.first;
        auto& accessor = segment_ptr_and_typed_ptr_pair.second;

=======
    if (pos_list) {
      auto segment_ptr_and_accessor_by_chunk_id =
          std::unordered_map<ChunkID, std::pair<std::shared_ptr<const BaseSegment>,
                                                std::shared_ptr<AbstractSegmentAccessor<SortColumnType>>>>();
      segment_ptr_and_accessor_by_chunk_id.reserve(_table_in->chunk_count());

      // When there was a preceding sorting run, we materialize according to the passed PosList.
      for (RowID row_id : *pos_list) {
        const auto [chunk_id, chunk_offset] = row_id;

        auto& segment_ptr_and_typed_ptr_pair = segment_ptr_and_accessor_by_chunk_id[chunk_id];
        auto& base_segment = segment_ptr_and_typed_ptr_pair.first;
        auto& accessor = segment_ptr_and_typed_ptr_pair.second;

>>>>>>> b496e8dc
        if (!base_segment) {
          base_segment = _table_in->get_chunk(chunk_id)->get_segment(_column_id);
          accessor = create_segment_accessor<SortColumnType>(base_segment);
        }

<<<<<<< HEAD
        // If the input segment is not a ReferenceSegment, we can take a fast(er) path.
=======
        // If the input segment is not a ReferenceSegment, we can take a fast(er) path
>>>>>>> b496e8dc
        if (accessor) {
          const auto typed_value = accessor->access(chunk_offset);
          if (!typed_value) {
            null_value_rows.emplace_back(row_id, SortColumnType{});
          } else {
            row_id_value_vector.emplace_back(row_id, typed_value.value());
          }
        } else {
          const auto value = (*base_segment)[chunk_offset];
          if (variant_is_null(value)) {
            null_value_rows.emplace_back(row_id, SortColumnType{});
          } else {
            row_id_value_vector.emplace_back(row_id, boost::get<SortColumnType>(value));
          }
<<<<<<< HEAD
        }
      }
    } else {
      if (chunk_id.has_value()) {
        // TODO(anyone): Reduce code duplication with else branch below.
        const auto chunk = _table_in->get_chunk(chunk_id.value());
        Assert(chunk, "Did not expect deleted chunk here.");  // see #1686

        auto base_segment = chunk->get_segment(_column_id);

        segment_iterate<SortColumnType>(*base_segment, [&](const auto& position) {
          if (position.is_null()) {
            null_value_rows.emplace_back(RowID{chunk_id.value(), position.chunk_offset()}, SortColumnType{});
          } else {
            row_id_value_vector.emplace_back(RowID{chunk_id.value(), position.chunk_offset()}, position.value());
          }
        });
      } else {
        const auto chunk_count = _table_in->chunk_count();
        for (ChunkID chunk_idx{0}; chunk_idx < chunk_count; ++chunk_idx) {
          const auto chunk = _table_in->get_chunk(chunk_idx);
          Assert(chunk, "Did not expect deleted chunk here.");  // see #1686

          auto base_segment = chunk->get_segment(_column_id);

          segment_iterate<SortColumnType>(*base_segment, [&](const auto& position) {
            if (position.is_null()) {
              null_value_rows.emplace_back(RowID{chunk_idx, position.chunk_offset()}, SortColumnType{});
            } else {
              row_id_value_vector.emplace_back(RowID{chunk_idx, position.chunk_offset()}, position.value());
            }
          });
        }
      }
=======
        }
      }
    } else {
      const auto chunk_count = _table_in->chunk_count();
      for (ChunkID chunk_id{0}; chunk_id < chunk_count; ++chunk_id) {
        const auto chunk = _table_in->get_chunk(chunk_id);
        Assert(chunk, "Did not expect deleted chunk here.");  // see #1686

        auto base_segment = chunk->get_segment(_column_id);

        segment_iterate<SortColumnType>(*base_segment, [&](const auto& position) {
          if (position.is_null()) {
            null_value_rows.emplace_back(RowID{chunk_id, position.chunk_offset()}, SortColumnType{});
          } else {
            row_id_value_vector.emplace_back(RowID{chunk_id, position.chunk_offset()}, position.value());
          }
        });
      }
>>>>>>> b496e8dc
    }
  }

  template <typename Comparator>
  void _sort_with_operator() {
    Comparator comparator;
    std::stable_sort(_row_id_value_vector->begin(), _row_id_value_vector->end(),
                     [comparator](RowIDValuePair a, RowIDValuePair b) { return comparator(a.second, b.second); });
  }

  const std::shared_ptr<const Table> _table_in;

  // column to sort by
  const ColumnID _column_id;
  const OrderByMode _order_by_mode;

  std::shared_ptr<std::vector<RowIDValuePair>> _row_id_value_vector;
  std::shared_ptr<std::vector<RowIDValuePair>> _null_value_rows;
};

}  // namespace opossum<|MERGE_RESOLUTION|>--- conflicted
+++ resolved
@@ -1,6 +1,5 @@
 #include "sort.hpp"
 
-<<<<<<< HEAD
 #include <mutex>
 
 #include "hyrise.hpp"
@@ -8,9 +7,6 @@
 #include "scheduler/job_task.hpp"
 #include "storage/segment_iterate.hpp"
 #include "utils/pos_list_utils.hpp"
-=======
-#include "storage/segment_iterate.hpp"
->>>>>>> b496e8dc
 
 namespace opossum {
 
@@ -41,7 +37,11 @@
     auto sort_definition = _sort_definitions[column_id];
     _sort_definition_data_types[column_id] = input_table_left()->column_data_type(sort_definition.column);
   }
-<<<<<<< HEAD
+  _sort_definition_data_types.resize(_sort_definitions.size());
+  for (auto column_id = ColumnID{0}; column_id < _sort_definitions.size(); ++column_id) {
+    auto sort_definition = _sort_definitions[column_id];
+    _sort_definition_data_types[column_id] = input_table_left()->column_data_type(sort_definition.column);
+  }
   _validate_sort_definitions();
 
   std::shared_ptr<PosList> merged_pos_list = nullptr;
@@ -145,8 +145,8 @@
       auto chunk_it = output_segments_by_chunk.begin();
       auto chunk_offset_out = 0u;
 
-      auto value_segment_value_vector = pmr_concurrent_vector<ColumnDataType>();
-      auto value_segment_null_vector = pmr_concurrent_vector<bool>();
+      auto value_segment_value_vector = pmr_vector<ColumnDataType>();
+      auto value_segment_null_vector = pmr_vector<bool>();
 
       value_segment_value_vector.reserve(row_count_out);
       value_segment_null_vector.reserve(row_count_out);
@@ -181,97 +181,6 @@
           value_segment_null_vector.push_back(is_null);
         }
 
-=======
-
-  std::shared_ptr<PosList> previously_sorted_pos_list = std::shared_ptr<PosList>(nullptr);
-
-  _validate_sort_definitions();
-
-  for (auto column_id = _sort_definitions.size(); column_id-- != 0;) {
-    auto sort_definition = _sort_definitions[column_id];
-    DataType data_type = _sort_definition_data_types[column_id];
-
-    resolve_data_type(data_type, [&](auto type) {
-      using ColumnDataType = typename decltype(type)::type;
-      auto sort_single_col_impl = SortImpl<ColumnDataType>(input_table_left(), sort_definition.column,
-                                                           sort_definition.order_by_mode, _output_chunk_size);
-      previously_sorted_pos_list = sort_single_col_impl.sort_one_column(previously_sorted_pos_list);
-    });
-  }
-
-  Assert(previously_sorted_pos_list, "Not expecting a null previously_sorted_pos_list pointer here");
-  return _get_materialized_output(previously_sorted_pos_list);
-}
-
-std::shared_ptr<const Table> Sort::_get_materialized_output(const std::shared_ptr<PosList>& pos_list) {
-  // First we create a new table as the output
-  auto output =
-      std::make_shared<Table>(_input_left->get_output()->column_definitions(), TableType::Data, _output_chunk_size);
-
-  // We have decided against duplicating MVCC data in https://github.com/hyrise/hyrise/issues/408
-
-  // After we created the output table and initialized the column structure, we can start adding values. Because the
-  // values are not ordered by input chunks anymore, we can't process them chunk by chunk. Instead the values are
-  // copied column by column for each output row. For each column in a row we visit the input segment with a reference
-  // to the output segment. This enables for the SortImplMaterializeOutput class to ignore the column types during the
-  // copying of the values.
-  const auto row_count_out = pos_list->size();
-
-  // Ceiling of integer division
-  const auto div_ceil = [](auto x, auto y) { return (x + y - 1u) / y; };
-
-  const auto chunk_count_out = div_ceil(row_count_out, _output_chunk_size);
-
-  // Vector of segments for each chunk
-  std::vector<Segments> output_segments_by_chunk(chunk_count_out);
-
-  // Materialize segment-wise
-  for (ColumnID column_id{0u}; column_id < output->column_count(); ++column_id) {
-    const auto column_data_type = output->column_data_type(column_id);
-
-    resolve_data_type(column_data_type, [&](auto type) {
-      using ColumnDataType = typename decltype(type)::type;
-
-      auto chunk_it = output_segments_by_chunk.begin();
-      auto chunk_offset_out = 0u;
-
-      auto value_segment_value_vector = pmr_vector<ColumnDataType>();
-      auto value_segment_null_vector = pmr_vector<bool>();
-
-      value_segment_value_vector.reserve(row_count_out);
-      value_segment_null_vector.reserve(row_count_out);
-
-      auto segment_ptr_and_accessor_by_chunk_id =
-          std::unordered_map<ChunkID, std::pair<std::shared_ptr<const BaseSegment>,
-                                                std::shared_ptr<AbstractSegmentAccessor<ColumnDataType>>>>();
-      segment_ptr_and_accessor_by_chunk_id.reserve(row_count_out);
-
-      for (auto row_index = 0u; row_index < row_count_out; ++row_index) {
-        const auto [chunk_id, chunk_offset] = pos_list->operator[](row_index);
-
-        auto& segment_ptr_and_typed_ptr_pair = segment_ptr_and_accessor_by_chunk_id[chunk_id];
-        auto& base_segment = segment_ptr_and_typed_ptr_pair.first;
-        auto& accessor = segment_ptr_and_typed_ptr_pair.second;
-
-        if (!base_segment) {
-          base_segment = _input_left->get_output()->get_chunk(chunk_id)->get_segment(column_id);
-          accessor = create_segment_accessor<ColumnDataType>(base_segment);
-        }
-
-        // If the input segment is not a ReferenceSegment, we can take a fast(er) path
-        if (accessor) {
-          const auto typed_value = accessor->access(chunk_offset);
-          const auto is_null = !typed_value;
-          value_segment_value_vector.push_back(is_null ? ColumnDataType{} : typed_value.value());
-          value_segment_null_vector.push_back(is_null);
-        } else {
-          const auto value = (*base_segment)[chunk_offset];
-          const auto is_null = variant_is_null(value);
-          value_segment_value_vector.push_back(is_null ? ColumnDataType{} : boost::get<ColumnDataType>(value));
-          value_segment_null_vector.push_back(is_null);
-        }
-
->>>>>>> b496e8dc
         ++chunk_offset_out;
 
         // Check if value segment is full
@@ -280,9 +189,8 @@
           auto value_segment = std::make_shared<ValueSegment<ColumnDataType>>(std::move(value_segment_value_vector),
                                                                               std::move(value_segment_null_vector));
           chunk_it->push_back(value_segment);
-<<<<<<< HEAD
-          value_segment_value_vector = pmr_concurrent_vector<ColumnDataType>();
-          value_segment_null_vector = pmr_concurrent_vector<bool>();
+          value_segment_value_vector = pmr_vector<ColumnDataType>();
+          value_segment_null_vector = pmr_vector<bool>();
           ++chunk_it;
         }
       }
@@ -303,9 +211,7 @@
   return output;
 }
 
-void Sort::_on_cleanup() {
-  // TODO(anyone): Implement, if necessary.
-}
+void Sort::_on_cleanup() {}
 
 /**
  * Asserts that all column definitions are valid.
@@ -409,41 +315,6 @@
   const ColumnID _column_id;
   const OrderByMode _order_by_mode;
 };
-=======
-          value_segment_value_vector = pmr_vector<ColumnDataType>();
-          value_segment_null_vector = pmr_vector<bool>();
-          ++chunk_it;
-        }
-      }
-
-      // Last segment has not been added
-      if (chunk_offset_out > 0u) {
-        auto value_segment = std::make_shared<ValueSegment<ColumnDataType>>(std::move(value_segment_value_vector),
-                                                                            std::move(value_segment_null_vector));
-        chunk_it->push_back(value_segment);
-      }
-    });
-  }
-
-  for (auto& segments : output_segments_by_chunk) {
-    output->append_chunk(segments);
-  }
-
-  return output;
-}
-
-void Sort::_on_cleanup() {}
-
-/**
- * Asserts that all column definitions are valid.
- */
-void Sort::_validate_sort_definitions() const {
-  const auto input_table = input_table_left();
-  for (const auto& column_sort_definition : _sort_definitions) {
-    Assert(column_sort_definition.column != INVALID_COLUMN_ID, "Sort: Invalid column in sort definition");
-  }
-}
->>>>>>> b496e8dc
 
 template <typename SortColumnType>
 class Sort::SortImpl {
@@ -458,16 +329,10 @@
     _null_value_rows = std::make_shared<std::vector<RowIDValuePair>>();
   }
 
-<<<<<<< HEAD
   std::pair<std::shared_ptr<std::vector<RowIDValuePair>>, std::shared_ptr<std::vector<RowIDValuePair>>> sort_one_column(
       std::optional<ChunkID> chunk_id = std::nullopt, std::shared_ptr<PosList> pos_list = nullptr) {
     // 1. Prepare Sort: Creating rowid-value-Structure
     _materialize_sort_column(chunk_id, pos_list);
-=======
-  std::shared_ptr<PosList> sort_one_column(std::shared_ptr<PosList> pos_list = nullptr) {
-    // 1. Prepare Sort: Creating rowid-value-Structure
-    _materialize_sort_column(pos_list);
->>>>>>> b496e8dc
 
     // 2. After we got our ValueRowID Map we sort the map by the value of the pair
     if (_order_by_mode == OrderByMode::Ascending || _order_by_mode == OrderByMode::AscendingNullsLast) {
@@ -479,7 +344,6 @@
     return {_row_id_value_vector, _null_value_rows};
   }
 
-<<<<<<< HEAD
  protected:
   // Completely materializes the sort column to create a vector of RowID-Value pairs.
   void _materialize_sort_column(std::optional<ChunkID> chunk_id = std::nullopt,
@@ -497,61 +361,23 @@
     if (pos_list) {
       auto segment_ptr_and_accessor_by_chunk_id =
           std::unordered_map<ChunkID, std::pair<std::shared_ptr<const BaseSegment>,
-                                                std::shared_ptr<AbstractSegmentAccessor<SortColumnType>>>>();
+              std::shared_ptr<AbstractSegmentAccessor<SortColumnType>>>>();
       segment_ptr_and_accessor_by_chunk_id.reserve(_table_in->chunk_count());
-=======
-    pos_list.reset();
-    pos_list = std::make_shared<PosList>();
-
-    for (auto& row_id_value : *_row_id_value_vector) {
-      pos_list->emplace_back(row_id_value.first);
-    }
-
-    return pos_list;
-  }
-
- protected:
-  // completely materializes the sort column to create a vector of RowID-Value pairs
-  void _materialize_sort_column(const std::shared_ptr<PosList>& pos_list = nullptr) {
-    auto& row_id_value_vector = *_row_id_value_vector;
-    row_id_value_vector.reserve(_table_in->row_count());
->>>>>>> b496e8dc
 
       // When there was a preceding sorting run, we materialize according to the passed PosList.
       for (RowID row_id : *pos_list) {
         const auto [chunk_id, chunk_offset] = row_id;
 
-<<<<<<< HEAD
         auto& segment_ptr_and_typed_ptr_pair = segment_ptr_and_accessor_by_chunk_id[chunk_id];
         auto& base_segment = segment_ptr_and_typed_ptr_pair.first;
         auto& accessor = segment_ptr_and_typed_ptr_pair.second;
 
-=======
-    if (pos_list) {
-      auto segment_ptr_and_accessor_by_chunk_id =
-          std::unordered_map<ChunkID, std::pair<std::shared_ptr<const BaseSegment>,
-                                                std::shared_ptr<AbstractSegmentAccessor<SortColumnType>>>>();
-      segment_ptr_and_accessor_by_chunk_id.reserve(_table_in->chunk_count());
-
-      // When there was a preceding sorting run, we materialize according to the passed PosList.
-      for (RowID row_id : *pos_list) {
-        const auto [chunk_id, chunk_offset] = row_id;
-
-        auto& segment_ptr_and_typed_ptr_pair = segment_ptr_and_accessor_by_chunk_id[chunk_id];
-        auto& base_segment = segment_ptr_and_typed_ptr_pair.first;
-        auto& accessor = segment_ptr_and_typed_ptr_pair.second;
-
->>>>>>> b496e8dc
         if (!base_segment) {
           base_segment = _table_in->get_chunk(chunk_id)->get_segment(_column_id);
           accessor = create_segment_accessor<SortColumnType>(base_segment);
         }
 
-<<<<<<< HEAD
         // If the input segment is not a ReferenceSegment, we can take a fast(er) path.
-=======
-        // If the input segment is not a ReferenceSegment, we can take a fast(er) path
->>>>>>> b496e8dc
         if (accessor) {
           const auto typed_value = accessor->access(chunk_offset);
           if (!typed_value) {
@@ -566,7 +392,6 @@
           } else {
             row_id_value_vector.emplace_back(row_id, boost::get<SortColumnType>(value));
           }
-<<<<<<< HEAD
         }
       }
     } else {
@@ -601,26 +426,6 @@
           });
         }
       }
-=======
-        }
-      }
-    } else {
-      const auto chunk_count = _table_in->chunk_count();
-      for (ChunkID chunk_id{0}; chunk_id < chunk_count; ++chunk_id) {
-        const auto chunk = _table_in->get_chunk(chunk_id);
-        Assert(chunk, "Did not expect deleted chunk here.");  // see #1686
-
-        auto base_segment = chunk->get_segment(_column_id);
-
-        segment_iterate<SortColumnType>(*base_segment, [&](const auto& position) {
-          if (position.is_null()) {
-            null_value_rows.emplace_back(RowID{chunk_id, position.chunk_offset()}, SortColumnType{});
-          } else {
-            row_id_value_vector.emplace_back(RowID{chunk_id, position.chunk_offset()}, position.value());
-          }
-        });
-      }
->>>>>>> b496e8dc
     }
   }
 
