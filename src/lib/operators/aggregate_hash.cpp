--- conflicted
+++ resolved
@@ -705,10 +705,6 @@
 
     ++aggregate_idx;
   }
-<<<<<<< HEAD
-  step_performance_data.set_step_runtime(OperatorSteps::AggregateColumnsWriting, timer.lap());  // TODO contains Groupby
-=======
->>>>>>> 7f8d50b4
 
   // Write the output
   Timer timer;
@@ -985,19 +981,11 @@
 
   // Before writing the first aggregate column, write all group keys into the respective columns
   if (aggregate_index == 0) {
-<<<<<<< HEAD
     auto pos_list = RowIDPosList{};
     pos_list.reserve(context->results.size());
     for (auto& result : context->results) {
       if (result.row_id == RowID{INVALID_CHUNK_ID, INVALID_CHUNK_OFFSET}) continue;
       pos_list.emplace_back(result.row_id);
-=======
-    auto pos_list = RowIDPosList(context->results.size());
-    auto chunk_offset = ChunkOffset{0};
-    for (const auto& result : context->results) {
-      pos_list[chunk_offset] = result.row_id;
-      ++chunk_offset;
->>>>>>> 7f8d50b4
     }
     Timer write_groupby_output_timer;
     _write_groupby_output(pos_list);
