#include "aggregate_hash.hpp"

#include <cmath>
#include <memory>
#include <optional>
#include <string>
#include <unordered_map>
#include <utility>
#include <vector>

#include <boost/container/pmr/monotonic_buffer_resource.hpp>
#include <magic_enum.hpp>

#include "aggregate/aggregate_traits.hpp"
#include "constant_mappings.hpp"
#include "expression/pqp_column_expression.hpp"
#include "hyrise.hpp"
#include "resolve_type.hpp"
#include "scheduler/abstract_task.hpp"
#include "scheduler/job_task.hpp"
#include "storage/create_iterable_from_segment.hpp"
#include "storage/segment_iterate.hpp"
#include "utils/aligned_size.hpp"
#include "utils/assert.hpp"
#include "utils/performance_warning.hpp"
#include "utils/timer.hpp"

namespace {
using namespace opossum;  // NOLINT

// Given an AggregateKey key, and a RowId row_id where this AggregateKey was encountered, this first checks if the
// AggregateKey was seen before. If not, a new aggregate result is inserted into results and connected to the row id.
// This is important so that we can reconstruct the original values later. In any case, a reference to the result is
// returned so that result information, such as the aggregate's count or sum, can be modified by the caller.
template <bool CacheResultIds, typename ResultIds, typename Results, typename AggregateKey>
typename Results::reference get_or_add_result(ResultIds& result_ids, Results& results, AggregateKey& key,
                                              const RowID& row_id) {
  // Get the result id for the current key or add it to the id map
  if constexpr (std::is_same_v<std::decay_t<AggregateKey>, EmptyAggregateKey>) {
    if (results.empty()) {
      results.emplace_back();
      results[0].row_id = row_id;
    }
    return results[0];
  } else {
    auto dummy_entry = AggregateKeyEntry{};
    auto first_key_entry = std::reference_wrapper<AggregateKeyEntry>{std::ref(dummy_entry)};
    if constexpr (std::is_same_v<std::decay_t<AggregateKey>, AggregateKeyEntry>) {
      first_key_entry = std::ref(key);
    } else {
      first_key_entry = std::ref(key[0]);
    }
    static_assert(std::is_same_v<AggregateKeyEntry, uint64_t>, "Expected AggregateKeyEntry to be unsigned 64-bit value");
    constexpr auto mask = AggregateKeyEntry{1} << 63;

    if constexpr (CacheResultIds) {
      if (first_key_entry & mask) {
        // std::cout << 's';
        const auto result_id = first_key_entry ^ mask;

        results.resize(std::max(results.size(), result_id + 1));
        // results[result_id].row_id = row_id;

        return results[result_id];
      }
    }

    auto result_id = results.size();
    auto [it, inserted] = result_ids.emplace(key, result_id);
    if (!inserted) {
      result_id = it->second;
      if constexpr(CacheResultIds) {
        first_key_entry.get() = mask | result_id;
      }
      // std::cout << 'h';
      return results[result_id];
    }

    // If it was added to the id map, add the current row id to the result list so that we can revert the
    // value(s) -> key mapping
    results.emplace_back();
    results[result_id].row_id = row_id;

    // std::cout << 'i';
    if constexpr(CacheResultIds) {
      first_key_entry.get() = mask | result_id;
    }
    return results[result_id];
  }
}

template <typename AggregateKey>
AggregateKey& get_aggregate_key([[maybe_unused]] KeysPerChunk<AggregateKey>& keys_per_chunk,
                                      [[maybe_unused]] const ChunkID chunk_id,
                                      [[maybe_unused]] const ChunkOffset chunk_offset) {
  if constexpr (!std::is_same_v<AggregateKey, EmptyAggregateKey>) {
    auto& hash_keys = keys_per_chunk[chunk_id];

    return hash_keys[chunk_offset];
  } else {
    // We have to return a reference to something, so we create a static EmptyAggregateKey here which is used by
    // every call.
    static EmptyAggregateKey empty_aggregate_key;
    return empty_aggregate_key;
  }
}

}  // namespace

namespace opossum {

AggregateHash::AggregateHash(const std::shared_ptr<AbstractOperator>& in,
                             const std::vector<std::shared_ptr<AggregateExpression>>& aggregates,
                             const std::vector<ColumnID>& groupby_column_ids)
    : AbstractAggregateOperator(in, aggregates, groupby_column_ids,
                                std::make_unique<OperatorPerformanceData<OperatorSteps>>()) {
  _has_aggregate_functions =
      !_aggregates.empty() && !std::all_of(_aggregates.begin(), _aggregates.end(), [](const auto aggregate_expression) {
        return aggregate_expression->aggregate_function == AggregateFunction::Any;
      });
}

const std::string& AggregateHash::name() const {
  static const auto name = std::string{"AggregateHash"};
  return name;
}

std::shared_ptr<AbstractOperator> AggregateHash::_on_deep_copy(
    const std::shared_ptr<AbstractOperator>& copied_left_input,
    const std::shared_ptr<AbstractOperator>& copied_right_input) const {
  return std::make_shared<AggregateHash>(copied_left_input, _aggregates, _groupby_column_ids);
}

void AggregateHash::_on_set_parameters(const std::unordered_map<ParameterID, AllTypeVariant>& parameters) {}

void AggregateHash::_on_cleanup() { _contexts_per_column.clear(); }

/*
Visitor context for the AggregateVisitor. The AggregateResultContext can be used without knowing the
AggregateKey, the AggregateContext is the "full" version.
*/
template <typename ColumnDataType, typename AggregateType>
struct AggregateResultContext : SegmentVisitorContext {
  using AggregateResultAllocator = PolymorphicAllocator<AggregateResults<ColumnDataType, AggregateType>>;

  AggregateResultContext() : results(AggregateResultAllocator{&buffer}) {
  }

  boost::container::pmr::monotonic_buffer_resource buffer;
  AggregateResults<ColumnDataType, AggregateType> results;
};

template <typename ColumnDataType, typename AggregateType, typename AggregateKey>
struct AggregateContext : public AggregateResultContext<ColumnDataType, AggregateType> {
  AggregateContext() {
    auto allocator = AggregateResultIdMapAllocator<AggregateKey>{&this->buffer};

    // Unused if AggregateKey == EmptyAggregateKey, but we initialize it anyway to reduce the number of diverging code
    // paths.
    // NOLINTNEXTLINE(clang-analyzer-core.CallAndMessage) - false warning: called C++ object (result_ids) is null
    result_ids = std::make_unique<AggregateResultIdMap<AggregateKey>>(allocator);
  }

  std::unique_ptr<AggregateResultIdMap<AggregateKey>> result_ids;
};

template <typename ColumnDataType, AggregateFunction function, typename AggregateKey>
void AggregateHash::_aggregate_segment(ChunkID chunk_id, ColumnID column_index, const AbstractSegment& abstract_segment,
                                       KeysPerChunk<AggregateKey>& keys_per_chunk) {
  using AggregateType = typename AggregateTraits<ColumnDataType, function>::AggregateType;

  auto aggregator = AggregateFunctionBuilder<ColumnDataType, AggregateType, function>().get_aggregate_function();

  auto& context = *std::static_pointer_cast<AggregateContext<ColumnDataType, AggregateType, AggregateKey>>(
      _contexts_per_column[column_index]);

  auto& result_ids = *context.result_ids;
  auto& results = context.results;

  ChunkOffset chunk_offset{0};

  const auto process_position = [&]<bool CacheResultIds>(const auto& position) {
    auto& result =
        get_or_add_result<CacheResultIds>(result_ids, results, get_aggregate_key<AggregateKey>(keys_per_chunk, chunk_id, chunk_offset),
                          RowID{chunk_id, chunk_offset});

    /**
    * If the value is NULL, the current aggregate value does not change.
    */
    if (!position.is_null()) {
      // If we have a value, use the aggregator lambda to update the current aggregate value for this group
auto optional = result.aggregate_count > 0 ? std::optional<AggregateType>{result.current_primary_aggregate} : std::optional<AggregateType>{};
auto v = std::vector<AggregateType>{};
      aggregator(ColumnDataType{position.value()}, optional, v);
      if (optional) {
        result.current_primary_aggregate = *optional;
      }
//      aggregator(ColumnDataType{position.value()}, result.current_primary_aggregate, result.current_secondary_aggregates);

      // if constexpr (function == AggregateFunction::Avg || function == AggregateFunction::Count ||
      //               function == AggregateFunction::StandardDeviationSample) {  // NOLINT
      //   // Increase the counter of non-NULL values only for aggregation functions that use it.
        ++result.aggregate_count;
      // }

      if constexpr (function == AggregateFunction::CountDistinct) {  // NOLINT
        // clang-tidy error: https://bugs.llvm.org/show_bug.cgi?id=35824
        // for the case of CountDistinct, insert this value into the set to keep track of distinct values
//        result.distinct_values.insert(ColumnDataType{position.value()});
      }
    }

    ++chunk_offset;
  };

  if (_contexts_per_column.size() > 1) {
    segment_iterate<ColumnDataType>(abstract_segment, [&](const auto& position) {process_position.template operator()<true>(position);});
  } else {
    segment_iterate<ColumnDataType>(abstract_segment, [&](const auto& position) {process_position.template operator()<false>(position);});
  }
}

/**
 * Partition the input chunks by the given group key(s). This is done by creating a vector that contains the
 * AggregateKey for each row. It is gradually built by visitors, one for each group segment.
 */
template <typename AggregateKey>
KeysPerChunk<AggregateKey> AggregateHash::_partition_by_groupby_keys() const {
  Timer t;
  KeysPerChunk<AggregateKey> keys_per_chunk;

  if constexpr (!std::is_same_v<AggregateKey, EmptyAggregateKey>) {  // NOLINT
    // We use monotonic_buffer_resource for the vector of vectors that hold the aggregate keys. That is so that we can
    // save time when allocating and we can throw away everything in this temporary structure at once (once the resource
    // gets deleted). Also, we use the scoped_allocator_adaptor to propagate the allocator to all inner vectors.
    // This is suitable here because the amount of memory needed is known from the start. In other places with frequent
    // reallocations, this might make less sense.
    // We use boost over std because libc++ does not yet (July 2018) support monotonic_buffer_resource:
    // https://libcxx.llvm.org/ts1z_status.html
    using AggregateKeysAllocator =
        boost::container::scoped_allocator_adaptor<PolymorphicAllocator<AggregateKeys<AggregateKey>>>;

    const auto& input_table = left_input_table();
    const auto chunk_count = input_table->chunk_count();

    {
      // Allocate a temporary memory buffer, for more details see aggregate_hash.hpp
      // This calculation assumes that we use the biggest type of AggregateKey - other data structures use less space, but
      // that is fine
      // TODO how much does this acutally save?
      size_t needed_size_per_aggregate_key =
          aligned_size<AggregateKey>() + _groupby_column_ids.size() * aligned_size<AggregateKeyEntry>();
      size_t needed_size = aligned_size<KeysPerChunk<AggregateKey>>() +
                           chunk_count * aligned_size<AggregateKeys<AggregateKey>>() +
                           input_table->row_count() * needed_size_per_aggregate_key;
      needed_size =
          static_cast<size_t>(static_cast<double>(needed_size) * 1.1);  // Give it a little bit more, just in case

      auto temp_buffer = boost::container::pmr::monotonic_buffer_resource(needed_size);  // TODO geht der nicht out-of-scope?
      auto allocator = AggregateKeysAllocator{PolymorphicAllocator<AggregateKeys<AggregateKey>>{&temp_buffer}};
      allocator.allocate(1);  // Make sure that the buffer is initialized
      const auto start_next_buffer_size = temp_buffer.next_buffer_size();

      // Create the actual data structure
      keys_per_chunk = KeysPerChunk<AggregateKey>{allocator};
      keys_per_chunk.reserve(chunk_count);
      for (ChunkID chunk_id{0}; chunk_id < chunk_count; ++chunk_id) {
        const auto chunk = input_table->get_chunk(chunk_id);
        // if (!chunk) continue; // TODO this looks broken, as keys_per_chunk[chunk_id] will not match anymore

        if constexpr (std::is_same_v<AggregateKey, boost::container::small_vector<AggregateKeyEntry, 4>>) {
          keys_per_chunk.emplace_back(chunk->size());
          for (auto chunk_offset = ChunkOffset{0}; chunk_offset < chunk->size(); ++chunk_offset) {
            keys_per_chunk.back()[chunk_offset] = AggregateKey(_groupby_column_ids.size());
          }
        } else {
          keys_per_chunk.emplace_back(chunk->size());
        }
      }

      // Make sure that we did not have to allocate more memory than originally computed
      if (temp_buffer.next_buffer_size() != start_next_buffer_size) {
        // The buffer sizes are increasing when the current buffer is full. We can use this to make sure that we
        // allocated enough space from the beginning on. It would be more intuitive to compare current_buffer(), but
        // this seems to be broken in boost: https://svn.boost.org/trac10/ticket/13639#comment:1
        PerformanceWarning(std::string("needed_size ") + std::to_string(needed_size) +
                           " was not enough and a second buffer was needed");
      }
    }

    // Now that we have the data structures in place, we can start the actual work. We want to fill
    // keys_per_chunk[chunk_id][chunk_offset] with something that uniquely identifies the group into which that
    // position belongs. There are a couple of options here (cf. AggregateHash::_on_execute):
    //
    // 0 GROUP BY columns:   No partitioning needed; we don't reach this point because of the check for
    //                       EmptyAggregateKey above
    // 1 GROUP BY column:    The AggregateKey is one dimensional, i.e., the same as AggregateKeyEntry
    // > 1 GROUP BY columns: The AggregateKey is multi-dimensional. The value in
    //                       keys_per_chunk[chunk_id][chunk_offset] is subscripted with the index of the GROUP BY
    //                       columns (not the same as the GROUP BY column_id)
    //
    // To generate a unique identifier, we create a map from the value found in the respective GROUP BY column to
    // a unique uint64_t. The value 0 is reserved for NULL.
    //
    // This has the cost of a hashmap lookup and potential insert for each row and each GROUP BY column. There are
    // some cases in which we can avoid this. These make use of the fact that we can only have 2^64 - 2*2^32 values
    // in a table (due to INVALID_VALUE_ID and INVALID_CHUNK_OFFSET limiting the range of RowIDs).
    //
    // (1) For types smaller than AggregateKeyEntry, such as int32_t, their value range can be immediately mapped into
    //     uint64_t. We cannot do the same for int64_t because we need to account for NULL values.
    // (2) For strings not longer than five characters, there are 1+2^(1*8)+2^(2*8)+2^(3*8)+2^(4*8) potential values.
    //     We can immediately map these into a numerical representation by reinterpreting their byte storage as an
    //     integer. The calculation is described below. Note that this is done on a per-string basis and does not
    //     require all strings in the given column to be that short.

    std::vector<std::shared_ptr<AbstractTask>> jobs;
    jobs.reserve(_groupby_column_ids.size());

    for (size_t group_column_index = 0; group_column_index < _groupby_column_ids.size(); ++group_column_index) {
      jobs.emplace_back(std::make_shared<JobTask>([&input_table, group_column_index, &keys_per_chunk, chunk_count,
                                                   this, &t]() {
        const auto groupby_column_id = _groupby_column_ids.at(group_column_index);
        const auto data_type = input_table->column_data_type(groupby_column_id);

        resolve_data_type(data_type, [&](auto type) {
          using ColumnDataType = typename decltype(type)::type;

          if constexpr (std::is_same_v<ColumnDataType, int32_t>) {
            // For values with a smaller type than AggregateKeyEntry, we can use the value itself as an
            // AggregateKeyEntry. We cannot do this for types with the same size as AggregateKeyEntry as we need to have
            // a special NULL value. By using the value itself, we can save us the effort of building the id_map.
            for (ChunkID chunk_id{0}; chunk_id < chunk_count; ++chunk_id) {
              const auto chunk_in = input_table->get_chunk(chunk_id);
              const auto abstract_segment = chunk_in->get_segment(groupby_column_id);
              ChunkOffset chunk_offset{0};
              segment_iterate<ColumnDataType>(*abstract_segment, [&](const auto& position) {
                const auto int_to_uint = [](const int32_t value) {
                  // We need to convert a potentially negative int32_t value into the uint64_t space. We do not care
                  // about preserving the value, just its uniqueness. Subtract the minimum value in int32_t (which is
                  // negative itself) to get a positive number.
                  const auto shifted_value = static_cast<int64_t>(value) - std::numeric_limits<int32_t>::min();
                  DebugAssert(shifted_value >= 0, "Type conversion failed");
                  return static_cast<uint64_t>(shifted_value);
                };

                if constexpr (std::is_same_v<AggregateKey, AggregateKeyEntry>) {
                  if (position.is_null()) {
                    keys_per_chunk[chunk_id][chunk_offset] = 0;
                  } else {
                    keys_per_chunk[chunk_id][chunk_offset] = int_to_uint(position.value()) + 1;
                  }
                } else {
                  if (position.is_null()) {
                    keys_per_chunk[chunk_id][chunk_offset][group_column_index] = 0;
                  } else {
                    keys_per_chunk[chunk_id][chunk_offset][group_column_index] = int_to_uint(position.value()) + 1;
                  }
                }
                ++chunk_offset;
              });
            }
          } else {
            Timer t2;
            /*
            Store unique IDs for equal values in the groupby column (similar to dictionary encoding).
            The ID 0 is reserved for NULL values. The combined IDs build an AggregateKey for each row.
            */

            // This time, we have no idea how much space we need, so we take some memory and then rely on the automatic
            // resizing. The size is quite random, but since single memory allocations do not cost too much, we rather
            // allocate a bit too much.
            auto temp_buffer = boost::container::pmr::monotonic_buffer_resource(1'000'000);
            auto allocator = PolymorphicAllocator<std::pair<const ColumnDataType, AggregateKeyEntry>>{&temp_buffer};

            auto id_map = std::unordered_map<ColumnDataType, AggregateKeyEntry, std::hash<ColumnDataType>,
                                             std::equal_to<>, decltype(allocator)>(allocator);
            AggregateKeyEntry id_counter = 1u;

            if constexpr (std::is_same_v<ColumnDataType, pmr_string>) {  // NOLINT
              // We store strings shorter than five characters without using the id_map. For that, we need to reserve
              // the IDs used for short strings (see below).
              id_counter = 5'000'000'000;
            }

            // std::cout << "pre-chunk" << t2.lap_formatted() << std::endl;

            for (ChunkID chunk_id{0}; chunk_id < chunk_count; ++chunk_id) {
              const auto chunk_in = input_table->get_chunk(chunk_id);
              if (!chunk_in) continue;

              const auto abstract_segment = chunk_in->get_segment(groupby_column_id);
              ChunkOffset chunk_offset{0};
              auto& keys = keys_per_chunk[chunk_id];
              segment_iterate<ColumnDataType>(*abstract_segment, [&](const auto& position) {
                if (position.is_null()) {
                  if constexpr (std::is_same_v<AggregateKey, AggregateKeyEntry>) {
                    keys[chunk_offset] = 0u;
                  } else {
                    keys[chunk_offset][group_column_index] = 0u;
                  }
                } else {
                  // We need to generate an ID that is unique for the value. In some cases, we can use an optimization,
                  // in others, we can't. We need to somehow track whether we have found an ID or not. For this, we
                  // first set `id` to its maximum value. If after all branches it is still that max value, no optimized
                  // ID generation was applied and we need to generate the ID using the value->ID map.
                  auto id = std::numeric_limits<AggregateKeyEntry>::max();

                  if constexpr (std::is_same_v<ColumnDataType, pmr_string>) {  // NOLINT
                    const auto& string = position.value();
                    if (string.size() < 5) {
                      static_assert(std::is_same_v<AggregateKeyEntry, uint64_t>, "Calculation only valid for uint64_t");

                      const auto char_to_uint = [](const char in, const uint bits) {
                        // chars may be signed or unsigned. For the calculation as described below, we need signed
                        // chars.
                        return static_cast<uint64_t>(*reinterpret_cast<const uint8_t*>(&in)) << bits;
                      };

                      switch (string.size()) {
                          // Optimization for short strings (see above):
                          //
                          // NULL:              0
                          // str.length() == 0: 1
                          // str.length() == 1: 2 + (uint8_t) str            // maximum: 257 (2 + 0xff)
                          // str.length() == 2: 258 + (uint16_t) str         // maximum: 65'793 (258 + 0xffff)
                          // str.length() == 3: 65'794 + (uint24_t) str      // maximum: 16'843'009
                          // str.length() == 4: 16'843'010 + (uint32_t) str  // maximum: 4'311'810'305
                          // str.length() >= 5: map-based identifiers, starting at 5'000'000'000 for better distinction
                          //
                          // This could be extended to longer strings if the size of the input table (and thus the
                          // maximum number of distinct strings) is taken into account. For now, let's not make it even
                          // more complicated.

                        case 0: {
                          id = uint64_t{1};
                        } break;

                        case 1: {
                          id = uint64_t{2} + char_to_uint(string[0], 0);
                        } break;

                        case 2: {
                          id = uint64_t{258} + char_to_uint(string[1], 8) + char_to_uint(string[0], 0);
                        } break;

                        case 3: {
                          id = uint64_t{65'794} + char_to_uint(string[2], 16) + char_to_uint(string[1], 8) +
                               char_to_uint(string[0], 0);
                        } break;

                        case 4: {
                          id = uint64_t{16'843'010} + char_to_uint(string[3], 24) + char_to_uint(string[2], 16) +
                               char_to_uint(string[1], 8) + char_to_uint(string[0], 0);
                        } break;
                      }
                    }
                  }

                  if (id == std::numeric_limits<AggregateKeyEntry>::max()) {
                    // Could not take the shortcut above, either because we don't have a string or because it is too
                    // long
                    auto inserted = id_map.try_emplace(ColumnDataType{position.value()}, id_counter);

                    id = inserted.first->second;

                    // if the id_map didn't have the value as a key and a new element was inserted
                    if (inserted.second) ++id_counter;
                  }

                  if constexpr (std::is_same_v<AggregateKey, AggregateKeyEntry>) {
                    keys[chunk_offset] = id;
                  } else {
                    keys[chunk_offset][group_column_index] = id;
                  }
                }

                ++chunk_offset;
              });
              // std::cout << "chunk" << t2.lap_formatted() << std::endl;
            }
          }
        });
        // std::cout << "Column " << group_column_index << ": " << t.lap_formatted() << std::endl;
      }));
      jobs.back()->schedule();
    }

    Hyrise::get().scheduler()->wait_for_tasks(jobs);
  }

  return keys_per_chunk;
}

template <typename AggregateKey>
void AggregateHash::_aggregate() {
  const auto& input_table = left_input_table();

  if constexpr (HYRISE_DEBUG) {
    for (const auto& groupby_column_id : _groupby_column_ids) {
      Assert(groupby_column_id < input_table->column_count(), "GroupBy column index out of bounds");
    }
  }

  // Check for invalid aggregates
  _validate_aggregates();

  auto& step_performance_data = dynamic_cast<OperatorPerformanceData<OperatorSteps>&>(*performance_data);
  Timer timer;

  /**
   * PARTITIONING STEP
   */
  auto keys_per_chunk = _partition_by_groupby_keys<AggregateKey>();
  step_performance_data.set_step_runtime(OperatorSteps::GroupByKeyPartitioning, timer.lap());

  /**
   * AGGREGATION STEP
   */
  _contexts_per_column = std::vector<std::shared_ptr<SegmentVisitorContext>>(_aggregates.size());

  if (!_has_aggregate_functions) {
    /*
    Insert a dummy context for the DISTINCT implementation.
    That way, _contexts_per_column will always have at least one context with results.
    This is important later on when we write the group keys into the table.

    We choose int8_t for column type and aggregate type because it's small.
    */
    auto context = std::make_shared<AggregateContext<DistinctColumnType, DistinctAggregateType, AggregateKey>>();
    _contexts_per_column.push_back(context);
  }

  /**
   * Create an AggregateContext for each column in the input table that a normal (i.e. non-DISTINCT) aggregate is
   * created on. We do this here, and not in the per-chunk-loop below, because there might be no Chunks in the input
   * and _write_aggregate_output() needs these contexts anyway.
   */
  for (ColumnID aggregate_idx{0}; aggregate_idx < _aggregates.size(); ++aggregate_idx) {
    const auto& aggregate = _aggregates[aggregate_idx];

    const auto& pqp_column = static_cast<const PQPColumnExpression&>(*aggregate->argument());
    const auto input_column_id = pqp_column.column_id;

    if (input_column_id == INVALID_COLUMN_ID) {
      Assert(aggregate->aggregate_function == AggregateFunction::Count, "Only COUNT may have an invalid ColumnID");
      // SELECT COUNT(*) - we know the template arguments, so we don't need a visitor
      auto context = std::make_shared<AggregateContext<CountColumnType, CountAggregateType, AggregateKey>>();
      _contexts_per_column[aggregate_idx] = context;
      continue;
    }
    const auto data_type = input_table->column_data_type(input_column_id);
    _contexts_per_column[aggregate_idx] =
        _create_aggregate_context<AggregateKey>(data_type, aggregate->aggregate_function);
  }

  // Process Chunks and perform aggregations
  const auto chunk_count = input_table->chunk_count();
  for (ChunkID chunk_id{0}; chunk_id < chunk_count; ++chunk_id) {
    const auto chunk_in = input_table->get_chunk(chunk_id);
    if (!chunk_in) continue;

    // Sometimes, gcc is really bad at accessing loop conditions only once, so we cache that here.
    const auto input_chunk_size = chunk_in->size();

    if (!_has_aggregate_functions) {
      /**
       * DISTINCT implementation
       *
       * In Opossum we handle the SQL keyword DISTINCT by grouping without aggregation.
       *
       * For a query like "SELECT DISTINCT * FROM A;"
       * we would assume that all columns from A are part of 'groupby_columns',
       * respectively any columns that were specified in the projection.
       * The optimizer is responsible to take care of passing in the correct columns.
       *
       * How does this operation work?
       * Distinct rows are retrieved by grouping by vectors of values. Similar as for the usual aggregation
       * these vectors are used as keys in the 'column_results' map.
       *
       * At this point we've got all the different keys from the chunks and accumulate them in 'column_results'.
       * In order to reuse the aggregation implementation, we add a dummy AggregateResult.
       * One could optimize here in the future.
       *
       * Obviously this implementation is also used for plain GroupBy's.
       */

      auto context =
          std::static_pointer_cast<AggregateContext<DistinctColumnType, DistinctAggregateType, AggregateKey>>(
              _contexts_per_column[0]);

      auto& result_ids = *context->result_ids;
      auto& results = context->results;

      for (ChunkOffset chunk_offset{0}; chunk_offset < input_chunk_size; chunk_offset++) {
        // Make sure the value or combination of values is added to the list of distinct value(s)
        get_or_add_result<false>(result_ids, results, get_aggregate_key<AggregateKey>(keys_per_chunk, chunk_id, chunk_offset),
                          RowID{chunk_id, chunk_offset});
      }
    } else {
      ColumnID aggregate_idx{0};
      for (const auto& aggregate : _aggregates) {
        /**
         * Special COUNT(*) implementation.
         * Because COUNT(*) does not have a specific target column, we use the maximum ColumnID.
         * We then go through the keys_per_chunk map and count the occurrences of each group key.
         * The results are saved in the regular aggregate_count variable so that we don't need a
         * specific output logic for COUNT(*).
         */

        const auto& pqp_column = static_cast<const PQPColumnExpression&>(*aggregate->argument());
        const auto input_column_id = pqp_column.column_id;

        if (input_column_id == INVALID_COLUMN_ID) {
          Assert(aggregate->aggregate_function == AggregateFunction::Count, "Only COUNT may have an invalid ColumnID");
          auto context = std::static_pointer_cast<AggregateContext<CountColumnType, CountAggregateType, AggregateKey>>(
              _contexts_per_column[aggregate_idx]);

          auto& result_ids = *context->result_ids;
          auto& results = context->results;

          if constexpr (std::is_same_v<AggregateKey, EmptyAggregateKey>) {
            // Not grouped by anything, simply count the number of rows
            results.resize(1);
            results[0].aggregate_count += input_chunk_size;
          } else {
            // count occurrences for each group key
            for (ChunkOffset chunk_offset{0}; chunk_offset < input_chunk_size; chunk_offset++) {
              auto& result = get_or_add_result<true>(result_ids, results, // TODO fix hard-coded <true>
                                               get_aggregate_key<AggregateKey>(keys_per_chunk, chunk_id, chunk_offset),
                                               RowID{chunk_id, chunk_offset});
              ++result.aggregate_count;
            }
          }

          ++aggregate_idx;
          continue;
        }

        const auto abstract_segment = chunk_in->get_segment(input_column_id);
        const auto data_type = input_table->column_data_type(input_column_id);

        /*
        Invoke correct aggregator for each segment
        */

        resolve_data_type(data_type, [&, aggregate](auto type) {
          using ColumnDataType = typename decltype(type)::type;

          switch (aggregate->aggregate_function) {
            case AggregateFunction::Min:
              _aggregate_segment<ColumnDataType, AggregateFunction::Min, AggregateKey>(
                  chunk_id, aggregate_idx, *abstract_segment, keys_per_chunk);
              break;
            case AggregateFunction::Max:
              _aggregate_segment<ColumnDataType, AggregateFunction::Max, AggregateKey>(
                  chunk_id, aggregate_idx, *abstract_segment, keys_per_chunk);
              break;
            case AggregateFunction::Sum:
              _aggregate_segment<ColumnDataType, AggregateFunction::Sum, AggregateKey>(
                  chunk_id, aggregate_idx, *abstract_segment, keys_per_chunk);
              break;
            case AggregateFunction::Avg:
              _aggregate_segment<ColumnDataType, AggregateFunction::Avg, AggregateKey>(
                  chunk_id, aggregate_idx, *abstract_segment, keys_per_chunk);
              break;
            case AggregateFunction::Count:
              _aggregate_segment<ColumnDataType, AggregateFunction::Count, AggregateKey>(
                  chunk_id, aggregate_idx, *abstract_segment, keys_per_chunk);
              break;
            case AggregateFunction::CountDistinct:
              _aggregate_segment<ColumnDataType, AggregateFunction::CountDistinct, AggregateKey>(
                  chunk_id, aggregate_idx, *abstract_segment, keys_per_chunk);
              break;
            case AggregateFunction::StandardDeviationSample:
              _aggregate_segment<ColumnDataType, AggregateFunction::StandardDeviationSample, AggregateKey>(
                  chunk_id, aggregate_idx, *abstract_segment, keys_per_chunk);
              break;
            case AggregateFunction::Any:
<<<<<<< HEAD
              // _aggregate_segment<ColumnDataType, AggregateFunction::Any, AggregateKey>(
              //     chunk_id, aggregate_idx, *abstract_segment, keys_per_chunk);
=======
              // ANY is a pseudo-function and is handled by _write_groupby_output
>>>>>>> 71a78349
              break;
          }
        });

        ++aggregate_idx;
      }
    }
  }
  step_performance_data.set_step_runtime(OperatorSteps::Aggregating, timer.lap());
}  // NOLINT(readability/fn_size)

std::shared_ptr<const Table> AggregateHash::_on_execute() {
  // We do not want the overhead of a vector with heap storage when we have a limited number of aggregate columns.
  // The reason we only have specializations up to 2 is because every specialization increases the compile time.
  // Also, we need to make sure that there are tests for at least the first case, one array case, and the fallback.
  switch (_groupby_column_ids.size()) {
    case 0:
      _aggregate<EmptyAggregateKey>();
      break;
    case 1:
      // No need for a complex data structure if we only have one entry
      _aggregate<AggregateKeyEntry>();
      break;
    case 2:
      // We need to explicitly list all array sizes that we want to support
      _aggregate<std::array<AggregateKeyEntry, 2>>();
      break;
    default:
      PerformanceWarning("No std::array implementation initialized - falling back to vector");
      _aggregate<boost::container::small_vector<AggregateKeyEntry, 4>>();
      break;
  }

  const auto num_output_columns = _groupby_column_ids.size() + _aggregates.size();
  _output_column_definitions.resize(num_output_columns);
  _output_segments.resize(num_output_columns);

  /**
   * If only GROUP BY columns (including ANY pseudo-aggregates) are written, we need to call _write_groupby_output.
   *   Example: SELECT c_custkey, c_name FROM customer GROUP BY c_custkey, c_name (same as SELECT DISTINCT), which
   *            is rewritten to group only on c_custkey and collect c_name as an ANY pseudo-aggregate.
   * Otherwise, it is called by the first call to _write_aggregate_output.
   **/
  if (!_has_aggregate_functions) {
    auto context = std::static_pointer_cast<AggregateResultContext<DistinctColumnType, DistinctAggregateType>>(
        _contexts_per_column[0]);
    auto pos_list = RowIDPosList();
    pos_list.reserve(context->results.size());
    for (const auto& result : context->results) {
      pos_list.push_back(result.row_id);
    }
    _write_groupby_output(pos_list);
  }

<<<<<<< HEAD
  auto& step_performance_data = static_cast<OperatorPerformanceData<OperatorSteps>&>(*performance_data);
  Timer timer;  // _aggregate and _write_groupby_output have their own, internal timer. Start measuring once they are done.
=======
  // _aggregate and _write_groupby_output have their own, internal timer. Start measuring once they are done.
  auto& step_performance_data = static_cast<OperatorPerformanceData<OperatorSteps>&>(*performance_data);
  Timer timer;
>>>>>>> 71a78349

  /*
  Write the aggregated columns to the output
  */
  const auto& input_table = left_input_table();
  ColumnID aggregate_idx{0};
  for (const auto& aggregate : _aggregates) {
    const auto& pqp_column = static_cast<const PQPColumnExpression&>(*aggregate->argument());
    const auto input_column_id = pqp_column.column_id;

    // Output column for COUNT(*).
    const auto data_type =
        input_column_id == INVALID_COLUMN_ID ? DataType::Long : input_table->column_data_type(input_column_id);

    resolve_data_type(data_type, [&, aggregate_idx](auto type) {
      _write_aggregate_output(type, aggregate_idx, aggregate->aggregate_function);
    });

    ++aggregate_idx;
  }
  step_performance_data.set_step_runtime(OperatorSteps::AggregateColumnsWriting, timer.lap());

  // Write the output
  auto output = std::make_shared<Table>(_output_column_definitions, TableType::Data);
  if (_output_segments.at(0)->size() > 0) {
    output->append_chunk(_output_segments);
  }

  step_performance_data.set_step_runtime(OperatorSteps::OutputWriting, timer.lap());

  return output;
}

/*
The following template functions write the aggregated values for the different aggregate functions.
They are separate and templated to avoid compiler errors for invalid type/function combinations.
*/
// MIN, MAX, SUM, ANY write the current aggregated value
template <typename ColumnDataType, typename AggregateType, AggregateFunction func>
std::enable_if_t<func == AggregateFunction::Min || func == AggregateFunction::Max || func == AggregateFunction::Sum ||
                     func == AggregateFunction::Any,
                 void>
write_aggregate_values(pmr_vector<AggregateType>& values, pmr_vector<bool>& null_values,
                       const AggregateResults<ColumnDataType, AggregateType>& results) {
  values.resize(results.size());
  null_values.resize(results.size());

  size_t output_offset = 0;
  for (const auto& result : results) {
    null_values[output_offset] = result.aggregate_count == 0;

    if (result.aggregate_count > 0) {
      values[output_offset] = result.current_primary_aggregate;
    }
    ++output_offset;
  }
}

// COUNT writes the aggregate counter
template <typename ColumnDataType, typename AggregateType, AggregateFunction func>
std::enable_if_t<func == AggregateFunction::Count, void> write_aggregate_values(
    pmr_vector<AggregateType>& values, pmr_vector<bool>& null_values,
    const AggregateResults<ColumnDataType, AggregateType>& results) {
  values.resize(results.size());

  size_t output_offset = 0;
  for (const auto& result : results) {
    values[output_offset] = result.aggregate_count;
    ++output_offset;
  }
}

// COUNT(DISTINCT) writes the number of distinct values
template <typename ColumnDataType, typename AggregateType, AggregateFunction func>
std::enable_if_t<func == AggregateFunction::CountDistinct, void> write_aggregate_values(
    pmr_vector<AggregateType>& values, pmr_vector<bool>& null_values,
    const AggregateResults<ColumnDataType, AggregateType>& results) {
  values.resize(results.size());

//  size_t output_offset = 0;
//  for (const auto& result : results) {
//    values[output_offset] = result.distinct_values.size();
//    ++output_offset;
//  }
}

// AVG writes the calculated average from current aggregate and the aggregate counter
template <typename ColumnDataType, typename AggregateType, AggregateFunction func>
std::enable_if_t<func == AggregateFunction::Avg && std::is_arithmetic_v<AggregateType>, void> write_aggregate_values(
    pmr_vector<AggregateType>& values, pmr_vector<bool>& null_values,
    const AggregateResults<ColumnDataType, AggregateType>& results) {
  values.resize(results.size());
  null_values.resize(results.size());

  auto output_offset = ChunkOffset{0};
  for (const auto& result : results) {
    null_values[output_offset] = result.aggregate_count == 0;

    if (result.aggregate_count > 0) {
      values[output_offset] = result.current_primary_aggregate / static_cast<AggregateType>(result.aggregate_count);
    }
    ++output_offset;
  }
}

// AVG is not defined for non-arithmetic types. Avoiding compiler errors.
template <typename ColumnDataType, typename AggregateType, AggregateFunction func>
std::enable_if_t<func == AggregateFunction::Avg && !std::is_arithmetic_v<AggregateType>, void> write_aggregate_values(
    pmr_vector<AggregateType>& values, pmr_vector<bool>& null_values,
    const AggregateResults<ColumnDataType, AggregateType>& results) {
  Fail("Invalid aggregate");
}

// STDDEV_SAMP writes the calculated standard deviation from current aggregate and the aggregate counter
template <typename ColumnDataType, typename AggregateType, AggregateFunction func>
std::enable_if_t<func == AggregateFunction::StandardDeviationSample && std::is_arithmetic_v<AggregateType>, void>
write_aggregate_values(pmr_vector<AggregateType>& values, pmr_vector<bool>& null_values,
                       const AggregateResults<ColumnDataType, AggregateType>& results) {
  values.resize(results.size());
  null_values.resize(results.size());

  auto output_offset = ChunkOffset{0};
  for (const auto& result : results) {
    const auto count = static_cast<AggregateType>(result.aggregate_count);

    if (count > 1) {
      values[output_offset] = result.current_primary_aggregate;
    } else {
      null_values[output_offset] = true;
    }
    ++output_offset;
  }
}

// STDDEV_SAMP is not defined for non-arithmetic types. Avoiding compiler errors.
template <typename ColumnDataType, typename AggregateType, AggregateFunction func>
std::enable_if_t<func == AggregateFunction::StandardDeviationSample && !std::is_arithmetic_v<AggregateType>, void>
write_aggregate_values(pmr_vector<AggregateType>& values, pmr_vector<bool>& null_values,
                       const AggregateResults<ColumnDataType, AggregateType>& results) {
  Fail("Invalid aggregate");
}

void AggregateHash::_write_groupby_output(RowIDPosList& pos_list) {
  auto& step_performance_data = static_cast<OperatorPerformanceData<OperatorSteps>&>(*performance_data);
  Timer timer;  // _aggregate above has its own, internal timer. Start measuring once _aggregate is done.

  auto input_table = left_input_table();

  auto unaggregated_columns = std::vector<std::pair<ColumnID, ColumnID>>{};
  {
    auto output_column_id = ColumnID{0};
    for (const auto& input_column_id : _groupby_column_ids) {
      unaggregated_columns.emplace_back(input_column_id, output_column_id);
      ++output_column_id;
    }
<<<<<<< HEAD
    for (auto aggregate : _aggregates) {
=======
    for (const auto& aggregate : _aggregates) {
>>>>>>> 71a78349
      if (aggregate->aggregate_function == AggregateFunction::Any) {
        const auto& pqp_column = static_cast<const PQPColumnExpression&>(*aggregate->argument());
        const auto input_column_id = pqp_column.column_id;
        unaggregated_columns.emplace_back(input_column_id, output_column_id);
      }
      ++output_column_id;
    }
  }

  // For each GROUP BY column, resolve its type, iterate over its values, and add them to a new output ValueSegment
  for (const auto& unaggregated_column : unaggregated_columns) {
    // Structured bindings do not work with the capture below :/
    const auto input_column_id = unaggregated_column.first;
    const auto output_column_id = unaggregated_column.second;

<<<<<<< HEAD
    _output_column_definitions[output_column_id] = TableColumnDefinition{input_table->column_name(input_column_id),
                                            input_table->column_data_type(input_column_id),
                                            input_table->column_is_nullable(input_column_id)};
=======
    _output_column_definitions[output_column_id] =
        TableColumnDefinition{input_table->column_name(input_column_id), input_table->column_data_type(input_column_id),
                              input_table->column_is_nullable(input_column_id)};
>>>>>>> 71a78349

    resolve_data_type(input_table->column_data_type(input_column_id), [&](const auto typed_value) {
      using ColumnDataType = typename decltype(typed_value)::type;

      const auto column_is_nullable = input_table->column_is_nullable(input_column_id);

      auto values = pmr_vector<ColumnDataType>(pos_list.size());
      auto null_values = pmr_vector<bool>(column_is_nullable ? pos_list.size() : 0);
      std::vector<std::unique_ptr<AbstractSegmentAccessor<ColumnDataType>>> accessors(input_table->chunk_count());

      auto output_offset = ChunkOffset{0};

      for (const auto& row_id : pos_list) {
        // pos_list was generated by grouping the input data. While it might point to rows that contain NULL
        // values, no new NULL values should have been added.
        DebugAssert(!row_id.is_null(), "Did not expect NULL value here");

        auto& accessor = accessors[row_id.chunk_id];
        if (!accessor) {
<<<<<<< HEAD
          accessor =
              create_segment_accessor<ColumnDataType>(input_table->get_chunk(row_id.chunk_id)->get_segment(input_column_id));
=======
          accessor = create_segment_accessor<ColumnDataType>(
              input_table->get_chunk(row_id.chunk_id)->get_segment(input_column_id));
>>>>>>> 71a78349
        }

        const auto& optional_value = accessor->access(row_id.chunk_offset);
        DebugAssert(optional_value || column_is_nullable, "Only nullable columns should contain optional values");
        if (!optional_value) {
          null_values[output_offset] = true;
        } else {
          values[output_offset] = *optional_value;
        }
        ++output_offset;
      }

<<<<<<< HEAD
      auto value_segment = std::make_shared<ValueSegment<ColumnDataType>>(std::move(values), std::move(null_values));
=======
      auto value_segment = std::shared_ptr<ValueSegment<ColumnDataType>>{};
      if (column_is_nullable) {
        value_segment = std::make_shared<ValueSegment<ColumnDataType>>(std::move(values), std::move(null_values));
      } else {
        value_segment = std::make_shared<ValueSegment<ColumnDataType>>(std::move(values));
      }

>>>>>>> 71a78349
      _output_segments[output_column_id] = value_segment;
    });
  }

  step_performance_data.set_step_runtime(OperatorSteps::GroupByColumnsWriting, timer.lap());
}

template <typename ColumnDataType>
void AggregateHash::_write_aggregate_output(boost::hana::basic_type<ColumnDataType> type, ColumnID column_index,
                                            AggregateFunction function) {
  switch (function) {
    case AggregateFunction::Min:
      write_aggregate_output<ColumnDataType, AggregateFunction::Min>(column_index);
      break;
    case AggregateFunction::Max:
      write_aggregate_output<ColumnDataType, AggregateFunction::Max>(column_index);
      break;
    case AggregateFunction::Sum:
      write_aggregate_output<ColumnDataType, AggregateFunction::Sum>(column_index);
      break;
    case AggregateFunction::Avg:
      write_aggregate_output<ColumnDataType, AggregateFunction::Avg>(column_index);
      break;
    case AggregateFunction::Count:
      write_aggregate_output<ColumnDataType, AggregateFunction::Count>(column_index);
      break;
    case AggregateFunction::CountDistinct:
      write_aggregate_output<ColumnDataType, AggregateFunction::CountDistinct>(column_index);
      break;
    case AggregateFunction::StandardDeviationSample:
      write_aggregate_output<ColumnDataType, AggregateFunction::StandardDeviationSample>(column_index);
      break;
    case AggregateFunction::Any:
<<<<<<< HEAD
      // write_aggregate_output<ColumnDataType, AggregateFunction::Any>(column_index);
=======
      // written by _write_groupby_output
>>>>>>> 71a78349
      break;
  }
}

template <typename ColumnDataType, AggregateFunction function>
void AggregateHash::write_aggregate_output(ColumnID aggregate_index) {
  // retrieve type information from the aggregation traits
  typename AggregateTraits<ColumnDataType, function>::AggregateType aggregate_type;
  auto aggregate_data_type = AggregateTraits<ColumnDataType, function>::AGGREGATE_DATA_TYPE;

  const auto& aggregate = _aggregates[aggregate_index];

  const auto& pqp_column = static_cast<const PQPColumnExpression&>(*aggregate->argument());
  const auto input_column_id = pqp_column.column_id;

  if (aggregate_data_type == DataType::Null) {
    // if not specified, it’s the input column’s type
    aggregate_data_type = left_input_table()->column_data_type(input_column_id);
  }

  auto context = std::static_pointer_cast<AggregateResultContext<ColumnDataType, decltype(aggregate_type)>>(
      _contexts_per_column[aggregate_index]);

  const auto& results = context->results;

  // Before writing the first aggregate column, write all group keys into the respective columns
  if (aggregate_index == 0) {
    auto pos_list = RowIDPosList(context->results.size());
    auto chunk_offset = ChunkOffset{0};
    for (auto& result : context->results) {
      pos_list[chunk_offset] = (result.row_id);
      ++chunk_offset;
    }
    _write_groupby_output(pos_list);
  }

  // Write aggregated values into the segment. While write_aggregate_values could track if an actual NULL value was
  // written or not, we rather make the output types consistent independent of the input types. Not sure what the
  // standard says about this.
  auto values = pmr_vector<decltype(aggregate_type)>{};
  auto null_values = pmr_vector<bool>{};

  constexpr bool NEEDS_NULL = (function != AggregateFunction::Count && function != AggregateFunction::CountDistinct);

  if (!results.empty()) {
    write_aggregate_values<ColumnDataType, decltype(aggregate_type), function>(values, null_values, results);
  } else if (_groupby_column_ids.empty()) {
    // If we did not GROUP BY anything and we have no results, we need to add NULL for most aggregates and 0 for count
    values.push_back(decltype(aggregate_type){});
    if (NEEDS_NULL) {
      null_values.push_back(true);
    }
  }

  DebugAssert(NEEDS_NULL || null_values.empty(), "write_aggregate_values unexpectedly wrote NULL values");
  const auto output_column_id = _groupby_column_ids.size() + aggregate_index;
<<<<<<< HEAD
  _output_column_definitions[output_column_id] = TableColumnDefinition{aggregate->as_column_name(), aggregate_data_type, NEEDS_NULL};
=======
  _output_column_definitions[output_column_id] =
      TableColumnDefinition{aggregate->as_column_name(), aggregate_data_type, NEEDS_NULL};
>>>>>>> 71a78349

  auto output_segment = std::shared_ptr<ValueSegment<decltype(aggregate_type)>>{};
  if (!NEEDS_NULL) {
    output_segment = std::make_shared<ValueSegment<decltype(aggregate_type)>>(std::move(values));
  } else {
    output_segment =
        std::make_shared<ValueSegment<decltype(aggregate_type)>>(std::move(values), std::move(null_values));
  }
  _output_segments[output_column_id] = output_segment;
}

template <typename AggregateKey>
std::shared_ptr<SegmentVisitorContext> AggregateHash::_create_aggregate_context(
    const DataType data_type, const AggregateFunction function) const {
  std::shared_ptr<SegmentVisitorContext> context;
  resolve_data_type(data_type, [&](auto type) {
    using ColumnDataType = typename decltype(type)::type;
    switch (function) {
      case AggregateFunction::Min:
        context = std::make_shared<AggregateContext<
            ColumnDataType, typename AggregateTraits<ColumnDataType, AggregateFunction::Min>::AggregateType,
            AggregateKey>>();
        break;
      case AggregateFunction::Max:
        context = std::make_shared<AggregateContext<
            ColumnDataType, typename AggregateTraits<ColumnDataType, AggregateFunction::Max>::AggregateType,
            AggregateKey>>();
        break;
      case AggregateFunction::Sum:
        context = std::make_shared<AggregateContext<
            ColumnDataType, typename AggregateTraits<ColumnDataType, AggregateFunction::Sum>::AggregateType,
            AggregateKey>>();
        break;
      case AggregateFunction::Avg:
        context = std::make_shared<AggregateContext<
            ColumnDataType, typename AggregateTraits<ColumnDataType, AggregateFunction::Avg>::AggregateType,
            AggregateKey>>();
        break;
      case AggregateFunction::Count:
        context = std::make_shared<AggregateContext<
            ColumnDataType, typename AggregateTraits<ColumnDataType, AggregateFunction::Count>::AggregateType,
            AggregateKey>>();
        break;
      case AggregateFunction::CountDistinct:
        context = std::make_shared<AggregateContext<
            ColumnDataType, typename AggregateTraits<ColumnDataType, AggregateFunction::CountDistinct>::AggregateType,
            AggregateKey>>();
        break;
      case AggregateFunction::StandardDeviationSample:
        context = std::make_shared<AggregateContext<
            ColumnDataType,
            typename AggregateTraits<ColumnDataType, AggregateFunction::StandardDeviationSample>::AggregateType,
            AggregateKey>>();
        break;
      case AggregateFunction::Any:
        context = std::make_shared<AggregateContext<
            ColumnDataType, typename AggregateTraits<ColumnDataType, AggregateFunction::Any>::AggregateType,
            AggregateKey>>();
        break;
    }
  });
  return context;
}

}  // namespace opossum<|MERGE_RESOLUTION|>--- conflicted
+++ resolved
@@ -676,12 +676,7 @@
                   chunk_id, aggregate_idx, *abstract_segment, keys_per_chunk);
               break;
             case AggregateFunction::Any:
-<<<<<<< HEAD
-              // _aggregate_segment<ColumnDataType, AggregateFunction::Any, AggregateKey>(
-              //     chunk_id, aggregate_idx, *abstract_segment, keys_per_chunk);
-=======
               // ANY is a pseudo-function and is handled by _write_groupby_output
->>>>>>> 71a78349
               break;
           }
         });
@@ -736,14 +731,9 @@
     _write_groupby_output(pos_list);
   }
 
-<<<<<<< HEAD
-  auto& step_performance_data = static_cast<OperatorPerformanceData<OperatorSteps>&>(*performance_data);
-  Timer timer;  // _aggregate and _write_groupby_output have their own, internal timer. Start measuring once they are done.
-=======
   // _aggregate and _write_groupby_output have their own, internal timer. Start measuring once they are done.
   auto& step_performance_data = static_cast<OperatorPerformanceData<OperatorSteps>&>(*performance_data);
   Timer timer;
->>>>>>> 71a78349
 
   /*
   Write the aggregated columns to the output
@@ -899,11 +889,7 @@
       unaggregated_columns.emplace_back(input_column_id, output_column_id);
       ++output_column_id;
     }
-<<<<<<< HEAD
-    for (auto aggregate : _aggregates) {
-=======
     for (const auto& aggregate : _aggregates) {
->>>>>>> 71a78349
       if (aggregate->aggregate_function == AggregateFunction::Any) {
         const auto& pqp_column = static_cast<const PQPColumnExpression&>(*aggregate->argument());
         const auto input_column_id = pqp_column.column_id;
@@ -919,15 +905,9 @@
     const auto input_column_id = unaggregated_column.first;
     const auto output_column_id = unaggregated_column.second;
 
-<<<<<<< HEAD
-    _output_column_definitions[output_column_id] = TableColumnDefinition{input_table->column_name(input_column_id),
-                                            input_table->column_data_type(input_column_id),
-                                            input_table->column_is_nullable(input_column_id)};
-=======
     _output_column_definitions[output_column_id] =
         TableColumnDefinition{input_table->column_name(input_column_id), input_table->column_data_type(input_column_id),
                               input_table->column_is_nullable(input_column_id)};
->>>>>>> 71a78349
 
     resolve_data_type(input_table->column_data_type(input_column_id), [&](const auto typed_value) {
       using ColumnDataType = typename decltype(typed_value)::type;
@@ -947,13 +927,8 @@
 
         auto& accessor = accessors[row_id.chunk_id];
         if (!accessor) {
-<<<<<<< HEAD
-          accessor =
-              create_segment_accessor<ColumnDataType>(input_table->get_chunk(row_id.chunk_id)->get_segment(input_column_id));
-=======
           accessor = create_segment_accessor<ColumnDataType>(
               input_table->get_chunk(row_id.chunk_id)->get_segment(input_column_id));
->>>>>>> 71a78349
         }
 
         const auto& optional_value = accessor->access(row_id.chunk_offset);
@@ -966,9 +941,6 @@
         ++output_offset;
       }
 
-<<<<<<< HEAD
-      auto value_segment = std::make_shared<ValueSegment<ColumnDataType>>(std::move(values), std::move(null_values));
-=======
       auto value_segment = std::shared_ptr<ValueSegment<ColumnDataType>>{};
       if (column_is_nullable) {
         value_segment = std::make_shared<ValueSegment<ColumnDataType>>(std::move(values), std::move(null_values));
@@ -976,7 +948,6 @@
         value_segment = std::make_shared<ValueSegment<ColumnDataType>>(std::move(values));
       }
 
->>>>>>> 71a78349
       _output_segments[output_column_id] = value_segment;
     });
   }
@@ -1010,11 +981,7 @@
       write_aggregate_output<ColumnDataType, AggregateFunction::StandardDeviationSample>(column_index);
       break;
     case AggregateFunction::Any:
-<<<<<<< HEAD
-      // write_aggregate_output<ColumnDataType, AggregateFunction::Any>(column_index);
-=======
       // written by _write_groupby_output
->>>>>>> 71a78349
       break;
   }
 }
@@ -1071,12 +1038,8 @@
 
   DebugAssert(NEEDS_NULL || null_values.empty(), "write_aggregate_values unexpectedly wrote NULL values");
   const auto output_column_id = _groupby_column_ids.size() + aggregate_index;
-<<<<<<< HEAD
-  _output_column_definitions[output_column_id] = TableColumnDefinition{aggregate->as_column_name(), aggregate_data_type, NEEDS_NULL};
-=======
   _output_column_definitions[output_column_id] =
       TableColumnDefinition{aggregate->as_column_name(), aggregate_data_type, NEEDS_NULL};
->>>>>>> 71a78349
 
   auto output_segment = std::shared_ptr<ValueSegment<decltype(aggregate_type)>>{};
   if (!NEEDS_NULL) {
