#include "aggregate_hash.hpp"

#include <algorithm>
#include <array>
#include <atomic>
#include <chrono>
#include <cmath>
#include <cstddef>
#include <cstdint>
#include <functional>
#include <limits>
#include <memory>
#include <memory_resource>
#include <numeric>
#include <string>
#include <type_traits>
#include <unordered_map>
#include <utility>
#include <vector>

#include "aggregate/window_function_traits.hpp"
#include "all_type_variant.hpp"
#include "expression/abstract_expression.hpp"
#include "expression/pqp_column_expression.hpp"
#include "expression/window_function_expression.hpp"
#include "hyrise.hpp"
#include "operators/abstract_aggregate_operator.hpp"
#include "operators/abstract_operator.hpp"
#include "operators/operator_performance_data.hpp"
#include "resolve_type.hpp"
#include "scheduler/abstract_task.hpp"
#include "scheduler/job_task.hpp"
#include "storage/abstract_segment.hpp"
#include "storage/chunk.hpp"
#include "storage/pos_lists/abstract_pos_list.hpp"
#include "storage/pos_lists/entire_chunk_pos_list.hpp"
#include "storage/pos_lists/row_id_pos_list.hpp"
#include "storage/reference_segment.hpp"
#include "storage/segment_iterate.hpp"
#include "storage/table.hpp"
#include "storage/table_column_definition.hpp"
#include "storage/value_segment.hpp"
#include "types.hpp"
#include "utils/assert.hpp"
#include "utils/timer.hpp"

namespace {
using namespace hyrise;  // NOLINT(build/namespaces)

/**
 * The following template functions write the aggregated values for the different aggregate functions. They are separate
 * and templated to avoid compiler errors for invalid type/function combinations.
 */

// MIN, MAX, SUM, ANY write the current aggregated value.
template <typename ColumnDataType, typename AggregateType, WindowFunction aggregate_func>
  requires(aggregate_func == WindowFunction::Min || aggregate_func == WindowFunction::Max ||
           aggregate_func == WindowFunction::Sum || aggregate_func == WindowFunction::Any)
bool write_aggregate_values(const AggregateResults<ColumnDataType, aggregate_func>& results,
                            std::vector<pmr_vector<AggregateType>>& value_vectors,
                            std::vector<pmr_vector<bool>>& null_vectors) {
  auto null_written = std::atomic<bool>{};
  split_results_chunk_wise(true, results, value_vectors, null_vectors,
                           [&](auto begin, const auto end, const ChunkID chunk_id) {
                             auto& values = value_vectors[chunk_id];
                             auto& null_values = null_vectors[chunk_id];

                             for (; begin != end; ++begin) {
                               const auto& result = *begin;

                               // NULL_ROW_ID (just a marker, not literally NULL) means that this result is either a gap
                               // (in the case of an unused immediate key) or the result of overallocating the result
                               // vector. As such, it must be skipped.
                               if (result.row_id.is_null()) {
                                 continue;
                               }

                               if (result.aggregate_count > 0) {
                                 values.emplace_back(result.accumulator);
                                 null_values.emplace_back(false);
                               } else {
                                 values.emplace_back();
                                 null_values.emplace_back(true);
                                 null_written = true;
                               }
                             }
                           });
  return null_written;
}

// COUNT writes the aggregate counter.
template <typename ColumnDataType, typename AggregateType, WindowFunction aggregate_func>
  requires(aggregate_func == WindowFunction::Count)
bool write_aggregate_values(const AggregateResults<ColumnDataType, aggregate_func>& results,
                            std::vector<pmr_vector<AggregateType>>& value_vectors,
                            std::vector<pmr_vector<bool>>& null_vectors) {
  split_results_chunk_wise(false, results, value_vectors, null_vectors,
                           [&](auto begin, const auto end, const ChunkID chunk_id) {
                             auto& values = value_vectors[chunk_id];

                             for (; begin != end; ++begin) {
                               const auto& result = *begin;

                               // NULL_ROW_ID (just a marker, not literally NULL) means that this result is either a gap
                               // (in the case of an unused immediate key) or the result of overallocating the result
                               // vector. As such, it must be skipped.
                               if (result.row_id.is_null()) {
                                 continue;
                               }

                               values.emplace_back(result.aggregate_count);
                             }
                           });
  return false;
}

// COUNT(DISTINCT) writes the number of distinct values.
template <typename ColumnDataType, typename AggregateType, WindowFunction aggregate_func>
  requires(aggregate_func == WindowFunction::CountDistinct)
bool write_aggregate_values(const AggregateResults<ColumnDataType, aggregate_func>& results,
                            std::vector<pmr_vector<AggregateType>>& value_vectors,
                            std::vector<pmr_vector<bool>>& null_vectors) {
  split_results_chunk_wise(false, results, value_vectors, null_vectors,
                           [&](auto begin, const auto end, const ChunkID chunk_id) {
                             auto& values = value_vectors[chunk_id];

                             for (; begin != end; ++begin) {
                               const auto& result = *begin;

                               // NULL_ROW_ID (just a marker, not literally NULL) means that this result is either a gap
                               // (in the case of an unused immediate key) or the result of overallocating the result
                               // vector. As such, it must be skipped.
                               if (result.row_id.is_null()) {
                                 continue;
                               }

                               values.emplace_back(result.accumulator.size());
                             }
                           });
  return false;
}

// AVG writes the calculated average from current aggregate and the aggregate counter.
template <typename ColumnDataType, typename AggregateType, WindowFunction aggregate_func>
  requires(aggregate_func == WindowFunction::Avg && std::is_arithmetic_v<AggregateType>)
bool write_aggregate_values(const AggregateResults<ColumnDataType, aggregate_func>& results,
                            std::vector<pmr_vector<AggregateType>>& value_vectors,
                            std::vector<pmr_vector<bool>>& null_vectors) {
  auto null_written = std::atomic<bool>{};
  split_results_chunk_wise(
      true, results, value_vectors, null_vectors, [&](auto begin, const auto end, const ChunkID chunk_id) {
        auto& values = value_vectors[chunk_id];
        auto& null_values = null_vectors[chunk_id];

        for (; begin != end; ++begin) {
          const auto& result = *begin;

          // NULL_ROW_ID (just a marker, not literally NULL) means that this result is either a gap (in the case of an
          // unused immediate key) or the result of overallocating the result vector. As such, it must be skipped.
          if (result.row_id.is_null()) {
            continue;
          }

          if (result.aggregate_count > 0) {
            values.emplace_back(result.accumulator / static_cast<AggregateType>(result.aggregate_count));
            null_values.emplace_back(false);
          } else {
            values.emplace_back();
            null_values.emplace_back(true);
            null_written = true;
          }
        }
      });
  return null_written;
}

// AVG is not defined for non-arithmetic types. Avoiding compiler errors.
template <typename ColumnDataType, typename AggregateType, WindowFunction aggregate_func>
  requires(aggregate_func == WindowFunction::Avg && !std::is_arithmetic_v<AggregateType>)
bool write_aggregate_values(const AggregateResults<ColumnDataType, aggregate_func>& /*results*/,
                            std::vector<pmr_vector<AggregateType>>& /* values */,
                            std::vector<pmr_vector<bool>>& /* null_vectors */) {
  Fail("Invalid aggregate.");
}

// STDDEV_SAMP writes the calculated standard deviation from current aggregate and the aggregate counter.
template <typename ColumnDataType, typename AggregateType, WindowFunction aggregate_func>
  requires(aggregate_func == WindowFunction::StandardDeviationSample && std::is_arithmetic_v<AggregateType>)
bool write_aggregate_values(const AggregateResults<ColumnDataType, aggregate_func>& results,
                            std::vector<pmr_vector<AggregateType>>& value_vectors,
                            std::vector<pmr_vector<bool>>& null_vectors) {
  auto null_written = std::atomic<bool>{};
  split_results_chunk_wise(true, results, value_vectors, null_vectors,
                           [&](auto begin, const auto end, const ChunkID chunk_id) {
                             auto& values = value_vectors[chunk_id];
                             auto& null_values = null_vectors[chunk_id];

                             for (; begin != end; ++begin) {
                               const auto& result = *begin;

                               // NULL_ROW_ID (just a marker, not literally NULL) means that this result is either a gap
                               // (in the case of an unused immediate key) or the result of overallocating the result
                               // vector. As such, it must be skipped.
                               if (result.row_id.is_null()) {
                                 continue;
                               }

                               if (result.aggregate_count > 1) {
                                 values.emplace_back(result.accumulator[3]);
                                 null_values.emplace_back(false);
                               } else {
                                 // STDDEV_SAMP is undefined for lists with less than two elements.
                                 values.emplace_back();
                                 null_values.emplace_back(true);
                                 null_written = true;
                               }
                             }
                           });
  return null_written;
}

// STDDEV_SAMP is not defined for non-arithmetic types. Avoiding compiler errors.
template <typename ColumnDataType, typename AggregateType, WindowFunction aggregate_func>
  requires(aggregate_func == WindowFunction::StandardDeviationSample && !std::is_arithmetic_v<AggregateType>)
bool write_aggregate_values(const AggregateResults<ColumnDataType, aggregate_func>& /*results*/,
                            std::vector<pmr_vector<AggregateType>>& /* values */,
                            std::vector<pmr_vector<bool>>& /* null_vectors */) {
  Fail("Invalid aggregate.");
}

/**
 * Helper to split results into chunks and prepare output vectors. Callers pass a function to consume the split results.
 * This consumer function receives iterators to the result split and is executed via the scheduler (potentially
 * concurrently). Helper is used either to process RowIDs (for GROUP BY columns) or values (for aggregation results).
 */
template <typename ColumnDataType, WindowFunction aggregate_func, typename ResultConsumer, typename ValueVectorType>
void split_results_chunk_wise(const bool write_nulls, const AggregateResults<ColumnDataType, aggregate_func>& results,
                              std::vector<ValueVectorType>& value_vectors, std::vector<pmr_vector<bool>>& null_vectors,
                              const ResultConsumer consumer_function) {
  if (results.empty()) {
    return;
  }

  auto results_begin = results.cbegin();

  const auto result_count = static_cast<ChunkID::base_type>(results.size());
  const auto output_chunk_count = static_cast<ChunkID::base_type>(
      std::ceil(static_cast<double>(result_count) / static_cast<double>(Chunk::DEFAULT_SIZE)));

  value_vectors.resize(output_chunk_count);
  if (write_nulls) {
    null_vectors.resize(output_chunk_count);
  }

  if constexpr (!std::is_same_v<ValueVectorType, std::shared_ptr<RowIDPosList>>) {
    // Check that are are dealing with expected input data, which is either pos lists (for writing the GROUP BY outputs)
    // or `pmr_vector<DataType::*>` for the aggregate results.
    using AggregateType = typename ValueVectorType::value_type;
    static_assert(std::is_same_v<ValueVectorType, pmr_vector<AggregateType>>);
  }

  auto jobs = std::vector<std::shared_ptr<AbstractTask>>{};
  jobs.reserve(output_chunk_count);
  for (auto output_chunk_id = ChunkID{0}; output_chunk_id < output_chunk_count; ++output_chunk_id) {
    const auto write_split_data = [&, output_chunk_id, consumer_function]() {
      auto begin = results_begin + (output_chunk_id * Chunk::DEFAULT_SIZE);
      auto end = results_begin + std::min(result_count, (output_chunk_id + 1) * Chunk::DEFAULT_SIZE);

      const auto element_count = std::distance(begin, end);
      if constexpr (std::is_same_v<ValueVectorType, std::shared_ptr<RowIDPosList>>) {
        value_vectors[output_chunk_id] = std::make_shared<RowIDPosList>();
        value_vectors[output_chunk_id]->reserve(element_count);
      } else {
        value_vectors[output_chunk_id].reserve(element_count);
      }

      if (write_nulls) {
        null_vectors[output_chunk_id].reserve(element_count);
      }

      consumer_function(begin, end, output_chunk_id);
    };

    if (output_chunk_count < 2) {
      // No reason to spawn a job and wait when there is only a single job.
      write_split_data();
    } else {
      jobs.emplace_back(std::make_shared<JobTask>(write_split_data));
    }
  }

  Hyrise::get().scheduler()->schedule_and_wait_for_tasks(jobs);  // No-op for `output_chunk_count` < 2.
}

void prepare_output(std::vector<Segments>& output, const size_t chunk_count, const size_t column_count) {
  DebugAssert(output.empty() || output.size() == chunk_count,
              "Output data structure should be either empty or already prepared.");

  if (output.size() == chunk_count) {
    return;
  }

  while (output.size() < chunk_count) {
    output.emplace_back(column_count);
  }
}

// `get_or_add_result` is called once per row when iterating over a column that is to be aggregated. The row's `key` has
// been calculated as part of `_partition_by_groupby_keys`. We also pass in the `row_id` of that row. This row id is
// stored in `Results` so that we can later use it to reconstruct the values in the GROUP BY columns. If the operator
// calculates multiple aggregate functions, we only need to perform this lookup as part of the first aggregate function.
// By setting CacheResultIds to true_type, we can store the result of the lookup in the AggregateKey. Following
// aggregate functions can then retrieve the index from the AggregateKey.
constexpr auto CACHE_MASK = AggregateKeyEntry{1} << 63u;  // See explanation below

template <typename CacheResultIds, typename ResultIds, typename Results, typename AggregateKey>
typename Results::reference get_or_add_result(CacheResultIds /*cache_result_ids*/, ResultIds& result_ids,
                                              Results& results, AggregateKey& key, const RowID& row_id) {
  if constexpr (std::is_same_v<AggregateKey, EmptyAggregateKey>) {
    // No GROUP BY columns are defined for this aggregate operator. We still want to keep most code paths similar and
    // avoid special handling. Thus, get_or_add_result is still called, however, we always return the same result
    // reference.
    if (results.empty()) {
      results.emplace_back();
      results[0].row_id = row_id;
    }
    return results[0];
  } else {
    // As described above, we may store the index into the results vector in the AggregateKey. If the AggregateKey
    // contains multiple entries, we use the first one. As such, we store a (non-owning, raw) pointer to either the only
    // or the first entry in first_key_entry. We need a raw pointer as a reference cannot be null or reset.
    AggregateKeyEntry* first_key_entry = nullptr;
    if constexpr (std::is_same_v<AggregateKey, AggregateKeyEntry>) {
      first_key_entry = &key;
    } else {
      first_key_entry = &key[0];
    }

    // Explanation for CACHE_MASK (placed here because it has to be defined outside but the explanation makes more sense
    // at this place):
    // If we store the result of the hashmap lookup (i.e., the index into results) in the AggregateKeyEntry, we do this
    // by storing the index in the lower 63 bits of first_key_entry and setting the most significant bit to 1 as a
    // marker that the AggregateKeyEntry now contains a cached result. We can do this because AggregateKeyEntry can not
    // become larger than the maximum size of a table (i.e., the maximum representable RowID), which is 2^31 * 2^31 ==
    // 2^62. This avoids making the AggregateKey bigger: Adding another 64-bit value (for an index of 2^62 values) for
    // the cached value would double the size of the AggregateKey in the case of a single GROUP BY column, thus halving
    // the utilization of the CPU cache. Same for a discriminating union, where the data structure alignment would also
    // result in another 8 bytes being used.
    static_assert(std::is_same_v<AggregateKeyEntry, uint64_t>,
                  "Expected AggregateKeyEntry to be unsigned 64-bit value.");

    // Check if the AggregateKey already contains a stored index.
    if constexpr (std::is_same_v<CacheResultIds, std::true_type>) {
      if (*first_key_entry & CACHE_MASK) {
        // The most significant bit is a 1, remove it by XORing the mask gives us the index into the results vector.
        const auto result_id = *first_key_entry ^ CACHE_MASK;

        // If we have not seen this index as part of the current aggregate function, the results vector may not yet have
        // the correct size. Resize it if necessary and write the current row_id so that we can recover the GroupBy
        // column(s) later. By default, the newly created values have a NULL_ROW_ID and are later ignored. We grow the
        // vector slightly more than necessary. Otherwise, monotonically increasing keys would lead to one resize per
        // row.
        if (result_id >= results.size()) {
          results.resize(static_cast<size_t>(static_cast<double>(result_id + 1) * 1.5));
        }
        results[result_id].row_id = row_id;

        return results[result_id];
      }
    } else {
      Assert(!(*first_key_entry & CACHE_MASK),
             "CacheResultIds is set to false, but a cached or immediate key shortcut entry was found.");
    }

    // Lookup the key in the result_ids map
    auto it = result_ids.find(key);
    if (it != result_ids.end()) {
      // We have already seen this group and need to return a reference to the group's result.
      const auto result_id = it->second;
      if constexpr (std::is_same_v<CacheResultIds, std::true_type>) {
        // If requested, store the index the the first_key_entry and set the most significant bit to 1.
        *first_key_entry = CACHE_MASK | result_id;
      }
      return results[result_id];
    }

    // We are seeing this group (i.e., this AggregateKey) for the first time, so we need to add it to the list of
    // results and set the row_id needed for restoring the GroupBy column(s).
    const auto result_id = results.size();
    result_ids.emplace_hint(it, key, result_id);

    results.emplace_back();
    results[result_id].row_id = row_id;

    if constexpr (std::is_same_v<CacheResultIds, std::true_type>) {
      // If requested, store the index the the first_key_entry and set the most significant bit to 1.
      *first_key_entry = CACHE_MASK | result_id;
    }

    return results[result_id];
  }
}

template <typename AggregateKey>
AggregateKey& get_aggregate_key([[maybe_unused]] KeysPerChunk<AggregateKey>& keys_per_chunk,
                                [[maybe_unused]] const ChunkID chunk_id,
                                [[maybe_unused]] const ChunkOffset chunk_offset) {
  if constexpr (!std::is_same_v<AggregateKey, EmptyAggregateKey>) {
    auto& hash_keys = keys_per_chunk[chunk_id];

    return hash_keys[chunk_offset];
  } else {
    // We have to return a reference to something, so we create a static EmptyAggregateKey here which is used by every
    // call.
    static EmptyAggregateKey empty_aggregate_key;
    return empty_aggregate_key;
  }
}

template <typename Results>
void write_groupby_output(const std::shared_ptr<const Table>& input_table,
                          const std::vector<std::shared_ptr<WindowFunctionExpression>>& aggregates,
                          const std::vector<ColumnID>& groupby_column_ids, const Results& results,
                          TableColumnDefinitions& intermediate_result_column_definitions,
                          std::vector<Segments>& intermediate_result) {
  DebugAssert(intermediate_result.empty(), "Expected output data structure to be empty.");

  // Mapping from input to output ColumnIDs for unaggregated columns (i.e., GROUP BY columns and ANY aggregates).
  auto unaggregated_columns = std::vector<std::pair<ColumnID, ColumnID>>{};
  unaggregated_columns.reserve(groupby_column_ids.size() + aggregates.size());
  {
    auto output_column_id = ColumnID{0};
    for (const auto& input_column_id : groupby_column_ids) {
      unaggregated_columns.emplace_back(input_column_id, output_column_id);
      ++output_column_id;
    }
    for (const auto& aggregate : aggregates) {
      if (aggregate->window_function == WindowFunction::Any) {
        const auto& pqp_column = static_cast<const PQPColumnExpression&>(*aggregate->argument());
        const auto input_column_id = pqp_column.column_id;
        unaggregated_columns.emplace_back(input_column_id, output_column_id);
      }
      ++output_column_id;
    }
  }

  // Determine type of input table. For reference tables, we need to point the RowID to the referenced table. If the
  // table is a data table, we can directly use the RowID.
  const auto input_is_data_table = (input_table->type() == TableType::Data);

  for (const auto& unaggregated_column : unaggregated_columns) {
    // Structured bindings do not work with the capture below.
    const auto input_column_id = unaggregated_column.first;
    const auto output_column_id = unaggregated_column.second;

    intermediate_result_column_definitions[output_column_id] =
        TableColumnDefinition{input_table->column_name(input_column_id), input_table->column_data_type(input_column_id),
                              input_table->column_is_nullable(input_column_id)};

    auto pos_lists = std::vector<std::shared_ptr<RowIDPosList>>{};
    auto unused_nulls = std::vector<pmr_vector<bool>>{};  // Not used for PosList writing.

    auto referenced_table = std::shared_ptr<const Table>{};
    auto referenced_column_id = input_column_id;

    // In both following loops, we skip each NULL_ROW_ID (just a marker, not literally NULL), which means that this
    // result is either a gap (in the case of an unused immediate key) or the result of overallocating the result
    // vector. As such, it must be skipped.
    if (input_is_data_table) {
      referenced_table = input_table;

      split_results_chunk_wise(false, results, pos_lists, unused_nulls,
                               [&](auto begin, const auto end, const ChunkID chunk_id) {
                                 auto& pos_list = *pos_lists[chunk_id];

                                 for (; begin != end; ++begin) {
                                   const auto& row_id = begin->row_id;
                                   if (row_id.is_null()) {
                                     continue;
                                   }
                                   pos_list.push_back(row_id);
                                 }
                               });
    } else {
      if (input_table->chunk_count() > 0) {
        // Unless we are processing an empty input, obtain the referenced table and column from the first chunk. We
        // assume that segments of the same column do not reference different tables (checked in the Table constructor).
        // When this assumption changes (e.g., due to a better support of Unions), this code needs to be revisited.
        const auto& first_reference_segment =
            static_cast<const ReferenceSegment&>(*input_table->get_chunk(ChunkID{0})->get_segment(input_column_id));
        referenced_table = first_reference_segment.referenced_table();
        referenced_column_id = first_reference_segment.referenced_column_id();
      }

      split_results_chunk_wise(
          false, results, pos_lists, unused_nulls, [&](auto begin, const auto end, const ChunkID chunk_id) {
            // Map to cache references to PosLists (avoids frequent dynamic casts to obtain position list of reference
            // segments).
            auto pos_list_mapping = boost::unordered_flat_map<ChunkID, const AbstractPosList*>{};
            auto& pos_list = *pos_lists[chunk_id];

            for (; begin != end; ++begin) {
              const auto& row_id = begin->row_id;
              if (row_id.is_null()) {
                continue;
              }

              const auto cached_poslist = pos_list_mapping.find(row_id.chunk_id);
              if (cached_poslist == pos_list_mapping.end()) {
                const auto& segment = input_table->get_chunk(row_id.chunk_id)->get_segment(input_column_id);
                DebugAssert(std::dynamic_pointer_cast<const ReferenceSegment>(segment), "Expected a ReferenceSegment.");
                const auto& reference_segment = static_cast<const ReferenceSegment&>(*segment);
                const auto& ref_segment_pos_list = *reference_segment.pos_list();

                pos_list.push_back(ref_segment_pos_list[row_id.chunk_offset]);
                pos_list_mapping.emplace(row_id.chunk_id, static_cast<const AbstractPosList*>(&ref_segment_pos_list));
              } else {
                pos_list.push_back((*cached_poslist->second)[row_id.chunk_offset]);
              }
            }
          });
    }

    // `referenced_table` is unset for empty inputs. No reason to prepare and create output.
    if (referenced_table) {
      const auto intermediate_result_chunk_count = pos_lists.size();
      prepare_output(intermediate_result, intermediate_result_chunk_count,
                     intermediate_result_column_definitions.size());
      for (auto output_chunk_id = ChunkID{0}; output_chunk_id < intermediate_result_chunk_count; ++output_chunk_id) {
        const auto& pos_list = pos_lists[output_chunk_id];
        intermediate_result[output_chunk_id][output_column_id] =
            std::make_shared<ReferenceSegment>(referenced_table, referenced_column_id, pos_list);
      }
    }
  }
}

}  // namespace

namespace hyrise {

AggregateHash::AggregateHash(const std::shared_ptr<AbstractOperator>& input_operator,
                             const std::vector<std::shared_ptr<WindowFunctionExpression>>& aggregates,
                             const std::vector<ColumnID>& groupby_column_ids)
    : AbstractAggregateOperator(input_operator, aggregates, groupby_column_ids,
                                std::make_unique<OperatorPerformanceData<OperatorSteps>>()) {
  // NOLINTNEXTLINE - clang-tidy wants _has_aggregate_functions in the member initializer list.
  _has_aggregate_functions =
      !_aggregates.empty() && !std::ranges::all_of(_aggregates, [](const auto& aggregate_expression) {
        return aggregate_expression->window_function == WindowFunction::Any;
      });
}

const std::string& AggregateHash::name() const {
  static const auto name = std::string{"AggregateHash"};
  return name;
}

std::shared_ptr<AbstractOperator> AggregateHash::_on_deep_copy(
    const std::shared_ptr<AbstractOperator>& copied_left_input,
    const std::shared_ptr<AbstractOperator>& /*copied_right_input*/,
    std::unordered_map<const AbstractOperator*, std::shared_ptr<AbstractOperator>>& /*copied_ops*/) const {
  return std::make_shared<AggregateHash>(copied_left_input, _aggregates, _groupby_column_ids);
}

void AggregateHash::_on_set_parameters(const std::unordered_map<ParameterID, AllTypeVariant>& parameters) {}

void AggregateHash::_on_cleanup() {
  _contexts_per_column.clear();
}

/*
Visitor context for the AggregateVisitor. The AggregateResultContext can be used without knowing the AggregateKey, the
AggregateContext is the "full" version.
*/
template <typename ColumnDataType, WindowFunction aggregate_function>
struct AggregateResultContext : SegmentVisitorContext {
  using AggregateResultAllocator = PolymorphicAllocator<AggregateResults<ColumnDataType, aggregate_function>>;

  // In cases where we know how many values to expect, we can preallocate the context in order to avoid later
  // re-allocations.
  explicit AggregateResultContext(const size_t preallocated_size = 0)
      : results(preallocated_size, AggregateResultAllocator{&buffer}) {}

  std::pmr::monotonic_buffer_resource buffer;
  AggregateResults<ColumnDataType, aggregate_function> results;
};

template <typename ColumnDataType, WindowFunction aggregate_function, typename AggregateKey>
struct AggregateContext : public AggregateResultContext<ColumnDataType, aggregate_function> {
  explicit AggregateContext(const size_t preallocated_size = 0)
      : AggregateResultContext<ColumnDataType, aggregate_function>(preallocated_size) {
    auto allocator = AggregateResultIdMapAllocator<AggregateKey>{&this->buffer};

    // Unused if AggregateKey == EmptyAggregateKey, but we initialize it anyway to reduce the number of diverging code
    // paths.
    result_ids = std::make_unique<AggregateResultIdMap<AggregateKey>>(allocator);
  }

  std::unique_ptr<AggregateResultIdMap<AggregateKey>> result_ids;
};

template <typename ColumnDataType, WindowFunction aggregate_function, typename AggregateKey>
__attribute__((hot)) void AggregateHash::_aggregate_segment(ChunkID chunk_id, ColumnID column_index,
                                                            const AbstractSegment& abstract_segment,
                                                            KeysPerChunk<AggregateKey>& keys_per_chunk) {
  using AggregateType = typename WindowFunctionTraits<ColumnDataType, aggregate_function>::ReturnType;

  auto aggregator = WindowFunctionBuilder<ColumnDataType, AggregateType, aggregate_function>().get_aggregate_function();

  auto& context = *std::static_pointer_cast<AggregateContext<ColumnDataType, aggregate_function, AggregateKey>>(
      _contexts_per_column[column_index]);

  auto& result_ids = *context.result_ids;
  auto& results = context.results;

  auto chunk_offset = ChunkOffset{0};

  // CacheResultIds is a boolean type parameter that is forwarded to get_or_add_result, see the documentation over there
  // for details.
  const auto process_position = [&](const auto cache_result_ids, const auto& position) {
    auto& result = get_or_add_result(cache_result_ids, result_ids, results,
                                     get_aggregate_key<AggregateKey>(keys_per_chunk, chunk_id, chunk_offset),
                                     RowID{chunk_id, chunk_offset});

    // If the value is NULL, the current aggregate value does not change.
    if (!position.is_null()) {
      if constexpr (aggregate_function == WindowFunction::CountDistinct) {
        // For the case of CountDistinct, insert the current value into the set to keep track of distinct values.
        result.accumulator.emplace(position.value());
      } else {
        aggregator(ColumnDataType{position.value()}, result.aggregate_count, result.accumulator);
      }

      ++result.aggregate_count;
    }

    ++chunk_offset;
  };

  // Pass true_type into get_or_add_result to enable certain optimizations: If we have more than one aggregate function
  // (and thus more than one context), it makes sense to cache the results indexes, see get_or_add_result for details.
  // Furthermore, if we use the immediate key shortcut (which uses the same code path as caching), we need to pass
  // true_type so that the aggregate keys are checked for immediate access values.
  if (_contexts_per_column.size() > 1 || _use_immediate_key_shortcut) {
    segment_iterate<ColumnDataType>(abstract_segment, [&](const auto& position) {
      process_position(std::true_type{}, position);
    });
  } else {
    segment_iterate<ColumnDataType>(abstract_segment, [&](const auto& position) {
      process_position(std::false_type{}, position);
    });
  }
}

/**
 * Partition the input chunks by the given group key(s). This is done by creating a vector that contains the
 * AggregateKey for each row. It is gradually built by visitors, one for each group segment.
 */
template <typename AggregateKey>
KeysPerChunk<AggregateKey> AggregateHash::_partition_by_groupby_keys() {
  auto keys_per_chunk = KeysPerChunk<AggregateKey>{};

  if constexpr (!std::is_same_v<AggregateKey, EmptyAggregateKey>) {
    const auto& input_table = left_input_table();
    const auto chunk_count = input_table->chunk_count();

    // Create the actual data structure
    keys_per_chunk.reserve(chunk_count);
    for (auto chunk_id = ChunkID{0}; chunk_id < chunk_count; ++chunk_id) {
      const auto chunk = input_table->get_chunk(chunk_id);
      if (!chunk) {
        continue;
      }

      if constexpr (std::is_same_v<AggregateKey, AggregateKeySmallVector>) {
        keys_per_chunk.emplace_back(chunk->size(), AggregateKey(_groupby_column_ids.size()));
      } else {
        keys_per_chunk.emplace_back(chunk->size(), AggregateKey{});
      }
    }

    // Now that we have the data structures in place, we can start the actual work. We want to fill
    // keys_per_chunk[chunk_id][chunk_offset] with something that uniquely identifies the group into which that
    // position belongs. There are a couple of options here (cf. AggregateHash::_on_execute):
    //
    // 0 GROUP BY columns:   No partitioning needed; we do not reach this point because of the check for
    //                       EmptyAggregateKey above
    // 1 GROUP BY column:    The AggregateKey is one dimensional, i.e., the same as AggregateKeyEntry
    // > 1 GROUP BY columns: The AggregateKey is multi-dimensional. The value in
    //                       keys_per_chunk[chunk_id][chunk_offset] is subscripted with the index of the GROUP BY
    //                       columns (not the same as the GROUP BY column_id)
    //
    // To generate a unique identifier, we create a map from the value found in the respective GROUP BY column to a
    // unique uint64_t. The value 0 is reserved for NULL.
    //
    // This has the cost of a hashmap lookup and potential insert for each row and each GROUP BY column. There are some
    // cases in which we can avoid this. These make use of the fact that we can only have 2^64 - 2*2^32 values in a
    // table (due to INVALID_VALUE_ID and INVALID_CHUNK_OFFSET limiting the range of RowIDs).
    //
    // (1) For types smaller than AggregateKeyEntry, such as int32_t, their value range can be immediately mapped into
    //     uint64_t. We cannot do the same for int64_t because we need to account for NULL values.
    // (2) For strings not longer than five characters, there are 1+2^(1*8)+2^(2*8)+2^(3*8)+2^(4*8) potential values.
    //     We can immediately map these into a numerical representation by reinterpreting their byte storage as an
    //     integer. The calculation is described below. Note that this is done on a per-string basis and does not
    //     require all strings in the given column to be that short.
    auto jobs = std::vector<std::shared_ptr<AbstractTask>>{};
    jobs.reserve(_groupby_column_ids.size());

    const auto groupby_column_count = _groupby_column_ids.size();
    for (auto group_column_index = size_t{0}; group_column_index < groupby_column_count; ++group_column_index) {
      jobs.emplace_back(std::make_shared<JobTask>([&input_table, group_column_index, &keys_per_chunk, chunk_count,
                                                   this]() {
        const auto groupby_column_id = _groupby_column_ids.at(group_column_index);
        const auto data_type = input_table->column_data_type(groupby_column_id);

        resolve_data_type(data_type, [&](auto type) {
          using ColumnDataType = typename decltype(type)::type;

          if constexpr (std::is_same_v<ColumnDataType, int32_t>) {
            // For values with a smaller type than AggregateKeyEntry, we can use the value itself as an
            // AggregateKeyEntry. We cannot do this for types with the same size as AggregateKeyEntry as we need to have
            // a special NULL value. By using the value itself, we can save us the effort of building the id_map.

            // Track the minimum and maximum key for the immediate key optimization. Search this cpp file for the last
            // use of `min_key` for a longer explanation.
            auto min_key = std::numeric_limits<AggregateKeyEntry>::max();
            auto max_key = uint64_t{0};

            for (ChunkID chunk_id{0}; chunk_id < chunk_count; ++chunk_id) {
              const auto chunk_in = input_table->get_chunk(chunk_id);
              const auto abstract_segment = chunk_in->get_segment(groupby_column_id);
              ChunkOffset chunk_offset{0};
              auto& keys = keys_per_chunk[chunk_id];
              segment_iterate<ColumnDataType>(*abstract_segment, [&](const auto& position) {
                const auto int_to_uint = [](const int32_t value) {
                  // We need to convert a potentially negative int32_t value into the uint64_t space. We do not care
                  // about preserving the value, just its uniqueness. Subtract the minimum value in int32_t (which is
                  // negative itself) to get a positive number.
                  const auto shifted_value = static_cast<int64_t>(value) - std::numeric_limits<int32_t>::min();
                  DebugAssert(shifted_value >= 0, "Type conversion failed");
                  return static_cast<uint64_t>(shifted_value);
                };

                if constexpr (std::is_same_v<AggregateKey, AggregateKeyEntry>) {
                  // Single GROUP BY column
                  if (position.is_null()) {
                    keys[chunk_offset] = 0;
                  } else {
                    const auto key = int_to_uint(position.value()) + 1;

                    keys[chunk_offset] = key;

                    min_key = std::min(min_key, key);
                    max_key = std::max(max_key, key);
                  }
                } else {
                  // Multiple GROUP BY columns
                  if (position.is_null()) {
                    keys[chunk_offset][group_column_index] = 0;
                  } else {
                    keys[chunk_offset][group_column_index] = int_to_uint(position.value()) + 1;
                  }
                }
                ++chunk_offset;
              });
            }

            if constexpr (std::is_same_v<AggregateKey, AggregateKeyEntry>) {
              // In some cases (e.g., TPC-H Q18), we aggregate with consecutive int32_t values being used as a GROUP BY
              // key. Notably, this is the case when aggregating on the serial primary key of a table without filtering
              // the table before. In these cases, we do not need to perform a full hash-based aggregation, but can use
              // the values as immediate indexes into the list of results. To handle smaller gaps, we include cases up
              // to a certain threshold, but at some point these gaps make the approach less beneficial than a proper
              // hash-based approach. Both min_key and max_key do not correspond to the original int32_t value, but are
              // the result of the int_to_uint transformation. As such, they are guaranteed to be positive. This
              // shortcut only works if we are aggregating with a single GROUP BY column (i.e., when we use
              // AggregateKeyEntry) - otherwise, we cannot establish a 1:1 mapping from keys_per_chunk to the result id.
              // TODO(anyone): Find a reasonable threshold.
              if (max_key > 0 &&
                  static_cast<double>(max_key - min_key) < static_cast<double>(input_table->row_count()) * 1.2) {
                // Include space for min, max, and NULL
                _expected_result_size = static_cast<size_t>(max_key - min_key) + 2;
                _use_immediate_key_shortcut = true;

                // Rewrite the keys and (1) subtract min so that we can also handle consecutive keys that do not start
                // at 1* and (2) set the first bit which indicates that the key is an immediate index into the result
                // vector (see get_or_add_result).
                // *) Note: Because of int_to_uint above, the values do not start at 1, anyway.

                for (auto chunk_id = ChunkID{0}; chunk_id < chunk_count; ++chunk_id) {
                  const auto chunk_size = input_table->get_chunk(chunk_id)->size();
                  for (auto chunk_offset = ChunkOffset{0}; chunk_offset < chunk_size; ++chunk_offset) {
                    auto& key = keys_per_chunk[chunk_id][chunk_offset];
                    if (key == 0) {
                      // Key that denotes NULL, do not rewrite but set the cached flag
                      key = key | CACHE_MASK;
                    } else {
                      key = (key - min_key + 1) | CACHE_MASK;
                    }
                  }
                }
              }
            }
          } else {
            /*
            Store unique IDs for equal values in the groupby column (similar to dictionary encoding).
            The ID 0 is reserved for NULL values. The combined IDs build an AggregateKey for each row.
            */

            // This time, we have no idea how much space we need, so we take some memory and then rely on the automatic
            // resizing. The size is quite random, but since single memory allocations do not cost too much, we rather
            // allocate a bit too much.
            auto temp_buffer = std::pmr::monotonic_buffer_resource(1'000'000);
            auto allocator = PolymorphicAllocator<std::pair<const ColumnDataType, AggregateKeyEntry>>{&temp_buffer};

            auto id_map = boost::unordered_flat_map<ColumnDataType, AggregateKeyEntry, std::hash<ColumnDataType>,
                                                    std::equal_to<>, decltype(allocator)>(allocator);
            auto id_counter = AggregateKeyEntry{1};

            if constexpr (std::is_same_v<ColumnDataType, pmr_string>) {
              // We store strings shorter than five characters without using the id_map. For that, we need to reserve
              // the IDs used for short strings (see below).
              id_counter = 5'000'000'000;
            }

            for (auto chunk_id = ChunkID{0}; chunk_id < chunk_count; ++chunk_id) {
              const auto chunk_in = input_table->get_chunk(chunk_id);
              if (!chunk_in) {
                continue;
              }

              auto& keys = keys_per_chunk[chunk_id];

              const auto abstract_segment = chunk_in->get_segment(groupby_column_id);
              auto chunk_offset = ChunkOffset{0};
              segment_iterate<ColumnDataType>(*abstract_segment, [&](const auto& position) {
                if (position.is_null()) {
                  if constexpr (std::is_same_v<AggregateKey, AggregateKeyEntry>) {
                    keys[chunk_offset] = 0u;
                  } else {
                    keys[chunk_offset][group_column_index] = 0u;
                  }
                } else {
                  // We need to generate an ID that is unique for the value. In some cases, we can use an optimization,
                  // in others, we cannot. We need to somehow track whether we have found an ID or not. For this, we
                  // first set `value_id` to its maximum value. If after all branches it is still that max value, no
                  // optimized  ID generation was applied and we need to generate the ID using the value->ID map.
                  auto value_id = std::numeric_limits<AggregateKeyEntry>::max();

                  if constexpr (std::is_same_v<ColumnDataType, pmr_string>) {
                    const auto& string = position.value();
                    if (string.size() < 5) {
                      static_assert(std::is_same_v<AggregateKeyEntry, uint64_t>, "Calculation only valid for uint64_t");

                      const auto char_to_uint = [](const char char_in, const uint32_t bits) {
                        // chars may be signed or unsigned. For the calculation as described below, we need signed
                        // chars.
                        return static_cast<uint64_t>(*reinterpret_cast<const uint8_t*>(&char_in)) << bits;
                      };

                      switch (string.size()) {
                          // Optimization for short strings (see above):
                          //
                          // NULL:              0
                          // str.length() == 0: 1
                          // str.length() == 1: 2 + (uint8_t) str            // maximum: 257 (2 + 0xff)
                          // str.length() == 2: 258 + (uint16_t) str         // maximum: 65'793 (258 + 0xffff)
                          // str.length() == 3: 65'794 + (uint24_t) str      // maximum: 16'843'009
                          // str.length() == 4: 16'843'010 + (uint32_t) str  // maximum: 4'311'810'305
                          // str.length() >= 5: map-based identifiers, starting at 5'000'000'000 for better distinction
                          //
                          // This could be extended to longer strings if the size of the input table (and thus the
                          // maximum number of distinct strings) is taken into account. For now, let's not make it even
                          // more complicated.

                        case 0: {
                          value_id = uint64_t{1};
                        } break;

                        case 1: {
                          value_id = uint64_t{2} + char_to_uint(string[0], 0);
                        } break;

                        case 2: {
                          value_id = uint64_t{258} + char_to_uint(string[1], 8) + char_to_uint(string[0], 0);
                        } break;

                        case 3: {
                          value_id = uint64_t{65'794} + char_to_uint(string[2], 16) + char_to_uint(string[1], 8) +
                                     char_to_uint(string[0], 0);
                        } break;

                        case 4: {
                          value_id = uint64_t{16'843'010} + char_to_uint(string[3], 24) + char_to_uint(string[2], 16) +
                                     char_to_uint(string[1], 8) + char_to_uint(string[0], 0);
                        } break;
                      }
                    }
                  }

                  if (value_id == std::numeric_limits<AggregateKeyEntry>::max()) {
                    // Could not take the shortcut above, either because we don't have a string or because it is too
                    // long.
                    auto inserted = id_map.try_emplace(position.value(), id_counter);

                    value_id = inserted.first->second;

                    // If the id_map did not have the value as a key and a new element was inserted.
                    if (inserted.second) {
                      ++id_counter;
                    }
                  }

                  if constexpr (std::is_same_v<AggregateKey, AggregateKeyEntry>) {
                    keys[chunk_offset] = value_id;
                  } else {
                    keys[chunk_offset][group_column_index] = value_id;
                  }
                }

                ++chunk_offset;
              });
            }

            // We will see at least `id_map.size()` different groups. We can use this knowledge to preallocate memory
            // for the results. Estimating the number of groups for multiple GROUP BY columns is somewhat hard, so we
            // simply take the number of groups created by the GROUP BY column with the highest number of distinct
            // values.
            auto previous_max = _expected_result_size.load();
            while (previous_max < id_map.size()) {
              // _expected_result_size needs to be atomatically updated as the GROUP BY columns are processed in
              // parallel. How to atomically update a maximum value? from https://stackoverflow.com/a/16190791/2204581
              if (_expected_result_size.compare_exchange_strong(previous_max, id_map.size())) {
                break;
              }
            }
          }
        });
      }));
    }

    Hyrise::get().scheduler()->schedule_and_wait_for_tasks(jobs);
  }

  return keys_per_chunk;
}

template <typename AggregateKey>
void AggregateHash::_aggregate() {
  const auto& input_table = left_input_table();

  if constexpr (HYRISE_DEBUG) {
    for (const auto& groupby_column_id : _groupby_column_ids) {
      Assert(groupby_column_id < input_table->column_count(), "GroupBy column index out of bounds.");
    }
  }

  // Check for invalid aggregates
  _validate_aggregates();

  auto& step_performance_data = dynamic_cast<OperatorPerformanceData<OperatorSteps>&>(*performance_data);
  auto timer = Timer{};

  /**
   * PARTITIONING STEP
   */
  auto keys_per_chunk = _partition_by_groupby_keys<AggregateKey>();
  step_performance_data.set_step_runtime(OperatorSteps::GroupByKeyPartitioning, timer.lap());

  /**
   * AGGREGATION STEP
   */
  _contexts_per_column = std::vector<std::shared_ptr<SegmentVisitorContext>>(_aggregates.size());

  if (!_has_aggregate_functions) {
    /*
    Insert a dummy context for the DISTINCT implementation. That way, `_contexts_per_column` will always have at least
    one context with results. This is important later on when we write the group keys into the table. The template
    parameters (int32_t, WindowFunction::Min) do not matter, as we do not calculate an aggregate anyway.
    */
    auto context =
        std::make_shared<AggregateContext<int32_t, WindowFunction::Min, AggregateKey>>(_expected_result_size);

    _contexts_per_column.push_back(context);
  }

  /**
   * Create an AggregateContext for each column in the input table that a normal (i.e. non-DISTINCT) aggregate is
   * created on. We do this here, and not in the per-chunk-loop below, because there might be no Chunks in the input
   * and _write_aggregate_output() needs these contexts anyway.
   */
  const auto aggregate_count = _aggregates.size();
  for (auto aggregate_idx = ColumnID{0}; aggregate_idx < aggregate_count; ++aggregate_idx) {
    const auto& aggregate = _aggregates[aggregate_idx];

    const auto& pqp_column = static_cast<const PQPColumnExpression&>(*aggregate->argument());
    const auto input_column_id = pqp_column.column_id;

    if (input_column_id == INVALID_COLUMN_ID) {
      Assert(aggregate->window_function == WindowFunction::Count, "Only COUNT may have an invalid ColumnID.");
      // SELECT COUNT(*) - we know the template arguments, so we do not need a visitor.
      auto context = std::make_shared<AggregateContext<CountColumnType, WindowFunction::Count, AggregateKey>>(
          _expected_result_size);

      _contexts_per_column[aggregate_idx] = context;
      continue;
    }
    const auto data_type = input_table->column_data_type(input_column_id);
    _contexts_per_column[aggregate_idx] =
        _create_aggregate_context<AggregateKey>(data_type, aggregate->window_function);
  }

  // Process chunks and perform aggregations.
  const auto chunk_count = input_table->chunk_count();
  for (auto chunk_id = ChunkID{0}; chunk_id < chunk_count; ++chunk_id) {
    const auto chunk_in = input_table->get_chunk(chunk_id);
    if (!chunk_in) {
      continue;
    }

    const auto input_chunk_size = chunk_in->size();
    if (!_has_aggregate_functions) {
      /**
       * DISTINCT implementation
       *
       * In Hyrise we handle the SQL keyword DISTINCT by using an aggregate operator with grouping but without
       * aggregate functions. All input columns (either explicitly specified as `SELECT DISTINCT a, b, c` OR implicitly
       * as `SELECT DISTINCT *` are passed as `groupby_column_ids`).
       *
       * As the grouping happens as part of the aggregation but no aggregate function exists, we use
       * `WindowFunction::Min` as a fake aggregate function whose result will be discarded. From here on, the steps
       * are the same as they are for a regular grouped aggregate.
       */

      auto context = std::static_pointer_cast<AggregateContext<DistinctColumnType, WindowFunction::Min, AggregateKey>>(
          _contexts_per_column[0]);

      auto& result_ids = *context->result_ids;
      auto& results = context->results;

      // Add value or combination of values is added to the list of distinct value(s). This is done by calling
      // get_or_add_result, which adds the corresponding entry in the list of GROUP BY values.
      if (_use_immediate_key_shortcut) {
        for (auto chunk_offset = ChunkOffset{0}; chunk_offset < input_chunk_size; ++chunk_offset) {
          // We are able to use immediate keys, so pass true_type so that the combined caching/immediate key code path
          // is enabled in get_or_add_result.
          get_or_add_result(std::true_type{}, result_ids, results,
                            get_aggregate_key<AggregateKey>(keys_per_chunk, chunk_id, chunk_offset),
                            RowID{chunk_id, chunk_offset});
        }
      } else {
        // Same as above, but we do not have immediate keys, so we disable that code path to reduce the complexity of
        // get_aggregate_key.
        for (auto chunk_offset = ChunkOffset{0}; chunk_offset < input_chunk_size; ++chunk_offset) {
          get_or_add_result(std::false_type{}, result_ids, results,
                            get_aggregate_key<AggregateKey>(keys_per_chunk, chunk_id, chunk_offset),
                            RowID{chunk_id, chunk_offset});
        }
      }
    } else {
      auto aggregate_idx = ColumnID{0};
      for (const auto& aggregate : _aggregates) {
        /**
         * Special COUNT(*) implementation.
         * Because COUNT(*) does not have a specific target column, we use the maximum ColumnID. We then go through the
         * `keys_per_chunk` map and count the occurrences of each group key. The results are saved in the regular
         * `aggregate_count` variable so that we do not need a specific output logic for COUNT(*).
         */

        const auto& pqp_column = static_cast<const PQPColumnExpression&>(*aggregate->argument());
        const auto input_column_id = pqp_column.column_id;

        if (input_column_id == INVALID_COLUMN_ID) {
          Assert(aggregate->window_function == WindowFunction::Count, "Only COUNT may have an invalid ColumnID.");
          auto context =
              std::static_pointer_cast<AggregateContext<CountColumnType, WindowFunction::Count, AggregateKey>>(
                  _contexts_per_column[aggregate_idx]);

          auto& result_ids = *context->result_ids;
          auto& results = context->results;

          if constexpr (std::is_same_v<AggregateKey, EmptyAggregateKey>) {
            // Not grouped by anything, simply count the number of rows.
            results.resize(1);
            results[0].aggregate_count += input_chunk_size;

            // We need to set any RowID because the default value (NULL_ROW_ID) would later be skipped. As we are not
            // reconstructing the GROUP BY values later, the exact value of this row_id does not matter, as long as it
            // not NULL_ROW_ID.
            results[0].row_id = RowID{ChunkID{0}, ChunkOffset{0}};
          } else {
            // Count occurrences for each group key -  If we have more than one aggregate function (and thus more than
            // one context), it makes sense to cache the results indexes, see get_or_add_result for details.
            if (_contexts_per_column.size() > 1 || _use_immediate_key_shortcut) {
              for (auto chunk_offset = ChunkOffset{0}; chunk_offset < input_chunk_size; ++chunk_offset) {
                // Use CacheResultIds==true_type if we have more than one group by column or if the cached result ids
                // have been written by the immediate key shortcut
                auto& result =
                    get_or_add_result(std::true_type{}, result_ids, results,
                                      get_aggregate_key<AggregateKey>(keys_per_chunk, chunk_id, chunk_offset),
                                      RowID{chunk_id, chunk_offset});
                ++result.aggregate_count;
              }
            } else {
              for (auto chunk_offset = ChunkOffset{0}; chunk_offset < input_chunk_size; ++chunk_offset) {
                auto& result =
                    get_or_add_result(std::false_type{}, result_ids, results,
                                      get_aggregate_key<AggregateKey>(keys_per_chunk, chunk_id, chunk_offset),
                                      RowID{chunk_id, chunk_offset});
                ++result.aggregate_count;
              }
            }
          }

          ++aggregate_idx;
          continue;
        }

        const auto abstract_segment = chunk_in->get_segment(input_column_id);
        const auto data_type = input_table->column_data_type(input_column_id);

        /*
        Invoke correct aggregator for each segment
        */

        resolve_data_type(data_type, [&, aggregate](auto type) {
          using ColumnDataType = typename decltype(type)::type;

          switch (aggregate->window_function) {
            case WindowFunction::Min:
              _aggregate_segment<ColumnDataType, WindowFunction::Min, AggregateKey>(chunk_id, aggregate_idx,
                                                                                    *abstract_segment, keys_per_chunk);
              break;
            case WindowFunction::Max:
              _aggregate_segment<ColumnDataType, WindowFunction::Max, AggregateKey>(chunk_id, aggregate_idx,
                                                                                    *abstract_segment, keys_per_chunk);
              break;
            case WindowFunction::Sum:
              _aggregate_segment<ColumnDataType, WindowFunction::Sum, AggregateKey>(chunk_id, aggregate_idx,
                                                                                    *abstract_segment, keys_per_chunk);
              break;
            case WindowFunction::Avg:
              _aggregate_segment<ColumnDataType, WindowFunction::Avg, AggregateKey>(chunk_id, aggregate_idx,
                                                                                    *abstract_segment, keys_per_chunk);
              break;
            case WindowFunction::Count:
              _aggregate_segment<ColumnDataType, WindowFunction::Count, AggregateKey>(
                  chunk_id, aggregate_idx, *abstract_segment, keys_per_chunk);
              break;
            case WindowFunction::CountDistinct:
              _aggregate_segment<ColumnDataType, WindowFunction::CountDistinct, AggregateKey>(
                  chunk_id, aggregate_idx, *abstract_segment, keys_per_chunk);
              break;
            case WindowFunction::StandardDeviationSample:
              _aggregate_segment<ColumnDataType, WindowFunction::StandardDeviationSample, AggregateKey>(
                  chunk_id, aggregate_idx, *abstract_segment, keys_per_chunk);
              break;
            case WindowFunction::Any:
              // ANY is a pseudo-function and is handled by `write_groupby_output`.
              break;
            case WindowFunction::CumeDist:
            case WindowFunction::DenseRank:
            case WindowFunction::PercentRank:
            case WindowFunction::Rank:
            case WindowFunction::RowNumber:
              Fail("Unsupported aggregate function " + window_function_to_string.left.at(aggregate->window_function) +
                   ".");
          }
        });

        ++aggregate_idx;
      }
    }
  }
  step_performance_data.set_step_runtime(OperatorSteps::Aggregating, timer.lap());
}  // NOLINT(readability/fn_size)

std::shared_ptr<const Table> AggregateHash::_on_execute() {
  // We do not want the overhead of a vector with heap storage when we have a limited number of aggregate columns.
  // However, more specializations mean more compile time. We now have specializations for 0, 1, 2, and >2 GROUP BY
  // columns.
  switch (_groupby_column_ids.size()) {
    case 0:
      _aggregate<EmptyAggregateKey>();
      break;
    case 1:
      // No need for a complex data structure if we only have one entry.
      _aggregate<AggregateKeyEntry>();
      break;
    case 2:
      _aggregate<std::array<AggregateKeyEntry, 2>>();
      break;
    default:
      _aggregate<AggregateKeySmallVector>();
      break;
  }

  const auto num_output_columns = _groupby_column_ids.size() + _aggregates.size();
  _output_column_definitions.resize(num_output_columns);

  /**
   * If only GROUP BY columns (including ANY pseudo-aggregates) are written, we need to call `write_groupby_output`.
   *   Example: SELECT c_custkey, c_name FROM customer GROUP BY c_custkey, c_name (same as SELECT DISTINCT), which
   *            is rewritten to group only on c_custkey and collect c_name as an ANY pseudo-aggregate.
   * Otherwise, it is called by the first call to `_write_aggregate_output`.
   **/
  if (!_has_aggregate_functions) {
    auto context = std::static_pointer_cast<AggregateResultContext<DistinctColumnType, WindowFunction::Min>>(
        _contexts_per_column[0]);
    auto groupby_columns_writing_timer = Timer{};
    write_groupby_output(left_input_table(), _aggregates, _groupby_column_ids, context->results,
                         _output_column_definitions, _intermediate_result);
    DebugAssert(groupby_columns_writing_duration == std::chrono::nanoseconds{0},
                "groupby_columns_writing_duration() was apparently called more than once.");
    groupby_columns_writing_duration = groupby_columns_writing_timer.lap();
  }

  /*
  Write the aggregated columns to the output
  */
  const auto& input_table = left_input_table();
  auto aggregate_idx = ColumnID{0};
  for (const auto& aggregate : _aggregates) {
    const auto& pqp_column = static_cast<const PQPColumnExpression&>(*aggregate->argument());
    const auto input_column_id = pqp_column.column_id;

    // Output column for COUNT(*).
    const auto data_type =
        input_column_id == INVALID_COLUMN_ID ? DataType::Long : input_table->column_data_type(input_column_id);

    resolve_data_type(data_type, [&](auto type) {
      using ColumnDataType = typename decltype(type)::type;
      switch (aggregate->window_function) {
        case WindowFunction::Min:
          _write_aggregate_output<ColumnDataType, WindowFunction::Min>(aggregate_idx);
          break;
        case WindowFunction::Max:
          _write_aggregate_output<ColumnDataType, WindowFunction::Max>(aggregate_idx);
          break;
        case WindowFunction::Sum:
          _write_aggregate_output<ColumnDataType, WindowFunction::Sum>(aggregate_idx);
          break;
        case WindowFunction::Avg:
          _write_aggregate_output<ColumnDataType, WindowFunction::Avg>(aggregate_idx);
          break;
        case WindowFunction::Count:
          _write_aggregate_output<ColumnDataType, WindowFunction::Count>(aggregate_idx);
          break;
        case WindowFunction::CountDistinct:
          _write_aggregate_output<ColumnDataType, WindowFunction::CountDistinct>(aggregate_idx);
          break;
        case WindowFunction::StandardDeviationSample:
          _write_aggregate_output<ColumnDataType, WindowFunction::StandardDeviationSample>(aggregate_idx);
          break;
        case WindowFunction::Any:
          // Pseudo-aggregates are written by write_groupby_output.
          break;
        case WindowFunction::CumeDist:
        case WindowFunction::DenseRank:
        case WindowFunction::PercentRank:
        case WindowFunction::Rank:
        case WindowFunction::RowNumber:
          Fail("Unsupported aggregate function " + window_function_to_string.left.at(aggregate->window_function) + ".");
      }
    });

    ++aggregate_idx;
  }

  /**
   * Write the output.
   *
   * At this point, we collected the GROUP BY columns as reference segments, which are split using the default chunk
   * size (minus gap rows, see comments on NULL_ID). Similarly, the aggregate values are split into chunks. We create a
   * temporary table of reference segments (temporary as life time is set by `shared_ptr` via
   * `ReferenceSegment::_referenced_table`). This temporary table stores reference segments for the GROUP BY columns and
   * reference segments to materialized columns (of the temporary table, using `EntireChunkPosList`) for the aggregate
   * columns.
  */
  auto timer = Timer{};

  auto reference_segment_indexes = std::vector<ColumnID>(_groupby_column_ids.size());
  auto entireposlist_indexes = std::vector<ColumnID>{};
  entireposlist_indexes.reserve(_aggregates.size());

  std::iota(reference_segment_indexes.begin(), reference_segment_indexes.end(), ColumnID{0});
  auto output_column_id = ColumnID{static_cast<ColumnID::base_type>(_groupby_column_ids.size())};
  for (const auto& aggregate : _aggregates) {
    if (aggregate->window_function == WindowFunction::Any) {
      reference_segment_indexes.push_back(output_column_id);
    } else {
      entireposlist_indexes.push_back(output_column_id);
    }
    ++output_column_id;
  }

  // Create temporary table storing materialized columns. The operator output references this table's columns via
  // `EntireChunkPosList` reference segments.
  auto aggregate_columns_result_table = std::shared_ptr<Table>{};
  if (!entireposlist_indexes.empty()) {
    const auto materialized_column_count = entireposlist_indexes.size();
    auto aggregate_column_definitions = std::vector<TableColumnDefinition>{};
    aggregate_column_definitions.reserve(materialized_column_count);

    for (const auto entireposlist_index : entireposlist_indexes) {
      aggregate_column_definitions.emplace_back(_output_column_definitions[entireposlist_index]);
    }

    aggregate_columns_result_table = std::make_shared<Table>(aggregate_column_definitions, TableType::Data);
    for (const auto& materialized_result_chunk : _intermediate_result) {
      auto aggregate_segments = Segments{};
      aggregate_segments.reserve(materialized_column_count);

      for (const auto entireposlist_index : entireposlist_indexes) {
        aggregate_segments.emplace_back(materialized_result_chunk[entireposlist_index]);
      }

      aggregate_columns_result_table->append_chunk(aggregate_segments);
    }
  }

  // Create final operator output. We now combine actual reference segments (e.g., of GROUP BY columns) with segments
  // that reference the temporary materialized table created above.
  auto operator_output = std::make_shared<Table>(_output_column_definitions, TableType::References);
  if (!_intermediate_result.empty() && _intermediate_result.front()[0]->size() > 0) {
    const auto output_table_chunk_count = _intermediate_result.size();
    for (auto chunk_id = ChunkID{0}; chunk_id < output_table_chunk_count; ++chunk_id) {
      if (!_intermediate_result[chunk_id][0]) {
        // When vectors have been oversized (see get_or_add_result()), intermediate chunks might be completely empty.
        continue;
      }

      auto reference_segments = Segments(num_output_columns);

      for (const auto column_id : reference_segment_indexes) {
        DebugAssert(std::dynamic_pointer_cast<const ReferenceSegment>(_intermediate_result[chunk_id][column_id]),
                    "Expected a ReferenceSegment at this position.");
        reference_segments[column_id] = _intermediate_result[chunk_id][column_id];
      }

      const auto materialized_table_column_count = entireposlist_indexes.size();
      const auto chunk_size = _intermediate_result[chunk_id][0]->size();
      Assert(!_groupby_column_ids.empty() || materialized_table_column_count > 0,
             "Output does not contain any columns.");
      for (auto materialized_table_column_id = ColumnID{0};
           materialized_table_column_id < materialized_table_column_count; ++materialized_table_column_id) {
        DebugAssert(!std::dynamic_pointer_cast<const ReferenceSegment>(
                        aggregate_columns_result_table->get_chunk(chunk_id)->get_segment(
                            ColumnID{materialized_table_column_id})),
                    "Unexpected reference segment at this position.");
        const auto entire_chunk_pos_list = std::make_shared<EntireChunkPosList>(chunk_id, chunk_size);
        reference_segments[entireposlist_indexes[materialized_table_column_id]] = std::make_shared<ReferenceSegment>(
            aggregate_columns_result_table, materialized_table_column_id, entire_chunk_pos_list);
      }
      operator_output->append_chunk(reference_segments);
    }
  }

  // _aggregate has its own internal timer. As groupby/aggregate column writing can be interleaved, the runtime is
  // stored in members and later written to the operator performance data struct.
  auto& step_performance_data = dynamic_cast<OperatorPerformanceData<OperatorSteps>&>(*performance_data);
  step_performance_data.set_step_runtime(OperatorSteps::OutputWriting, timer.lap());

  step_performance_data.set_step_runtime(OperatorSteps::GroupByColumnsWriting, groupby_columns_writing_duration);
  step_performance_data.set_step_runtime(OperatorSteps::AggregateColumnsWriting, aggregate_columns_writing_duration);

  return operator_output;
}

<<<<<<< HEAD
/*
The following template functions write the aggregated values for the different aggregate functions.
They are separate and templated to avoid compiler errors for invalid type/function combinations.
*/
// MIN, MAX, SUM, ANY write the current aggregated value.
template <typename ColumnDataType, typename AggregateType, WindowFunction aggregate_func>
std::enable_if_t<aggregate_func == WindowFunction::Min || aggregate_func == WindowFunction::Max ||
                     aggregate_func == WindowFunction::Sum || aggregate_func == WindowFunction::Any,
                 bool>
write_aggregate_values(const AggregateResults<ColumnDataType, aggregate_func>& results,
                       std::vector<pmr_vector<AggregateType>>& value_vectors,
                       std::vector<pmr_vector<bool>>& null_vectors) {
  auto null_written = std::atomic<bool>{};
  split_results_chunk_wise(true, results, value_vectors, null_vectors,
                           [&](auto begin, const auto end, const ChunkID chunk_id) {
                             auto& values = value_vectors[chunk_id];
                             auto& null_values = null_vectors[chunk_id];

                             for (; begin != end; ++begin) {
                               const auto& result = *begin;

                               // NULL_ROW_ID (just a marker, not literally NULL) means that this result is either a gap (in the case of an
                               // unused immediate key) or the result of overallocating the result vector. As such, it must be skipped.
                               if (result.row_id.is_null()) {
                                 continue;
                               }

                               if (result.aggregate_count > 0) {
                                 values.emplace_back(result.accumulator);
                                 null_values.emplace_back(false);
                               } else {
                                 values.emplace_back();
                                 null_values.emplace_back(true);
                                 null_written = true;
                               }
                             }
                           });
  return null_written;
}

// COUNT writes the aggregate counter.
template <typename ColumnDataType, typename AggregateType, WindowFunction aggregate_func>
std::enable_if_t<aggregate_func == WindowFunction::Count, bool> write_aggregate_values(
    const AggregateResults<ColumnDataType, aggregate_func>& results,
    std::vector<pmr_vector<AggregateType>>& value_vectors, std::vector<pmr_vector<bool>>& null_vectors) {
  split_results_chunk_wise(false, results, value_vectors, null_vectors,
                           [&](auto begin, const auto end, const ChunkID chunk_id) {
                             auto& values = value_vectors[chunk_id];

                             for (; begin != end; ++begin) {
                               const auto& result = *begin;

                               // NULL_ROW_ID (just a marker, not literally NULL) means that this result is either a gap (in the case of an
                               // unused immediate key) or the result of overallocating the result vector. As such, it must be skipped.
                               if (result.row_id.is_null()) {
                                 continue;
                               }

                               values.emplace_back(result.aggregate_count);
                             }
                           });
  return false;
}

// COUNT(DISTINCT) writes the number of distinct values.
template <typename ColumnDataType, typename AggregateType, WindowFunction aggregate_func>
std::enable_if_t<aggregate_func == WindowFunction::CountDistinct, bool> write_aggregate_values(
    const AggregateResults<ColumnDataType, aggregate_func>& results,
    std::vector<pmr_vector<AggregateType>>& value_vectors, std::vector<pmr_vector<bool>>& null_vectors) {
  split_results_chunk_wise(false, results, value_vectors, null_vectors,
                           [&](auto begin, const auto end, const ChunkID chunk_id) {
                             auto& values = value_vectors[chunk_id];

                             for (; begin != end; ++begin) {
                               const auto& result = *begin;

                               // NULL_ROW_ID (just a marker, not literally NULL) means that this result is either a gap (in the case of an
                               // unused immediate key) or the result of overallocating the result vector. As such, it must be skipped.
                               if (result.row_id.is_null()) {
                                 continue;
                               }

                               values.emplace_back(result.accumulator.size());
                             }
                           });
  return false;
}

// AVG writes the calculated average from current aggregate and the aggregate counter.
template <typename ColumnDataType, typename AggregateType, WindowFunction aggregate_func>
std::enable_if_t<aggregate_func == WindowFunction::Avg && std::is_arithmetic_v<AggregateType>, bool>
write_aggregate_values(const AggregateResults<ColumnDataType, aggregate_func>& results,
                       std::vector<pmr_vector<AggregateType>>& value_vectors,
                       std::vector<pmr_vector<bool>>& null_vectors) {
  auto null_written = std::atomic<bool>{};
  split_results_chunk_wise(
      true, results, value_vectors, null_vectors, [&](auto begin, const auto end, const ChunkID chunk_id) {
        auto& values = value_vectors[chunk_id];
        auto& null_values = null_vectors[chunk_id];

        for (; begin != end; ++begin) {
          const auto& result = *begin;

          // NULL_ROW_ID (just a marker, not literally NULL) means that this result is either a gap (in the case of an
          // unused immediate key) or the result of overallocating the result vector. As such, it must be skipped.
          if (result.row_id.is_null()) {
            continue;
          }

          if (result.aggregate_count > 0) {
            values.emplace_back(result.accumulator / static_cast<AggregateType>(result.aggregate_count));
            null_values.emplace_back(false);
          } else {
            values.emplace_back();
            null_values.emplace_back(true);
            null_written = true;
          }
        }
      });
  return null_written;
}

// AVG is not defined for non-arithmetic types. Avoiding compiler errors.
template <typename ColumnDataType, typename AggregateType, WindowFunction aggregate_func>
std::enable_if_t<aggregate_func == WindowFunction::Avg && !std::is_arithmetic_v<AggregateType>, bool>
write_aggregate_values(const AggregateResults<ColumnDataType, aggregate_func>& /*results*/,
                       std::vector<pmr_vector<AggregateType>>& /* values */,
                       std::vector<pmr_vector<bool>>& /* null_vectors */) {
  Fail("Invalid aggregate.");
}

// STDDEV_SAMP writes the calculated standard deviation from current aggregate and the aggregate counter.
template <typename ColumnDataType, typename AggregateType, WindowFunction aggregate_func>
std::enable_if_t<aggregate_func == WindowFunction::StandardDeviationSample && std::is_arithmetic_v<AggregateType>, bool>
write_aggregate_values(const AggregateResults<ColumnDataType, aggregate_func>& results,
                       std::vector<pmr_vector<AggregateType>>& value_vectors,
                       std::vector<pmr_vector<bool>>& null_vectors) {
  auto null_written = std::atomic<bool>{};
  split_results_chunk_wise(true, results, value_vectors, null_vectors,
                           [&](auto begin, const auto end, const ChunkID chunk_id) {
                             auto& values = value_vectors[chunk_id];
                             auto& null_values = null_vectors[chunk_id];

                             for (; begin != end; ++begin) {
                               const auto& result = *begin;

                               // NULL_ROW_ID (just a marker, not literally NULL) means that this result is either a gap (in the case of an
                               // unused immediate key) or the result of overallocating the result vector. As such, it must be skipped.
                               if (result.row_id.is_null()) {
                                 continue;
                               }

                               if (result.aggregate_count > 1) {
                                 values.emplace_back(result.accumulator[3]);
                                 null_values.emplace_back(false);
                               } else {
                                 // STDDEV_SAMP is undefined for lists with less than two elements.
                                 values.emplace_back();
                                 null_values.emplace_back(true);
                                 null_written = true;
                               }
                             }
                           });
  return null_written;
}

// STDDEV_SAMP is not defined for non-arithmetic types. Avoiding compiler errors.
template <typename ColumnDataType, typename AggregateType, WindowFunction aggregate_func>
std::enable_if_t<aggregate_func == WindowFunction::StandardDeviationSample && !std::is_arithmetic_v<AggregateType>,
                 bool>
write_aggregate_values(const AggregateResults<ColumnDataType, aggregate_func>& /*results*/,
                       std::vector<pmr_vector<AggregateType>>& /* values */,
                       std::vector<pmr_vector<bool>>& /* null_vectors */) {
  Fail("Invalid aggregate.");
}

=======
>>>>>>> 800a7e04
template <typename ColumnDataType, WindowFunction aggregate_function>
void AggregateHash::_write_aggregate_output(ColumnID aggregate_index) {
  // Used to track the duration of groupby columns writing, which is done for the first aggregate column only. Value is
  // subtracted from the runtime of this method (thus, it is either non-zero for the first aggregate column or zero for
  // the remaining columns).
  auto excluded_time = std::chrono::nanoseconds{};
  auto timer = Timer{};

  // Retrieve type information from the aggregation traits.
  using aggregate_type = typename WindowFunctionTraits<ColumnDataType, aggregate_function>::ReturnType;
  auto result_type = WindowFunctionTraits<ColumnDataType, aggregate_function>::RESULT_TYPE;

  const auto& aggregate = _aggregates[aggregate_index];

  const auto& pqp_column = static_cast<const PQPColumnExpression&>(*aggregate->argument());
  const auto input_column_id = pqp_column.column_id;

  if (result_type == DataType::Null) {
    // If not specified, it is the input column’s type.
    result_type = left_input_table()->column_data_type(input_column_id);
  }

  auto context = std::static_pointer_cast<AggregateResultContext<ColumnDataType, aggregate_function>>(
      _contexts_per_column[aggregate_index]);

  const auto& results = context->results;

  // Before writing the first aggregate column, write all group keys into the respective columns.
  if (aggregate_index == 0) {
    auto groupby_columns_writing_timer = Timer{};
    write_groupby_output(left_input_table(), _aggregates, _groupby_column_ids, results, _output_column_definitions,
                         _intermediate_result);
    const auto groupby_columns_writing_runtime = groupby_columns_writing_timer.lap();
    DebugAssert(groupby_columns_writing_duration == std::chrono::nanoseconds{0},
                "groupby_columns_writing_duration() was apparently called more than once.");
    groupby_columns_writing_duration = groupby_columns_writing_runtime;
    excluded_time = groupby_columns_writing_runtime;
  }

  constexpr auto NEEDS_NULL =
      (aggregate_function != WindowFunction::Count && aggregate_function != WindowFunction::CountDistinct);
  const auto output_column_id = _groupby_column_ids.size() + aggregate_index;

  auto value_vectors = std::vector<pmr_vector<aggregate_type>>{};
  auto null_vectors = std::vector<pmr_vector<bool>>{};
  auto aggregate_result_contains_nulls =
      write_aggregate_values<ColumnDataType, aggregate_type, aggregate_function>(results, value_vectors, null_vectors);

  if (_groupby_column_ids.empty() && value_vectors.empty()) {
    // If we did not GROUP BY anything and we have no results, we need to add NULL for most aggregates and 0 for count.
    value_vectors.emplace_back();
    value_vectors[0].emplace_back();
    if constexpr (NEEDS_NULL) {
      Assert(null_vectors.empty(), "Unexpected non-empty state of NULL values.");
      null_vectors.emplace_back();
      null_vectors[0].emplace_back(true);
      aggregate_result_contains_nulls = true;
    }
  }

  DebugAssert(NEEDS_NULL || null_vectors.empty(), "write_aggregate_values unexpectedly wrote NULL values.");

  prepare_output(_intermediate_result, value_vectors.size(), _output_column_definitions.size());

  _output_column_definitions[output_column_id] =
      TableColumnDefinition{aggregate->as_column_name(), result_type, NEEDS_NULL};

  const auto materialized_segment_count = value_vectors.size();
  for (auto segment_id = ChunkID{0}; segment_id < materialized_segment_count; ++segment_id) {
    auto output_segment = std::shared_ptr<ValueSegment<aggregate_type>>{};
    if (!NEEDS_NULL || !aggregate_result_contains_nulls) {
      output_segment = std::make_shared<ValueSegment<aggregate_type>>(std::move(value_vectors[segment_id]));
    } else {
      DebugAssert(value_vectors[segment_id].size() == null_vectors[segment_id].size(),
                  "Sizes of value and NULL vectors differ.");
      output_segment = std::make_shared<ValueSegment<aggregate_type>>(std::move(value_vectors[segment_id]),
                                                                      std::move(null_vectors[segment_id]));
    }
    _intermediate_result[segment_id][output_column_id] = output_segment;
  }

  aggregate_columns_writing_duration += timer.lap() - excluded_time;
}

template <typename AggregateKey>
std::shared_ptr<SegmentVisitorContext> AggregateHash::_create_aggregate_context(
    const DataType data_type, const WindowFunction aggregate_function) const {
  std::shared_ptr<SegmentVisitorContext> context;
  resolve_data_type(data_type, [&](auto type) {
    const auto size = _expected_result_size.load();
    using ColumnDataType = typename decltype(type)::type;
    switch (aggregate_function) {
      case WindowFunction::Min:
        context = std::make_shared<AggregateContext<ColumnDataType, WindowFunction::Min, AggregateKey>>(size);
        break;
      case WindowFunction::Max:
        context = std::make_shared<AggregateContext<ColumnDataType, WindowFunction::Max, AggregateKey>>(size);
        break;
      case WindowFunction::Sum:
        context = std::make_shared<AggregateContext<ColumnDataType, WindowFunction::Sum, AggregateKey>>(size);
        break;
      case WindowFunction::Avg:
        context = std::make_shared<AggregateContext<ColumnDataType, WindowFunction::Avg, AggregateKey>>(size);
        break;
      case WindowFunction::Count:
        context = std::make_shared<AggregateContext<ColumnDataType, WindowFunction::Count, AggregateKey>>(size);
        break;
      case WindowFunction::CountDistinct:
        context = std::make_shared<AggregateContext<ColumnDataType, WindowFunction::CountDistinct, AggregateKey>>(size);
        break;
      case WindowFunction::StandardDeviationSample:
        context =
            std::make_shared<AggregateContext<ColumnDataType, WindowFunction::StandardDeviationSample, AggregateKey>>(
                size);
        break;
      case WindowFunction::Any:
        context = std::make_shared<AggregateContext<ColumnDataType, WindowFunction::Any, AggregateKey>>(size);
        break;
      case WindowFunction::CumeDist:
      case WindowFunction::DenseRank:
      case WindowFunction::PercentRank:
      case WindowFunction::Rank:
      case WindowFunction::RowNumber:
        Fail("Unsupported aggregate function '" + window_function_to_string.left.at(aggregate_function) + "'.");
    }
  });

  return context;
}

}  // namespace hyrise<|MERGE_RESOLUTION|>--- conflicted
+++ resolved
@@ -1368,185 +1368,6 @@
   return operator_output;
 }
 
-<<<<<<< HEAD
-/*
-The following template functions write the aggregated values for the different aggregate functions.
-They are separate and templated to avoid compiler errors for invalid type/function combinations.
-*/
-// MIN, MAX, SUM, ANY write the current aggregated value.
-template <typename ColumnDataType, typename AggregateType, WindowFunction aggregate_func>
-std::enable_if_t<aggregate_func == WindowFunction::Min || aggregate_func == WindowFunction::Max ||
-                     aggregate_func == WindowFunction::Sum || aggregate_func == WindowFunction::Any,
-                 bool>
-write_aggregate_values(const AggregateResults<ColumnDataType, aggregate_func>& results,
-                       std::vector<pmr_vector<AggregateType>>& value_vectors,
-                       std::vector<pmr_vector<bool>>& null_vectors) {
-  auto null_written = std::atomic<bool>{};
-  split_results_chunk_wise(true, results, value_vectors, null_vectors,
-                           [&](auto begin, const auto end, const ChunkID chunk_id) {
-                             auto& values = value_vectors[chunk_id];
-                             auto& null_values = null_vectors[chunk_id];
-
-                             for (; begin != end; ++begin) {
-                               const auto& result = *begin;
-
-                               // NULL_ROW_ID (just a marker, not literally NULL) means that this result is either a gap (in the case of an
-                               // unused immediate key) or the result of overallocating the result vector. As such, it must be skipped.
-                               if (result.row_id.is_null()) {
-                                 continue;
-                               }
-
-                               if (result.aggregate_count > 0) {
-                                 values.emplace_back(result.accumulator);
-                                 null_values.emplace_back(false);
-                               } else {
-                                 values.emplace_back();
-                                 null_values.emplace_back(true);
-                                 null_written = true;
-                               }
-                             }
-                           });
-  return null_written;
-}
-
-// COUNT writes the aggregate counter.
-template <typename ColumnDataType, typename AggregateType, WindowFunction aggregate_func>
-std::enable_if_t<aggregate_func == WindowFunction::Count, bool> write_aggregate_values(
-    const AggregateResults<ColumnDataType, aggregate_func>& results,
-    std::vector<pmr_vector<AggregateType>>& value_vectors, std::vector<pmr_vector<bool>>& null_vectors) {
-  split_results_chunk_wise(false, results, value_vectors, null_vectors,
-                           [&](auto begin, const auto end, const ChunkID chunk_id) {
-                             auto& values = value_vectors[chunk_id];
-
-                             for (; begin != end; ++begin) {
-                               const auto& result = *begin;
-
-                               // NULL_ROW_ID (just a marker, not literally NULL) means that this result is either a gap (in the case of an
-                               // unused immediate key) or the result of overallocating the result vector. As such, it must be skipped.
-                               if (result.row_id.is_null()) {
-                                 continue;
-                               }
-
-                               values.emplace_back(result.aggregate_count);
-                             }
-                           });
-  return false;
-}
-
-// COUNT(DISTINCT) writes the number of distinct values.
-template <typename ColumnDataType, typename AggregateType, WindowFunction aggregate_func>
-std::enable_if_t<aggregate_func == WindowFunction::CountDistinct, bool> write_aggregate_values(
-    const AggregateResults<ColumnDataType, aggregate_func>& results,
-    std::vector<pmr_vector<AggregateType>>& value_vectors, std::vector<pmr_vector<bool>>& null_vectors) {
-  split_results_chunk_wise(false, results, value_vectors, null_vectors,
-                           [&](auto begin, const auto end, const ChunkID chunk_id) {
-                             auto& values = value_vectors[chunk_id];
-
-                             for (; begin != end; ++begin) {
-                               const auto& result = *begin;
-
-                               // NULL_ROW_ID (just a marker, not literally NULL) means that this result is either a gap (in the case of an
-                               // unused immediate key) or the result of overallocating the result vector. As such, it must be skipped.
-                               if (result.row_id.is_null()) {
-                                 continue;
-                               }
-
-                               values.emplace_back(result.accumulator.size());
-                             }
-                           });
-  return false;
-}
-
-// AVG writes the calculated average from current aggregate and the aggregate counter.
-template <typename ColumnDataType, typename AggregateType, WindowFunction aggregate_func>
-std::enable_if_t<aggregate_func == WindowFunction::Avg && std::is_arithmetic_v<AggregateType>, bool>
-write_aggregate_values(const AggregateResults<ColumnDataType, aggregate_func>& results,
-                       std::vector<pmr_vector<AggregateType>>& value_vectors,
-                       std::vector<pmr_vector<bool>>& null_vectors) {
-  auto null_written = std::atomic<bool>{};
-  split_results_chunk_wise(
-      true, results, value_vectors, null_vectors, [&](auto begin, const auto end, const ChunkID chunk_id) {
-        auto& values = value_vectors[chunk_id];
-        auto& null_values = null_vectors[chunk_id];
-
-        for (; begin != end; ++begin) {
-          const auto& result = *begin;
-
-          // NULL_ROW_ID (just a marker, not literally NULL) means that this result is either a gap (in the case of an
-          // unused immediate key) or the result of overallocating the result vector. As such, it must be skipped.
-          if (result.row_id.is_null()) {
-            continue;
-          }
-
-          if (result.aggregate_count > 0) {
-            values.emplace_back(result.accumulator / static_cast<AggregateType>(result.aggregate_count));
-            null_values.emplace_back(false);
-          } else {
-            values.emplace_back();
-            null_values.emplace_back(true);
-            null_written = true;
-          }
-        }
-      });
-  return null_written;
-}
-
-// AVG is not defined for non-arithmetic types. Avoiding compiler errors.
-template <typename ColumnDataType, typename AggregateType, WindowFunction aggregate_func>
-std::enable_if_t<aggregate_func == WindowFunction::Avg && !std::is_arithmetic_v<AggregateType>, bool>
-write_aggregate_values(const AggregateResults<ColumnDataType, aggregate_func>& /*results*/,
-                       std::vector<pmr_vector<AggregateType>>& /* values */,
-                       std::vector<pmr_vector<bool>>& /* null_vectors */) {
-  Fail("Invalid aggregate.");
-}
-
-// STDDEV_SAMP writes the calculated standard deviation from current aggregate and the aggregate counter.
-template <typename ColumnDataType, typename AggregateType, WindowFunction aggregate_func>
-std::enable_if_t<aggregate_func == WindowFunction::StandardDeviationSample && std::is_arithmetic_v<AggregateType>, bool>
-write_aggregate_values(const AggregateResults<ColumnDataType, aggregate_func>& results,
-                       std::vector<pmr_vector<AggregateType>>& value_vectors,
-                       std::vector<pmr_vector<bool>>& null_vectors) {
-  auto null_written = std::atomic<bool>{};
-  split_results_chunk_wise(true, results, value_vectors, null_vectors,
-                           [&](auto begin, const auto end, const ChunkID chunk_id) {
-                             auto& values = value_vectors[chunk_id];
-                             auto& null_values = null_vectors[chunk_id];
-
-                             for (; begin != end; ++begin) {
-                               const auto& result = *begin;
-
-                               // NULL_ROW_ID (just a marker, not literally NULL) means that this result is either a gap (in the case of an
-                               // unused immediate key) or the result of overallocating the result vector. As such, it must be skipped.
-                               if (result.row_id.is_null()) {
-                                 continue;
-                               }
-
-                               if (result.aggregate_count > 1) {
-                                 values.emplace_back(result.accumulator[3]);
-                                 null_values.emplace_back(false);
-                               } else {
-                                 // STDDEV_SAMP is undefined for lists with less than two elements.
-                                 values.emplace_back();
-                                 null_values.emplace_back(true);
-                                 null_written = true;
-                               }
-                             }
-                           });
-  return null_written;
-}
-
-// STDDEV_SAMP is not defined for non-arithmetic types. Avoiding compiler errors.
-template <typename ColumnDataType, typename AggregateType, WindowFunction aggregate_func>
-std::enable_if_t<aggregate_func == WindowFunction::StandardDeviationSample && !std::is_arithmetic_v<AggregateType>,
-                 bool>
-write_aggregate_values(const AggregateResults<ColumnDataType, aggregate_func>& /*results*/,
-                       std::vector<pmr_vector<AggregateType>>& /* values */,
-                       std::vector<pmr_vector<bool>>& /* null_vectors */) {
-  Fail("Invalid aggregate.");
-}
-
-=======
->>>>>>> 800a7e04
 template <typename ColumnDataType, WindowFunction aggregate_function>
 void AggregateHash::_write_aggregate_output(ColumnID aggregate_index) {
   // Used to track the duration of groupby columns writing, which is done for the first aggregate column only. Value is
