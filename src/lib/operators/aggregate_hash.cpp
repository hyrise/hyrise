--- conflicted
+++ resolved
@@ -31,8 +31,8 @@
 // AggregateKey was seen before. If not, a new aggregate result is inserted into results and connected to the row id.
 // This is important so that we can reconstruct the original values later. In any case, a reference to the result is
 // returned so that result information, such as the aggregate's count or sum, can be modified by the caller.
-template <bool CacheResultIds, typename ResultIds, typename Results, typename AggregateKey>
-typename Results::reference get_or_add_result(ResultIds& result_ids, Results& results, AggregateKey& key,
+template <typename ResultIds, typename Results, typename AggregateKey>
+typename Results::reference get_or_add_result(auto CacheResultIds, ResultIds& result_ids, Results& results, AggregateKey& key,
                                               const RowID& row_id) {
   // Get the result id for the current key or add it to the id map
   if constexpr (std::is_same_v<std::decay_t<AggregateKey>, EmptyAggregateKey>) {
@@ -52,12 +52,12 @@
     static_assert(std::is_same_v<AggregateKeyEntry, uint64_t>, "Expected AggregateKeyEntry to be unsigned 64-bit value");
     constexpr auto mask = AggregateKeyEntry{1} << 63;
 
-    if constexpr (CacheResultIds) {
+    if constexpr (std::is_same_v<decltype(CacheResultIds), std::true_type>) {
       if (first_key_entry & mask) {
         // std::cout << 's';
         const auto result_id = first_key_entry ^ mask;
 
-        results.resize(std::max(results.size(), result_id + 1));
+        results.resize(std::max(results.size(), static_cast<size_t>(result_id + 1)));
         // results[result_id].row_id = row_id;
 
         return results[result_id];
@@ -68,7 +68,7 @@
     auto [it, inserted] = result_ids.emplace(key, result_id);
     if (!inserted) {
       result_id = it->second;
-      if constexpr(CacheResultIds) {
+      if constexpr (std::is_same_v<decltype(CacheResultIds), std::true_type>) {
         first_key_entry.get() = mask | result_id;
       }
       // std::cout << 'h';
@@ -81,7 +81,7 @@
     results[result_id].row_id = row_id;
 
     // std::cout << 'i';
-    if constexpr(CacheResultIds) {
+    if constexpr (std::is_same_v<decltype(CacheResultIds), std::true_type>) {
       first_key_entry.get() = mask | result_id;
     }
     return results[result_id];
@@ -164,14 +164,9 @@
 };
 
 template <typename ColumnDataType, AggregateFunction function, typename AggregateKey>
-<<<<<<< HEAD
-void AggregateHash::_aggregate_segment(ChunkID chunk_id, ColumnID column_index, const AbstractSegment& abstract_segment,
-                                       KeysPerChunk<AggregateKey>& keys_per_chunk) {
-=======
 __attribute__((hot)) void AggregateHash::_aggregate_segment(ChunkID chunk_id, ColumnID column_index,
                                                             const AbstractSegment& abstract_segment,
-                                                            const KeysPerChunk<AggregateKey>& keys_per_chunk) {
->>>>>>> 37d36653
+                                                            KeysPerChunk<AggregateKey>& keys_per_chunk) {
   using AggregateType = typename AggregateTraits<ColumnDataType, function>::AggregateType;
 
   auto aggregator = AggregateFunctionBuilder<ColumnDataType, AggregateType, function>().get_aggregate_function();
@@ -184,50 +179,30 @@
 
   ChunkOffset chunk_offset{0};
 
-  const auto process_position = [&]<bool CacheResultIds>(const auto& position) {
+  const auto process_position = [&](const auto CacheResultIds, const auto& position) {
     auto& result =
-        get_or_add_result<CacheResultIds>(result_ids, results, get_aggregate_key<AggregateKey>(keys_per_chunk, chunk_id, chunk_offset),
+        get_or_add_result(CacheResultIds, result_ids, results, get_aggregate_key<AggregateKey>(keys_per_chunk, chunk_id, chunk_offset),
                           RowID{chunk_id, chunk_offset});
 
     /**
     * If the value is NULL, the current aggregate value does not change.
     */
     if (!position.is_null()) {
-<<<<<<< HEAD
-      // If we have a value, use the aggregator lambda to update the current aggregate value for this group
-auto optional = result.aggregate_count > 0 ? std::optional<AggregateType>{result.current_primary_aggregate} : std::optional<AggregateType>{};
-auto v = std::vector<AggregateType>{};
-      aggregator(ColumnDataType{position.value()}, optional, v);
-      if (optional) {
-        result.current_primary_aggregate = *optional;
-      }
-//      aggregator(ColumnDataType{position.value()}, result.current_primary_aggregate, result.current_secondary_aggregates);
-=======
       if constexpr (function == AggregateFunction::CountDistinct) {
         // For the case of CountDistinct, insert the current value into the set to keep track of distinct values
         result.ensure_distinct_values_initialized(context.buffer);
         result.distinct_values().emplace(position.value());
       } else if constexpr (function == AggregateFunction::StandardDeviationSample) {  // NOLINT
         result.ensure_secondary_aggregates_initialized(context.buffer);
-        aggregator(position.value(), result.current_primary_aggregate, result.current_secondary_aggregates());
+        aggregator(ColumnDataType{position.value()}, result.current_primary_aggregate, result.current_secondary_aggregates());
       } else {
-        aggregator(position.value(), result.current_primary_aggregate);
+        aggregator(ColumnDataType{position.value()}, result.current_primary_aggregate);
       }
->>>>>>> 37d36653
-
-      // if constexpr (function == AggregateFunction::Avg || function == AggregateFunction::Count ||
-      //               function == AggregateFunction::StandardDeviationSample) {  // NOLINT
-      //   // Increase the counter of non-NULL values only for aggregation functions that use it.
+
+      if constexpr (function == AggregateFunction::Avg || function == AggregateFunction::Count ||
+                    function == AggregateFunction::StandardDeviationSample) {  // NOLINT
+        // Increase the counter of non-NULL values only for aggregation functions that use it.
         ++result.aggregate_count;
-<<<<<<< HEAD
-      // }
-
-      if constexpr (function == AggregateFunction::CountDistinct) {  // NOLINT
-        // clang-tidy error: https://bugs.llvm.org/show_bug.cgi?id=35824
-        // for the case of CountDistinct, insert this value into the set to keep track of distinct values
-//        result.distinct_values.insert(ColumnDataType{position.value()});
-=======
->>>>>>> 37d36653
       }
     }
 
@@ -235,9 +210,9 @@
   };
 
   if (_contexts_per_column.size() > 1) {
-    segment_iterate<ColumnDataType>(abstract_segment, [&](const auto& position) {process_position.template operator()<true>(position);});
+    segment_iterate<ColumnDataType>(abstract_segment, [&](const auto& position) {process_position(std::true_type{}, position);});
   } else {
-    segment_iterate<ColumnDataType>(abstract_segment, [&](const auto& position) {process_position.template operator()<false>(position);});
+    segment_iterate<ColumnDataType>(abstract_segment, [&](const auto& position) {process_position(std::false_type{}, position);});
   }
 }
 
@@ -247,56 +222,17 @@
  */
 template <typename AggregateKey>
 KeysPerChunk<AggregateKey> AggregateHash::_partition_by_groupby_keys() const {
-  Timer t;
   KeysPerChunk<AggregateKey> keys_per_chunk;
 
   if constexpr (!std::is_same_v<AggregateKey, EmptyAggregateKey>) {
     const auto& input_table = left_input_table();
     const auto chunk_count = input_table->chunk_count();
 
-<<<<<<< HEAD
-    {
-      // Allocate a temporary memory buffer, for more details see aggregate_hash.hpp
-      // This calculation assumes that we use the biggest type of AggregateKey - other data structures use less space, but
-      // that is fine
-      // TODO how much does this acutally save?
-      size_t needed_size_per_aggregate_key =
-          aligned_size<AggregateKey>() + _groupby_column_ids.size() * aligned_size<AggregateKeyEntry>();
-      size_t needed_size = aligned_size<KeysPerChunk<AggregateKey>>() +
-                           chunk_count * aligned_size<AggregateKeys<AggregateKey>>() +
-                           input_table->row_count() * needed_size_per_aggregate_key;
-      needed_size =
-          static_cast<size_t>(static_cast<double>(needed_size) * 1.1);  // Give it a little bit more, just in case
-
-      auto temp_buffer = boost::container::pmr::monotonic_buffer_resource(needed_size);  // TODO geht der nicht out-of-scope?
-      auto allocator = AggregateKeysAllocator{PolymorphicAllocator<AggregateKeys<AggregateKey>>{&temp_buffer}};
-      allocator.allocate(1);  // Make sure that the buffer is initialized
-      const auto start_next_buffer_size = temp_buffer.next_buffer_size();
-
-      // Create the actual data structure
-      keys_per_chunk = KeysPerChunk<AggregateKey>{allocator};
-      keys_per_chunk.reserve(chunk_count);
-      for (ChunkID chunk_id{0}; chunk_id < chunk_count; ++chunk_id) {
-        const auto chunk = input_table->get_chunk(chunk_id);
-        // if (!chunk) continue; // TODO this looks broken, as keys_per_chunk[chunk_id] will not match anymore
-
-        if constexpr (std::is_same_v<AggregateKey, boost::container::small_vector<AggregateKeyEntry, 4>>) {
-          keys_per_chunk.emplace_back(chunk->size());
-          for (auto chunk_offset = ChunkOffset{0}; chunk_offset < chunk->size(); ++chunk_offset) {
-            keys_per_chunk.back()[chunk_offset] = AggregateKey(_groupby_column_ids.size());
-          }
-        } else {
-          keys_per_chunk.emplace_back(chunk->size());
-        }
-      }
-=======
     // Create the actual data structure
-    keys_per_chunk = KeysPerChunk<AggregateKey>{};
     keys_per_chunk.reserve(chunk_count);
     for (ChunkID chunk_id{0}; chunk_id < chunk_count; ++chunk_id) {
       const auto chunk = input_table->get_chunk(chunk_id);
       if (!chunk) continue;
->>>>>>> 37d36653
 
       if constexpr (std::is_same_v<AggregateKey, AggregateKeySmallVector>) {
         keys_per_chunk.emplace_back(chunk->size(), AggregateKey(_groupby_column_ids.size()));
@@ -334,7 +270,7 @@
 
     for (size_t group_column_index = 0; group_column_index < _groupby_column_ids.size(); ++group_column_index) {
       jobs.emplace_back(std::make_shared<JobTask>([&input_table, group_column_index, &keys_per_chunk, chunk_count,
-                                                   this, &t]() {
+                                                   this]() {
         const auto groupby_column_id = _groupby_column_ids.at(group_column_index);
         const auto data_type = input_table->column_data_type(groupby_column_id);
 
@@ -376,7 +312,6 @@
               });
             }
           } else {
-            Timer t2;
             /*
             Store unique IDs for equal values in the groupby column (similar to dictionary encoding).
             The ID 0 is reserved for NULL values. The combined IDs build an AggregateKey for each row.
@@ -398,13 +333,7 @@
               id_counter = 5'000'000'000;
             }
 
-<<<<<<< HEAD
-            // std::cout << "pre-chunk" << t2.lap_formatted() << std::endl;
-
-            for (ChunkID chunk_id{0}; chunk_id < chunk_count; ++chunk_id) {
-=======
             for (auto chunk_id = ChunkID{0}; chunk_id < chunk_count; ++chunk_id) {
->>>>>>> 37d36653
               const auto chunk_in = input_table->get_chunk(chunk_id);
               if (!chunk_in) continue;
 
@@ -496,11 +425,9 @@
 
                 ++chunk_offset;
               });
-              // std::cout << "chunk" << t2.lap_formatted() << std::endl;
             }
           }
         });
-        // std::cout << "Column " << group_column_index << ": " << t.lap_formatted() << std::endl;
       }));
       jobs.back()->schedule();
     }
@@ -613,7 +540,7 @@
 
       for (ChunkOffset chunk_offset{0}; chunk_offset < input_chunk_size; chunk_offset++) {
         // Make sure the value or combination of values is added to the list of distinct value(s)
-        get_or_add_result<false>(result_ids, results, get_aggregate_key<AggregateKey>(keys_per_chunk, chunk_id, chunk_offset),
+        get_or_add_result(std::false_type{}, result_ids, results, get_aggregate_key<AggregateKey>(keys_per_chunk, chunk_id, chunk_offset),
                           RowID{chunk_id, chunk_offset});
       }
     } else {
@@ -645,7 +572,7 @@
           } else {
             // count occurrences for each group key
             for (ChunkOffset chunk_offset{0}; chunk_offset < input_chunk_size; chunk_offset++) {
-              auto& result = get_or_add_result<true>(result_ids, results, // TODO fix hard-coded <true>
+              auto& result = get_or_add_result(std::true_type{}, result_ids, results, // TODO fix hard-coded <true>
                                                get_aggregate_key<AggregateKey>(keys_per_chunk, chunk_id, chunk_offset),
                                                RowID{chunk_id, chunk_offset});
               ++result.aggregate_count;
@@ -724,12 +651,7 @@
       _aggregate<std::array<AggregateKeyEntry, 2>>();
       break;
     default:
-<<<<<<< HEAD
-      PerformanceWarning("No std::array implementation initialized - falling back to vector");
-      _aggregate<boost::container::small_vector<AggregateKeyEntry, 4>>();
-=======
       _aggregate<AggregateKeySmallVector>();
->>>>>>> 37d36653
       break;
   }
 
@@ -806,10 +728,10 @@
 
   size_t output_offset = 0;
   for (const auto& result : results) {
-    null_values[output_offset] = result.aggregate_count == 0;
-
-    if (result.aggregate_count > 0) {
-      values[output_offset] = result.current_primary_aggregate;
+    null_values[output_offset] = !result.current_primary_aggregate;
+
+    if (result.current_primary_aggregate) {
+      values[output_offset] = *result.current_primary_aggregate;
     }
     ++output_offset;
   }
@@ -836,19 +758,11 @@
     const AggregateResults<ColumnDataType, AggregateType>& results) {
   values.resize(results.size());
 
-<<<<<<< HEAD
-//  size_t output_offset = 0;
-//  for (const auto& result : results) {
-//    values[output_offset] = result.distinct_values.size();
-//    ++output_offset;
-//  }
-=======
   size_t output_offset = 0;
   for (const auto& result : results) {
     values[output_offset] = result.distinct_values().size();
     ++output_offset;
   }
->>>>>>> 37d36653
 }
 
 // AVG writes the calculated average from current aggregate and the aggregate counter
@@ -861,10 +775,10 @@
 
   auto output_offset = ChunkOffset{0};
   for (const auto& result : results) {
-    null_values[output_offset] = result.aggregate_count == 0;
-
-    if (result.aggregate_count > 0) {
-      values[output_offset] = result.current_primary_aggregate / static_cast<AggregateType>(result.aggregate_count);
+    null_values[output_offset] = !result.current_primary_aggregate;
+
+    if (result.current_primary_aggregate) {
+      values[output_offset] = *result.current_primary_aggregate / static_cast<AggregateType>(result.aggregate_count);
     }
     ++output_offset;
   }
@@ -890,8 +804,8 @@
   for (const auto& result : results) {
     const auto count = static_cast<AggregateType>(result.aggregate_count);
 
-    if (count > 1) {
-      values[output_offset] = result.current_primary_aggregate;
+    if (result.current_primary_aggregate && count > 1) {
+      values[output_offset] = *result.current_primary_aggregate;
     } else {
       null_values[output_offset] = true;
     }
