--- conflicted
+++ resolved
@@ -563,13 +563,8 @@
           continue;
         }
 
-<<<<<<< HEAD
-        const auto base_segment = chunk_in->get_segment(input_column_id);
+        const auto abstract_segment = chunk_in->get_segment(input_column_id);
         const auto data_type = input_table->column_data_type(input_column_id);
-=======
-        auto abstract_segment = chunk_in->get_segment(input_column_id);
-        auto data_type = input_table->column_data_type(input_column_id);
->>>>>>> f5da4288
 
         /*
         Invoke correct aggregator for each segment
