#include "aggregate_hash.hpp"

#include <cmath>
#include <memory>
#include <optional>
#include <string>
#include <unordered_map>
#include <utility>
#include <vector>

#include <magic_enum.hpp>

#include "aggregate/aggregate_traits.hpp"
#include "constant_mappings.hpp"
#include "expression/pqp_column_expression.hpp"
#include "hyrise.hpp"
#include "resolve_type.hpp"
#include "scheduler/abstract_task.hpp"
#include "scheduler/job_task.hpp"
#include "storage/create_iterable_from_segment.hpp"
#include "storage/segment_iterate.hpp"
#include "utils/aligned_size.hpp"
#include "utils/assert.hpp"
#include "utils/performance_warning.hpp"
#include "utils/timer.hpp"

namespace {
using namespace opossum;  // NOLINT

// Given an AggregateKey key, and a RowId row_id where this AggregateKey was encountered, this first checks if the
// AggregateKey was seen before. If not, a new aggregate result is inserted into results and connected to the row id.
// This is important so that we can reconstruct the original values later. In any case, a reference to the result is
// returned so that result information, such as the aggregate's count or sum, can be modified by the caller.
template <typename CacheResultIds, typename ResultIds, typename Results, typename AggregateKey>
typename Results::reference get_or_add_result(CacheResultIds x, ResultIds& result_ids, Results& results, AggregateKey& key,
                                              const RowID& row_id) {
  // Get the result id for the current key or add it to the id map
  if constexpr (std::is_same_v<std::decay_t<AggregateKey>, EmptyAggregateKey>) {
    if (results.empty()) {
      results.emplace_back();
      results[0].row_id = row_id;
    }
    return results[0];
  } else {
    auto dummy_entry = AggregateKeyEntry{};
    auto first_key_entry = std::reference_wrapper<AggregateKeyEntry>{std::ref(dummy_entry)};
    if constexpr (std::is_same_v<std::decay_t<AggregateKey>, AggregateKeyEntry>) {
      first_key_entry = std::ref(key);
    } else {
      first_key_entry = std::ref(key[0]);
    }
    static_assert(std::is_same_v<AggregateKeyEntry, uint64_t>, "Expected AggregateKeyEntry to be unsigned 64-bit value");
    constexpr auto mask = AggregateKeyEntry{1} << 63;

    if constexpr (std::is_same_v<CacheResultIds, std::true_type>) {
      if (first_key_entry & mask) {
        const auto result_id = first_key_entry ^ mask;

        results.resize(std::max(results.size(), static_cast<size_t>(result_id + 1)));
        results[result_id].row_id = row_id;

        return results[result_id];
      }
    }

    auto result_id = results.size();
    auto [it, inserted] = result_ids.emplace(key, result_id);
    if (!inserted) {
      result_id = it->second;
      if constexpr (std::is_same_v<CacheResultIds, std::true_type>) {
        first_key_entry.get() = mask | result_id;
      }
      return results[result_id];
    }

    // If it was added to the id map, add the current row id to the result list so that we can revert the
    // value(s) -> key mapping
    results.emplace_back();
    results[result_id].row_id = row_id;

    if constexpr (std::is_same_v<CacheResultIds, std::true_type>) {
      first_key_entry.get() = mask | result_id;
    }
    return results[result_id];
  }
}

template <typename AggregateKey>
AggregateKey& get_aggregate_key([[maybe_unused]] KeysPerChunk<AggregateKey>& keys_per_chunk,
                                      [[maybe_unused]] const ChunkID chunk_id,
                                      [[maybe_unused]] const ChunkOffset chunk_offset) {
  if constexpr (!std::is_same_v<AggregateKey, EmptyAggregateKey>) {
    auto& hash_keys = keys_per_chunk[chunk_id];

    return hash_keys[chunk_offset];
  } else {
    // We have to return a reference to something, so we create a static EmptyAggregateKey here which is used by
    // every call.
    static EmptyAggregateKey empty_aggregate_key;
    return empty_aggregate_key;
  }
}

}  // namespace

namespace opossum {

AggregateHash::AggregateHash(const std::shared_ptr<AbstractOperator>& in,
                             const std::vector<std::shared_ptr<AggregateExpression>>& aggregates,
                             const std::vector<ColumnID>& groupby_column_ids)
    : AbstractAggregateOperator(in, aggregates, groupby_column_ids,
                                std::make_unique<OperatorPerformanceData<OperatorSteps>>()) {
  _has_aggregate_functions =
      !_aggregates.empty() && !std::all_of(_aggregates.begin(), _aggregates.end(), [](const auto aggregate_expression) {
        return aggregate_expression->aggregate_function == AggregateFunction::Any;
      });
}

const std::string& AggregateHash::name() const {
  static const auto name = std::string{"AggregateHash"};
  return name;
}

std::shared_ptr<AbstractOperator> AggregateHash::_on_deep_copy(
    const std::shared_ptr<AbstractOperator>& copied_left_input,
    const std::shared_ptr<AbstractOperator>& copied_right_input) const {
  return std::make_shared<AggregateHash>(copied_left_input, _aggregates, _groupby_column_ids);
}

void AggregateHash::_on_set_parameters(const std::unordered_map<ParameterID, AllTypeVariant>& parameters) {}

void AggregateHash::_on_cleanup() { _contexts_per_column.clear(); }

/*
Visitor context for the AggregateVisitor. The AggregateResultContext can be used without knowing the
AggregateKey, the AggregateContext is the "full" version.
*/
template <typename ColumnDataType, AggregateFunction aggregate_function>
struct AggregateResultContext : SegmentVisitorContext {
  using AggregateResultAllocator = PolymorphicAllocator<AggregateResults<ColumnDataType, aggregate_function>>;

  AggregateResultContext() : results(AggregateResultAllocator{&buffer}) {
  }

  boost::container::pmr::monotonic_buffer_resource buffer;
  AggregateResults<ColumnDataType, aggregate_function> results;
};

template <typename ColumnDataType, AggregateFunction aggregate_function, typename AggregateKey>
struct AggregateContext : public AggregateResultContext<ColumnDataType, aggregate_function> {
  AggregateContext() {
    auto allocator = AggregateResultIdMapAllocator<AggregateKey>{&this->buffer};

    // Unused if AggregateKey == EmptyAggregateKey, but we initialize it anyway to reduce the number of diverging code
    // paths.
    // NOLINTNEXTLINE(clang-analyzer-core.CallAndMessage) - false warning: called C++ object (result_ids) is null
    result_ids = std::make_unique<AggregateResultIdMap<AggregateKey>>(allocator);
  }

  std::unique_ptr<AggregateResultIdMap<AggregateKey>> result_ids;
};

template <typename ColumnDataType, AggregateFunction aggregate_function, typename AggregateKey>
__attribute__((hot)) void AggregateHash::_aggregate_segment(ChunkID chunk_id, ColumnID column_index,
                                                            const AbstractSegment& abstract_segment,
<<<<<<< HEAD
                                                            KeysPerChunk<AggregateKey>& keys_per_chunk) {
  using AggregateType = typename AggregateTraits<ColumnDataType, function>::AggregateType;
=======
                                                            const KeysPerChunk<AggregateKey>& keys_per_chunk) {
  using AggregateType = typename AggregateTraits<ColumnDataType, aggregate_function>::AggregateType;
>>>>>>> ed2b7874

  auto aggregator =
      AggregateFunctionBuilder<ColumnDataType, AggregateType, aggregate_function>().get_aggregate_function();

<<<<<<< HEAD
  auto& context = *std::static_pointer_cast<AggregateContext<ColumnDataType, function, AggregateKey>>(
=======
  auto& context = *std::static_pointer_cast<AggregateContext<ColumnDataType, aggregate_function, AggregateKey>>(
>>>>>>> ed2b7874
      _contexts_per_column[column_index]);

  auto& result_ids = *context.result_ids;
  auto& results = context.results;

  ChunkOffset chunk_offset{0};

  const auto process_position = [&](const auto CacheResultIds, const auto& position) {
    auto& result =
        get_or_add_result(CacheResultIds, result_ids, results, get_aggregate_key<AggregateKey>(keys_per_chunk, chunk_id, chunk_offset),
                          RowID{chunk_id, chunk_offset});

    /**
    * If the value is NULL, the current aggregate value does not change.
    */
    if (!position.is_null()) {
      if constexpr (aggregate_function == AggregateFunction::CountDistinct) {
        // For the case of CountDistinct, insert the current value into the set to keep track of distinct values
<<<<<<< HEAD
        result.current_primary_aggregate.emplace(position.value());
      } else {
        aggregator(ColumnDataType{position.value()}, result.aggregate_count, result.current_primary_aggregate);
=======
        result.accumulator.emplace(position.value());
      } else {
        aggregator(position.value(), result.aggregate_count, result.accumulator);
>>>>>>> ed2b7874
      }

      ++result.aggregate_count;
    }

    ++chunk_offset;
  };

  // if (_contexts_per_column.size() > 1) {  OR direct value min/max thing
    segment_iterate<ColumnDataType>(abstract_segment, [&](const auto& position) {process_position(std::true_type{}, position);});
  // } else {
  //   segment_iterate<ColumnDataType>(abstract_segment, [&](const auto& position) {process_position(std::false_type{}, position);});
  // }
}

/**
 * Partition the input chunks by the given group key(s). This is done by creating a vector that contains the
 * AggregateKey for each row. It is gradually built by visitors, one for each group segment.
 */
template <typename AggregateKey>
KeysPerChunk<AggregateKey> AggregateHash::_partition_by_groupby_keys() const {
  KeysPerChunk<AggregateKey> keys_per_chunk;

  if constexpr (!std::is_same_v<AggregateKey, EmptyAggregateKey>) {
    const auto& input_table = left_input_table();
    const auto chunk_count = input_table->chunk_count();

    // Create the actual data structure
    keys_per_chunk.reserve(chunk_count);
    for (ChunkID chunk_id{0}; chunk_id < chunk_count; ++chunk_id) {
      const auto chunk = input_table->get_chunk(chunk_id);
      if (!chunk) continue;

      if constexpr (std::is_same_v<AggregateKey, AggregateKeySmallVector>) {
        keys_per_chunk.emplace_back(chunk->size(), AggregateKey(_groupby_column_ids.size()));
      } else {
        keys_per_chunk.emplace_back(chunk->size(), AggregateKey{});
      }
    }

    // Now that we have the data structures in place, we can start the actual work. We want to fill
    // keys_per_chunk[chunk_id][chunk_offset] with something that uniquely identifies the group into which that
    // position belongs. There are a couple of options here (cf. AggregateHash::_on_execute):
    //
    // 0 GROUP BY columns:   No partitioning needed; we don't reach this point because of the check for
    //                       EmptyAggregateKey above
    // 1 GROUP BY column:    The AggregateKey is one dimensional, i.e., the same as AggregateKeyEntry
    // > 1 GROUP BY columns: The AggregateKey is multi-dimensional. The value in
    //                       keys_per_chunk[chunk_id][chunk_offset] is subscripted with the index of the GROUP BY
    //                       columns (not the same as the GROUP BY column_id)
    //
    // To generate a unique identifier, we create a map from the value found in the respective GROUP BY column to
    // a unique uint64_t. The value 0 is reserved for NULL.
    //
    // This has the cost of a hashmap lookup and potential insert for each row and each GROUP BY column. There are
    // some cases in which we can avoid this. These make use of the fact that we can only have 2^64 - 2*2^32 values
    // in a table (due to INVALID_VALUE_ID and INVALID_CHUNK_OFFSET limiting the range of RowIDs).
    //
    // (1) For types smaller than AggregateKeyEntry, such as int32_t, their value range can be immediately mapped into
    //     uint64_t. We cannot do the same for int64_t because we need to account for NULL values.
    // (2) For strings not longer than five characters, there are 1+2^(1*8)+2^(2*8)+2^(3*8)+2^(4*8) potential values.
    //     We can immediately map these into a numerical representation by reinterpreting their byte storage as an
    //     integer. The calculation is described below. Note that this is done on a per-string basis and does not
    //     require all strings in the given column to be that short.
    std::vector<std::shared_ptr<AbstractTask>> jobs;
    jobs.reserve(_groupby_column_ids.size());

    _min = AggregateKeyEntry{std::numeric_limits<AggregateKeyEntry>::max()};  // 0 is reserved for NULL
    _max = AggregateKeyEntry{1};
    // TODO muss pro Job berechnet und dann aggregiert werden. Sonst concurrency = :(

    for (size_t group_column_index = 0; group_column_index < _groupby_column_ids.size(); ++group_column_index) {
      jobs.emplace_back(std::make_shared<JobTask>([&input_table, group_column_index, &keys_per_chunk, chunk_count,
                                                   this]() {
        const auto groupby_column_id = _groupby_column_ids.at(group_column_index);
        const auto data_type = input_table->column_data_type(groupby_column_id);

        resolve_data_type(data_type, [&](auto type) {
          using ColumnDataType = typename decltype(type)::type;

          if constexpr (std::is_same_v<ColumnDataType, int32_t>) {
            // For values with a smaller type than AggregateKeyEntry, we can use the value itself as an
            // AggregateKeyEntry. We cannot do this for types with the same size as AggregateKeyEntry as we need to have
            // a special NULL value. By using the value itself, we can save us the effort of building the id_map.
            for (ChunkID chunk_id{0}; chunk_id < chunk_count; ++chunk_id) {
              const auto chunk_in = input_table->get_chunk(chunk_id);
              const auto abstract_segment = chunk_in->get_segment(groupby_column_id);
              ChunkOffset chunk_offset{0};
              auto& keys = keys_per_chunk[chunk_id];
              segment_iterate<ColumnDataType>(*abstract_segment, [&](const auto& position) {
                const auto int_to_uint = [](const int32_t value) {
                  // We need to convert a potentially negative int32_t value into the uint64_t space. We do not care
                  // about preserving the value, just its uniqueness. Subtract the minimum value in int32_t (which is
                  // negative itself) to get a positive number.
                  const auto shifted_value = static_cast<int64_t>(value) - std::numeric_limits<int32_t>::min();
                  DebugAssert(shifted_value >= 0, "Type conversion failed");
                  return static_cast<uint64_t>(shifted_value);
                };

                if constexpr (std::is_same_v<AggregateKey, AggregateKeyEntry>) {
                  if (position.is_null()) {
                    keys[chunk_offset] = 0;
                  } else {
                    keys[chunk_offset] = int_to_uint(position.value()) + 1;
<<<<<<< HEAD
                    _min = std::min(_min, keys[chunk_offset]);
                    _max = std::max(_max, keys[chunk_offset]);
=======
>>>>>>> ed2b7874
                  }
                } else {
                  if (position.is_null()) {
                    keys[chunk_offset][group_column_index] = 0;
                  } else {
                    keys[chunk_offset][group_column_index] = int_to_uint(position.value()) + 1;
                  }
                }
                ++chunk_offset;
              });
            }
          } else {
            /*
            Store unique IDs for equal values in the groupby column (similar to dictionary encoding).
            The ID 0 is reserved for NULL values. The combined IDs build an AggregateKey for each row.
            */

            // This time, we have no idea how much space we need, so we take some memory and then rely on the automatic
            // resizing. The size is quite random, but since single memory allocations do not cost too much, we rather
            // allocate a bit too much.
            auto temp_buffer = boost::container::pmr::monotonic_buffer_resource(1'000'000);
            auto allocator = PolymorphicAllocator<std::pair<const ColumnDataType, AggregateKeyEntry>>{&temp_buffer};

            auto id_map = tsl::robin_map<ColumnDataType, AggregateKeyEntry, std::hash<ColumnDataType>, std::equal_to<>,
                                         decltype(allocator)>(allocator);
            AggregateKeyEntry id_counter = 1u;

            if constexpr (std::is_same_v<ColumnDataType, pmr_string>) {
              // We store strings shorter than five characters without using the id_map. For that, we need to reserve
              // the IDs used for short strings (see below).
              id_counter = 5'000'000'000;
            }

            for (auto chunk_id = ChunkID{0}; chunk_id < chunk_count; ++chunk_id) {
              const auto chunk_in = input_table->get_chunk(chunk_id);
              if (!chunk_in) continue;

              auto& keys = keys_per_chunk[chunk_id];

              const auto abstract_segment = chunk_in->get_segment(groupby_column_id);
              ChunkOffset chunk_offset{0};
              auto& keys = keys_per_chunk[chunk_id];
              segment_iterate<ColumnDataType>(*abstract_segment, [&](const auto& position) {
                if (position.is_null()) {
                  if constexpr (std::is_same_v<AggregateKey, AggregateKeyEntry>) {
                    keys[chunk_offset] = 0u;
                  } else {
                    keys[chunk_offset][group_column_index] = 0u;
                  }
                } else {
                  // We need to generate an ID that is unique for the value. In some cases, we can use an optimization,
                  // in others, we can't. We need to somehow track whether we have found an ID or not. For this, we
                  // first set `id` to its maximum value. If after all branches it is still that max value, no optimized
                  // ID generation was applied and we need to generate the ID using the value->ID map.
                  auto id = std::numeric_limits<AggregateKeyEntry>::max();

                  if constexpr (std::is_same_v<ColumnDataType, pmr_string>) {
                    const auto& string = position.value();
                    if (string.size() < 5) {
                      static_assert(std::is_same_v<AggregateKeyEntry, uint64_t>, "Calculation only valid for uint64_t");

                      const auto char_to_uint = [](const char in, const uint bits) {
                        // chars may be signed or unsigned. For the calculation as described below, we need signed
                        // chars.
                        return static_cast<uint64_t>(*reinterpret_cast<const uint8_t*>(&in)) << bits;
                      };

                      switch (string.size()) {
                          // Optimization for short strings (see above):
                          //
                          // NULL:              0
                          // str.length() == 0: 1
                          // str.length() == 1: 2 + (uint8_t) str            // maximum: 257 (2 + 0xff)
                          // str.length() == 2: 258 + (uint16_t) str         // maximum: 65'793 (258 + 0xffff)
                          // str.length() == 3: 65'794 + (uint24_t) str      // maximum: 16'843'009
                          // str.length() == 4: 16'843'010 + (uint32_t) str  // maximum: 4'311'810'305
                          // str.length() >= 5: map-based identifiers, starting at 5'000'000'000 for better distinction
                          //
                          // This could be extended to longer strings if the size of the input table (and thus the
                          // maximum number of distinct strings) is taken into account. For now, let's not make it even
                          // more complicated.

                        case 0: {
                          id = uint64_t{1};
                        } break;

                        case 1: {
                          id = uint64_t{2} + char_to_uint(string[0], 0);
                        } break;

                        case 2: {
                          id = uint64_t{258} + char_to_uint(string[1], 8) + char_to_uint(string[0], 0);
                        } break;

                        case 3: {
                          id = uint64_t{65'794} + char_to_uint(string[2], 16) + char_to_uint(string[1], 8) +
                               char_to_uint(string[0], 0);
                        } break;

                        case 4: {
                          id = uint64_t{16'843'010} + char_to_uint(string[3], 24) + char_to_uint(string[2], 16) +
                               char_to_uint(string[1], 8) + char_to_uint(string[0], 0);
                        } break;
                      }
                    }
                  }

                  if (id == std::numeric_limits<AggregateKeyEntry>::max()) {
                    // Could not take the shortcut above, either because we don't have a string or because it is too
                    // long
                    auto inserted = id_map.try_emplace(ColumnDataType{position.value()}, id_counter);

                    id = inserted.first->second;

                    // if the id_map didn't have the value as a key and a new element was inserted
                    if (inserted.second) ++id_counter;
                  }

                  if constexpr (std::is_same_v<AggregateKey, AggregateKeyEntry>) {
                    keys[chunk_offset] = id;
                  } else {
                    keys[chunk_offset][group_column_index] = id;
                  }
                }

                ++chunk_offset;
              });
            }
          }
        });
      }));
    }

    Hyrise::get().scheduler()->schedule_and_wait_for_tasks(jobs);

    if constexpr (std::is_same_v<AggregateKey, AggregateKeyEntry>) {
      if (_min <= _max && _max - _min < input_table->row_count() * 1.2) {
        // TODO better metric? - worst case is that all values are either _min or _max
        // maybe second pass to count distinct values in vector first? Bloom Filter + Popcount?
        for (auto chunk_id = ChunkID{0}; chunk_id < chunk_count; ++chunk_id) {
          const auto chunk_size = input_table->get_chunk(chunk_id)->size();
          for (auto chunk_offset = ChunkOffset{0}; chunk_offset < chunk_size; ++chunk_offset) {
            auto& key = keys_per_chunk[chunk_id][chunk_offset];
            key = (key - _min + 1) | (AggregateKeyEntry{1} << 63);
          }
        }
      } else {
        _min = 0;
        _max = 0;
      }
    } else {
      _min = 0;
      _max = 0;
    }
  }

  return keys_per_chunk;
}

template <typename AggregateKey>
void AggregateHash::_aggregate() {
  const auto& input_table = left_input_table();

  if constexpr (HYRISE_DEBUG) {
    for (const auto& groupby_column_id : _groupby_column_ids) {
      Assert(groupby_column_id < input_table->column_count(), "GroupBy column index out of bounds");
    }
  }

  // Check for invalid aggregates
  _validate_aggregates();

  auto& step_performance_data = dynamic_cast<OperatorPerformanceData<OperatorSteps>&>(*performance_data);
  Timer timer;

  /**
   * PARTITIONING STEP
   */
  auto keys_per_chunk = _partition_by_groupby_keys<AggregateKey>();
  step_performance_data.set_step_runtime(OperatorSteps::GroupByKeyPartitioning, timer.lap());

  /**
   * AGGREGATION STEP
   */
  _contexts_per_column = std::vector<std::shared_ptr<SegmentVisitorContext>>(_aggregates.size());

  if (!_has_aggregate_functions) {
    /*
    Insert a dummy context for the DISTINCT implementation.
    That way, _contexts_per_column will always have at least one context with results.
    This is important later on when we write the group keys into the table.
<<<<<<< HEAD
=======
    The template parameters (int32_t, AggregateFunction::Min) do not matter, as we do not calculate an aggregate anyway.
>>>>>>> ed2b7874
    */
    auto context = std::make_shared<AggregateContext<int32_t, AggregateFunction::Min, AggregateKey>>();
    _contexts_per_column.push_back(context);
  }

  /**
   * Create an AggregateContext for each column in the input table that a normal (i.e. non-DISTINCT) aggregate is
   * created on. We do this here, and not in the per-chunk-loop below, because there might be no Chunks in the input
   * and _write_aggregate_output() needs these contexts anyway.
   */
  for (ColumnID aggregate_idx{0}; aggregate_idx < _aggregates.size(); ++aggregate_idx) {
    const auto& aggregate = _aggregates[aggregate_idx];

    const auto& pqp_column = static_cast<const PQPColumnExpression&>(*aggregate->argument());
    const auto input_column_id = pqp_column.column_id;

    if (input_column_id == INVALID_COLUMN_ID) {
      Assert(aggregate->aggregate_function == AggregateFunction::Count, "Only COUNT may have an invalid ColumnID");
      // SELECT COUNT(*) - we know the template arguments, so we don't need a visitor
      auto context = std::make_shared<AggregateContext<CountColumnType, AggregateFunction::Count, AggregateKey>>();
      _contexts_per_column[aggregate_idx] = context;
      continue;
    }
    const auto data_type = input_table->column_data_type(input_column_id);
    _contexts_per_column[aggregate_idx] =
        _create_aggregate_context<AggregateKey>(data_type, aggregate->aggregate_function);
  }

  // Process Chunks and perform aggregations
  const auto chunk_count = input_table->chunk_count();
  for (ChunkID chunk_id{0}; chunk_id < chunk_count; ++chunk_id) {
    const auto chunk_in = input_table->get_chunk(chunk_id);
    if (!chunk_in) continue;

    // Sometimes, gcc is really bad at accessing loop conditions only once, so we cache that here.
    const auto input_chunk_size = chunk_in->size();

    if (!_has_aggregate_functions) {
      /**
       * DISTINCT implementation
       *
       * In Opossum we handle the SQL keyword DISTINCT by using an aggregate operator with grouping but without 
       * aggregate functions. All input columns (either explicitly specified as `SELECT DISTINCT a, b, c` OR implicitly
       * as `SELECT DISTINCT *` are passed as `groupby_column_ids`).
       *
       * As the grouping happens as part of the aggregation but no aggregate function exists , we use
       * `AggregateFunction::Min` as a fake aggregate function whose result will be discarded. From here on, the steps
       * are the same as they are for a regular grouped aggregate.
       */

      auto context =
<<<<<<< HEAD
          std::static_pointer_cast<AggregateContext<int32_t, AggregateFunction::Min, AggregateKey>>(
=======
          std::static_pointer_cast<AggregateContext<DistinctColumnType, AggregateFunction::Min, AggregateKey>>(
>>>>>>> ed2b7874
              _contexts_per_column[0]);

      auto& result_ids = *context->result_ids;
      auto& results = context->results;

      for (ChunkOffset chunk_offset{0}; chunk_offset < input_chunk_size; chunk_offset++) {
        // Make sure the value or combination of values is added to the list of distinct value(s)
        get_or_add_result(std::false_type{}, result_ids, results, get_aggregate_key<AggregateKey>(keys_per_chunk, chunk_id, chunk_offset),
                          RowID{chunk_id, chunk_offset});
      }
    } else {
      ColumnID aggregate_idx{0};
      for (const auto& aggregate : _aggregates) {
        /**
         * Special COUNT(*) implementation.
         * Because COUNT(*) does not have a specific target column, we use the maximum ColumnID.
         * We then go through the keys_per_chunk map and count the occurrences of each group key.
         * The results are saved in the regular aggregate_count variable so that we don't need a
         * specific output logic for COUNT(*).
         */

        const auto& pqp_column = static_cast<const PQPColumnExpression&>(*aggregate->argument());
        const auto input_column_id = pqp_column.column_id;

        if (input_column_id == INVALID_COLUMN_ID) {
          Assert(aggregate->aggregate_function == AggregateFunction::Count, "Only COUNT may have an invalid ColumnID");
<<<<<<< HEAD
          auto context = std::static_pointer_cast<AggregateContext<CountColumnType, AggregateFunction::Count, AggregateKey>>(
              _contexts_per_column[aggregate_idx]);
=======
          auto context =
              std::static_pointer_cast<AggregateContext<CountColumnType, AggregateFunction::Count, AggregateKey>>(
                  _contexts_per_column[aggregate_idx]);
>>>>>>> ed2b7874

          auto& result_ids = *context->result_ids;
          auto& results = context->results;

          if constexpr (std::is_same_v<AggregateKey, EmptyAggregateKey>) {
            // Not grouped by anything, simply count the number of rows
            results.resize(1);
            results[0].aggregate_count += input_chunk_size;
            // TODO set results[0].row_id so that it does not get ignored?
          } else {
            // count occurrences for each group key
            for (ChunkOffset chunk_offset{0}; chunk_offset < input_chunk_size; chunk_offset++) {
              auto& result = get_or_add_result(std::true_type{}, result_ids, results, // TODO fix hard-coded <true>
                                               get_aggregate_key<AggregateKey>(keys_per_chunk, chunk_id, chunk_offset),
                                               RowID{chunk_id, chunk_offset});
              ++result.aggregate_count;
            }
          }

          ++aggregate_idx;
          continue;
        }

        const auto abstract_segment = chunk_in->get_segment(input_column_id);
        const auto data_type = input_table->column_data_type(input_column_id);

        /*
        Invoke correct aggregator for each segment
        */

        resolve_data_type(data_type, [&, aggregate](auto type) {
          using ColumnDataType = typename decltype(type)::type;

          switch (aggregate->aggregate_function) {
            case AggregateFunction::Min:
              _aggregate_segment<ColumnDataType, AggregateFunction::Min, AggregateKey>(
                  chunk_id, aggregate_idx, *abstract_segment, keys_per_chunk);
              break;
            case AggregateFunction::Max:
              _aggregate_segment<ColumnDataType, AggregateFunction::Max, AggregateKey>(
                  chunk_id, aggregate_idx, *abstract_segment, keys_per_chunk);
              break;
            case AggregateFunction::Sum:
              _aggregate_segment<ColumnDataType, AggregateFunction::Sum, AggregateKey>(
                  chunk_id, aggregate_idx, *abstract_segment, keys_per_chunk);
              break;
            case AggregateFunction::Avg:
              _aggregate_segment<ColumnDataType, AggregateFunction::Avg, AggregateKey>(
                  chunk_id, aggregate_idx, *abstract_segment, keys_per_chunk);
              break;
            case AggregateFunction::Count:
              _aggregate_segment<ColumnDataType, AggregateFunction::Count, AggregateKey>(
                  chunk_id, aggregate_idx, *abstract_segment, keys_per_chunk);
              break;
            case AggregateFunction::CountDistinct:
              _aggregate_segment<ColumnDataType, AggregateFunction::CountDistinct, AggregateKey>(
                  chunk_id, aggregate_idx, *abstract_segment, keys_per_chunk);
              break;
            case AggregateFunction::StandardDeviationSample:
              _aggregate_segment<ColumnDataType, AggregateFunction::StandardDeviationSample, AggregateKey>(
                  chunk_id, aggregate_idx, *abstract_segment, keys_per_chunk);
              break;
            case AggregateFunction::Any:
              // ANY is a pseudo-function and is handled by _write_groupby_output
              break;
          }
        });

        ++aggregate_idx;
      }
    }
  }
  step_performance_data.set_step_runtime(OperatorSteps::Aggregating, timer.lap());
}  // NOLINT(readability/fn_size)

std::shared_ptr<const Table> AggregateHash::_on_execute() {
  // We do not want the overhead of a vector with heap storage when we have a limited number of aggregate columns.
  // However, more specializations mean more compile time. We now have specializations for 0, 1, 2, and >2 GROUP BY
  // columns.
  switch (_groupby_column_ids.size()) {
    case 0:
      _aggregate<EmptyAggregateKey>();
      break;
    case 1:
      // No need for a complex data structure if we only have one entry
      _aggregate<AggregateKeyEntry>();
      break;
    case 2:
      _aggregate<std::array<AggregateKeyEntry, 2>>();
      break;
    default:
      _aggregate<AggregateKeySmallVector>();
      break;
  }

  const auto num_output_columns = _groupby_column_ids.size() + _aggregates.size();
  _output_column_definitions.resize(num_output_columns);
  _output_segments.resize(num_output_columns);

  /**
   * If only GROUP BY columns (including ANY pseudo-aggregates) are written, we need to call _write_groupby_output.
   *   Example: SELECT c_custkey, c_name FROM customer GROUP BY c_custkey, c_name (same as SELECT DISTINCT), which
   *            is rewritten to group only on c_custkey and collect c_name as an ANY pseudo-aggregate.
   * Otherwise, it is called by the first call to _write_aggregate_output.
   **/
  if (!_has_aggregate_functions) {
<<<<<<< HEAD
    auto context = std::static_pointer_cast<AggregateResultContext<int32_t, AggregateFunction::Min>>(
=======
    auto context = std::static_pointer_cast<AggregateResultContext<DistinctColumnType, AggregateFunction::Min>>(
>>>>>>> ed2b7874
        _contexts_per_column[0]);
    auto pos_list = RowIDPosList();
    pos_list.reserve(context->results.size());
    for (const auto& result : context->results) {
      if (result.row_id == RowID{INVALID_CHUNK_ID, INVALID_CHUNK_OFFSET}) continue;
      pos_list.push_back(result.row_id);
    }
    _write_groupby_output(pos_list);
  }

  // _aggregate and _write_groupby_output have their own, internal timer. Start measuring once they are done.
  auto& step_performance_data = static_cast<OperatorPerformanceData<OperatorSteps>&>(*performance_data);
  Timer timer;

  /*
  Write the aggregated columns to the output
  */
  const auto& input_table = left_input_table();
  ColumnID aggregate_idx{0};
  for (const auto& aggregate : _aggregates) {
    const auto& pqp_column = static_cast<const PQPColumnExpression&>(*aggregate->argument());
    const auto input_column_id = pqp_column.column_id;

    // Output column for COUNT(*).
    const auto data_type =
        input_column_id == INVALID_COLUMN_ID ? DataType::Long : input_table->column_data_type(input_column_id);

    resolve_data_type(data_type, [&, aggregate_idx](auto type) {
      _write_aggregate_output(type, aggregate_idx, aggregate->aggregate_function);
    });

    ++aggregate_idx;
  }
  step_performance_data.set_step_runtime(OperatorSteps::AggregateColumnsWriting, timer.lap());  // TODO contains Groupby

  // Write the output
  auto output = std::make_shared<Table>(_output_column_definitions, TableType::Data);
  if (_output_segments.at(0)->size() > 0) {
    output->append_chunk(_output_segments);
  }

  step_performance_data.set_step_runtime(OperatorSteps::OutputWriting, timer.lap());

  return output;
}

/*
The following template functions write the aggregated values for the different aggregate functions.
They are separate and templated to avoid compiler errors for invalid type/function combinations.
*/
// MIN, MAX, SUM, ANY write the current aggregated value
template <typename ColumnDataType, typename AggregateType, AggregateFunction aggregate_func>
std::enable_if_t<aggregate_func == AggregateFunction::Min || aggregate_func == AggregateFunction::Max ||
                     aggregate_func == AggregateFunction::Sum || aggregate_func == AggregateFunction::Any,
                 void>
write_aggregate_values(pmr_vector<AggregateType>& values, pmr_vector<bool>& null_values,
<<<<<<< HEAD
                       const AggregateResults<ColumnDataType, func>& results) {
  values.reserve(results.size());
  null_values.reserve(results.size());
=======
                       const AggregateResults<ColumnDataType, aggregate_func>& results) {
  values.resize(results.size());
  null_values.resize(results.size());
>>>>>>> ed2b7874

  for (const auto& result : results) {
<<<<<<< HEAD
    if (result.row_id == RowID{INVALID_CHUNK_ID, INVALID_CHUNK_OFFSET}) continue;

    if (result.aggregate_count > 0) {
      values.emplace_back(result.current_primary_aggregate);
      null_values.emplace_back(false);
    } else {
      values.emplace_back();
      null_values.emplace_back(true);
    }
=======
    if (result.aggregate_count > 0) {
      values[output_offset] = result.accumulator;
    } else {
      null_values[output_offset] = true;
    }

    ++output_offset;
>>>>>>> ed2b7874
  }
}

// COUNT writes the aggregate counter
template <typename ColumnDataType, typename AggregateType, AggregateFunction aggregate_func>
std::enable_if_t<aggregate_func == AggregateFunction::Count, void> write_aggregate_values(
    pmr_vector<AggregateType>& values, pmr_vector<bool>& null_values,
<<<<<<< HEAD
    const AggregateResults<ColumnDataType, func>& results) {
  values.reserve(results.size());
=======
    const AggregateResults<ColumnDataType, aggregate_func>& results) {
  values.resize(results.size());
>>>>>>> ed2b7874

  for (const auto& result : results) {
    if (result.row_id == RowID{INVALID_CHUNK_ID, INVALID_CHUNK_OFFSET}) continue;

    values.emplace_back(result.aggregate_count);
  }
}

// COUNT(DISTINCT) writes the number of distinct values
template <typename ColumnDataType, typename AggregateType, AggregateFunction aggregate_func>
std::enable_if_t<aggregate_func == AggregateFunction::CountDistinct, void> write_aggregate_values(
    pmr_vector<AggregateType>& values, pmr_vector<bool>& null_values,
<<<<<<< HEAD
    const AggregateResults<ColumnDataType, func>& results) {
  values.reserve(results.size());
=======
    const AggregateResults<ColumnDataType, aggregate_func>& results) {
  values.resize(results.size());
>>>>>>> ed2b7874

  for (const auto& result : results) {
<<<<<<< HEAD
    if (result.row_id == RowID{INVALID_CHUNK_ID, INVALID_CHUNK_OFFSET}) continue;

    values.emplace_back(result.current_primary_aggregate.size());
=======
    values[output_offset] = result.accumulator.size();
    ++output_offset;
>>>>>>> ed2b7874
  }
}

// AVG writes the calculated average from current aggregate and the aggregate counter
<<<<<<< HEAD
template <typename ColumnDataType, typename AggregateType, AggregateFunction func>
std::enable_if_t<func == AggregateFunction::Avg && std::is_arithmetic_v<AggregateType>, void> write_aggregate_values(
    pmr_vector<AggregateType>& values, pmr_vector<bool>& null_values,
    const AggregateResults<ColumnDataType, func>& results) {
  values.reserve(results.size());
  null_values.reserve(results.size());
=======
template <typename ColumnDataType, typename AggregateType, AggregateFunction aggregate_func>
std::enable_if_t<aggregate_func == AggregateFunction::Avg && std::is_arithmetic_v<AggregateType>, void>
write_aggregate_values(pmr_vector<AggregateType>& values, pmr_vector<bool>& null_values,
                       const AggregateResults<ColumnDataType, aggregate_func>& results) {
  values.resize(results.size());
  null_values.resize(results.size());
>>>>>>> ed2b7874

  for (const auto& result : results) {
<<<<<<< HEAD
    if (result.row_id == RowID{INVALID_CHUNK_ID, INVALID_CHUNK_OFFSET}) continue;

    if (result.aggregate_count > 0) {
      values.emplace_back(result.current_primary_aggregate / static_cast<AggregateType>(result.aggregate_count));
      null_values.emplace_back(false);
    } else {
      values.emplace_back();
      null_values.emplace_back(true);
=======
    if (result.aggregate_count > 0) {
      values[output_offset] = result.accumulator / static_cast<AggregateType>(result.aggregate_count);
    } else {
      null_values[output_offset] = true;
>>>>>>> ed2b7874
    }
  }
}

// AVG is not defined for non-arithmetic types. Avoiding compiler errors.
<<<<<<< HEAD
template <typename ColumnDataType, typename AggregateType, AggregateFunction func>
std::enable_if_t<func == AggregateFunction::Avg && !std::is_arithmetic_v<AggregateType>, void> write_aggregate_values(
    pmr_vector<AggregateType>& values, pmr_vector<bool>& null_values,
    const AggregateResults<ColumnDataType, func>& results) {
=======
template <typename ColumnDataType, typename AggregateType, AggregateFunction aggregate_func>
std::enable_if_t<aggregate_func == AggregateFunction::Avg && !std::is_arithmetic_v<AggregateType>, void>
write_aggregate_values(pmr_vector<AggregateType>& values, pmr_vector<bool>& null_values,
                       const AggregateResults<ColumnDataType, aggregate_func>& results) {
>>>>>>> ed2b7874
  Fail("Invalid aggregate");
}

// STDDEV_SAMP writes the calculated standard deviation from current aggregate and the aggregate counter
template <typename ColumnDataType, typename AggregateType, AggregateFunction aggregate_func>
std::enable_if_t<aggregate_func == AggregateFunction::StandardDeviationSample && std::is_arithmetic_v<AggregateType>,
                 void>
write_aggregate_values(pmr_vector<AggregateType>& values, pmr_vector<bool>& null_values,
<<<<<<< HEAD
                       const AggregateResults<ColumnDataType, func>& results) {
  // TODO
  // values.reserve(results.size());
  // null_values.reserve(results.size());

  // for (const auto& result : results) {
  //   if (result.row_id == RowID{INVALID_CHUNK_ID, INVALID_CHUNK_OFFSET}) continue;

  //   const auto count = static_cast<AggregateType>(result.aggregate_count);

  //   if (count > 1) {
  //     values.emplace_back(result.current_primary_aggregate);
  //     null_values.emplace_back(false);
  //   } else {
  //     values.emplace_back();
  //     null_values.emplace_back(true);
  //   }
  // }
=======
                       const AggregateResults<ColumnDataType, aggregate_func>& results) {
  values.resize(results.size());
  null_values.resize(results.size());

  auto output_offset = ChunkOffset{0};
  for (const auto& result : results) {
    if (result.aggregate_count > 1) {
      values[output_offset] = result.accumulator[3];
    } else {
      // STDDEV_SAMP is undefined for lists with less than two elements
      null_values[output_offset] = true;
    }
    ++output_offset;
  }
>>>>>>> ed2b7874
}

// STDDEV_SAMP is not defined for non-arithmetic types. Avoiding compiler errors.
template <typename ColumnDataType, typename AggregateType, AggregateFunction aggregate_func>
std::enable_if_t<aggregate_func == AggregateFunction::StandardDeviationSample && !std::is_arithmetic_v<AggregateType>,
                 void>
write_aggregate_values(pmr_vector<AggregateType>& values, pmr_vector<bool>& null_values,
<<<<<<< HEAD
                       const AggregateResults<ColumnDataType, func>& results) {
=======
                       const AggregateResults<ColumnDataType, aggregate_func>& results) {
>>>>>>> ed2b7874
  Fail("Invalid aggregate");
}

void AggregateHash::_write_groupby_output(RowIDPosList& pos_list) {
  auto& step_performance_data = static_cast<OperatorPerformanceData<OperatorSteps>&>(*performance_data);
  Timer timer;  // _aggregate above has its own, internal timer. Start measuring once _aggregate is done.

  auto input_table = left_input_table();

  auto unaggregated_columns = std::vector<std::pair<ColumnID, ColumnID>>{};
  {
    auto output_column_id = ColumnID{0};
    for (const auto& input_column_id : _groupby_column_ids) {
      unaggregated_columns.emplace_back(input_column_id, output_column_id);
      ++output_column_id;
    }
    for (const auto& aggregate : _aggregates) {
      if (aggregate->aggregate_function == AggregateFunction::Any) {
        const auto& pqp_column = static_cast<const PQPColumnExpression&>(*aggregate->argument());
        const auto input_column_id = pqp_column.column_id;
        unaggregated_columns.emplace_back(input_column_id, output_column_id);
      }
      ++output_column_id;
    }
  }

  // For each GROUP BY column, resolve its type, iterate over its values, and add them to a new output ValueSegment
  for (const auto& unaggregated_column : unaggregated_columns) {
    // Structured bindings do not work with the capture below :/
    const auto input_column_id = unaggregated_column.first;
    const auto output_column_id = unaggregated_column.second;

    _output_column_definitions[output_column_id] =
        TableColumnDefinition{input_table->column_name(input_column_id), input_table->column_data_type(input_column_id),
                              input_table->column_is_nullable(input_column_id)};

    resolve_data_type(input_table->column_data_type(input_column_id), [&](const auto typed_value) {
      using ColumnDataType = typename decltype(typed_value)::type;

      const auto column_is_nullable = input_table->column_is_nullable(input_column_id);

      auto values = pmr_vector<ColumnDataType>{};
      values.reserve(pos_list.size());

      auto null_values = pmr_vector<bool>{};
      null_values.reserve(column_is_nullable ? pos_list.size() : 0);
      std::vector<std::unique_ptr<AbstractSegmentAccessor<ColumnDataType>>> accessors(input_table->chunk_count());


      for (const auto& row_id : pos_list) {
        // pos_list was generated by grouping the input data. While it might point to rows that contain NULL
        // values, no new NULL values should have been added.
        DebugAssert(!row_id.is_null(), "Did not expect NULL value here");

        auto& accessor = accessors[row_id.chunk_id];
        if (!accessor) {
          accessor = create_segment_accessor<ColumnDataType>(
              input_table->get_chunk(row_id.chunk_id)->get_segment(input_column_id));
        }

        const auto& optional_value = accessor->access(row_id.chunk_offset);
        DebugAssert(optional_value || column_is_nullable, "Only nullable columns should contain optional values");
        if (!optional_value) {
          values.emplace_back();
          null_values.emplace_back(true);
        } else {
          values.emplace_back(*optional_value);
          null_values.emplace_back(false);
        }
      }

      auto value_segment = std::shared_ptr<ValueSegment<ColumnDataType>>{};
      if (column_is_nullable) {
        value_segment = std::make_shared<ValueSegment<ColumnDataType>>(std::move(values), std::move(null_values));
      } else {
        value_segment = std::make_shared<ValueSegment<ColumnDataType>>(std::move(values));
      }

      _output_segments[output_column_id] = value_segment;
    });
  }

  step_performance_data.set_step_runtime(OperatorSteps::GroupByColumnsWriting, timer.lap());
}
// TODO geht in neuer Implementierung eine Zeile verloren? Sollten 15M sein.
template <typename ColumnDataType>
void AggregateHash::_write_aggregate_output(boost::hana::basic_type<ColumnDataType> type, ColumnID column_index,
                                            AggregateFunction aggregate_function) {
  switch (aggregate_function) {
    case AggregateFunction::Min:
      write_aggregate_output<ColumnDataType, AggregateFunction::Min>(column_index);
      break;
    case AggregateFunction::Max:
      write_aggregate_output<ColumnDataType, AggregateFunction::Max>(column_index);
      break;
    case AggregateFunction::Sum:
      write_aggregate_output<ColumnDataType, AggregateFunction::Sum>(column_index);
      break;
    case AggregateFunction::Avg:
      write_aggregate_output<ColumnDataType, AggregateFunction::Avg>(column_index);
      break;
    case AggregateFunction::Count:
      write_aggregate_output<ColumnDataType, AggregateFunction::Count>(column_index);
      break;
    case AggregateFunction::CountDistinct:
      write_aggregate_output<ColumnDataType, AggregateFunction::CountDistinct>(column_index);
      break;
    case AggregateFunction::StandardDeviationSample:
      write_aggregate_output<ColumnDataType, AggregateFunction::StandardDeviationSample>(column_index);
      break;
    case AggregateFunction::Any:
      // written by _write_groupby_output
      break;
  }
}

template <typename ColumnDataType, AggregateFunction aggregate_function>
void AggregateHash::write_aggregate_output(ColumnID aggregate_index) {
  // retrieve type information from the aggregation traits
<<<<<<< HEAD
  Timer t;
  typename AggregateTraits<ColumnDataType, function>::AggregateType aggregate_type;
  auto aggregate_data_type = AggregateTraits<ColumnDataType, function>::AGGREGATE_DATA_TYPE;
=======
  typename AggregateTraits<ColumnDataType, aggregate_function>::AggregateType aggregate_type;
  auto aggregate_data_type = AggregateTraits<ColumnDataType, aggregate_function>::AGGREGATE_DATA_TYPE;
>>>>>>> ed2b7874

  const auto& aggregate = _aggregates[aggregate_index];

  const auto& pqp_column = static_cast<const PQPColumnExpression&>(*aggregate->argument());
  const auto input_column_id = pqp_column.column_id;

  if (aggregate_data_type == DataType::Null) {
    // if not specified, it’s the input column’s type
    aggregate_data_type = left_input_table()->column_data_type(input_column_id);
  }

<<<<<<< HEAD
  auto context = std::static_pointer_cast<AggregateResultContext<ColumnDataType, function>>(
=======
  auto context = std::static_pointer_cast<AggregateResultContext<ColumnDataType, aggregate_function>>(
>>>>>>> ed2b7874
      _contexts_per_column[aggregate_index]);

  const auto& results = context->results;


  // Before writing the first aggregate column, write all group keys into the respective columns
  if (aggregate_index == 0) {
    auto pos_list = RowIDPosList{};
    pos_list.reserve(context->results.size());
    for (auto& result : context->results) {
      if (result.row_id == RowID{INVALID_CHUNK_ID, INVALID_CHUNK_OFFSET}) continue;
      pos_list.emplace_back(result.row_id);
    }
    _write_groupby_output(pos_list);
  }


  // Write aggregated values into the segment. While write_aggregate_values could track if an actual NULL value was
  // written or not, we rather make the output types consistent independent of the input types. Not sure what the
  // standard says about this.
  auto values = pmr_vector<decltype(aggregate_type)>{};
  auto null_values = pmr_vector<bool>{};

  constexpr bool NEEDS_NULL =
      (aggregate_function != AggregateFunction::Count && aggregate_function != AggregateFunction::CountDistinct);

  if (!results.empty()) {
    write_aggregate_values<ColumnDataType, decltype(aggregate_type), aggregate_function>(values, null_values, results);
  } else if (_groupby_column_ids.empty()) {
    // If we did not GROUP BY anything and we have no results, we need to add NULL for most aggregates and 0 for count
    values.push_back(decltype(aggregate_type){});
    if (NEEDS_NULL) {
      null_values.push_back(true);
    }
  }

  DebugAssert(NEEDS_NULL || null_values.empty(), "write_aggregate_values unexpectedly wrote NULL values");
  const auto output_column_id = _groupby_column_ids.size() + aggregate_index;
  _output_column_definitions[output_column_id] =
      TableColumnDefinition{aggregate->as_column_name(), aggregate_data_type, NEEDS_NULL};

  auto output_segment = std::shared_ptr<ValueSegment<decltype(aggregate_type)>>{};
  if (!NEEDS_NULL) {
    output_segment = std::make_shared<ValueSegment<decltype(aggregate_type)>>(std::move(values));
  } else {
    output_segment =
        std::make_shared<ValueSegment<decltype(aggregate_type)>>(std::move(values), std::move(null_values));
  }
  _output_segments[output_column_id] = output_segment;
}

template <typename AggregateKey>
std::shared_ptr<SegmentVisitorContext> AggregateHash::_create_aggregate_context(
    const DataType data_type, const AggregateFunction aggregate_function) const {
  std::shared_ptr<SegmentVisitorContext> context;
  resolve_data_type(data_type, [&](auto type) {
    using ColumnDataType = typename decltype(type)::type;
<<<<<<< HEAD
    switch (function) {
      case AggregateFunction::Min: {
        auto my_context = std::make_shared<AggregateContext<
            ColumnDataType, AggregateFunction::Min,
            AggregateKey>>();
        if (_max) my_context->results.resize(_max - _min + 1); // TODO für an anderen Stellen erstellte contexts auch
        context = my_context;
        break;
      }
      case AggregateFunction::Max: {
        auto my_context = std::make_shared<AggregateContext<
            ColumnDataType, AggregateFunction::Max,
            AggregateKey>>();
        if (_max) my_context->results.resize(_max - _min + 1); // TODO für an anderen Stellen erstellte contexts auch
        context = my_context;
        break;
      }
      case AggregateFunction::Sum: {
        auto my_context = std::make_shared<AggregateContext<
            ColumnDataType, AggregateFunction::Sum,
            AggregateKey>>();
        if (_max) my_context->results.resize(_max - _min + 1); // TODO für an anderen Stellen erstellte contexts auch
        context = my_context;
        break;
      }
      case AggregateFunction::Avg: {
        auto my_context = std::make_shared<AggregateContext<
            ColumnDataType, AggregateFunction::Avg,
            AggregateKey>>();
        if (_max) my_context->results.resize(_max - _min + 1); // TODO für an anderen Stellen erstellte contexts auch
        context = my_context;
        break;
      }
      case AggregateFunction::Count: {
        auto my_context = std::make_shared<AggregateContext<
            ColumnDataType, AggregateFunction::Count,
            AggregateKey>>();
        if (_max) my_context->results.resize(_max - _min + 1); // TODO für an anderen Stellen erstellte contexts auch
        context = my_context;
        break;
      }
      case AggregateFunction::CountDistinct: {
        auto my_context = std::make_shared<AggregateContext<
            ColumnDataType, AggregateFunction::CountDistinct,
            AggregateKey>>();
        if (_max) my_context->results.resize(_max - _min + 1); // TODO für an anderen Stellen erstellte contexts auch
        context = my_context;
        break;
      }
      case AggregateFunction::StandardDeviationSample: {
        auto my_context = std::make_shared<AggregateContext<
            ColumnDataType,
            AggregateFunction::StandardDeviationSample,
            AggregateKey>>();
        if (_max) my_context->results.resize(_max - _min + 1); // TODO für an anderen Stellen erstellte contexts auch
        context = my_context;
        break;
      }
      case AggregateFunction::Any: {
        auto my_context = std::make_shared<AggregateContext<
            ColumnDataType, AggregateFunction::Any,
            AggregateKey>>();
        if (_max) my_context->results.resize(_max - _min + 1); // TODO für an anderen Stellen erstellte contexts auch
        context = my_context;
=======
    switch (aggregate_function) {
      case AggregateFunction::Min:
        context = std::make_shared<AggregateContext<ColumnDataType, AggregateFunction::Min, AggregateKey>>();
        break;
      case AggregateFunction::Max:
        context = std::make_shared<AggregateContext<ColumnDataType, AggregateFunction::Max, AggregateKey>>();
        break;
      case AggregateFunction::Sum:
        context = std::make_shared<AggregateContext<ColumnDataType, AggregateFunction::Sum, AggregateKey>>();
        break;
      case AggregateFunction::Avg:
        context = std::make_shared<AggregateContext<ColumnDataType, AggregateFunction::Avg, AggregateKey>>();
        break;
      case AggregateFunction::Count:
        context = std::make_shared<AggregateContext<ColumnDataType, AggregateFunction::Count, AggregateKey>>();
        break;
      case AggregateFunction::CountDistinct:
        context = std::make_shared<AggregateContext<ColumnDataType, AggregateFunction::CountDistinct, AggregateKey>>();
        break;
      case AggregateFunction::StandardDeviationSample:
        context = std::make_shared<
            AggregateContext<ColumnDataType, AggregateFunction::StandardDeviationSample, AggregateKey>>();
        break;
      case AggregateFunction::Any:
        context = std::make_shared<AggregateContext<ColumnDataType, AggregateFunction::Any, AggregateKey>>();
>>>>>>> ed2b7874
        break;
      }
    }
  });
  return context;
}

}  // namespace opossum<|MERGE_RESOLUTION|>--- conflicted
+++ resolved
@@ -163,22 +163,13 @@
 template <typename ColumnDataType, AggregateFunction aggregate_function, typename AggregateKey>
 __attribute__((hot)) void AggregateHash::_aggregate_segment(ChunkID chunk_id, ColumnID column_index,
                                                             const AbstractSegment& abstract_segment,
-<<<<<<< HEAD
                                                             KeysPerChunk<AggregateKey>& keys_per_chunk) {
-  using AggregateType = typename AggregateTraits<ColumnDataType, function>::AggregateType;
-=======
-                                                            const KeysPerChunk<AggregateKey>& keys_per_chunk) {
   using AggregateType = typename AggregateTraits<ColumnDataType, aggregate_function>::AggregateType;
->>>>>>> ed2b7874
 
   auto aggregator =
       AggregateFunctionBuilder<ColumnDataType, AggregateType, aggregate_function>().get_aggregate_function();
 
-<<<<<<< HEAD
-  auto& context = *std::static_pointer_cast<AggregateContext<ColumnDataType, function, AggregateKey>>(
-=======
   auto& context = *std::static_pointer_cast<AggregateContext<ColumnDataType, aggregate_function, AggregateKey>>(
->>>>>>> ed2b7874
       _contexts_per_column[column_index]);
 
   auto& result_ids = *context.result_ids;
@@ -197,15 +188,9 @@
     if (!position.is_null()) {
       if constexpr (aggregate_function == AggregateFunction::CountDistinct) {
         // For the case of CountDistinct, insert the current value into the set to keep track of distinct values
-<<<<<<< HEAD
-        result.current_primary_aggregate.emplace(position.value());
-      } else {
-        aggregator(ColumnDataType{position.value()}, result.aggregate_count, result.current_primary_aggregate);
-=======
         result.accumulator.emplace(position.value());
       } else {
-        aggregator(position.value(), result.aggregate_count, result.accumulator);
->>>>>>> ed2b7874
+        aggregator(ColumnDataType{position.value()}, result.aggregate_count, result.accumulator);
       }
 
       ++result.aggregate_count;
@@ -310,11 +295,9 @@
                     keys[chunk_offset] = 0;
                   } else {
                     keys[chunk_offset] = int_to_uint(position.value()) + 1;
-<<<<<<< HEAD
+
                     _min = std::min(_min, keys[chunk_offset]);
                     _max = std::max(_max, keys[chunk_offset]);
-=======
->>>>>>> ed2b7874
                   }
                 } else {
                   if (position.is_null()) {
@@ -352,8 +335,6 @@
               const auto chunk_in = input_table->get_chunk(chunk_id);
               if (!chunk_in) continue;
 
-              auto& keys = keys_per_chunk[chunk_id];
-
               const auto abstract_segment = chunk_in->get_segment(groupby_column_id);
               ChunkOffset chunk_offset{0};
               auto& keys = keys_per_chunk[chunk_id];
@@ -451,7 +432,7 @@
     Hyrise::get().scheduler()->schedule_and_wait_for_tasks(jobs);
 
     if constexpr (std::is_same_v<AggregateKey, AggregateKeyEntry>) {
-      if (_min <= _max && _max - _min < input_table->row_count() * 1.2) {
+      if (_min <= _max && static_cast<double>(_max - _min) < static_cast<double>(input_table->row_count()) * 1.2) {
         // TODO better metric? - worst case is that all values are either _min or _max
         // maybe second pass to count distinct values in vector first? Bloom Filter + Popcount?
         for (auto chunk_id = ChunkID{0}; chunk_id < chunk_count; ++chunk_id) {
@@ -506,10 +487,7 @@
     Insert a dummy context for the DISTINCT implementation.
     That way, _contexts_per_column will always have at least one context with results.
     This is important later on when we write the group keys into the table.
-<<<<<<< HEAD
-=======
     The template parameters (int32_t, AggregateFunction::Min) do not matter, as we do not calculate an aggregate anyway.
->>>>>>> ed2b7874
     */
     auto context = std::make_shared<AggregateContext<int32_t, AggregateFunction::Min, AggregateKey>>();
     _contexts_per_column.push_back(context);
@@ -561,11 +539,7 @@
        */
 
       auto context =
-<<<<<<< HEAD
-          std::static_pointer_cast<AggregateContext<int32_t, AggregateFunction::Min, AggregateKey>>(
-=======
           std::static_pointer_cast<AggregateContext<DistinctColumnType, AggregateFunction::Min, AggregateKey>>(
->>>>>>> ed2b7874
               _contexts_per_column[0]);
 
       auto& result_ids = *context->result_ids;
@@ -592,14 +566,9 @@
 
         if (input_column_id == INVALID_COLUMN_ID) {
           Assert(aggregate->aggregate_function == AggregateFunction::Count, "Only COUNT may have an invalid ColumnID");
-<<<<<<< HEAD
-          auto context = std::static_pointer_cast<AggregateContext<CountColumnType, AggregateFunction::Count, AggregateKey>>(
-              _contexts_per_column[aggregate_idx]);
-=======
           auto context =
               std::static_pointer_cast<AggregateContext<CountColumnType, AggregateFunction::Count, AggregateKey>>(
                   _contexts_per_column[aggregate_idx]);
->>>>>>> ed2b7874
 
           auto& result_ids = *context->result_ids;
           auto& results = context->results;
@@ -706,11 +675,7 @@
    * Otherwise, it is called by the first call to _write_aggregate_output.
    **/
   if (!_has_aggregate_functions) {
-<<<<<<< HEAD
-    auto context = std::static_pointer_cast<AggregateResultContext<int32_t, AggregateFunction::Min>>(
-=======
     auto context = std::static_pointer_cast<AggregateResultContext<DistinctColumnType, AggregateFunction::Min>>(
->>>>>>> ed2b7874
         _contexts_per_column[0]);
     auto pos_list = RowIDPosList();
     pos_list.reserve(context->results.size());
@@ -767,50 +732,29 @@
                      aggregate_func == AggregateFunction::Sum || aggregate_func == AggregateFunction::Any,
                  void>
 write_aggregate_values(pmr_vector<AggregateType>& values, pmr_vector<bool>& null_values,
-<<<<<<< HEAD
-                       const AggregateResults<ColumnDataType, func>& results) {
+                       const AggregateResults<ColumnDataType, aggregate_func>& results) {
   values.reserve(results.size());
   null_values.reserve(results.size());
-=======
-                       const AggregateResults<ColumnDataType, aggregate_func>& results) {
-  values.resize(results.size());
-  null_values.resize(results.size());
->>>>>>> ed2b7874
 
   for (const auto& result : results) {
-<<<<<<< HEAD
     if (result.row_id == RowID{INVALID_CHUNK_ID, INVALID_CHUNK_OFFSET}) continue;
 
     if (result.aggregate_count > 0) {
-      values.emplace_back(result.current_primary_aggregate);
+      values.emplace_back(result.accumulator);
       null_values.emplace_back(false);
     } else {
       values.emplace_back();
       null_values.emplace_back(true);
     }
-=======
-    if (result.aggregate_count > 0) {
-      values[output_offset] = result.accumulator;
-    } else {
-      null_values[output_offset] = true;
-    }
-
-    ++output_offset;
->>>>>>> ed2b7874
   }
 }
 
 // COUNT writes the aggregate counter
-template <typename ColumnDataType, typename AggregateType, AggregateFunction aggregate_func>
+template <typename ColumnDataType, typename AggregateType, AggregateFunction aggregate_func>  // TODO aggregate_function
 std::enable_if_t<aggregate_func == AggregateFunction::Count, void> write_aggregate_values(
     pmr_vector<AggregateType>& values, pmr_vector<bool>& null_values,
-<<<<<<< HEAD
-    const AggregateResults<ColumnDataType, func>& results) {
+    const AggregateResults<ColumnDataType, aggregate_func>& results) {
   values.reserve(results.size());
-=======
-    const AggregateResults<ColumnDataType, aggregate_func>& results) {
-  values.resize(results.size());
->>>>>>> ed2b7874
 
   for (const auto& result : results) {
     if (result.row_id == RowID{INVALID_CHUNK_ID, INVALID_CHUNK_OFFSET}) continue;
@@ -823,75 +767,42 @@
 template <typename ColumnDataType, typename AggregateType, AggregateFunction aggregate_func>
 std::enable_if_t<aggregate_func == AggregateFunction::CountDistinct, void> write_aggregate_values(
     pmr_vector<AggregateType>& values, pmr_vector<bool>& null_values,
-<<<<<<< HEAD
-    const AggregateResults<ColumnDataType, func>& results) {
+    const AggregateResults<ColumnDataType, aggregate_func>& results) {
   values.reserve(results.size());
-=======
-    const AggregateResults<ColumnDataType, aggregate_func>& results) {
-  values.resize(results.size());
->>>>>>> ed2b7874
 
   for (const auto& result : results) {
-<<<<<<< HEAD
     if (result.row_id == RowID{INVALID_CHUNK_ID, INVALID_CHUNK_OFFSET}) continue;
 
-    values.emplace_back(result.current_primary_aggregate.size());
-=======
-    values[output_offset] = result.accumulator.size();
-    ++output_offset;
->>>>>>> ed2b7874
+    values.emplace_back(result.accumulator.size());
   }
 }
 
 // AVG writes the calculated average from current aggregate and the aggregate counter
-<<<<<<< HEAD
-template <typename ColumnDataType, typename AggregateType, AggregateFunction func>
-std::enable_if_t<func == AggregateFunction::Avg && std::is_arithmetic_v<AggregateType>, void> write_aggregate_values(
-    pmr_vector<AggregateType>& values, pmr_vector<bool>& null_values,
-    const AggregateResults<ColumnDataType, func>& results) {
-  values.reserve(results.size());
-  null_values.reserve(results.size());
-=======
 template <typename ColumnDataType, typename AggregateType, AggregateFunction aggregate_func>
 std::enable_if_t<aggregate_func == AggregateFunction::Avg && std::is_arithmetic_v<AggregateType>, void>
 write_aggregate_values(pmr_vector<AggregateType>& values, pmr_vector<bool>& null_values,
                        const AggregateResults<ColumnDataType, aggregate_func>& results) {
-  values.resize(results.size());
-  null_values.resize(results.size());
->>>>>>> ed2b7874
+  values.reserve(results.size());
+  null_values.reserve(results.size());
 
   for (const auto& result : results) {
-<<<<<<< HEAD
     if (result.row_id == RowID{INVALID_CHUNK_ID, INVALID_CHUNK_OFFSET}) continue;
 
     if (result.aggregate_count > 0) {
-      values.emplace_back(result.current_primary_aggregate / static_cast<AggregateType>(result.aggregate_count));
+      values.emplace_back(result.accumulator / static_cast<AggregateType>(result.aggregate_count));
       null_values.emplace_back(false);
     } else {
       values.emplace_back();
       null_values.emplace_back(true);
-=======
-    if (result.aggregate_count > 0) {
-      values[output_offset] = result.accumulator / static_cast<AggregateType>(result.aggregate_count);
-    } else {
-      null_values[output_offset] = true;
->>>>>>> ed2b7874
     }
   }
 }
 
 // AVG is not defined for non-arithmetic types. Avoiding compiler errors.
-<<<<<<< HEAD
-template <typename ColumnDataType, typename AggregateType, AggregateFunction func>
-std::enable_if_t<func == AggregateFunction::Avg && !std::is_arithmetic_v<AggregateType>, void> write_aggregate_values(
-    pmr_vector<AggregateType>& values, pmr_vector<bool>& null_values,
-    const AggregateResults<ColumnDataType, func>& results) {
-=======
 template <typename ColumnDataType, typename AggregateType, AggregateFunction aggregate_func>
 std::enable_if_t<aggregate_func == AggregateFunction::Avg && !std::is_arithmetic_v<AggregateType>, void>
 write_aggregate_values(pmr_vector<AggregateType>& values, pmr_vector<bool>& null_values,
                        const AggregateResults<ColumnDataType, aggregate_func>& results) {
->>>>>>> ed2b7874
   Fail("Invalid aggregate");
 }
 
@@ -900,41 +811,22 @@
 std::enable_if_t<aggregate_func == AggregateFunction::StandardDeviationSample && std::is_arithmetic_v<AggregateType>,
                  void>
 write_aggregate_values(pmr_vector<AggregateType>& values, pmr_vector<bool>& null_values,
-<<<<<<< HEAD
-                       const AggregateResults<ColumnDataType, func>& results) {
-  // TODO
-  // values.reserve(results.size());
-  // null_values.reserve(results.size());
-
-  // for (const auto& result : results) {
-  //   if (result.row_id == RowID{INVALID_CHUNK_ID, INVALID_CHUNK_OFFSET}) continue;
-
-  //   const auto count = static_cast<AggregateType>(result.aggregate_count);
-
-  //   if (count > 1) {
-  //     values.emplace_back(result.current_primary_aggregate);
-  //     null_values.emplace_back(false);
-  //   } else {
-  //     values.emplace_back();
-  //     null_values.emplace_back(true);
-  //   }
-  // }
-=======
                        const AggregateResults<ColumnDataType, aggregate_func>& results) {
-  values.resize(results.size());
-  null_values.resize(results.size());
-
-  auto output_offset = ChunkOffset{0};
+  values.reserve(results.size());
+  null_values.reserve(results.size());
+
   for (const auto& result : results) {
+    if (result.row_id == RowID{INVALID_CHUNK_ID, INVALID_CHUNK_OFFSET}) continue;
+
     if (result.aggregate_count > 1) {
-      values[output_offset] = result.accumulator[3];
+      values.emplace_back(result.accumulator[3]);
+      null_values.emplace_back(false);
     } else {
       // STDDEV_SAMP is undefined for lists with less than two elements
-      null_values[output_offset] = true;
-    }
-    ++output_offset;
-  }
->>>>>>> ed2b7874
+      values.emplace_back();
+      null_values.emplace_back(true);
+    }
+  }
 }
 
 // STDDEV_SAMP is not defined for non-arithmetic types. Avoiding compiler errors.
@@ -942,11 +834,7 @@
 std::enable_if_t<aggregate_func == AggregateFunction::StandardDeviationSample && !std::is_arithmetic_v<AggregateType>,
                  void>
 write_aggregate_values(pmr_vector<AggregateType>& values, pmr_vector<bool>& null_values,
-<<<<<<< HEAD
-                       const AggregateResults<ColumnDataType, func>& results) {
-=======
                        const AggregateResults<ColumnDataType, aggregate_func>& results) {
->>>>>>> ed2b7874
   Fail("Invalid aggregate");
 }
 
@@ -1066,14 +954,8 @@
 template <typename ColumnDataType, AggregateFunction aggregate_function>
 void AggregateHash::write_aggregate_output(ColumnID aggregate_index) {
   // retrieve type information from the aggregation traits
-<<<<<<< HEAD
-  Timer t;
-  typename AggregateTraits<ColumnDataType, function>::AggregateType aggregate_type;
-  auto aggregate_data_type = AggregateTraits<ColumnDataType, function>::AGGREGATE_DATA_TYPE;
-=======
   typename AggregateTraits<ColumnDataType, aggregate_function>::AggregateType aggregate_type;
   auto aggregate_data_type = AggregateTraits<ColumnDataType, aggregate_function>::AGGREGATE_DATA_TYPE;
->>>>>>> ed2b7874
 
   const auto& aggregate = _aggregates[aggregate_index];
 
@@ -1085,11 +967,7 @@
     aggregate_data_type = left_input_table()->column_data_type(input_column_id);
   }
 
-<<<<<<< HEAD
-  auto context = std::static_pointer_cast<AggregateResultContext<ColumnDataType, function>>(
-=======
   auto context = std::static_pointer_cast<AggregateResultContext<ColumnDataType, aggregate_function>>(
->>>>>>> ed2b7874
       _contexts_per_column[aggregate_index]);
 
   const auto& results = context->results;
@@ -1147,8 +1025,7 @@
   std::shared_ptr<SegmentVisitorContext> context;
   resolve_data_type(data_type, [&](auto type) {
     using ColumnDataType = typename decltype(type)::type;
-<<<<<<< HEAD
-    switch (function) {
+    switch (aggregate_function) {
       case AggregateFunction::Min: {
         auto my_context = std::make_shared<AggregateContext<
             ColumnDataType, AggregateFunction::Min,
@@ -1212,33 +1089,6 @@
             AggregateKey>>();
         if (_max) my_context->results.resize(_max - _min + 1); // TODO für an anderen Stellen erstellte contexts auch
         context = my_context;
-=======
-    switch (aggregate_function) {
-      case AggregateFunction::Min:
-        context = std::make_shared<AggregateContext<ColumnDataType, AggregateFunction::Min, AggregateKey>>();
-        break;
-      case AggregateFunction::Max:
-        context = std::make_shared<AggregateContext<ColumnDataType, AggregateFunction::Max, AggregateKey>>();
-        break;
-      case AggregateFunction::Sum:
-        context = std::make_shared<AggregateContext<ColumnDataType, AggregateFunction::Sum, AggregateKey>>();
-        break;
-      case AggregateFunction::Avg:
-        context = std::make_shared<AggregateContext<ColumnDataType, AggregateFunction::Avg, AggregateKey>>();
-        break;
-      case AggregateFunction::Count:
-        context = std::make_shared<AggregateContext<ColumnDataType, AggregateFunction::Count, AggregateKey>>();
-        break;
-      case AggregateFunction::CountDistinct:
-        context = std::make_shared<AggregateContext<ColumnDataType, AggregateFunction::CountDistinct, AggregateKey>>();
-        break;
-      case AggregateFunction::StandardDeviationSample:
-        context = std::make_shared<
-            AggregateContext<ColumnDataType, AggregateFunction::StandardDeviationSample, AggregateKey>>();
-        break;
-      case AggregateFunction::Any:
-        context = std::make_shared<AggregateContext<ColumnDataType, AggregateFunction::Any, AggregateKey>>();
->>>>>>> ed2b7874
         break;
       }
     }
