#include "aggregate_hash.hpp"

#include <cmath>
#include <memory>
#include <optional>
#include <string>
#include <unordered_map>
#include <utility>
#include <vector>

#include <boost/container/pmr/monotonic_buffer_resource.hpp>
#include <magic_enum.hpp>

#include "aggregate/aggregate_traits.hpp"
#include "constant_mappings.hpp"
#include "expression/pqp_column_expression.hpp"
#include "hyrise.hpp"
#include "resolve_type.hpp"
#include "scheduler/abstract_task.hpp"
#include "scheduler/job_task.hpp"
#include "storage/create_iterable_from_segment.hpp"
#include "storage/segment_iterate.hpp"
#include "utils/aligned_size.hpp"
#include "utils/assert.hpp"
#include "utils/performance_warning.hpp"
#include "utils/timer.hpp"

namespace {
using namespace opossum;  // NOLINT

// Given an AggregateKey key, and a RowId row_id where this AggregateKey was encountered, this first checks if the
// AggregateKey was seen before. If not, a new aggregate result is inserted into results and connected to the row id.
// This is important so that we can reconstruct the original values later. In any case, a reference to the result is
// returned so that result information, such as the aggregate's count or sum, can be modified by the caller.
template <typename ResultIds, typename Results, typename AggregateKey>
typename Results::reference get_or_add_result(ResultIds& result_ids, Results& results, const AggregateKey& key,
                                              const RowID& row_id) {
  // Get the result id for the current key or add it to the id map
  if constexpr (std::is_same_v<AggregateKey, EmptyAggregateKey>) {
    if (results.empty()) {
      results.emplace_back();
      results[0].row_id = row_id;
    }
    return results[0];
  } else {
    auto it = result_ids.find(key);
    if (it != result_ids.end()) return results[it->second];

    auto result_id = results.size();

    result_ids.emplace_hint(it, key, result_id);

    // If it was added to the id map, add the current row id to the result list so that we can revert the
    // value(s) -> key mapping
    results.emplace_back();
    results[result_id].row_id = row_id;

    return results[result_id];
  }
}

template <typename AggregateKey>
const AggregateKey& get_aggregate_key([[maybe_unused]] const KeysPerChunk<AggregateKey>& keys_per_chunk,
                                      [[maybe_unused]] const ChunkID chunk_id,
                                      [[maybe_unused]] const ChunkOffset chunk_offset) {
  if constexpr (!std::is_same_v<AggregateKey, EmptyAggregateKey>) {
    const auto& hash_keys = keys_per_chunk[chunk_id];

    return hash_keys[chunk_offset];
  } else {
    // We have to return a reference to something, so we create a static EmptyAggregateKey here which is used by
    // every call.
    static EmptyAggregateKey empty_aggregate_key;
    return empty_aggregate_key;
  }
}

}  // namespace

namespace opossum {

AggregateHash::AggregateHash(const std::shared_ptr<AbstractOperator>& in,
                             const std::vector<std::shared_ptr<AggregateExpression>>& aggregates,
                             const std::vector<ColumnID>& groupby_column_ids)
    : AbstractAggregateOperator(in, aggregates, groupby_column_ids,
                                std::make_unique<OperatorPerformanceData<OperatorSteps>>()) {
  _has_aggregate_functions =
      !_aggregates.empty() && !std::all_of(_aggregates.begin(), _aggregates.end(), [](const auto aggregate_expression) {
        return aggregate_expression->aggregate_function == AggregateFunction::Any;
      });
}

const std::string& AggregateHash::name() const {
  static const auto name = std::string{"AggregateHash"};
  return name;
}

std::shared_ptr<AbstractOperator> AggregateHash::_on_deep_copy(
    const std::shared_ptr<AbstractOperator>& copied_left_input,
    const std::shared_ptr<AbstractOperator>& copied_right_input) const {
  return std::make_shared<AggregateHash>(copied_left_input, _aggregates, _groupby_column_ids);
}

void AggregateHash::_on_set_parameters(const std::unordered_map<ParameterID, AllTypeVariant>& parameters) {}

void AggregateHash::_on_cleanup() { _contexts_per_column.clear(); }

/*
Visitor context for the AggregateVisitor. The AggregateResultContext can be used without knowing the
AggregateKey, the AggregateContext is the "full" version.
*/
template <typename ColumnDataType, typename AggregateType>
struct AggregateResultContext : SegmentVisitorContext {
  using AggregateResultAllocator = PolymorphicAllocator<AggregateResults<ColumnDataType, AggregateType>>;

  AggregateResultContext() : results(AggregateResultAllocator{&buffer}) {}

  boost::container::pmr::monotonic_buffer_resource buffer;
  AggregateResults<ColumnDataType, AggregateType> results;
};

template <typename ColumnDataType, typename AggregateType, typename AggregateKey>
struct AggregateContext : public AggregateResultContext<ColumnDataType, AggregateType> {
  AggregateContext() {
    auto allocator = AggregateResultIdMapAllocator<AggregateKey>{&this->buffer};

    // Unused if AggregateKey == EmptyAggregateKey, but we initialize it anyway to reduce the number of diverging code
    // paths.
    // NOLINTNEXTLINE(clang-analyzer-core.CallAndMessage) - false warning: called C++ object (result_ids) is null
    result_ids = std::make_unique<AggregateResultIdMap<AggregateKey>>(allocator);
  }

  std::unique_ptr<AggregateResultIdMap<AggregateKey>> result_ids;
};

template <typename ColumnDataType, AggregateFunction function, typename AggregateKey>
void AggregateHash::_aggregate_segment(ChunkID chunk_id, ColumnID column_index, const AbstractSegment& abstract_segment,
                                       const KeysPerChunk<AggregateKey>& keys_per_chunk) {
  using AggregateType = typename AggregateTraits<ColumnDataType, function>::AggregateType;

  auto aggregator = AggregateFunctionBuilder<ColumnDataType, AggregateType, function>().get_aggregate_function();

  auto& context = *std::static_pointer_cast<AggregateContext<ColumnDataType, AggregateType, AggregateKey>>(
      _contexts_per_column[column_index]);

  auto& result_ids = *context.result_ids;
  auto& results = context.results;

  ChunkOffset chunk_offset{0};

  segment_iterate<ColumnDataType>(abstract_segment, [&](const auto& position) {
    auto& result =
        get_or_add_result(result_ids, results, get_aggregate_key<AggregateKey>(keys_per_chunk, chunk_id, chunk_offset),
                          RowID{chunk_id, chunk_offset});

    /**
    * If the value is NULL, the current aggregate value does not change.
    */
    if (!position.is_null()) {
      // If we have a value, use the aggregator lambda to update the current aggregate value for this group
      aggregator(position.value(), result.current_primary_aggregate, result.current_secondary_aggregates);

      if constexpr (function == AggregateFunction::Avg || function == AggregateFunction::Count ||
                    function == AggregateFunction::StandardDeviationSample) {  // NOLINT
        // Increase the counter of non-NULL values only for aggregation functions that use it.
        ++result.aggregate_count;
      }

      if constexpr (function == AggregateFunction::CountDistinct) {  // NOLINT
        // clang-tidy error: https://bugs.llvm.org/show_bug.cgi?id=35824
        // for the case of CountDistinct, insert this value into the set to keep track of distinct values
        result.distinct_values.insert(position.value());
      }
    }

    ++chunk_offset;
  });
}

/**
 * Partition the input chunks by the given group key(s). This is done by creating a vector that contains the
 * AggregateKey for each row. It is gradually built by visitors, one for each group segment.
 */
template <typename AggregateKey>
KeysPerChunk<AggregateKey> AggregateHash::_partition_by_groupby_keys() const {
  KeysPerChunk<AggregateKey> keys_per_chunk;

  if constexpr (!std::is_same_v<AggregateKey, EmptyAggregateKey>) {  // NOLINT
    // We use monotonic_buffer_resource for the vector of vectors that hold the aggregate keys. That is so that we can
    // save time when allocating and we can throw away everything in this temporary structure at once (once the resource
    // gets deleted). Also, we use the scoped_allocator_adaptor to propagate the allocator to all inner vectors.
    // This is suitable here because the amount of memory needed is known from the start. In other places with frequent
    // reallocations, this might make less sense.
    // We use boost over std because libc++ does not yet (July 2018) support monotonic_buffer_resource:
    // https://libcxx.llvm.org/ts1z_status.html
    using AggregateKeysAllocator =
        boost::container::scoped_allocator_adaptor<PolymorphicAllocator<AggregateKeys<AggregateKey>>>;

    const auto& input_table = left_input_table();
    const auto chunk_count = input_table->chunk_count();

    {
      // Allocate a temporary memory buffer, for more details see aggregate_hash.hpp
      // This calculation assumes that we use std::vector<AggregateKeyEntry> - other data structures use less space, but
      // that is fine
      size_t needed_size_per_aggregate_key =
          aligned_size<AggregateKey>() + _groupby_column_ids.size() * aligned_size<AggregateKeyEntry>();
      size_t needed_size = aligned_size<KeysPerChunk<AggregateKey>>() +
                           chunk_count * aligned_size<AggregateKeys<AggregateKey>>() +
                           input_table->row_count() * needed_size_per_aggregate_key;
      needed_size =
          static_cast<size_t>(static_cast<double>(needed_size) * 1.1);  // Give it a little bit more, just in case

      auto temp_buffer = boost::container::pmr::monotonic_buffer_resource(needed_size);
      auto allocator = AggregateKeysAllocator{PolymorphicAllocator<AggregateKeys<AggregateKey>>{&temp_buffer}};
      allocator.allocate(1);  // Make sure that the buffer is initialized
      const auto start_next_buffer_size = temp_buffer.next_buffer_size();

      // Create the actual data structure
      keys_per_chunk = KeysPerChunk<AggregateKey>{allocator};
      keys_per_chunk.reserve(chunk_count);
      for (ChunkID chunk_id{0}; chunk_id < chunk_count; ++chunk_id) {
        const auto chunk = input_table->get_chunk(chunk_id);
        if (!chunk) continue;

        if constexpr (std::is_same_v<AggregateKey, std::vector<AggregateKeyEntry>>) {
          keys_per_chunk.emplace_back(chunk->size(), AggregateKey(_groupby_column_ids.size()));
        } else {
          keys_per_chunk.emplace_back(chunk->size(), AggregateKey{});
        }
      }

      // Make sure that we did not have to allocate more memory than originally computed
      if (temp_buffer.next_buffer_size() != start_next_buffer_size) {
        // The buffer sizes are increasing when the current buffer is full. We can use this to make sure that we
        // allocated enough space from the beginning on. It would be more intuitive to compare current_buffer(), but
        // this seems to be broken in boost: https://svn.boost.org/trac10/ticket/13639#comment:1
        PerformanceWarning(std::string("needed_size ") + std::to_string(needed_size) +
                           " was not enough and a second buffer was needed");
      }
    }

    // Now that we have the data structures in place, we can start the actual work. We want to fill
    // keys_per_chunk[chunk_id][chunk_offset] with something that uniquely identifies the group into which that
    // position belongs. There are a couple of options here (cf. AggregateHash::_on_execute):
    //
    // 0 GROUP BY columns:   No partitioning needed; we don't reach this point because of the check for
    //                       EmptyAggregateKey above
    // 1 GROUP BY column:    The AggregateKey is one dimensional, i.e., the same as AggregateKeyEntry
    // > 1 GROUP BY columns: The AggregateKey is multi-dimensional. The value in
    //                       keys_per_chunk[chunk_id][chunk_offset] is subscripted with the index of the GROUP BY
    //                       columns (not the same as the GROUP BY column_id)
    //
    // To generate a unique identifier, we create a map from the value found in the respective GROUP BY column to
    // a unique uint64_t. The value 0 is reserved for NULL.
    //
    // This has the cost of a hashmap lookup and potential insert for each row and each GROUP BY column. There are
    // some cases in which we can avoid this. These make use of the fact that we can only have 2^64 - 2*2^32 values
    // in a table (due to INVALID_VALUE_ID and INVALID_CHUNK_OFFSET limiting the range of RowIDs).
    //
    // (1) For types smaller than AggregateKeyEntry, such as int32_t, their value range can be immediately mapped into
    //     uint64_t. We cannot do the same for int64_t because we need to account for NULL values.
    // (2) For strings not longer than five characters, there are 1+2^(1*8)+2^(2*8)+2^(3*8)+2^(4*8) potential values.
    //     We can immediately map these into a numerical representation by reinterpreting their byte storage as an
    //     integer. The calculation is described below. Note that this is done on a per-string basis and does not
    //     require all strings in the given column to be that short.

    std::vector<std::shared_ptr<AbstractTask>> jobs;
    jobs.reserve(_groupby_column_ids.size());

    for (size_t group_column_index = 0; group_column_index < _groupby_column_ids.size(); ++group_column_index) {
      jobs.emplace_back(std::make_shared<JobTask>([&input_table, group_column_index, &keys_per_chunk, chunk_count,
                                                   this]() {
        const auto groupby_column_id = _groupby_column_ids.at(group_column_index);
        const auto data_type = input_table->column_data_type(groupby_column_id);

        resolve_data_type(data_type, [&](auto type) {
          using ColumnDataType = typename decltype(type)::type;

          if constexpr (std::is_same_v<ColumnDataType, int32_t>) {
            // For values with a smaller type than AggregateKeyEntry, we can use the value itself as an
            // AggregateKeyEntry. We cannot do this for types with the same size as AggregateKeyEntry as we need to have
            // a special NULL value. By using the value itself, we can save us the effort of building the id_map.
            for (ChunkID chunk_id{0}; chunk_id < chunk_count; ++chunk_id) {
              const auto chunk_in = input_table->get_chunk(chunk_id);
              const auto abstract_segment = chunk_in->get_segment(groupby_column_id);
              ChunkOffset chunk_offset{0};
              segment_iterate<ColumnDataType>(*abstract_segment, [&](const auto& position) {
                const auto int_to_uint = [](const int32_t value) {
                  // We need to convert a potentially negative int32_t value into the uint64_t space. We do not care
                  // about preserving the value, just its uniqueness. Subtract the minimum value in int32_t (which is
                  // negative itself) to get a positive number.
                  const auto shifted_value = static_cast<int64_t>(value) - std::numeric_limits<int32_t>::min();
                  DebugAssert(shifted_value >= 0, "Type conversion failed");
                  return static_cast<uint64_t>(shifted_value);
                };

                if constexpr (std::is_same_v<AggregateKey, AggregateKeyEntry>) {
                  if (position.is_null()) {
                    keys_per_chunk[chunk_id][chunk_offset] = 0;
                  } else {
                    keys_per_chunk[chunk_id][chunk_offset] = int_to_uint(position.value()) + 1;
                  }
                } else {
                  if (position.is_null()) {
                    keys_per_chunk[chunk_id][chunk_offset][group_column_index] = 0;
                  } else {
                    keys_per_chunk[chunk_id][chunk_offset][group_column_index] = int_to_uint(position.value()) + 1;
                  }
                }
                ++chunk_offset;
              });
            }
          } else {
            /*
            Store unique IDs for equal values in the groupby column (similar to dictionary encoding).
            The ID 0 is reserved for NULL values. The combined IDs build an AggregateKey for each row.
            */

            // This time, we have no idea how much space we need, so we take some memory and then rely on the automatic
            // resizing. The size is quite random, but since single memory allocations do not cost too much, we rather
            // allocate a bit too much.
            auto temp_buffer = boost::container::pmr::monotonic_buffer_resource(1'000'000);
            auto allocator = PolymorphicAllocator<std::pair<const ColumnDataType, AggregateKeyEntry>>{&temp_buffer};

            auto id_map = std::unordered_map<ColumnDataType, AggregateKeyEntry, std::hash<ColumnDataType>,
                                             std::equal_to<>, decltype(allocator)>(allocator);
            AggregateKeyEntry id_counter = 1u;

            if constexpr (std::is_same_v<ColumnDataType, pmr_string>) {  // NOLINT
              // We store strings shorter than five characters without using the id_map. For that, we need to reserve
              // the IDs used for short strings (see below).
              id_counter = 5'000'000'000;
            }

            for (ChunkID chunk_id{0}; chunk_id < chunk_count; ++chunk_id) {
              const auto chunk_in = input_table->get_chunk(chunk_id);
              if (!chunk_in) continue;

              const auto abstract_segment = chunk_in->get_segment(groupby_column_id);
              ChunkOffset chunk_offset{0};
              segment_iterate<ColumnDataType>(*abstract_segment, [&](const auto& position) {
                if (position.is_null()) {
                  if constexpr (std::is_same_v<AggregateKey, AggregateKeyEntry>) {
                    keys_per_chunk[chunk_id][chunk_offset] = 0u;
                  } else {
                    keys_per_chunk[chunk_id][chunk_offset][group_column_index] = 0u;
                  }
                } else {
                  // We need to generate an ID that is unique for the value. In some cases, we can use an optimization,
                  // in others, we can't. We need to somehow track whether we have found an ID or not. For this, we
                  // first set `id` to its maximum value. If after all branches it is still that max value, no optimized
                  // ID generation was applied and we need to generate the ID using the value->ID map.
                  auto id = std::numeric_limits<AggregateKeyEntry>::max();

                  if constexpr (std::is_same_v<ColumnDataType, pmr_string>) {  // NOLINT
                    const auto& string = position.value();
                    if (string.size() < 5) {
                      static_assert(std::is_same_v<AggregateKeyEntry, uint64_t>, "Calculation only valid for uint64_t");

                      const auto char_to_uint = [](const char in, const uint bits) {
                        // chars may be signed or unsigned. For the calculation as described below, we need signed
                        // chars.
                        return static_cast<uint64_t>(*reinterpret_cast<const uint8_t*>(&in)) << bits;
                      };

                      switch (string.size()) {
                          // Optimization for short strings (see above):
                          //
                          // NULL:              0
                          // str.length() == 0: 1
                          // str.length() == 1: 2 + (uint8_t) str            // maximum: 257 (2 + 0xff)
                          // str.length() == 2: 258 + (uint16_t) str         // maximum: 65'793 (258 + 0xffff)
                          // str.length() == 3: 65'794 + (uint24_t) str      // maximum: 16'843'009
                          // str.length() == 4: 16'843'010 + (uint32_t) str  // maximum: 4'311'810'305
                          // str.length() >= 5: map-based identifiers, starting at 5'000'000'000 for better distinction
                          //
                          // This could be extended to longer strings if the size of the input table (and thus the
                          // maximum number of distinct strings) is taken into account. For now, let's not make it even
                          // more complicated.

                        case 0: {
                          id = uint64_t{1};
                        } break;

                        case 1: {
                          id = uint64_t{2} + char_to_uint(string[0], 0);
                        } break;

                        case 2: {
                          id = uint64_t{258} + char_to_uint(string[1], 8) + char_to_uint(string[0], 0);
                        } break;

                        case 3: {
                          id = uint64_t{65'794} + char_to_uint(string[2], 16) + char_to_uint(string[1], 8) +
                               char_to_uint(string[0], 0);
                        } break;

                        case 4: {
                          id = uint64_t{16'843'010} + char_to_uint(string[3], 24) + char_to_uint(string[2], 16) +
                               char_to_uint(string[1], 8) + char_to_uint(string[0], 0);
                        } break;
                      }
                    }
                  }

                  if (id == std::numeric_limits<AggregateKeyEntry>::max()) {
                    // Could not take the shortcut above, either because we don't have a string or because it is too
                    // long
                    auto inserted = id_map.try_emplace(position.value(), id_counter);

                    id = inserted.first->second;

                    // if the id_map didn't have the value as a key and a new element was inserted
                    if (inserted.second) ++id_counter;
                  }

                  if constexpr (std::is_same_v<AggregateKey, AggregateKeyEntry>) {
                    keys_per_chunk[chunk_id][chunk_offset] = id;
                  } else {
                    keys_per_chunk[chunk_id][chunk_offset][group_column_index] = id;
                  }
                }

                ++chunk_offset;
              });
            }
          }
        });
      }));
      jobs.back()->schedule();
    }

    Hyrise::get().scheduler()->wait_for_tasks(jobs);
  }

  return keys_per_chunk;
}

template <typename AggregateKey>
void AggregateHash::_aggregate() {
  const auto& input_table = left_input_table();

  if constexpr (HYRISE_DEBUG) {
    for (const auto& groupby_column_id : _groupby_column_ids) {
      Assert(groupby_column_id < input_table->column_count(), "GroupBy column index out of bounds");
    }
  }

  // Check for invalid aggregates
  _validate_aggregates();

  auto& step_performance_data = dynamic_cast<OperatorPerformanceData<OperatorSteps>&>(*performance_data);
  Timer timer;

  /**
   * PARTITIONING STEP
   */
  const auto keys_per_chunk = _partition_by_groupby_keys<AggregateKey>();
  step_performance_data.set_step_runtime(OperatorSteps::GroupByKeyPartitioning, timer.lap());

  /**
   * AGGREGATION STEP
   */
  _contexts_per_column = std::vector<std::shared_ptr<SegmentVisitorContext>>(_aggregates.size());

  if (!_has_aggregate_functions) {
    /*
    Insert a dummy context for the DISTINCT implementation.
    That way, _contexts_per_column will always have at least one context with results.
    This is important later on when we write the group keys into the table.

    We choose int8_t for column type and aggregate type because it's small.
    */
    auto context = std::make_shared<AggregateContext<DistinctColumnType, DistinctAggregateType, AggregateKey>>();
    _contexts_per_column.push_back(context);
  }

  /**
   * Create an AggregateContext for each column in the input table that a normal (i.e. non-DISTINCT) aggregate is
   * created on. We do this here, and not in the per-chunk-loop below, because there might be no Chunks in the input
   * and _write_aggregate_output() needs these contexts anyway.
   */
  for (ColumnID aggregate_idx{0}; aggregate_idx < _aggregates.size(); ++aggregate_idx) {
    const auto& aggregate = _aggregates[aggregate_idx];

    const auto& pqp_column = static_cast<const PQPColumnExpression&>(*aggregate->argument());
    const auto input_column_id = pqp_column.column_id;

    if (input_column_id == INVALID_COLUMN_ID) {
      Assert(aggregate->aggregate_function == AggregateFunction::Count, "Only COUNT may have an invalid ColumnID");
      // SELECT COUNT(*) - we know the template arguments, so we don't need a visitor
      auto context = std::make_shared<AggregateContext<CountColumnType, CountAggregateType, AggregateKey>>();
      _contexts_per_column[aggregate_idx] = context;
      continue;
    }
    const auto data_type = input_table->column_data_type(input_column_id);
    _contexts_per_column[aggregate_idx] =
        _create_aggregate_context<AggregateKey>(data_type, aggregate->aggregate_function);
  }

  // Process Chunks and perform aggregations
  const auto chunk_count = input_table->chunk_count();
  for (ChunkID chunk_id{0}; chunk_id < chunk_count; ++chunk_id) {
    const auto chunk_in = input_table->get_chunk(chunk_id);
    if (!chunk_in) continue;

    // Sometimes, gcc is really bad at accessing loop conditions only once, so we cache that here.
    const auto input_chunk_size = chunk_in->size();

    if (!_has_aggregate_functions) {
      /**
       * DISTINCT implementation
       *
       * In Opossum we handle the SQL keyword DISTINCT by grouping without aggregation.
       *
       * For a query like "SELECT DISTINCT * FROM A;"
       * we would assume that all columns from A are part of 'groupby_columns',
       * respectively any columns that were specified in the projection.
       * The optimizer is responsible to take care of passing in the correct columns.
       *
       * How does this operation work?
       * Distinct rows are retrieved by grouping by vectors of values. Similar as for the usual aggregation
       * these vectors are used as keys in the 'column_results' map.
       *
       * At this point we've got all the different keys from the chunks and accumulate them in 'column_results'.
       * In order to reuse the aggregation implementation, we add a dummy AggregateResult.
       * One could optimize here in the future.
       *
       * Obviously this implementation is also used for plain GroupBy's.
       */

      auto context =
          std::static_pointer_cast<AggregateContext<DistinctColumnType, DistinctAggregateType, AggregateKey>>(
              _contexts_per_column[0]);

      auto& result_ids = *context->result_ids;
      auto& results = context->results;

      for (ChunkOffset chunk_offset{0}; chunk_offset < input_chunk_size; chunk_offset++) {
        // Make sure the value or combination of values is added to the list of distinct value(s)
        get_or_add_result(result_ids, results, get_aggregate_key<AggregateKey>(keys_per_chunk, chunk_id, chunk_offset),
                          RowID{chunk_id, chunk_offset});
      }
    } else {
      ColumnID aggregate_idx{0};
      for (const auto& aggregate : _aggregates) {
        /**
         * Special COUNT(*) implementation.
         * Because COUNT(*) does not have a specific target column, we use the maximum ColumnID.
         * We then go through the keys_per_chunk map and count the occurrences of each group key.
         * The results are saved in the regular aggregate_count variable so that we don't need a
         * specific output logic for COUNT(*).
         */

        const auto& pqp_column = static_cast<const PQPColumnExpression&>(*aggregate->argument());
        const auto input_column_id = pqp_column.column_id;

        if (input_column_id == INVALID_COLUMN_ID) {
          Assert(aggregate->aggregate_function == AggregateFunction::Count, "Only COUNT may have an invalid ColumnID");
          auto context = std::static_pointer_cast<AggregateContext<CountColumnType, CountAggregateType, AggregateKey>>(
              _contexts_per_column[aggregate_idx]);

          auto& result_ids = *context->result_ids;
          auto& results = context->results;

          if constexpr (std::is_same_v<AggregateKey, EmptyAggregateKey>) {
            // Not grouped by anything, simply count the number of rows
            results.resize(1);
            results[0].aggregate_count += input_chunk_size;
          } else {
            // count occurrences for each group key
            for (ChunkOffset chunk_offset{0}; chunk_offset < input_chunk_size; chunk_offset++) {
              auto& result = get_or_add_result(result_ids, results,
                                               get_aggregate_key<AggregateKey>(keys_per_chunk, chunk_id, chunk_offset),
                                               RowID{chunk_id, chunk_offset});
              ++result.aggregate_count;
            }
          }

          ++aggregate_idx;
          continue;
        }

        const auto abstract_segment = chunk_in->get_segment(input_column_id);
        const auto data_type = input_table->column_data_type(input_column_id);

        /*
        Invoke correct aggregator for each segment
        */

        resolve_data_type(data_type, [&, aggregate](auto type) {
          using ColumnDataType = typename decltype(type)::type;

          switch (aggregate->aggregate_function) {
            case AggregateFunction::Min:
              _aggregate_segment<ColumnDataType, AggregateFunction::Min, AggregateKey>(
                  chunk_id, aggregate_idx, *abstract_segment, keys_per_chunk);
              break;
            case AggregateFunction::Max:
              _aggregate_segment<ColumnDataType, AggregateFunction::Max, AggregateKey>(
                  chunk_id, aggregate_idx, *abstract_segment, keys_per_chunk);
              break;
            case AggregateFunction::Sum:
              _aggregate_segment<ColumnDataType, AggregateFunction::Sum, AggregateKey>(
                  chunk_id, aggregate_idx, *abstract_segment, keys_per_chunk);
              break;
            case AggregateFunction::Avg:
              _aggregate_segment<ColumnDataType, AggregateFunction::Avg, AggregateKey>(
                  chunk_id, aggregate_idx, *abstract_segment, keys_per_chunk);
              break;
            case AggregateFunction::Count:
              _aggregate_segment<ColumnDataType, AggregateFunction::Count, AggregateKey>(
                  chunk_id, aggregate_idx, *abstract_segment, keys_per_chunk);
              break;
            case AggregateFunction::CountDistinct:
              _aggregate_segment<ColumnDataType, AggregateFunction::CountDistinct, AggregateKey>(
                  chunk_id, aggregate_idx, *abstract_segment, keys_per_chunk);
              break;
            case AggregateFunction::StandardDeviationSample:
              _aggregate_segment<ColumnDataType, AggregateFunction::StandardDeviationSample, AggregateKey>(
                  chunk_id, aggregate_idx, *abstract_segment, keys_per_chunk);
              break;
            case AggregateFunction::Any:
              // ANY is a pseudo-function and is handled by _write_groupby_output
              break;
          }
        });

        ++aggregate_idx;
      }
    }
  }
  step_performance_data.set_step_runtime(OperatorSteps::Aggregating, timer.lap());
}  // NOLINT(readability/fn_size)

std::shared_ptr<const Table> AggregateHash::_on_execute() {
  // We do not want the overhead of a vector with heap storage when we have a limited number of aggregate columns.
  // The reason we only have specializations up to 2 is because every specialization increases the compile time.
  // Also, we need to make sure that there are tests for at least the first case, one array case, and the fallback.
  switch (_groupby_column_ids.size()) {
    case 0:
      _aggregate<EmptyAggregateKey>();
      break;
    case 1:
      // No need for a complex data structure if we only have one entry
      _aggregate<AggregateKeyEntry>();
      break;
    case 2:
      // We need to explicitly list all array sizes that we want to support
      _aggregate<std::array<AggregateKeyEntry, 2>>();
      break;
    default:
      PerformanceWarning("No std::array implementation initialized - falling back to vector");
      _aggregate<std::vector<AggregateKeyEntry>>();
      break;
  }

  const auto num_output_columns = _groupby_column_ids.size() + _aggregates.size();
  _output_column_definitions.resize(num_output_columns);
  _output_segments.resize(num_output_columns);

  /**
   * If only GROUP BY columns (including ANY pseudo-aggregates) are written, we need to call _write_groupby_output.
   *   Example: SELECT c_custkey, c_name FROM customer GROUP BY c_custkey, c_name (same as SELECT DISTINCT), which
   *            is rewritten to group only on c_custkey and collect c_name as an ANY pseudo-aggregate.
   * Otherwise, it is called by the first call to _write_aggregate_output.
   **/
  if (!_has_aggregate_functions) {
    auto context = std::static_pointer_cast<AggregateResultContext<DistinctColumnType, DistinctAggregateType>>(
        _contexts_per_column[0]);
    auto pos_list = RowIDPosList();
    pos_list.reserve(context->results.size());
    for (const auto& result : context->results) {
      pos_list.push_back(result.row_id);
    }
    _write_groupby_output(pos_list);
  }

  // _aggregate and _write_groupby_output have their own, internal timer. Start measuring once they are done.
  auto& step_performance_data = static_cast<OperatorPerformanceData<OperatorSteps>&>(*performance_data);
  Timer timer;

  /*
  Write the aggregated columns to the output
  */
  const auto& input_table = left_input_table();
  ColumnID aggregate_idx{0};
  for (const auto& aggregate : _aggregates) {
    const auto& pqp_column = static_cast<const PQPColumnExpression&>(*aggregate->argument());
    const auto input_column_id = pqp_column.column_id;

    // Output column for COUNT(*).
    const auto data_type =
        input_column_id == INVALID_COLUMN_ID ? DataType::Long : input_table->column_data_type(input_column_id);

    resolve_data_type(data_type, [&, aggregate_idx](auto type) {
      _write_aggregate_output(type, aggregate_idx, aggregate->aggregate_function);
    });

    ++aggregate_idx;
  }
  step_performance_data.set_step_runtime(OperatorSteps::AggregateColumnsWriting, timer.lap());

  // Write the output
  auto output = std::make_shared<Table>(_output_column_definitions, TableType::Data);
  if (_output_segments.at(0)->size() > 0) {
    output->append_chunk(_output_segments);
  }

  step_performance_data.set_step_runtime(OperatorSteps::OutputWriting, timer.lap());

  return output;
}

/*
The following template functions write the aggregated values for the different aggregate functions.
They are separate and templated to avoid compiler errors for invalid type/function combinations.
*/
// MIN, MAX, SUM, ANY write the current aggregated value
template <typename ColumnDataType, typename AggregateType, AggregateFunction func>
std::enable_if_t<func == AggregateFunction::Min || func == AggregateFunction::Max || func == AggregateFunction::Sum ||
                     func == AggregateFunction::Any,
                 void>
write_aggregate_values(pmr_vector<AggregateType>& values, pmr_vector<bool>& null_values,
                       const AggregateResults<ColumnDataType, AggregateType>& results) {
  values.resize(results.size());
  null_values.resize(results.size());

  size_t output_offset = 0;
  for (const auto& result : results) {
    null_values[output_offset] = !result.current_primary_aggregate;

    if (result.current_primary_aggregate) {
      values[output_offset] = *result.current_primary_aggregate;
    }
    ++output_offset;
  }
}

// COUNT writes the aggregate counter
template <typename ColumnDataType, typename AggregateType, AggregateFunction func>
std::enable_if_t<func == AggregateFunction::Count, void> write_aggregate_values(
    pmr_vector<AggregateType>& values, pmr_vector<bool>& null_values,
    const AggregateResults<ColumnDataType, AggregateType>& results) {
  values.resize(results.size());

  size_t output_offset = 0;
  for (const auto& result : results) {
    values[output_offset] = result.aggregate_count;
    ++output_offset;
  }
}

// COUNT(DISTINCT) writes the number of distinct values
template <typename ColumnDataType, typename AggregateType, AggregateFunction func>
std::enable_if_t<func == AggregateFunction::CountDistinct, void> write_aggregate_values(
    pmr_vector<AggregateType>& values, pmr_vector<bool>& null_values,
    const AggregateResults<ColumnDataType, AggregateType>& results) {
  values.resize(results.size());

  size_t output_offset = 0;
  for (const auto& result : results) {
    values[output_offset] = result.distinct_values.size();
    ++output_offset;
  }
}

// AVG writes the calculated average from current aggregate and the aggregate counter
template <typename ColumnDataType, typename AggregateType, AggregateFunction func>
std::enable_if_t<func == AggregateFunction::Avg && std::is_arithmetic_v<AggregateType>, void> write_aggregate_values(
    pmr_vector<AggregateType>& values, pmr_vector<bool>& null_values,
    const AggregateResults<ColumnDataType, AggregateType>& results) {
  values.resize(results.size());
  null_values.resize(results.size());

  auto output_offset = ChunkOffset{0};
  for (const auto& result : results) {
    null_values[output_offset] = !result.current_primary_aggregate;

    if (result.current_primary_aggregate) {
      values[output_offset] = *result.current_primary_aggregate / static_cast<AggregateType>(result.aggregate_count);
    }
    ++output_offset;
  }
}

// AVG is not defined for non-arithmetic types. Avoiding compiler errors.
template <typename ColumnDataType, typename AggregateType, AggregateFunction func>
std::enable_if_t<func == AggregateFunction::Avg && !std::is_arithmetic_v<AggregateType>, void> write_aggregate_values(
    pmr_vector<AggregateType>& values, pmr_vector<bool>& null_values,
    const AggregateResults<ColumnDataType, AggregateType>& results) {
  Fail("Invalid aggregate");
}

// STDDEV_SAMP writes the calculated standard deviation from current aggregate and the aggregate counter
template <typename ColumnDataType, typename AggregateType, AggregateFunction func>
std::enable_if_t<func == AggregateFunction::StandardDeviationSample && std::is_arithmetic_v<AggregateType>, void>
write_aggregate_values(pmr_vector<AggregateType>& values, pmr_vector<bool>& null_values,
                       const AggregateResults<ColumnDataType, AggregateType>& results) {
  values.resize(results.size());
  null_values.resize(results.size());

  auto output_offset = ChunkOffset{0};
  for (const auto& result : results) {
    const auto count = static_cast<AggregateType>(result.aggregate_count);

    if (result.current_primary_aggregate && count > 1) {
      values[output_offset] = *result.current_primary_aggregate;
    } else {
      null_values[output_offset] = true;
    }
    ++output_offset;
  }
}

// STDDEV_SAMP is not defined for non-arithmetic types. Avoiding compiler errors.
template <typename ColumnDataType, typename AggregateType, AggregateFunction func>
std::enable_if_t<func == AggregateFunction::StandardDeviationSample && !std::is_arithmetic_v<AggregateType>, void>
write_aggregate_values(pmr_vector<AggregateType>& values, pmr_vector<bool>& null_values,
                       const AggregateResults<ColumnDataType, AggregateType>& results) {
  Fail("Invalid aggregate");
}

void AggregateHash::_write_groupby_output(RowIDPosList& pos_list) {
  auto& step_performance_data = static_cast<OperatorPerformanceData<OperatorSteps>&>(*performance_data);
  Timer timer;  // _aggregate above has its own, internal timer. Start measuring once _aggregate is done.

  auto input_table = left_input_table();

  auto unaggregated_columns = std::vector<std::pair<ColumnID, ColumnID>>{};
  {
    auto output_column_id = ColumnID{0};
    for (const auto& input_column_id : _groupby_column_ids) {
      unaggregated_columns.emplace_back(input_column_id, output_column_id);
      ++output_column_id;
    }
    for (const auto& aggregate : _aggregates) {
      if (aggregate->aggregate_function == AggregateFunction::Any) {
        const auto& pqp_column = static_cast<const PQPColumnExpression&>(*aggregate->argument());
        const auto input_column_id = pqp_column.column_id;
        unaggregated_columns.emplace_back(input_column_id, output_column_id);
      }
      ++output_column_id;
    }
  }

  // For each GROUP BY column, resolve its type, iterate over its values, and add them to a new output ValueSegment
  for (const auto& unaggregated_column : unaggregated_columns) {
    // Structured bindings do not work with the capture below :/
    const auto input_column_id = unaggregated_column.first;
    const auto output_column_id = unaggregated_column.second;

    _output_column_definitions[output_column_id] =
        TableColumnDefinition{input_table->column_name(input_column_id), input_table->column_data_type(input_column_id),
                              input_table->column_is_nullable(input_column_id)};

    resolve_data_type(input_table->column_data_type(input_column_id), [&](const auto typed_value) {
      using ColumnDataType = typename decltype(typed_value)::type;

      const auto column_is_nullable = input_table->column_is_nullable(column_id);

      auto values = pmr_vector<ColumnDataType>(pos_list.size());
      pmr_vector<bool> null_values;
      if (column_is_nullable) null_values = pmr_vector<bool>(pos_list.size());
      std::vector<std::unique_ptr<AbstractSegmentAccessor<ColumnDataType>>> accessors(input_table->chunk_count());

      auto output_offset = ChunkOffset{0};

      for (const auto& row_id : pos_list) {
        // pos_list was generated by grouping the input data. While it might point to rows that contain NULL
        // values, no new NULL values should have been added.
        DebugAssert(!row_id.is_null(), "Did not expect NULL value here");

        auto& accessor = accessors[row_id.chunk_id];
        if (!accessor) {
          accessor = create_segment_accessor<ColumnDataType>(
              input_table->get_chunk(row_id.chunk_id)->get_segment(input_column_id));
        }

        const auto& optional_value = accessor->access(row_id.chunk_offset);
        DebugAssert(optional_value || column_is_nullable, "Only nullable columns should contain optional values");
        if (!optional_value) {
          null_values[output_offset] = true;
        } else {
          values[output_offset] = *optional_value;
        }
        ++output_offset;
      }

<<<<<<< HEAD
      auto value_segment = std::shared_ptr<ValueSegment<ColumnDataType>>{};
      if (column_is_nullable) {
        value_segment = std::make_shared<ValueSegment<ColumnDataType>>(std::move(values), std::move(null_values));
      } else {
        value_segment = std::make_shared<ValueSegment<ColumnDataType>>(std::move(values));
      }

      _output_segments.push_back(value_segment);
=======
      auto value_segment = std::make_shared<ValueSegment<ColumnDataType>>(std::move(values), std::move(null_values));
      _output_segments[output_column_id] = value_segment;
>>>>>>> db466319
    });
  }

  step_performance_data.set_step_runtime(OperatorSteps::GroupByColumnsWriting, timer.lap());
}

template <typename ColumnDataType>
void AggregateHash::_write_aggregate_output(boost::hana::basic_type<ColumnDataType> type, ColumnID column_index,
                                            AggregateFunction function) {
  switch (function) {
    case AggregateFunction::Min:
      write_aggregate_output<ColumnDataType, AggregateFunction::Min>(column_index);
      break;
    case AggregateFunction::Max:
      write_aggregate_output<ColumnDataType, AggregateFunction::Max>(column_index);
      break;
    case AggregateFunction::Sum:
      write_aggregate_output<ColumnDataType, AggregateFunction::Sum>(column_index);
      break;
    case AggregateFunction::Avg:
      write_aggregate_output<ColumnDataType, AggregateFunction::Avg>(column_index);
      break;
    case AggregateFunction::Count:
      write_aggregate_output<ColumnDataType, AggregateFunction::Count>(column_index);
      break;
    case AggregateFunction::CountDistinct:
      write_aggregate_output<ColumnDataType, AggregateFunction::CountDistinct>(column_index);
      break;
    case AggregateFunction::StandardDeviationSample:
      write_aggregate_output<ColumnDataType, AggregateFunction::StandardDeviationSample>(column_index);
      break;
    case AggregateFunction::Any:
      // written by _write_groupby_output
      break;
  }
}

template <typename ColumnDataType, AggregateFunction function>
void AggregateHash::write_aggregate_output(ColumnID aggregate_index) {
  // retrieve type information from the aggregation traits
  typename AggregateTraits<ColumnDataType, function>::AggregateType aggregate_type;
  auto aggregate_data_type = AggregateTraits<ColumnDataType, function>::AGGREGATE_DATA_TYPE;

  const auto& aggregate = _aggregates[aggregate_index];

  const auto& pqp_column = static_cast<const PQPColumnExpression&>(*aggregate->argument());
  const auto input_column_id = pqp_column.column_id;

  if (aggregate_data_type == DataType::Null) {
    // if not specified, it’s the input column’s type
    aggregate_data_type = left_input_table()->column_data_type(input_column_id);
  }

  auto context = std::static_pointer_cast<AggregateResultContext<ColumnDataType, decltype(aggregate_type)>>(
      _contexts_per_column[aggregate_index]);

  const auto& results = context->results;

  // Before writing the first aggregate column, write all group keys into the respective columns
  if (aggregate_index == 0) {
    auto pos_list = RowIDPosList(context->results.size());
    auto chunk_offset = ChunkOffset{0};
    for (auto& result : context->results) {
      pos_list[chunk_offset] = (result.row_id);
      ++chunk_offset;
    }
    _write_groupby_output(pos_list);
  }

  // Write aggregated values into the segment. While write_aggregate_values could track if an actual NULL value was
  // written or not, we rather make the output types consistent independent of the input types. Not sure what the
  // standard says about this.
  auto values = pmr_vector<decltype(aggregate_type)>{};
  auto null_values = pmr_vector<bool>{};

  constexpr bool NEEDS_NULL = (function != AggregateFunction::Count && function != AggregateFunction::CountDistinct);

  if (!results.empty()) {
    write_aggregate_values<ColumnDataType, decltype(aggregate_type), function>(values, null_values, results);
  } else if (_groupby_column_ids.empty()) {
    // If we did not GROUP BY anything and we have no results, we need to add NULL for most aggregates and 0 for count
    values.push_back(decltype(aggregate_type){});
    if (NEEDS_NULL) {
      null_values.push_back(true);
    }
  }

  DebugAssert(NEEDS_NULL || null_values.empty(), "write_aggregate_values unexpectedly wrote NULL values");
  const auto output_column_id = _groupby_column_ids.size() + aggregate_index;
  _output_column_definitions[output_column_id] =
      TableColumnDefinition{aggregate->as_column_name(), aggregate_data_type, NEEDS_NULL};

  auto output_segment = std::shared_ptr<ValueSegment<decltype(aggregate_type)>>{};
  if (!NEEDS_NULL) {
    output_segment = std::make_shared<ValueSegment<decltype(aggregate_type)>>(std::move(values));
  } else {
    output_segment =
        std::make_shared<ValueSegment<decltype(aggregate_type)>>(std::move(values), std::move(null_values));
  }
  _output_segments[output_column_id] = output_segment;
}

template <typename AggregateKey>
std::shared_ptr<SegmentVisitorContext> AggregateHash::_create_aggregate_context(
    const DataType data_type, const AggregateFunction function) const {
  std::shared_ptr<SegmentVisitorContext> context;
  resolve_data_type(data_type, [&](auto type) {
    using ColumnDataType = typename decltype(type)::type;
    switch (function) {
      case AggregateFunction::Min:
        context = std::make_shared<AggregateContext<
            ColumnDataType, typename AggregateTraits<ColumnDataType, AggregateFunction::Min>::AggregateType,
            AggregateKey>>();
        break;
      case AggregateFunction::Max:
        context = std::make_shared<AggregateContext<
            ColumnDataType, typename AggregateTraits<ColumnDataType, AggregateFunction::Max>::AggregateType,
            AggregateKey>>();
        break;
      case AggregateFunction::Sum:
        context = std::make_shared<AggregateContext<
            ColumnDataType, typename AggregateTraits<ColumnDataType, AggregateFunction::Sum>::AggregateType,
            AggregateKey>>();
        break;
      case AggregateFunction::Avg:
        context = std::make_shared<AggregateContext<
            ColumnDataType, typename AggregateTraits<ColumnDataType, AggregateFunction::Avg>::AggregateType,
            AggregateKey>>();
        break;
      case AggregateFunction::Count:
        context = std::make_shared<AggregateContext<
            ColumnDataType, typename AggregateTraits<ColumnDataType, AggregateFunction::Count>::AggregateType,
            AggregateKey>>();
        break;
      case AggregateFunction::CountDistinct:
        context = std::make_shared<AggregateContext<
            ColumnDataType, typename AggregateTraits<ColumnDataType, AggregateFunction::CountDistinct>::AggregateType,
            AggregateKey>>();
        break;
      case AggregateFunction::StandardDeviationSample:
        context = std::make_shared<AggregateContext<
            ColumnDataType,
            typename AggregateTraits<ColumnDataType, AggregateFunction::StandardDeviationSample>::AggregateType,
            AggregateKey>>();
        break;
      case AggregateFunction::Any:
        context = std::make_shared<AggregateContext<
            ColumnDataType, typename AggregateTraits<ColumnDataType, AggregateFunction::Any>::AggregateType,
            AggregateKey>>();
        break;
    }
  });
  return context;
}

}  // namespace opossum<|MERGE_RESOLUTION|>--- conflicted
+++ resolved
@@ -858,7 +858,7 @@
     resolve_data_type(input_table->column_data_type(input_column_id), [&](const auto typed_value) {
       using ColumnDataType = typename decltype(typed_value)::type;
 
-      const auto column_is_nullable = input_table->column_is_nullable(column_id);
+      const auto column_is_nullable = input_table->column_is_nullable(input_column_id);
 
       auto values = pmr_vector<ColumnDataType>(pos_list.size());
       pmr_vector<bool> null_values;
@@ -888,7 +888,6 @@
         ++output_offset;
       }
 
-<<<<<<< HEAD
       auto value_segment = std::shared_ptr<ValueSegment<ColumnDataType>>{};
       if (column_is_nullable) {
         value_segment = std::make_shared<ValueSegment<ColumnDataType>>(std::move(values), std::move(null_values));
@@ -896,11 +895,7 @@
         value_segment = std::make_shared<ValueSegment<ColumnDataType>>(std::move(values));
       }
 
-      _output_segments.push_back(value_segment);
-=======
-      auto value_segment = std::make_shared<ValueSegment<ColumnDataType>>(std::move(values), std::move(null_values));
       _output_segments[output_column_id] = value_segment;
->>>>>>> db466319
     });
   }
 
