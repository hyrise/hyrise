--- conflicted
+++ resolved
@@ -5,14 +5,11 @@
 #include <vector>
 
 #include "abstract_read_only_operator.hpp"
-<<<<<<< HEAD
-#include "storage/abstract_segment_visitor.hpp"
-=======
->>>>>>> c745e6a3
 #include "storage/reference_segment.hpp"
 #include "storage/value_segment.hpp"
 #include "storage/dictionary_segment.hpp"
 #include "storage/run_length_segment.hpp"
+#include "storage/frame_of_reference_segment.hpp"
 #include "utils/assert.hpp"
 
 namespace opossum {
@@ -156,6 +153,7 @@
    * @param base_segment The segment to export
    * @param base_context A context in the form of an ExportContext. Contains a reference to the ofstream.
    */
+
   static void _write_segment(const BaseDictionarySegment& base_segment, std::ofstream& ofstream);
 
   /**
@@ -176,9 +174,8 @@
    * @param base_segment The segment to export
    * @param base_context A context in the form of an ExportContext. Contains a reference to the ofstream.
    */
-<<<<<<< HEAD
-  void handle_segment(const BaseRunLengthSegment& base_segment,
-                      std::shared_ptr<SegmentVisitorContext> base_context) override;
+  template <typename T>
+  static void _write_segment(const RunLengthSegment<T>& base_segment, std::ofstream& ofstream);
 
   /**
    * FrameOfReference Segments are dumped with the following layout:
@@ -199,16 +196,11 @@
    * @param base_segment The segment to export
    * @param base_context A context in the form of an ExportContext. Contains a reference to the ofstream.
    */
-  void handle_segment(const BaseFrameOfReferenceSegment& base_segment,
-                     std::shared_ptr<SegmentVisitorContext> base_context) override;
-
-  void handle_segment(const BaseEncodedSegment& base_segment,
-                      std::shared_ptr<SegmentVisitorContext> base_context) override;
-=======
+
   template <typename T>
-  static void _write_segment(const RunLengthSegment<T>& base_segment, std::ofstream& ofstream);
->>>>>>> c745e6a3
-
+  static void _write_segment(const FrameOfReferenceSegment<T>& base_segment, std::ofstream& ofstream);
+
+ private:
   // Chooses the right FixedSizeByteAlignedVector depending on the attribute_vector_width and exports it.
   static void _export_attribute_vector(std::ofstream& ofstream, const CompressedVectorType type,
                                         const BaseCompressedVector& attribute_vector);
