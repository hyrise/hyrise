#pragma once

#include <memory>
#include <string>
#include <vector>

#include "abstract_read_only_operator.hpp"
#include "storage/dictionary_segment.hpp"
<<<<<<< HEAD
#include "storage/frame_of_reference_segment.hpp"
#include "storage/lz4_segment.hpp"
=======
>>>>>>> 4afbe3c9
#include "storage/reference_segment.hpp"
#include "storage/run_length_segment.hpp"
#include "storage/value_segment.hpp"
#include "utils/assert.hpp"

namespace opossum {

class BaseCompressedVector;
enum class CompressedVectorType : uint8_t;

/**
 * Note: ExportBinary does not support null values at the moment
 */
class ExportBinary : public AbstractReadOnlyOperator {
 public:
  explicit ExportBinary(const std::shared_ptr<const AbstractOperator>& in, const std::string& filename);

  static void write_binary(const Table& table, const std::string& filename);

  /**
   * Executes the export operator
   * @return The table that was also the input
   */
  std::shared_ptr<const Table> _on_execute() final;

  /**
   * Name of the operator is ExportBinary
   */
  const std::string& name() const final;

 protected:
  std::shared_ptr<AbstractOperator> _on_deep_copy(
      const std::shared_ptr<AbstractOperator>& copied_input_left,
      const std::shared_ptr<AbstractOperator>& copied_input_right) const override;
  void _on_set_parameters(const std::unordered_map<ParameterID, AllTypeVariant>& parameters) override;

 private:
  // Path of the binary file
  const std::string _filename;

  /**
   * This methods writes the header of this table into the given ofstream.
   *
   * Description           | Type                                  | Size in bytes
   * -----------------------------------------------------------------------------------------
   * Chunk size            | ChunkOffset                           |   4
   * Chunk count           | ChunkID                               |   4
   * Column count          | ColumnID                              |   2
   * Column types          | TypeID array                          |   Column Count * 1
   * Column nullable       | bool (stored as BoolAsByteType)       |   Column Count * 1
   * Column name lengths   | size_t array                          |   Column Count * 1
   * Column names          | std::string array                     |   Sum of lengths of all names
   *
   * @param table The table that is to be exported
   * @param ofstream The output stream for exporting
   */
  static void _write_header(const Table& table, std::ofstream& ofstream);

  /**
   * Writes the contents of the chunk into the given ofstream.
   * First, it creates a chunk header with the following contents:
   *
   * Description           | Type                                  | Size in bytes
   * -----------------------------------------------------------------------------------------
   * Row count             | ChunkOffset                           |  4
   *
   * Next, it dumps the contents of the segments in the respective format (depending on the type
   * of the segment, such as ValueSegment, ReferenceSegment, DictionarySegment, RunLengthSegment).
   *
   * @param table The table we are currently exporting
   * @param ofstream The output stream to write to
   * @param chunkId The id of the chunk that is to be worked on now
   *
   */
  static void _write_chunk(const Table& table, std::ofstream& ofstream, const ChunkID& chunk_id);

  [[noreturn]] static void _write_segment(const BaseSegment& base_segment, std::ofstream& ofstream);

  /**
   * Value Segments are dumped with the following layout:
   *
   * Description           | Type                                  | Size in bytes
   * -----------------------------------------------------------------------------------------
   * Column Type           | ColumnType                            |   1
   * Null Values'          | vector<bool> (BoolAsByteType)         |   rows * 1
   * Values°               | T (int, float, double, long)          |   rows * sizeof(T)
   * Length of Strings^    | vector<size_t>                        |   rows * 2
   * Values^               | std::string                           |   rows * string.length()
   *
   * Please note that the number of rows are written in the header of the chunk.
   * The type of the column can be found in the global header of the file.
   *
   * ': These fields are only written if the column is nullable.
   * ^: These fields are only written if the type of the column IS a string.
   * °: This field is writen if the type of the column is NOT a string
   *
   * @param value_segment The segment to export
   * @param ofstream The output stream for exporting
   *
   */
  template <typename T>
  static void _write_segment(const ValueSegment<T>& value_segment, std::ofstream& ofstream);

  /**
   * Reference Segments are dumped with the following layout, which is similar to value segments:
   *
   * Description           | Type                                  | Size in bytes
   * -----------------------------------------------------------------------------------------
   * Column Type           | ColumnType                            |   1
   * Values°               | T (int, float, double, long)          |   rows * sizeof(T)
   * Length of Strings^    | vector<size_t>                        |   rows * 2
   * Values^               | std::string                           |   rows * string.length()
   *
   * Please note that the number of rows are written in the header of the chunk.
   * The type of the column can be found in the global header of the file.
   *
   * ^: These fields are only written if the type of the column IS a string.
   * °: This field is writen if the type of the column is NOT a string
   *
   * @param reference_segment The segment to export
   * @param base_context A context in the form of an ExportContext. Contains a reference to the ofstream.
   */
  static void _write_segment(const ReferenceSegment& reference_segment, std::ofstream& ofstream);

  /**
   * Dictionary Segments are dumped with the following layout:
   *
   * Description           | Type                                  | Size in bytes
   * -----------------------------------------------------------------------------------------
   * Column Type           | ColumnType                            |   1
   * Width of attribute v. | AttributeVectorWidth                  |   1
   * Size of dictionary v. | ValueID                               |   4
   * Dictionary Values°    | T (int, float, double, long)          |   dict. size * sizeof(T)
   * Dict. String Length^  | size_t                                |   dict. size * 2
   * Dictionary Values^    | std::string                           |   Sum of all string lengths
   * Attribute v. values   | uintX                                 |   rows * width of attribute v.
   *
   * Please note that the number of rows are written in the header of the chunk.
   * The type of the column can be found in the global header of the file.
   *
   * ^: These fields are only written if the type of the column IS a string.
   * °: This field is written if the type of the column is NOT a string
   *
   * @param base_dictionary_segment The segment to export
   * @param ofstream The output stream for exporting
<<<<<<< HEAD
   */
  template <typename T>
  static void _write_segment(const DictionarySegment<T>& dictionary_segment, std::ofstream& ofstream);

  /**
   * RunLength Segments are dumped with the following layout:
   *
   * Description            | Type                                  | Size in bytes
   * -----------------------------------------------------------------------------------------
   * Column Type            | ColumnType                            |   1
   * Run count              | uint32_t                              |   4
   * Values                 | T (int, float, double, long)          |   Run count * sizeof(T)
   * NULL values            | vector<bool> (BoolAsByteType)         |   Run count * 1
   * End Positions          | ChunkOffset                           |   Run count * 4
   *
   * Please note that the number of rows are written in the header of the chunk.
   * The type of the column can be found in the global header of the file.
   *
   *
   * @param run_length_segment The segment to export
   * @param ofstream The output stream for exporting
   */
  template <typename T>
  static void _write_segment(const RunLengthSegment<T>& run_length_segment, std::ofstream& ofstream);

  /**
   * FrameOfReference Segments are dumped with the following layout:
   *
   * Description            | Type                                  | Size in bytes
   * -----------------------------------------------------------------------------------------
   * Column Type            | ColumnType                            |   1
   * Number of Blocks       | uint32_t                              |   4
   * Block minima           | T                                     |   Number of Blocks * sizeof(T)
   * Size                   | uint32_t                              |   4
   * NULL values            | vector<bool> (BoolAsByteType)         |   size * 1
   * Offset values          | uint32_t                              |   size * 4
   *
   * Please note that the number of rows are written in the header of the chunk.
   * The type of the column can be found in the global header of the file.
   *
   *
   * @param frame_of_reference_segment The segment to export
   * @param ofstream The output stream for exporting
   */
  template <typename T>
  static void _write_segment(const FrameOfReferenceSegment<T>& frame_of_reference_segment, std::ofstream& ofstream);

  /**
   * LZ4 Segments are dumped with the following layout:
   *
   * Description             | Type                                  | Size in bytes
   * -----------------------------------------------------------------------------------------
   * Column Type             | ColumnType                            |   1
   * Number of Rows (in seg) | uint32_t                              |   4
   * Number of Blocks        | uint32_t                              |   4
   * Block size¹             | uint32_t                              |   4
   * Last Block size         | uint32_t                              |   4
   * lz4 Block sizes         | vector<uint32_t>                      |   number of blocks * 4
   * lz4 Blocks              | vector<vector<char>>                  |   sum(lz4 block sizes)
   * NULL values size        | uint32_t                              |   4
   * NULL values²            | vector<bool> (BoolAsByteType)         |   size * 1
   * Dictionary size         | uint32_t                              |   4
   * Dictionary              | vector<char>                          |   dictionary size * 1
   * string offset size      | uint32_t                              |   4
   * string offset data size³| uint32_t                              |   4
   * string offset³          | uint32_t                              |   size * 4
=======
   */
  template <typename T>
  static void _write_segment(const DictionarySegment<T>& dictionary_segment, std::ofstream& ofstream);

  /**
   * RunLength Segments are dumped with the following layout:
   *
   * Description            | Type                                  | Size in bytes
   * -----------------------------------------------------------------------------------------
   * Column Type            | ColumnType                            |   1
   * Run count              | uint32_t                              |   4
   * Values                 | T (int, float, double, long)          |   Run count * sizeof(T)
   * NULL values            | vector<bool> (BoolAsByteType)         |   Run count * 1
   * End Positions          | ChunkOffset                           |   Run count * 4
>>>>>>> 4afbe3c9
   *
   * Please note that the number of rows are written in the header of the chunk.
   * The type of the column can be found in the global header of the file.
   *
<<<<<<< HEAD
   * ¹: This field is written if the number of blocks is greater than 1. Otherwise "Last Block Size" contains the
   *    size of the single block or 0 if there are no blocks
   * ²: This field is only written if NULL value size is not 0
   * ³: These fields are only written if string offset size is not 0
   *
   * @param lz4_segment The segment to export
   * @param ofstream The output stream for exporting
   */
  template <typename T>
  static void _write_segment(const LZ4Segment<T>& lz4_segment, std::ofstream& ofstream);

 private:
  // Chooses the right Compressed Vector depending on the CompressedVectorType and exports it.
  static void _export_compressed_vector(std::ofstream& ofstream, const CompressedVectorType type,
                                        const BaseCompressedVector& compressed_vector);
=======
   *
   * @param run_length_segment The segment to export
   * @param ofstream The output stream for exporting
   */
  template <typename T>
  static void _write_segment(const RunLengthSegment<T>& run_length_segment, std::ofstream& ofstream);

  // Chooses the right FixedSizeByteAlignedVector depending on the attribute_vector_width and exports it.
  static void _export_attribute_vector(std::ofstream& ofstream, const CompressedVectorType type,
                                       const BaseCompressedVector& attribute_vector);
>>>>>>> 4afbe3c9

  template <typename T>
  static size_t _size(const T& object);
};
}  // namespace opossum<|MERGE_RESOLUTION|>--- conflicted
+++ resolved
@@ -6,11 +6,8 @@
 
 #include "abstract_read_only_operator.hpp"
 #include "storage/dictionary_segment.hpp"
-<<<<<<< HEAD
 #include "storage/frame_of_reference_segment.hpp"
 #include "storage/lz4_segment.hpp"
-=======
->>>>>>> 4afbe3c9
 #include "storage/reference_segment.hpp"
 #include "storage/run_length_segment.hpp"
 #include "storage/value_segment.hpp"
@@ -156,7 +153,6 @@
    *
    * @param base_dictionary_segment The segment to export
    * @param ofstream The output stream for exporting
-<<<<<<< HEAD
    */
   template <typename T>
   static void _write_segment(const DictionarySegment<T>& dictionary_segment, std::ofstream& ofstream);
@@ -223,27 +219,11 @@
    * string offset size      | uint32_t                              |   4
    * string offset data size³| uint32_t                              |   4
    * string offset³          | uint32_t                              |   size * 4
-=======
-   */
-  template <typename T>
-  static void _write_segment(const DictionarySegment<T>& dictionary_segment, std::ofstream& ofstream);
-
-  /**
-   * RunLength Segments are dumped with the following layout:
-   *
-   * Description            | Type                                  | Size in bytes
-   * -----------------------------------------------------------------------------------------
-   * Column Type            | ColumnType                            |   1
-   * Run count              | uint32_t                              |   4
-   * Values                 | T (int, float, double, long)          |   Run count * sizeof(T)
-   * NULL values            | vector<bool> (BoolAsByteType)         |   Run count * 1
-   * End Positions          | ChunkOffset                           |   Run count * 4
->>>>>>> 4afbe3c9
-   *
-   * Please note that the number of rows are written in the header of the chunk.
-   * The type of the column can be found in the global header of the file.
-   *
-<<<<<<< HEAD
+
+   *
+   * Please note that the number of rows are written in the header of the chunk.
+   * The type of the column can be found in the global header of the file.
+   *
    * ¹: This field is written if the number of blocks is greater than 1. Otherwise "Last Block Size" contains the
    *    size of the single block or 0 if there are no blocks
    * ²: This field is only written if NULL value size is not 0
@@ -259,18 +239,6 @@
   // Chooses the right Compressed Vector depending on the CompressedVectorType and exports it.
   static void _export_compressed_vector(std::ofstream& ofstream, const CompressedVectorType type,
                                         const BaseCompressedVector& compressed_vector);
-=======
-   *
-   * @param run_length_segment The segment to export
-   * @param ofstream The output stream for exporting
-   */
-  template <typename T>
-  static void _write_segment(const RunLengthSegment<T>& run_length_segment, std::ofstream& ofstream);
-
-  // Chooses the right FixedSizeByteAlignedVector depending on the attribute_vector_width and exports it.
-  static void _export_attribute_vector(std::ofstream& ofstream, const CompressedVectorType type,
-                                       const BaseCompressedVector& attribute_vector);
->>>>>>> 4afbe3c9
 
   template <typename T>
   static size_t _size(const T& object);
