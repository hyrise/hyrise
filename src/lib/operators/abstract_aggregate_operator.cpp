--- conflicted
+++ resolved
@@ -8,11 +8,7 @@
 namespace opossum {
 
 AbstractAggregateOperator::AbstractAggregateOperator(const std::shared_ptr<AbstractOperator>& in,
-<<<<<<< HEAD
-                                                     const std::vector<AggregateColumnDefinition>& aggregates,
-=======
                                                      const std::vector<std::shared_ptr<AggregateExpression>>& aggregates,
->>>>>>> 24d29f84
                                                      const std::vector<ColumnID>& groupby_column_ids,
                                                      std::unique_ptr<OperatorPerformanceData> performance_data)
     : AbstractReadOnlyOperator(OperatorType::Aggregate, in, nullptr, std::move(performance_data)),
