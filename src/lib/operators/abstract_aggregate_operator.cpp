#include "abstract_aggregate_operator.hpp"

#include "abstract_operator.hpp"
#include "abstract_read_only_operator.hpp"
#include "expression/pqp_column_expression.hpp"
#include "types.hpp"

namespace opossum {

<<<<<<< HEAD
AbstractAggregateOperator::AbstractAggregateOperator(const std::shared_ptr<AbstractOperator>& in,
                                                     const std::vector<std::shared_ptr<AggregateExpression>>& aggregates,
                                                     const std::vector<ColumnID>& groupby_column_ids,
                                                     std::unique_ptr<OperatorPerformanceData> init_performance_data)
=======
AbstractAggregateOperator::AbstractAggregateOperator(
    const std::shared_ptr<AbstractOperator>& in, const std::vector<std::shared_ptr<AggregateExpression>>& aggregates,
    const std::vector<ColumnID>& groupby_column_ids, std::unique_ptr<OperatorPerformanceData> init_performance_data)
>>>>>>> 0fe598a0
    : AbstractReadOnlyOperator(OperatorType::Aggregate, in, nullptr, std::move(init_performance_data)),
      _aggregates{aggregates},
      _groupby_column_ids{groupby_column_ids} {
  /*
   * We can either have no group by columns or no aggregates, but not both:
   *   No group by columns -> aggregate on the whole input table, not subgroups of it
   *   No aggregates -> effectively performs a DISTINCT operation over all group by columns
   */
  Assert(!(aggregates.empty() && groupby_column_ids.empty()),
         "Neither aggregate nor groupby columns have been specified");
}

const std::vector<std::shared_ptr<AggregateExpression>>& AbstractAggregateOperator::aggregates() const {
  return _aggregates;
}
const std::vector<ColumnID>& AbstractAggregateOperator::groupby_column_ids() const { return _groupby_column_ids; }

std::string AbstractAggregateOperator::description(DescriptionMode description_mode) const {
  const auto separator = description_mode == DescriptionMode::SingleLine ? " " : "\n";

  std::stringstream desc;
<<<<<<< HEAD
  desc << name() << separator
       << "GroupBy ColumnIDs: ";
=======
  desc << name() << separator << "GroupBy ColumnIDs: ";
>>>>>>> 0fe598a0
  for (size_t groupby_column_idx = 0; groupby_column_idx < _groupby_column_ids.size(); ++groupby_column_idx) {
    desc << _groupby_column_ids[groupby_column_idx];

    if (groupby_column_idx + 1 < _groupby_column_ids.size()) {
      desc << ", ";
    }
  }

  desc << " Aggregates: ";
  for (size_t expression_idx = 0; expression_idx < _aggregates.size(); ++expression_idx) {
    const auto& aggregate = _aggregates[expression_idx];
    desc << aggregate->as_column_name();

    if (expression_idx + 1 < _aggregates.size()) desc << ", ";
  }
  return desc.str();
}

/**
 * Asserts that all aggregates are valid.
 * Invalid aggregates are e.g. MAX(*) or AVG(<string column>).
 */
void AbstractAggregateOperator::_validate_aggregates() const {
  const auto input_table = input_table_left();
  for (const auto& aggregate : _aggregates) {
    const auto pqp_column = std::dynamic_pointer_cast<PQPColumnExpression>(aggregate->argument());
    DebugAssert(pqp_column,
                "Aggregate operators can currently only handle physical columns, no complicated expressions");
    const auto column_id = pqp_column->column_id;
    if (column_id == INVALID_COLUMN_ID) {
      Assert(aggregate->aggregate_function == AggregateFunction::Count, "Aggregate: Asterisk is only valid with COUNT");
    } else {
      DebugAssert(column_id < input_table->column_count(), "Aggregate column index out of bounds");
      DebugAssert(pqp_column->data_type() == input_table->column_data_type(column_id),
                  "Mismatching column_data_type for input column");
      Assert(input_table->column_data_type(column_id) != DataType::String ||
                 (aggregate->aggregate_function != AggregateFunction::Sum &&
                  aggregate->aggregate_function != AggregateFunction::Avg &&
                  aggregate->aggregate_function != AggregateFunction::StandardDeviationSample),
             "Aggregate: Cannot calculate SUM, AVG or STDDEV_SAMP on string column");
    }
  }
}

}  // namespace opossum<|MERGE_RESOLUTION|>--- conflicted
+++ resolved
@@ -7,16 +7,9 @@
 
 namespace opossum {
 
-<<<<<<< HEAD
-AbstractAggregateOperator::AbstractAggregateOperator(const std::shared_ptr<AbstractOperator>& in,
-                                                     const std::vector<std::shared_ptr<AggregateExpression>>& aggregates,
-                                                     const std::vector<ColumnID>& groupby_column_ids,
-                                                     std::unique_ptr<OperatorPerformanceData> init_performance_data)
-=======
 AbstractAggregateOperator::AbstractAggregateOperator(
     const std::shared_ptr<AbstractOperator>& in, const std::vector<std::shared_ptr<AggregateExpression>>& aggregates,
     const std::vector<ColumnID>& groupby_column_ids, std::unique_ptr<OperatorPerformanceData> init_performance_data)
->>>>>>> 0fe598a0
     : AbstractReadOnlyOperator(OperatorType::Aggregate, in, nullptr, std::move(init_performance_data)),
       _aggregates{aggregates},
       _groupby_column_ids{groupby_column_ids} {
@@ -38,12 +31,7 @@
   const auto separator = description_mode == DescriptionMode::SingleLine ? " " : "\n";
 
   std::stringstream desc;
-<<<<<<< HEAD
-  desc << name() << separator
-       << "GroupBy ColumnIDs: ";
-=======
   desc << name() << separator << "GroupBy ColumnIDs: ";
->>>>>>> 0fe598a0
   for (size_t groupby_column_idx = 0; groupby_column_idx < _groupby_column_ids.size(); ++groupby_column_idx) {
     desc << _groupby_column_ids[groupby_column_idx];
 
