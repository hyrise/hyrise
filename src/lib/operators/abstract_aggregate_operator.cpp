--- conflicted
+++ resolved
@@ -7,18 +7,10 @@
 
 namespace opossum {
 
-<<<<<<< HEAD
-AbstractAggregateOperator::AbstractAggregateOperator(const std::shared_ptr<AbstractOperator>& in,
-                                                     const std::vector<std::shared_ptr<AggregateExpression>>& aggregates,
-                                                     const std::vector<ColumnID>& groupby_column_ids,
-                                                     std::unique_ptr<OperatorPerformanceData> performance_data)
-    : AbstractReadOnlyOperator(OperatorType::Aggregate, in, nullptr, std::move(performance_data)),
-=======
 AbstractAggregateOperator::AbstractAggregateOperator(
     const std::shared_ptr<AbstractOperator>& in, const std::vector<std::shared_ptr<AggregateExpression>>& aggregates,
     const std::vector<ColumnID>& groupby_column_ids, std::unique_ptr<OperatorPerformanceData> init_performance_data)
     : AbstractReadOnlyOperator(OperatorType::Aggregate, in, nullptr, std::move(init_performance_data)),
->>>>>>> 95272976
       _aggregates{aggregates},
       _groupby_column_ids{groupby_column_ids} {
   /*
@@ -39,12 +31,7 @@
   const auto separator = description_mode == DescriptionMode::SingleLine ? " " : "\n";
 
   std::stringstream desc;
-<<<<<<< HEAD
-  desc << name() << separator
-       << "GroupBy ColumnIDs: ";
-=======
   desc << name() << separator << "GroupBy ColumnIDs: ";
->>>>>>> 95272976
   for (size_t groupby_column_idx = 0; groupby_column_idx < _groupby_column_ids.size(); ++groupby_column_idx) {
     desc << _groupby_column_ids[groupby_column_idx];
 
