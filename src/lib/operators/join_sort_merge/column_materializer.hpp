#pragma once

#include <algorithm>
#include <memory>
#include <string>
#include <tuple>
#include <utility>
#include <vector>

#include <boost/sort/sort.hpp>

#include "hyrise.hpp"
#include "resolve_type.hpp"
#include "scheduler/job_task.hpp"
#include "storage/create_iterable_from_segment.hpp"
#include "storage/dictionary_segment.hpp"
#include "storage/segment_iterate.hpp"
#include "storage/vector_compression/resolve_compressed_vector_type.hpp"
#include "types.hpp"

namespace hyrise {

template <typename T>
struct MaterializedValue {
  MaterializedValue() = default;

  MaterializedValue(RowID row, T v) : row_id{row}, value{v} {}

  RowID row_id;
  T value;
};

template <typename T>
using MaterializedSegment = std::vector<MaterializedValue<T>>;

template <typename T>
using MaterializedSegmentList = std::vector<MaterializedSegment<T>>;

// SubSamples are passed into the materialization phase. They are used to pass the number of requested samples and
// are filled by the materialization tasks. All SubSamples are later merged to gather a global sample list with which
// the split values for the radix partitioning are determined.
template <typename T>
struct Subsample {
  explicit Subsample(ChunkOffset sample_count) : samples_to_collect(sample_count), samples(sample_count) {}

  const ChunkOffset samples_to_collect;
  std::vector<T> samples;
};

// Materializes a column and sorts it if requested.
template <typename T>
class ColumnMaterializer {
 public:
  explicit ColumnMaterializer(bool sort, bool materialize_null) : _sort{sort}, _materialize_null{materialize_null} {}

 public:
  // For sufficiently large chunks (number of rows > JOB_SPAWN_THRESHOLD), the materialization is parallelized. Returns
  // the materialized segments and a list of null row ids if _materialize_null is true.
  std::tuple<MaterializedSegmentList<T>, RowIDPosList, std::vector<T>> materialize(
      const std::shared_ptr<const Table>& input, const ColumnID column_id) {
    constexpr auto SAMPLES_PER_CHUNK = ChunkOffset{10};
    const auto chunk_count = input->chunk_count();

    auto output = MaterializedSegmentList<T>(chunk_count);

    auto null_rows_per_chunk = std::vector<RowIDPosList>(chunk_count);
    auto subsamples = std::vector<Subsample<T>>{};
    subsamples.reserve(chunk_count);

    auto jobs = std::vector<std::shared_ptr<AbstractTask>>{};
    for (auto chunk_id = ChunkID{0}; chunk_id < chunk_count; ++chunk_id) {
      const auto& chunk = input->get_chunk(chunk_id);
      Assert(chunk, "Physically deleted chunk should not reach this point, see get_chunk / #1686.");
      const auto chunk_size = chunk->size();

      const auto samples_to_write = std::min(SAMPLES_PER_CHUNK, chunk_size);
      subsamples.push_back(Subsample<T>(samples_to_write));

      auto materialize_job = [&, chunk_id] {
        const auto& segment = input->get_chunk(chunk_id)->get_segment(column_id);
        output[chunk_id] = _materialize_segment(segment, chunk_id, null_rows_per_chunk[chunk_id], subsamples[chunk_id]);
      };

      if (chunk_size > JoinSortMerge::JOB_SPAWN_THRESHOLD) {
        jobs.push_back(std::make_shared<JobTask>(materialize_job));
      } else {
        materialize_job();
      }
    }

    Hyrise::get().scheduler()->schedule_and_wait_for_tasks(jobs);

    auto null_row_count = size_t{0};
    for (const auto& null_rows : null_rows_per_chunk) {
      null_row_count += null_rows.size();
    }
    auto null_rows = RowIDPosList{};
    null_rows.reserve(null_row_count);

    for (auto chunk_id = ChunkID{0}; chunk_id < chunk_count; ++chunk_id) {
      const auto& chunk_null_rows = null_rows_per_chunk[chunk_id];
      null_rows.insert(null_rows.end(), chunk_null_rows.begin(), chunk_null_rows.end());
    }

    auto gathered_samples = std::vector<T>();
    if (_sort) {
      // We sort to cluster the table by ranges (e.g., for non-equi joins). When sorting is not requested, we do not
      // need to gather samples.
      gathered_samples.reserve(SAMPLES_PER_CHUNK * chunk_count);

      for (auto chunk_id = ChunkID{0}; chunk_id < chunk_count; ++chunk_id) {
        const auto& subsample = subsamples[chunk_id];
        gathered_samples.insert(gathered_samples.end(), subsample.samples.begin(), subsample.samples.end());
      }
      gathered_samples.shrink_to_fit();
    }

    return {std::move(output), std::move(null_rows), std::move(gathered_samples)};
  }

 private:
  // Sample values from a materialized segment. We collect samples locally and write once to the global sample
  // collection to limit non-local writes.
  void _gather_samples_from_segment(const MaterializedSegment<T>& segment, Subsample<T>& subsample) const {
    const auto samples_to_collect = subsample.samples_to_collect;

    if (segment.size() > 0 && samples_to_collect > 0) {
      auto collected_samples = std::vector<T>{};
      collected_samples.reserve(samples_to_collect);
      const auto step_width = segment.size() / std::max(ChunkOffset{1}, samples_to_collect);

      for (auto sample_count = size_t{0}; sample_count < samples_to_collect; ++sample_count) {
        // NULL values in passed `segment` vector have already been
        // removed, thus we do not have to check for NULL samples.
        collected_samples.push_back(segment[static_cast<size_t>(sample_count * step_width)].value);
      }

      // Sequential write of result
      subsample.samples.insert(subsample.samples.end(), collected_samples.begin(), collected_samples.end());
    }
  }

  MaterializedSegment<T> _materialize_segment(const std::shared_ptr<AbstractSegment>& segment, const ChunkID chunk_id,
                                              RowIDPosList& null_rows_output, Subsample<T>& subsample) {
    auto output = MaterializedSegment<T>{};
    output.reserve(segment->size());

    segment_iterate<T>(*segment, [&](const auto& position) {
      const auto row_id = RowID{chunk_id, position.chunk_offset()};
      if (position.is_null()) {
        if (_materialize_null) {
          null_rows_output.emplace_back(row_id);
        }
      } else {
        output.emplace_back(row_id, position.value());
      }
    });

    if (_sort) {
<<<<<<< HEAD
      boost::sort::pdqsort(output.begin(), output.end(),
                           [](const auto& left, const auto& right) { return left.value < right.value; });
      _gather_samples_from_segment(output, subsample);
=======
      boost::sort::pdqsort(output.begin(), output.end(), [](const auto& left, const auto& right) {
        return left.value < right.value;
      });
>>>>>>> f7417f58
    }

    return output;
  }

 private:
  bool _sort;
  bool _materialize_null;
};

}  // namespace hyrise<|MERGE_RESOLUTION|>--- conflicted
+++ resolved
@@ -157,15 +157,9 @@
     });
 
     if (_sort) {
-<<<<<<< HEAD
-      boost::sort::pdqsort(output.begin(), output.end(),
-                           [](const auto& left, const auto& right) { return left.value < right.value; });
-      _gather_samples_from_segment(output, subsample);
-=======
       boost::sort::pdqsort(output.begin(), output.end(), [](const auto& left, const auto& right) {
         return left.value < right.value;
       });
->>>>>>> f7417f58
     }
 
     return output;
