#include <algorithm>
#include <cstring>
#include <map>
#include <memory>
#include <string>
#include <thread>
#include <type_traits>
#include <utility>
#include <vector>

#include "column_materializer.hpp"
#include "resolve_type.hpp"

namespace opossum {

/*
*
* Performs radix clustering for the sort merge join. The radix clustering algorithm clusters on the basis
* of the least significant bits of the values because the values there are much more evenly distributed than for the
* most significant bits. As a result, equal values always get moved to the same cluster and the clusters are
* sorted in themselves but not in between the clusters. This is okay for the equi join, because we are only interested
* in equality. In the case of a non-equi join however, complete sortedness is required, because join matches exist
* beyond cluster borders. Therefore, the clustering defaults to a range clustering algorithm for the non-equi-join.
* General clustering process:
* -> Input chunks are materialized and sorted. Every value is stored together with its row id.
* -> Then, either radix clustering or range clustering is performed.
* -> At last, the resulting clusters are sorted.
*
* Radix clustering example:
* cluster_count = 4
* bits for 4 clusters: 2
*
*   000001|01
*   000000|11
*          ˆ right bits are used for clustering
*
**/
template <typename T>
class RadixClusterSort {
 public:
  RadixClusterSort(const std::shared_ptr<const Table> left, const std::shared_ptr<const Table> right,
                   const std::pair<ColumnID, ColumnID>& column_ids, bool equi_case, size_t cluster_count)
      : _input_table_left{left},
        _input_table_right{right},
        _left_column_id{column_ids.first},
        _right_column_id{column_ids.second},
        _equi_case{equi_case},
        _cluster_count{cluster_count} {
    DebugAssert(cluster_count > 0, "cluster_count must be > 0");
    DebugAssert((cluster_count & (cluster_count - 1)) == 0, "cluster_count must be a power of two, i.e. 1, 2, 4, 8...");
    DebugAssert(left != nullptr, "left input operator is null");
    DebugAssert(right != nullptr, "right input operator is null");
  }

  virtual ~RadixClusterSort() = default;

 protected:
  /**
  * The ChunkInformation structure is used to gather statistics regarding a chunk's values in order to
  * be able to appropriately reserve space for the clustering output.
  **/
  struct ChunkInformation {
    explicit ChunkInformation(size_t cluster_count) {
      cluster_histogram.resize(cluster_count);
      insert_position.resize(cluster_count);
    }
    // Used to count the number of entries for each cluster from a specific chunk
    // Example cluster_histogram[3] = 5
    // -> 5 values from the chunk belong in cluster 3
    std::vector<size_t> cluster_histogram;

    // Stores the beginning of the range in cluster for this chunk.
    // Example: insert_position[3] = 5
    // -> This chunks value for cluster 3 are inserted at index 5 and forward.
    std::vector<size_t> insert_position;
  };

  /**
  * The TableInformation structure is used to gather statistics regarding the value distribution of a table
  *  and its chunks in order to be able to appropriately reserve space for the clustering output.
  **/
  struct TableInformation {
    TableInformation(size_t chunk_count, size_t cluster_count) {
      cluster_histogram.resize(cluster_count);
      chunk_information.reserve(chunk_count);
      for (size_t i = 0; i < chunk_count; ++i) {
        chunk_information.push_back(ChunkInformation(cluster_count));
      }
    }
    // Used to count the number of entries for each cluster from the whole table
    std::vector<size_t> cluster_histogram;
    std::vector<ChunkInformation> chunk_information;
  };

  // Input parameters
  std::shared_ptr<const Table> _input_table_left;
  std::shared_ptr<const Table> _input_table_right;
  const ColumnID _left_column_id;
  const ColumnID _right_column_id;
  bool _equi_case;

  // The cluster count must be a power of two, i.e. 1, 2, 4, 8, 16, ...
  // It is asserted to be a power of two in the constructor.
  size_t _cluster_count;

  // Radix calculation for arithmetic types
  template <typename T2>
  static typename std::enable_if<std::is_arithmetic<T2>::value, uint32_t>::type get_radix(T2 value,
                                                                                          uint32_t radix_bitmask) {
    return static_cast<uint32_t>(value) & radix_bitmask;
  }

  // Radix calculation for non-arithmetic types
  template <typename T2>
<<<<<<< HEAD
  static typename std::enable_if<std::is_same<T2, std::string>::value, uint32_t>::type get_radix(T2 value,
                                                                                           uint32_t radix_bitmask) {
    uint32_t radix;
    std::memcpy(&radix, value.c_str(), std::min(value.size(), sizeof(radix)));
    return radix & radix_bitmask;
=======
  static typename std::enable_if<std::is_same<T2, std::string>::value, uint32_t>::type get_radix(
      T2 value, uint32_t radix_bitmask) {
    auto result = reinterpret_cast<const uint32_t*>(value.c_str());
    return *result & radix_bitmask;
>>>>>>> 7069397a
  }

  /**
  * Determines the total size of a materialized column list.
  **/
  static size_t _materialized_table_size(std::unique_ptr<MaterializedColumnList<T>>& table) {
    size_t total_size = 0;
    for (auto chunk : *table) {
      total_size += chunk->size();
    }

    return total_size;
  }

  /**
  * Concatenates multiple materialized columns to a single materialized column.
  **/
  static std::unique_ptr<MaterializedColumnList<T>> _concatenate_chunks(
      std::unique_ptr<MaterializedColumnList<T>>& input_chunks) {
    auto output_table = std::make_unique<MaterializedColumnList<T>>(1);
    (*output_table)[0] = std::make_shared<MaterializedColumn<T>>();

    // Reserve the required space and move the data to the output
    auto output_chunk = (*output_table)[0];
    output_chunk->reserve(_materialized_table_size(input_chunks));
    for (auto& chunk : *input_chunks) {
      output_chunk->insert(output_chunk->end(), chunk->begin(), chunk->end());
    }

    return output_table;
  }

  /**
  * Performs the clustering on a materialized table using a clustering function that determines for each
  * value the appropriate cluster id. This is how the clustering works:
  * -> Count for each chunk how many of its values belong in each of the clusters using histograms.
  * -> Aggregate the per-chunk histograms to a histogram for the whole table. For each chunk it is noted where
  *    it will be inserting values in each cluster.
  * -> Reserve the appropriate space for each output cluster to avoid ongoing vector resizing.
  * -> At last, each value of each chunk is moved to the appropriate cluster.
  **/
  std::unique_ptr<MaterializedColumnList<T>> _cluster(std::unique_ptr<MaterializedColumnList<T>>& input_chunks,
                                                      std::function<size_t(const T&)> clusterer) {
    auto output_table = std::make_unique<MaterializedColumnList<T>>(_cluster_count);
    TableInformation table_information(input_chunks->size(), _cluster_count);

    // Count for every chunk the number of entries for each cluster in parallel
    std::vector<std::shared_ptr<AbstractTask>> histogram_jobs;
    for (size_t chunk_number = 0; chunk_number < input_chunks->size(); ++chunk_number) {
      auto& chunk_information = table_information.chunk_information[chunk_number];
      auto input_chunk = (*input_chunks)[chunk_number];

      // Count the number of entries for each cluster to be able to reserve the appropriate output space later.
      auto job = std::make_shared<JobTask>([&input_chunk, &clusterer, &chunk_information] {
        for (auto& entry : *input_chunk) {
          auto cluster_id = clusterer(entry.value);
          ++chunk_information.cluster_histogram[cluster_id];
        }
      });

      histogram_jobs.push_back(job);
      job->schedule();
    }

    CurrentScheduler::wait_for_tasks(histogram_jobs);

    // Aggregate the chunks histograms to a table histogram and initialize the insert positions for each chunk
    for (auto& chunk_information : table_information.chunk_information) {
      for (size_t cluster_id = 0; cluster_id < _cluster_count; ++cluster_id) {
        chunk_information.insert_position[cluster_id] = table_information.cluster_histogram[cluster_id];
        table_information.cluster_histogram[cluster_id] += chunk_information.cluster_histogram[cluster_id];
      }
    }

    // Reserve the appropriate output space for the clusters
    for (size_t cluster_id = 0; cluster_id < _cluster_count; ++cluster_id) {
      auto cluster_size = table_information.cluster_histogram[cluster_id];
      (*output_table)[cluster_id] = std::make_shared<MaterializedColumn<T>>(cluster_size);
    }

    // Move each entry into its appropriate cluster in parallel
    std::vector<std::shared_ptr<AbstractTask>> cluster_jobs;
    for (size_t chunk_number = 0; chunk_number < input_chunks->size(); ++chunk_number) {
      auto job =
          std::make_shared<JobTask>([chunk_number, &output_table, &input_chunks, &table_information, &clusterer] {
            auto& chunk_information = table_information.chunk_information[chunk_number];
            for (auto& entry : *(*input_chunks)[chunk_number]) {
              auto cluster_id = clusterer(entry.value);
              auto& output_cluster = *(*output_table)[cluster_id];
              auto& insert_position = chunk_information.insert_position[cluster_id];
              output_cluster[insert_position] = entry;
              ++insert_position;
            }
          });
      cluster_jobs.push_back(job);
      job->schedule();
    }

    CurrentScheduler::wait_for_tasks(cluster_jobs);

    return output_table;
  }

  /**
  * Performs least significant bit radix clusterering which is used in the equi join case.
  * Note: if we used the most significant bits, we could also use this for non-equi joins.
  * Then, however we would have to deal with skewed clusters. Other ideas:
  * - hand select the clustering bits based on statistics.
  * - consolidate clusters in order to reduce skew.
  **/
  std::unique_ptr<MaterializedColumnList<T>> _radix_cluster(std::unique_ptr<MaterializedColumnList<T>>& input_chunks) {
    auto radix_bitmask = _cluster_count - 1;
    return _cluster(input_chunks, [=](const T& value) { return get_radix<T>(value, radix_bitmask); });
  }

  /**
  * Picks sample values from a materialized table that are used to determine cluster range bounds.
  **/
  void _pick_sample_values(std::vector<std::map<T, size_t>>& sample_values,
                           std::unique_ptr<MaterializedColumnList<T>>& materialized_columns) {
    // Note:
    // - The materialized chunks are sorted.
    // - In between the chunks there is no order
    // - Every chunk can contain values for every cluster
    // - To sample for range border values we look at the position where the values for each cluster
    //   would start if every chunk had an even values distribution for every cluster.
    // - Later, these values are aggregated to determine the actual cluster borders
    for (size_t chunk_number = 0; chunk_number < materialized_columns->size(); ++chunk_number) {
      auto chunk_values = (*materialized_columns)[chunk_number];
      for (size_t cluster_id = 0; cluster_id < _cluster_count - 1; ++cluster_id) {
        auto pos = chunk_values->size() * (cluster_id + 1) / static_cast<float>(_cluster_count);
        auto index = static_cast<size_t>(pos);
        ++sample_values[cluster_id][(*chunk_values)[index].value];
      }
    }
  }

  /**
  * Performs the range cluster sort for the non-equi case (>, >=, <, <=, !=) which requires the complete table to
  * be sorted and not only the clusters in themselves. Returns the clustered data from the left table and the
  * right table in a pair.
  **/
  std::pair<std::unique_ptr<MaterializedColumnList<T>>, std::unique_ptr<MaterializedColumnList<T>>> _range_cluster(
      std::unique_ptr<MaterializedColumnList<T>>& input_left, std::unique_ptr<MaterializedColumnList<T>>& input_right) {
    std::vector<std::map<T, size_t>> sample_values(_cluster_count - 1);

    _pick_sample_values(sample_values, input_left);
    _pick_sample_values(sample_values, input_right);

    // Pick the most common sample values for each cluster for the split values.
    // The last cluster does not need a split value because it covers all values that are bigger than all split values
    // Note: the split values mark the ranges of the clusters.
    // A split value is the end of a range and the start of the next one.
    std::vector<T> split_values(_cluster_count - 1);
    for (size_t cluster_id = 0; cluster_id < _cluster_count - 1; ++cluster_id) {
      // Pick the values with the highest count
      split_values[cluster_id] = std::max_element(sample_values[cluster_id].begin(), sample_values[cluster_id].end(),
                                                  // second is the count of the value
                                                  [](auto& a, auto& b) { return a.second < b.second; })
                                     ->second;
    }

    // Implements range clustering
    auto cluster_count = _cluster_count;
    auto clusterer = [cluster_count, &split_values](const T& value) {
      // Find the first split value that is greater or equal to the entry.
      // The split values are sorted in ascending order.
      // Note: can we do this faster? (binary search?)
      for (size_t cluster_id = 0; cluster_id < cluster_count - 1; ++cluster_id) {
        if (value <= split_values[cluster_id]) {
          return cluster_id;
        }
      }

      // The value is greater than all split values, which means it belongs in the last cluster.
      return cluster_count - 1;
    };

    auto output_left = _cluster(input_left, clusterer);
    auto output_right = _cluster(input_right, clusterer);

    return {std::move(output_left), std::move(output_right)};
  }

  /**
  * Sorts all clusters of a materialized table.
  **/
  void _sort_clusters(std::unique_ptr<MaterializedColumnList<T>>& clusters) {
    for (auto cluster : *clusters) {
      std::sort(cluster->begin(), cluster->end(), [](auto& left, auto& right) { return left.value < right.value; });
    }
  }

 public:
  /**
  * Executes the clustering and sorting.
  **/
  std::pair<std::unique_ptr<MaterializedColumnList<T>>, std::unique_ptr<MaterializedColumnList<T>>> execute() {
    // Sort the chunks of the input tables in the non-equi cases
    ColumnMaterializer<T> column_materializer(!_equi_case);
    auto materialized_left_columns = column_materializer.materialize(_input_table_left, _left_column_id);
    auto materialized_right_columns = column_materializer.materialize(_input_table_right, _right_column_id);

    std::unique_ptr<MaterializedColumnList<T>> output_left;
    std::unique_ptr<MaterializedColumnList<T>> output_right;

    if (_cluster_count == 1) {
      output_left = _concatenate_chunks(materialized_left_columns);
      output_right = _concatenate_chunks(materialized_right_columns);
    } else if (_equi_case) {
      output_left = _radix_cluster(materialized_left_columns);
      output_right = _radix_cluster(materialized_right_columns);
    } else {
      auto result = _range_cluster(materialized_left_columns, materialized_right_columns);
      output_left = std::move(result.first);
      output_right = std::move(result.second);
    }

    // Sort each cluster (right now std::sort -> but maybe can be replaced with
    // an algorithm more efficient, if subparts are already sorted [InsertionSort?!])
    _sort_clusters(output_left);
    _sort_clusters(output_right);

    return std::make_pair(std::move(output_left), std::move(output_right));
  }
};

}  // namespace opossum<|MERGE_RESOLUTION|>--- conflicted
+++ resolved
@@ -112,18 +112,11 @@
 
   // Radix calculation for non-arithmetic types
   template <typename T2>
-<<<<<<< HEAD
-  static typename std::enable_if<std::is_same<T2, std::string>::value, uint32_t>::type get_radix(T2 value,
-                                                                                           uint32_t radix_bitmask) {
+  static typename std::enable_if<std::is_same<T2, std::string>::value, uint32_t>::type get_radix(
+      T2 value, uint32_t radix_bitmask) {
     uint32_t radix;
     std::memcpy(&radix, value.c_str(), std::min(value.size(), sizeof(radix)));
     return radix & radix_bitmask;
-=======
-  static typename std::enable_if<std::is_same<T2, std::string>::value, uint32_t>::type get_radix(
-      T2 value, uint32_t radix_bitmask) {
-    auto result = reinterpret_cast<const uint32_t*>(value.c_str());
-    return *result & radix_bitmask;
->>>>>>> 7069397a
   }
 
   /**
