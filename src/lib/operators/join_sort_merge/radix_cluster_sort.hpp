--- conflicted
+++ resolved
@@ -337,11 +337,8 @@
         left_column_materializer.materialize(_left_input_table, _left_column_id);
     output.null_rows_left = std::move(null_rows_left);
     _performance.set_step_runtime(JoinSortMerge::OperatorSteps::LeftSideMaterializing, timer.lap());
-<<<<<<< HEAD
-=======
 
     ColumnMaterializer<T> right_column_materializer(!_equi_case, _materialize_null_right);
->>>>>>> 1aa8ce41
     auto [materialized_right_segments, null_rows_right, samples_right] =
         right_column_materializer.materialize(_right_input_table, _right_column_id);
     output.null_rows_right = std::move(null_rows_right);
