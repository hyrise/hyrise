--- conflicted
+++ resolved
@@ -48,11 +48,7 @@
 class RadixClusterSort {
  public:
   RadixClusterSort(const std::shared_ptr<const Table> left, const std::shared_ptr<const Table> right,
-<<<<<<< HEAD
-                   const JoinColumnIDs& column_ids, bool equi_case, const bool materialize_null_left,
-=======
                    const ColumnIDPair& column_ids, bool equi_case, const bool materialize_null_left,
->>>>>>> 9da0d9f3
                    const bool materialize_null_right, size_t cluster_count)
       : _input_table_left{left},
         _input_table_right{right},
