#pragma once

#include <memory>
#include <string>
#include <vector>

#include "abstract_read_only_operator.hpp"
#include "expression/abstract_expression.hpp"

namespace opossum {
// operator to limit the input to n rows
class Limit : public AbstractReadOnlyOperator {
 public:
<<<<<<< HEAD
  Limit(const std::shared_ptr<const AbstractOperator> in,
        const std::shared_ptr<AbstractExpression>& row_count_expression);
=======
  explicit Limit(const std::shared_ptr<const AbstractOperator>& in, const size_t num_rows);
>>>>>>> a267d952

  const std::string name() const override;

  std::shared_ptr<AbstractExpression> row_count_expression() const;

 protected:
  std::shared_ptr<const Table> _on_execute() override;
  std::shared_ptr<AbstractOperator> _on_deep_copy(
      const std::shared_ptr<AbstractOperator>& copied_input_left,
      const std::shared_ptr<AbstractOperator>& copied_input_right) const override;
  void _on_set_parameters(const std::unordered_map<ParameterID, AllTypeVariant>& parameters) override;

  void _on_set_transaction_context(std::weak_ptr<TransactionContext> transaction_context) override;

 private:
  std::shared_ptr<AbstractExpression> _row_count_expression;
};
}  // namespace opossum<|MERGE_RESOLUTION|>--- conflicted
+++ resolved
@@ -11,12 +11,8 @@
 // operator to limit the input to n rows
 class Limit : public AbstractReadOnlyOperator {
  public:
-<<<<<<< HEAD
-  Limit(const std::shared_ptr<const AbstractOperator> in,
+  Limit(const std::shared_ptr<const AbstractOperator>& in,
         const std::shared_ptr<AbstractExpression>& row_count_expression);
-=======
-  explicit Limit(const std::shared_ptr<const AbstractOperator>& in, const size_t num_rows);
->>>>>>> a267d952
 
   const std::string name() const override;
 
