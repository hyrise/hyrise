--- conflicted
+++ resolved
@@ -85,13 +85,7 @@
 void Delete::_finish_commit() {
   const auto table_statistics = _table->table_statistics();
   if (table_statistics) {
-<<<<<<< HEAD
-    _table->set_table_statistics(std::make_shared<TableStatistics>(table_statistics->table_type(),
-                                                                   table_statistics->row_count() - _num_rows_deleted,
-                                                                   table_statistics->cxlumn_statistics()));
-=======
     table_statistics->increase_invalid_row_count(_num_rows_deleted);
->>>>>>> fc84af4b
   }
 }
 
