--- conflicted
+++ resolved
@@ -47,14 +47,10 @@
                             }),
                 "All segments of a Chunk in _referencing_table must have the same PosList");
 
-<<<<<<< HEAD
-    for (const auto& row_id : *pos_list) {
-      auto referenced_chunk = _table->get_chunk(row_id.chunk_id);
-      _num_rows_deleted_per_chunk[row_id.chunk_id]++;
-=======
     for (auto row_id : *pos_list) {
       auto referenced_chunk = first_segment->referenced_table()->get_chunk(row_id.chunk_id);
->>>>>>> a26145c5
+
+      _num_rows_deleted_per_chunk[row_id.chunk_id]++;
 
       auto expected = 0u;
 
@@ -106,10 +102,6 @@
       table_statistics->increase_invalid_row_count(referencing_segment->pos_list()->size());
     }
   }
-
-  for (const auto& kv : _num_rows_deleted_per_chunk) {
-    _table->get_chunk(kv.first)->increase_invalid_row_count(kv.second);
-  }
 }
 
 void Delete::_on_rollback_records() {
