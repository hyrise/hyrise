#include "delete.hpp"

#include <memory>
#include <string>

#include "concurrency/transaction_context.hpp"
#include "concurrency/transaction_manager.hpp"
#include "operators/validate.hpp"
#include "statistics/table_statistics.hpp"
#include "storage/reference_segment.hpp"
#include "storage/storage_manager.hpp"
#include "utils/assert.hpp"

namespace opossum {

Delete::Delete(const std::shared_ptr<const AbstractOperator>& referencing_table_op)
    : AbstractReadWriteOperator{OperatorType::Delete, referencing_table_op}, _transaction_id{0} {}

const std::string Delete::name() const { return "Delete"; }

std::shared_ptr<const Table> Delete::_on_execute(std::shared_ptr<TransactionContext> context) {
  _referencing_table = input_table_left();

  DebugAssert(_referencing_table->type() == TableType::References,
              "_referencing_table needs to reference another table");
  DebugAssert(_referencing_table->column_count() > 0, "_referencing_table needs columns to determine referenced table");

  context->register_read_write_operator(std::static_pointer_cast<AbstractReadWriteOperator>(shared_from_this()));

  _transaction_id = context->transaction_id();

  for (ChunkID chunk_id{0}; chunk_id < _referencing_table->chunk_count(); ++chunk_id) {
    const auto chunk = _referencing_table->get_chunk(chunk_id);

    DebugAssert(chunk->references_exactly_one_table(),
                "All segments in _referencing_table must reference the same table");

    const auto first_segment = std::static_pointer_cast<const ReferenceSegment>(chunk->get_segment(ColumnID{0}));
    const auto pos_list = first_segment->pos_list();

    DebugAssert(std::all_of(chunk->segments().begin(), chunk->segments().end(),
                            [&](const auto& segment) {
                              const auto segment_pos_list =
                                  std::dynamic_pointer_cast<const ReferenceSegment>(segment)->pos_list();
                              // We could additionally check for `*segment_pos_list == *pos_list`, but atm comparing
                              // pointers is sufficient
                              return segment_pos_list == pos_list;
                            }),
                "All segments of a Chunk in _referencing_table must have the same PosList");

<<<<<<< HEAD
    for (const auto& row_id : *pos_list) {
      auto referenced_chunk = _table->get_chunk(row_id.chunk_id);
      auto mvcc_data = referenced_chunk->get_scoped_mvcc_data_lock();

      DebugAssert(
          Validate::is_row_visible(context->transaction_id(), context->snapshot_commit_id(),
                                   mvcc_data->tids[row_id.chunk_offset], mvcc_data->begin_cids[row_id.chunk_offset],
                                   mvcc_data->end_cids[row_id.chunk_offset]),
          "Trying to delete a row that is not visible to the current transaction. Has the input been validated?");

      auto expected = 0u;
      // Actual row lock for delete happens here
      const auto success = mvcc_data->tids[row_id.chunk_offset].compare_exchange_strong(expected, _transaction_id);

      if (success) continue;

      // If the row has a set TID, it might be a row that our TX inserted
      // No need to compare-and-swap here, because we can only run into conflicts when two transactions try to
      // change this row from the initial tid
      if (mvcc_data->tids[row_id.chunk_offset] == _transaction_id) {
        // Make sure that even we don't see it anymore
        mvcc_data->tids[row_id.chunk_offset] = TransactionManager::INVALID_TRANSACTION_ID;
        continue;
      }
=======
    for (auto row_id : *pos_list) {
      auto referenced_chunk = first_segment->referenced_table()->get_chunk(row_id.chunk_id);

      auto expected = 0u;
>>>>>>> a26145c5

      // Scope for the lock on the MVCC data
      {
        auto mvcc_data = referenced_chunk->get_scoped_mvcc_data_lock();
        // Actual row lock for delete happens here
        const auto success = mvcc_data->tids[row_id.chunk_offset].compare_exchange_strong(expected, _transaction_id);

        if (!success) {
          // If the row has a set TID, it might be a row that our TX inserted
          // No need to compare-and-swap here, because we can only run into conflicts when two transactions try to
          // change this row from the initial tid

          if (mvcc_data->tids[row_id.chunk_offset] == _transaction_id) {
            // Make sure that even we don't see it anymore
            mvcc_data->tids[row_id.chunk_offset] = TransactionManager::INVALID_TRANSACTION_ID;
          } else {
            // the row is already locked by someone else and the transaction needs to be rolled back
            _mark_as_failed();
            return nullptr;
          }
        }
      }
    }
  }

  return nullptr;
}

void Delete::_on_commit_records(const CommitID cid) {
  for (ChunkID referencing_chunk_id{0}; referencing_chunk_id < _referencing_table->chunk_count();
       ++referencing_chunk_id) {
    const auto referencing_chunk = _referencing_table->get_chunk(referencing_chunk_id);
    const auto referencing_segment =
        std::static_pointer_cast<const ReferenceSegment>(referencing_chunk->get_segment(ColumnID{0}));
    const auto referenced_table = referencing_segment->referenced_table();

    for (const auto& row_id : *referencing_segment->pos_list()) {
      auto referenced_chunk = referenced_table->get_chunk(row_id.chunk_id);

      referenced_chunk->get_scoped_mvcc_data_lock()->end_cids[row_id.chunk_offset] = cid;
      // We do not unlock the rows so subsequent transactions properly fail when attempting to update these rows.
    }

    // Update statistics about deleted rows
    const auto table_statistics = referenced_table->table_statistics();
    if (table_statistics) {
      table_statistics->increase_invalid_row_count(referencing_segment->pos_list()->size());
    }
  }
}

void Delete::_on_rollback_records() {
  for (ChunkID referencing_chunk_id{0}; referencing_chunk_id < _referencing_table->chunk_count();
       ++referencing_chunk_id) {
    const auto referencing_chunk = _referencing_table->get_chunk(referencing_chunk_id);
    const auto referencing_segment =
        std::static_pointer_cast<const ReferenceSegment>(referencing_chunk->get_segment(ColumnID{0}));
    const auto referenced_table = referencing_segment->referenced_table();

    for (const auto& row_id : *referencing_segment->pos_list()) {
      auto expected = _transaction_id;

      auto referenced_chunk = referenced_table->get_chunk(row_id.chunk_id);

      // unlock all rows locked in _on_execute
      const auto result =
          referenced_chunk->get_scoped_mvcc_data_lock()->tids[row_id.chunk_offset].compare_exchange_strong(expected,
                                                                                                           0u);

      // If the above operation fails, it means the row is locked by another transaction. This must have been
      // the reason why the rollback was initiated. Since _on_execute stopped at this row, we can stop
      // unlocking rows here as well.
      if (!result) return;
    }
  }
}

std::shared_ptr<AbstractOperator> Delete::_on_deep_copy(
    const std::shared_ptr<AbstractOperator>& copied_input_left,
    const std::shared_ptr<AbstractOperator>& copied_input_right) const {
  return std::make_shared<Delete>(copied_input_left);
}

void Delete::_on_set_parameters(const std::unordered_map<ParameterID, AllTypeVariant>& parameters) {}

}  // namespace opossum<|MERGE_RESOLUTION|>--- conflicted
+++ resolved
@@ -48,42 +48,21 @@
                             }),
                 "All segments of a Chunk in _referencing_table must have the same PosList");
 
-<<<<<<< HEAD
-    for (const auto& row_id : *pos_list) {
-      auto referenced_chunk = _table->get_chunk(row_id.chunk_id);
-      auto mvcc_data = referenced_chunk->get_scoped_mvcc_data_lock();
-
-      DebugAssert(
-          Validate::is_row_visible(context->transaction_id(), context->snapshot_commit_id(),
-                                   mvcc_data->tids[row_id.chunk_offset], mvcc_data->begin_cids[row_id.chunk_offset],
-                                   mvcc_data->end_cids[row_id.chunk_offset]),
-          "Trying to delete a row that is not visible to the current transaction. Has the input been validated?");
-
-      auto expected = 0u;
-      // Actual row lock for delete happens here
-      const auto success = mvcc_data->tids[row_id.chunk_offset].compare_exchange_strong(expected, _transaction_id);
-
-      if (success) continue;
-
-      // If the row has a set TID, it might be a row that our TX inserted
-      // No need to compare-and-swap here, because we can only run into conflicts when two transactions try to
-      // change this row from the initial tid
-      if (mvcc_data->tids[row_id.chunk_offset] == _transaction_id) {
-        // Make sure that even we don't see it anymore
-        mvcc_data->tids[row_id.chunk_offset] = TransactionManager::INVALID_TRANSACTION_ID;
-        continue;
-      }
-=======
     for (auto row_id : *pos_list) {
       auto referenced_chunk = first_segment->referenced_table()->get_chunk(row_id.chunk_id);
-
-      auto expected = 0u;
->>>>>>> a26145c5
 
       // Scope for the lock on the MVCC data
       {
         auto mvcc_data = referenced_chunk->get_scoped_mvcc_data_lock();
-        // Actual row lock for delete happens here
+
+        DebugAssert(
+            Validate::is_row_visible(context->transaction_id(), context->snapshot_commit_id(),
+                                     mvcc_data->tids[row_id.chunk_offset], mvcc_data->begin_cids[row_id.chunk_offset],
+                                     mvcc_data->end_cids[row_id.chunk_offset]),
+            "Trying to delete a row that is not visible to the current transaction. Has the input been validated?");
+
+        // Actual row "lock" for delete happens here, making sure that no other transaction can delete this row
+        auto expected = 0u;
         const auto success = mvcc_data->tids[row_id.chunk_offset].compare_exchange_strong(expected, _transaction_id);
 
         if (!success) {
