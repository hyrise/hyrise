#include "delete.hpp"

#include <memory>
#include <string>

#include "concurrency/transaction_context.hpp"
#include "operators/validate.hpp"
#include "statistics/table_statistics.hpp"
#include "storage/reference_segment.hpp"
#include "utils/assert.hpp"

namespace opossum {

Delete::Delete(const std::shared_ptr<const AbstractOperator>& referencing_table_op)
    : AbstractReadWriteOperator{OperatorType::Delete, referencing_table_op}, _transaction_id{0} {}

const std::string& Delete::name() const {
  static const auto name = std::string{"Delete"};
  return name;
}

std::shared_ptr<const Table> Delete::_on_execute(std::shared_ptr<TransactionContext> context) {
  _referencing_table = input_table_left();

  DebugAssert(_referencing_table->type() == TableType::References,
              "_referencing_table needs to reference another table");
  DebugAssert(_referencing_table->column_count() > 0, "_referencing_table needs columns to determine referenced table");

  _transaction_id = context->transaction_id();

  for (ChunkID chunk_id{0}; chunk_id < _referencing_table->chunk_count(); ++chunk_id) {
    const auto chunk = _referencing_table->get_chunk(chunk_id);

    DebugAssert(chunk->references_exactly_one_table(),
                "All segments in _referencing_table must reference the same table");

    const auto first_segment = std::static_pointer_cast<const ReferenceSegment>(chunk->get_segment(ColumnID{0}));
    const auto pos_list = first_segment->pos_list();

    if constexpr (HYRISE_DEBUG) {
      for (auto column_id = ColumnID{0}; column_id < _referencing_table->column_count(); ++column_id) {
        const auto segment = chunk->get_segment(column_id);
        const auto segment_pos_list = std::dynamic_pointer_cast<const ReferenceSegment>(segment)->pos_list();
        // We could additionally check for `*segment_pos_list == *pos_list`, but for now, comparing pointers is enough
        Assert(segment_pos_list == pos_list,
               "All segments of a Chunk in _referencing_table must have the same PosList");
      }
    }

    for (auto row_id : *pos_list) {
      const auto referenced_chunk = first_segment->referenced_table()->get_chunk(row_id.chunk_id);
      Assert(referenced_chunk, "Referenced chunks are not allowed to be null pointers");

      // Scope for the lock on the MVCC data
      {
        auto mvcc_data = referenced_chunk->mvcc_data();

        DebugAssert(
            Validate::is_row_visible(context->transaction_id(), context->snapshot_commit_id(),
                                     mvcc_data->tids[row_id.chunk_offset], mvcc_data->begin_cids[row_id.chunk_offset],
                                     mvcc_data->end_cids[row_id.chunk_offset]),
            "Trying to delete a row that is not visible to the current transaction. Has the input been validated?");

        // Actual row "lock" for delete happens here, making sure that no other transaction can delete this row
        auto expected = 0u;
        const auto success = mvcc_data->tids[row_id.chunk_offset].compare_exchange_strong(expected, _transaction_id);

        if (!success) {
          // If the row has a set TID, it might be a row that our TX inserted
          // No need to compare-and-swap here, because we can only run into conflicts when two transactions try to
          // change this row from the initial tid

          if (mvcc_data->tids[row_id.chunk_offset] == _transaction_id) {
            // Make sure that even we don't see it anymore
            mvcc_data->tids[row_id.chunk_offset] = INVALID_TRANSACTION_ID;
          } else {
            // the row is already locked by someone else and the transaction needs to be rolled back
            _mark_as_failed();
            return nullptr;
          }
        }
      }
    }
  }

  return nullptr;
}

void Delete::_on_commit_records(const CommitID commit_id) {
  for (ChunkID referencing_chunk_id{0}; referencing_chunk_id < _referencing_table->chunk_count();
       ++referencing_chunk_id) {
    const auto referencing_chunk = _referencing_table->get_chunk(referencing_chunk_id);
    const auto referencing_segment =
        std::static_pointer_cast<const ReferenceSegment>(referencing_chunk->get_segment(ColumnID{0}));
    const auto referenced_table = referencing_segment->referenced_table();

    for (const auto& row_id : *referencing_segment->pos_list()) {
      const auto referenced_chunk = referenced_table->get_chunk(row_id.chunk_id);

<<<<<<< HEAD
      referenced_chunk->mvcc_data()->end_cids[row_id.chunk_offset] = cid;
=======
      referenced_chunk->get_scoped_mvcc_data_lock()->set_end_cid(row_id.chunk_offset, commit_id);
>>>>>>> 05ca088c
      referenced_chunk->increase_invalid_row_count(1);
      // We do not unlock the rows so subsequent transactions properly fail when attempting to update these rows.
    }
  }
}

void Delete::_on_rollback_records() {
  for (ChunkID referencing_chunk_id{0}; referencing_chunk_id < _referencing_table->chunk_count();
       ++referencing_chunk_id) {
    const auto referencing_chunk = _referencing_table->get_chunk(referencing_chunk_id);
    const auto referencing_segment =
        std::static_pointer_cast<const ReferenceSegment>(referencing_chunk->get_segment(ColumnID{0}));
    const auto referenced_table = referencing_segment->referenced_table();

    for (const auto& row_id : *referencing_segment->pos_list()) {
      auto expected = _transaction_id;

      const auto referenced_chunk = referenced_table->get_chunk(row_id.chunk_id);

      // unlock all rows locked in _on_execute
      const auto result =
          referenced_chunk->mvcc_data()->tids[row_id.chunk_offset].compare_exchange_strong(expected, 0u);

      // If the above operation fails, it means the row is locked by another transaction. This must have been
      // the reason why the rollback was initiated. Since _on_execute stopped at this row, we can stop
      // unlocking rows here as well.
      if (!result) return;
    }
  }
}

std::shared_ptr<AbstractOperator> Delete::_on_deep_copy(
    const std::shared_ptr<AbstractOperator>& copied_input_left,
    const std::shared_ptr<AbstractOperator>& copied_input_right) const {
  return std::make_shared<Delete>(copied_input_left);
}

void Delete::_on_set_parameters(const std::unordered_map<ParameterID, AllTypeVariant>& parameters) {}

}  // namespace opossum<|MERGE_RESOLUTION|>--- conflicted
+++ resolved
@@ -97,11 +97,7 @@
     for (const auto& row_id : *referencing_segment->pos_list()) {
       const auto referenced_chunk = referenced_table->get_chunk(row_id.chunk_id);
 
-<<<<<<< HEAD
-      referenced_chunk->mvcc_data()->end_cids[row_id.chunk_offset] = cid;
-=======
-      referenced_chunk->get_scoped_mvcc_data_lock()->set_end_cid(row_id.chunk_offset, commit_id);
->>>>>>> 05ca088c
+      referenced_chunk->mvcc_data()->set_end_cid(row_id.chunk_offset, commit_id);
       referenced_chunk->increase_invalid_row_count(1);
       // We do not unlock the rows so subsequent transactions properly fail when attempting to update these rows.
     }
