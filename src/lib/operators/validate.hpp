--- conflicted
+++ resolved
@@ -29,17 +29,11 @@
   static bool is_entire_chunk_visible(const std::shared_ptr<const Chunk>& chunk, const CommitID snapshot_commit_id);
 
  private:
-<<<<<<< HEAD
-  void _validate_chunks(const std::shared_ptr<const Table>& in_table, const ChunkID chunk_id_start,
-                        const ChunkID chunk_id_end, const TransactionID our_tid, const TransactionID snapshot_commit_id,
-                        std::vector<std::shared_ptr<Chunk>>& output_chunks, std::mutex& output_mutex,
-                        const bool can_use_chunk_shortcut);
-=======
   static void _validate_chunks(const std::shared_ptr<const Table>& in_table, const ChunkID chunk_id_start,
                                const ChunkID chunk_id_end, const TransactionID our_tid,
                                const TransactionID snapshot_commit_id,
-                               std::vector<std::shared_ptr<Chunk>>& output_chunks, std::mutex& output_mutex);
->>>>>>> bf6935f8
+                               std::vector<std::shared_ptr<Chunk>>& output_chunks, std::mutex& output_mutex
+                               const bool can_use_chunk_shortcut);
 
  protected:
   std::shared_ptr<const Table> _on_execute(std::shared_ptr<TransactionContext> transaction_context) override;
