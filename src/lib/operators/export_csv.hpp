--- conflicted
+++ resolved
@@ -85,17 +85,10 @@
    */
   std::shared_ptr<const Table> _on_execute() override;
 
-<<<<<<< HEAD
   std::shared_ptr<AbstractOperator> _on_recreate(
       const std::vector<AllParameterVariant>& args, const std::shared_ptr<AbstractOperator>& recreated_input_left,
       const std::shared_ptr<AbstractOperator>& recreated_input_right) const override;
-  /*
-   * Name of the operator is ExportCsv
-   */
-  const std::string name() const override;
 
-=======
->>>>>>> efaa2c79
  private:
   // Name of the output file
   const std::string _filename;
