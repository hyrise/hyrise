#pragma once

#include <algorithm>
#include <cmath>
#include <functional>
#include <limits>
#include <map>
#include <memory>
#include <string>
#include <utility>
#include <vector>

#include "abstract_read_only_operator.hpp"
#include "scheduler/abstract_task.hpp"
#include "scheduler/current_scheduler.hpp"
#include "scheduler/job_task.hpp"
#include "storage/dictionary_column.hpp"
#include "storage/reference_column.hpp"
#include "storage/value_column.hpp"
#include "type_comparison.hpp"
#include "types.hpp"

namespace opossum {

enum AggregateFunction { Min, Max, Sum, Avg, Count };

/*
<<<<<<< HEAD
Current aggregated value and the number of rows that were used.
The latter is used for AVG and COUNT.
*/
template <typename T>
class AggregateResult {
 public:
  AggregateResult() {}

  optional<T> current_aggregate;
  size_t aggregate_count = 0;
};

/*
The key type that is used for the aggregation map.
*/
using AggregateKey = std::vector<AllTypeVariant>;

/*
=======
>>>>>>> 37bd085a
Operator to aggregate columns by certain functions, such as min, max, sum, average, and count. The output is a table
 with reference columns. As with most operators we do not guarantee a stable operation with regards to positions -
 i.e. your sorting order.
Current Limitations (due to lack of time)
 - we cannot aggregate on string columns (they work for GROUP BY, though)
 - aggregated columns are always type double (connected with the point above)
*/

class Aggregate : public AbstractReadOnlyOperator {
 public:
  Aggregate(const std::shared_ptr<AbstractOperator> in,
            const std::vector<std::pair<std::string, AggregateFunction>> aggregates,
            const std::vector<std::string> groupby_columns);

  const std::string name() const override;
  uint8_t num_in_tables() const override;
  uint8_t num_out_tables() const override;

  template <typename ColumnType, AggregateFunction function>
  void write_aggregate_output(ColumnID column_index);

 protected:
  std::shared_ptr<const Table> on_execute() override;

  // template <typename AggregateType, AggregateFunction func>
  // void _write_aggregate_values(tbb::concurrent_vector<AggregateType> &values,
  //                              std::shared_ptr<std::map<AggregateKey, AggregateResult<AggregateType>>> results);

  /*
  The following template functions write the aggregated values for the different aggregate functions.
  The are separate and templated to avoid compiler errors.
  */
  template <typename AggregateType, AggregateFunction func>
  typename std::enable_if<func == Min || func == Max || func == Sum, void>::type _write_aggregate_values(
      tbb::concurrent_vector<AggregateType> &values,
      std::shared_ptr<std::map<AggregateKey, AggregateResult<AggregateType>>> results) {
    // MIN, MAX, SUM write the current aggregated value
    for (auto &kv : *results) {
      if (!kv.second.current_aggregate) {
        // this needs to be NULL, as soon as that is implemented!
        values.push_back(0);
        continue;
      }
      values.push_back(*kv.second.current_aggregate);
    }
  }

  template <typename AggregateType, AggregateFunction func>
  typename std::enable_if<func == Count, void>::type _write_aggregate_values(
      tbb::concurrent_vector<AggregateType> &values,
      std::shared_ptr<std::map<AggregateKey, AggregateResult<AggregateType>>> results) {
    // COUNT writes the aggregate counter
    for (auto &kv : *results) {
      values.push_back(kv.second.aggregate_count);
    }
  }

  template <typename AggregateType, AggregateFunction func>
  typename std::enable_if<func == Avg && std::is_arithmetic<AggregateType>::value, void>::type _write_aggregate_values(
      tbb::concurrent_vector<AggregateType> &values,
      std::shared_ptr<std::map<AggregateKey, AggregateResult<AggregateType>>> results) {
    // AVG writes the calculated average from current aggregate and the aggregate counter
    for (auto &kv : *results) {
      if (!kv.second.current_aggregate) {
        // this needs to be NULL, as soon as that is implemented!
        values.push_back(0);
        continue;
      }
      values.push_back(*kv.second.current_aggregate / static_cast<AggregateType>(kv.second.aggregate_count));
    }
  }

  template <typename AggregateType, AggregateFunction func>
  typename std::enable_if<func == Avg && !std::is_arithmetic<AggregateType>::value, void>::type _write_aggregate_values(
      tbb::concurrent_vector<AggregateType>, std::shared_ptr<std::map<AggregateKey, AggregateResult<AggregateType>>>) {
    throw std::runtime_error("Invalid aggregate");
  }

  template <typename ColumnType, AggregateFunction function, class Enabled = void>
  void _write(ColumnID column_index);

<<<<<<< HEAD
  const std::vector<std::pair<std::string, AggregateFunction>> _aggregates;
  const std::vector<std::string> _groupby_columns;
=======
/*
Current aggregated value and the number of rows that were used.
The latter is used for AVG and COUNT.
*/
using AggregateResult = std::pair<AggregateDouble, size_t>;
>>>>>>> 37bd085a

  std::unique_ptr<AbstractReadOnlyOperatorImpl> _impl;

  std::shared_ptr<Table> _output;
  Chunk _out_chunk;
  std::vector<std::shared_ptr<BaseColumn>> _group_columns;
  std::vector<std::shared_ptr<ColumnVisitableContext>> _contexts_per_column;
  std::vector<ColumnID> _aggregate_column_ids;
};

/*
Visitor context for the partitioning/grouping visitor
*/
struct GroupByContext : ColumnVisitableContext {
  GroupByContext(std::shared_ptr<const Table> t, ChunkID chunk, ColumnID column,
                 std::shared_ptr<std::vector<AggregateKey>> keys)
      : table_in(t), chunk_id(chunk), column_id(column), hash_keys(keys) {}

  // constructor for use in ReferenceColumn::visit_dereferenced
  GroupByContext(std::shared_ptr<BaseColumn>, const std::shared_ptr<const Table> referenced_table,
                 std::shared_ptr<ColumnVisitableContext> base_context, ChunkID chunk_id,
                 std::shared_ptr<std::vector<ChunkOffset>> chunk_offsets)
      : table_in(referenced_table),
        chunk_id(chunk_id),
        column_id(std::static_pointer_cast<GroupByContext>(base_context)->column_id),
        hash_keys(std::static_pointer_cast<GroupByContext>(base_context)->hash_keys),
        chunk_offsets_in(chunk_offsets) {}

  std::shared_ptr<const Table> table_in;
  ChunkID chunk_id;
  const ColumnID column_id;
  std::shared_ptr<std::vector<AggregateKey>> hash_keys;
  std::shared_ptr<std::vector<ChunkOffset>> chunk_offsets_in;
};

template <typename ColumnType, typename AggregateType, AggregateFunction function>
struct AggregateVisitor;

template <typename ColumnType, typename AggregateType>
struct AggregateContext : ColumnVisitableContext {
  AggregateContext() {}
  explicit AggregateContext(std::shared_ptr<GroupByContext> base_context) : groupby_context(base_context) {}

  // constructor for use in ReferenceColumn::visit_dereferenced
  AggregateContext(std::shared_ptr<BaseColumn>, const std::shared_ptr<const Table>,
                   std::shared_ptr<ColumnVisitableContext> base_context, ChunkID chunk_id,
                   std::shared_ptr<std::vector<ChunkOffset>> chunk_offsets)
      : groupby_context(std::static_pointer_cast<AggregateContext>(base_context)->groupby_context),
        results(std::static_pointer_cast<AggregateContext>(base_context)->results) {
    groupby_context->chunk_id = chunk_id;
    groupby_context->chunk_offsets_in = chunk_offsets;
  }

  std::shared_ptr<GroupByContext> groupby_context;
  std::shared_ptr<std::map<AggregateKey, AggregateResult<AggregateType>>> results;
};

/*
Visitor for the partitioning phase.
It is used to partition the input by the given group key(s)
*/
template <typename T>
struct PartitionBuilder : public ColumnVisitable {
  PartitionBuilder() : chunk_offset(0) {}

  /*
  The builder saves the current position in its hash_keys vector.
  This is crucial to support ReferenceColumns with multiple chunks.
  */
  ChunkOffset chunk_offset;

  void handle_value_column(BaseColumn &base_column, std::shared_ptr<ColumnVisitableContext> base_context) {
    auto context = std::static_pointer_cast<GroupByContext>(base_context);
    const auto &column = static_cast<ValueColumn<T> &>(base_column);
    const auto &values = column.values();

    if (context->chunk_offsets_in) {
      // This ValueColumn is referenced by a ReferenceColumn (i.e., is probably filtered). We only return the matching
      // rows within the filtered column, together with their original position
      ChunkOffset chunk_offset = 0;
      for (const ChunkOffset &offset_in_value_column : *(context->chunk_offsets_in)) {
        (*context->hash_keys)[chunk_offset].emplace_back(values[offset_in_value_column]);
        chunk_offset++;
      }
    } else {
      for (const auto &value : values) {
        (*context->hash_keys)[chunk_offset].emplace_back(value);
        chunk_offset++;
      }
    }
  }

  void handle_reference_column(ReferenceColumn &column, std::shared_ptr<ColumnVisitableContext> base_context) {
    column.visit_dereferenced<GroupByContext>(*this, base_context);
  }

  void handle_dictionary_column(BaseColumn &base_column, std::shared_ptr<ColumnVisitableContext> base_context) {
    auto context = std::static_pointer_cast<GroupByContext>(base_context);
    const auto &column = static_cast<DictionaryColumn<T> &>(base_column);
    const BaseAttributeVector &attribute_vector = *(column.attribute_vector());
    const std::vector<T> &dictionary = *(column.dictionary());

    if (context->chunk_offsets_in) {
      ChunkOffset chunk_offset = 0;
      for (const ChunkOffset &offset_in_dictionary_column : *(context->chunk_offsets_in)) {
        (*context->hash_keys)[chunk_offset].emplace_back(dictionary[attribute_vector.get(offset_in_dictionary_column)]);
        chunk_offset++;
      }
    } else {
      // This DictionaryColumn has to be scanned in full. We directly insert the results into the list of matching
      // rows.
      for (ChunkOffset av_offset = 0; av_offset < column.size(); ++av_offset, ++chunk_offset) {
        (*context->hash_keys)[chunk_offset].emplace_back(dictionary[attribute_vector.get(av_offset)]);
      }
    }
  }
};

template <typename ColumnType, typename AggregateType>
using aggregate_func_t = std::function<optional<AggregateType>(ColumnType, optional<AggregateType>)>;

template <typename ColumnType, typename AggregateType, AggregateFunction function>
struct AggregateFunctionBuilder {
  aggregate_func_t<ColumnType, AggregateType> get_aggregate_function() {
    throw std::runtime_error("Invalid aggregate function");
  }
};

template <typename ColumnType, typename AggregateType>
struct AggregateFunctionBuilder<ColumnType, AggregateType, Min> {
  aggregate_func_t<ColumnType, AggregateType> get_aggregate_function() {
    return [](ColumnType new_value, optional<AggregateType> current_aggregate) {
      return (!current_aggregate || value_smaller(new_value, *current_aggregate)) ? new_value : *current_aggregate;
    };
  }
};

template <typename ColumnType, typename AggregateType>
struct AggregateFunctionBuilder<ColumnType, AggregateType, Max> {
  aggregate_func_t<ColumnType, AggregateType> get_aggregate_function() {
    return [](ColumnType new_value, optional<AggregateType> current_aggregate) {
      return (!current_aggregate || value_greater(new_value, *current_aggregate)) ? new_value : *current_aggregate;
    };
  }
};

template <typename ColumnType, typename AggregateType>
struct AggregateFunctionBuilder<ColumnType, AggregateType, Sum> {
  aggregate_func_t<ColumnType, AggregateType> get_aggregate_function() {
    return [](ColumnType new_value, optional<AggregateType> current_aggregate) {
      return new_value + (!current_aggregate ? 0 : *current_aggregate);
    };
  }
};

template <typename ColumnType, typename AggregateType>
struct AggregateFunctionBuilder<ColumnType, AggregateType, Avg> {
  aggregate_func_t<ColumnType, AggregateType> get_aggregate_function() {
    return [](ColumnType new_value, optional<AggregateType> current_aggregate) {
      return new_value + (!current_aggregate ? 0 : *current_aggregate);
    };
  }
};

template <typename ColumnType, typename AggregateType>
struct AggregateFunctionBuilder<ColumnType, AggregateType, Count> {
  aggregate_func_t<ColumnType, AggregateType> get_aggregate_function() {
    return [](ColumnType, optional<AggregateType> current_aggregate) { return current_aggregate; };
  }
};

/*
};
Visitor for the aggregation phase.
It is used to gradually build the given aggregate over one column.
*/
template <typename ColumnType, typename AggregateType, AggregateFunction function>
struct AggregateVisitor : public ColumnVisitable {
  aggregate_func_t<ColumnType, AggregateType> aggregate_func;

<<<<<<< HEAD
  AggregateVisitor() {
    aggregate_func = AggregateFunctionBuilder<ColumnType, AggregateType, function>().get_aggregate_function();
  }
=======
  explicit AggregateBuilder(const AggregateFunction aggregate) {
    switch (aggregate) {
      case Min:
        aggregate_func = [](T new_value, double current_aggregate) {
          return (new_value < current_aggregate || std::isnan(current_aggregate)) ? new_value : current_aggregate;
        };
        break;

      case Max:
        aggregate_func = [](T new_value, double current_aggregate) {
          return (new_value > current_aggregate || std::isnan(current_aggregate)) ? new_value : current_aggregate;
        };
        break;

      case Sum:
      case Avg:
      case Count:
        aggregate_func = [](T new_value, double current_aggregate) {
          return new_value + (std::isnan(current_aggregate) ? 0 : current_aggregate);
        };
        break;
>>>>>>> 37bd085a

  /*
  This will check if the results map has been created yet.
  If not, it will be created with the correct AggregateType.
  */
  void check_and_init_context(std::shared_ptr<AggregateContext<ColumnType, AggregateType>> context) {
    if (!context->results) {
      context->results = std::make_shared<std::map<AggregateKey, AggregateResult<AggregateType>>>();
    }
  }

  void handle_value_column(BaseColumn &base_column, std::shared_ptr<ColumnVisitableContext> base_context) {
    auto context = std::static_pointer_cast<AggregateContext<ColumnType, AggregateType>>(base_context);
    check_and_init_context(context);
    const auto &column = static_cast<ValueColumn<ColumnType> &>(base_column);
    const auto &values = column.values();

    auto &hash_keys = static_cast<std::vector<AggregateKey> &>(*context->groupby_context->hash_keys);
    auto &results = static_cast<std::map<AggregateKey, AggregateResult<AggregateType>> &>(*context->results);

    if (context->groupby_context->chunk_offsets_in) {
      // This ValueColumn is referenced by a ReferenceColumn (i.e., is probably filtered). We only return the matching
      // rows within the filtered column, together with their original position
<<<<<<< HEAD

      ChunkOffset chunk_offset = 0;
      for (const ChunkOffset &offset_in_value_column : *(context->groupby_context->chunk_offsets_in)) {
        results[hash_keys[chunk_offset]].current_aggregate =
            aggregate_func(values[offset_in_value_column], results[hash_keys[chunk_offset]].current_aggregate);

        // increase value counter
        results[hash_keys[chunk_offset]].aggregate_count++;
=======
      ChunkOffset chunk_offset = 0;
      for (const ChunkOffset &offset_in_value_column : *(context->chunk_offsets_in)) {
        results[hash_keys[chunk_offset]].first =
            aggregate_func(values[offset_in_value_column], results[hash_keys[chunk_offset]].first);

        // increase value counter
        results[hash_keys[chunk_offset]].second++;
>>>>>>> 37bd085a
        chunk_offset++;
      }
    } else {
      ChunkOffset chunk_offset = 0;
      for (const auto &value : values) {
        results[hash_keys[chunk_offset]].current_aggregate =
            aggregate_func(value, results[hash_keys[chunk_offset]].current_aggregate);

        // increase value counter
        results[hash_keys[chunk_offset]].aggregate_count++;
        chunk_offset++;
      }
    }
  }

  void handle_reference_column(ReferenceColumn &column, std::shared_ptr<ColumnVisitableContext> base_context) {
    auto context = std::static_pointer_cast<AggregateContext<ColumnType, AggregateType>>(base_context);
    check_and_init_context(context);
    column.visit_dereferenced<AggregateContext<ColumnType, AggregateType>>(*this, base_context);
  }

  void handle_dictionary_column(BaseColumn &base_column, std::shared_ptr<ColumnVisitableContext> base_context) {
    auto context = std::static_pointer_cast<AggregateContext<ColumnType, AggregateType>>(base_context);
    check_and_init_context(context);
    const auto &column = static_cast<DictionaryColumn<ColumnType> &>(base_column);
    const BaseAttributeVector &attribute_vector = *(column.attribute_vector());
    const std::vector<ColumnType> &dictionary = *(column.dictionary());

    auto &hash_keys = static_cast<std::vector<AggregateKey> &>(*context->groupby_context->hash_keys);
    auto &results = static_cast<std::map<AggregateKey, AggregateResult<AggregateType>> &>(*context->results);

<<<<<<< HEAD
    if (context->groupby_context->chunk_offsets_in) {
      ChunkOffset chunk_offset = 0;
      for (const ChunkOffset &offset_in_dictionary_column : *(context->groupby_context->chunk_offsets_in)) {
        results[hash_keys[chunk_offset]].current_aggregate =
            aggregate_func(dictionary[attribute_vector.get(offset_in_dictionary_column)],
                           results[hash_keys[chunk_offset]].current_aggregate);

        // increase value counter
        results[hash_keys[chunk_offset]].aggregate_count++;
=======
    if (context->chunk_offsets_in) {
      ChunkOffset chunk_offset = 0;
      for (const ChunkOffset &offset_in_dictionary_column : *(context->chunk_offsets_in)) {
        results[hash_keys[chunk_offset]].first = aggregate_func(
            dictionary[attribute_vector.get(offset_in_dictionary_column)], results[hash_keys[chunk_offset]].first);

        // increase value counter
        results[hash_keys[chunk_offset]].second++;
>>>>>>> 37bd085a
        chunk_offset++;
      }
    } else {
      // This DictionaryColumn has to be scanned in full. We directly insert the results into the list of matching
      // rows.
      for (ChunkOffset chunk_offset = 0; chunk_offset < column.size(); ++chunk_offset) {
        results[hash_keys[chunk_offset]].current_aggregate = aggregate_func(
            dictionary[attribute_vector.get(chunk_offset)], results[hash_keys[chunk_offset]].current_aggregate);

        // increase value counter
        results[hash_keys[chunk_offset]].aggregate_count++;
      }
    }
  }
};

struct aggregate_tag {};
struct count_tag : public aggregate_tag {};
struct min_max_tag : public aggregate_tag {};
struct avg_tag : public aggregate_tag {};
struct sum_integer_tag : public aggregate_tag {};
struct sum_float_tag : public aggregate_tag {};
struct invalid_tag : public aggregate_tag {};

template <typename ColumnType, AggregateFunction function, class Enable = void>
struct aggregate_traits {
  typedef aggregate_tag aggregate_category;
  typedef ColumnType column_type;
  typedef void aggregate_type;
  static constexpr AggregateFunction func = function;
  static constexpr const char *aggregate_type_name = "";
};

template <typename ColumnType>
struct aggregate_traits<ColumnType, Count> {
  typedef count_tag aggregate_category;
  typedef ColumnType column_type;
  typedef int64_t aggregate_type;
  static constexpr const char *aggregate_type_name = "long";
};

template <typename ColumnType, AggregateFunction function>
struct aggregate_traits<ColumnType, function, typename std::enable_if<function == Min || function == Max, void>::type> {
  typedef min_max_tag aggregate_category;
  typedef ColumnType column_type;
  typedef ColumnType aggregate_type;
  static constexpr const char *aggregate_type_name = "";
};

template <typename ColumnType, AggregateFunction function>
struct aggregate_traits<ColumnType, function,
                        typename std::enable_if<function == Avg && std::is_arithmetic<ColumnType>::value, void>::type> {
  typedef avg_tag aggregate_category;
  typedef ColumnType column_type;
  typedef double aggregate_type;
  static constexpr const char *aggregate_type_name = "double";
};

template <typename ColumnType, AggregateFunction function>
struct aggregate_traits<ColumnType, function,
                        typename std::enable_if<function == Sum && std::is_integral<ColumnType>::value, void>::type> {
  typedef sum_integer_tag aggregate_category;
  typedef ColumnType column_type;
  typedef int64_t aggregate_type;
  static constexpr const char *aggregate_type_name = "long";
};

template <typename ColumnType, AggregateFunction function>
struct aggregate_traits<
    ColumnType, function,
    typename std::enable_if<function == Sum && std::is_floating_point<ColumnType>::value, void>::type> {
  typedef sum_float_tag aggregate_category;
  typedef ColumnType column_type;
  typedef double aggregate_type;
  static constexpr const char *aggregate_type_name = "double";
};

// invalid
template <typename ColumnType, AggregateFunction function>
struct aggregate_traits<
    ColumnType, function,
    typename std::enable_if<!std::is_arithmetic<ColumnType>::value && (function == Avg || function == Sum),
                            void>::type> {
  typedef invalid_tag aggregate_category;
  typedef ColumnType column_type;
  typedef ColumnType aggregate_type;
  static constexpr const char *aggregate_type_name = "";
};

template <typename ColumnType, AggregateFunction function>
std::shared_ptr<ColumnVisitableContext> make_aggregate_context() {
  typename aggregate_traits<ColumnType, function>::aggregate_type aggregate_type;

  return std::make_shared<AggregateContext<ColumnType, decltype(aggregate_type)>>();
}

template <typename ColumnType, AggregateFunction function>
std::shared_ptr<ColumnVisitable> make_aggregate_visitor(std::shared_ptr<ColumnVisitableContext> new_ctx,
                                                        std::shared_ptr<GroupByContext> ctx) {
  typename aggregate_traits<ColumnType, function>::aggregate_type aggregate_type;

  auto visitor = std::make_shared<AggregateVisitor<ColumnType, decltype(aggregate_type), function>>();
  std::static_pointer_cast<AggregateContext<ColumnType, decltype(aggregate_type)>>(new_ctx)->groupby_context = ctx;
  return visitor;
}

class AggregateContextCreator {
 public:
  template <typename ColumnType>
  static void run(std::vector<std::shared_ptr<ColumnVisitableContext>> &contexts, ColumnID column_index,
                  AggregateFunction function) {
    switch (function) {
      case Min:
        contexts[column_index] = make_aggregate_context<ColumnType, Min>();
        break;
      case Max:
        contexts[column_index] = make_aggregate_context<ColumnType, Max>();
        break;
      case Sum:
        contexts[column_index] = make_aggregate_context<ColumnType, Sum>();
        break;
      case Avg:
        contexts[column_index] = make_aggregate_context<ColumnType, Avg>();
        break;
      case Count:
        contexts[column_index] = make_aggregate_context<ColumnType, Count>();
        break;
    }
  }
};

class AggregateVisitorCreator {
 public:
  template <typename ColumnType>
  static void run(std::shared_ptr<ColumnVisitable> &builder, std::shared_ptr<ColumnVisitableContext> ctx,
                  std::shared_ptr<GroupByContext> groupby_ctx, AggregateFunction function) {
    switch (function) {
      case Min:
        builder = make_aggregate_visitor<ColumnType, Min>(ctx, groupby_ctx);
        break;
      case Max:
        builder = make_aggregate_visitor<ColumnType, Max>(ctx, groupby_ctx);
        break;
      case Sum:
        builder = make_aggregate_visitor<ColumnType, Sum>(ctx, groupby_ctx);
        break;
      case Avg:
        builder = make_aggregate_visitor<ColumnType, Avg>(ctx, groupby_ctx);
        break;
      case Count:
        builder = make_aggregate_visitor<ColumnType, Count>(ctx, groupby_ctx);
        break;
    }
  }
};

class AggregateWriter {
 public:
  template <typename ColumnType>
  static void run(Aggregate &aggregate_op, ColumnID column_index, AggregateFunction function) {
    switch (function) {
      case Min:
        aggregate_op.write_aggregate_output<ColumnType, Min>(column_index);
        break;
      case Max:
        aggregate_op.write_aggregate_output<ColumnType, Max>(column_index);
        break;
      case Sum:
        aggregate_op.write_aggregate_output<ColumnType, Sum>(column_index);
        break;
      case Avg:
        aggregate_op.write_aggregate_output<ColumnType, Avg>(column_index);
        break;
      case Count:
        aggregate_op.write_aggregate_output<ColumnType, Count>(column_index);
        break;
    }
  }
};

}  // namespace opossum<|MERGE_RESOLUTION|>--- conflicted
+++ resolved
@@ -11,6 +11,7 @@
 #include <vector>
 
 #include "abstract_read_only_operator.hpp"
+#include "resolve_type.hpp"
 #include "scheduler/abstract_task.hpp"
 #include "scheduler/current_scheduler.hpp"
 #include "scheduler/job_task.hpp"
@@ -25,7 +26,15 @@
 enum AggregateFunction { Min, Max, Sum, Avg, Count };
 
 /*
-<<<<<<< HEAD
+Operator to aggregate columns by certain functions, such as min, max, sum, average, and count. The output is a table
+ with reference columns. As with most operators we do not guarantee a stable operation with regards to positions -
+ i.e. your sorting order.
+Current Limitations (due to lack of time)
+ - we cannot aggregate on string columns (they work for GROUP BY, though)
+ - aggregated columns are always type double (connected with the point above)
+*/
+
+/*
 Current aggregated value and the number of rows that were used.
 The latter is used for AVG and COUNT.
 */
@@ -43,17 +52,6 @@
 */
 using AggregateKey = std::vector<AllTypeVariant>;
 
-/*
-=======
->>>>>>> 37bd085a
-Operator to aggregate columns by certain functions, such as min, max, sum, average, and count. The output is a table
- with reference columns. As with most operators we do not guarantee a stable operation with regards to positions -
- i.e. your sorting order.
-Current Limitations (due to lack of time)
- - we cannot aggregate on string columns (they work for GROUP BY, though)
- - aggregated columns are always type double (connected with the point above)
-*/
-
 class Aggregate : public AbstractReadOnlyOperator {
  public:
   Aggregate(const std::shared_ptr<AbstractOperator> in,
@@ -69,10 +67,6 @@
 
  protected:
   std::shared_ptr<const Table> on_execute() override;
-
-  // template <typename AggregateType, AggregateFunction func>
-  // void _write_aggregate_values(tbb::concurrent_vector<AggregateType> &values,
-  //                              std::shared_ptr<std::map<AggregateKey, AggregateResult<AggregateType>>> results);
 
   /*
   The following template functions write the aggregated values for the different aggregate functions.
@@ -127,16 +121,8 @@
   template <typename ColumnType, AggregateFunction function, class Enabled = void>
   void _write(ColumnID column_index);
 
-<<<<<<< HEAD
   const std::vector<std::pair<std::string, AggregateFunction>> _aggregates;
   const std::vector<std::string> _groupby_columns;
-=======
-/*
-Current aggregated value and the number of rows that were used.
-The latter is used for AVG and COUNT.
-*/
-using AggregateResult = std::pair<AggregateDouble, size_t>;
->>>>>>> 37bd085a
 
   std::unique_ptr<AbstractReadOnlyOperatorImpl> _impl;
 
@@ -216,7 +202,6 @@
     if (context->chunk_offsets_in) {
       // This ValueColumn is referenced by a ReferenceColumn (i.e., is probably filtered). We only return the matching
       // rows within the filtered column, together with their original position
-      ChunkOffset chunk_offset = 0;
       for (const ChunkOffset &offset_in_value_column : *(context->chunk_offsets_in)) {
         (*context->hash_keys)[chunk_offset].emplace_back(values[offset_in_value_column]);
         chunk_offset++;
@@ -240,13 +225,12 @@
     const std::vector<T> &dictionary = *(column.dictionary());
 
     if (context->chunk_offsets_in) {
-      ChunkOffset chunk_offset = 0;
       for (const ChunkOffset &offset_in_dictionary_column : *(context->chunk_offsets_in)) {
         (*context->hash_keys)[chunk_offset].emplace_back(dictionary[attribute_vector.get(offset_in_dictionary_column)]);
         chunk_offset++;
       }
     } else {
-      // This DictionaryColumn has to be scanned in full. We directly insert the results into the list of matching
+      // This DictionaryColumn has to be scanned in full. We directly insertt the results into the list of matching
       // rows.
       for (ChunkOffset av_offset = 0; av_offset < column.size(); ++av_offset, ++chunk_offset) {
         (*context->hash_keys)[chunk_offset].emplace_back(dictionary[attribute_vector.get(av_offset)]);
@@ -316,34 +300,11 @@
 template <typename ColumnType, typename AggregateType, AggregateFunction function>
 struct AggregateVisitor : public ColumnVisitable {
   aggregate_func_t<ColumnType, AggregateType> aggregate_func;
-
-<<<<<<< HEAD
+  ChunkOffset chunk_offset = 0;
+
   AggregateVisitor() {
     aggregate_func = AggregateFunctionBuilder<ColumnType, AggregateType, function>().get_aggregate_function();
   }
-=======
-  explicit AggregateBuilder(const AggregateFunction aggregate) {
-    switch (aggregate) {
-      case Min:
-        aggregate_func = [](T new_value, double current_aggregate) {
-          return (new_value < current_aggregate || std::isnan(current_aggregate)) ? new_value : current_aggregate;
-        };
-        break;
-
-      case Max:
-        aggregate_func = [](T new_value, double current_aggregate) {
-          return (new_value > current_aggregate || std::isnan(current_aggregate)) ? new_value : current_aggregate;
-        };
-        break;
-
-      case Sum:
-      case Avg:
-      case Count:
-        aggregate_func = [](T new_value, double current_aggregate) {
-          return new_value + (std::isnan(current_aggregate) ? 0 : current_aggregate);
-        };
-        break;
->>>>>>> 37bd085a
 
   /*
   This will check if the results map has been created yet.
@@ -367,28 +328,17 @@
     if (context->groupby_context->chunk_offsets_in) {
       // This ValueColumn is referenced by a ReferenceColumn (i.e., is probably filtered). We only return the matching
       // rows within the filtered column, together with their original position
-<<<<<<< HEAD
-
-      ChunkOffset chunk_offset = 0;
+
       for (const ChunkOffset &offset_in_value_column : *(context->groupby_context->chunk_offsets_in)) {
         results[hash_keys[chunk_offset]].current_aggregate =
             aggregate_func(values[offset_in_value_column], results[hash_keys[chunk_offset]].current_aggregate);
 
         // increase value counter
         results[hash_keys[chunk_offset]].aggregate_count++;
-=======
-      ChunkOffset chunk_offset = 0;
-      for (const ChunkOffset &offset_in_value_column : *(context->chunk_offsets_in)) {
-        results[hash_keys[chunk_offset]].first =
-            aggregate_func(values[offset_in_value_column], results[hash_keys[chunk_offset]].first);
-
-        // increase value counter
-        results[hash_keys[chunk_offset]].second++;
->>>>>>> 37bd085a
         chunk_offset++;
       }
     } else {
-      ChunkOffset chunk_offset = 0;
+      // ChunkOffset chunk_offset = 0;
       for (const auto &value : values) {
         results[hash_keys[chunk_offset]].current_aggregate =
             aggregate_func(value, results[hash_keys[chunk_offset]].current_aggregate);
@@ -416,9 +366,7 @@
     auto &hash_keys = static_cast<std::vector<AggregateKey> &>(*context->groupby_context->hash_keys);
     auto &results = static_cast<std::map<AggregateKey, AggregateResult<AggregateType>> &>(*context->results);
 
-<<<<<<< HEAD
     if (context->groupby_context->chunk_offsets_in) {
-      ChunkOffset chunk_offset = 0;
       for (const ChunkOffset &offset_in_dictionary_column : *(context->groupby_context->chunk_offsets_in)) {
         results[hash_keys[chunk_offset]].current_aggregate =
             aggregate_func(dictionary[attribute_vector.get(offset_in_dictionary_column)],
@@ -426,24 +374,14 @@
 
         // increase value counter
         results[hash_keys[chunk_offset]].aggregate_count++;
-=======
-    if (context->chunk_offsets_in) {
-      ChunkOffset chunk_offset = 0;
-      for (const ChunkOffset &offset_in_dictionary_column : *(context->chunk_offsets_in)) {
-        results[hash_keys[chunk_offset]].first = aggregate_func(
-            dictionary[attribute_vector.get(offset_in_dictionary_column)], results[hash_keys[chunk_offset]].first);
-
-        // increase value counter
-        results[hash_keys[chunk_offset]].second++;
->>>>>>> 37bd085a
         chunk_offset++;
       }
     } else {
       // This DictionaryColumn has to be scanned in full. We directly insert the results into the list of matching
       // rows.
-      for (ChunkOffset chunk_offset = 0; chunk_offset < column.size(); ++chunk_offset) {
+      for (ChunkOffset av_offset = 0; av_offset < column.size(); ++av_offset, ++chunk_offset) {
         results[hash_keys[chunk_offset]].current_aggregate = aggregate_func(
-            dictionary[attribute_vector.get(chunk_offset)], results[hash_keys[chunk_offset]].current_aggregate);
+            dictionary[attribute_vector.get(av_offset)], results[hash_keys[chunk_offset]].current_aggregate);
 
         // increase value counter
         results[hash_keys[chunk_offset]].aggregate_count++;
