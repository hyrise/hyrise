#pragma once

#include <algorithm>
#include <cmath>
#include <functional>
#include <limits>
#include <map>
#include <memory>
#include <string>
#include <utility>
#include <vector>

#include "abstract_read_only_operator.hpp"

#include "scheduler/abstract_task.hpp"
#include "scheduler/current_scheduler.hpp"
#include "scheduler/job_task.hpp"
#include "storage/base_attribute_vector.hpp"
#include "storage/column_visitable.hpp"
#include "storage/dictionary_column.hpp"
#include "storage/reference_column.hpp"
#include "storage/value_column.hpp"

#include "resolve_type.hpp"
#include "type_comparison.hpp"
#include "types.hpp"
#include "utils/assert.hpp"

namespace opossum {

struct GroupByContext;

/*
Operator to aggregate columns by certain functions, such as min, max, sum, average, and count. The output is a table
 with reference columns. As with most operators we do not guarantee a stable operation with regards to positions -
 i.e. your sorting order.

For implementation details, please check the wiki: https://github.com/hyrise/zweirise/wiki/Aggregate-Operator
*/

/*
Current aggregated value and the number of rows that were used.
The latter is used for AVG and COUNT.
*/
template <typename T>
class AggregateResult {
 public:
  AggregateResult() {}

  optional<T> current_aggregate;
  size_t aggregate_count = 0;
};

/*
The key type that is used for the aggregation map.
*/
using AggregateKey = std::vector<AllTypeVariant>;

// ColumnID representing the '*' when using COUNT(*)
constexpr ColumnID CountStarID{std::numeric_limits<ColumnID::base_type>::max()};

/**
 * Struct to specify aggregates.
 * Aggregates are defined by the column_id they operate on and the aggregate function they use.
 * Optionally, an alias can be specified to use as the output name.
 */
struct AggregateDefinition {
  AggregateDefinition(const ColumnID column_id, const AggregateFunction function,
                      const optional<std::string> &alias = nullopt);

  ColumnID column_id;
  AggregateFunction function;
  optional<std::string> alias;
};

/**
 * Types that are used for the special COUNT(*) and DISTINCT implementations
 */
using CountColumnType = int32_t;
using CountAggregateType = int64_t;
using DistinctColumnType = int8_t;
using DistinctAggregateType = int8_t;

/**
 * Note: Aggregate does not support null values at the moment
 */
class Aggregate : public AbstractReadOnlyOperator {
 public:
  Aggregate(const std::shared_ptr<AbstractOperator> in, const std::vector<AggregateDefinition> aggregates,
            const std::vector<ColumnID> groupby_column_ids);

  const std::vector<AggregateDefinition> &aggregates() const;
  const std::vector<ColumnID> &groupby_column_ids() const;

  const std::string name() const override;
  uint8_t num_in_tables() const override;
  uint8_t num_out_tables() const override;
  std::shared_ptr<AbstractOperator> recreate(const std::vector<AllParameterVariant> &args) const override;

  // write the aggregated output for a given aggregate column
  template <typename ColumnType, AggregateFunction function>
  void write_aggregate_output(ColumnID column_index);

 protected:
  std::shared_ptr<const Table> _on_execute() override;
  void _on_cleanup() override;

  template <typename ColumnType>
  static void _create_aggregate_context(boost::hana::basic_type<ColumnType> type,
                                        std::shared_ptr<ColumnVisitableContext> &aggregate_context,
                                        AggregateFunction function);

  template <typename ColumnType>
  static void _create_aggregate_visitor(boost::hana::basic_type<ColumnType> type,
                                        std::shared_ptr<ColumnVisitable> &builder,
                                        std::shared_ptr<ColumnVisitableContext> ctx,
                                        std::shared_ptr<GroupByContext> groupby_ctx, AggregateFunction function);

  template <typename ColumnType>
  void _write_aggregate_output(boost::hana::basic_type<ColumnType> type, ColumnID column_index,
                               AggregateFunction function);

  /*
  The following template functions write the aggregated values for the different aggregate functions.
  They are separate and templated to avoid compiler errors for invalid type/function combinations.
  */
  // MIN, MAX, SUM write the current aggregated value
  template <typename AggregateType, AggregateFunction func>
  typename std::enable_if<
      func == AggregateFunction::Min || func == AggregateFunction::Max || func == AggregateFunction::Sum, void>::type
  _write_aggregate_values(std::shared_ptr<ValueColumn<AggregateType>> column,
                          std::shared_ptr<std::map<AggregateKey, AggregateResult<AggregateType>>> results) {
    DebugAssert(column->is_nullable(), "Aggregate: Output column needs to be nullable");

    auto &values = column->values();
    auto &null_values = column->null_values();

    for (auto &kv : *results) {
      null_values.push_back(!kv.second.current_aggregate);

      if (!kv.second.current_aggregate) {
        values.push_back(AggregateType());
      } else {
        values.push_back(*kv.second.current_aggregate);
      }
    }
  }

  // COUNT writes the aggregate counter
  template <typename AggregateType, AggregateFunction func>
  typename std::enable_if<func == AggregateFunction::Count, void>::type _write_aggregate_values(
      std::shared_ptr<ValueColumn<AggregateType>> column,
      std::shared_ptr<std::map<AggregateKey, AggregateResult<AggregateType>>> results) {
    DebugAssert(!column->is_nullable(), "Aggregate: Output column for COUNT shouldn't be nullable");

    auto &values = column->values();

    for (auto &kv : *results) {
      values.push_back(kv.second.aggregate_count);
    }
  }

  // AVG writes the calculated average from current aggregate and the aggregate counter
  template <typename AggregateType, AggregateFunction func>
  typename std::enable_if<func == AggregateFunction::Avg && std::is_arithmetic<AggregateType>::value, void>::type
  _write_aggregate_values(std::shared_ptr<ValueColumn<AggregateType>> column,
                          std::shared_ptr<std::map<AggregateKey, AggregateResult<AggregateType>>> results) {
    DebugAssert(column->is_nullable(), "Aggregate: Output column needs to be nullable");

    auto &values = column->values();
    auto &null_values = column->null_values();

    for (auto &kv : *results) {
      null_values.push_back(!kv.second.current_aggregate);

      if (!kv.second.current_aggregate) {
        values.push_back(AggregateType());
      } else {
        values.push_back(*kv.second.current_aggregate / static_cast<AggregateType>(kv.second.aggregate_count));
      }
    }
  }

  // AVG is not defined for non-arithmetic types. Avoiding compiler errors.
  template <typename AggregateType, AggregateFunction func>
  typename std::enable_if<func == AggregateFunction::Avg && !std::is_arithmetic<AggregateType>::value, void>::type
<<<<<<< HEAD
  _write_aggregate_values(tbb::concurrent_vector<AggregateType>,
=======
  _write_aggregate_values(std::shared_ptr<ValueColumn<AggregateType>>,
>>>>>>> c46160ee
                          std::shared_ptr<std::map<AggregateKey, AggregateResult<AggregateType>>>) {
    Fail("Invalid aggregate");
  }

  const std::vector<AggregateDefinition> _aggregates;
  const std::vector<ColumnID> _groupby_column_ids;

  std::unique_ptr<AbstractReadOnlyOperatorImpl> _impl;

  std::shared_ptr<Table> _output;
  Chunk _out_chunk;
  std::vector<std::shared_ptr<BaseColumn>> _groupby_columns;
  std::vector<std::shared_ptr<ColumnVisitableContext>> _contexts_per_column;
};

/*
Visitor context for the partitioning/grouping visitor
*/
struct GroupByContext : ColumnVisitableContext {
  GroupByContext(std::shared_ptr<const Table> t, ChunkID chunk, ColumnID column,
                 std::shared_ptr<std::vector<AggregateKey>> keys)
      : table_in(t), chunk_id(chunk), column_id(column), hash_keys(keys) {}

  // constructor for use in ReferenceColumn::visit_dereferenced
  GroupByContext(std::shared_ptr<BaseColumn>, const std::shared_ptr<const Table> referenced_table,
                 std::shared_ptr<ColumnVisitableContext> base_context, ChunkID chunk_id,
                 std::shared_ptr<std::vector<ChunkOffset>> chunk_offsets)
      : table_in(referenced_table),
        chunk_id(chunk_id),
        column_id(std::static_pointer_cast<GroupByContext>(base_context)->column_id),
        hash_keys(std::static_pointer_cast<GroupByContext>(base_context)->hash_keys),
        chunk_offsets_in(chunk_offsets) {}

  std::shared_ptr<const Table> table_in;
  ChunkID chunk_id;
  const ColumnID column_id;
  std::shared_ptr<std::vector<AggregateKey>> hash_keys;
  std::shared_ptr<std::vector<ChunkOffset>> chunk_offsets_in;
};

/*
Visitor for the partitioning phase.
It is used to partition the input by the given group key(s)
*/
template <typename T>
struct PartitionBuilder : public ColumnVisitable {
  PartitionBuilder() : chunk_offset(0) {}

  /*
  The builder saves the current position in its hash_keys vector.
  This is crucial to support ReferenceColumns with multiple chunks.
  */
  ChunkOffset chunk_offset;

  void handle_value_column(BaseColumn &base_column, std::shared_ptr<ColumnVisitableContext> base_context) {
    auto context = std::static_pointer_cast<GroupByContext>(base_context);
    const auto &column = static_cast<ValueColumn<T> &>(base_column);
    const auto &values = column.values();

    if (context->chunk_offsets_in) {
      // This ValueColumn is referenced by a ReferenceColumn (i.e., is probably filtered). We only return the matching
      // rows within the filtered column, together with their original position

      if (column.is_nullable()) {
        const auto &null_values = column.null_values();

        for (const ChunkOffset &offset_in_value_column : *(context->chunk_offsets_in)) {
          if (null_values[offset_in_value_column]) {
            (*context->hash_keys)[chunk_offset].emplace_back(NULL_VALUE);
          } else {
            (*context->hash_keys)[chunk_offset].emplace_back(values[offset_in_value_column]);
          }

          ++chunk_offset;
        }
      } else {
        for (const ChunkOffset &offset_in_value_column : *(context->chunk_offsets_in)) {
          if (offset_in_value_column == INVALID_CHUNK_OFFSET) {
            (*context->hash_keys)[chunk_offset].emplace_back(NULL_VALUE);
          } else {
            (*context->hash_keys)[chunk_offset].emplace_back(values[offset_in_value_column]);
          }
          ++chunk_offset;
        }
      }
    } else {
      if (column.is_nullable()) {
        const auto &null_values = column.null_values();

        auto value_it = values.cbegin();
        auto null_value_it = null_values.cbegin();

        for (; value_it != values.cend(); ++value_it, ++null_value_it, ++chunk_offset) {
          if (*null_value_it) {
            (*context->hash_keys)[chunk_offset].emplace_back(NULL_VALUE);
          } else {
            (*context->hash_keys)[chunk_offset].emplace_back(*value_it);
          }
        }
      } else {
        for (const auto &value : values) {
          (*context->hash_keys)[chunk_offset].emplace_back(value);
          ++chunk_offset;
        }
      }
    }
  }

  void handle_reference_column(ReferenceColumn &column, std::shared_ptr<ColumnVisitableContext> base_context) {
    column.visit_dereferenced<GroupByContext>(*this, base_context);
  }

  void handle_dictionary_column(BaseColumn &base_column, std::shared_ptr<ColumnVisitableContext> base_context) {
    auto context = std::static_pointer_cast<GroupByContext>(base_context);
    const auto &column = static_cast<DictionaryColumn<T> &>(base_column);
    const BaseAttributeVector &attribute_vector = *(column.attribute_vector());
    const pmr_vector<T> &dictionary = *(column.dictionary());

    if (context->chunk_offsets_in) {
      for (const ChunkOffset &offset_in_dictionary_column : *(context->chunk_offsets_in)) {
        if (offset_in_dictionary_column == INVALID_CHUNK_OFFSET) {
          (*context->hash_keys)[chunk_offset].emplace_back(NULL_VALUE);
          continue;
        }

        const auto value_id = attribute_vector.get(offset_in_dictionary_column);

        if (value_id == NULL_VALUE_ID) {
          (*context->hash_keys)[chunk_offset].emplace_back(NULL_VALUE);
        } else {
          (*context->hash_keys)[chunk_offset].emplace_back(dictionary[value_id]);
        }

        ++chunk_offset;
      }
    } else {
      // This DictionaryColumn has to be scanned in full. We directly insert the results into the list of matching
      // rows.
      for (ChunkOffset av_offset{0}; av_offset < column.size(); ++av_offset, ++chunk_offset) {
        const auto value_id = attribute_vector.get(av_offset);

        if (value_id == NULL_VALUE_ID) {
          (*context->hash_keys)[chunk_offset].emplace_back(NULL_VALUE);
        } else {
          (*context->hash_keys)[chunk_offset].emplace_back(dictionary[value_id]);
        }
      }
    }
  }
};

/*
The AggregateFunctionBuilder is used to create the lambda function that will be used by
the AggregateVisitor. It is a separate class because methods cannot be partially specialized.
Therefore, we partially specialize the whole class and define the get_aggregate_function anew every time.
*/
template <typename ColumnType, typename AggregateType>
using AggregateFunctor = std::function<optional<AggregateType>(ColumnType, optional<AggregateType>)>;

template <typename ColumnType, typename AggregateType, AggregateFunction function>
struct AggregateFunctionBuilder {
  AggregateFunctor<ColumnType, AggregateType> get_aggregate_function() { Fail("Invalid aggregate function"); }
};

template <typename ColumnType, typename AggregateType>
struct AggregateFunctionBuilder<ColumnType, AggregateType, AggregateFunction::Min> {
  AggregateFunctor<ColumnType, AggregateType> get_aggregate_function() {
    return [](ColumnType new_value, optional<AggregateType> current_aggregate) {
      if (!current_aggregate || value_smaller(new_value, *current_aggregate)) {
        // New minimum found
        return new_value;
      }
      return *current_aggregate;
    };
  }
};

template <typename ColumnType, typename AggregateType>
struct AggregateFunctionBuilder<ColumnType, AggregateType, AggregateFunction::Max> {
  AggregateFunctor<ColumnType, AggregateType> get_aggregate_function() {
    return [](ColumnType new_value, optional<AggregateType> current_aggregate) {
      if (!current_aggregate || value_greater(new_value, *current_aggregate)) {
        // New maximum found
        return new_value;
      }
      return *current_aggregate;
    };
  }
};

template <typename ColumnType, typename AggregateType>
struct AggregateFunctionBuilder<ColumnType, AggregateType, AggregateFunction::Sum> {
  AggregateFunctor<ColumnType, AggregateType> get_aggregate_function() {
    return [](ColumnType new_value, optional<AggregateType> current_aggregate) {
      // add new value to sum
      return new_value + (!current_aggregate ? 0 : *current_aggregate);
    };
  }
};

template <typename ColumnType, typename AggregateType>
struct AggregateFunctionBuilder<ColumnType, AggregateType, AggregateFunction::Avg> {
  AggregateFunctor<ColumnType, AggregateType> get_aggregate_function() {
    return [](ColumnType new_value, optional<AggregateType> current_aggregate) {
      // add new value to sum
      return new_value + (!current_aggregate ? 0 : *current_aggregate);
    };
  }
};

template <typename ColumnType, typename AggregateType>
struct AggregateFunctionBuilder<ColumnType, AggregateType, AggregateFunction::Count> {
  AggregateFunctor<ColumnType, AggregateType> get_aggregate_function() {
    return [](ColumnType, optional<AggregateType> current_aggregate) { return nullopt; };
  }
};

/*
Visitor context for the AggregateVisitor.
*/
template <typename ColumnType, typename AggregateType>
struct AggregateContext : ColumnVisitableContext {
  AggregateContext() {}
  explicit AggregateContext(std::shared_ptr<GroupByContext> base_context) : groupby_context(base_context) {}

  // constructor for use in ReferenceColumn::visit_dereferenced
  AggregateContext(std::shared_ptr<BaseColumn>, const std::shared_ptr<const Table>,
                   std::shared_ptr<ColumnVisitableContext> base_context, ChunkID chunk_id,
                   std::shared_ptr<std::vector<ChunkOffset>> chunk_offsets)
      : groupby_context(std::static_pointer_cast<AggregateContext>(base_context)->groupby_context),
        results(std::static_pointer_cast<AggregateContext>(base_context)->results) {
    groupby_context->chunk_id = chunk_id;
    groupby_context->chunk_offsets_in = chunk_offsets;
  }

  std::shared_ptr<GroupByContext> groupby_context;
  std::shared_ptr<std::map<AggregateKey, AggregateResult<AggregateType>>> results;
};

/*
Visitor for the aggregation phase.
It is used to gradually build the given aggregate over one column.
*/
template <typename ColumnType, typename AggregateType, AggregateFunction function>
struct AggregateVisitor : public ColumnVisitable {
  AggregateFunctor<ColumnType, AggregateType> aggregate_func;
  ChunkOffset chunk_offset = 0;

  AggregateVisitor() {
    // retrieve the correct lambda for the given types and aggregate function
    aggregate_func = AggregateFunctionBuilder<ColumnType, AggregateType, function>().get_aggregate_function();
  }

  /*
  This will check if the results map has been created yet.
  If not, it will be created with the correct AggregateType.
  */
  void check_and_init_context(std::shared_ptr<AggregateContext<ColumnType, AggregateType>> context) {
    if (!context->results) {
      context->results = std::make_shared<std::map<AggregateKey, AggregateResult<AggregateType>>>();
    }
  }

  void handle_value_column(BaseColumn &base_column, std::shared_ptr<ColumnVisitableContext> base_context) {
    auto context = std::static_pointer_cast<AggregateContext<ColumnType, AggregateType>>(base_context);
    check_and_init_context(context);
    const auto &column = static_cast<ValueColumn<ColumnType> &>(base_column);
    const auto &values = column.values();

    auto &hash_keys = static_cast<std::vector<AggregateKey> &>(*context->groupby_context->hash_keys);
    auto &results = static_cast<std::map<AggregateKey, AggregateResult<AggregateType>> &>(*context->results);

    if (context->groupby_context->chunk_offsets_in) {
      // This ValueColumn is referenced by a ReferenceColumn (i.e., is probably filtered). We only return the matching
      // rows within the filtered column, together with their original position

      if (column.is_nullable()) {
        const auto &null_values = column.null_values();

        for (const ChunkOffset &offset_in_value_column : *(context->groupby_context->chunk_offsets_in)) {
          if (null_values[offset_in_value_column]) {
            // Keep it unchanged or initialize
            results.try_emplace(hash_keys[chunk_offset]);
          } else {
            results[hash_keys[chunk_offset]].current_aggregate =
                aggregate_func(values[offset_in_value_column], results[hash_keys[chunk_offset]].current_aggregate);

            // increase value counter
            ++results[hash_keys[chunk_offset]].aggregate_count;
          }

          ++chunk_offset;
        }
      } else {
        for (const ChunkOffset &offset_in_value_column : *(context->groupby_context->chunk_offsets_in)) {
          if (offset_in_value_column == INVALID_CHUNK_OFFSET) {
            results.try_emplace(hash_keys[chunk_offset]);
          } else {
            results[hash_keys[chunk_offset]].current_aggregate =
                aggregate_func(values[offset_in_value_column], results[hash_keys[chunk_offset]].current_aggregate);

            // increase value counter
            ++results[hash_keys[chunk_offset]].aggregate_count;
          }
          ++chunk_offset;
        }
      }
    } else {
      if (column.is_nullable()) {
        const auto &null_values = column.null_values();

        auto value_it = values.cbegin();
        auto null_value_it = null_values.cbegin();

        for (; value_it != values.cend(); ++value_it, ++null_value_it, ++chunk_offset) {
          if (*null_value_it) {
            // Keep it unchanged or initialize
            results.try_emplace(hash_keys[chunk_offset]);
          } else {
            results[hash_keys[chunk_offset]].current_aggregate =
                aggregate_func(*value_it, results[hash_keys[chunk_offset]].current_aggregate);

            // increase value counter
            ++results[hash_keys[chunk_offset]].aggregate_count;
          }
        }
      } else {
        for (const auto &value : values) {
          results[hash_keys[chunk_offset]].current_aggregate =
              aggregate_func(value, results[hash_keys[chunk_offset]].current_aggregate);

          // increase value counter
          ++results[hash_keys[chunk_offset]].aggregate_count;
          ++chunk_offset;
        }
      }
    }
  }

  void handle_reference_column(ReferenceColumn &column, std::shared_ptr<ColumnVisitableContext> base_context) {
    auto context = std::static_pointer_cast<AggregateContext<ColumnType, AggregateType>>(base_context);
    check_and_init_context(context);
    column.visit_dereferenced<AggregateContext<ColumnType, AggregateType>>(*this, base_context);
  }

  void handle_dictionary_column(BaseColumn &base_column, std::shared_ptr<ColumnVisitableContext> base_context) {
    auto context = std::static_pointer_cast<AggregateContext<ColumnType, AggregateType>>(base_context);
    check_and_init_context(context);
    const auto &column = static_cast<DictionaryColumn<ColumnType> &>(base_column);
    const BaseAttributeVector &attribute_vector = *(column.attribute_vector());
    const auto &dictionary = *(column.dictionary());

    auto &hash_keys = static_cast<std::vector<AggregateKey> &>(*context->groupby_context->hash_keys);
    auto &results = static_cast<std::map<AggregateKey, AggregateResult<AggregateType>> &>(*context->results);

    if (context->groupby_context->chunk_offsets_in) {
      for (const ChunkOffset &offset_in_dictionary_column : *(context->groupby_context->chunk_offsets_in)) {
        ValueID value_id;

        if (offset_in_dictionary_column == INVALID_CHUNK_OFFSET) {
          value_id = NULL_VALUE_ID;
        } else {
          value_id = attribute_vector.get(offset_in_dictionary_column);
        }

        if (value_id == NULL_VALUE_ID) {
          // Keep it unchanged or initialize
          results.try_emplace(hash_keys[chunk_offset]);
        } else {
          results[hash_keys[chunk_offset]].current_aggregate =
              aggregate_func(dictionary[value_id], results[hash_keys[chunk_offset]].current_aggregate);

          // increase value counter
          ++results[hash_keys[chunk_offset]].aggregate_count;
        }

        ++chunk_offset;
      }
    } else {
      // This DictionaryColumn has to be scanned in full. We directly insert the results into the list of matching
      // rows.
      for (ChunkOffset av_offset{0}; av_offset < column.size(); ++av_offset, ++chunk_offset) {
        const auto value_id = attribute_vector.get(av_offset);

        if (value_id == NULL_VALUE_ID) {
          // Keep it unchanged or initialize
          results.try_emplace(hash_keys[chunk_offset]);
        } else {
          results[hash_keys[chunk_offset]].current_aggregate =
              aggregate_func(dictionary[value_id], results[hash_keys[chunk_offset]].current_aggregate);

          // increase value counter
          ++results[hash_keys[chunk_offset]].aggregate_count;
        }
      }
    }
  }
};

/*
The following structs describe the different aggregate traits.
Given a ColumnType and AggregateFunction, certain traits like the aggregate type
can be deduced.
*/
template <typename ColumnType, AggregateFunction function, class Enable = void>
struct AggregateTraits {};

// COUNT on all types
template <typename ColumnType>
struct AggregateTraits<ColumnType, AggregateFunction::Count> {
  typedef ColumnType column_type;
  typedef int64_t aggregate_type;
  static constexpr const char *aggregate_type_name = "long";
};

// MIN/MAX on all types
template <typename ColumnType, AggregateFunction function>
struct AggregateTraits<
    ColumnType, function,
    typename std::enable_if_t<function == AggregateFunction::Min || function == AggregateFunction::Max, void>> {
  typedef ColumnType column_type;
  typedef ColumnType aggregate_type;
  static constexpr const char *aggregate_type_name = "";
};

// AVG on arithmetic types
template <typename ColumnType, AggregateFunction function>
struct AggregateTraits<
    ColumnType, function,
    typename std::enable_if_t<function == AggregateFunction::Avg && std::is_arithmetic<ColumnType>::value, void>> {
  typedef ColumnType column_type;
  typedef double aggregate_type;
  static constexpr const char *aggregate_type_name = "double";
};

// SUM on integers
template <typename ColumnType, AggregateFunction function>
struct AggregateTraits<
    ColumnType, function,
    typename std::enable_if_t<function == AggregateFunction::Sum && std::is_integral<ColumnType>::value, void>> {
  typedef ColumnType column_type;
  typedef int64_t aggregate_type;
  static constexpr const char *aggregate_type_name = "long";
};

// SUM on floating point numbers
template <typename ColumnType, AggregateFunction function>
struct AggregateTraits<
    ColumnType, function,
    typename std::enable_if_t<function == AggregateFunction::Sum && std::is_floating_point<ColumnType>::value, void>> {
  typedef ColumnType column_type;
  typedef double aggregate_type;
  static constexpr const char *aggregate_type_name = "double";
};

// invalid: AVG on non-arithmetic types
template <typename ColumnType, AggregateFunction function>
struct AggregateTraits<ColumnType, function, typename std::enable_if_t<!std::is_arithmetic<ColumnType>::value &&
                                                                           (function == AggregateFunction::Avg ||
                                                                            function == AggregateFunction::Sum),
                                                                       void>> {
  typedef ColumnType column_type;
  typedef ColumnType aggregate_type;
  static constexpr const char *aggregate_type_name = "";
};

/*
Creates an appropriate AggregateContext based on the ColumnType and AggregateFunction
*/
template <typename ColumnType, AggregateFunction function>
std::shared_ptr<ColumnVisitableContext> make_aggregate_context() {
  typename AggregateTraits<ColumnType, function>::aggregate_type aggregate_type;

  return std::make_shared<AggregateContext<ColumnType, decltype(aggregate_type)>>();
}

/*
Creates an appropriate AggregateVisitor based on the ColumnType and AggregateFunction
*/
template <typename ColumnType, AggregateFunction function>
std::shared_ptr<ColumnVisitable> make_aggregate_visitor(std::shared_ptr<ColumnVisitableContext> new_ctx,
                                                        std::shared_ptr<GroupByContext> ctx) {
  typename AggregateTraits<ColumnType, function>::aggregate_type aggregate_type;

  auto visitor = std::make_shared<AggregateVisitor<ColumnType, decltype(aggregate_type), function>>();
  std::static_pointer_cast<AggregateContext<ColumnType, decltype(aggregate_type)>>(new_ctx)->groupby_context = ctx;
  return visitor;
}

}  // namespace opossum<|MERGE_RESOLUTION|>--- conflicted
+++ resolved
@@ -184,11 +184,7 @@
   // AVG is not defined for non-arithmetic types. Avoiding compiler errors.
   template <typename AggregateType, AggregateFunction func>
   typename std::enable_if<func == AggregateFunction::Avg && !std::is_arithmetic<AggregateType>::value, void>::type
-<<<<<<< HEAD
-  _write_aggregate_values(tbb::concurrent_vector<AggregateType>,
-=======
   _write_aggregate_values(std::shared_ptr<ValueColumn<AggregateType>>,
->>>>>>> c46160ee
                           std::shared_ptr<std::map<AggregateKey, AggregateResult<AggregateType>>>) {
     Fail("Invalid aggregate");
   }
