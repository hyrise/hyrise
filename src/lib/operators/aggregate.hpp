--- conflicted
+++ resolved
@@ -139,11 +139,7 @@
   typename std::enable_if<func == AggregateFunction::Avg && !std::is_arithmetic<AggregateType>::value, void>::type
   _write_aggregate_values(tbb::concurrent_vector<AggregateType>,
                           std::shared_ptr<std::map<AggregateKey, AggregateResult<AggregateType>>>) {
-<<<<<<< HEAD
-    throw std::runtime_error("Invalid aggregate");
-=======
     Fail("Invalid aggregate");
->>>>>>> 9548f285
   }
 
   const std::vector<AggregateDefinition> _aggregates;
