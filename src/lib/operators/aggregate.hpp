--- conflicted
+++ resolved
@@ -86,11 +86,7 @@
   const std::vector<ColumnID>& groupby_column_ids() const;
 
   const std::string name() const override;
-<<<<<<< HEAD
-  const std::string description() const override;
-=======
   const std::string description(DescriptionMode description_mode) const override;
->>>>>>> 9da0d9f3
   std::shared_ptr<AbstractOperator> recreate(const std::vector<AllParameterVariant>& args) const override;
 
   // write the aggregated output for a given aggregate column
