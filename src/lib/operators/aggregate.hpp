#pragma once

#include <algorithm>
#include <cmath>
#include <functional>
#include <limits>
#include <map>
#include <memory>
#include <string>
#include <utility>
#include <vector>

#include "abstract_read_only_operator.hpp"

#include "scheduler/abstract_task.hpp"
#include "scheduler/current_scheduler.hpp"
#include "scheduler/job_task.hpp"
#include "storage/base_attribute_vector.hpp"
#include "storage/column_visitable.hpp"
#include "storage/dictionary_column.hpp"
#include "storage/reference_column.hpp"
#include "storage/value_column.hpp"

#include "resolve_type.hpp"
#include "type_comparison.hpp"
#include "types.hpp"
#include "utils/assert.hpp"

namespace opossum {

/*
Operator to aggregate columns by certain functions, such as min, max, sum, average, and count. The output is a table
 with reference columns. As with most operators we do not guarantee a stable operation with regards to positions -
 i.e. your sorting order.
*/

/*
Current aggregated value and the number of rows that were used.
The latter is used for AVG and COUNT.
*/
template <typename T>
class AggregateResult {
 public:
  AggregateResult() {}

  optional<T> current_aggregate;
  size_t aggregate_count = 0;
};

/*
The key type that is used for the aggregation map.
*/
using AggregateKey = std::vector<AllTypeVariant>;

/**
 * Struct to specify aggregates.
 * Aggregates are defined by the column_id they operate on and the aggregate function they use.
 * Optionally, an alias can be specified to use as the output name.
 */
struct AggregateDefinition {
  AggregateDefinition(const ColumnID column_id, const AggregateFunction function,
                      const optional<std::string> &alias = nullopt);

  ColumnID column_id;
  AggregateFunction function;
  optional<std::string> alias;
};

/**
 * Note: Aggregate does not support null values at the moment
 */
class Aggregate : public AbstractReadOnlyOperator {
 public:
  Aggregate(const std::shared_ptr<AbstractOperator> in, const std::vector<AggregateDefinition> aggregates,
            const std::vector<ColumnID> groupby_column_ids);

  const std::vector<AggregateDefinition> &aggregates() const;
  const std::vector<ColumnID> &groupby_column_ids() const;

  const std::string name() const override;
  uint8_t num_in_tables() const override;
  uint8_t num_out_tables() const override;
  std::shared_ptr<AbstractOperator> recreate(const std::vector<AllParameterVariant> &args) const override;

  // write the aggregated output for a given aggregate column
  template <typename ColumnType, AggregateFunction function>
  void write_aggregate_output(ColumnID column_index);

 protected:
  std::shared_ptr<const Table> on_execute() override;

  /*
  The following template functions write the aggregated values for the different aggregate functions.
  They are separate and templated to avoid compiler errors for invalid type/function combinations.
  */
  // MIN, MAX, SUM write the current aggregated value
  template <typename AggregateType, AggregateFunction func>
  typename std::enable_if<
      func == AggregateFunction::Min || func == AggregateFunction::Max || func == AggregateFunction::Sum, void>::type
  _write_aggregate_values(pmr_concurrent_vector<AggregateType> &values,
                          std::shared_ptr<std::map<AggregateKey, AggregateResult<AggregateType>>> results) {
    for (auto &kv : *results) {
      if (!kv.second.current_aggregate) {
        // this needs to be NULL, as soon as that is implemented!
        values.push_back(0);
        continue;
      }
      values.push_back(*kv.second.current_aggregate);
    }
  }

  // COUNT writes the aggregate counter
  template <typename AggregateType, AggregateFunction func>
  typename std::enable_if<func == AggregateFunction::Count, void>::type _write_aggregate_values(
      pmr_concurrent_vector<AggregateType> &values,
      std::shared_ptr<std::map<AggregateKey, AggregateResult<AggregateType>>> results) {
    for (auto &kv : *results) {
      values.push_back(kv.second.aggregate_count);
    }
  }

  // AVG writes the calculated average from current aggregate and the aggregate counter
  template <typename AggregateType, AggregateFunction func>
  typename std::enable_if<func == AggregateFunction::Avg && std::is_arithmetic<AggregateType>::value, void>::type
  _write_aggregate_values(pmr_concurrent_vector<AggregateType> &values,
                          std::shared_ptr<std::map<AggregateKey, AggregateResult<AggregateType>>> results) {
    for (auto &kv : *results) {
      if (!kv.second.current_aggregate) {
        // this needs to be NULL, as soon as that is implemented!
        values.push_back(0);
        continue;
      }
      values.push_back(*kv.second.current_aggregate / static_cast<AggregateType>(kv.second.aggregate_count));
    }
  }

  // AVG is not defined for non-arithmetic types. Avoiding compiler errors.
  template <typename AggregateType, AggregateFunction func>
  typename std::enable_if<func == AggregateFunction::Avg && !std::is_arithmetic<AggregateType>::value, void>::type
<<<<<<< HEAD
  _write_aggregate_values(tbb::concurrent_vector<AggregateType>,
                          std::shared_ptr<std::map<AggregateKey, AggregateResult<AggregateType>>>) {
=======
      _write_aggregate_values(pmr_concurrent_vector<AggregateType>,
                              std::shared_ptr<std::map<AggregateKey, AggregateResult<AggregateType>>>) {
>>>>>>> 45688537
    Fail("Invalid aggregate");
  }

  const std::vector<AggregateDefinition> _aggregates;
  const std::vector<ColumnID> _groupby_column_ids;

  std::unique_ptr<AbstractReadOnlyOperatorImpl> _impl;

  std::shared_ptr<Table> _output;
  Chunk _out_chunk;
  std::vector<std::shared_ptr<BaseColumn>> _groupby_columns;
  std::vector<std::shared_ptr<ColumnVisitableContext>> _contexts_per_column;
};

/*
Visitor context for the partitioning/grouping visitor
*/
struct GroupByContext : ColumnVisitableContext {
  GroupByContext(std::shared_ptr<const Table> t, ChunkID chunk, ColumnID column,
                 std::shared_ptr<std::vector<AggregateKey>> keys)
      : table_in(t), chunk_id(chunk), column_id(column), hash_keys(keys) {}

  // constructor for use in ReferenceColumn::visit_dereferenced
  GroupByContext(std::shared_ptr<BaseColumn>, const std::shared_ptr<const Table> referenced_table,
                 std::shared_ptr<ColumnVisitableContext> base_context, ChunkID chunk_id,
                 std::shared_ptr<std::vector<ChunkOffset>> chunk_offsets)
      : table_in(referenced_table),
        chunk_id(chunk_id),
        column_id(std::static_pointer_cast<GroupByContext>(base_context)->column_id),
        hash_keys(std::static_pointer_cast<GroupByContext>(base_context)->hash_keys),
        chunk_offsets_in(chunk_offsets) {}

  std::shared_ptr<const Table> table_in;
  ChunkID chunk_id;
  const ColumnID column_id;
  std::shared_ptr<std::vector<AggregateKey>> hash_keys;
  std::shared_ptr<std::vector<ChunkOffset>> chunk_offsets_in;
};

/*
Visitor for the partitioning phase.
It is used to partition the input by the given group key(s)
*/
template <typename T>
struct PartitionBuilder : public ColumnVisitable {
  PartitionBuilder() : chunk_offset(0) {}

  /*
  The builder saves the current position in its hash_keys vector.
  This is crucial to support ReferenceColumns with multiple chunks.
  */
  ChunkOffset chunk_offset;

  void handle_value_column(BaseColumn &base_column, std::shared_ptr<ColumnVisitableContext> base_context) {
    auto context = std::static_pointer_cast<GroupByContext>(base_context);
    const auto &column = static_cast<ValueColumn<T> &>(base_column);
    const auto &values = column.values();

    if (context->chunk_offsets_in) {
      // This ValueColumn is referenced by a ReferenceColumn (i.e., is probably filtered). We only return the matching
      // rows within the filtered column, together with their original position
      for (const ChunkOffset &offset_in_value_column : *(context->chunk_offsets_in)) {
        (*context->hash_keys)[chunk_offset].emplace_back(values[offset_in_value_column]);
        chunk_offset++;
      }
    } else {
      for (const auto &value : values) {
        (*context->hash_keys)[chunk_offset].emplace_back(value);
        chunk_offset++;
      }
    }
  }

  void handle_reference_column(ReferenceColumn &column, std::shared_ptr<ColumnVisitableContext> base_context) {
    column.visit_dereferenced<GroupByContext>(*this, base_context);
  }

  void handle_dictionary_column(BaseColumn &base_column, std::shared_ptr<ColumnVisitableContext> base_context) {
    auto context = std::static_pointer_cast<GroupByContext>(base_context);
    const auto &column = static_cast<DictionaryColumn<T> &>(base_column);
    const BaseAttributeVector &attribute_vector = *(column.attribute_vector());
    const pmr_vector<T> &dictionary = *(column.dictionary());

    if (context->chunk_offsets_in) {
      for (const ChunkOffset &offset_in_dictionary_column : *(context->chunk_offsets_in)) {
        (*context->hash_keys)[chunk_offset].emplace_back(dictionary[attribute_vector.get(offset_in_dictionary_column)]);
        chunk_offset++;
      }
    } else {
      // This DictionaryColumn has to be scanned in full. We directly insert the results into the list of matching
      // rows.
      for (size_t av_offset = 0; av_offset < column.size(); ++av_offset, ++chunk_offset) {
        (*context->hash_keys)[chunk_offset].emplace_back(dictionary[attribute_vector.get(av_offset)]);
      }
    }
  }
};

/*
The AggregateFunctionBuilder is used to create the lambda function that will be used by
the AggregateVisitor. It is a separate class because methods cannot be partially specialized.
Therefore, we partially specialize the whole class and define the get_aggregate_function anew every time.
*/
template <typename ColumnType, typename AggregateType>
using AggregateFunctor = std::function<optional<AggregateType>(ColumnType, optional<AggregateType>)>;

template <typename ColumnType, typename AggregateType, AggregateFunction function>
struct AggregateFunctionBuilder {
  AggregateFunctor<ColumnType, AggregateType> get_aggregate_function() { Fail("Invalid aggregate function"); }
};

template <typename ColumnType, typename AggregateType>
struct AggregateFunctionBuilder<ColumnType, AggregateType, AggregateFunction::Min> {
  AggregateFunctor<ColumnType, AggregateType> get_aggregate_function() {
    return [](ColumnType new_value, optional<AggregateType> current_aggregate) {
      return (!current_aggregate || value_smaller(new_value, *current_aggregate)) ? new_value : *current_aggregate;
    };
  }
};

template <typename ColumnType, typename AggregateType>
struct AggregateFunctionBuilder<ColumnType, AggregateType, AggregateFunction::Max> {
  AggregateFunctor<ColumnType, AggregateType> get_aggregate_function() {
    return [](ColumnType new_value, optional<AggregateType> current_aggregate) {
      return (!current_aggregate || value_greater(new_value, *current_aggregate)) ? new_value : *current_aggregate;
    };
  }
};

template <typename ColumnType, typename AggregateType>
struct AggregateFunctionBuilder<ColumnType, AggregateType, AggregateFunction::Sum> {
  AggregateFunctor<ColumnType, AggregateType> get_aggregate_function() {
    return [](ColumnType new_value, optional<AggregateType> current_aggregate) {
      return new_value + (!current_aggregate ? 0 : *current_aggregate);
    };
  }
};

template <typename ColumnType, typename AggregateType>
struct AggregateFunctionBuilder<ColumnType, AggregateType, AggregateFunction::Avg> {
  AggregateFunctor<ColumnType, AggregateType> get_aggregate_function() {
    return [](ColumnType new_value, optional<AggregateType> current_aggregate) {
      return new_value + (!current_aggregate ? 0 : *current_aggregate);
    };
  }
};

template <typename ColumnType, typename AggregateType>
struct AggregateFunctionBuilder<ColumnType, AggregateType, AggregateFunction::Count> {
  AggregateFunctor<ColumnType, AggregateType> get_aggregate_function() {
    return [](ColumnType, optional<AggregateType> current_aggregate) { return current_aggregate; };
  }
};

/*
Visitor context for the AggregateVisitor.
*/
template <typename ColumnType, typename AggregateType>
struct AggregateContext : ColumnVisitableContext {
  AggregateContext() {}
  explicit AggregateContext(std::shared_ptr<GroupByContext> base_context) : groupby_context(base_context) {}

  // constructor for use in ReferenceColumn::visit_dereferenced
  AggregateContext(std::shared_ptr<BaseColumn>, const std::shared_ptr<const Table>,
                   std::shared_ptr<ColumnVisitableContext> base_context, ChunkID chunk_id,
                   std::shared_ptr<std::vector<ChunkOffset>> chunk_offsets)
      : groupby_context(std::static_pointer_cast<AggregateContext>(base_context)->groupby_context),
        results(std::static_pointer_cast<AggregateContext>(base_context)->results) {
    groupby_context->chunk_id = chunk_id;
    groupby_context->chunk_offsets_in = chunk_offsets;
  }

  std::shared_ptr<GroupByContext> groupby_context;
  std::shared_ptr<std::map<AggregateKey, AggregateResult<AggregateType>>> results;
};

/*
Visitor for the aggregation phase.
It is used to gradually build the given aggregate over one column.
*/
template <typename ColumnType, typename AggregateType, AggregateFunction function>
struct AggregateVisitor : public ColumnVisitable {
  AggregateFunctor<ColumnType, AggregateType> aggregate_func;
  ChunkOffset chunk_offset = 0;

  AggregateVisitor() {
    // retrieve the correct lambda for the given types and aggregate function
    aggregate_func = AggregateFunctionBuilder<ColumnType, AggregateType, function>().get_aggregate_function();
  }

  /*
  This will check if the results map has been created yet.
  If not, it will be created with the correct AggregateType.
  */
  void check_and_init_context(std::shared_ptr<AggregateContext<ColumnType, AggregateType>> context) {
    if (!context->results) {
      context->results = std::make_shared<std::map<AggregateKey, AggregateResult<AggregateType>>>();
    }
  }

  void handle_value_column(BaseColumn &base_column, std::shared_ptr<ColumnVisitableContext> base_context) {
    auto context = std::static_pointer_cast<AggregateContext<ColumnType, AggregateType>>(base_context);
    check_and_init_context(context);
    const auto &column = static_cast<ValueColumn<ColumnType> &>(base_column);
    const auto &values = column.values();

    auto &hash_keys = static_cast<std::vector<AggregateKey> &>(*context->groupby_context->hash_keys);
    auto &results = static_cast<std::map<AggregateKey, AggregateResult<AggregateType>> &>(*context->results);

    if (context->groupby_context->chunk_offsets_in) {
      // This ValueColumn is referenced by a ReferenceColumn (i.e., is probably filtered). We only return the matching
      // rows within the filtered column, together with their original position

      for (const ChunkOffset &offset_in_value_column : *(context->groupby_context->chunk_offsets_in)) {
        results[hash_keys[chunk_offset]].current_aggregate =
            aggregate_func(values[offset_in_value_column], results[hash_keys[chunk_offset]].current_aggregate);

        // increase value counter
        results[hash_keys[chunk_offset]].aggregate_count++;
        chunk_offset++;
      }
    } else {
      // ChunkOffset chunk_offset = 0;
      for (const auto &value : values) {
        results[hash_keys[chunk_offset]].current_aggregate =
            aggregate_func(value, results[hash_keys[chunk_offset]].current_aggregate);

        // increase value counter
        results[hash_keys[chunk_offset]].aggregate_count++;
        chunk_offset++;
      }
    }
  }

  void handle_reference_column(ReferenceColumn &column, std::shared_ptr<ColumnVisitableContext> base_context) {
    auto context = std::static_pointer_cast<AggregateContext<ColumnType, AggregateType>>(base_context);
    check_and_init_context(context);
    column.visit_dereferenced<AggregateContext<ColumnType, AggregateType>>(*this, base_context);
  }

  void handle_dictionary_column(BaseColumn &base_column, std::shared_ptr<ColumnVisitableContext> base_context) {
    auto context = std::static_pointer_cast<AggregateContext<ColumnType, AggregateType>>(base_context);
    check_and_init_context(context);
    const auto &column = static_cast<DictionaryColumn<ColumnType> &>(base_column);
    const BaseAttributeVector &attribute_vector = *(column.attribute_vector());
    const auto &dictionary = *(column.dictionary());

    auto &hash_keys = static_cast<std::vector<AggregateKey> &>(*context->groupby_context->hash_keys);
    auto &results = static_cast<std::map<AggregateKey, AggregateResult<AggregateType>> &>(*context->results);

    if (context->groupby_context->chunk_offsets_in) {
      for (const ChunkOffset &offset_in_dictionary_column : *(context->groupby_context->chunk_offsets_in)) {
        results[hash_keys[chunk_offset]].current_aggregate =
            aggregate_func(dictionary[attribute_vector.get(offset_in_dictionary_column)],
                           results[hash_keys[chunk_offset]].current_aggregate);

        // increase value counter
        results[hash_keys[chunk_offset]].aggregate_count++;
        chunk_offset++;
      }
    } else {
      // This DictionaryColumn has to be scanned in full. We directly insert the results into the list of matching
      // rows.
      for (size_t av_offset = 0; av_offset < column.size(); ++av_offset, ++chunk_offset) {
        results[hash_keys[chunk_offset]].current_aggregate = aggregate_func(
            dictionary[attribute_vector.get(av_offset)], results[hash_keys[chunk_offset]].current_aggregate);

        // increase value counter
        results[hash_keys[chunk_offset]].aggregate_count++;
      }
    }
  }
};

/*
The following structs describe the different aggregate traits.
Given a ColumnType and AggregateFunction, certain traits like the aggregate type
can be deduced.
*/
template <typename ColumnType, AggregateFunction function, class Enable = void>
struct aggregate_traits {
  typedef ColumnType column_type;
  typedef void aggregate_type;
  static constexpr AggregateFunction func = function;
  static constexpr const char *aggregate_type_name = "";
};

// COUNT on all types
template <typename ColumnType>
struct aggregate_traits<ColumnType, AggregateFunction::Count> {
  typedef ColumnType column_type;
  typedef int64_t aggregate_type;
  static constexpr const char *aggregate_type_name = "long";
};

// MIN/MAX on all types
template <typename ColumnType, AggregateFunction function>
struct aggregate_traits<
    ColumnType, function,
    typename std::enable_if<function == AggregateFunction::Min || function == AggregateFunction::Max, void>::type> {
  typedef ColumnType column_type;
  typedef ColumnType aggregate_type;
  static constexpr const char *aggregate_type_name = "";
};

// AVG on arithmetic types
template <typename ColumnType, AggregateFunction function>
struct aggregate_traits<
    ColumnType, function,
    typename std::enable_if<function == AggregateFunction::Avg && std::is_arithmetic<ColumnType>::value, void>::type> {
  typedef ColumnType column_type;
  typedef double aggregate_type;
  static constexpr const char *aggregate_type_name = "double";
};

// SUM on integers
template <typename ColumnType, AggregateFunction function>
struct aggregate_traits<
    ColumnType, function,
    typename std::enable_if<function == AggregateFunction::Sum && std::is_integral<ColumnType>::value, void>::type> {
  typedef ColumnType column_type;
  typedef int64_t aggregate_type;
  static constexpr const char *aggregate_type_name = "long";
};

// SUM on floating point numbers
template <typename ColumnType, AggregateFunction function>
struct aggregate_traits<ColumnType, function, typename std::enable_if<function == AggregateFunction::Sum &&
                                                                          std::is_floating_point<ColumnType>::value,
                                                                      void>::type> {
  typedef ColumnType column_type;
  typedef double aggregate_type;
  static constexpr const char *aggregate_type_name = "double";
};

// invalid: AVG on non-arithmetic types
template <typename ColumnType, AggregateFunction function>
struct aggregate_traits<ColumnType, function, typename std::enable_if<!std::is_arithmetic<ColumnType>::value &&
                                                                          (function == AggregateFunction::Avg ||
                                                                           function == AggregateFunction::Sum),
                                                                      void>::type> {
  typedef ColumnType column_type;
  typedef ColumnType aggregate_type;
  static constexpr const char *aggregate_type_name = "";
};

/*
Creates an appropriate AggregateContext based on the ColumnType and AggregateFunction
*/
template <typename ColumnType, AggregateFunction function>
std::shared_ptr<ColumnVisitableContext> make_aggregate_context() {
  typename aggregate_traits<ColumnType, function>::aggregate_type aggregate_type;

  return std::make_shared<AggregateContext<ColumnType, decltype(aggregate_type)>>();
}

/*
Creates an appropriate AggregateVisitor based on the ColumnType and AggregateFunction
*/
template <typename ColumnType, AggregateFunction function>
std::shared_ptr<ColumnVisitable> make_aggregate_visitor(std::shared_ptr<ColumnVisitableContext> new_ctx,
                                                        std::shared_ptr<GroupByContext> ctx) {
  typename aggregate_traits<ColumnType, function>::aggregate_type aggregate_type;

  auto visitor = std::make_shared<AggregateVisitor<ColumnType, decltype(aggregate_type), function>>();
  std::static_pointer_cast<AggregateContext<ColumnType, decltype(aggregate_type)>>(new_ctx)->groupby_context = ctx;
  return visitor;
}

/*
The following classes are functors that are used with  call_functor_by_column_type
*/

// Creates an AggregateContext
class AggregateContextCreator {
 public:
  template <typename ColumnType>
  static void run(std::vector<std::shared_ptr<ColumnVisitableContext>> &contexts, ColumnID column_index,
                  AggregateFunction function) {
    switch (function) {
      case AggregateFunction::Min:
        contexts[column_index] = make_aggregate_context<ColumnType, AggregateFunction::Min>();
        break;
      case AggregateFunction::Max:
        contexts[column_index] = make_aggregate_context<ColumnType, AggregateFunction::Max>();
        break;
      case AggregateFunction::Sum:
        contexts[column_index] = make_aggregate_context<ColumnType, AggregateFunction::Sum>();
        break;
      case AggregateFunction::Avg:
        contexts[column_index] = make_aggregate_context<ColumnType, AggregateFunction::Avg>();
        break;
      case AggregateFunction::Count:
        contexts[column_index] = make_aggregate_context<ColumnType, AggregateFunction::Count>();
        break;
    }
  }
};

// Creates and AggregateVisitor
class AggregateVisitorCreator {
 public:
  template <typename ColumnType>
  static void run(std::shared_ptr<ColumnVisitable> &builder, std::shared_ptr<ColumnVisitableContext> ctx,
                  std::shared_ptr<GroupByContext> groupby_ctx, AggregateFunction function) {
    switch (function) {
      case AggregateFunction::Min:
        builder = make_aggregate_visitor<ColumnType, AggregateFunction::Min>(ctx, groupby_ctx);
        break;
      case AggregateFunction::Max:
        builder = make_aggregate_visitor<ColumnType, AggregateFunction::Max>(ctx, groupby_ctx);
        break;
      case AggregateFunction::Sum:
        builder = make_aggregate_visitor<ColumnType, AggregateFunction::Sum>(ctx, groupby_ctx);
        break;
      case AggregateFunction::Avg:
        builder = make_aggregate_visitor<ColumnType, AggregateFunction::Avg>(ctx, groupby_ctx);
        break;
      case AggregateFunction::Count:
        builder = make_aggregate_visitor<ColumnType, AggregateFunction::Count>(ctx, groupby_ctx);
        break;
    }
  }
};

// Writes the aggregate output for a given aggregate column
class AggregateWriter {
 public:
  template <typename ColumnType>
  static void run(Aggregate &aggregate_op, ColumnID column_index, AggregateFunction function) {
    switch (function) {
      case AggregateFunction::Min:
        aggregate_op.write_aggregate_output<ColumnType, AggregateFunction::Min>(column_index);
        break;
      case AggregateFunction::Max:
        aggregate_op.write_aggregate_output<ColumnType, AggregateFunction::Max>(column_index);
        break;
      case AggregateFunction::Sum:
        aggregate_op.write_aggregate_output<ColumnType, AggregateFunction::Sum>(column_index);
        break;
      case AggregateFunction::Avg:
        aggregate_op.write_aggregate_output<ColumnType, AggregateFunction::Avg>(column_index);
        break;
      case AggregateFunction::Count:
        aggregate_op.write_aggregate_output<ColumnType, AggregateFunction::Count>(column_index);
        break;
    }
  }
};

}  // namespace opossum<|MERGE_RESOLUTION|>--- conflicted
+++ resolved
@@ -137,13 +137,8 @@
   // AVG is not defined for non-arithmetic types. Avoiding compiler errors.
   template <typename AggregateType, AggregateFunction func>
   typename std::enable_if<func == AggregateFunction::Avg && !std::is_arithmetic<AggregateType>::value, void>::type
-<<<<<<< HEAD
-  _write_aggregate_values(tbb::concurrent_vector<AggregateType>,
-                          std::shared_ptr<std::map<AggregateKey, AggregateResult<AggregateType>>>) {
-=======
       _write_aggregate_values(pmr_concurrent_vector<AggregateType>,
                               std::shared_ptr<std::map<AggregateKey, AggregateResult<AggregateType>>>) {
->>>>>>> 45688537
     Fail("Invalid aggregate");
   }
 
