--- conflicted
+++ resolved
@@ -33,11 +33,7 @@
   AggregateColumnDefinition(const std::optional<ColumnID>& column, const AggregateFunction function)
       : column(column), function(function) {}
 
-<<<<<<< HEAD
   std::optional<ColumnID> column;
-=======
-  std::optional<ColumnReferenceType> column{std::nullopt};
->>>>>>> 4323a2aa
   AggregateFunction function;
 };
 
