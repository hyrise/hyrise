--- conflicted
+++ resolved
@@ -133,16 +133,10 @@
 
   // AVG is not defined for non-arithmetic types. Avoiding compiler errors.
   template <typename AggregateType, AggregateFunction func>
-<<<<<<< HEAD
   typename std::enable_if<func == AggregateFunction::Avg && !std::is_arithmetic<AggregateType>::value, void>::type
   _write_aggregate_values(tbb::concurrent_vector<AggregateType>,
                           std::shared_ptr<std::map<AggregateKey, AggregateResult<AggregateType>>>) {
-    throw std::runtime_error("Invalid aggregate");
-=======
-  typename std::enable_if<func == Avg && !std::is_arithmetic<AggregateType>::value, void>::type _write_aggregate_values(
-      tbb::concurrent_vector<AggregateType>, std::shared_ptr<std::map<AggregateKey, AggregateResult<AggregateType>>>) {
     Fail("Invalid aggregate");
->>>>>>> 09f1b54b
   }
 
   const std::vector<AggregateDefinition> _aggregates;
