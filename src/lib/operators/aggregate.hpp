#pragma once

#include <algorithm>
#include <cmath>
#include <functional>
#include <limits>
#include <map>
#include <memory>
#include <string>
#include <utility>
#include <vector>

#include "abstract_read_only_operator.hpp"

#include "scheduler/abstract_task.hpp"
#include "scheduler/current_scheduler.hpp"
#include "scheduler/job_task.hpp"
#include "storage/base_attribute_vector.hpp"
#include "storage/column_visitable.hpp"
#include "storage/dictionary_column.hpp"
#include "storage/reference_column.hpp"
#include "storage/value_column.hpp"

#include "resolve_type.hpp"
#include "type_comparison.hpp"
#include "types.hpp"
#include "utils/assert.hpp"

namespace opossum {

struct GroupByContext;

/*
Operator to aggregate columns by certain functions, such as min, max, sum, average, and count. The output is a table
 with reference columns. As with most operators we do not guarantee a stable operation with regards to positions -
 i.e. your sorting order.

For implementation details, please check the wiki: https://github.com/hyrise/zweirise/wiki/Aggregate-Operator
*/

/*
Current aggregated value and the number of rows that were used.
The latter is used for AVG and COUNT.
*/
template <typename T>
class AggregateResult {
 public:
  AggregateResult() {}

  optional<T> current_aggregate;
  size_t aggregate_count = 0;
};

/*
The key type that is used for the aggregation map.
*/
using AggregateKey = std::vector<AllTypeVariant>;

/*
We use this to distinguish COUNT(*) from regular COUNTS.
*/
constexpr ColumnID CountStarColumnID{std::numeric_limits<ColumnID::base_type>::max()};

/**
 * Struct to specify aggregates.
 * Aggregates are defined by the column_id they operate on and the aggregate function they use.
 * Optionally, an alias can be specified to use as the output name.
 */
struct AggregateDefinition {
  AggregateDefinition(const ColumnID column_id, const AggregateFunction function,
                      const optional<std::string> &alias = nullopt);

  ColumnID column_id;
  AggregateFunction function;
  optional<std::string> alias;
};

/**
 * Types that are used for the special COUNT(*) and DISTINCT implementations
 */
using CountColumnType = int32_t;
using CountAggregateType = int64_t;
using DistinctColumnType = int8_t;
using DistinctAggregateType = int8_t;

/**
 * Note: Aggregate does not support null values at the moment
 */
class Aggregate : public AbstractReadOnlyOperator {
 public:
  Aggregate(const std::shared_ptr<AbstractOperator> in, const std::vector<AggregateDefinition> aggregates,
            const std::vector<ColumnID> groupby_column_ids);

  const std::vector<AggregateDefinition> &aggregates() const;
  const std::vector<ColumnID> &groupby_column_ids() const;

  const std::string name() const override;
  uint8_t num_in_tables() const override;
  uint8_t num_out_tables() const override;
  std::shared_ptr<AbstractOperator> recreate(const std::vector<AllParameterVariant> &args) const override;

  // write the aggregated output for a given aggregate column
  template <typename ColumnType, AggregateFunction function>
  void write_aggregate_output(ColumnID column_index);

 protected:
  std::shared_ptr<const Table> on_execute() override;

  template <typename ColumnType>
  static void _create_aggregate_context(boost::hana::basic_type<ColumnType> type,
                                        std::shared_ptr<ColumnVisitableContext> &aggregate_context,
                                        AggregateFunction function);

  template <typename ColumnType>
  static void _create_aggregate_visitor(boost::hana::basic_type<ColumnType> type,
                                        std::shared_ptr<ColumnVisitable> &builder,
                                        std::shared_ptr<ColumnVisitableContext> ctx,
                                        std::shared_ptr<GroupByContext> groupby_ctx, AggregateFunction function);

  template <typename ColumnType>
  void _write_aggregate_output(boost::hana::basic_type<ColumnType> type, ColumnID column_index,
                               AggregateFunction function);

  /*
  The following template functions write the aggregated values for the different aggregate functions.
  They are separate and templated to avoid compiler errors for invalid type/function combinations.
  */
  // MIN, MAX, SUM write the current aggregated value
  template <typename AggregateType, AggregateFunction func>
  typename std::enable_if<
      func == AggregateFunction::Min || func == AggregateFunction::Max || func == AggregateFunction::Sum, void>::type
<<<<<<< HEAD
  _write_aggregate_values(std::shared_ptr<ValueColumn<AggregateType>> column,
=======
  _write_aggregate_values(pmr_concurrent_vector<AggregateType> &values,
>>>>>>> 976e2958
                          std::shared_ptr<std::map<AggregateKey, AggregateResult<AggregateType>>> results) {
    DebugAssert(column->is_nullable(), "Aggregate: Output column needs to be nullable");

    auto &values = column->values();
    auto &null_values = column->null_values();

    for (auto &kv : *results) {
      null_values.push_back(!kv.second.current_aggregate);

      if (!kv.second.current_aggregate) {
        values.push_back(AggregateType());
      } else {
        values.push_back(*kv.second.current_aggregate);
      }
    }
  }

  // COUNT writes the aggregate counter
  template <typename AggregateType, AggregateFunction func>
  typename std::enable_if<func == AggregateFunction::Count, void>::type _write_aggregate_values(
<<<<<<< HEAD
      std::shared_ptr<ValueColumn<AggregateType>> column,
=======
      pmr_concurrent_vector<AggregateType> &values,
>>>>>>> 976e2958
      std::shared_ptr<std::map<AggregateKey, AggregateResult<AggregateType>>> results) {
    DebugAssert(!column->is_nullable(), "Aggregate: Output column for COUNT shouldn't be nullable");

    auto &values = column->values();

    for (auto &kv : *results) {
      values.push_back(kv.second.aggregate_count);
    }
  }

  // AVG writes the calculated average from current aggregate and the aggregate counter
  template <typename AggregateType, AggregateFunction func>
  typename std::enable_if<func == AggregateFunction::Avg && std::is_arithmetic<AggregateType>::value, void>::type
<<<<<<< HEAD
  _write_aggregate_values(std::shared_ptr<ValueColumn<AggregateType>> column,
=======
  _write_aggregate_values(pmr_concurrent_vector<AggregateType> &values,
>>>>>>> 976e2958
                          std::shared_ptr<std::map<AggregateKey, AggregateResult<AggregateType>>> results) {
    DebugAssert(column->is_nullable(), "Aggregate: Output column needs to be nullable");

    auto &values = column->values();
    auto &null_values = column->null_values();

    for (auto &kv : *results) {
      null_values.push_back(!kv.second.current_aggregate);

      if (!kv.second.current_aggregate) {
        values.push_back(AggregateType());
      } else {
        values.push_back(*kv.second.current_aggregate / static_cast<AggregateType>(kv.second.aggregate_count));
      }
    }
  }

  // AVG is not defined for non-arithmetic types. Avoiding compiler errors.
  template <typename AggregateType, AggregateFunction func>
  typename std::enable_if<func == AggregateFunction::Avg && !std::is_arithmetic<AggregateType>::value, void>::type
<<<<<<< HEAD
  _write_aggregate_values(std::shared_ptr<ValueColumn<AggregateType>>,
=======
  _write_aggregate_values(pmr_concurrent_vector<AggregateType>,
>>>>>>> 976e2958
                          std::shared_ptr<std::map<AggregateKey, AggregateResult<AggregateType>>>) {
    Fail("Invalid aggregate");
  }

  const std::vector<AggregateDefinition> _aggregates;
  const std::vector<ColumnID> _groupby_column_ids;

  std::unique_ptr<AbstractReadOnlyOperatorImpl> _impl;

  std::shared_ptr<Table> _output;
  Chunk _out_chunk;
  std::vector<std::shared_ptr<BaseColumn>> _groupby_columns;
  std::vector<std::shared_ptr<ColumnVisitableContext>> _contexts_per_column;
};

/*
Visitor context for the partitioning/grouping visitor
*/
struct GroupByContext : ColumnVisitableContext {
  GroupByContext(std::shared_ptr<const Table> t, ChunkID chunk, ColumnID column,
                 std::shared_ptr<std::vector<AggregateKey>> keys)
      : table_in(t), chunk_id(chunk), column_id(column), hash_keys(keys) {}

  // constructor for use in ReferenceColumn::visit_dereferenced
  GroupByContext(std::shared_ptr<BaseColumn>, const std::shared_ptr<const Table> referenced_table,
                 std::shared_ptr<ColumnVisitableContext> base_context, ChunkID chunk_id,
                 std::shared_ptr<std::vector<ChunkOffset>> chunk_offsets)
      : table_in(referenced_table),
        chunk_id(chunk_id),
        column_id(std::static_pointer_cast<GroupByContext>(base_context)->column_id),
        hash_keys(std::static_pointer_cast<GroupByContext>(base_context)->hash_keys),
        chunk_offsets_in(chunk_offsets) {}

  std::shared_ptr<const Table> table_in;
  ChunkID chunk_id;
  const ColumnID column_id;
  std::shared_ptr<std::vector<AggregateKey>> hash_keys;
  std::shared_ptr<std::vector<ChunkOffset>> chunk_offsets_in;
};

/*
Visitor for the partitioning phase.
It is used to partition the input by the given group key(s)
*/
template <typename T>
struct PartitionBuilder : public ColumnVisitable {
  PartitionBuilder() : chunk_offset(0) {}

  /*
  The builder saves the current position in its hash_keys vector.
  This is crucial to support ReferenceColumns with multiple chunks.
  */
  ChunkOffset chunk_offset;

  void handle_value_column(BaseColumn &base_column, std::shared_ptr<ColumnVisitableContext> base_context) {
    auto context = std::static_pointer_cast<GroupByContext>(base_context);
    const auto &column = static_cast<ValueColumn<T> &>(base_column);
    const auto &values = column.values();

    if (context->chunk_offsets_in) {
      // This ValueColumn is referenced by a ReferenceColumn (i.e., is probably filtered). We only return the matching
      // rows within the filtered column, together with their original position

      if (column.is_nullable()) {
        const auto &null_values = column.null_values();

        for (const ChunkOffset &offset_in_value_column : *(context->chunk_offsets_in)) {
          if (null_values[offset_in_value_column]) {
            (*context->hash_keys)[chunk_offset].emplace_back(NULL_VALUE);
          } else {
            (*context->hash_keys)[chunk_offset].emplace_back(values[offset_in_value_column]);
          }

          chunk_offset++;
        }
      } else {
        for (const ChunkOffset &offset_in_value_column : *(context->chunk_offsets_in)) {
          if (offset_in_value_column == INVALID_CHUNK_OFFSET) {
            (*context->hash_keys)[chunk_offset].emplace_back(NULL_VALUE);
          } else {
            (*context->hash_keys)[chunk_offset].emplace_back(values[offset_in_value_column]);
          }
          chunk_offset++;
        }
      }
    } else {
      if (column.is_nullable()) {
        const auto &null_values = column.null_values();

        auto value_it = values.cbegin();
        auto null_value_it = null_values.cbegin();

        for (; value_it != values.cend(); ++value_it, ++null_value_it, ++chunk_offset) {
          if (*null_value_it) {
            (*context->hash_keys)[chunk_offset].emplace_back(NULL_VALUE);
          } else {
            (*context->hash_keys)[chunk_offset].emplace_back(*value_it);
          }
        }
      } else {
        for (const auto &value : values) {
          (*context->hash_keys)[chunk_offset].emplace_back(value);
          chunk_offset++;
        }
      }
    }
  }

  void handle_reference_column(ReferenceColumn &column, std::shared_ptr<ColumnVisitableContext> base_context) {
    column.visit_dereferenced<GroupByContext>(*this, base_context);
  }

  void handle_dictionary_column(BaseColumn &base_column, std::shared_ptr<ColumnVisitableContext> base_context) {
    auto context = std::static_pointer_cast<GroupByContext>(base_context);
    const auto &column = static_cast<DictionaryColumn<T> &>(base_column);
    const BaseAttributeVector &attribute_vector = *(column.attribute_vector());
    const pmr_vector<T> &dictionary = *(column.dictionary());

    if (context->chunk_offsets_in) {
      for (const ChunkOffset &offset_in_dictionary_column : *(context->chunk_offsets_in)) {
        if (offset_in_dictionary_column == INVALID_CHUNK_OFFSET) {
          (*context->hash_keys)[chunk_offset].emplace_back(NULL_VALUE);
          continue;
        }

        const auto value_id = attribute_vector.get(offset_in_dictionary_column);

        if (value_id == NULL_VALUE_ID) {
          (*context->hash_keys)[chunk_offset].emplace_back(NULL_VALUE);
        } else {
          (*context->hash_keys)[chunk_offset].emplace_back(dictionary[value_id]);
        }

        chunk_offset++;
      }
    } else {
      // This DictionaryColumn has to be scanned in full. We directly insert the results into the list of matching
      // rows.
      for (size_t av_offset = 0; av_offset < column.size(); ++av_offset, ++chunk_offset) {
        const auto value_id = attribute_vector.get(av_offset);

        if (value_id == NULL_VALUE_ID) {
          (*context->hash_keys)[chunk_offset].emplace_back(NULL_VALUE);
        } else {
          (*context->hash_keys)[chunk_offset].emplace_back(dictionary[value_id]);
        }
      }
    }
  }
};

/*
The AggregateFunctionBuilder is used to create the lambda function that will be used by
the AggregateVisitor. It is a separate class because methods cannot be partially specialized.
Therefore, we partially specialize the whole class and define the get_aggregate_function anew every time.
*/
template <typename ColumnType, typename AggregateType>
using AggregateFunctor = std::function<optional<AggregateType>(ColumnType, optional<AggregateType>)>;

template <typename ColumnType, typename AggregateType, AggregateFunction function>
struct AggregateFunctionBuilder {
  AggregateFunctor<ColumnType, AggregateType> get_aggregate_function() { Fail("Invalid aggregate function"); }
};

template <typename ColumnType, typename AggregateType>
struct AggregateFunctionBuilder<ColumnType, AggregateType, AggregateFunction::Min> {
  AggregateFunctor<ColumnType, AggregateType> get_aggregate_function() {
    return [](ColumnType new_value, optional<AggregateType> current_aggregate) {
      if (!current_aggregate || value_smaller(new_value, *current_aggregate)) {
        // New minimum found
        return new_value;
      }
      return *current_aggregate;
    };
  }
};

template <typename ColumnType, typename AggregateType>
struct AggregateFunctionBuilder<ColumnType, AggregateType, AggregateFunction::Max> {
  AggregateFunctor<ColumnType, AggregateType> get_aggregate_function() {
    return [](ColumnType new_value, optional<AggregateType> current_aggregate) {
      if (!current_aggregate || value_greater(new_value, *current_aggregate)) {
        // New maximum found
        return new_value;
      }
      return *current_aggregate;
    };
  }
};

template <typename ColumnType, typename AggregateType>
struct AggregateFunctionBuilder<ColumnType, AggregateType, AggregateFunction::Sum> {
  AggregateFunctor<ColumnType, AggregateType> get_aggregate_function() {
    return [](ColumnType new_value, optional<AggregateType> current_aggregate) {
      // add new value to sum
      return new_value + (!current_aggregate ? 0 : *current_aggregate);
    };
  }
};

template <typename ColumnType, typename AggregateType>
struct AggregateFunctionBuilder<ColumnType, AggregateType, AggregateFunction::Avg> {
  AggregateFunctor<ColumnType, AggregateType> get_aggregate_function() {
    return [](ColumnType new_value, optional<AggregateType> current_aggregate) {
      // add new value to sum
      return new_value + (!current_aggregate ? 0 : *current_aggregate);
    };
  }
};

template <typename ColumnType, typename AggregateType>
struct AggregateFunctionBuilder<ColumnType, AggregateType, AggregateFunction::Count> {
  AggregateFunctor<ColumnType, AggregateType> get_aggregate_function() {
    return [](ColumnType, optional<AggregateType> current_aggregate) { return nullopt; };
  }
};

/*
Visitor context for the AggregateVisitor.
*/
template <typename ColumnType, typename AggregateType>
struct AggregateContext : ColumnVisitableContext {
  AggregateContext() {}
  explicit AggregateContext(std::shared_ptr<GroupByContext> base_context) : groupby_context(base_context) {}

  // constructor for use in ReferenceColumn::visit_dereferenced
  AggregateContext(std::shared_ptr<BaseColumn>, const std::shared_ptr<const Table>,
                   std::shared_ptr<ColumnVisitableContext> base_context, ChunkID chunk_id,
                   std::shared_ptr<std::vector<ChunkOffset>> chunk_offsets)
      : groupby_context(std::static_pointer_cast<AggregateContext>(base_context)->groupby_context),
        results(std::static_pointer_cast<AggregateContext>(base_context)->results) {
    groupby_context->chunk_id = chunk_id;
    groupby_context->chunk_offsets_in = chunk_offsets;
  }

  std::shared_ptr<GroupByContext> groupby_context;
  std::shared_ptr<std::map<AggregateKey, AggregateResult<AggregateType>>> results;
};

/*
Visitor for the aggregation phase.
It is used to gradually build the given aggregate over one column.
*/
template <typename ColumnType, typename AggregateType, AggregateFunction function>
struct AggregateVisitor : public ColumnVisitable {
  AggregateFunctor<ColumnType, AggregateType> aggregate_func;
  ChunkOffset chunk_offset = 0;

  AggregateVisitor() {
    // retrieve the correct lambda for the given types and aggregate function
    aggregate_func = AggregateFunctionBuilder<ColumnType, AggregateType, function>().get_aggregate_function();
  }

  /*
  This will check if the results map has been created yet.
  If not, it will be created with the correct AggregateType.
  */
  void check_and_init_context(std::shared_ptr<AggregateContext<ColumnType, AggregateType>> context) {
    if (!context->results) {
      context->results = std::make_shared<std::map<AggregateKey, AggregateResult<AggregateType>>>();
    }
  }

  void handle_value_column(BaseColumn &base_column, std::shared_ptr<ColumnVisitableContext> base_context) {
    auto context = std::static_pointer_cast<AggregateContext<ColumnType, AggregateType>>(base_context);
    check_and_init_context(context);
    const auto &column = static_cast<ValueColumn<ColumnType> &>(base_column);
    const auto &values = column.values();

    auto &hash_keys = static_cast<std::vector<AggregateKey> &>(*context->groupby_context->hash_keys);
    auto &results = static_cast<std::map<AggregateKey, AggregateResult<AggregateType>> &>(*context->results);

    if (context->groupby_context->chunk_offsets_in) {
      // This ValueColumn is referenced by a ReferenceColumn (i.e., is probably filtered). We only return the matching
      // rows within the filtered column, together with their original position

      if (column.is_nullable()) {
        const auto &null_values = column.null_values();

        for (const ChunkOffset &offset_in_value_column : *(context->groupby_context->chunk_offsets_in)) {
          if (null_values[offset_in_value_column]) {
            // Keep it unchanged or initialize
            results.try_emplace(hash_keys[chunk_offset]);
          } else {
            results[hash_keys[chunk_offset]].current_aggregate =
                aggregate_func(values[offset_in_value_column], results[hash_keys[chunk_offset]].current_aggregate);

            // increase value counter
            results[hash_keys[chunk_offset]].aggregate_count++;
          }

          chunk_offset++;
        }
      } else {
        for (const ChunkOffset &offset_in_value_column : *(context->groupby_context->chunk_offsets_in)) {
          if (offset_in_value_column == INVALID_CHUNK_OFFSET) {
            results.try_emplace(hash_keys[chunk_offset]);
          } else {
            results[hash_keys[chunk_offset]].current_aggregate =
                aggregate_func(values[offset_in_value_column], results[hash_keys[chunk_offset]].current_aggregate);

            // increase value counter
            results[hash_keys[chunk_offset]].aggregate_count++;
          }
          chunk_offset++;
        }
      }
    } else {
      if (column.is_nullable()) {
        const auto &null_values = column.null_values();

        auto value_it = values.cbegin();
        auto null_value_it = null_values.cbegin();

        for (; value_it != values.cend(); ++value_it, ++null_value_it, ++chunk_offset) {
          if (*null_value_it) {
            // Keep it unchanged or initialize
            results.try_emplace(hash_keys[chunk_offset]);
          } else {
            results[hash_keys[chunk_offset]].current_aggregate =
                aggregate_func(*value_it, results[hash_keys[chunk_offset]].current_aggregate);

            // increase value counter
            results[hash_keys[chunk_offset]].aggregate_count++;
          }
        }
      } else {
        for (const auto &value : values) {
          results[hash_keys[chunk_offset]].current_aggregate =
              aggregate_func(value, results[hash_keys[chunk_offset]].current_aggregate);

          // increase value counter
          results[hash_keys[chunk_offset]].aggregate_count++;
          chunk_offset++;
        }
      }
    }
  }

  void handle_reference_column(ReferenceColumn &column, std::shared_ptr<ColumnVisitableContext> base_context) {
    auto context = std::static_pointer_cast<AggregateContext<ColumnType, AggregateType>>(base_context);
    check_and_init_context(context);
    column.visit_dereferenced<AggregateContext<ColumnType, AggregateType>>(*this, base_context);
  }

  void handle_dictionary_column(BaseColumn &base_column, std::shared_ptr<ColumnVisitableContext> base_context) {
    auto context = std::static_pointer_cast<AggregateContext<ColumnType, AggregateType>>(base_context);
    check_and_init_context(context);
    const auto &column = static_cast<DictionaryColumn<ColumnType> &>(base_column);
    const BaseAttributeVector &attribute_vector = *(column.attribute_vector());
    const auto &dictionary = *(column.dictionary());

    auto &hash_keys = static_cast<std::vector<AggregateKey> &>(*context->groupby_context->hash_keys);
    auto &results = static_cast<std::map<AggregateKey, AggregateResult<AggregateType>> &>(*context->results);

    if (context->groupby_context->chunk_offsets_in) {
      for (const ChunkOffset &offset_in_dictionary_column : *(context->groupby_context->chunk_offsets_in)) {
        ValueID value_id;

        if (offset_in_dictionary_column == INVALID_CHUNK_OFFSET) {
          value_id = NULL_VALUE_ID;
        } else {
          value_id = attribute_vector.get(offset_in_dictionary_column);
        }

        if (value_id == NULL_VALUE_ID) {
          // Keep it unchanged or initialize
          results.try_emplace(hash_keys[chunk_offset]);
        } else {
          results[hash_keys[chunk_offset]].current_aggregate =
              aggregate_func(dictionary[value_id], results[hash_keys[chunk_offset]].current_aggregate);

          // increase value counter
          results[hash_keys[chunk_offset]].aggregate_count++;
        }

        chunk_offset++;
      }
    } else {
      // This DictionaryColumn has to be scanned in full. We directly insert the results into the list of matching
      // rows.
      for (size_t av_offset = 0; av_offset < column.size(); ++av_offset, ++chunk_offset) {
        const auto value_id = attribute_vector.get(av_offset);

        if (value_id == NULL_VALUE_ID) {
          // Keep it unchanged or initialize
          results.try_emplace(hash_keys[chunk_offset]);
        } else {
          results[hash_keys[chunk_offset]].current_aggregate =
              aggregate_func(dictionary[value_id], results[hash_keys[chunk_offset]].current_aggregate);

          // increase value counter
          results[hash_keys[chunk_offset]].aggregate_count++;
        }
      }
    }
  }
};

/*
The following structs describe the different aggregate traits.
Given a ColumnType and AggregateFunction, certain traits like the aggregate type
can be deduced.
*/
template <typename ColumnType, AggregateFunction function, class Enable = void>
struct AggregateTraits {};

// COUNT on all types
template <typename ColumnType>
struct AggregateTraits<ColumnType, AggregateFunction::Count> {
  typedef ColumnType column_type;
  typedef int64_t aggregate_type;
  static constexpr const char *aggregate_type_name = "long";
};

// MIN/MAX on all types
template <typename ColumnType, AggregateFunction function>
struct AggregateTraits<
    ColumnType, function,
    typename std::enable_if_t<function == AggregateFunction::Min || function == AggregateFunction::Max, void>> {
  typedef ColumnType column_type;
  typedef ColumnType aggregate_type;
  static constexpr const char *aggregate_type_name = "";
};

// AVG on arithmetic types
template <typename ColumnType, AggregateFunction function>
struct AggregateTraits<
    ColumnType, function,
    typename std::enable_if_t<function == AggregateFunction::Avg && std::is_arithmetic<ColumnType>::value, void>> {
  typedef ColumnType column_type;
  typedef double aggregate_type;
  static constexpr const char *aggregate_type_name = "double";
};

// SUM on integers
template <typename ColumnType, AggregateFunction function>
struct AggregateTraits<
    ColumnType, function,
    typename std::enable_if_t<function == AggregateFunction::Sum && std::is_integral<ColumnType>::value, void>> {
  typedef ColumnType column_type;
  typedef int64_t aggregate_type;
  static constexpr const char *aggregate_type_name = "long";
};

// SUM on floating point numbers
template <typename ColumnType, AggregateFunction function>
struct AggregateTraits<
    ColumnType, function,
    typename std::enable_if_t<function == AggregateFunction::Sum && std::is_floating_point<ColumnType>::value, void>> {
  typedef ColumnType column_type;
  typedef double aggregate_type;
  static constexpr const char *aggregate_type_name = "double";
};

// invalid: AVG on non-arithmetic types
template <typename ColumnType, AggregateFunction function>
struct AggregateTraits<
    ColumnType, function,
    typename std::enable_if_t<!std::is_arithmetic<ColumnType>::value &&
                                  (function == AggregateFunction::Avg || function == AggregateFunction::Sum),
                              void>> {
  typedef ColumnType column_type;
  typedef ColumnType aggregate_type;
  static constexpr const char *aggregate_type_name = "";
};

/*
Creates an appropriate AggregateContext based on the ColumnType and AggregateFunction
*/
template <typename ColumnType, AggregateFunction function>
std::shared_ptr<ColumnVisitableContext> make_aggregate_context() {
  typename AggregateTraits<ColumnType, function>::aggregate_type aggregate_type;

  return std::make_shared<AggregateContext<ColumnType, decltype(aggregate_type)>>();
}

/*
Creates an appropriate AggregateVisitor based on the ColumnType and AggregateFunction
*/
template <typename ColumnType, AggregateFunction function>
std::shared_ptr<ColumnVisitable> make_aggregate_visitor(std::shared_ptr<ColumnVisitableContext> new_ctx,
                                                        std::shared_ptr<GroupByContext> ctx) {
  typename AggregateTraits<ColumnType, function>::aggregate_type aggregate_type;

  auto visitor = std::make_shared<AggregateVisitor<ColumnType, decltype(aggregate_type), function>>();
  std::static_pointer_cast<AggregateContext<ColumnType, decltype(aggregate_type)>>(new_ctx)->groupby_context = ctx;
  return visitor;
}

}  // namespace opossum<|MERGE_RESOLUTION|>--- conflicted
+++ resolved
@@ -129,11 +129,7 @@
   template <typename AggregateType, AggregateFunction func>
   typename std::enable_if<
       func == AggregateFunction::Min || func == AggregateFunction::Max || func == AggregateFunction::Sum, void>::type
-<<<<<<< HEAD
   _write_aggregate_values(std::shared_ptr<ValueColumn<AggregateType>> column,
-=======
-  _write_aggregate_values(pmr_concurrent_vector<AggregateType> &values,
->>>>>>> 976e2958
                           std::shared_ptr<std::map<AggregateKey, AggregateResult<AggregateType>>> results) {
     DebugAssert(column->is_nullable(), "Aggregate: Output column needs to be nullable");
 
@@ -154,11 +150,7 @@
   // COUNT writes the aggregate counter
   template <typename AggregateType, AggregateFunction func>
   typename std::enable_if<func == AggregateFunction::Count, void>::type _write_aggregate_values(
-<<<<<<< HEAD
       std::shared_ptr<ValueColumn<AggregateType>> column,
-=======
-      pmr_concurrent_vector<AggregateType> &values,
->>>>>>> 976e2958
       std::shared_ptr<std::map<AggregateKey, AggregateResult<AggregateType>>> results) {
     DebugAssert(!column->is_nullable(), "Aggregate: Output column for COUNT shouldn't be nullable");
 
@@ -172,11 +164,7 @@
   // AVG writes the calculated average from current aggregate and the aggregate counter
   template <typename AggregateType, AggregateFunction func>
   typename std::enable_if<func == AggregateFunction::Avg && std::is_arithmetic<AggregateType>::value, void>::type
-<<<<<<< HEAD
   _write_aggregate_values(std::shared_ptr<ValueColumn<AggregateType>> column,
-=======
-  _write_aggregate_values(pmr_concurrent_vector<AggregateType> &values,
->>>>>>> 976e2958
                           std::shared_ptr<std::map<AggregateKey, AggregateResult<AggregateType>>> results) {
     DebugAssert(column->is_nullable(), "Aggregate: Output column needs to be nullable");
 
@@ -197,11 +185,7 @@
   // AVG is not defined for non-arithmetic types. Avoiding compiler errors.
   template <typename AggregateType, AggregateFunction func>
   typename std::enable_if<func == AggregateFunction::Avg && !std::is_arithmetic<AggregateType>::value, void>::type
-<<<<<<< HEAD
   _write_aggregate_values(std::shared_ptr<ValueColumn<AggregateType>>,
-=======
-  _write_aggregate_values(pmr_concurrent_vector<AggregateType>,
->>>>>>> 976e2958
                           std::shared_ptr<std::map<AggregateKey, AggregateResult<AggregateType>>>) {
     Fail("Invalid aggregate");
   }
@@ -659,11 +643,10 @@
 
 // invalid: AVG on non-arithmetic types
 template <typename ColumnType, AggregateFunction function>
-struct AggregateTraits<
-    ColumnType, function,
-    typename std::enable_if_t<!std::is_arithmetic<ColumnType>::value &&
-                                  (function == AggregateFunction::Avg || function == AggregateFunction::Sum),
-                              void>> {
+struct AggregateTraits<ColumnType, function, typename std::enable_if_t<!std::is_arithmetic<ColumnType>::value &&
+                                                                           (function == AggregateFunction::Avg ||
+                                                                            function == AggregateFunction::Sum),
+                                                                       void>> {
   typedef ColumnType column_type;
   typedef ColumnType aggregate_type;
   static constexpr const char *aggregate_type_name = "";
