--- conflicted
+++ resolved
@@ -28,17 +28,11 @@
  */
 class Sort : public AbstractReadOnlyOperator {
  public:
-<<<<<<< HEAD
   // The parameter chunk_size sets the chunk size of the output table, which will always be materialized
-  Sort(const std::shared_ptr<const AbstractOperator> in, const std::string &sort_column_name,
-       const bool ascending = true, const size_t output_chunk_size = 0);
-=======
-  // The parameter chunk_size sets the chunk size of the output table, wich will always be materialized
   Sort(const std::shared_ptr<const AbstractOperator> in, const ColumnID column_id, const bool ascending = true,
        const size_t output_chunk_size = 0);
->>>>>>> f8c71bdb
 
-  const std::string &sort_column_name() const;
+  const ColumnID column_id() const;
   bool ascending() const;
 
   const std::string name() const override;
