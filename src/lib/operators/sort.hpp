--- conflicted
+++ resolved
@@ -29,19 +29,11 @@
 class Sort : public AbstractReadOnlyOperator {
  public:
   // The parameter chunk_size sets the chunk size of the output table, which will always be materialized
-<<<<<<< HEAD
-  Sort(const std::shared_ptr<const AbstractOperator> in, const ColumnID column_id, const bool ascending = true,
-       const size_t output_chunk_size = 0);
+  Sort(const std::shared_ptr<const AbstractOperator> in, const ColumnID column_id,
+       const OrderByMode order_by_mode = OrderByMode::Ascending, const size_t output_chunk_size = 0);
 
   ColumnID column_id() const;
-  bool ascending() const;
-=======
-  Sort(const std::shared_ptr<const AbstractOperator> in, const std::string &sort_column_name,
-       const OrderByMode order_by_mode = OrderByMode::Ascending, const size_t output_chunk_size = 0);
-
-  const std::string &sort_column_name() const;
   OrderByMode order_by_mode() const;
->>>>>>> 8a17c10c
 
   const std::string name() const override;
   uint8_t num_in_tables() const override;
@@ -62,13 +54,8 @@
   class SortImplMaterializeOutput;
 
   std::unique_ptr<AbstractReadOnlyOperatorImpl> _impl;
-<<<<<<< HEAD
   const ColumnID _column_id;
-  const bool _ascending;
-=======
-  const std::string _sort_column_name;
   const OrderByMode _order_by_mode;
->>>>>>> 8a17c10c
   const size_t _output_chunk_size;
 };
 
@@ -76,18 +63,12 @@
 template <typename SortColumnType>
 class Sort::SortImpl : public AbstractReadOnlyOperatorImpl {
  public:
-<<<<<<< HEAD
-  SortImpl(const std::shared_ptr<const Table> table_in, const ColumnID column_id, const bool ascending = true,
-           const size_t output_chunk_size = 0)
-      : _table_in(table_in), _column_id(column_id), _ascending(ascending), _output_chunk_size(output_chunk_size) {
-=======
-  SortImpl(const std::shared_ptr<const Table> table_in, const std::string &sort_column_name,
+  SortImpl(const std::shared_ptr<const Table> table_in, const ColumnID column_id,
            const OrderByMode order_by_mode = OrderByMode::Ascending, const size_t output_chunk_size = 0)
       : _table_in(table_in),
-        _sort_column_name(sort_column_name),
+        _column_id(column_id),
         _order_by_mode(order_by_mode),
         _output_chunk_size(output_chunk_size) {
->>>>>>> 8a17c10c
     // initialize a structure wich can be sorted by std::sort
     _row_id_value_vector = std::make_shared<std::vector<std::pair<RowID, SortColumnType>>>();
   }
@@ -124,13 +105,8 @@
   const std::shared_ptr<const Table> _table_in;
 
   // column to sort by
-<<<<<<< HEAD
   const ColumnID _column_id;
-  const bool _ascending;
-=======
-  const std::string _sort_column_name;
   const OrderByMode _order_by_mode;
->>>>>>> 8a17c10c
   // chunk size of the materialized output
   const size_t _output_chunk_size;
 
