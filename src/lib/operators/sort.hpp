--- conflicted
+++ resolved
@@ -47,19 +47,14 @@
       const std::shared_ptr<AbstractOperator>& copied_input_right) const override;
   void _on_set_parameters(const std::unordered_map<ParameterID, AllTypeVariant>& parameters) override;
 
-<<<<<<< HEAD
   template <typename MergeColumnType>
   class MergeImpl;
 
   template <typename SortColumnType>
   class SortImpl;
-=======
-  template <typename SortColumnType>
-  class SortImpl;
 
   template <typename SortColumnType>
   class SortImplMaterializeOutput;
->>>>>>> f36a90c7
 
   std::shared_ptr<const Table> _get_materialized_output(const std::shared_ptr<PosList>& pos_list = nullptr);
 
