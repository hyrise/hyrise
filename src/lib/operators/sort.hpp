--- conflicted
+++ resolved
@@ -18,11 +18,7 @@
  * Defines in which order a certain column should be sorted.
  */
 struct SortColumnDefinition final {
-<<<<<<< HEAD
-  SortColumnDefinition(const ColumnID& column, const OrderByMode order_by_mode = OrderByMode::Ascending)
-=======
   explicit SortColumnDefinition(const ColumnID& column, const OrderByMode order_by_mode = OrderByMode::Ascending)
->>>>>>> b496e8dc
       : column(column), order_by_mode(order_by_mode) {}
 
   const ColumnID column;
@@ -30,23 +26,14 @@
 };
 
 /**
-<<<<<<< HEAD
- * Operator to sort a table by a single column. This implements a stable sort, i.e., rows that share the same value will
- * maintain their relative order.
-=======
  * Operator to sort a table by one or multiple columns. This implements a stable sort, i.e., rows that share the same
  * value will maintain their relative order.
->>>>>>> b496e8dc
  * By passing multiple sort column definitions it is possible to sort multiple columns with one operator run.
  */
 class Sort : public AbstractReadOnlyOperator {
  public:
   Sort(const std::shared_ptr<const AbstractOperator>& in, const std::vector<SortColumnDefinition>& sort_definitions,
-<<<<<<< HEAD
-          size_t output_chunk_size = Chunk::DEFAULT_SIZE);
-=======
        size_t output_chunk_size = Chunk::DEFAULT_SIZE);
->>>>>>> b496e8dc
 
   const std::vector<SortColumnDefinition>& sort_definitions() const;
 
@@ -60,12 +47,9 @@
       const std::shared_ptr<AbstractOperator>& copied_input_right) const override;
   void _on_set_parameters(const std::unordered_map<ParameterID, AllTypeVariant>& parameters) override;
 
-<<<<<<< HEAD
   template <typename MergeColumnType>
   class MergeImpl;
 
-=======
->>>>>>> b496e8dc
   template <typename SortColumnType>
   class SortImpl;
 
