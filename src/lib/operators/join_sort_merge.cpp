--- conflicted
+++ resolved
@@ -943,11 +943,7 @@
       if (_sort_merge_join._primary_predicate.predicate_condition == PredicateCondition::Equals &&
           _mode == JoinMode::Inner) {
         chunk->set_immutable();
-<<<<<<< HEAD
-        // The join columns are sorted in ascending order (ensured by radix_cluster_sort)
-=======
         // The join columns are sorted in ascending order (ensured by radix_cluster_sort).
->>>>>>> 50450f22
         chunk->set_individually_sorted_by({SortColumnDefinition(left_join_column, SortMode::AscendingNullsFirst),
                                            SortColumnDefinition(right_join_column, SortMode::AscendingNullsFirst)});
       }
