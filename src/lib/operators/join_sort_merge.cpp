#include "join_sort_merge.hpp"

#include <algorithm>
#include <map>
#include <memory>
#include <optional>
#include <string>
#include <type_traits>
#include <utility>
#include <vector>

#include "hyrise.hpp"
#include "join_sort_merge/radix_cluster_sort.hpp"
#include "operators/multi_predicate_join/multi_predicate_join_evaluator.hpp"
#include "resolve_type.hpp"
#include "scheduler/abstract_task.hpp"
#include "scheduler/job_task.hpp"
#include "storage/reference_segment.hpp"

namespace opossum {

/**
* TODO(anyone): Outer not-equal join (outer !=)
* TODO(anyone): Choose an appropriate number of clusters.
**/

bool JoinSortMerge::supports(const JoinConfiguration config) {
  return (config.predicate_condition != PredicateCondition::NotEquals || config.join_mode == JoinMode::Inner) &&
         config.left_data_type == config.right_data_type && config.join_mode != JoinMode::Semi &&
         config.join_mode != JoinMode::AntiNullAsTrue && config.join_mode != JoinMode::AntiNullAsFalse;
}

/**
* The sort merge join performs a join on two input tables on specific join columns. For usage notes, see the
* join_sort_merge.hpp. This is how the join works:
* -> The input tables are materialized and clustered into a specified number of clusters.
*    /utils/radix_cluster_sort.hpp for more info on the clustering phase.
* -> The join is performed per cluster. For the joining phase, runs of entries with the same value are identified
*    and handled at once. If a join-match is identified, the corresponding row_ids are noted for the output.
* -> Using the join result, the output table is built using pos lists referencing the original tables.
**/
JoinSortMerge::JoinSortMerge(const std::shared_ptr<const AbstractOperator>& left,
                             const std::shared_ptr<const AbstractOperator>& right, const JoinMode mode,
                             const OperatorJoinPredicate& primary_predicate,
                             const std::vector<OperatorJoinPredicate>& secondary_predicates)
    : AbstractJoinOperator(OperatorType::JoinSortMerge, left, right, mode, primary_predicate, secondary_predicates,
                           std::make_unique<OperatorPerformanceData<OperatorSteps>>()) {}

std::shared_ptr<AbstractOperator> JoinSortMerge::_on_deep_copy(
    const std::shared_ptr<AbstractOperator>& copied_left_input,
    const std::shared_ptr<AbstractOperator>& copied_right_input) const {
  return std::make_shared<JoinSortMerge>(copied_left_input, copied_right_input, _mode, _primary_predicate,
                                         _secondary_predicates);
}

void JoinSortMerge::_on_set_parameters(const std::unordered_map<ParameterID, AllTypeVariant>& parameters) {}

std::shared_ptr<const Table> JoinSortMerge::_on_execute() {
  Assert(supports({_mode, _primary_predicate.predicate_condition,
                   left_input_table()->column_data_type(_primary_predicate.column_ids.first),
                   right_input_table()->column_data_type(_primary_predicate.column_ids.second),
                   !_secondary_predicates.empty(), left_input_table()->type(), right_input_table()->type()}),
         "JoinSortMerge doesn't support these parameters");

  // Check column types
  const auto& left_column_type = left_input_table()->column_data_type(_primary_predicate.column_ids.first);
  DebugAssert(left_column_type == right_input_table()->column_data_type(_primary_predicate.column_ids.second),
              "Left and right column types do not match. The sort merge join requires matching column types");

  // Create implementation to compute the join result
  resolve_data_type(left_column_type, [&](const auto type) {
    using ColumnDataType = typename decltype(type)::type;
    _impl = std::make_unique<JoinSortMergeImpl<ColumnDataType>>(
        *this, _primary_predicate.column_ids.first, _primary_predicate.column_ids.second,
        _primary_predicate.predicate_condition, _mode, _secondary_predicates,
        dynamic_cast<OperatorPerformanceData<JoinSortMerge::OperatorSteps>&>(*performance_data));
  });

  return _impl->_on_execute();
}

void JoinSortMerge::_on_cleanup() { _impl.reset(); }

const std::string& JoinSortMerge::name() const {
  static const auto name = std::string{"JoinSortMerge"};
  return name;
}

/**
** Start of implementation.
**/
template <typename T>
class JoinSortMerge::JoinSortMergeImpl : public AbstractReadOnlyOperatorImpl {
 public:
  JoinSortMergeImpl<T>(JoinSortMerge& sort_merge_join, ColumnID left_column_id, ColumnID right_column_id,
                       const PredicateCondition op, JoinMode mode,
                       const std::vector<OperatorJoinPredicate>& secondary_join_predicates,
                       OperatorPerformanceData<JoinSortMerge::OperatorSteps>& performance_data)
      : _sort_merge_join{sort_merge_join},
        _performance{performance_data},
        _primary_left_column_id{left_column_id},
        _primary_right_column_id{right_column_id},
        _primary_predicate_condition{op},
        _mode{mode},
        _secondary_join_predicates{secondary_join_predicates} {
    _cluster_count = _determine_number_of_clusters();
    _output_pos_lists_left.resize(_cluster_count);
    _output_pos_lists_right.resize(_cluster_count);
  }

 protected:
  JoinSortMerge& _sort_merge_join;

  OperatorPerformanceData<JoinSortMerge::OperatorSteps>& _performance;
<<<<<<< HEAD
  
=======

>>>>>>> 408b7a4a
  // Contains the materialized sorted input tables
  std::unique_ptr<MaterializedSegmentList<T>> _sorted_left_table;
  std::unique_ptr<MaterializedSegmentList<T>> _sorted_right_table;

  // Contains the null value row ids if a join column is an outer join column
  std::unique_ptr<RowIDPosList> _null_rows_left;
  std::unique_ptr<RowIDPosList> _null_rows_right;

  const ColumnID _primary_left_column_id;
  const ColumnID _primary_right_column_id;

  const PredicateCondition _primary_predicate_condition;
  const JoinMode _mode;

  const std::vector<OperatorJoinPredicate>& _secondary_join_predicates;
  // these are used for outer joins where the primary predicate is not Equals.
  std::map<RowID, bool> _left_row_ids_emitted{};
  std::map<RowID, bool> _right_row_ids_emitted{};

  std::vector<std::map<RowID, bool>> _left_row_ids_emitted_per_chunks;
  std::vector<std::map<RowID, bool>> _right_row_ids_emitted_per_chunks;

  // the cluster count must be a power of two, i.e. 1, 2, 4, 8, 16, ...
  size_t _cluster_count;

  // Contains the output row ids for each cluster
  std::vector<std::shared_ptr<RowIDPosList>> _output_pos_lists_left;
  std::vector<std::shared_ptr<RowIDPosList>> _output_pos_lists_right;

  /**
   * The TablePosition is a utility struct that is used to define a specific position in a sorted input table.
  **/
  struct TableRange;
  struct TablePosition {
    TablePosition() = default;
    TablePosition(size_t init_cluster, size_t init_index) : cluster{init_cluster}, index{init_index} {}

    size_t cluster;
    size_t index;

    TableRange to(TablePosition position) { return TableRange(*this, position); }
  };

  TablePosition _end_of_left_table;
  TablePosition _end_of_right_table;

  /**
    * The TableRange is a utility struct that is used to define ranges of rows in a sorted input table spanning from
    * a start position to an end position.
  **/
  struct TableRange {
    TableRange(TablePosition start_position, TablePosition end_position) : start(start_position), end(end_position) {}
    TableRange(size_t cluster, size_t start_index, size_t end_index)
        : start{TablePosition(cluster, start_index)}, end{TablePosition(cluster, end_index)} {}

    TablePosition start;
    TablePosition end;

    // Executes the given action for every row id of the table in this range.
    template <typename F>
    void for_every_row_id(std::unique_ptr<MaterializedSegmentList<T>>& table, F action) {
// False positive with gcc and tsan (https://gcc.gnu.org/bugzilla/show_bug.cgi?id=92194)
#pragma GCC diagnostic push
#pragma GCC diagnostic ignored "-Wmaybe-uninitialized"
      for (size_t cluster = start.cluster; cluster <= end.cluster; ++cluster) {
        size_t start_index = (cluster == start.cluster) ? start.index : 0;
        size_t end_index = (cluster == end.cluster) ? end.index : (*table)[cluster]->size();
        for (size_t index = start_index; index < end_index; ++index) {
          action((*(*table)[cluster])[index].row_id);
        }
      }
#pragma GCC diagnostic pop
    }
  };

  /**
  * Determines the number of clusters to be used for the join.
  * The number of clusters must be a power of two, i.e. 1, 2, 4, 8, 16...
  * TODO(anyone): How should we determine the number of clusters?
  **/
  size_t _determine_number_of_clusters() {
    // Get the next lower power of two of the bigger chunk number
    // Note: this is only provisional. There should be a reasonable calculation here based on hardware stats.
    size_t chunk_count_left = _sort_merge_join.left_input_table()->chunk_count();
    size_t chunk_count_right = _sort_merge_join.right_input_table()->chunk_count();
    return static_cast<size_t>(
        std::pow(2, std::floor(std::log2(std::max({size_t{1}, chunk_count_left, chunk_count_right})))));
  }

  /**
  * Gets the table position corresponding to the end of the table, i.e. the last entry of the last cluster.
  **/
  static TablePosition _end_of_table(std::unique_ptr<MaterializedSegmentList<T>>& table) {
    DebugAssert(!table->empty(), "table has no chunks");
    auto last_cluster = table->size() - 1;
    return TablePosition(last_cluster, (*table)[last_cluster]->size());
  }

  /**
  * Represents the result of a value comparison.
  **/
  enum class CompareResult { Less, Greater, Equal };

  /**
  * Performs the join for two runs of a specified cluster.
  * A run is a series of rows in a cluster with the same value.
  **/
  void _join_runs(TableRange left_run, TableRange right_run, CompareResult compare_result,
                  std::optional<MultiPredicateJoinEvaluator>& multi_predicate_join_evaluator,
                  size_t cluster_number) {
    // size_t cluster_number = left_run.start.cluster;
    switch (_primary_predicate_condition) {
      case PredicateCondition::Equals:
        if (compare_result == CompareResult::Equal) {
          _emit_qualified_combinations(cluster_number, left_run, right_run, multi_predicate_join_evaluator);
        } else if (compare_result == CompareResult::Less) {
          if (_mode == JoinMode::Left || _mode == JoinMode::FullOuter) {
            _emit_right_primary_null_combinations(cluster_number, left_run);
          }
        } else if (compare_result == CompareResult::Greater) {
          if (_mode == JoinMode::Right || _mode == JoinMode::FullOuter) {
            _emit_left_primary_null_combinations(cluster_number, right_run);
          }
        }
        break;
      case PredicateCondition::NotEquals:
        if (compare_result == CompareResult::Greater) {
          _emit_qualified_combinations(cluster_number, left_run.start.to(_end_of_left_table), right_run,
                                       multi_predicate_join_evaluator);
        } else if (compare_result == CompareResult::Equal) {
          _emit_qualified_combinations(cluster_number, left_run.end.to(_end_of_left_table), right_run,
                                       multi_predicate_join_evaluator);
          _emit_qualified_combinations(cluster_number, left_run, right_run.end.to(_end_of_right_table),
                                       multi_predicate_join_evaluator);
        } else if (compare_result == CompareResult::Less) {
          _emit_qualified_combinations(cluster_number, left_run, right_run.start.to(_end_of_right_table),
                                       multi_predicate_join_evaluator);
        }
        break;
      case PredicateCondition::GreaterThan:
        if (compare_result == CompareResult::Greater) {
          _emit_qualified_combinations(cluster_number, left_run.start.to(_end_of_left_table), right_run,
                                       multi_predicate_join_evaluator);
        } else if (compare_result == CompareResult::Equal) {
          _emit_qualified_combinations(cluster_number, left_run.end.to(_end_of_left_table), right_run,
                                       multi_predicate_join_evaluator);
        }
        break;
      case PredicateCondition::GreaterThanEquals:
        if (compare_result == CompareResult::Greater || compare_result == CompareResult::Equal) {
          _emit_qualified_combinations(cluster_number, left_run.start.to(_end_of_left_table), right_run,
                                       multi_predicate_join_evaluator);
        }
        break;
      case PredicateCondition::LessThan:
        if (compare_result == CompareResult::Less) {
          _emit_qualified_combinations(cluster_number, left_run, right_run.start.to(_end_of_right_table),
                                       multi_predicate_join_evaluator);
        } else if (compare_result == CompareResult::Equal) {
          _emit_qualified_combinations(cluster_number, left_run, right_run.end.to(_end_of_right_table),
                                       multi_predicate_join_evaluator);
        }
        break;
      case PredicateCondition::LessThanEquals:
        if (compare_result == CompareResult::Less || compare_result == CompareResult::Equal) {
          _emit_qualified_combinations(cluster_number, left_run, right_run.start.to(_end_of_right_table),
                                       multi_predicate_join_evaluator);
        }
        break;
      default:
        throw std::logic_error("Unknown PredicateCondition");
    }
  }

  /**
  * Emits a combination of a left row id and a right row id to the join output.
  **/
  void _emit_combination(size_t output_cluster, RowID left_row_id, RowID right_row_id) {
    _output_pos_lists_left[output_cluster]->push_back(left_row_id);
    _output_pos_lists_right[output_cluster]->push_back(right_row_id);
  }

  /**
    * Emits all the combinations of row ids from the left table range and the right table range to the join output
    * where also the secondary predicates are satisfied.
    **/
  void _emit_qualified_combinations(size_t output_cluster, TableRange left_range, TableRange right_range,
                                    std::optional<MultiPredicateJoinEvaluator>& multi_predicate_join_evaluator) {
    if (multi_predicate_join_evaluator) {
      if (_mode == JoinMode::Inner) {
        _emit_combinations_multi_predicated_inner(output_cluster, left_range, right_range,
                                                  *multi_predicate_join_evaluator);
      } else if (_mode == JoinMode::Left) {
        _emit_combinations_multi_predicated_left_outer(output_cluster, left_range, right_range,
                                                       *multi_predicate_join_evaluator);
      } else if (_mode == JoinMode::Right) {
        _emit_combinations_multi_predicated_right_outer(output_cluster, left_range, right_range,
                                                        *multi_predicate_join_evaluator);
      } else if (_mode == JoinMode::FullOuter) {
        _emit_combinations_multi_predicated_full_outer(output_cluster, left_range, right_range,
                                                       *multi_predicate_join_evaluator);
      }
    } else {
      // no secondary join predicates
      left_range.for_every_row_id(_sorted_left_table, [&](RowID left_row_id) {
        right_range.for_every_row_id(_sorted_right_table, [&](RowID right_row_id) {
          _emit_combination(output_cluster, left_row_id, right_row_id);
        });
      });
    }
  }

  /**
   * Only for multi predicated inner joins.
   * Emits all the combinations of row ids from the left table range and the right table range to the join output
   * where the secondary predicates are satisfied.
   **/
  void _emit_combinations_multi_predicated_inner(size_t output_cluster, TableRange left_range, TableRange right_range,
                                                 MultiPredicateJoinEvaluator& multi_predicate_join_evaluator) {
    left_range.for_every_row_id(_sorted_left_table, [&](RowID left_row_id) {
      right_range.for_every_row_id(_sorted_right_table, [&](RowID right_row_id) {
        if (multi_predicate_join_evaluator.satisfies_all_predicates(left_row_id, right_row_id)) {
          _emit_combination(output_cluster, left_row_id, right_row_id);
        }
      });
    });
  }

  /**
  * Only for multi predicated left outer joins.
  * Emits all the combinations of row ids from the left table range and the right table range to the join output
  * where the secondary predicates are satisfied.
  * For a left row id without a match, the combination [left row id|NULL row id] is emitted.
  **/
  void _emit_combinations_multi_predicated_left_outer(size_t output_cluster, TableRange left_range,
                                                      TableRange right_range,
                                                      MultiPredicateJoinEvaluator& multi_predicate_join_evaluator) {
    if (_primary_predicate_condition == PredicateCondition::Equals) {
      left_range.for_every_row_id(_sorted_left_table, [&](RowID left_row_id) {
        bool left_row_id_matched = false;
        right_range.for_every_row_id(_sorted_right_table, [&](RowID right_row_id) {
          if (multi_predicate_join_evaluator.satisfies_all_predicates(left_row_id, right_row_id)) {
            _emit_combination(output_cluster, left_row_id, right_row_id);
            left_row_id_matched = true;
          }
        });
        if (!left_row_id_matched) {
          _emit_combination(output_cluster, left_row_id, NULL_ROW_ID);
        }
      });
    } else {
      // primary predicate is <, <=, >, or >=
      left_range.for_every_row_id(_sorted_left_table, [&](RowID left_row_id) {
        _left_row_ids_emitted_per_chunks[output_cluster].emplace(left_row_id, false);
        right_range.for_every_row_id(_sorted_right_table, [&](RowID right_row_id) {
          if (multi_predicate_join_evaluator.satisfies_all_predicates(left_row_id, right_row_id)) {
            _emit_combination(output_cluster, left_row_id, right_row_id);
            _left_row_ids_emitted_per_chunks[output_cluster][left_row_id] = true;
          }
        });
      });
    }
  }

  /**
    * Only for multi predicated right outer joins.
    * Emits all the combinations of row ids from the left table range and the right table range to the join output
    * where the secondary predicates are satisfied.
    * For a right row id without a match, the combination [NULL row id|right row id] is emitted.
    **/
  void _emit_combinations_multi_predicated_right_outer(size_t output_cluster, TableRange left_range,
                                                       TableRange right_range,
                                                       MultiPredicateJoinEvaluator& multi_predicate_join_evaluator) {
    if (_primary_predicate_condition == PredicateCondition::Equals) {
      right_range.for_every_row_id(_sorted_right_table, [&](RowID right_row_id) {
        bool right_row_id_matched = false;
        left_range.for_every_row_id(_sorted_left_table, [&](RowID left_row_id) {
          if (multi_predicate_join_evaluator.satisfies_all_predicates(left_row_id, right_row_id)) {
            _emit_combination(output_cluster, left_row_id, right_row_id);
            right_row_id_matched = true;
          }
        });
        if (!right_row_id_matched) {
          _emit_combination(output_cluster, NULL_ROW_ID, right_row_id);
        }
      });
    } else {
      // primary predicate is <, <=, >, or >=
      right_range.for_every_row_id(_sorted_right_table, [&](RowID right_row_id) {
        _right_row_ids_emitted_per_chunks[output_cluster].emplace(right_row_id, false);
        left_range.for_every_row_id(_sorted_left_table, [&](RowID left_row_id) {
          if (multi_predicate_join_evaluator.satisfies_all_predicates(left_row_id, right_row_id)) {
            _emit_combination(output_cluster, left_row_id, right_row_id);
            _right_row_ids_emitted_per_chunks[output_cluster][right_row_id] = true;
          }
        });
      });
    }
  }

  /**
    * Only for multi predicated full outer joins.
    * Emits all the combinations of row ids from the left table range and the right table range to the join output
    * where the secondary predicates are satisfied.
    * For a left row id without a match, the combination [right row id|NULL row id] is emitted.
    * For a right row id without a match, the combination [NULL row id|right row id] is emitted.
    **/
  void _emit_combinations_multi_predicated_full_outer(size_t output_cluster, TableRange left_range,
                                                      TableRange right_range,
                                                      MultiPredicateJoinEvaluator& multi_predicate_join_evaluator) {
    if (_primary_predicate_condition == PredicateCondition::Equals) {
      std::set<RowID> matched_right_row_ids;

      left_range.for_every_row_id(_sorted_left_table, [&](RowID left_row_id) {
        bool left_row_id_matched = false;
        right_range.for_every_row_id(_sorted_right_table, [&](RowID right_row_id) {
          if (multi_predicate_join_evaluator.satisfies_all_predicates(left_row_id, right_row_id)) {
            _emit_combination(output_cluster, left_row_id, right_row_id);
            left_row_id_matched = true;
            matched_right_row_ids.insert(right_row_id);
          }
        });
        if (!left_row_id_matched) {
          _emit_combination(output_cluster, left_row_id, NULL_ROW_ID);
        }
      });
      // add null value combinations for right row ids that have no match.
      right_range.for_every_row_id(_sorted_right_table, [&](RowID right_row_id) {
        // right_row_ids_with_match has no key `right_row_id`
        if (matched_right_row_ids.count(right_row_id) == 0) {
          _emit_combination(output_cluster, NULL_ROW_ID, right_row_id);
        }
      });
    } else {
      left_range.for_every_row_id(_sorted_left_table, [&](RowID left_row_id) {
        _left_row_ids_emitted_per_chunks[output_cluster].emplace(left_row_id, false);
        right_range.for_every_row_id(_sorted_right_table, [&](RowID right_row_id) {
          _right_row_ids_emitted_per_chunks[output_cluster].emplace(right_row_id, false);
          if (multi_predicate_join_evaluator.satisfies_all_predicates(left_row_id, right_row_id)) {
            _emit_combination(output_cluster, left_row_id, right_row_id);
            _left_row_ids_emitted_per_chunks[output_cluster][left_row_id] = true;
            _right_row_ids_emitted_per_chunks[output_cluster][right_row_id] = true;
          }
        });
      });
    }
  }

  /**
  * Emits all combinations of row ids from the left table range and a NULL value on the right side
  * (regarding the primary predicate) to the join output.
  **/
  void _emit_right_primary_null_combinations(size_t output_cluster, TableRange left_range) {
    left_range.for_every_row_id(
        _sorted_left_table, [&](RowID left_row_id) { _emit_combination(output_cluster, left_row_id, NULL_ROW_ID); });
  }

  /**
  * Emits all combinations of row ids from the right table range and a NULL value on the left side
  * (regarding the primary predicate) to the join output.
  **/
  void _emit_left_primary_null_combinations(size_t output_cluster, TableRange right_range) {
    right_range.for_every_row_id(
        _sorted_right_table, [&](RowID right_row_id) { _emit_combination(output_cluster, NULL_ROW_ID, right_row_id); });
  }

  /**
  * Determines the length of the run starting at start_index in the values vector.
  * A run is a series of the same value.
  **/
  size_t _run_length(size_t start_index, std::shared_ptr<MaterializedSegment<T>> values) {
    if (start_index >= values->size()) {
      return 0;
    }

    auto start_position = values->begin() + start_index;
    auto result = std::upper_bound(start_position, values->end(), *start_position,
                                   [](const auto& a, const auto& b) { return a.value < b.value; });

    return result - start_position;
  }

  /**
  * Compares two values and creates a comparison result.
  **/
  CompareResult _compare(T left, T right) {
    if (left < right) {
      return CompareResult::Less;
    } else if (left == right) {
      return CompareResult::Equal;
    } else {
      return CompareResult::Greater;
    }
  }

  /**
  * Performs the join on a single cluster. Runs of entries with the same value are identified and handled together.
  * This constitutes the merge phase of the join. The output combinations of row ids are determined by _join_runs.
  **/
  void _join_cluster(size_t cluster_number,
                     std::optional<MultiPredicateJoinEvaluator>& multi_predicate_join_evaluator) {
    auto& left_cluster = (*_sorted_left_table)[cluster_number];
    auto& right_cluster = (*_sorted_right_table)[cluster_number];

    size_t left_run_start = 0;
    size_t right_run_start = 0;

    auto left_run_end = left_run_start + _run_length(left_run_start, left_cluster);
    auto right_run_end = right_run_start + _run_length(right_run_start, right_cluster);

    const size_t left_size = left_cluster->size();
    const size_t right_size = right_cluster->size();

    while (left_run_start < left_size && right_run_start < right_size) {
      auto& left_value = (*left_cluster)[left_run_start].value;
      auto& right_value = (*right_cluster)[right_run_start].value;

      auto compare_result = _compare(left_value, right_value);

      TableRange left_run(cluster_number, left_run_start, left_run_end);
      TableRange right_run(cluster_number, right_run_start, right_run_end);
      _join_runs(left_run, right_run, compare_result, multi_predicate_join_evaluator, cluster_number);

      // Advance to the next run on the smaller side or both if equal
      if (compare_result == CompareResult::Equal) {
        // Advance both runs
        left_run_start = left_run_end;
        right_run_start = right_run_end;
        left_run_end = left_run_start + _run_length(left_run_start, left_cluster);
        right_run_end = right_run_start + _run_length(right_run_start, right_cluster);
      } else if (compare_result == CompareResult::Less) {
        // Advance the left run
        left_run_start = left_run_end;
        left_run_end = left_run_start + _run_length(left_run_start, left_cluster);
      } else {
        // Advance the right run
        right_run_start = right_run_end;
        right_run_end = right_run_start + _run_length(right_run_start, right_cluster);
      }
    }

    // Join the rest of the unfinished side, which is relevant for outer joins and non-equi joins
    auto right_rest = TableRange(cluster_number, right_run_start, right_size);
    auto left_rest = TableRange(cluster_number, left_run_start, left_size);
    if (left_run_start < left_size) {
      _join_runs(left_rest, right_rest, CompareResult::Less, multi_predicate_join_evaluator, cluster_number);
    } else if (right_run_start < right_size) {
      _join_runs(left_rest, right_rest, CompareResult::Greater, multi_predicate_join_evaluator, cluster_number);
    }
  }

  /**
  * Determines the smallest value in a sorted materialized table.
  **/
  T& _table_min_value(std::unique_ptr<MaterializedSegmentList<T>>& sorted_table) {
    DebugAssert(_primary_predicate_condition != PredicateCondition::Equals,
                "Complete table order is required for _table_min_value() which is only available in the non-equi case");
    DebugAssert(!sorted_table->empty(), "Sorted table has no partitions");

    for (const auto& partition : *sorted_table) {
      if (!partition->empty()) {
        return (*partition)[0].value;
      }
    }

    Fail("Every partition is empty");
  }

  /**
  * Determines the largest value in a sorted materialized table.
  **/
  T& _table_max_value(std::unique_ptr<MaterializedSegmentList<T>>& sorted_table) {
    DebugAssert(_primary_predicate_condition != PredicateCondition::Equals,
                "The table needs to be sorted for _table_max_value() which is only the case in the non-equi case");
    DebugAssert(!sorted_table->empty(), "Sorted table is empty");

    for (size_t partition_id = sorted_table->size() - 1; partition_id < sorted_table->size(); --partition_id) {
      if (!(*sorted_table)[partition_id]->empty()) {
        return (*sorted_table)[partition_id]->back().value;
      }
    }

    Fail("Every partition is empty");
  }

  /**
  * Looks for the first value in a sorted materialized table that fulfills the specified condition.
  * Returns the TablePosition of this element and whether a satisfying element has been found.
  **/
  template <typename Function>
  std::optional<TablePosition> _first_value_that_satisfies(std::unique_ptr<MaterializedSegmentList<T>>& sorted_table,
                                                           Function condition) {
    for (size_t partition_id = 0; partition_id < sorted_table->size(); ++partition_id) {
      auto partition = (*sorted_table)[partition_id];
      if (!partition->empty() && condition(partition->back().value)) {
        for (size_t index = 0; index < partition->size(); ++index) {
          if (condition((*partition)[index].value)) {
            return TablePosition(partition_id, index);
          }
        }
      }
    }

    return {};
  }

  /**
  * Looks for the first value in a sorted materialized table that fulfills the specified condition, but searches
  * the table in reverse order. Returns the TablePosition of this element, and a satisfying element has been found.
  **/
  template <typename Function>
  std::optional<TablePosition> _first_value_that_satisfies_reverse(
      std::unique_ptr<MaterializedSegmentList<T>>& sorted_table, Function condition) {
    for (size_t partition_id = sorted_table->size() - 1; partition_id < sorted_table->size(); --partition_id) {
      auto partition = (*sorted_table)[partition_id];
      if (!partition->empty() && condition((*partition)[0].value)) {
        for (size_t index = partition->size() - 1; index < partition->size(); --index) {
          if (condition((*partition)[index].value)) {
            return TablePosition(partition_id, index + 1);
          }
        }
      }
    }

    return {};
  }

  /**
  * Adds the rows without matches for right outer joins for non-equi operators (<, <=, >, >=).
  * This method adds those rows from the right table to the output that do not find a join partner.
  * The outer join for the equality operator is handled in _join_runs instead.
  **/
  void _right_outer_non_equi_join() {
    auto end_of_right_table = _end_of_table(_sorted_right_table);

    if (_sort_merge_join.left_input_table()->row_count() == 0) {
      _emit_left_primary_null_combinations(0, TablePosition(0, 0).to(end_of_right_table));
      return;
    }

    auto& left_min_value = _table_min_value(_sorted_left_table);
    auto& left_max_value = _table_max_value(_sorted_left_table);

    auto unmatched_range = std::optional<TableRange>{};

    if (_primary_predicate_condition == PredicateCondition::LessThan) {
      // Look for the first right value that is bigger than the smallest left value.
      auto result =
          _first_value_that_satisfies(_sorted_right_table, [&](const T& value) { return value > left_min_value; });
      if (result) {
        unmatched_range = TablePosition(0, 0).to(*result);
      }
    } else if (_primary_predicate_condition == PredicateCondition::LessThanEquals) {
      // Look for the first right value that is bigger or equal to the smallest left value.
      auto result =
          _first_value_that_satisfies(_sorted_right_table, [&](const T& value) { return value >= left_min_value; });
      if (result) {
        unmatched_range = TablePosition(0, 0).to(*result);
      }
    } else if (_primary_predicate_condition == PredicateCondition::GreaterThan) {
      // Look for the first right value that is smaller than the biggest left value.
      auto result = _first_value_that_satisfies_reverse(_sorted_right_table,
                                                        [&](const T& value) { return value < left_max_value; });
      if (result) {
        unmatched_range = (*result).to(end_of_right_table);
      }
    } else if (_primary_predicate_condition == PredicateCondition::GreaterThanEquals) {
      // Look for the first right value that is smaller or equal to the biggest left value.
      auto result = _first_value_that_satisfies_reverse(_sorted_right_table,
                                                        [&](const T& value) { return value <= left_max_value; });
      if (result) {
        unmatched_range = (*result).to(end_of_right_table);
      }
    }

    if (unmatched_range) {
      _emit_left_primary_null_combinations(0, *unmatched_range);
      unmatched_range->for_every_row_id(_sorted_right_table, [&](RowID right_row_id) {
        // Mark as emitted so that it doesn't get emitted again below
        _right_row_ids_emitted[right_row_id] = true;
      });
    }

    // Add null-combinations for right row ids where the primary predicate was satisfied but the
    // secondary predicates were not.
    for (const auto& right_row_id : _right_row_ids_emitted) {
      if (!right_row_id.second) {
        _emit_combination(0, NULL_ROW_ID, right_row_id.first);
      }
    }
  }

  /**
    * Adds the rows without matches for left outer joins for non-equi operators (<, <=, >, >=).
    * This method adds those rows from the left table to the output that do not find a join partner.
    * The outer join for the equality operator is handled in _join_runs instead.
    **/
  void _left_outer_non_equi_join() {
    auto end_of_left_table = _end_of_table(_sorted_left_table);

    if (_sort_merge_join.right_input_table()->row_count() == 0) {
      _emit_right_primary_null_combinations(0, TablePosition(0, 0).to(end_of_left_table));
      return;
    }

    auto& right_min_value = _table_min_value(_sorted_right_table);
    auto& right_max_value = _table_max_value(_sorted_right_table);

    auto unmatched_range = std::optional<TableRange>{};

    if (_primary_predicate_condition == PredicateCondition::LessThan) {
      // Look for the last left value that is smaller than the biggest right value.
      auto result = _first_value_that_satisfies_reverse(_sorted_left_table,
                                                        [&](const T& value) { return value < right_max_value; });
      if (result) {
        unmatched_range = (*result).to(end_of_left_table);
      }
    } else if (_primary_predicate_condition == PredicateCondition::LessThanEquals) {
      // Look for the last left value that is smaller or equal than the biggest right value.
      auto result = _first_value_that_satisfies_reverse(_sorted_left_table,
                                                        [&](const T& value) { return value <= right_max_value; });
      if (result) {
        unmatched_range = (*result).to(end_of_left_table);
      }
    } else if (_primary_predicate_condition == PredicateCondition::GreaterThan) {
      // Look for the first left value that is bigger than the smallest right value.
      auto result =
          _first_value_that_satisfies(_sorted_left_table, [&](const T& value) { return value > right_min_value; });
      if (result) {
        unmatched_range = TablePosition(0, 0).to(*result);
      }
    } else if (_primary_predicate_condition == PredicateCondition::GreaterThanEquals) {
      // Look for the first left value that is bigger or equal to the smallest right value.
      auto result =
          _first_value_that_satisfies(_sorted_left_table, [&](const T& value) { return value >= right_min_value; });
      if (result) {
        unmatched_range = TablePosition(0, 0).to(*result);
      }
    }

    if (unmatched_range) {
      _emit_right_primary_null_combinations(0, *unmatched_range);
      unmatched_range->for_every_row_id(_sorted_left_table, [&](RowID left_row_id) {
        // Mark as emitted so that it doesn't get emitted again below
        _left_row_ids_emitted[left_row_id] = true;
      });
    }

    // Add null-combinations for left row ids where the primary predicate was satisfied but the
    // secondary predicates were not.
    for (const auto& left_row_id : _left_row_ids_emitted) {
      if (!left_row_id.second) {
        _emit_combination(0, left_row_id.first, NULL_ROW_ID);
      }
    }
  }

  /**
  * Performs the join on all clusters in parallel.
  **/
  void _perform_join() {
    std::vector<std::shared_ptr<AbstractTask>> jobs;
    _left_row_ids_emitted_per_chunks.resize(_cluster_count);
    _right_row_ids_emitted_per_chunks.resize(_cluster_count);
    // Parallel join for each cluster
    for (size_t cluster_number = 0; cluster_number < _cluster_count; ++cluster_number) {
      // Create output position lists

      _output_pos_lists_left[cluster_number] = std::make_shared<RowIDPosList>();
      _output_pos_lists_right[cluster_number] = std::make_shared<RowIDPosList>();

      // Avoid empty jobs for inner equi joins
      if (_mode == JoinMode::Inner && _primary_predicate_condition == PredicateCondition::Equals) {
        if ((*_sorted_left_table)[cluster_number]->empty() || (*_sorted_right_table)[cluster_number]->empty()) {
          continue;
        }
      }

<<<<<<< HEAD
      _left_row_ids_emitted_per_chunks[cluster_number] = std::map<RowID, bool> {};
      _right_row_ids_emitted_per_chunks[cluster_number] = std::map<RowID, bool> {};

      jobs.push_back(std::make_shared<JobTask>([this, cluster_number] {
=======
      const auto merge_row_count =
          (*_sorted_left_table)[cluster_number]->size() + (*_sorted_right_table)[cluster_number]->size();
      const auto join_cluster_task = [this, cluster_number] {
>>>>>>> 408b7a4a
        // Accessors are not thread-safe, so we create one evaluator per job
        std::optional<MultiPredicateJoinEvaluator> multi_predicate_join_evaluator;
        if (!_secondary_join_predicates.empty()) {
          multi_predicate_join_evaluator.emplace(*_sort_merge_join._left_input->get_output(),
                                                 *_sort_merge_join.right_input()->get_output(), _mode,
                                                 _secondary_join_predicates);
        }

        this->_join_cluster(cluster_number, multi_predicate_join_evaluator);
      };

      if (merge_row_count > JOB_SPAWN_THRESHOLD * 2) {
        jobs.push_back(std::make_shared<JobTask>(join_cluster_task));
      } else {
        join_cluster_task();
      }
    }

    Hyrise::get().scheduler()->schedule_and_wait_for_tasks(jobs);

    // The outer joins for the non-equi cases
    // Note: Equi outer joins can be integrated into the main algorithm, while these can not.
    if ((_mode == JoinMode::Left || _mode == JoinMode::FullOuter) &&
        _primary_predicate_condition != PredicateCondition::Equals) {
      for (auto const& map : _left_row_ids_emitted_per_chunks){
        for (auto const& submap : map) {
          _left_row_ids_emitted[submap.first] =  _left_row_ids_emitted[submap.first] || submap.second;
        }
      }
      _left_outer_non_equi_join();
    }
    if ((_mode == JoinMode::Right || _mode == JoinMode::FullOuter) &&
        _primary_predicate_condition != PredicateCondition::Equals) {
      for (auto const& map : _right_row_ids_emitted_per_chunks){
        for (auto const& submap : map) {
          _right_row_ids_emitted[submap.first] =  _right_row_ids_emitted[submap.first] || submap.second;
        }
      }
      _right_outer_non_equi_join();
    }
  }

  /**
  * Adds the segments from an input table to the output table
  **/
  void _add_output_segments(Segments& output_segments, const std::shared_ptr<const Table>& input_table,
                            const std::shared_ptr<const RowIDPosList>& pos_list) {
    auto column_count = input_table->column_count();
    for (ColumnID column_id{0}; column_id < column_count; ++column_id) {
      // Add the segment data (in the form of a poslist)
      if (input_table->type() == TableType::References) {
        // Create a pos_list referencing the original segment instead of the reference segment
        // TODO(anyone): consider caching of dereferenced pos lists (as done in the hash join) when derefencing
        //               becomes a bottleneck here.
        auto new_pos_list = _dereference_pos_list(input_table, column_id, pos_list);

        if (input_table->chunk_count() > 0) {
          const auto abstract_segment = input_table->get_chunk(ChunkID{0})->get_segment(column_id);
          const auto ref_segment = std::dynamic_pointer_cast<const ReferenceSegment>(abstract_segment);

          auto new_ref_segment = std::make_shared<ReferenceSegment>(ref_segment->referenced_table(),
                                                                    ref_segment->referenced_column_id(), new_pos_list);
          output_segments.push_back(new_ref_segment);
        } else {
          // If there are no Chunks in the input_table, we can't deduce the Table that input_table is referencing to.
          // pos_list will contain only NULL_ROW_IDs anyway, so it doesn't matter which Table the ReferenceSegment that
          // we output is referencing. HACK, but works fine: we create a dummy table and let the ReferenceSegment ref
          // it.
          const auto dummy_table = Table::create_dummy_table(input_table->column_definitions());
          output_segments.push_back(std::make_shared<ReferenceSegment>(dummy_table, column_id, pos_list));
        }
      } else {
        auto new_ref_segment = std::make_shared<ReferenceSegment>(input_table, column_id, pos_list);
        output_segments.push_back(new_ref_segment);
      }
    }
  }

  /**
  * Turns a pos list that is pointing to reference segment entries into a pos list pointing to the original table.
  * This is done because there should not be any reference segments referencing reference segments.
  **/
  std::shared_ptr<AbstractPosList> _dereference_pos_list(const std::shared_ptr<const Table>& input_table,
                                                         ColumnID column_id,
                                                         const std::shared_ptr<const AbstractPosList>& pos_list) {
    // Get all the input pos lists so that we only have to pointer cast the segments once
    auto input_pos_lists = std::vector<std::shared_ptr<const AbstractPosList>>();
    for (ChunkID chunk_id{0}; chunk_id < input_table->chunk_count(); ++chunk_id) {
      auto abstract_segment = input_table->get_chunk(chunk_id)->get_segment(column_id);
      auto reference_segment = std::dynamic_pointer_cast<const ReferenceSegment>(abstract_segment);
      input_pos_lists.push_back(reference_segment->pos_list());
    }

    // Get the row ids that are referenced
    auto new_pos_list = std::make_shared<RowIDPosList>();
    for (const auto row : *pos_list) {
      if (row.is_null()) {
        new_pos_list->push_back(NULL_ROW_ID);
      } else {
        new_pos_list->push_back((*input_pos_lists[row.chunk_id])[row.chunk_offset]);
      }
    }

    return new_pos_list;
  }

 public:
  /**
  * Executes the SortMergeJoin operator.
  **/
  std::shared_ptr<const Table> _on_execute() override {
    bool include_null_left = (_mode == JoinMode::Left || _mode == JoinMode::FullOuter);
    bool include_null_right = (_mode == JoinMode::Right || _mode == JoinMode::FullOuter);
    auto radix_clusterer = RadixClusterSort<T>(
        _sort_merge_join.left_input_table(), _sort_merge_join.right_input_table(),
        _sort_merge_join._primary_predicate.column_ids, _primary_predicate_condition == PredicateCondition::Equals,
        include_null_left, include_null_right, _cluster_count, _performance);
    // Sort and cluster the input tables
    auto sort_output = radix_clusterer.execute();
    _sorted_left_table = std::move(sort_output.clusters_left);
    _sorted_right_table = std::move(sort_output.clusters_right);
    _null_rows_left = std::move(sort_output.null_rows_left);
    _null_rows_right = std::move(sort_output.null_rows_right);
    _end_of_left_table = _end_of_table(_sorted_left_table);
    _end_of_right_table = _end_of_table(_sorted_right_table);

    Timer timer;

    _perform_join();

    if (include_null_left || include_null_right) {
      auto null_output_left = std::make_shared<RowIDPosList>();
      auto null_output_right = std::make_shared<RowIDPosList>();

      // Add the outer join rows which had a null value in their join column
      if (include_null_left) {
        null_output_left->reserve(_null_rows_left->size());
        null_output_right->insert(null_output_right->end(), _null_rows_left->size(), NULL_ROW_ID);
        for (const auto& row_id_left : *_null_rows_left) {
          null_output_left->push_back(row_id_left);
        }
      }
      if (include_null_right) {
        null_output_left->insert(null_output_left->end(), _null_rows_right->size(), NULL_ROW_ID);
        null_output_right->reserve(_null_rows_right->size());
        for (const auto& row_id_right : *_null_rows_right) {
          null_output_right->push_back(row_id_right);
        }
      }

      DebugAssert(null_output_left->size() == null_output_right->size(),
                  "Null positions lists are expected to be of equal length.");
      if (!null_output_left->empty()) {
        _output_pos_lists_left.push_back(null_output_left);
        _output_pos_lists_right.push_back(null_output_right);
      }
    }
    _performance.set_step_runtime(OperatorSteps::Merging, timer.lap());

    // Intermediate structure for output chunks (to avoid concurrent appending to table)
    std::vector<std::shared_ptr<Chunk>> output_chunks(_output_pos_lists_left.size());

    // Determine if writing output in parallel is necessary.
    // As partitions ought to be roughly equally sized, looking at the first should be sufficient.
    const auto first_output_size = _output_pos_lists_left[0]->size();
    const auto write_output_concurrently = _cluster_count > 1 && first_output_size > JOB_SPAWN_THRESHOLD;

    std::vector<std::shared_ptr<AbstractTask>> output_jobs;
    output_jobs.reserve(_output_pos_lists_left.size());
    const ColumnID left_join_column = _sort_merge_join._primary_predicate.column_ids.first;
    const ColumnID right_join_column = static_cast<ColumnID>(_sort_merge_join.left_input_table()->column_count() +
                                                             _sort_merge_join._primary_predicate.column_ids.second);
    for (auto pos_list_id = size_t{0}; pos_list_id < _output_pos_lists_left.size(); ++pos_list_id) {
      if (_output_pos_lists_left[pos_list_id]->empty() && _output_pos_lists_right[pos_list_id]->empty()) {
        continue;
      }

      auto write_output_chunk = [this, pos_list_id, &output_chunks, left_join_column, right_join_column] {
        Segments segments;
        _add_output_segments(segments, _sort_merge_join.left_input_table(), _output_pos_lists_left[pos_list_id]);
        _add_output_segments(segments, _sort_merge_join.right_input_table(), _output_pos_lists_right[pos_list_id]);
        auto output_chunk = std::make_shared<Chunk>(std::move(segments));
        if (_sort_merge_join._primary_predicate.predicate_condition == PredicateCondition::Equals &&
            _mode == JoinMode::Inner) {
          output_chunk->finalize();
          // The join columns are sorted in ascending order (ensured by radix_cluster_sort)
          output_chunk->set_individually_sorted_by({SortColumnDefinition(left_join_column, SortMode::Ascending),
                                                    SortColumnDefinition(right_join_column, SortMode::Ascending)});
        }
        output_chunks[pos_list_id] = output_chunk;
      };

      if (write_output_concurrently) {
        auto job = std::make_shared<JobTask>(write_output_chunk);
        output_jobs.push_back(job);
        output_jobs.back()->schedule();
      } else {
        write_output_chunk();
      }
    }

    if (write_output_concurrently) {
      // Wait for all chunk creation tasks to finish
      Hyrise::get().scheduler()->wait_for_tasks(output_jobs);
    }
    _performance.set_step_runtime(OperatorSteps::OutputWriting, timer.lap());

    // Remove empty chunks that occur due to empty radix clusters or not matching tuples of clusters.
    output_chunks.erase(
        std::remove_if(output_chunks.begin(), output_chunks.end(),
                       [](const auto& output_chunk) { return !output_chunk || output_chunk->size() == 0; }),
        output_chunks.end());

    auto result_table = _sort_merge_join._build_output_table(std::move(output_chunks));
    if (_mode != JoinMode::Left && _mode != JoinMode::Right && _mode != JoinMode::FullOuter &&
        _sort_merge_join._primary_predicate.predicate_condition == PredicateCondition::Equals) {
      // Table clustering is not defined for columns storing NULL values. Additionally, clustering is not given for
      // non-equal predicates.
      result_table->set_value_clustered_by({left_join_column, right_join_column});
    }

    return result_table;
  }
};

}  // namespace opossum<|MERGE_RESOLUTION|>--- conflicted
+++ resolved
@@ -112,11 +112,7 @@
   JoinSortMerge& _sort_merge_join;
 
   OperatorPerformanceData<JoinSortMerge::OperatorSteps>& _performance;
-<<<<<<< HEAD
-  
-=======
-
->>>>>>> 408b7a4a
+
   // Contains the materialized sorted input tables
   std::unique_ptr<MaterializedSegmentList<T>> _sorted_left_table;
   std::unique_ptr<MaterializedSegmentList<T>> _sorted_right_table;
@@ -777,7 +773,7 @@
   /**
   * Performs the join on all clusters in parallel.
   **/
-  void _perform_join() {
+        void _perform_join() {
     std::vector<std::shared_ptr<AbstractTask>> jobs;
     _left_row_ids_emitted_per_chunks.resize(_cluster_count);
     _right_row_ids_emitted_per_chunks.resize(_cluster_count);
@@ -795,16 +791,12 @@
         }
       }
 
-<<<<<<< HEAD
       _left_row_ids_emitted_per_chunks[cluster_number] = std::map<RowID, bool> {};
       _right_row_ids_emitted_per_chunks[cluster_number] = std::map<RowID, bool> {};
 
-      jobs.push_back(std::make_shared<JobTask>([this, cluster_number] {
-=======
       const auto merge_row_count =
           (*_sorted_left_table)[cluster_number]->size() + (*_sorted_right_table)[cluster_number]->size();
       const auto join_cluster_task = [this, cluster_number] {
->>>>>>> 408b7a4a
         // Accessors are not thread-safe, so we create one evaluator per job
         std::optional<MultiPredicateJoinEvaluator> multi_predicate_join_evaluator;
         if (!_secondary_join_predicates.empty()) {
@@ -846,7 +838,6 @@
       _right_outer_non_equi_join();
     }
   }
-
   /**
   * Adds the segments from an input table to the output table
   **/
