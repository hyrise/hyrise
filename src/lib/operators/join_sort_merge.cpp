--- conflicted
+++ resolved
@@ -67,15 +67,8 @@
                    !_secondary_predicates.empty(), left_input_table()->type(), right_input_table()->type()}),
          "JoinSortMerge doesn't support these parameters");
 
-<<<<<<< HEAD
-  std::shared_ptr<const Table> left_input_table_ptr;
-  std::shared_ptr<const Table> right_input_table_ptr;
-  left_input_table_ptr = _left_input->get_output();
-  right_input_table_ptr = _right_input->get_output();
-=======
   std::shared_ptr<const Table> left_input_table_ptr = _left_input->get_output();
   std::shared_ptr<const Table> right_input_table_ptr = _right_input->get_output();
->>>>>>> 2eb1f9ea
 
   // Check column types
   const auto& left_column_type = left_input_table()->column_data_type(_primary_predicate.column_ids.first);
@@ -154,8 +147,6 @@
   // Contains the output row ids for each cluster
   std::vector<RowIDPosList> _output_pos_lists_left;
   std::vector<RowIDPosList> _output_pos_lists_right;
-<<<<<<< HEAD
-=======
 
   struct RowHasher {
     size_t operator()(const RowID& row) const {
@@ -174,7 +165,6 @@
 
   std::vector<RowHashSet> _left_row_ids_emitted_per_chunk;
   std::vector<RowHashSet> _right_row_ids_emitted_per_chunk;
->>>>>>> 2eb1f9ea
 
   /**
    * The TablePosition is a utility struct that is used to define a specific position in a sorted input table.
@@ -620,13 +610,8 @@
   **/
   void _join_cluster(const size_t cluster_id,
                      std::optional<MultiPredicateJoinEvaluator>& multi_predicate_join_evaluator) {
-<<<<<<< HEAD
-    auto& left_cluster = *(*_sorted_left_table)[cluster_number];
-    auto& right_cluster = *(*_sorted_right_table)[cluster_number];
-=======
     auto& left_cluster = (*_sorted_left_table)[cluster_id];
     auto& right_cluster = (*_sorted_right_table)[cluster_id];
->>>>>>> 2eb1f9ea
 
     size_t left_run_start = 0;
     size_t right_run_start = 0;
@@ -900,13 +885,8 @@
     // Parallel join for each cluster
     for (auto cluster_id = size_t{0}; cluster_id < _cluster_count; ++cluster_id) {
       // Create output position lists
-<<<<<<< HEAD
-      _output_pos_lists_left[cluster_number] = RowIDPosList();
-      _output_pos_lists_right[cluster_number] = RowIDPosList();
-=======
       _output_pos_lists_left[cluster_id] = RowIDPosList{};
       _output_pos_lists_right[cluster_id] = RowIDPosList{};
->>>>>>> 2eb1f9ea
 
       // Avoid empty jobs for inner equi joins
       if (_mode == JoinMode::Inner && _primary_predicate_condition == PredicateCondition::Equals) {
@@ -1016,13 +996,9 @@
     const auto create_left_side_pos_lists_by_segment = (_left_input_table->type() == TableType::References);
     const auto create_right_side_pos_lists_by_segment = (_right_input_table->type() == TableType::References);
 
-<<<<<<< HEAD
-    // Do not allow merge of the partitions, to keep the sort order.
-=======
     // A sort merge join's input can be heavily pre-filtered or the join results in very few matches. In contrast to
     // the hash join, we do not (for now) merge small partitions to keep the sorted chunk guarantees, which could be
     // exploited by subsequent operators.
->>>>>>> 2eb1f9ea
     constexpr auto ALLOW_PARTITION_MERGE = false;
     auto output_chunks =
         write_output_chunks(_output_pos_lists_left, _output_pos_lists_right, _left_input_table, _right_input_table,
@@ -1033,11 +1009,7 @@
     const ColumnID right_join_column = static_cast<ColumnID>(_sort_merge_join.left_input_table()->column_count() +
                                                              _sort_merge_join._primary_predicate.column_ids.second);
 
-<<<<<<< HEAD
-    for (auto &chunk : output_chunks) {
-=======
     for (auto& chunk : output_chunks) {
->>>>>>> 2eb1f9ea
       if (_sort_merge_join._primary_predicate.predicate_condition == PredicateCondition::Equals &&
           _mode == JoinMode::Inner) {
         chunk->finalize();
