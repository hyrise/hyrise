#include "join_sort_merge.hpp"

#include <algorithm>
#include <map>
#include <memory>
#include <optional>
#include <string>
#include <type_traits>
#include <utility>
#include <vector>

#include "join_sort_merge/radix_cluster_sort.hpp"
#include "operators/multi_predicate_join/multi_predicate_join_evaluator.hpp"
#include "resolve_type.hpp"
#include "scheduler/abstract_task.hpp"
#include "scheduler/current_scheduler.hpp"
#include "scheduler/job_task.hpp"
#include "storage/abstract_segment_visitor.hpp"
#include "storage/reference_segment.hpp"

namespace opossum {

/**
* TODO(anyone): Outer not-equal join (outer !=)
* TODO(anyone): Choose an appropriate number of clusters.
**/

<<<<<<< HEAD
bool JoinSortMerge::supports(JoinMode join_mode, PredicateCondition predicate_condition, DataType left_data_type,
                             DataType right_data_type, bool secondary_predicates) {
  return (predicate_condition != PredicateCondition::NotEquals || join_mode == JoinMode::Inner) &&
         left_data_type == right_data_type && join_mode != JoinMode::Semi && join_mode != JoinMode::AntiNullAsTrue &&
         join_mode != JoinMode::AntiNullAsFalse;
=======
bool JoinSortMerge::supports(const JoinConfiguration config) {
  return (config.predicate_condition != PredicateCondition::NotEquals || config.join_mode == JoinMode::Inner) &&
         config.left_data_type == config.right_data_type && config.join_mode != JoinMode::Semi &&
         config.join_mode != JoinMode::AntiNullAsTrue && config.join_mode != JoinMode::AntiNullAsFalse;
>>>>>>> 9b21e558
}

/**
* The sort merge join performs a join on two input tables on specific join columns. For usage notes, see the
* join_sort_merge.hpp. This is how the join works:
* -> The input tables are materialized and clustered into a specified number of clusters.
*    /utils/radix_cluster_sort.hpp for more info on the clustering phase.
* -> The join is performed per cluster. For the joining phase, runs of entries with the same value are identified
*    and handled at once. If a join-match is identified, the corresponding row_ids are noted for the output.
* -> Using the join result, the output table is built using pos lists referencing the original tables.
**/
JoinSortMerge::JoinSortMerge(const std::shared_ptr<const AbstractOperator>& left,
                             const std::shared_ptr<const AbstractOperator>& right, const JoinMode mode,
                             const OperatorJoinPredicate& primary_predicate,
                             const std::vector<OperatorJoinPredicate>& secondary_predicates)
    : AbstractJoinOperator(OperatorType::JoinSortMerge, left, right, mode, primary_predicate, secondary_predicates) {}

std::shared_ptr<AbstractOperator> JoinSortMerge::_on_deep_copy(
    const std::shared_ptr<AbstractOperator>& copied_input_left,
    const std::shared_ptr<AbstractOperator>& copied_input_right) const {
  return std::make_shared<JoinSortMerge>(copied_input_left, copied_input_right, _mode, _primary_predicate,
                                         _secondary_predicates);
}

void JoinSortMerge::_on_set_parameters(const std::unordered_map<ParameterID, AllTypeVariant>& parameters) {}

std::shared_ptr<const Table> JoinSortMerge::_on_execute() {
<<<<<<< HEAD
  Assert(supports(_mode, _primary_predicate.predicate_condition,
                  input_table_left()->column_data_type(_primary_predicate.column_ids.first),
                  input_table_right()->column_data_type(_primary_predicate.column_ids.second),
                  !_secondary_predicates.empty()),
=======
  Assert(supports({_mode, _primary_predicate.predicate_condition,
                   input_table_left()->column_data_type(_primary_predicate.column_ids.first),
                   input_table_right()->column_data_type(_primary_predicate.column_ids.second),
                   !_secondary_predicates.empty(), input_table_left()->type(), input_table_right()->type()}),
>>>>>>> 9b21e558
         "JoinSortMerge doesn't support these parameters");

  // Check column types
  const auto& left_column_type = input_table_left()->column_data_type(_primary_predicate.column_ids.first);
  DebugAssert(left_column_type == input_table_right()->column_data_type(_primary_predicate.column_ids.second),
              "Left and right column types do not match. The sort merge join requires matching column types");

  // Create implementation to compute the join result
  _impl = make_unique_by_data_type<AbstractJoinOperatorImpl, JoinSortMergeImpl>(
      left_column_type, *this, _primary_predicate.column_ids.first, _primary_predicate.column_ids.second,
      _primary_predicate.predicate_condition, _mode, _secondary_predicates);

  return _impl->_on_execute();
}

void JoinSortMerge::_on_cleanup() { _impl.reset(); }

const std::string JoinSortMerge::name() const { return "JoinSortMerge"; }

/**
** Start of implementation.
**/
template <typename T>
class JoinSortMerge::JoinSortMergeImpl : public AbstractJoinOperatorImpl {
 public:
  JoinSortMergeImpl<T>(JoinSortMerge& sort_merge_join, ColumnID left_column_id, ColumnID right_column_id,
                       const PredicateCondition op, JoinMode mode,
                       const std::vector<OperatorJoinPredicate>& secondary_join_predicates)
      : _sort_merge_join{sort_merge_join},
        _primary_left_column_id{left_column_id},
        _primary_right_column_id{right_column_id},
        _primary_predicate_condition{op},
        _mode{mode},
        _secondary_join_predicates{secondary_join_predicates} {
    _cluster_count = _determine_number_of_clusters();
    _output_pos_lists_left.resize(_cluster_count);
    _output_pos_lists_right.resize(_cluster_count);
  }

 protected:
  JoinSortMerge& _sort_merge_join;

  // Contains the materialized sorted input tables
  std::unique_ptr<MaterializedSegmentList<T>> _sorted_left_table;
  std::unique_ptr<MaterializedSegmentList<T>> _sorted_right_table;

  // Contains the null value row ids if a join column is an outer join column
  std::unique_ptr<PosList> _null_rows_left;
  std::unique_ptr<PosList> _null_rows_right;

  const ColumnID _primary_left_column_id;
  const ColumnID _primary_right_column_id;

  const PredicateCondition _primary_predicate_condition;
  const JoinMode _mode;

  const std::vector<OperatorJoinPredicate>& _secondary_join_predicates;
  // these are used for outer joins where the primary predicate is not Equals.
  std::map<RowID, bool> _left_row_ids_emitted{};
  std::map<RowID, bool> _right_row_ids_emitted{};

  // the cluster count must be a power of two, i.e. 1, 2, 4, 8, 16, ...
  size_t _cluster_count;

  // Contains the output row ids for each cluster
  std::vector<std::shared_ptr<PosList>> _output_pos_lists_left;
  std::vector<std::shared_ptr<PosList>> _output_pos_lists_right;

  /**
   * The TablePosition is a utility struct that is used to define a specific position in a sorted input table.
  **/
  struct TableRange;
  struct TablePosition {
    TablePosition() = default;
    TablePosition(size_t cluster, size_t index) : cluster{cluster}, index{index} {}

    size_t cluster;
    size_t index;

    TableRange to(TablePosition position) { return TableRange(*this, position); }
  };

  TablePosition _end_of_left_table;
  TablePosition _end_of_right_table;

  /**
    * The TableRange is a utility struct that is used to define ranges of rows in a sorted input table spanning from
    * a start position to an end position.
  **/
  struct TableRange {
    TableRange(TablePosition start_position, TablePosition end_position) : start(start_position), end(end_position) {}
    TableRange(size_t cluster, size_t start_index, size_t end_index)
        : start{TablePosition(cluster, start_index)}, end{TablePosition(cluster, end_index)} {}

    TablePosition start;
    TablePosition end;

    // Executes the given action for every row id of the table in this range.
    template <typename F>
    void for_every_row_id(std::unique_ptr<MaterializedSegmentList<T>>& table, F action) {
      for (size_t cluster = start.cluster; cluster <= end.cluster; ++cluster) {
        size_t start_index = (cluster == start.cluster) ? start.index : 0;
        size_t end_index = (cluster == end.cluster) ? end.index : (*table)[cluster]->size();
        for (size_t index = start_index; index < end_index; ++index) {
          action((*(*table)[cluster])[index].row_id);
        }
      }
    }
  };

  /**
  * Determines the number of clusters to be used for the join.
  * The number of clusters must be a power of two, i.e. 1, 2, 4, 8, 16...
  * TODO(anyone): How should we determine the number of clusters?
  **/
  size_t _determine_number_of_clusters() {
    // Get the next lower power of two of the bigger chunk number
    // Note: this is only provisional. There should be a reasonable calculation here based on hardware stats.
    size_t chunk_count_left = _sort_merge_join.input_table_left()->chunk_count();
    size_t chunk_count_right = _sort_merge_join.input_table_right()->chunk_count();
    return static_cast<size_t>(
        std::pow(2, std::floor(std::log2(std::max({size_t{1}, chunk_count_left, chunk_count_right})))));
  }

  /**
  * Gets the table position corresponding to the end of the table, i.e. the last entry of the last cluster.
  **/
  static TablePosition _end_of_table(std::unique_ptr<MaterializedSegmentList<T>>& table) {
    DebugAssert(!table->empty(), "table has no chunks");
    auto last_cluster = table->size() - 1;
    return TablePosition(last_cluster, (*table)[last_cluster]->size());
  }

  /**
  * Represents the result of a value comparison.
  **/
  enum class CompareResult { Less, Greater, Equal };

  /**
  * Performs the join for two runs of a specified cluster.
  * A run is a series of rows in a cluster with the same value.
  **/
  void _join_runs(TableRange left_run, TableRange right_run, CompareResult compare_result,
                  std::optional<MultiPredicateJoinEvaluator>& multi_predicate_join_evaluator) {
    size_t cluster_number = left_run.start.cluster;
    switch (_primary_predicate_condition) {
      case PredicateCondition::Equals:
        if (compare_result == CompareResult::Equal) {
          _emit_qualified_combinations(cluster_number, left_run, right_run, multi_predicate_join_evaluator);
        } else if (compare_result == CompareResult::Less) {
          if (_mode == JoinMode::Left || _mode == JoinMode::FullOuter) {
            _emit_right_primary_null_combinations(cluster_number, left_run);
          }
        } else if (compare_result == CompareResult::Greater) {
          if (_mode == JoinMode::Right || _mode == JoinMode::FullOuter) {
            _emit_left_primary_null_combinations(cluster_number, right_run);
          }
        }
        break;
      case PredicateCondition::NotEquals:
        if (compare_result == CompareResult::Greater) {
          _emit_qualified_combinations(cluster_number, left_run.start.to(_end_of_left_table), right_run,
                                       multi_predicate_join_evaluator);
        } else if (compare_result == CompareResult::Equal) {
          _emit_qualified_combinations(cluster_number, left_run.end.to(_end_of_left_table), right_run,
                                       multi_predicate_join_evaluator);
          _emit_qualified_combinations(cluster_number, left_run, right_run.end.to(_end_of_right_table),
                                       multi_predicate_join_evaluator);
        } else if (compare_result == CompareResult::Less) {
          _emit_qualified_combinations(cluster_number, left_run, right_run.start.to(_end_of_right_table),
                                       multi_predicate_join_evaluator);
        }
        break;
      case PredicateCondition::GreaterThan:
        if (compare_result == CompareResult::Greater) {
          _emit_qualified_combinations(cluster_number, left_run.start.to(_end_of_left_table), right_run,
                                       multi_predicate_join_evaluator);
        } else if (compare_result == CompareResult::Equal) {
          _emit_qualified_combinations(cluster_number, left_run.end.to(_end_of_left_table), right_run,
                                       multi_predicate_join_evaluator);
        }
        break;
      case PredicateCondition::GreaterThanEquals:
        if (compare_result == CompareResult::Greater || compare_result == CompareResult::Equal) {
          _emit_qualified_combinations(cluster_number, left_run.start.to(_end_of_left_table), right_run,
                                       multi_predicate_join_evaluator);
        }
        break;
      case PredicateCondition::LessThan:
        if (compare_result == CompareResult::Less) {
          _emit_qualified_combinations(cluster_number, left_run, right_run.start.to(_end_of_right_table),
                                       multi_predicate_join_evaluator);
        } else if (compare_result == CompareResult::Equal) {
          _emit_qualified_combinations(cluster_number, left_run, right_run.end.to(_end_of_right_table),
                                       multi_predicate_join_evaluator);
        }
        break;
      case PredicateCondition::LessThanEquals:
        if (compare_result == CompareResult::Less || compare_result == CompareResult::Equal) {
          _emit_qualified_combinations(cluster_number, left_run, right_run.start.to(_end_of_right_table),
                                       multi_predicate_join_evaluator);
        }
        break;
      default:
        throw std::logic_error("Unknown PredicateCondition");
    }
  }

  /**
  * Emits a combination of a left row id and a right row id to the join output.
  **/
  void _emit_combination(size_t output_cluster, RowID left_row_id, RowID right_row_id) {
    _output_pos_lists_left[output_cluster]->push_back(left_row_id);
    _output_pos_lists_right[output_cluster]->push_back(right_row_id);
  }

  /**
    * Emits all the combinations of row ids from the left table range and the right table range to the join output
    * where also the secondary predicates are satisfied.
    **/
  void _emit_qualified_combinations(size_t output_cluster, TableRange left_range, TableRange right_range,
                                    std::optional<MultiPredicateJoinEvaluator>& multi_predicate_join_evaluator) {
    if (multi_predicate_join_evaluator) {
      if (_mode == JoinMode::Inner) {
        _emit_combinations_multi_predicated_inner(output_cluster, left_range, right_range,
                                                  *multi_predicate_join_evaluator);
      } else if (_mode == JoinMode::Left) {
        _emit_combinations_multi_predicated_left_outer(output_cluster, left_range, right_range,
                                                       *multi_predicate_join_evaluator);
      } else if (_mode == JoinMode::Right) {
        _emit_combinations_multi_predicated_right_outer(output_cluster, left_range, right_range,
                                                        *multi_predicate_join_evaluator);
      } else if (_mode == JoinMode::FullOuter) {
        _emit_combinations_multi_predicated_full_outer(output_cluster, left_range, right_range,
                                                       *multi_predicate_join_evaluator);
      }
    } else {
      // no secondary join predicates
      left_range.for_every_row_id(_sorted_left_table, [&](RowID left_row_id) {
        right_range.for_every_row_id(_sorted_right_table, [&](RowID right_row_id) {
          _emit_combination(output_cluster, left_row_id, right_row_id);
        });
      });
    }
  }

  /**
   * Only for multi predicated inner joins.
   * Emits all the combinations of row ids from the left table range and the right table range to the join output
   * where the secondary predicates are satisfied.
   **/
  void _emit_combinations_multi_predicated_inner(size_t output_cluster, TableRange left_range, TableRange right_range,
                                                 MultiPredicateJoinEvaluator& multi_predicate_join_evaluator) {
    left_range.for_every_row_id(_sorted_left_table, [&](RowID left_row_id) {
      right_range.for_every_row_id(_sorted_right_table, [&](RowID right_row_id) {
        if (multi_predicate_join_evaluator.satisfies_all_predicates(left_row_id, right_row_id)) {
          _emit_combination(output_cluster, left_row_id, right_row_id);
        }
      });
    });
  }

  /**
  * Only for multi predicated left outer joins.
  * Emits all the combinations of row ids from the left table range and the right table range to the join output
  * where the secondary predicates are satisfied.
  * For a left row id without a match, the combination [left row id|NULL row id] is emitted.
  **/
  void _emit_combinations_multi_predicated_left_outer(size_t output_cluster, TableRange left_range,
                                                      TableRange right_range,
                                                      MultiPredicateJoinEvaluator& multi_predicate_join_evaluator) {
    if (_primary_predicate_condition == PredicateCondition::Equals) {
      left_range.for_every_row_id(_sorted_left_table, [&](RowID left_row_id) {
        bool left_row_id_matched = false;
        right_range.for_every_row_id(_sorted_right_table, [&](RowID right_row_id) {
          if (multi_predicate_join_evaluator.satisfies_all_predicates(left_row_id, right_row_id)) {
            _emit_combination(output_cluster, left_row_id, right_row_id);
            left_row_id_matched = true;
          }
        });
        if (!left_row_id_matched) {
          _emit_combination(output_cluster, left_row_id, NULL_ROW_ID);
        }
      });
    } else {
      // primary predicate is <, <=, >, or >=
      left_range.for_every_row_id(_sorted_left_table, [&](RowID left_row_id) {
        _left_row_ids_emitted.emplace(left_row_id, false);
        right_range.for_every_row_id(_sorted_right_table, [&](RowID right_row_id) {
          if (multi_predicate_join_evaluator.satisfies_all_predicates(left_row_id, right_row_id)) {
            _emit_combination(output_cluster, left_row_id, right_row_id);
            _left_row_ids_emitted[left_row_id] = true;
          }
        });
      });
    }
  }

  /**
    * Only for multi predicated right outer joins.
    * Emits all the combinations of row ids from the left table range and the right table range to the join output
    * where the secondary predicates are satisfied.
    * For a right row id without a match, the combination [NULL row id|right row id] is emitted.
    **/
  void _emit_combinations_multi_predicated_right_outer(size_t output_cluster, TableRange left_range,
                                                       TableRange right_range,
                                                       MultiPredicateJoinEvaluator& multi_predicate_join_evaluator) {
    if (_primary_predicate_condition == PredicateCondition::Equals) {
      right_range.for_every_row_id(_sorted_right_table, [&](RowID right_row_id) {
        bool right_row_id_matched = false;
        left_range.for_every_row_id(_sorted_left_table, [&](RowID left_row_id) {
          if (multi_predicate_join_evaluator.satisfies_all_predicates(left_row_id, right_row_id)) {
            _emit_combination(output_cluster, left_row_id, right_row_id);
            right_row_id_matched = true;
          }
        });
        if (!right_row_id_matched) {
          _emit_combination(output_cluster, NULL_ROW_ID, right_row_id);
        }
      });
    } else {
      // primary predicate is <, <=, >, or >=
      right_range.for_every_row_id(_sorted_right_table, [&](RowID right_row_id) {
        _right_row_ids_emitted.emplace(right_row_id, false);
        left_range.for_every_row_id(_sorted_left_table, [&](RowID left_row_id) {
          if (multi_predicate_join_evaluator.satisfies_all_predicates(left_row_id, right_row_id)) {
            _emit_combination(output_cluster, left_row_id, right_row_id);
            _right_row_ids_emitted[right_row_id] = true;
          }
        });
      });
    }
  }

  /**
    * Only for multi predicated full outer joins.
    * Emits all the combinations of row ids from the left table range and the right table range to the join output
    * where the secondary predicates are satisfied.
    * For a left row id without a match, the combination [right row id|NULL row id] is emitted.
    * For a right row id without a match, the combination [NULL row id|right row id] is emitted.
    **/
  void _emit_combinations_multi_predicated_full_outer(size_t output_cluster, TableRange left_range,
                                                      TableRange right_range,
                                                      MultiPredicateJoinEvaluator& multi_predicate_join_evaluator) {
    if (_primary_predicate_condition == PredicateCondition::Equals) {
      std::set<RowID> matched_right_row_ids;

      left_range.for_every_row_id(_sorted_left_table, [&](RowID left_row_id) {
        bool left_row_id_matched = false;
        right_range.for_every_row_id(_sorted_right_table, [&](RowID right_row_id) {
          if (multi_predicate_join_evaluator.satisfies_all_predicates(left_row_id, right_row_id)) {
            _emit_combination(output_cluster, left_row_id, right_row_id);
            left_row_id_matched = true;
            matched_right_row_ids.insert(right_row_id);
          }
        });
        if (!left_row_id_matched) {
          _emit_combination(output_cluster, left_row_id, NULL_ROW_ID);
        }
      });
      // add null value combinations for right row ids that have no match.
      right_range.for_every_row_id(_sorted_right_table, [&](RowID right_row_id) {
        // right_row_ids_with_match has no key `right_row_id`
        if (matched_right_row_ids.count(right_row_id) == 0) {
          _emit_combination(output_cluster, NULL_ROW_ID, right_row_id);
        }
      });
    } else {
      left_range.for_every_row_id(_sorted_left_table, [&](RowID left_row_id) {
        // If left_row_id not yet in _left_row_ids_emitted, this initializes it to false
        _left_row_ids_emitted[left_row_id];
        right_range.for_every_row_id(_sorted_right_table, [&](RowID right_row_id) {
          // If right_row_id not yet in _right_row_id_has_match, this initializes it to false
          _right_row_ids_emitted[right_row_id];
          if (multi_predicate_join_evaluator.satisfies_all_predicates(left_row_id, right_row_id)) {
            _emit_combination(output_cluster, left_row_id, right_row_id);
            _left_row_ids_emitted[left_row_id] = true;
            _right_row_ids_emitted[right_row_id] = true;
          }
        });
      });
    }
  }

  /**
  * Emits all combinations of row ids from the left table range and a NULL value on the right side
  * (regarding the primary predicate) to the join output.
  **/
  void _emit_right_primary_null_combinations(size_t output_cluster, TableRange left_range) {
    left_range.for_every_row_id(
        _sorted_left_table, [&](RowID left_row_id) { _emit_combination(output_cluster, left_row_id, NULL_ROW_ID); });
  }

  /**
  * Emits all combinations of row ids from the right table range and a NULL value on the left side
  * (regarding the primary predicate) to the join output.
  **/
  void _emit_left_primary_null_combinations(size_t output_cluster, TableRange right_range) {
    right_range.for_every_row_id(
        _sorted_right_table, [&](RowID right_row_id) { _emit_combination(output_cluster, NULL_ROW_ID, right_row_id); });
  }

  /**
  * Determines the length of the run starting at start_index in the values vector.
  * A run is a series of the same value.
  **/
  size_t _run_length(size_t start_index, std::shared_ptr<MaterializedSegment<T>> values) {
    if (start_index >= values->size()) {
      return 0;
    }

    auto start_position = values->begin() + start_index;
    auto result = std::upper_bound(start_position, values->end(), *start_position,
                                   [](const auto& a, const auto& b) { return a.value < b.value; });

    return result - start_position;
  }

  /**
  * Compares two values and creates a comparison result.
  **/
  CompareResult _compare(T left, T right) {
    if (left < right) {
      return CompareResult::Less;
    } else if (left == right) {
      return CompareResult::Equal;
    } else {
      return CompareResult::Greater;
    }
  }

  /**
  * Performs the join on a single cluster. Runs of entries with the same value are identified and handled together.
  * This constitutes the merge phase of the join. The output combinations of row ids are determined by _join_runs.
  **/
  void _join_cluster(size_t cluster_number,
                     std::optional<MultiPredicateJoinEvaluator>& multi_predicate_join_evaluator) {
    auto& left_cluster = (*_sorted_left_table)[cluster_number];
    auto& right_cluster = (*_sorted_right_table)[cluster_number];

    size_t left_run_start = 0;
    size_t right_run_start = 0;

    auto left_run_end = left_run_start + _run_length(left_run_start, left_cluster);
    auto right_run_end = right_run_start + _run_length(right_run_start, right_cluster);

    const size_t left_size = left_cluster->size();
    const size_t right_size = right_cluster->size();

    while (left_run_start < left_size && right_run_start < right_size) {
      auto& left_value = (*left_cluster)[left_run_start].value;
      auto& right_value = (*right_cluster)[right_run_start].value;

      auto compare_result = _compare(left_value, right_value);

      TableRange left_run(cluster_number, left_run_start, left_run_end);
      TableRange right_run(cluster_number, right_run_start, right_run_end);
      _join_runs(left_run, right_run, compare_result, multi_predicate_join_evaluator);

      // Advance to the next run on the smaller side or both if equal
      if (compare_result == CompareResult::Equal) {
        // Advance both runs
        left_run_start = left_run_end;
        right_run_start = right_run_end;
        left_run_end = left_run_start + _run_length(left_run_start, left_cluster);
        right_run_end = right_run_start + _run_length(right_run_start, right_cluster);
      } else if (compare_result == CompareResult::Less) {
        // Advance the left run
        left_run_start = left_run_end;
        left_run_end = left_run_start + _run_length(left_run_start, left_cluster);
      } else {
        // Advance the right run
        right_run_start = right_run_end;
        right_run_end = right_run_start + _run_length(right_run_start, right_cluster);
      }
    }

    // Join the rest of the unfinished side, which is relevant for outer joins and non-equi joins
    auto right_rest = TableRange(cluster_number, right_run_start, right_size);
    auto left_rest = TableRange(cluster_number, left_run_start, left_size);
    if (left_run_start < left_size) {
      _join_runs(left_rest, right_rest, CompareResult::Less, multi_predicate_join_evaluator);
    } else if (right_run_start < right_size) {
      _join_runs(left_rest, right_rest, CompareResult::Greater, multi_predicate_join_evaluator);
    }
  }

  /**
  * Determines the smallest value in a sorted materialized table.
  **/
  T& _table_min_value(std::unique_ptr<MaterializedSegmentList<T>>& sorted_table) {
    DebugAssert(_primary_predicate_condition != PredicateCondition::Equals,
                "Complete table order is required for _table_min_value() which is only available in the non-equi case");
    DebugAssert(!sorted_table->empty(), "Sorted table has no partitions");

    for (const auto& partition : *sorted_table) {
      if (!partition->empty()) {
        return (*partition)[0].value;
      }
    }

    Fail("Every partition is empty");
  }

  /**
  * Determines the largest value in a sorted materialized table.
  **/
  T& _table_max_value(std::unique_ptr<MaterializedSegmentList<T>>& sorted_table) {
    DebugAssert(_primary_predicate_condition != PredicateCondition::Equals,
                "The table needs to be sorted for _table_max_value() which is only the case in the non-equi case");
    DebugAssert(!sorted_table->empty(), "Sorted table is empty");

    for (size_t partition_id = sorted_table->size() - 1; partition_id < sorted_table->size(); --partition_id) {
      if (!(*sorted_table)[partition_id]->empty()) {
        return (*sorted_table)[partition_id]->back().value;
      }
    }

    Fail("Every partition is empty");
  }

  /**
  * Looks for the first value in a sorted materialized table that fulfills the specified condition.
  * Returns the TablePosition of this element and whether a satisfying element has been found.
  **/
  template <typename Function>
  std::optional<TablePosition> _first_value_that_satisfies(std::unique_ptr<MaterializedSegmentList<T>>& sorted_table,
                                                           Function condition) {
    for (size_t partition_id = 0; partition_id < sorted_table->size(); ++partition_id) {
      auto partition = (*sorted_table)[partition_id];
      if (!partition->empty() && condition(partition->back().value)) {
        for (size_t index = 0; index < partition->size(); ++index) {
          if (condition((*partition)[index].value)) {
            return TablePosition(partition_id, index);
          }
        }
      }
    }

    return {};
  }

  /**
  * Looks for the first value in a sorted materialized table that fulfills the specified condition, but searches
  * the table in reverse order. Returns the TablePosition of this element, and a satisfying element has been found.
  **/
  template <typename Function>
  std::optional<TablePosition> _first_value_that_satisfies_reverse(
      std::unique_ptr<MaterializedSegmentList<T>>& sorted_table, Function condition) {
    for (size_t partition_id = sorted_table->size() - 1; partition_id < sorted_table->size(); --partition_id) {
      auto partition = (*sorted_table)[partition_id];
      if (!partition->empty() && condition((*partition)[0].value)) {
        for (size_t index = partition->size() - 1; index < partition->size(); --index) {
          if (condition((*partition)[index].value)) {
            return TablePosition(partition_id, index + 1);
          }
        }
      }
    }

    return {};
  }

  /**
  * Adds the rows without matches for right outer joins for non-equi operators (<, <=, >, >=).
  * This method adds those rows from the right table to the output that do not find a join partner.
  * The outer join for the equality operator is handled in _join_runs instead.
  **/
  void _right_outer_non_equi_join() {
    auto end_of_right_table = _end_of_table(_sorted_right_table);

    if (_sort_merge_join.input_table_left()->row_count() == 0) {
      _emit_left_primary_null_combinations(0, TablePosition(0, 0).to(end_of_right_table));
      return;
    }

    auto& left_min_value = _table_min_value(_sorted_left_table);
    auto& left_max_value = _table_max_value(_sorted_left_table);

    auto unmatched_range = std::optional<TableRange>{};

    if (_primary_predicate_condition == PredicateCondition::LessThan) {
      // Look for the first right value that is bigger than the smallest left value.
      auto result =
          _first_value_that_satisfies(_sorted_right_table, [&](const T& value) { return value > left_min_value; });
      if (result) {
        unmatched_range = TablePosition(0, 0).to(*result);
      }
    } else if (_primary_predicate_condition == PredicateCondition::LessThanEquals) {
      // Look for the first right value that is bigger or equal to the smallest left value.
      auto result =
          _first_value_that_satisfies(_sorted_right_table, [&](const T& value) { return value >= left_min_value; });
      if (result) {
        unmatched_range = TablePosition(0, 0).to(*result);
      }
    } else if (_primary_predicate_condition == PredicateCondition::GreaterThan) {
      // Look for the first right value that is smaller than the biggest left value.
      auto result = _first_value_that_satisfies_reverse(_sorted_right_table,
                                                        [&](const T& value) { return value < left_max_value; });
      if (result) {
        unmatched_range = (*result).to(end_of_right_table);
      }
    } else if (_primary_predicate_condition == PredicateCondition::GreaterThanEquals) {
      // Look for the first right value that is smaller or equal to the biggest left value.
      auto result = _first_value_that_satisfies_reverse(_sorted_right_table,
                                                        [&](const T& value) { return value <= left_max_value; });
      if (result) {
        unmatched_range = (*result).to(end_of_right_table);
      }
    }

    if (unmatched_range) {
      _emit_left_primary_null_combinations(0, *unmatched_range);
      unmatched_range->for_every_row_id(_sorted_right_table, [&](RowID right_row_id) {
        // Mark as emitted so that it doesn't get emitted again below
        _right_row_ids_emitted[right_row_id] = true;
      });
    }

    // Add null-combinations for right row ids where the primary predicate was satisfied but the
    // secondary predicates were not.
    for (const auto& right_row_id : _right_row_ids_emitted) {
      if (!right_row_id.second) {
        _emit_combination(0, NULL_ROW_ID, right_row_id.first);
      }
    }
  }

  /**
    * Adds the rows without matches for left outer joins for non-equi operators (<, <=, >, >=).
    * This method adds those rows from the left table to the output that do not find a join partner.
    * The outer join for the equality operator is handled in _join_runs instead.
    **/
  void _left_outer_non_equi_join() {
    auto end_of_left_table = _end_of_table(_sorted_left_table);

    if (_sort_merge_join.input_table_right()->row_count() == 0) {
      _emit_right_primary_null_combinations(0, TablePosition(0, 0).to(end_of_left_table));
      return;
    }

    auto& right_min_value = _table_min_value(_sorted_right_table);
    auto& right_max_value = _table_max_value(_sorted_right_table);

    auto unmatched_range = std::optional<TableRange>{};

    if (_primary_predicate_condition == PredicateCondition::LessThan) {
      // Look for the last left value that is smaller than the biggest right value.
      auto result = _first_value_that_satisfies_reverse(_sorted_left_table,
                                                        [&](const T& value) { return value < right_max_value; });
      if (result) {
        unmatched_range = (*result).to(end_of_left_table);
      }
    } else if (_primary_predicate_condition == PredicateCondition::LessThanEquals) {
      // Look for the last left value that is smaller or equal than the biggest right value.
      auto result = _first_value_that_satisfies_reverse(_sorted_left_table,
                                                        [&](const T& value) { return value <= right_max_value; });
      if (result) {
        unmatched_range = (*result).to(end_of_left_table);
      }
    } else if (_primary_predicate_condition == PredicateCondition::GreaterThan) {
      // Look for the first left value that is bigger than the smallest right value.
      auto result =
          _first_value_that_satisfies(_sorted_left_table, [&](const T& value) { return value > right_min_value; });
      if (result) {
        unmatched_range = TablePosition(0, 0).to(*result);
      }
    } else if (_primary_predicate_condition == PredicateCondition::GreaterThanEquals) {
      // Look for the first left value that is bigger or equal to the smallest right value.
      auto result =
          _first_value_that_satisfies(_sorted_left_table, [&](const T& value) { return value >= right_min_value; });
      if (result) {
        unmatched_range = TablePosition(0, 0).to(*result);
      }
    }

    if (unmatched_range) {
      _emit_right_primary_null_combinations(0, *unmatched_range);
      unmatched_range->for_every_row_id(_sorted_left_table, [&](RowID left_row_id) {
        // Mark as emitted so that it doesn't get emitted again below
        _left_row_ids_emitted[left_row_id] = true;
      });
    }

    // Add null-combinations for left row ids where the primary predicate was satisfied but the
    // secondary predicates were not.
    for (const auto& left_row_id : _left_row_ids_emitted) {
      if (!left_row_id.second) {
        _emit_combination(0, left_row_id.first, NULL_ROW_ID);
      }
    }
  }

  /**
  * Performs the join on all clusters in parallel.
  **/
  void _perform_join() {
    std::vector<std::shared_ptr<AbstractTask>> jobs;

    // Parallel join for each cluster
    for (size_t cluster_number = 0; cluster_number < _cluster_count; ++cluster_number) {
      // Create output position lists
      _output_pos_lists_left[cluster_number] = std::make_shared<PosList>();
      _output_pos_lists_right[cluster_number] = std::make_shared<PosList>();

      // Avoid empty jobs for inner equi joins
      if (_mode == JoinMode::Inner && _primary_predicate_condition == PredicateCondition::Equals) {
        if ((*_sorted_left_table)[cluster_number]->empty() || (*_sorted_right_table)[cluster_number]->empty()) {
          continue;
        }
      }

      jobs.push_back(std::make_shared<JobTask>([this, cluster_number] {
        // Accessors are not thread-safe, so we create one evaluator per job
        std::optional<MultiPredicateJoinEvaluator> multi_predicate_join_evaluator;
        if (!_secondary_join_predicates.empty()) {
          multi_predicate_join_evaluator.emplace(*_sort_merge_join._input_left->get_output(),
                                                 *_sort_merge_join.input_right()->get_output(), _mode,
                                                 _secondary_join_predicates);
        }

        this->_join_cluster(cluster_number, multi_predicate_join_evaluator);
      }));
      jobs.back()->schedule();
    }

    CurrentScheduler::wait_for_tasks(jobs);

    // The outer joins for the non-equi cases
    // Note: Equi outer joins can be integrated into the main algorithm, while these can not.
    if ((_mode == JoinMode::Left || _mode == JoinMode::FullOuter) &&
        _primary_predicate_condition != PredicateCondition::Equals) {
      _left_outer_non_equi_join();
    }
    if ((_mode == JoinMode::Right || _mode == JoinMode::FullOuter) &&
        _primary_predicate_condition != PredicateCondition::Equals) {
      _right_outer_non_equi_join();
    }
  }

  /**
  * Concatenates a vector of pos lists into a single new pos list.
  **/
  std::shared_ptr<PosList> _concatenate_pos_lists(std::vector<std::shared_ptr<PosList>>& pos_lists) {
    auto output = std::make_shared<PosList>();

    // Determine the required space
    size_t total_size = 0;
    for (auto& pos_list : pos_lists) {
      total_size += pos_list->size();
    }

    // Move the entries over the output pos list
    output->reserve(total_size);
    for (auto& pos_list : pos_lists) {
      output->insert(output->end(), pos_list->begin(), pos_list->end());
    }

    return output;
  }

  /**
  * Adds the segments from an input table to the output table
  **/
  void _add_output_segments(Segments& output_segments, std::shared_ptr<const Table> input_table,
                            std::shared_ptr<const PosList> pos_list) {
    auto column_count = input_table->column_count();
    for (ColumnID column_id{0}; column_id < column_count; ++column_id) {
      // Add the segment data (in the form of a poslist)
      if (input_table->type() == TableType::References) {
        // Create a pos_list referencing the original segment instead of the reference segment
        auto new_pos_list = _dereference_pos_list(input_table, column_id, pos_list);

        if (input_table->chunk_count() > 0) {
          const auto base_segment = input_table->get_chunk(ChunkID{0})->get_segment(column_id);
          const auto ref_segment = std::dynamic_pointer_cast<const ReferenceSegment>(base_segment);

          auto new_ref_segment = std::make_shared<ReferenceSegment>(ref_segment->referenced_table(),
                                                                    ref_segment->referenced_column_id(), new_pos_list);
          output_segments.push_back(new_ref_segment);
        } else {
          // If there are no Chunks in the input_table, we can't deduce the Table that input_table is referencing to.
          // pos_list will contain only NULL_ROW_IDs anyway, so it doesn't matter which Table the ReferenceSegment that
          // we output is referencing. HACK, but works fine: we create a dummy table and let the ReferenceSegment ref
          // it.
          const auto dummy_table = Table::create_dummy_table(input_table->column_definitions());
          output_segments.push_back(std::make_shared<ReferenceSegment>(dummy_table, column_id, pos_list));
        }
      } else {
        auto new_ref_segment = std::make_shared<ReferenceSegment>(input_table, column_id, pos_list);
        output_segments.push_back(new_ref_segment);
      }
    }
  }

  /**
  * Turns a pos list that is pointing to reference segment entries into a pos list pointing to the original table.
  * This is done because there should not be any reference segments referencing reference segments.
  **/
  std::shared_ptr<PosList> _dereference_pos_list(const std::shared_ptr<const Table>& input_table, ColumnID column_id,
                                                 const std::shared_ptr<const PosList>& pos_list) {
    // Get all the input pos lists so that we only have to pointer cast the segments once
    auto input_pos_lists = std::vector<std::shared_ptr<const PosList>>();
    for (ChunkID chunk_id{0}; chunk_id < input_table->chunk_count(); ++chunk_id) {
      auto base_segment = input_table->get_chunk(chunk_id)->get_segment(column_id);
      auto reference_segment = std::dynamic_pointer_cast<const ReferenceSegment>(base_segment);
      input_pos_lists.push_back(reference_segment->pos_list());
    }

    // Get the row ids that are referenced
    auto new_pos_list = std::make_shared<PosList>();
    for (const auto& row : *pos_list) {
      if (row.is_null()) {
        new_pos_list->push_back(NULL_ROW_ID);
      } else {
        new_pos_list->push_back((*input_pos_lists[row.chunk_id])[row.chunk_offset]);
      }
    }

    return new_pos_list;
  }

 public:
  /**
  * Executes the SortMergeJoin operator.
  **/
  std::shared_ptr<const Table> _on_execute() override {
    bool include_null_left = (_mode == JoinMode::Left || _mode == JoinMode::FullOuter);
    bool include_null_right = (_mode == JoinMode::Right || _mode == JoinMode::FullOuter);
    auto radix_clusterer = RadixClusterSort<T>(
        _sort_merge_join.input_table_left(), _sort_merge_join.input_table_right(),
        _sort_merge_join._primary_predicate.column_ids, _primary_predicate_condition == PredicateCondition::Equals,
        include_null_left, include_null_right, _cluster_count);
    // Sort and cluster the input tables
    auto sort_output = radix_clusterer.execute();
    _sorted_left_table = std::move(sort_output.clusters_left);
    _sorted_right_table = std::move(sort_output.clusters_right);
    _null_rows_left = std::move(sort_output.null_rows_left);
    _null_rows_right = std::move(sort_output.null_rows_right);
    _end_of_left_table = _end_of_table(_sorted_left_table);
    _end_of_right_table = _end_of_table(_sorted_right_table);

    _perform_join();

    // merge the pos lists into single pos lists
    auto output_left = _concatenate_pos_lists(_output_pos_lists_left);
    auto output_right = _concatenate_pos_lists(_output_pos_lists_right);

    // Add the outer join rows which had a null value in their join column
    if (include_null_left) {
      for (auto row_id_left : *_null_rows_left) {
        output_left->push_back(row_id_left);
        output_right->push_back(NULL_ROW_ID);
      }
    }
    if (include_null_right) {
      for (auto row_id_right : *_null_rows_right) {
        output_left->push_back(NULL_ROW_ID);
        output_right->push_back(row_id_right);
      }
    }

    // Add the segments from both input tables to the output
    Segments output_segments;
    _add_output_segments(output_segments, _sort_merge_join.input_table_left(), output_left);
    _add_output_segments(output_segments, _sort_merge_join.input_table_right(), output_right);

    // Build the output_table with one Chunk
    return _sort_merge_join._build_output_table({std::make_shared<Chunk>(output_segments)});
  }
};

}  // namespace opossum<|MERGE_RESOLUTION|>--- conflicted
+++ resolved
@@ -25,18 +25,10 @@
 * TODO(anyone): Choose an appropriate number of clusters.
 **/
 
-<<<<<<< HEAD
-bool JoinSortMerge::supports(JoinMode join_mode, PredicateCondition predicate_condition, DataType left_data_type,
-                             DataType right_data_type, bool secondary_predicates) {
-  return (predicate_condition != PredicateCondition::NotEquals || join_mode == JoinMode::Inner) &&
-         left_data_type == right_data_type && join_mode != JoinMode::Semi && join_mode != JoinMode::AntiNullAsTrue &&
-         join_mode != JoinMode::AntiNullAsFalse;
-=======
 bool JoinSortMerge::supports(const JoinConfiguration config) {
   return (config.predicate_condition != PredicateCondition::NotEquals || config.join_mode == JoinMode::Inner) &&
          config.left_data_type == config.right_data_type && config.join_mode != JoinMode::Semi &&
          config.join_mode != JoinMode::AntiNullAsTrue && config.join_mode != JoinMode::AntiNullAsFalse;
->>>>>>> 9b21e558
 }
 
 /**
@@ -64,17 +56,10 @@
 void JoinSortMerge::_on_set_parameters(const std::unordered_map<ParameterID, AllTypeVariant>& parameters) {}
 
 std::shared_ptr<const Table> JoinSortMerge::_on_execute() {
-<<<<<<< HEAD
-  Assert(supports(_mode, _primary_predicate.predicate_condition,
-                  input_table_left()->column_data_type(_primary_predicate.column_ids.first),
-                  input_table_right()->column_data_type(_primary_predicate.column_ids.second),
-                  !_secondary_predicates.empty()),
-=======
   Assert(supports({_mode, _primary_predicate.predicate_condition,
                    input_table_left()->column_data_type(_primary_predicate.column_ids.first),
                    input_table_right()->column_data_type(_primary_predicate.column_ids.second),
                    !_secondary_predicates.empty(), input_table_left()->type(), input_table_right()->type()}),
->>>>>>> 9b21e558
          "JoinSortMerge doesn't support these parameters");
 
   // Check column types
