--- conflicted
+++ resolved
@@ -633,11 +633,7 @@
     bool include_null_right = (_mode == JoinMode::Right || _mode == JoinMode::Outer);
     auto radix_clusterer = RadixClusterSort<T>(
         _sort_merge_join._input_table_left(), _sort_merge_join._input_table_right(), _sort_merge_join._column_ids,
-<<<<<<< HEAD
-        _op == ScanType::OpEquals, include_null_left, include_null_right, _cluster_count);
-=======
         _op == ScanType::Equals, include_null_left, include_null_right, _cluster_count);
->>>>>>> 8b0407da
     // Sort and cluster the input tables
     auto sort_output = radix_clusterer.execute();
     _sorted_left_table = std::move(sort_output.clusters_left);
