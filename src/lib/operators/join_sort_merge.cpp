#include "join_sort_merge.hpp"

#include <algorithm>
#include <map>
#include <memory>
#include <string>
#include <type_traits>
#include <utility>
#include <vector>

#include "join_sort_merge/radix_cluster_sort.hpp"
#include "resolve_type.hpp"
#include "scheduler/abstract_task.hpp"
#include "scheduler/current_scheduler.hpp"
#include "scheduler/job_task.hpp"
#include "storage/column_visitable.hpp"
#include "storage/dictionary_column.hpp"
#include "storage/reference_column.hpp"
#include "storage/value_column.hpp"

namespace opossum {

/**
* TODO(arne.mayer): Outer not-equal join (outer !=)
* TODO(anyone): Choose an appropriate number of clusters.
**/

/**
* The sort merge join performs a join on two input tables on specific join columns. For usage notes, see the
* join_sort_merge.hpp. This is how the join works:
* -> The input tables are materialized and clustered to a specified amount of clusters.
*    /utils/radix_cluster_sort.hpp for more info on the clustering phase.
* -> The join is performed per cluster. For the joining phase, runs of entries with the same value are identified
*    and handled at once. If a join-match is identified, the corresponding row_ids are noted for the output.
* -> Using the join result, the output table is built using pos lists referencing the original tables.
**/
JoinSortMerge::JoinSortMerge(const std::shared_ptr<const AbstractOperator> left,
                             const std::shared_ptr<const AbstractOperator> right, const JoinMode mode,
<<<<<<< HEAD
                             const JoinColumnIDs& column_ids, const ScanType op)
=======
                             const ColumnIDPair& column_ids, const PredicateCondition op)
>>>>>>> 9da0d9f3
    : AbstractJoinOperator(left, right, mode, column_ids, op) {
  // Validate the parameters
  DebugAssert(mode != JoinMode::Cross, "This operator does not support cross joins.");
  DebugAssert(left != nullptr, "The left input operator is null.");
  DebugAssert(right != nullptr, "The right input operator is null.");
  DebugAssert(op == PredicateCondition::Equals || op == PredicateCondition::LessThan ||
                  op == PredicateCondition::GreaterThan || op == PredicateCondition::LessThanEquals ||
                  op == PredicateCondition::GreaterThanEquals || op == PredicateCondition::NotEquals,
              "Unsupported scan type");
  DebugAssert(op != PredicateCondition::NotEquals || mode == JoinMode::Inner,
              "Outer joins are not implemented for not-equals joins.");
}

std::shared_ptr<AbstractOperator> JoinSortMerge::recreate(const std::vector<AllParameterVariant>& args) const {
  return std::make_shared<JoinSortMerge>(_input_left->recreate(args), _input_right->recreate(args), _mode, _column_ids,
                                         _predicate_condition);
}

std::shared_ptr<const Table> JoinSortMerge::_on_execute() {
  // Check column types
  const auto& left_column_type = _input_table_left()->column_type(_column_ids.first);
  DebugAssert(left_column_type == _input_table_right()->column_type(_column_ids.second),
              "Left and right column types do not match. The sort merge join requires matching column types");

  // Create implementation to compute the join result
  _impl = make_unique_by_data_type<AbstractJoinOperatorImpl, JoinSortMergeImpl>(
      left_column_type, *this, _column_ids.first, _column_ids.second, _predicate_condition, _mode);

  return _impl->_on_execute();
}

void JoinSortMerge::_on_cleanup() { _impl.reset(); }

const std::string JoinSortMerge::name() const { return "JoinSortMerge"; }

/**
** Start of implementation.
**/
template <typename T>
class JoinSortMerge::JoinSortMergeImpl : public AbstractJoinOperatorImpl {
 public:
  JoinSortMergeImpl<T>(JoinSortMerge& sort_merge_join, ColumnID left_column_id, ColumnID right_column_id,
                       const PredicateCondition op, JoinMode mode)
      : _sort_merge_join{sort_merge_join},
        _left_column_id{left_column_id},
        _right_column_id{right_column_id},
        _op{op},
        _mode{mode} {
    _cluster_count = _determine_number_of_clusters();
    _output_pos_lists_left.resize(_cluster_count);
    _output_pos_lists_right.resize(_cluster_count);
  }

 protected:
  JoinSortMerge& _sort_merge_join;

  // Contains the materialized sorted input tables
  std::unique_ptr<MaterializedColumnList<T>> _sorted_left_table;
  std::unique_ptr<MaterializedColumnList<T>> _sorted_right_table;

  // Contains the null value row ids if a join column is an outer join column
  std::unique_ptr<PosList> _null_rows_left;
  std::unique_ptr<PosList> _null_rows_right;

  const ColumnID _left_column_id;
  const ColumnID _right_column_id;

  const PredicateCondition _op;
  const JoinMode _mode;

  // the cluster count must be a power of two, i.e. 1, 2, 4, 8, 16, ...
  size_t _cluster_count;

  // Contains the output row ids for each cluster
  std::vector<std::shared_ptr<PosList>> _output_pos_lists_left;
  std::vector<std::shared_ptr<PosList>> _output_pos_lists_right;

  /**
   * The TablePosition is a utility struct that is used to define a specific position in a sorted input table.
  **/
  struct TableRange;
  struct TablePosition {
    TablePosition() {}
    TablePosition(size_t cluster, size_t index) : cluster{cluster}, index{index} {}

    size_t cluster;
    size_t index;

    TableRange to(TablePosition position) { return TableRange(*this, position); }
  };

  TablePosition _end_of_left_table;
  TablePosition _end_of_right_table;

  /**
    * The TableRange is a utility struct that is used to define ranges of rows in a sorted input table spanning from
    * a start position to an end position.
  **/
  struct TableRange {
    TableRange(TablePosition start_position, TablePosition end_position) : start(start_position), end(end_position) {}
    TableRange(size_t cluster, size_t start_index, size_t end_index)
        : start{TablePosition(cluster, start_index)}, end{TablePosition(cluster, end_index)} {}

    TablePosition start;
    TablePosition end;

    // Executes the given action for every row id of the table in this range.
    template <typename F>
    void for_every_row_id(std::unique_ptr<MaterializedColumnList<T>>& table, F action) {
      for (size_t cluster = start.cluster; cluster <= end.cluster; ++cluster) {
        size_t start_index = (cluster == start.cluster) ? start.index : 0;
        size_t end_index = (cluster == end.cluster) ? end.index : (*table)[cluster]->size();
        for (size_t index = start_index; index < end_index; ++index) {
          action((*(*table)[cluster])[index].row_id);
        }
      }
    }
  };

  /**
  * Determines the number of clusters to be used for the join.
  * The number of clusters must be a power of two, i.e. 1, 2, 4, 8, 16...
  * TODO(anyone): How should we determine the number of clusters?
  **/
  size_t _determine_number_of_clusters() {
    // Get the next lower power of two of the bigger chunk number
    // Note: this is only provisional. There should be a reasonable calculation here based on hardware stats.
    size_t chunk_count_left = _sort_merge_join._input_table_left()->chunk_count();
    size_t chunk_count_right = _sort_merge_join._input_table_right()->chunk_count();
    return static_cast<size_t>(std::pow(2, std::floor(std::log2(std::max(chunk_count_left, chunk_count_right)))));
  }

  /**
  * Gets the table position corresponding to the end of the table, i.e. the last entry of the last cluster.
  **/
  static TablePosition _end_of_table(std::unique_ptr<MaterializedColumnList<T>>& table) {
    DebugAssert(table->size() > 0, "table has no chunks");
    auto last_cluster = table->size() - 1;
    return TablePosition(last_cluster, (*table)[last_cluster]->size());
  }

  /**
  * Represents the result of a value comparison.
  **/
  enum class CompareResult { Less, Greater, Equal };

  /**
  * Performs the join for two runs of a specified cluster.
  * A run is a series of rows in a cluster with the same value.
  **/
  void _join_runs(TableRange left_run, TableRange right_run, CompareResult compare_result) {
    size_t cluster_number = left_run.start.cluster;
    switch (_op) {
      case PredicateCondition::Equals:
        if (compare_result == CompareResult::Equal) {
          _emit_all_combinations(cluster_number, left_run, right_run);
        } else if (compare_result == CompareResult::Less) {
          if (_mode == JoinMode::Left || _mode == JoinMode::Outer) {
            _emit_right_null_combinations(cluster_number, left_run);
          }
        } else if (compare_result == CompareResult::Greater) {
          if (_mode == JoinMode::Right || _mode == JoinMode::Outer) {
            _emit_left_null_combinations(cluster_number, right_run);
          }
        }
        break;
      case PredicateCondition::NotEquals:
        if (compare_result == CompareResult::Greater) {
          _emit_all_combinations(cluster_number, left_run.start.to(_end_of_left_table), right_run);
        } else if (compare_result == CompareResult::Equal) {
          _emit_all_combinations(cluster_number, left_run.end.to(_end_of_left_table), right_run);
          _emit_all_combinations(cluster_number, left_run, right_run.end.to(_end_of_right_table));
        } else if (compare_result == CompareResult::Less) {
          _emit_all_combinations(cluster_number, left_run, right_run.start.to(_end_of_right_table));
        }
        break;
      case PredicateCondition::GreaterThan:
        if (compare_result == CompareResult::Greater) {
          _emit_all_combinations(cluster_number, left_run.start.to(_end_of_left_table), right_run);
        } else if (compare_result == CompareResult::Equal) {
          _emit_all_combinations(cluster_number, left_run.end.to(_end_of_left_table), right_run);
        }
        break;
      case PredicateCondition::GreaterThanEquals:
        if (compare_result == CompareResult::Greater || compare_result == CompareResult::Equal) {
          _emit_all_combinations(cluster_number, left_run.start.to(_end_of_left_table), right_run);
        }
        break;
      case PredicateCondition::LessThan:
        if (compare_result == CompareResult::Less) {
          _emit_all_combinations(cluster_number, left_run, right_run.start.to(_end_of_right_table));
        } else if (compare_result == CompareResult::Equal) {
          _emit_all_combinations(cluster_number, left_run, right_run.end.to(_end_of_right_table));
        }
        break;
      case PredicateCondition::LessThanEquals:
        if (compare_result == CompareResult::Less || compare_result == CompareResult::Equal) {
          _emit_all_combinations(cluster_number, left_run, right_run.start.to(_end_of_right_table));
        }
        break;
      default:
        throw std::logic_error("Unknown PredicateCondition");
    }
  }

  /**
  * Emits a combination of a left row id and a right row id to the join output.
  **/
  void _emit_combination(size_t output_cluster, RowID left, RowID right) {
    _output_pos_lists_left[output_cluster]->push_back(left);
    _output_pos_lists_right[output_cluster]->push_back(right);
  }

  /**
  * Emits all the combinations of row ids from the left table range and the right table range to the join output.
  * I.e. the cross product of the ranges is emitted.
  **/
  void _emit_all_combinations(size_t output_cluster, TableRange left_range, TableRange right_range) {
    left_range.for_every_row_id(_sorted_left_table, [&](RowID left_row_id) {
      right_range.for_every_row_id(_sorted_right_table, [&](RowID right_row_id) {
        _emit_combination(output_cluster, left_row_id, right_row_id);
      });
    });
  }

  /**
  * Emits all combinations of row ids from the left table range and a NULL value on the right side to the join output.
  **/
  void _emit_right_null_combinations(size_t output_cluster, TableRange left_range) {
    left_range.for_every_row_id(
        _sorted_left_table, [&](RowID left_row_id) { _emit_combination(output_cluster, left_row_id, NULL_ROW_ID); });
  }

  /**
  * Emits all combinations of row ids from the right table range and a NULL value on the left side to the join output.
  **/
  void _emit_left_null_combinations(size_t output_cluster, TableRange right_range) {
    right_range.for_every_row_id(
        _sorted_right_table, [&](RowID right_row_id) { _emit_combination(output_cluster, NULL_ROW_ID, right_row_id); });
  }

  /**
  * Determines the length of the run starting at start_index in the values vector.
  * A run is a series of the same value.
  **/
  size_t _run_length(size_t start_index, std::shared_ptr<MaterializedColumn<T>> values) {
    if (start_index >= values->size()) {
      return 0;
    }

    auto start_position = values->begin() + start_index;
    auto result = std::upper_bound(start_position, values->end(), *start_position,
                                   [](const auto& a, const auto& b) { return a.value < b.value; });

    return result - start_position;
  }

  /**
  * Compares two values and creates a comparison result.
  **/
  CompareResult _compare(T left, T right) {
    if (left < right) {
      return CompareResult::Less;
    } else if (left == right) {
      return CompareResult::Equal;
    } else {
      return CompareResult::Greater;
    }
  }

  /**
  * Performs the join on a single cluster. Runs of entries with the same value are identified and handled together.
  * This constitutes the merge phase of the join. The output combinations of row ids are determined by _join_runs.
  **/
  void _join_cluster(size_t cluster_number) {
    _output_pos_lists_left[cluster_number] = std::make_shared<PosList>();
    _output_pos_lists_right[cluster_number] = std::make_shared<PosList>();

    auto& left_cluster = (*_sorted_left_table)[cluster_number];
    auto& right_cluster = (*_sorted_right_table)[cluster_number];

    size_t left_run_start = 0;
    size_t right_run_start = 0;

    auto left_run_end = left_run_start + _run_length(left_run_start, left_cluster);
    auto right_run_end = right_run_start + _run_length(right_run_start, right_cluster);

    const size_t left_size = left_cluster->size();
    const size_t right_size = right_cluster->size();

    while (left_run_start < left_size && right_run_start < right_size) {
      auto& left_value = (*left_cluster)[left_run_start].value;
      auto& right_value = (*right_cluster)[right_run_start].value;

      auto compare_result = _compare(left_value, right_value);

      TableRange left_run(cluster_number, left_run_start, left_run_end);
      TableRange right_run(cluster_number, right_run_start, right_run_end);
      _join_runs(left_run, right_run, compare_result);

      // Advance to the next run on the smaller side or both if equal
      if (compare_result == CompareResult::Equal) {
        // Advance both runs
        left_run_start = left_run_end;
        right_run_start = right_run_end;
        left_run_end = left_run_start + _run_length(left_run_start, left_cluster);
        right_run_end = right_run_start + _run_length(right_run_start, right_cluster);
      } else if (compare_result == CompareResult::Less) {
        // Advance the left run
        left_run_start = left_run_end;
        left_run_end = left_run_start + _run_length(left_run_start, left_cluster);
      } else {
        // Advance the right run
        right_run_start = right_run_end;
        right_run_end = right_run_start + _run_length(right_run_start, right_cluster);
      }
    }

    // Join the rest of the unfinished side, which is relevant for outer joins and non-equi joins
    auto right_rest = TableRange(cluster_number, right_run_start, right_size);
    auto left_rest = TableRange(cluster_number, left_run_start, left_size);
    if (left_run_start < left_size) {
      _join_runs(left_rest, right_rest, CompareResult::Less);
    } else if (right_run_start < right_size) {
      _join_runs(left_rest, right_rest, CompareResult::Greater);
    }
  }

  /**
  * Determines the smallest value in a sorted materialized table.
  **/
  T& _table_min_value(std::unique_ptr<MaterializedColumnList<T>>& sorted_table) {
    DebugAssert(
        _op != PredicateCondition::Equals,
        "Complete table order is required for _table_min_value which is only " + "available in the non-equi case");
    DebugAssert(sorted_table->size() > 0, "Sorted table has no partitions");

    for (auto partition : *sorted_table) {
      if (partition->size() > 0) {
        return (*partition)[0].value;
      }
    }

    throw std::logic_error("Every partition is empty");
  }

  /**
  * Determines the largest value in a sorted materialized table.
  **/
  T& _table_max_value(std::unique_ptr<MaterializedColumnList<T>>& sorted_table) {
    DebugAssert(_op != PredicateCondition::Equals,
                "The table needs to be sorted for _table_max_value which is only " + "the case in the non-equi case");
    DebugAssert(sorted_table->size() > 0, "Sorted table is empty");

    for (size_t partition_id = sorted_table->size() - 1; partition_id < sorted_table->size(); --partition_id) {
      if ((*sorted_table)[partition_id]->size() > 0) {
        return (*sorted_table)[partition_id]->back().value;
      }
    }

    throw std::logic_error("Every partition is empty");
  }

  /**
  * Looks for the first value in a sorted materialized table that fulfills the specified condition.
  * Returns the TablePosition of this element and whether a satisfying element has been found.
  **/
  template <typename Function>
  std::optional<TablePosition> _first_value_that_satisfies(std::unique_ptr<MaterializedColumnList<T>>& sorted_table,
                                                           Function condition) {
    for (size_t partition_id = 0; partition_id < sorted_table->size(); ++partition_id) {
      auto partition = (*sorted_table)[partition_id];
      if (partition->size() > 0 && condition(partition->back().value)) {
        for (size_t index = 0; index < partition->size(); ++index) {
          if (condition((*partition)[index].value)) {
            return TablePosition(partition_id, index);
          }
        }
      }
    }

    return {};
  }

  /**
  * Looks for the first value in a sorted materialized table that fulfills the specified condition, but searches
  * the table in reverse order. Returns the TablePosition of this element, and a satisfying element has been found.
  **/
  template <typename Function>
  std::optional<TablePosition> _first_value_that_satisfies_reverse(
      std::unique_ptr<MaterializedColumnList<T>>& sorted_table, Function condition) {
    for (size_t partition_id = sorted_table->size() - 1; partition_id < sorted_table->size(); --partition_id) {
      auto partition = (*sorted_table)[partition_id];
      if (partition->size() > 0 && condition((*partition)[0].value)) {
        for (size_t index = partition->size() - 1; index < partition->size(); --index) {
          if (condition((*partition)[index].value)) {
            return TablePosition(partition_id, index + 1);
          }
        }
      }
    }

    return {};
  }

  /**
  * Adds the rows without matches for left outer joins for non-equi operators (<, <=, >, >=).
  * This method adds those rows from the left table to the output that do not find a join partner.
  * The outer join for the equality operator is handled in _join_runs instead.
  **/
  void _left_outer_non_equi_join() {
    auto& left_min_value = _table_min_value(_sorted_left_table);
    auto& left_max_value = _table_max_value(_sorted_left_table);
    auto end_of_right_table = _end_of_table(_sorted_right_table);

    if (_op == PredicateCondition::LessThan) {
      // Look for the first right value that is bigger than the smallest left value.
      auto result =
          _first_value_that_satisfies(_sorted_right_table, [&](const T& value) { return value > left_min_value; });
      if (result.has_value()) {
        _emit_left_null_combinations(0, TablePosition(0, 0).to(*result));
      }
    } else if (_op == PredicateCondition::LessThanEquals) {
      // Look for the first right value that is bigger or equal to the smallest left value.
      auto result =
          _first_value_that_satisfies(_sorted_right_table, [&](const T& value) { return value >= left_min_value; });
      if (result.has_value()) {
        _emit_left_null_combinations(0, TablePosition(0, 0).to(*result));
      }
    } else if (_op == PredicateCondition::GreaterThan) {
      // Look for the first right value that is smaller than the biggest left value.
      auto result = _first_value_that_satisfies_reverse(_sorted_right_table,
                                                        [&](const T& value) { return value < left_max_value; });
      if (result.has_value()) {
        _emit_left_null_combinations(0, (*result).to(end_of_right_table));
      }
    } else if (_op == PredicateCondition::GreaterThanEquals) {
      // Look for the first right value that is smaller or equal to the biggest left value.
      auto result = _first_value_that_satisfies_reverse(_sorted_right_table,
                                                        [&](const T& value) { return value <= left_max_value; });
      if (result.has_value()) {
        _emit_left_null_combinations(0, (*result).to(end_of_right_table));
      }
    }
  }

  /**
    * Adds the rows without matches for right outer joins for non-equi operators (<, <=, >, >=).
    * This method adds those rows from the right table to the output that do not find a join partner.
    * The outer join for the equality operator is handled in _join_runs instead.
    **/
  void _right_outer_non_equi_join() {
    auto& right_min_value = _table_min_value(_sorted_right_table);
    auto& right_max_value = _table_max_value(_sorted_right_table);
    auto end_of_left_table = _end_of_table(_sorted_left_table);

    if (_op == PredicateCondition::LessThan) {
      // Look for the last left value that is smaller than the biggest right value.
      auto result = _first_value_that_satisfies_reverse(_sorted_left_table,
                                                        [&](const T& value) { return value < right_max_value; });
      if (result.has_value()) {
        _emit_right_null_combinations(0, (*result).to(end_of_left_table));
      }
    } else if (_op == PredicateCondition::LessThanEquals) {
      // Look for the last left value that is smaller or equal than the biggest right value.
      auto result = _first_value_that_satisfies_reverse(_sorted_left_table,
                                                        [&](const T& value) { return value <= right_max_value; });
      if (result.has_value()) {
        _emit_right_null_combinations(0, (*result).to(end_of_left_table));
      }
    } else if (_op == PredicateCondition::GreaterThan) {
      // Look for the first left value that is bigger than the smallest right value.
      auto result =
          _first_value_that_satisfies(_sorted_left_table, [&](const T& value) { return value > right_min_value; });
      if (result.has_value()) {
        _emit_right_null_combinations(0, TablePosition(0, 0).to(*result));
      }
    } else if (_op == PredicateCondition::GreaterThanEquals) {
      // Look for the first left value that is bigger or equal to the smallest right value.
      auto result =
          _first_value_that_satisfies(_sorted_left_table, [&](const T& value) { return value >= right_min_value; });
      if (result.has_value()) {
        _emit_right_null_combinations(0, TablePosition(0, 0).to(*result));
      }
    }
  }

  /**
  * Performs the join on all clusters in parallel.
  **/
  void _perform_join() {
    std::vector<std::shared_ptr<AbstractTask>> jobs;

    // Parallel join for each cluster
    for (size_t cluster_number = 0; cluster_number < _cluster_count; ++cluster_number) {
      jobs.push_back(std::make_shared<JobTask>([this, cluster_number] { this->_join_cluster(cluster_number); }));
      jobs.back()->schedule();
    }

    CurrentScheduler::wait_for_tasks(jobs);

    // The outer joins for the non-equi cases
    // Note: Equi outer joins can be integrated into the main algorithm, while these can not.
    if ((_mode == JoinMode::Left || _mode == JoinMode::Outer) && _op != PredicateCondition::Equals) {
      _left_outer_non_equi_join();
    }
    if ((_mode == JoinMode::Right || _mode == JoinMode::Outer) && _op != PredicateCondition::Equals) {
      _right_outer_non_equi_join();
    }
  }

  /**
  * Concatenates a vector of pos lists into a single new pos list.
  **/
  std::shared_ptr<PosList> _concatenate_pos_lists(std::vector<std::shared_ptr<PosList>>& pos_lists) {
    auto output = std::make_shared<PosList>();

    // Determine the required space
    size_t total_size = 0;
    for (auto& pos_list : pos_lists) {
      total_size += pos_list->size();
    }

    // Move the entries over the output pos list
    output->reserve(total_size);
    for (auto& pos_list : pos_lists) {
      output->insert(output->end(), pos_list->begin(), pos_list->end());
    }

    return output;
  }

  /**
  * Adds the columns from an input table to the output table
  **/
  void _add_output_columns(std::shared_ptr<Table> output_table, std::shared_ptr<const Table> input_table,
                           std::shared_ptr<const PosList> pos_list) {
    auto column_count = input_table->column_count();
    for (ColumnID column_id{0}; column_id < column_count; ++column_id) {
      // Add the column definition
      auto column_name = input_table->column_name(column_id);
      auto column_type = input_table->column_type(column_id);
      output_table->add_column_definition(column_name, column_type);

      // Add the column data (in the form of a poslist)
      // Check whether the referenced column is already a reference column
      const auto base_column = input_table->get_chunk(ChunkID{0})->get_column(column_id);
      const auto ref_column = std::dynamic_pointer_cast<const ReferenceColumn>(base_column);
      if (ref_column) {
        // Create a pos_list referencing the original column instead of the reference column
        auto new_pos_list = _dereference_pos_list(input_table, column_id, pos_list);
        auto new_ref_column = std::make_shared<ReferenceColumn>(ref_column->referenced_table(),
                                                                ref_column->referenced_column_id(), new_pos_list);
        output_table->get_chunk(ChunkID{0})->add_column(new_ref_column);
      } else {
        auto new_ref_column = std::make_shared<ReferenceColumn>(input_table, column_id, pos_list);
        output_table->get_chunk(ChunkID{0})->add_column(new_ref_column);
      }
    }
  }

  /**
  * Turns a pos list that is pointing to reference column entries into a pos list pointing to the original table.
  * This is done because there should not be any reference columns referencing reference columns.
  **/
  std::shared_ptr<PosList> _dereference_pos_list(std::shared_ptr<const Table> input_table, ColumnID column_id,
                                                 std::shared_ptr<const PosList> pos_list) {
    // Get all the input pos lists so that we only have to pointer cast the columns once
    auto input_pos_lists = std::vector<std::shared_ptr<const PosList>>();
    for (ChunkID chunk_id{0}; chunk_id < input_table->chunk_count(); ++chunk_id) {
      auto b_column = input_table->get_chunk(chunk_id)->get_column(column_id);
      auto r_column = std::dynamic_pointer_cast<const ReferenceColumn>(b_column);
      input_pos_lists.push_back(r_column->pos_list());
    }

    // Get the row ids that are referenced
    auto new_pos_list = std::make_shared<PosList>();
    for (const auto& row : *pos_list) {
      if (row.chunk_offset == INVALID_CHUNK_OFFSET) {
        new_pos_list->push_back(RowID{ChunkID{0}, INVALID_CHUNK_OFFSET});
      } else {
        new_pos_list->push_back((*input_pos_lists[row.chunk_id])[row.chunk_offset]);
      }
    }

    return new_pos_list;
  }

 public:
  /**
  * Executes the SortMergeJoin operator.
  **/
  std::shared_ptr<const Table> _on_execute() {
    bool include_null_left = (_mode == JoinMode::Left || _mode == JoinMode::Outer);
    bool include_null_right = (_mode == JoinMode::Right || _mode == JoinMode::Outer);
    auto radix_clusterer = RadixClusterSort<T>(
        _sort_merge_join._input_table_left(), _sort_merge_join._input_table_right(), _sort_merge_join._column_ids,
        _op == PredicateCondition::Equals, include_null_left, include_null_right, _cluster_count);
    // Sort and cluster the input tables
    auto sort_output = radix_clusterer.execute();
    _sorted_left_table = std::move(sort_output.clusters_left);
    _sorted_right_table = std::move(sort_output.clusters_right);
    _null_rows_left = std::move(sort_output.null_rows_left);
    _null_rows_right = std::move(sort_output.null_rows_right);
    _end_of_left_table = _end_of_table(_sorted_left_table);
    _end_of_right_table = _end_of_table(_sorted_right_table);

    _perform_join();

    auto output_table = std::make_shared<Table>();

    // merge the pos lists into single pos lists
    auto output_left = _concatenate_pos_lists(_output_pos_lists_left);
    auto output_right = _concatenate_pos_lists(_output_pos_lists_right);

    // Add the outer join rows which had a null value in their join column
    if (include_null_left) {
      for (auto row_id_left : *_null_rows_left) {
        output_left->push_back(row_id_left);
        output_right->push_back(NULL_ROW_ID);
      }
    }
    if (include_null_right) {
      for (auto row_id_right : *_null_rows_right) {
        output_left->push_back(NULL_ROW_ID);
        output_right->push_back(row_id_right);
      }
    }

    // Add the columns from both input tables to the output
    _add_output_columns(output_table, _sort_merge_join._input_table_left(), output_left);
    _add_output_columns(output_table, _sort_merge_join._input_table_right(), output_right);

    return output_table;
  }
};

}  // namespace opossum<|MERGE_RESOLUTION|>--- conflicted
+++ resolved
@@ -36,11 +36,7 @@
 **/
 JoinSortMerge::JoinSortMerge(const std::shared_ptr<const AbstractOperator> left,
                              const std::shared_ptr<const AbstractOperator> right, const JoinMode mode,
-<<<<<<< HEAD
-                             const JoinColumnIDs& column_ids, const ScanType op)
-=======
                              const ColumnIDPair& column_ids, const PredicateCondition op)
->>>>>>> 9da0d9f3
     : AbstractJoinOperator(left, right, mode, column_ids, op) {
   // Validate the parameters
   DebugAssert(mode != JoinMode::Cross, "This operator does not support cross joins.");
