--- conflicted
+++ resolved
@@ -124,11 +124,7 @@
   void _write_aggregate_output(boost::hana::basic_type<ColumnDataType> type, ColumnID column_index,
                                AggregateFunction function);
 
-<<<<<<< HEAD
-  void _write_groupby_output(const std::shared_ptr<PosList>& pos_list);
-=======
   void _write_groupby_output(RowIDPosList& pos_list);
->>>>>>> 41a3307d
 
   template <typename ColumnDataType, AggregateFunction function, typename AggregateKey>
   void _aggregate_segment(ChunkID chunk_id, ColumnID column_index, const BaseSegment& base_segment,
