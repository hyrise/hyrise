// TODO write high-level description

#pragma once

#include <functional>
#include <limits>
#include <memory>
#include <optional>
#include <set>
#include <string>
#include <unordered_map>
#include <utility>
#include <vector>

#include <tsl/robin_map.h>  // NOLINT
#include <tsl/robin_set.h>  // NOLINT
#include <boost/container/pmr/monotonic_buffer_resource.hpp>
#include <boost/container/pmr/polymorphic_allocator.hpp>
#include <boost/container/scoped_allocator.hpp>
#include <boost/container/small_vector.hpp>
#include <boost/functional/hash.hpp>
#include <bytell_hash_map.hpp>
#include <uninitialized_vector.hpp>

#include "abstract_aggregate_operator.hpp"
#include "abstract_read_only_operator.hpp"
#include "aggregate/aggregate_traits.hpp"
#include "expression/aggregate_expression.hpp"
#include "resolve_type.hpp"
#include "storage/reference_segment.hpp"
#include "storage/value_segment.hpp"
#include "types.hpp"
#include "utils/assert.hpp"

namespace opossum {

// empty base class for AggregateResultContext
class SegmentVisitorContext {};

template <typename AggregateKey>
struct GroupByContext;

/*
Operator to aggregate columns by certain functions, such as min, max, sum, average, count and stddev_samp. The output is a table
 with value segments. As with most operators we do not guarantee a stable operation with regards to positions -
 i.e. your sorting order.

For implementation details, please check the wiki: https://github.com/hyrise/hyrise/wiki/Operators_Aggregate
*/

/*


For each group in the output, one AggregateResult is created per aggregate function. If no GROUP BY columns are used,
one AggregateResult exists per aggregate function.

This result contains:
- the current (primary) aggregated value,
- the number of rows that were used, which are used for AVG, COUNT, and STDDEV_SAMP,
- a RowID for any row that belongs into this group. This is needed to fill the GROUP BY columns later

Optionally, the result may also contain:
- a set of DISTINCT values OR
- secondary aggregates, which are currently only used by STDDEV_SAMP
*/
template <typename ColumnDataType, AggregateFunction aggregate_function>
<<<<<<< HEAD
class AggregateResult {
 public:
=======
struct AggregateResult {
>>>>>>> ed2b7874
  using AggregateType = typename AggregateTraits<ColumnDataType, aggregate_function>::AggregateType;

  using DistinctValues = tsl::robin_set<ColumnDataType, std::hash<ColumnDataType>, std::equal_to<ColumnDataType>,
                                        PolymorphicAllocator<ColumnDataType>>;

<<<<<<< HEAD
  using PrimaryAggregateType =
    std::conditional_t<
      aggregate_function == AggregateFunction::StandardDeviationSample,
      SecondaryAggregates<AggregateType>,
      std::conditional_t<
        aggregate_function == AggregateFunction::CountDistinct,
        DistinctValues,
        AggregateType>>;

  PrimaryAggregateType current_primary_aggregate;
  size_t aggregate_count = 0;
  RowID row_id = RowID{INVALID_CHUNK_ID, INVALID_CHUNK_OFFSET};
=======
  // Find the correct accumulator type using nested conditionals.
  using AccumulatorType = std::conditional_t<
      // For StandardDeviationSample, use StandardDeviationSampleData as the accumulator,
      aggregate_function == AggregateFunction::StandardDeviationSample, StandardDeviationSampleData,
      // for CountDistinct, use DistinctValues, otherwise use AggregateType
      std::conditional_t<aggregate_function == AggregateFunction::CountDistinct, DistinctValues, AggregateType>>;

  AccumulatorType accumulator{};
  size_t aggregate_count = 0;
  RowID row_id{INVALID_CHUNK_ID, INVALID_CHUNK_OFFSET};

  // Note that the size of this struct is a significant performance factor (see #2252). Be careful when adding fields or
  // changing data types.
>>>>>>> ed2b7874
};

// This vector holds the results for every group that was encountered and is indexed by AggregateResultId.
template <typename ColumnDataType, AggregateFunction aggregate_function>
using AggregateResults = pmr_vector<AggregateResult<ColumnDataType, aggregate_function>>;
using AggregateResultId = size_t;

// The AggregateResultIdMap maps AggregateKeys to their index in the list of aggregate results.
template <typename AggregateKey>
using AggregateResultIdMapAllocator = PolymorphicAllocator<std::pair<const AggregateKey, AggregateResultId>>;

template <typename AggregateKey>
using AggregateResultIdMap =
    ska::bytell_hash_map<AggregateKey, AggregateResultId, std::hash<AggregateKey>, std::equal_to<AggregateKey>,
                         AggregateResultIdMapAllocator<AggregateKey>>;

// The key type that is used for the aggregation map.
using AggregateKeyEntry = uint64_t;

// A dummy type used as AggregateKey if no GROUP BY columns are present
struct EmptyAggregateKey {};

// Used to store AggregateKeys if more than 2 GROUP BY columns are used. The size is a trade-off between the memory
// consumption in the AggregateKeys vector (which becomes more expensive to read) and the cost of heap lookups.
// It could also be, e.g., 5, which would be better for queries with 5 GROUP BY columns but worse for queries with 3 or
// 4 GROUP BY columns.
constexpr auto AGGREGATE_KEY_SMALL_VECTOR_SIZE = 4;
using AggregateKeySmallVector = boost::container::small_vector<AggregateKeyEntry, AGGREGATE_KEY_SMALL_VECTOR_SIZE,
                                                               PolymorphicAllocator<AggregateKeyEntry>>;

// Conceptually, this is a vector<AggregateKey> that, for each row of the input, holds the AggregateKey. For trivially
// constructible AggregateKey types, we use an uninitialized_vector, which is cheaper to construct.
template <typename AggregateKey>
using AggregateKeys =
    std::conditional_t<std::is_same_v<AggregateKey, AggregateKeySmallVector>, pmr_vector<AggregateKey>,
                       uninitialized_vector<AggregateKey, PolymorphicAllocator<AggregateKey>>>;

template <typename AggregateKey>
using KeysPerChunk = pmr_vector<AggregateKeys<AggregateKey>>;

/**
 * Types that are used for the special COUNT(*) and DISTINCT implementations
 */
using CountColumnType = int32_t;
using CountAggregateType = int64_t;
using DistinctColumnType = int8_t;
using DistinctAggregateType = int8_t;

class AggregateHash : public AbstractAggregateOperator {
 public:
  AggregateHash(const std::shared_ptr<AbstractOperator>& in,
                const std::vector<std::shared_ptr<AggregateExpression>>& aggregates,
                const std::vector<ColumnID>& groupby_column_ids);

  const std::string& name() const override;

  // write the aggregated output for a given aggregate column
  template <typename ColumnDataType, AggregateFunction aggregate_function>
  void write_aggregate_output(ColumnID aggregate_index);

  enum class OperatorSteps : uint8_t {
    GroupByKeyPartitioning,
    Aggregating,
    GroupByColumnsWriting,
    AggregateColumnsWriting,
    OutputWriting
  };

 protected:
  std::shared_ptr<const Table> _on_execute() override;

  template <typename AggregateKey>
  KeysPerChunk<AggregateKey> _partition_by_groupby_keys() const;

  template <typename AggregateKey>
  void _aggregate();

  std::shared_ptr<AbstractOperator> _on_deep_copy(
      const std::shared_ptr<AbstractOperator>& copied_left_input,
      const std::shared_ptr<AbstractOperator>& copied_right_input) const override;

  void _on_set_parameters(const std::unordered_map<ParameterID, AllTypeVariant>& parameters) override;

  void _on_cleanup() override;

  template <typename ColumnDataType>
  void _write_aggregate_output(boost::hana::basic_type<ColumnDataType> type, ColumnID column_index,
                               AggregateFunction aggregate_function);

  void _write_groupby_output(RowIDPosList& pos_list);

  template <typename ColumnDataType, AggregateFunction aggregate_function, typename AggregateKey>
  void _aggregate_segment(ChunkID chunk_id, ColumnID column_index, const AbstractSegment& abstract_segment,
                          KeysPerChunk<AggregateKey>& keys_per_chunk);

  template <typename AggregateKey>
  std::shared_ptr<SegmentVisitorContext> _create_aggregate_context(const DataType data_type,
                                                                   const AggregateFunction aggregate_function) const;

  std::vector<std::shared_ptr<BaseValueSegment>> _groupby_segments;
  std::vector<std::shared_ptr<SegmentVisitorContext>> _contexts_per_column;
  bool _has_aggregate_functions;

  mutable AggregateKeyEntry _min{0};
  mutable AggregateKeyEntry _max{0};
};

}  // namespace opossum

namespace std {
template <>
struct hash<opossum::EmptyAggregateKey> {
  size_t operator()(const opossum::EmptyAggregateKey& key) const { return 0; }
};

template <>
struct hash<opossum::AggregateKeySmallVector> {
  size_t operator()(const opossum::AggregateKeySmallVector& key) const {
    return boost::hash_range(key.begin(), key.end());
  }
};

template <>
struct hash<std::array<opossum::AggregateKeyEntry, 2>> {
  // gcc9 doesn't support templating by `int N` here.
  size_t operator()(const std::array<opossum::AggregateKeyEntry, 2>& key) const {
    return boost::hash_range(key.begin(), key.end());
  }
};
}  // namespace std<|MERGE_RESOLUTION|>--- conflicted
+++ resolved
@@ -64,31 +64,12 @@
 - secondary aggregates, which are currently only used by STDDEV_SAMP
 */
 template <typename ColumnDataType, AggregateFunction aggregate_function>
-<<<<<<< HEAD
-class AggregateResult {
- public:
-=======
 struct AggregateResult {
->>>>>>> ed2b7874
   using AggregateType = typename AggregateTraits<ColumnDataType, aggregate_function>::AggregateType;
 
   using DistinctValues = tsl::robin_set<ColumnDataType, std::hash<ColumnDataType>, std::equal_to<ColumnDataType>,
                                         PolymorphicAllocator<ColumnDataType>>;
 
-<<<<<<< HEAD
-  using PrimaryAggregateType =
-    std::conditional_t<
-      aggregate_function == AggregateFunction::StandardDeviationSample,
-      SecondaryAggregates<AggregateType>,
-      std::conditional_t<
-        aggregate_function == AggregateFunction::CountDistinct,
-        DistinctValues,
-        AggregateType>>;
-
-  PrimaryAggregateType current_primary_aggregate;
-  size_t aggregate_count = 0;
-  RowID row_id = RowID{INVALID_CHUNK_ID, INVALID_CHUNK_OFFSET};
-=======
   // Find the correct accumulator type using nested conditionals.
   using AccumulatorType = std::conditional_t<
       // For StandardDeviationSample, use StandardDeviationSampleData as the accumulator,
@@ -102,7 +83,6 @@
 
   // Note that the size of this struct is a significant performance factor (see #2252). Be careful when adding fields or
   // changing data types.
->>>>>>> ed2b7874
 };
 
 // This vector holds the results for every group that was encountered and is indexed by AggregateResultId.
