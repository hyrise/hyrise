#pragma once

#include <functional>
#include <limits>
#include <memory>
#include <optional>
#include <set>
#include <string>
#include <unordered_map>
#include <utility>
#include <vector>

#include <boost/container/pmr/polymorphic_allocator.hpp>
#include <boost/container/scoped_allocator.hpp>
#include <boost/functional/hash.hpp>

#include "abstract_aggregate_operator.hpp"
#include "abstract_read_only_operator.hpp"
#include "bytell_hash_map.hpp"
#include "expression/aggregate_expression.hpp"
#include "resolve_type.hpp"
#include "storage/reference_segment.hpp"
#include "storage/value_segment.hpp"
#include "types.hpp"
#include "utils/assert.hpp"

namespace opossum {

// empty base class for AggregateResultContext
class SegmentVisitorContext {};

template <typename AggregateKey>
struct GroupByContext;

/*
Operator to aggregate columns by certain functions, such as min, max, sum, average, count and stddev_samp. The output is a table
 with value segments. As with most operators we do not guarantee a stable operation with regards to positions -
 i.e. your sorting order.

For implementation details, please check the wiki: https://github.com/hyrise/hyrise/wiki/Operators_Aggregate
*/

/*
For each group in the output, one AggregateResult is created.
This result contains:
[1] the current (primary) aggregated value,
[2] the number of rows that were used,
[3] a vector for additional current (secondary) aggregated values.

[2] is used for AVG and COUNT.
[3] is used for STDDEV_SAMP.

*/
template <typename ColumnDataType, typename AggregateType>
struct AggregateResult {
  std::optional<AggregateType> current_primary_aggregate;
  std::vector<AggregateType> current_secondary_aggregates;
  size_t aggregate_count = 0;
  std::set<ColumnDataType> distinct_values;
  RowID row_id;
};

// This vector holds the results for every group that was encountered and is indexed by AggregateResultId.
template <typename ColumnDataType, typename AggregateType>
using AggregateResults = pmr_vector<AggregateResult<ColumnDataType, AggregateType>>;
using AggregateResultId = size_t;

// The AggregateResultIdMap maps AggregateKeys to their index in the list of aggregate results.
template <typename AggregateKey>
using AggregateResultIdMapAllocator = PolymorphicAllocator<std::pair<const AggregateKey, AggregateResultId>>;

template <typename AggregateKey>
using AggregateResultIdMap =
    ska::bytell_hash_map<AggregateKey, AggregateResultId, std::hash<AggregateKey>, std::equal_to<AggregateKey>,
                         AggregateResultIdMapAllocator<AggregateKey>>;

// The key type that is used for the aggregation map.
using AggregateKeyEntry = uint64_t;

// A dummy type used as AggregateKey if no GROUP BY columns are present
struct EmptyAggregateKey {};

template <typename AggregateKey>
using AggregateKeys = std::vector<AggregateKey>;

template <typename AggregateKey>
using KeysPerChunk = pmr_vector<AggregateKeys<AggregateKey>>;

/**
 * Types that are used for the special COUNT(*) and DISTINCT implementations
 */
using CountColumnType = int32_t;
using CountAggregateType = int64_t;
using DistinctColumnType = int8_t;
using DistinctAggregateType = int8_t;

class AggregateHash : public AbstractAggregateOperator {
 public:
  AggregateHash(const std::shared_ptr<AbstractOperator>& in,
                const std::vector<std::shared_ptr<AggregateExpression>>& aggregates,
                const std::vector<ColumnID>& groupby_column_ids);

  const std::string& name() const override;

  // write the aggregated output for a given aggregate column
  template <typename ColumnDataType, AggregateFunction function>
  void write_aggregate_output(ColumnID column_index);

<<<<<<< HEAD
  enum class OperatorStages : uint8_t { Aggregate, WriteGroupByColumns, WriteAggregateColumns, OutputWriting };
=======
  enum class OperatorSteps : uint8_t { Aggregate, WriteGroupByColumns, WriteAggregateColumns, OutputWriting };
>>>>>>> 0fe598a0

 protected:
  std::shared_ptr<const Table> _on_execute() override;

  template <typename AggregateKey>
  void _aggregate();

  std::shared_ptr<AbstractOperator> _on_deep_copy(
      const std::shared_ptr<AbstractOperator>& copied_input_left,
      const std::shared_ptr<AbstractOperator>& copied_input_right) const override;

  void _on_set_parameters(const std::unordered_map<ParameterID, AllTypeVariant>& parameters) override;

  void _on_cleanup() override;

  template <typename ColumnDataType>
  void _write_aggregate_output(boost::hana::basic_type<ColumnDataType> type, ColumnID column_index,
                               AggregateFunction function);

  void _write_groupby_output(RowIDPosList& pos_list);

  template <typename ColumnDataType, AggregateFunction function, typename AggregateKey>
  void _aggregate_segment(ChunkID chunk_id, ColumnID column_index, const BaseSegment& base_segment,
                          const KeysPerChunk<AggregateKey>& keys_per_chunk);

  template <typename AggregateKey>
  std::shared_ptr<SegmentVisitorContext> _create_aggregate_context(const DataType data_type,
                                                                   const AggregateFunction function) const;

  std::vector<std::shared_ptr<BaseValueSegment>> _groupby_segments;
  std::vector<std::shared_ptr<SegmentVisitorContext>> _contexts_per_column;
};

}  // namespace opossum

namespace std {
template <>
struct hash<opossum::EmptyAggregateKey> {
  size_t operator()(const opossum::EmptyAggregateKey& key) const { return 0; }
};

template <>
struct hash<std::vector<opossum::AggregateKeyEntry>> {
  size_t operator()(const std::vector<opossum::AggregateKeyEntry>& key) const {
    return boost::hash_range(key.begin(), key.end());
  }
};

template <>
struct hash<std::array<opossum::AggregateKeyEntry, 2>> {
  // gcc9 doesn't support templating by `int N` here.
  size_t operator()(const std::array<opossum::AggregateKeyEntry, 2>& key) const {
    return boost::hash_range(key.begin(), key.end());
  }
};
}  // namespace std<|MERGE_RESOLUTION|>--- conflicted
+++ resolved
@@ -106,11 +106,7 @@
   template <typename ColumnDataType, AggregateFunction function>
   void write_aggregate_output(ColumnID column_index);
 
-<<<<<<< HEAD
-  enum class OperatorStages : uint8_t { Aggregate, WriteGroupByColumns, WriteAggregateColumns, OutputWriting };
-=======
   enum class OperatorSteps : uint8_t { Aggregate, WriteGroupByColumns, WriteAggregateColumns, OutputWriting };
->>>>>>> 0fe598a0
 
  protected:
   std::shared_ptr<const Table> _on_execute() override;
