// TODO write high-level description

#pragma once

#include <functional>
#include <limits>
#include <memory>
#include <optional>
#include <set>
#include <string>
#include <unordered_map>
#include <utility>
#include <vector>

#include <tsl/robin_map.h>  // NOLINT
#include <tsl/robin_set.h>  // NOLINT
#include <boost/container/pmr/monotonic_buffer_resource.hpp>
#include <boost/container/pmr/polymorphic_allocator.hpp>
#include <boost/container/scoped_allocator.hpp>
#include <boost/container/small_vector.hpp>
#include <boost/functional/hash.hpp>
#include <bytell_hash_map.hpp>
#include <uninitialized_vector.hpp>

#include "abstract_aggregate_operator.hpp"
#include "abstract_read_only_operator.hpp"
#include "aggregate/aggregate_traits.hpp"
#include "expression/aggregate_expression.hpp"
#include "resolve_type.hpp"
#include "storage/reference_segment.hpp"
#include "storage/value_segment.hpp"
#include "types.hpp"
#include "utils/assert.hpp"

namespace opossum {

// empty base class for AggregateResultContext
class SegmentVisitorContext {};

template <typename AggregateKey>
struct GroupByContext;

/*
Operator to aggregate columns by certain functions, such as min, max, sum, average, count and stddev_samp. The output is a table
 with value segments. As with most operators we do not guarantee a stable operation with regards to positions -
 i.e. your sorting order.

For implementation details, please check the wiki: https://github.com/hyrise/hyrise/wiki/Operators_Aggregate
*/

/*


For each group in the output, one AggregateResult is created per aggregate function. If no GROUP BY columns are used,
one AggregateResult exists per aggregate function.

This result contains:
- the current (primary) aggregated value,
- the number of rows that were used, which are used for AVG, COUNT, and STDDEV_SAMP,
- a RowID for any row that belongs into this group. This is needed to fill the GROUP BY columns later

Optionally, the result may also contain:
- a set of DISTINCT values OR
- secondary aggregates, which are currently only used by STDDEV_SAMP
*/
template <typename ColumnDataType, AggregateFunction aggregate_function>
struct AggregateResult {
  using AggregateType = typename AggregateTraits<ColumnDataType, aggregate_function>::AggregateType;

  using DistinctValues = tsl::robin_set<ColumnDataType, std::hash<ColumnDataType>, std::equal_to<ColumnDataType>,
                                        PolymorphicAllocator<ColumnDataType>>;

  // Find the correct accumulator type using nested conditionals.
  using AccumulatorType = std::conditional_t<
      // For StandardDeviationSample, use StandardDeviationSampleData as the accumulator,
      aggregate_function == AggregateFunction::StandardDeviationSample, StandardDeviationSampleData,
      // for CountDistinct, use DistinctValues, otherwise use AggregateType
      std::conditional_t<aggregate_function == AggregateFunction::CountDistinct, DistinctValues, AggregateType>>;

  AccumulatorType accumulator{};
  size_t aggregate_count = 0;
  RowID row_id{INVALID_CHUNK_ID, INVALID_CHUNK_OFFSET};

  // Note that the size of this struct is a significant performance factor (see #2252). Be careful when adding fields or
  // changing data types.
};

// This vector holds the results for every group that was encountered and is indexed by AggregateResultId.
template <typename ColumnDataType, AggregateFunction aggregate_function>
using AggregateResults = pmr_vector<AggregateResult<ColumnDataType, aggregate_function>>;
using AggregateResultId = size_t;

// The AggregateResultIdMap maps AggregateKeys to their index in the list of aggregate results.
template <typename AggregateKey>
using AggregateResultIdMapAllocator = PolymorphicAllocator<std::pair<const AggregateKey, AggregateResultId>>;

template <typename AggregateKey>
using AggregateResultIdMap =
    ska::bytell_hash_map<AggregateKey, AggregateResultId, std::hash<AggregateKey>, std::equal_to<AggregateKey>,
                         AggregateResultIdMapAllocator<AggregateKey>>;

// The key type that is used for the aggregation map.
using AggregateKeyEntry = uint64_t;

// A dummy type used as AggregateKey if no GROUP BY columns are present
struct EmptyAggregateKey {};

// Used to store AggregateKeys if more than 2 GROUP BY columns are used. The size is a trade-off between the memory
// consumption in the AggregateKeys vector (which becomes more expensive to read) and the cost of heap lookups.
// It could also be, e.g., 5, which would be better for queries with 5 GROUP BY columns but worse for queries with 3 or
// 4 GROUP BY columns.
constexpr auto AGGREGATE_KEY_SMALL_VECTOR_SIZE = 4;
using AggregateKeySmallVector = boost::container::small_vector<AggregateKeyEntry, AGGREGATE_KEY_SMALL_VECTOR_SIZE,
                                                               PolymorphicAllocator<AggregateKeyEntry>>;

// Conceptually, this is a vector<AggregateKey> that, for each row of the input, holds the AggregateKey. For trivially
// constructible AggregateKey types, we use an uninitialized_vector, which is cheaper to construct.
template <typename AggregateKey>
using AggregateKeys =
    std::conditional_t<std::is_same_v<AggregateKey, AggregateKeySmallVector>, pmr_vector<AggregateKey>,
                       uninitialized_vector<AggregateKey, PolymorphicAllocator<AggregateKey>>>;

template <typename AggregateKey>
using KeysPerChunk = pmr_vector<AggregateKeys<AggregateKey>>;

/**
 * Types that are used for the special COUNT(*) and DISTINCT implementations
 */
using CountColumnType = int32_t;
using CountAggregateType = int64_t;
using DistinctColumnType = int8_t;
using DistinctAggregateType = int8_t;

class AggregateHash : public AbstractAggregateOperator {
 public:
  AggregateHash(const std::shared_ptr<AbstractOperator>& in,
                const std::vector<std::shared_ptr<AggregateExpression>>& aggregates,
                const std::vector<ColumnID>& groupby_column_ids);

  const std::string& name() const override;

  // write the aggregated output for a given aggregate column
  template <typename ColumnDataType, AggregateFunction aggregate_function>
  void write_aggregate_output(ColumnID aggregate_index);

  enum class OperatorSteps : uint8_t {
    GroupByKeyPartitioning,
    Aggregating,
    GroupByColumnsWriting,
    AggregateColumnsWriting,
    OutputWriting
  };

 protected:
  std::shared_ptr<const Table> _on_execute() override;

  template <typename AggregateKey>
  KeysPerChunk<AggregateKey> _partition_by_groupby_keys() const;

  template <typename AggregateKey>
  void _aggregate();

  std::shared_ptr<AbstractOperator> _on_deep_copy(
      const std::shared_ptr<AbstractOperator>& copied_left_input,
      const std::shared_ptr<AbstractOperator>& copied_right_input) const override;

  void _on_set_parameters(const std::unordered_map<ParameterID, AllTypeVariant>& parameters) override;

  void _on_cleanup() override;

  template <typename ColumnDataType>
  void _write_aggregate_output(boost::hana::basic_type<ColumnDataType> type, ColumnID column_index,
                               AggregateFunction aggregate_function);

  void _write_groupby_output(RowIDPosList& pos_list);

  template <typename ColumnDataType, AggregateFunction aggregate_function, typename AggregateKey>
  void _aggregate_segment(ChunkID chunk_id, ColumnID column_index, const AbstractSegment& abstract_segment,
                          KeysPerChunk<AggregateKey>& keys_per_chunk);

  template <typename AggregateKey>
  std::shared_ptr<SegmentVisitorContext> _create_aggregate_context(const DataType data_type,
                                                                   const AggregateFunction aggregate_function) const;

  std::vector<std::shared_ptr<BaseValueSegment>> _groupby_segments;
  std::vector<std::shared_ptr<SegmentVisitorContext>> _contexts_per_column;
  bool _has_aggregate_functions;

<<<<<<< HEAD
  mutable AggregateKeyEntry _min{0};
  mutable AggregateKeyEntry _max{0};
=======
  std::chrono::nanoseconds groupby_columns_writing_duration{};
  std::chrono::nanoseconds aggregate_columns_writing_duration{};
>>>>>>> 7f8d50b4
};

}  // namespace opossum

namespace std {
template <>
struct hash<opossum::EmptyAggregateKey> {
  size_t operator()(const opossum::EmptyAggregateKey& key) const { return 0; }
};

template <>
struct hash<opossum::AggregateKeySmallVector> {
  size_t operator()(const opossum::AggregateKeySmallVector& key) const {
    return boost::hash_range(key.begin(), key.end());
  }
};

template <>
struct hash<std::array<opossum::AggregateKeyEntry, 2>> {
  // gcc9 doesn't support templating by `int N` here.
  size_t operator()(const std::array<opossum::AggregateKeyEntry, 2>& key) const {
    return boost::hash_range(key.begin(), key.end());
  }
};
}  // namespace std<|MERGE_RESOLUTION|>--- conflicted
+++ resolved
@@ -186,13 +186,11 @@
   std::vector<std::shared_ptr<SegmentVisitorContext>> _contexts_per_column;
   bool _has_aggregate_functions;
 
-<<<<<<< HEAD
   mutable AggregateKeyEntry _min{0};
   mutable AggregateKeyEntry _max{0};
-=======
+
   std::chrono::nanoseconds groupby_columns_writing_duration{};
   std::chrono::nanoseconds aggregate_columns_writing_duration{};
->>>>>>> 7f8d50b4
 };
 
 }  // namespace opossum
