#include "get_table.hpp"

#include <algorithm>
#include <memory>
#include <sstream>
#include <string>
#include <unordered_set>
#include <vector>

#include "storage/storage_manager.hpp"
#include "types.hpp"

namespace opossum {

GetTable::GetTable(const std::string& name) : GetTable(name, {}, {}) {}

GetTable::GetTable(const std::string& name, const std::vector<ChunkID>& pruned_chunk_ids,
                   const std::vector<ColumnID>& pruned_column_ids)
    : AbstractReadOnlyOperator(OperatorType::GetTable),
      _name(name),
      _pruned_chunk_ids(pruned_chunk_ids),
      _pruned_column_ids(pruned_column_ids) {
  // Check pruned_chunk_ids
  DebugAssert(std::is_sorted(_pruned_chunk_ids.begin(), _pruned_chunk_ids.end()), "Expected sorted vector of ChunkIDs");
  DebugAssert(std::adjacent_find(_pruned_chunk_ids.begin(), _pruned_chunk_ids.end()) == _pruned_chunk_ids.end(),
              "Expected vector of unique ChunkIDs");

  // Check pruned_column_ids
  DebugAssert(std::is_sorted(_pruned_column_ids.begin(), _pruned_column_ids.end()),
              "Expected sorted vector of ColumnIDs");
  DebugAssert(std::adjacent_find(_pruned_column_ids.begin(), _pruned_column_ids.end()) == _pruned_column_ids.end(),
              "Expected vector of unique ColumnIDs");
}

const std::string GetTable::name() const { return "GetTable"; }

const std::string GetTable::description(DescriptionMode description_mode) const {
  const auto stored_table = StorageManager::get().get_table(_name);

  const auto separator = description_mode == DescriptionMode::MultiLine ? "\n" : " ";

  std::stringstream stream;

  stream << name() << separator << "(" << table_name() << ")";

  stream << separator << "pruned:" << separator;
  stream << _pruned_chunk_ids.size() << "/" << stored_table->chunk_count() << " chunk(s)";
  if (description_mode == DescriptionMode::SingleLine) stream << ",";
  stream << separator << _pruned_column_ids.size() << "/" << stored_table->column_count() << " column(s)";

  return stream.str();
}

const std::string& GetTable::table_name() const { return _name; }

const std::vector<ChunkID>& GetTable::pruned_chunk_ids() const { return _pruned_chunk_ids; }

const std::vector<ColumnID>& GetTable::pruned_column_ids() const { return _pruned_column_ids; }

std::shared_ptr<AbstractOperator> GetTable::_on_deep_copy(
    const std::shared_ptr<AbstractOperator>& copied_input_left,
    const std::shared_ptr<AbstractOperator>& copied_input_right) const {
  return std::make_shared<GetTable>(_name, _pruned_chunk_ids, _pruned_column_ids);
}

void GetTable::_on_set_parameters(const std::unordered_map<ParameterID, AllTypeVariant>& parameters) {}

std::shared_ptr<const Table> GetTable::_on_execute() {
  const auto stored_table = StorageManager::get().get_table(_name);

  /**
   * Build a sorted vector (`excluded_chunk_ids`) of physically/logically deleted and pruned ChunkIDs
   */
  DebugAssert(!transaction_context_is_set() || transaction_context()->phase() == TransactionPhase::Active,
              "Transaction is not active anymore.");
  if (HYRISE_DEBUG && !transaction_context_is_set()) {
    for (ChunkID chunk_id{0}; chunk_id < stored_table->chunk_count(); ++chunk_id) {
      DebugAssert(stored_table->get_chunk(chunk_id) && !stored_table->get_chunk(chunk_id)->get_cleanup_commit_id(),
                  "For tables with physically deleted chunks, the transaction context must be set.");
    }
  }

  auto excluded_chunk_ids = std::vector<ChunkID>{};
  auto pruned_chunk_ids_iter = _pruned_chunk_ids.begin();
  for (ChunkID stored_chunk_id{0}; stored_chunk_id < stored_table->chunk_count(); ++stored_chunk_id) {
    // Check whether the Chunk is pruned
    if (pruned_chunk_ids_iter != _pruned_chunk_ids.end() && *pruned_chunk_ids_iter == stored_chunk_id) {
      excluded_chunk_ids.emplace_back(stored_chunk_id);
      ++pruned_chunk_ids_iter;
      continue;
    }

    // Check whether the Chunk is deleted
    if (transaction_context_is_set()) {
      const auto chunk = stored_table->get_chunk(stored_chunk_id);

      if (!chunk || (chunk->get_cleanup_commit_id() &&
                     *chunk->get_cleanup_commit_id() <= transaction_context()->snapshot_commit_id())) {
        excluded_chunk_ids.emplace_back(stored_chunk_id);
      }
    }
  }

  /**
   * Early out if no exclusion of Chunks or Columns is necessary
   */
  if (excluded_chunk_ids.empty() && _pruned_column_ids.empty()) {
    return stored_table;
  }

  // We cannot create a Table without columns - since Chunks rely on their first column to determine their row count
  Assert(_pruned_column_ids.size() < stored_table->column_count(), "Cannot prune all columns from Table");
  DebugAssert(std::all_of(_pruned_column_ids.begin(), _pruned_column_ids.end(),
                          [&](const auto column_id) { return column_id < stored_table->column_count(); }),
              "ColumnID out of range");

  /**
   * Build pruned TableColumnDefinitions of the output Table
   */
  auto pruned_column_definitions = TableColumnDefinitions{};
  if (_pruned_column_ids.empty()) {
    pruned_column_definitions = stored_table->column_definitions();
  } else {
    pruned_column_definitions =
        TableColumnDefinitions{stored_table->column_definitions().size() - _pruned_column_ids.size()};

    auto pruned_column_ids_iter = _pruned_column_ids.begin();
    for (auto stored_column_id = ColumnID{0}, output_column_id = ColumnID{0};
         stored_column_id < stored_table->column_count(); ++stored_column_id) {
      if (pruned_column_ids_iter != _pruned_column_ids.end() && stored_column_id == *pruned_column_ids_iter) {
        ++pruned_column_ids_iter;
        continue;
      }

      pruned_column_definitions[output_column_id] = stored_table->column_definitions()[stored_column_id];
      ++output_column_id;
    }
  }

  /**
   * Build the output Table, omitting pruned Chunks and Columns as well as deleted Chunks
   */
  auto output_chunks = std::vector<std::shared_ptr<Chunk>>{stored_table->chunk_count() - excluded_chunk_ids.size()};
  auto output_chunks_iter = output_chunks.begin();

  auto excluded_chunk_ids_iter = excluded_chunk_ids.begin();

  for (ChunkID stored_chunk_id{0}; stored_chunk_id < stored_table->chunk_count(); ++stored_chunk_id) {
    // Skip `stored_chunk_id` if it is in the sorted vector `excluded_chunk_ids`
    if (excluded_chunk_ids_iter != excluded_chunk_ids.end() && *excluded_chunk_ids_iter == stored_chunk_id) {
      ++excluded_chunk_ids_iter;
      continue;
    }

    // The Chunk is to be included in the output Table, now we progress to excluding Columns
    const auto stored_chunk = stored_table->get_chunk(stored_chunk_id);

    if (_pruned_column_ids.empty()) {
      *output_chunks_iter = stored_chunk;
    } else {
      auto output_segments = Segments{stored_table->column_count() - _pruned_column_ids.size()};
      auto output_segments_iter = output_segments.begin();

      auto pruned_column_ids_iter = _pruned_column_ids.begin();
      for (auto stored_column_id = ColumnID{0}; stored_column_id < stored_table->column_count(); ++stored_column_id) {
        // Skip `stored_column_id` if it is in the sorted vector `_pruned_column_ids`
        if (pruned_column_ids_iter != _pruned_column_ids.end() && stored_column_id == *pruned_column_ids_iter) {
          ++pruned_column_ids_iter;
          continue;
        }

        *output_segments_iter = stored_chunk->get_segment(stored_column_id);
        ++output_segments_iter;
      }

      *output_chunks_iter =
          std::make_shared<Chunk>(std::move(output_segments), stored_chunk->mvcc_data(), stored_chunk->get_allocator());
    }

    ++output_chunks_iter;
  }

<<<<<<< HEAD
  return std::make_shared<Table>(original_table->column_definitions(), TableType::Data, std::move(output_chunks),
                                 original_table->uses_mvcc());
=======
  return std::make_shared<Table>(pruned_column_definitions, TableType::Data, std::move(output_chunks),
                                 stored_table->has_mvcc());
>>>>>>> cc18c47c
}

}  // namespace opossum<|MERGE_RESOLUTION|>--- conflicted
+++ resolved
@@ -180,13 +180,8 @@
     ++output_chunks_iter;
   }
 
-<<<<<<< HEAD
-  return std::make_shared<Table>(original_table->column_definitions(), TableType::Data, std::move(output_chunks),
-                                 original_table->uses_mvcc());
-=======
   return std::make_shared<Table>(pruned_column_definitions, TableType::Data, std::move(output_chunks),
-                                 stored_table->has_mvcc());
->>>>>>> cc18c47c
+                                 stored_table->uses_mvcc());
 }
 
 }  // namespace opossum