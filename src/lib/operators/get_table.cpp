--- conflicted
+++ resolved
@@ -84,16 +84,9 @@
   DebugAssert(!transaction_context_is_set() || transaction_context()->phase() == TransactionPhase::Active,
               "Transaction is not active anymore.");
   if (HYRISE_DEBUG && !transaction_context_is_set()) {
-<<<<<<< HEAD
-    for (ChunkID chunk_id{0}; chunk_id < stored_table->chunk_count(); ++chunk_id) {
-      const auto chunk = stored_table->get_chunk(chunk_id);
-      DebugAssert(chunk && !chunk->get_cleanup_commit_id().has_value(),
-                  "For TableType::Data tables with deleted chunks, the transaction context must be set.");
-=======
     for (ChunkID chunk_id{0}; chunk_id < chunk_count; ++chunk_id) {
       DebugAssert(stored_table->get_chunk(chunk_id) && !stored_table->get_chunk(chunk_id)->get_cleanup_commit_id(),
-                  "For tables with physically deleted chunks, the transaction context must be set.");
->>>>>>> 9d274347
+                  "For TableType::Data tables with deleted chunks, the transaction context must be set.");
     }
   }
 
