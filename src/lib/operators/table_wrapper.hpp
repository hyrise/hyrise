#pragma once

#include <memory>
#include <string>
#include <vector>

#include "abstract_read_only_operator.hpp"
#include "utils/assert.hpp"

namespace opossum {

/**
 * Operator that wraps a table.
 */
class TableWrapper : public AbstractReadOnlyOperator {
 public:
  explicit TableWrapper(const std::shared_ptr<const Table> table);

  const std::string name() const override;
  uint8_t num_in_tables() const override;
  uint8_t num_out_tables() const override;
<<<<<<< HEAD
  std::shared_ptr<AbstractOperator> recreate(const std::vector<AllParameterVariant>& args = {}) const override;
=======
>>>>>>> 412ba14d

 protected:
  std::shared_ptr<const Table> _on_execute() override;

  // Table to retrieve
  const std::shared_ptr<const Table> _table;
};
}  // namespace opossum<|MERGE_RESOLUTION|>--- conflicted
+++ resolved
@@ -19,10 +19,6 @@
   const std::string name() const override;
   uint8_t num_in_tables() const override;
   uint8_t num_out_tables() const override;
-<<<<<<< HEAD
-  std::shared_ptr<AbstractOperator> recreate(const std::vector<AllParameterVariant>& args = {}) const override;
-=======
->>>>>>> 412ba14d
 
  protected:
   std::shared_ptr<const Table> _on_execute() override;
