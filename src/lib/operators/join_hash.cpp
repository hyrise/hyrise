--- conflicted
+++ resolved
@@ -86,15 +86,6 @@
 template <typename T>
 size_t JoinHash::calculate_radix_bits(const size_t build_side_size, const size_t probe_side_size, const JoinMode mode) {
   /*
-<<<<<<< HEAD
-    The number of radix bits is used to determine the number of build partitions whose hash maps have a size that can
-    be expected to fit into the L2 cache. This should incorporate hardware knowledge, once available in Hyrise. As of
-    now, we assume a L2 cache size of 1024 KB, of which we use 75 %.
-
-    We estimate the size the following way:
-      - we assume each key appears once (that is an overestimation space-wise, but we
-      aim rather for a hash map that is slightly smaller than L2 than slightly larger)
-=======
     The number of radix bits is used to determine the number of build partitions. The idea is to size the partitions in
     a way that keeps the whole hash map cache resident. We aim for the largest unshared cache (for most Intel systems
     that's the L2 cache, for Apple's M1 the L1 cache). This calculation should include hardware knowledge, once
@@ -103,21 +94,15 @@
     We estimate the size the following way:
       - we assume each key appears once (that is an overestimation space-wise, but we
         aim rather for a hash map that is slightly smaller than the cache than slightly larger)
->>>>>>> 62943d91
       - each entry in the hash map is a pair of the actual hash key and the SmallPosList storing uint32_t offsets (see
         hash_join_steps.hpp)
   */
   if (build_side_size > probe_side_size) {
     /*
-<<<<<<< HEAD
-      Hash joins perform best when the build relation is small. In case the inputs are switched (e.g., due to the join
-      mode) making the build partition larger than the probe partition, the user will be warned.
-=======
       Hash joins perform best when the build side is small. For inner joins, we can simply select the smaller input
       table as the build side. For other joins, such as semi or outer joins, the build side is fixed. In this case,
       other join operators might be more efficient. We emit performance warning in this case. In the future, the
       optimizer could identify these cases of potentially inefficient hash joins and switch to other join algorithms.
->>>>>>> 62943d91
     */
     std::stringstream performance_warning;
     performance_warning << "Build side larger than probe side in hash join (join mode: " << magic_enum::enum_name(mode)
@@ -125,13 +110,8 @@
     PerformanceWarning(performance_warning.str());
   }
 
-<<<<<<< HEAD
-  // We assume an L2 cache of 1024 KB for an Intel Xeon Platinum 8180. For local deployments or other CPUs, this size
-  // might be different (e.g., an AMD EPYC 7F72 CPU has an L2 cache size of 512 KB and Apple's M1 has 16 MB).
-=======
   // We assume a cache of 1024 KB for an Intel Xeon Platinum 8180. For local deployments or other CPUs, this size might
   // be different (e.g., an AMD EPYC 7F72 CPU has an L2 cache size of 512 KB and Apple's M1 has 128 KB).
->>>>>>> 62943d91
   constexpr auto L2_CACHE_SIZE = 1'024'000;                   // bytes
   constexpr auto L2_CACHE_MAX_USABLE = L2_CACHE_SIZE * 0.75;  // use 75% of the L2 cache size
 
@@ -254,11 +234,7 @@
     });
   });
 
-<<<<<<< HEAD
-  DebugAssert(_radix_bits, "Radix bits are not set.");
-=======
   Assert(_radix_bits, "Radix bits are not set.");
->>>>>>> 62943d91
   join_hash_performance_data.radix_bits = *_radix_bits;
   join_hash_performance_data.left_input_is_build_side = !build_hash_table_for_right_input;
 
@@ -693,15 +669,8 @@
   OperatorPerformanceData<OperatorSteps>::output_to_stream(stream, description_mode);
 
   const auto* const separator = description_mode == DescriptionMode::SingleLine ? " " : "\n";
-<<<<<<< HEAD
-  stream << separator << "Radix bits:" << separator << radix_bits;
-  if (!left_input_is_build_side) {
-    stream << "." << separator << "Input sides have been flipped.";
-  }
-=======
   stream << separator << "Radix bits: " << radix_bits << ".";
   stream << separator << "Build side is " << (left_input_is_build_side ? "left." : "right.");
->>>>>>> 62943d91
 }
 
 }  // namespace opossum