#include "join_hash.hpp"

#include <cmath>
#include <memory>
#include <numeric>
#include <string>
#include <type_traits>
#include <unordered_map>
#include <utility>
#include <vector>

#include "bytell_hash_map.hpp"
#include "join_hash/join_hash_steps.hpp"
#include "join_hash/join_hash_traits.hpp"
#include "scheduler/abstract_task.hpp"
#include "scheduler/current_scheduler.hpp"
#include "scheduler/job_task.hpp"
#include "type_comparison.hpp"
#include "utils/assert.hpp"
#include "utils/timer.hpp"

namespace {

// Depending on which input table became the build/probe table we have to order the columns of the output table.
// Semi/Anti* Joins only emit tuples from the probe table
enum class OutputColumnOrder { BuildFirstProbeSecond, ProbeFirstBuildSecond, ProbeOnly };

}  // namespace

namespace opossum {

bool JoinHash::supports(JoinMode join_mode, PredicateCondition predicate_condition, DataType left_data_type,
                        DataType right_data_type, bool secondary_predicates) {
  // JoinHash supports only equi joins and every join mode, except FullOuter.
  // Secondary predicates in AntiNullAsTrue are not supported, because implementing them is cumbersome and we couldn't
  // so far determine a case/query where we'd need them.
  return predicate_condition == PredicateCondition::Equals && join_mode != JoinMode::FullOuter &&
         (join_mode != JoinMode::AntiNullAsTrue || !secondary_predicates);
}

JoinHash::JoinHash(const std::shared_ptr<const AbstractOperator>& left,
                   const std::shared_ptr<const AbstractOperator>& right, const JoinMode mode,
                   const OperatorJoinPredicate& primary_predicate,
                   const std::vector<OperatorJoinPredicate>& secondary_predicates,
                   const std::optional<size_t>& radix_bits)
    : AbstractJoinOperator(OperatorType::JoinHash, left, right, mode, primary_predicate, secondary_predicates),
      _radix_bits(radix_bits) {}

const std::string JoinHash::name() const { return "JoinHash"; }

const std::string JoinHash::description(DescriptionMode description_mode) const {
  std::ostringstream stream;
  stream << AbstractJoinOperator::description(description_mode);
  stream << " Radix bits: " << (_radix_bits ? std::to_string(*_radix_bits) : "Unspecified");
  return stream.str();
}

std::shared_ptr<AbstractOperator> JoinHash::_on_deep_copy(
    const std::shared_ptr<AbstractOperator>& copied_input_left,
    const std::shared_ptr<AbstractOperator>& copied_input_right) const {
  return std::make_shared<JoinHash>(copied_input_left, copied_input_right, _mode, _primary_predicate,
                                    _secondary_predicates, _radix_bits);
}

void JoinHash::_on_set_parameters(const std::unordered_map<ParameterID, AllTypeVariant>& parameters) {}

template <typename T>
size_t JoinHash::calculate_radix_bits(const size_t build_relation_size, const size_t probe_relation_size) {
  /*
    Setting number of bits for radix clustering:
    The number of bits is used to create probe partitions with a size that can
    be expected to fit into the L2 cache.
    This should incorporate hardware knowledge, once available in Hyrise.
    As of now, we assume a L2 cache size of 256 KB.
    We estimate the size the following way:
      - we assume each key appears once (that is an overestimation space-wise, but we
      aim rather for a hash map that is slightly smaller than L2 than slightly larger)
      - each entry in the hash map is a data structure holding the actual value
      and the RowID
  */
  if (build_relation_size > probe_relation_size) {
    /*
      Hash joins perform best when the build relation is small. In case the
      optimizer selects the hash join due to such a situation, but neglects that the
      input will be switched (e.g., due to the join mode), the user will be warned.
    */
    PerformanceWarning("Build relation larger than probe relation in hash join");
  }

  const auto l2_cache_size = 256'000;  // bytes

  // To get a pessimistic estimation (ensure that the hash table fits within the cache), we assume
  // that each value maps to a PosList with a single RowID. For the used small_vector's, we assume a
  // size of 2*RowID per PosList. For sizing, see comments:
  // https://probablydance.com/2018/05/28/a-new-fast-hash-table-in-response-to-googles-new-fast-hash-table/
  const auto complete_hash_map_size =
      // number of items in map
      (build_relation_size *
       // key + value (and one byte overhead, see link above)
       (sizeof(T) + 2 * sizeof(RowID) + 1))
      // fill factor
      / 0.8;

  const auto adaption_factor = 2.0f;  // don't occupy the whole L2 cache
  const auto cluster_count = std::max(1.0, (adaption_factor * complete_hash_map_size) / l2_cache_size);

  return static_cast<size_t>(std::ceil(std::log2(cluster_count)));
}

std::shared_ptr<const Table> JoinHash::_on_execute() {
  Assert(supports(_mode, _primary_predicate.predicate_condition,
                  input_table_left()->column_data_type(_primary_predicate.column_ids.first),
                  input_table_right()->column_data_type(_primary_predicate.column_ids.second),
                  !_secondary_predicates.empty()),
         "JoinHash doesn't support these parameters");

  std::shared_ptr<const Table> build_input_table;
  std::shared_ptr<const Table> probe_input_table;
  auto build_column_id = ColumnID{};
  auto probe_column_id = ColumnID{};

  /**
   * Build and probe side are assigned as follows (depending only on JoinMode, except for inner joins where input
   * relation sizes are considered):
   *
   * JoinMode::Inner        The smaller relation becomes the build side, the bigger the probe side
   * JoinMode::Left/Right   The outer relation becomes the probe side, the inner relation becomes the build side
   * JoinMode::FullOuter    Not supported by JoinHash
   * JoinMode::Semi/Anti*   The left relation becomes the build side, the right relation becomes the probe side
   */
  const auto build_hash_table_for_right_input =
      _mode == JoinMode::Left || _mode == JoinMode::AntiNullAsTrue || _mode == JoinMode::AntiNullAsFalse ||
      _mode == JoinMode::Semi ||
      (_mode == JoinMode::Inner && _input_left->get_output()->row_count() > _input_right->get_output()->row_count());

  if (build_hash_table_for_right_input) {
    // We don't have to swap the operation itself here, because we only support the commutative Equi Join.
    build_input_table = _input_right->get_output();
    probe_input_table = _input_left->get_output();
    build_column_id = _primary_predicate.column_ids.second;
    probe_column_id = _primary_predicate.column_ids.first;
  } else {
    build_input_table = _input_left->get_output();
    probe_input_table = _input_right->get_output();
    build_column_id = _primary_predicate.column_ids.first;
    probe_column_id = _primary_predicate.column_ids.second;
  }

  // if the input operators are swapped, we also have to swap the column pairs and the predicate conditions
  // of the secondary join predicates.
  auto adjusted_secondary_predicates = _secondary_predicates;

  if (build_hash_table_for_right_input) {
    for (auto& predicate : adjusted_secondary_predicates) {
      predicate.flip();
    }
  }

  auto adjusted_column_ids = std::make_pair(build_column_id, probe_column_id);

  const auto build_column_type = build_input_table->column_data_type(build_column_id);
  const auto probe_column_type = probe_input_table->column_data_type(probe_column_id);

  // Determine output column order
  auto output_column_order = OutputColumnOrder{};

  if (_mode == JoinMode::Semi || _mode == JoinMode::AntiNullAsTrue || _mode == JoinMode::AntiNullAsFalse) {
    output_column_order = OutputColumnOrder::ProbeOnly;
  } else if (build_hash_table_for_right_input) {
    output_column_order = OutputColumnOrder::ProbeFirstBuildSecond;
  } else {
    output_column_order = OutputColumnOrder::BuildFirstProbeSecond;
  }

  resolve_data_type(build_column_type, [&](const auto build_data_type_t) {
    using BuildColumnDataType = typename decltype(build_data_type_t)::type;
    resolve_data_type(probe_column_type, [&](const auto probe_data_type_t) {
      using ProbeColumnDataType = typename decltype(probe_data_type_t)::type;

      constexpr auto BOTH_ARE_STRING =
          std::is_same_v<pmr_string, BuildColumnDataType> && std::is_same_v<pmr_string, ProbeColumnDataType>;
      constexpr auto NEITHER_IS_STRING =
          !std::is_same_v<pmr_string, BuildColumnDataType> && !std::is_same_v<pmr_string, ProbeColumnDataType>;

      if constexpr (BOTH_ARE_STRING || NEITHER_IS_STRING) {
        if (!_radix_bits) {
          _radix_bits =
              calculate_radix_bits<BuildColumnDataType>(build_input_table->row_count(), probe_input_table->row_count());
        }

        _impl = std::make_unique<JoinHashImpl<BuildColumnDataType, ProbeColumnDataType>>(
            *this, build_input_table, probe_input_table, _mode, adjusted_column_ids,
            _primary_predicate.predicate_condition, output_column_order, *_radix_bits,
            std::move(adjusted_secondary_predicates));
      } else {
        Fail("Cannot join String with non-String column");
      }
    });
  });

  return _impl->_on_execute();
}

void JoinHash::_on_cleanup() { _impl.reset(); }

template <typename BuildColumnType, typename ProbeColumnType>
class JoinHash::JoinHashImpl : public AbstractJoinOperatorImpl {
 public:
  JoinHashImpl(const JoinHash& join_hash, const std::shared_ptr<const Table>& build_input_table,
               const std::shared_ptr<const Table>& probe_input_table, const JoinMode mode,
               const ColumnIDPair& column_ids, const PredicateCondition predicate_condition,
               const OutputColumnOrder output_column_order, const size_t radix_bits,
               std::vector<OperatorJoinPredicate> secondary_predicates = {})
      : _join_hash(join_hash),
        _build_input_table(build_input_table),
        _probe_input_table(probe_input_table),
        _mode(mode),
        _column_ids(column_ids),
        _predicate_condition(predicate_condition),
        _output_column_order(output_column_order),
        _secondary_predicates(std::move(secondary_predicates)),
        _radix_bits(radix_bits) {}

 protected:
  const JoinHash& _join_hash;
  const std::shared_ptr<const Table> _build_input_table, _probe_input_table;
  const JoinMode _mode;
  const ColumnIDPair _column_ids;
  const PredicateCondition _predicate_condition;

  OutputColumnOrder _output_column_order;

  const std::vector<OperatorJoinPredicate> _secondary_predicates;

  std::shared_ptr<Table> _output_table;

  const size_t _radix_bits;

  // Determine correct type for hashing
  using HashedType = typename JoinHashTraits<BuildColumnType, ProbeColumnType>::HashType;

<<<<<<< HEAD
  size_t _calculate_radix_bits() const {
    /*
      Setting number of bits for radix clustering:
      The number of bits is used to create probe partitions with a size that can
      be expected to fit into the L2 cache.
      This should incorporate hardware knowledge, once available in Hyrise.
      As of now, we assume a L2 cache size of 1024 KB (L2 cache size of recent
      Intel Xeon CPUs), of which we use 50%.
      We estimate the size the following way:
        - we assume each key appears once (that is an overestimation space-wise, but we
        aim rather for a hash map that is slightly smaller than L2 than slightly larger)
        - each entry in the hash map is a uint32_t offset (see hash_join_steps.hpp)
    */
    const auto build_relation_size = _build_input_table->row_count();
    const auto probe_relation_size = _probe_input_table->row_count();

    if (build_relation_size > probe_relation_size) {
      /*
        Hash joins perform best when the build relation is small. In case the
        optimizer selects the hash join due to such a situation, but neglects that the
        input will be switched (e.g., due to the join mode), the user will be warned.
      */
      PerformanceWarning("Build relation larger than probe relation in hash join");
    }

    const auto l2_cache_size = 1'024'000;  // bytes
    const auto l2_cache_max_usable = l2_cache_size * 0.5;  // use 50% of the L2 cache size

    // For information about the sizing of the bytell hash map, see the comments:
    // https://probablydance.com/2018/05/28/a-new-fast-hash-table-in-response-to-googles-new-fast-hash-table/
    // Bytell hash map has a maximum fill factor of 0.9375. Since it's hard to estimate the actual size of
    // a radix partition (and thus the size of each hash table), we accomodate a little bit extra space for
    // slightly skewed data distributions and aim for a fill level of 80%.
    const auto complete_hash_map_size =
        // number of items in map
        build_relation_size *
         // key + value (and one byte overhead, see link above)
        sizeof(uint32_t) / 0.8;

    auto cluster_count = std::max(1.0, complete_hash_map_size / l2_cache_max_usable);

    // We limit the max size of partitions to mitigate the chances of overflowing offsets
    const auto max_partition_size = std::numeric_limits<uint32_t>::max() * 0.5;
    if (build_relation_size / cluster_count > max_partition_size) {
      cluster_count = build_relation_size / max_partition_size;
    }

    return static_cast<size_t>(std::ceil(std::log2(cluster_count)));
  }

=======
>>>>>>> e50812c0
  std::shared_ptr<const Table> _on_execute() override {
    /**
     * Keep/Discard NULLs from build and probe columns as follows
     *
     * JoinMode::Inner              Discard NULLs from both columns
     * JoinMode::Left/Right         Discard NULLs from the build column (the inner relation), but keep them on the probe
     *                              column (the outer relation)
     * JoinMode::FullOuter          Not supported by JoinHash
     * JoinMode::Semi               Discard NULLs from both columns
     * JoinMode::AntiNullAsFalse    Discard NULLs from the build column (the right relation), but keep them on the probe
     *                              column (the left relation)
     * JoinMode::AntiNullAsTrue     Keep NULLs from both columns
     */

    const auto keep_nulls_build_column = _mode == JoinMode::AntiNullAsTrue;
    const auto keep_nulls_probe_column = _mode == JoinMode::Left || _mode == JoinMode::Right ||
                                         _mode == JoinMode::AntiNullAsTrue || _mode == JoinMode::AntiNullAsFalse;

    // Pre-partitioning:
    // Save chunk offsets into the input relation.
    const auto build_chunk_offsets = determine_chunk_offsets(_build_input_table);
    const auto probe_chunk_offsets = determine_chunk_offsets(_probe_input_table);

    // Containers used to store histograms for (potentially subsequent) radix
    // partitioning phase (in cases _radix_bits > 0). Created during materialization phase.
    std::vector<std::vector<size_t>> histograms_build_column;
    std::vector<std::vector<size_t>> histograms_probe_column;

    // Output containers of materialization phase. Type similar to the output
    // of radix partitioning phase to allow short cut for _radix_bits == 0
    // (in this case, we can skip the partitioning altogether).
    RadixContainer<BuildColumnType> materialized_build_column;
    RadixContainer<ProbeColumnType> materialized_probe_column;

    // Containers for potential (skipped when build side small) radix partitioning phase
    RadixContainer<BuildColumnType> radix_build_column;
    RadixContainer<ProbeColumnType> radix_probe_column;

    // HashTables for the build column, one for each partition
    std::vector<std::optional<PosHashTable<HashedType>>> hashtables;

    // Depiction of the hash join parallelization (radix partitioning can be skipped when radix_bits = 0)
    // ===============================================================================================
    // We have two data paths, one for build side and one for probe input side. We can prepare (i.e.,
    // materialize(), build(), etc.) both sides in parallel until the actual join takes place.
    // All tasks might spawn concurrent tasks themselves. For example, materialize parallelizes over
    // the input chunks and the following steps over the radix clusters.
    //
    //           Build Relation                       Probe Relation
    //                 |                                    |
    //        materialize_input()                  materialize_input()
    //                 |                                    |
    //  ( partition_radix_parallel() )       ( partition_radix_parallel() )
    //                 |                                    |
    //               build()                                |
    //                   \_                               _/
    //                     \_                           _/
    //                       \_                       _/
    //                         \_                   _/
    //                           \                 /
    //                          Probing (actual Join)

    std::vector<std::shared_ptr<AbstractTask>> jobs;

    /**
     * 1.1 Schedule a JobTask for materialization, optional radix partitioning and hashtable building for the build side
     */
    jobs.emplace_back(std::make_shared<JobTask>([&]() {
      if (keep_nulls_build_column) {
        materialized_build_column = materialize_input<BuildColumnType, HashedType, true>(
            _build_input_table, _column_ids.first, build_chunk_offsets, histograms_build_column, _radix_bits);
      } else {
        materialized_build_column = materialize_input<BuildColumnType, HashedType, false>(
            _build_input_table, _column_ids.first, build_chunk_offsets, histograms_build_column, _radix_bits);
      }

      if (_radix_bits > 0) {
        // radix partition the build table
        if (keep_nulls_build_column) {
          radix_build_column = partition_radix_parallel<BuildColumnType, HashedType, true>(
              materialized_build_column, build_chunk_offsets, histograms_build_column, _radix_bits);
        } else {
          radix_build_column = partition_radix_parallel<BuildColumnType, HashedType, false>(
              materialized_build_column, build_chunk_offsets, histograms_build_column, _radix_bits);
        }
      } else {
        // short cut: skip radix partitioning and use materialized data directly
        radix_build_column = std::move(materialized_build_column);
      }

      // Build hash tables. In the case of semi or anti joins, we do not need to track all rows on the hashed side,
      // just one per value. However, if we have secondary predicates, those might fail on that single row. In that
      // case, we DO need all rows.
      if (_secondary_predicates.empty() &&
          (_mode == JoinMode::Semi || _mode == JoinMode::AntiNullAsTrue || _mode == JoinMode::AntiNullAsFalse)) {
        hashtables = build<BuildColumnType, HashedType>(radix_build_column, JoinHashBuildMode::SinglePosition);
      } else {
        hashtables = build<BuildColumnType, HashedType>(radix_build_column, JoinHashBuildMode::AllPositions);
      }
    }));
    jobs.back()->schedule();

    /**
     * 1.2 Schedule a JobTask for materialization, optional radix partitioning for the probe side
     */
    jobs.emplace_back(std::make_shared<JobTask>([&]() {
      // Materialize probe column.
      if (keep_nulls_probe_column) {
        materialized_probe_column = materialize_input<ProbeColumnType, HashedType, true>(
            _probe_input_table, _column_ids.second, probe_chunk_offsets, histograms_probe_column, _radix_bits);
      } else {
        materialized_probe_column = materialize_input<ProbeColumnType, HashedType, false>(
            _probe_input_table, _column_ids.second, probe_chunk_offsets, histograms_probe_column, _radix_bits);
      }

      if (_radix_bits > 0) {
        // radix partition the probe column.
        if (keep_nulls_probe_column) {
          radix_probe_column = partition_radix_parallel<ProbeColumnType, HashedType, true>(
              materialized_probe_column, probe_chunk_offsets, histograms_probe_column, _radix_bits);
        } else {
          radix_probe_column = partition_radix_parallel<ProbeColumnType, HashedType, false>(
              materialized_probe_column, probe_chunk_offsets, histograms_probe_column, _radix_bits);
        }
      } else {
        // short cut: skip radix partitioning and use materialized data directly
        radix_probe_column = std::move(materialized_probe_column);
      }
    }));
    jobs.back()->schedule();

    CurrentScheduler::wait_for_tasks(jobs);

    // Short cut for AntiNullAsTrue
    //   If there is any NULL value on the build side, do not bother probing as no tuples can be emitted
    //   anyway (as long as JoinHash/AntiNullAsTrue doesn't support secondary predicates). Doing this early out
    //   right here is hacky, but during probing we assume NULL values on the build side do not matter, so we'd have no
    //   chance detecting a NULL value on the build side there.
    if (_mode == JoinMode::AntiNullAsTrue) {
      const auto& build_column_null_values = radix_build_column.null_value_bitvector;
      const auto build_has_any_null_value = std::any_of(
          build_column_null_values->begin(), build_column_null_values->end(), [](bool is_null) { return is_null; });

      if (build_has_any_null_value) {
        return _join_hash._build_output_table({});
      }
    }

    /**
     * 2. Probe phase
     */
    std::vector<PosList> build_side_pos_lists;
    std::vector<PosList> probe_side_pos_lists;
    const size_t partition_count = radix_probe_column.partition_offsets.size();
    build_side_pos_lists.resize(partition_count);
    probe_side_pos_lists.resize(partition_count);

    // simple heuristic: half of the rows of the probe relation will match
    const size_t result_rows_per_partition = _probe_input_table->row_count() / partition_count / 2;
    for (size_t i = 0; i < partition_count; i++) {
      build_side_pos_lists[i].reserve(result_rows_per_partition);
      probe_side_pos_lists[i].reserve(result_rows_per_partition);
    }

    /*
    NUMA notes:
    The workers for each radix partition P should be scheduled on the same node as the input data:
    buildP, probeP and hashtableP.
    */
    switch (_mode) {
      case JoinMode::Inner:
        probe<ProbeColumnType, HashedType, false>(radix_probe_column, hashtables, build_side_pos_lists,
                                                  probe_side_pos_lists, _mode, *_build_input_table, *_probe_input_table,
                                                  _secondary_predicates);
        break;

      case JoinMode::Left:
      case JoinMode::Right:
        probe<ProbeColumnType, HashedType, true>(radix_probe_column, hashtables, build_side_pos_lists,
                                                 probe_side_pos_lists, _mode, *_build_input_table, *_probe_input_table,
                                                 _secondary_predicates);
        break;

      case JoinMode::Semi:
        probe_semi_anti<ProbeColumnType, HashedType, JoinMode::Semi>(radix_probe_column, hashtables,
                                                                     probe_side_pos_lists, *_build_input_table,
                                                                     *_probe_input_table, _secondary_predicates);
        break;

      case JoinMode::AntiNullAsTrue:
        probe_semi_anti<ProbeColumnType, HashedType, JoinMode::AntiNullAsTrue>(
            radix_probe_column, hashtables, probe_side_pos_lists, *_build_input_table, *_probe_input_table,
            _secondary_predicates);
        break;

      case JoinMode::AntiNullAsFalse:
        probe_semi_anti<ProbeColumnType, HashedType, JoinMode::AntiNullAsFalse>(
            radix_probe_column, hashtables, probe_side_pos_lists, *_build_input_table, *_probe_input_table,
            _secondary_predicates);
        break;

      default:
        Fail("JoinMode not supported by JoinHash");
    }

    /**
     * 3. Write output Table
     */

    /**
     * After the probe phase build_side_pos_lists and probe_side_pos_lists contain all pairs of joined rows grouped by
     * partition. Let p be a partition index and r a row index. The value of build_side_pos_lists[p][r] will match probe_side_pos_lists[p][r].
     */

    /**
     * Two Caches to avoid redundant reference materialization for Reference input tables. As there might be
     *  quite a lot Partitions (>500 seen), input Chunks (>500 seen), and columns (>50 seen), this speeds up
     *  write_output_chunks a lot.
     *
     * They do two things:
     *      - Make it possible to re-use output pos lists if two segments in the input table have exactly the same
     *          PosLists Chunk by Chunk
     *      - Avoid creating the std::vector<const PosList*> for each Partition over and over again.
     *
     * They hold one entry per column in the table, not per BaseSegment in a single chunk
     */

    PosListsByChunk build_side_pos_lists_by_segment;
    PosListsByChunk probe_side_pos_lists_by_segment;

    // build_side_pos_lists_by_segment will only be needed if build is a reference table and being output
    if (_build_input_table->type() == TableType::References && _output_column_order != OutputColumnOrder::ProbeOnly) {
      build_side_pos_lists_by_segment = setup_pos_lists_by_chunk(_build_input_table);
    }

    // probe_side_pos_lists_by_segment will only be needed if right is a reference table
    if (_probe_input_table->type() == TableType::References) {
      probe_side_pos_lists_by_segment = setup_pos_lists_by_chunk(_probe_input_table);
    }

    auto output_chunk_count = size_t{0};
    for (size_t partition_id = 0; partition_id < build_side_pos_lists.size(); ++partition_id) {
      if (!build_side_pos_lists[partition_id].empty() || !probe_side_pos_lists[partition_id].empty()) {
        ++output_chunk_count;
      }
    }

    std::vector<std::shared_ptr<Chunk>> output_chunks{output_chunk_count};

    // for every partition create a reference segment
    for (size_t partition_id = 0, output_chunk_id{0}; partition_id < build_side_pos_lists.size(); ++partition_id) {
      // moving the values into a shared pos list saves us some work in write_output_segments. We know that
      // build_pos_lists and probe_side_pos_lists will not be used again.
      auto build_side_pos_list = std::make_shared<PosList>(std::move(build_side_pos_lists[partition_id]));
      auto probe_side_pos_list = std::make_shared<PosList>(std::move(probe_side_pos_lists[partition_id]));

      if (build_side_pos_list->empty() && probe_side_pos_list->empty()) {
        continue;
      }

      Segments output_segments;

      // we need to swap back the inputs, so that the order of the output columns is not harmed
      switch (_output_column_order) {
        case OutputColumnOrder::BuildFirstProbeSecond:
          write_output_segments(output_segments, _build_input_table, build_side_pos_lists_by_segment,
                                build_side_pos_list);
          write_output_segments(output_segments, _probe_input_table, probe_side_pos_lists_by_segment,
                                probe_side_pos_list);
          break;

        case OutputColumnOrder::ProbeFirstBuildSecond:
          write_output_segments(output_segments, _probe_input_table, probe_side_pos_lists_by_segment,
                                probe_side_pos_list);
          write_output_segments(output_segments, _build_input_table, build_side_pos_lists_by_segment,
                                build_side_pos_list);
          break;

        case OutputColumnOrder::ProbeOnly:
          write_output_segments(output_segments, _probe_input_table, probe_side_pos_lists_by_segment,
                                probe_side_pos_list);
          break;
      }

      output_chunks[output_chunk_id] = std::make_shared<Chunk>(std::move(output_segments));
      ++output_chunk_id;
    }

    return _join_hash._build_output_table(std::move(output_chunks));
  }
};

}  // namespace opossum<|MERGE_RESOLUTION|>--- conflicted
+++ resolved
@@ -71,12 +71,12 @@
     The number of bits is used to create probe partitions with a size that can
     be expected to fit into the L2 cache.
     This should incorporate hardware knowledge, once available in Hyrise.
-    As of now, we assume a L2 cache size of 256 KB.
+    As of now, we assume a L2 cache size of 1024 KB (L2 cache size of recent
+    Intel Xeon CPUs), of which we use 50%.
     We estimate the size the following way:
       - we assume each key appears once (that is an overestimation space-wise, but we
       aim rather for a hash map that is slightly smaller than L2 than slightly larger)
-      - each entry in the hash map is a data structure holding the actual value
-      and the RowID
+      - each entry in the hash map is a uint32_t offset (see hash_join_steps.hpp)
   */
   if (build_relation_size > probe_relation_size) {
     /*
@@ -87,22 +87,21 @@
     PerformanceWarning("Build relation larger than probe relation in hash join");
   }
 
-  const auto l2_cache_size = 256'000;  // bytes
-
-  // To get a pessimistic estimation (ensure that the hash table fits within the cache), we assume
-  // that each value maps to a PosList with a single RowID. For the used small_vector's, we assume a
-  // size of 2*RowID per PosList. For sizing, see comments:
+  const auto l2_cache_size = 1'024'000;  // bytes
+  const auto l2_cache_max_usable = l2_cache_size * 0.5;  // use 50% of the L2 cache size
+
+  // For information about the sizing of the bytell hash map, see the comments:
   // https://probablydance.com/2018/05/28/a-new-fast-hash-table-in-response-to-googles-new-fast-hash-table/
+  // Bytell hash map has a maximum fill factor of 0.9375. Since it's hard to estimate the actual size of
+  // a radix partition (and thus the size of each hash table), we accomodate a little bit extra space for
+  // slightly skewed data distributions and aim for a fill level of 80%.
   const auto complete_hash_map_size =
       // number of items in map
-      (build_relation_size *
+      build_relation_size *
        // key + value (and one byte overhead, see link above)
-       (sizeof(T) + 2 * sizeof(RowID) + 1))
-      // fill factor
-      / 0.8;
-
-  const auto adaption_factor = 2.0f;  // don't occupy the whole L2 cache
-  const auto cluster_count = std::max(1.0, (adaption_factor * complete_hash_map_size) / l2_cache_size);
+      sizeof(uint32_t) / 0.8;
+
+  auto cluster_count = std::max(1.0, complete_hash_map_size / l2_cache_max_usable);
 
   return static_cast<size_t>(std::ceil(std::log2(cluster_count)));
 }
@@ -187,6 +186,13 @@
           _radix_bits =
               calculate_radix_bits<BuildColumnDataType>(build_input_table->row_count(), probe_input_table->row_count());
         }
+
+        // It needs to be ensured that the build partition does not get too large, because the
+        // used offsets in the hash map might otherwise overflow. Since radix partitioning aims
+        // to avoid large build partitions, this should never happen. Nonetheless, we better
+        // assert since the effects of overflows will probably hard to debug.
+        const auto max_partition_size = std::numeric_limits<uint32_t>::max() * 0.5;
+        Assert(build_input_table->row_count() / 2**_radix_bits < max_partition_size, "Partition count too small (potential overflows in hash map offsetting).");
 
         _impl = std::make_unique<JoinHashImpl<BuildColumnDataType, ProbeColumnDataType>>(
             *this, build_input_table, probe_input_table, _mode, adjusted_column_ids,
@@ -239,59 +245,6 @@
   // Determine correct type for hashing
   using HashedType = typename JoinHashTraits<BuildColumnType, ProbeColumnType>::HashType;
 
-<<<<<<< HEAD
-  size_t _calculate_radix_bits() const {
-    /*
-      Setting number of bits for radix clustering:
-      The number of bits is used to create probe partitions with a size that can
-      be expected to fit into the L2 cache.
-      This should incorporate hardware knowledge, once available in Hyrise.
-      As of now, we assume a L2 cache size of 1024 KB (L2 cache size of recent
-      Intel Xeon CPUs), of which we use 50%.
-      We estimate the size the following way:
-        - we assume each key appears once (that is an overestimation space-wise, but we
-        aim rather for a hash map that is slightly smaller than L2 than slightly larger)
-        - each entry in the hash map is a uint32_t offset (see hash_join_steps.hpp)
-    */
-    const auto build_relation_size = _build_input_table->row_count();
-    const auto probe_relation_size = _probe_input_table->row_count();
-
-    if (build_relation_size > probe_relation_size) {
-      /*
-        Hash joins perform best when the build relation is small. In case the
-        optimizer selects the hash join due to such a situation, but neglects that the
-        input will be switched (e.g., due to the join mode), the user will be warned.
-      */
-      PerformanceWarning("Build relation larger than probe relation in hash join");
-    }
-
-    const auto l2_cache_size = 1'024'000;  // bytes
-    const auto l2_cache_max_usable = l2_cache_size * 0.5;  // use 50% of the L2 cache size
-
-    // For information about the sizing of the bytell hash map, see the comments:
-    // https://probablydance.com/2018/05/28/a-new-fast-hash-table-in-response-to-googles-new-fast-hash-table/
-    // Bytell hash map has a maximum fill factor of 0.9375. Since it's hard to estimate the actual size of
-    // a radix partition (and thus the size of each hash table), we accomodate a little bit extra space for
-    // slightly skewed data distributions and aim for a fill level of 80%.
-    const auto complete_hash_map_size =
-        // number of items in map
-        build_relation_size *
-         // key + value (and one byte overhead, see link above)
-        sizeof(uint32_t) / 0.8;
-
-    auto cluster_count = std::max(1.0, complete_hash_map_size / l2_cache_max_usable);
-
-    // We limit the max size of partitions to mitigate the chances of overflowing offsets
-    const auto max_partition_size = std::numeric_limits<uint32_t>::max() * 0.5;
-    if (build_relation_size / cluster_count > max_partition_size) {
-      cluster_count = build_relation_size / max_partition_size;
-    }
-
-    return static_cast<size_t>(std::ceil(std::log2(cluster_count)));
-  }
-
-=======
->>>>>>> e50812c0
   std::shared_ptr<const Table> _on_execute() override {
     /**
      * Keep/Discard NULLs from build and probe columns as follows
