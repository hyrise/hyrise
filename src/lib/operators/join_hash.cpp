--- conflicted
+++ resolved
@@ -328,19 +328,12 @@
     const auto materialize_build_side = [&](const auto& input_bloom_filter) {
       if (keep_nulls_build_column) {
         materialized_build_column = materialize_input<BuildColumnType, HashedType, true>(
-<<<<<<< HEAD
-            _build_input_table, _column_ids.first, histograms_build_column, _radix_bits, build_side_bloom_filter, input_bloom_filter);
-      } else {
-        materialized_build_column = materialize_input<BuildColumnType, HashedType, false>(
-            _build_input_table, _column_ids.first, histograms_build_column, _radix_bits, build_side_bloom_filter, input_bloom_filter);
-=======
             _build_input_table, _column_ids.first, histograms_build_column, _radix_bits, build_side_bloom_filter,
             input_bloom_filter);
       } else {
         materialized_build_column = materialize_input<BuildColumnType, HashedType, false>(
             _build_input_table, _column_ids.first, histograms_build_column, _radix_bits, build_side_bloom_filter,
             input_bloom_filter);
->>>>>>> dcd55668
       }
     };
 
@@ -362,24 +355,15 @@
 
     Timer timer_materialization;
     if (_build_input_table->row_count() < _probe_input_table->row_count()) {
-<<<<<<< HEAD
-      // TODO fix default arg
-      materialize_build_side(~BloomFilter(BLOOM_FILTER_SIZE));
-=======
       // When materializing the first side (here: the build side), we do not yet have a bloom filter. To keep the number
       // of code paths low, materialize_*_side always expects a bloom filter. For the first step, we thus pass in a
       // bloom filter that returns true for every probe.
       materialize_build_side(ALL_TRUE_BLOOM_FILTER);
->>>>>>> dcd55668
       _performance.set_step_runtime(OperatorSteps::BuildSideMaterializing, timer_materialization.lap());
       materialize_probe_side(build_side_bloom_filter);
       _performance.set_step_runtime(OperatorSteps::ProbeSideMaterializing, timer_materialization.lap());
     } else {
-<<<<<<< HEAD
-      materialize_probe_side(~BloomFilter(BLOOM_FILTER_SIZE));
-=======
       materialize_probe_side(ALL_TRUE_BLOOM_FILTER);
->>>>>>> dcd55668
       _performance.set_step_runtime(OperatorSteps::ProbeSideMaterializing, timer_materialization.lap());
       materialize_build_side(probe_side_bloom_filter);
       _performance.set_step_runtime(OperatorSteps::BuildSideMaterializing, timer_materialization.lap());
