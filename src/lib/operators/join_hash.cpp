--- conflicted
+++ resolved
@@ -33,8 +33,6 @@
 
 const std::string JoinHash::name() const { return "JoinHash"; }
 
-const JoinHashPerformanceData& JoinHash::join_hash_performance_data() const { return _join_hash_performance_data; }
-
 std::shared_ptr<AbstractOperator> JoinHash::_on_recreate(
     const std::vector<AllParameterVariant>& args, const std::shared_ptr<AbstractOperator>& recreated_input_left,
     const std::shared_ptr<AbstractOperator>& recreated_input_right) const {
@@ -78,7 +76,7 @@
 
   _impl = make_unique_by_data_types<AbstractReadOnlyOperatorImpl, JoinHashImpl>(
       build_input->column_data_type(build_column_id), probe_input->column_data_type(probe_column_id), build_operator,
-      probe_operator, _mode, adjusted_column_ids, _predicate_condition, inputs_swapped, _join_hash_performance_data);
+      probe_operator, _mode, adjusted_column_ids, _predicate_condition, inputs_swapped);
   return _impl->_on_execute();
 }
 
@@ -93,14 +91,13 @@
  public:
   JoinHashImpl(const std::shared_ptr<const AbstractOperator> left, const std::shared_ptr<const AbstractOperator> right,
                const JoinMode mode, const ColumnIDPair& column_ids, const PredicateCondition predicate_condition,
-               const bool inputs_swapped, JoinHashPerformanceData& join_hash_performance_data)
+               const bool inputs_swapped)
       : _left(left),
         _right(right),
         _mode(mode),
         _column_ids(column_ids),
         _predicate_condition(predicate_condition),
-        _inputs_swapped(inputs_swapped),
-        _join_hash_performance_data(join_hash_performance_data) {}
+        _inputs_swapped(inputs_swapped) {}
 
   virtual ~JoinHashImpl() = default;
 
@@ -110,10 +107,6 @@
   const ColumnIDPair _column_ids;
   const PredicateCondition _predicate_condition;
   const bool _inputs_swapped;
-<<<<<<< HEAD
-  JoinHashPerformanceData& _join_hash_performance_data;
-=======
->>>>>>> 5efcd93b
 
   std::shared_ptr<Table> _output_table;
 
@@ -633,8 +626,6 @@
     // 'keep_nulls' makes sure that the relation on the right materializes NULL values when executing an OUTER join.
     auto materialized_right =
         _materialize_input<RightType>(_right_in_table, _column_ids.second, histograms_right, keep_nulls);
-
-    _join_hash_performance_data.materialization = performance_timer.lap();
 
     // Radix Partitioning phase
     /*
@@ -652,8 +643,6 @@
     auto radix_right =
         _partition_radix_parallel<RightType>(materialized_right, right_chunk_offsets, histograms_right, keep_nulls);
 
-    _join_hash_performance_data.partitioning = performance_timer.lap();
-
     // Build phase
     std::vector<std::shared_ptr<HashTable<HashedType>>> hashtables;
     hashtables.resize(radix_left.partition_offsets.size() - 1);
@@ -662,8 +651,6 @@
     The hashtables for each partition P should also reside on the same node as the two vectors leftP and rightP.
     */
     _build(radix_left, hashtables);
-
-    _join_hash_performance_data.build = performance_timer.lap();
 
     // Probe phase
     std::vector<PosList> left_pos_lists;
@@ -681,8 +668,6 @@
       _probe(radix_right, hashtables, left_pos_lists, right_pos_lists);
     }
 
-    _join_hash_performance_data.probe = performance_timer.lap();
-
     auto only_output_right_input = _inputs_swapped && (_mode == JoinMode::Semi || _mode == JoinMode::Anti);
 
     /**
@@ -736,8 +721,6 @@
       _output_table->append_chunk(output_columns);
     }
 
-    _join_hash_performance_data.output = performance_timer.lap();
-
     return _output_table;
   }
 
