--- conflicted
+++ resolved
@@ -15,7 +15,6 @@
 #include "hyrise.hpp"
 #include "join_hash/join_hash_steps.hpp"
 #include "join_hash/join_hash_traits.hpp"
-#include "magic_enum.hpp"
 #include "scheduler/abstract_task.hpp"
 #include "scheduler/job_task.hpp"
 #include "type_comparison.hpp"
@@ -59,11 +58,7 @@
   std::ostringstream stream;
   stream << AbstractJoinOperator::description(description_mode);
   stream << " Radix bits: " << (_radix_bits ? std::to_string(*_radix_bits) : "Unspecified");
-<<<<<<< HEAD
-  
-=======
-
->>>>>>> 95272976
+
   return stream.str();
 }
 
@@ -288,7 +283,6 @@
 
     // Output containers of materialization stage. Type similar to the output
     // of radix partitioning stage to allow short cut for _radix_bits == 0
-
     // (in this case, we can skip the partitioning altogether).
     RadixContainer<BuildColumnType> materialized_build_column;
     RadixContainer<ProbeColumnType> materialized_probe_column;
