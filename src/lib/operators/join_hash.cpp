--- conflicted
+++ resolved
@@ -148,26 +148,9 @@
         hashtable->put(type_cast<HashedType>(element.value), element.row_id);
       }
 
-<<<<<<< HEAD
-  /*
-  Hashes the given value into the HashedType that is defined by the current Hash Traits.
-  Performs a lexical cast first, if necessary.
-  */
-  template <typename T>
-  constexpr uint32_t _hash_value(T& value) {
-    // clang-format off
-    // doesn't deal with constexpr nicely
-    if constexpr(!std::is_same_v<T, HashedType>) {
-        return murmur2<HashedType>(type_cast<HashedType>(value), _partitioning_seed);
-    } else {
-      return murmur2<HashedType>(value, _partitioning_seed);
-    }
-    // clang-format on
-=======
       hashtables[current_partition_id] = hashtable;
     }));
     jobs.back()->schedule();
->>>>>>> 683e9fa6
   }
 
   CurrentScheduler::wait_for_tasks(jobs);
@@ -239,31 +222,9 @@
 
       auto materialized_chunk = std::vector<std::pair<RowID, T>>();
 
-<<<<<<< HEAD
-        /*
-        For ReferenceColumns we do not use the RowIDs from the referenced tables.
-        Instead, we use the index in the ReferenceColumn itself. This way we can later correctly dereference
-        values from different inputs (important for Multi Joins).
-        For performance reasons this if statement is around the for loop.
-        */
-        if (auto ref_column = std::dynamic_pointer_cast<const ReferenceColumn>(column)) {
-          // hash and add to the other elements
-          ChunkOffset offset = 0;
-          for (auto&& elem : materialized_chunk) {
-            if (elem.first.chunk_offset != INVALID_CHUNK_OFFSET) {
-              uint32_t hashed_value = _hash_value<T>(elem.second);
-              output[row_id] = PartitionedElement<T>{RowID{chunk_id, offset}, hashed_value, elem.second};
-
-              const Hash radix = (output[row_id].partition_hash >> (32 - _radix_bits * (pass + 1))) & mask;
-              histogram[radix]++;
-
-              row_id++;
-            }
-=======
       // Materialize the chunk
       resolve_column_type<T>(*column, [&, chunk_id, keep_nulls](auto& typed_column) {
         auto iterable = create_iterable_from_column<T>(typed_column);
->>>>>>> 683e9fa6
 
         iterable.for_each([&, chunk_id, keep_nulls](const auto& value) {
           if (!value.is_null() || keep_nulls) {
@@ -272,17 +233,6 @@
             // We need to add this to avoid gaps in the list of offsets when we iterate later on
             materialized_chunk.emplace_back(NULL_ROW_ID, T{});
           }
-<<<<<<< HEAD
-        } else {
-          // hash and add to the other elements
-          for (auto&& elem : materialized_chunk) {
-            if (elem.first.chunk_offset == INVALID_CHUNK_OFFSET) continue;
-
-            uint32_t hashed_value = _hash_value<T>(elem.second);
-            output[row_id] = PartitionedElement<T>{elem.first, hashed_value, elem.second};
-
-            const Hash radix = (output[row_id].partition_hash >> (32 - _radix_bits * (pass + 1))) & mask;
-=======
         });
       });
 
@@ -303,7 +253,6 @@
             output[row_id] = PartitionedElement<T>{RowID{chunk_id, offset}, hashed_value, elem.second};
 
             const Hash radix = (output[row_id].partition_hash >> (32 - radix_bits * (pass + 1))) & mask;
->>>>>>> 683e9fa6
             histogram[radix]++;
 
             row_id++;
@@ -736,18 +685,11 @@
     This helps choosing a scheduler node for the radix phase (see below).
     */
     // Scheduler note: parallelize this at some point. Currently, the amount of jobs would be too high
-<<<<<<< HEAD
-    auto materialized_left = _materialize_input<LeftType>(left_in_table, _column_ids.first, histograms_left);
-    // 'keep_nulls' makes sure that the relation on the right materializes NULL values when executing an OUTER join.
-    auto materialized_right =
-        _materialize_input<RightType>(right_in_table, _column_ids.second, histograms_right, keep_nulls);
-=======
     auto materialized_left = materialize_input<LeftType, HashedType>(left_in_table, _column_ids.first, histograms_left,
                                                                      _radix_bits, _partitioning_seed);
     // 'keep_nulls' makes sure that the relation on the right materializes NULL values when executing an OUTER join.
     auto materialized_right = materialize_input<RightType, HashedType>(
         right_in_table, _column_ids.second, histograms_right, _radix_bits, _partitioning_seed, keep_nulls);
->>>>>>> 683e9fa6
 
     // Radix Partitioning phase
     /*
@@ -804,24 +746,16 @@
 
     // left_pos_lists_by_column will only be needed if left is a reference table and being output
     if (left_in_table->type() == TableType::References && !only_output_right_input) {
-<<<<<<< HEAD
-      left_pos_lists_by_column = _setup_pos_lists_by_column(left_in_table);
-=======
       left_pos_lists_by_column = setup_pos_lists_by_column(left_in_table);
->>>>>>> 683e9fa6
     }
 
     // right_pos_lists_by_column will only be needed if right is a reference table
     if (right_in_table->type() == TableType::References) {
-<<<<<<< HEAD
-      right_pos_lists_by_column = _setup_pos_lists_by_column(right_in_table);
-=======
       right_pos_lists_by_column = setup_pos_lists_by_column(right_in_table);
->>>>>>> 683e9fa6
     }
 
     for (size_t partition_id = 0; partition_id < left_pos_lists.size(); ++partition_id) {
-      // moving the values into a shared pos list saves us some work in _write_output_columns. We know that
+      // moving the values into a shared pos list saves us some work in write_output_columns. We know that
       // left_pos_lists and right_pos_lists will not be used again.
       auto left = std::make_shared<PosList>(std::move(left_pos_lists[partition_id]));
       auto right = std::make_shared<PosList>(std::move(right_pos_lists[partition_id]));
@@ -834,17 +768,6 @@
 
       // we need to swap back the inputs, so that the order of the output columns is not harmed
       if (_inputs_swapped) {
-<<<<<<< HEAD
-        _write_output_columns(output_columns, right_in_table, right_pos_lists_by_column, right);
-
-        // Semi/Anti joins are always swapped but do not need the outer relation
-        if (!only_output_right_input) {
-          _write_output_columns(output_columns, left_in_table, left_pos_lists_by_column, left);
-        }
-      } else {
-        _write_output_columns(output_columns, left_in_table, left_pos_lists_by_column, left);
-        _write_output_columns(output_columns, right_in_table, right_pos_lists_by_column, right);
-=======
         write_output_columns(output_columns, right_in_table, right_pos_lists_by_column, right);
 
         // Semi/Anti joins are always swapped but do not need the outer relation
@@ -854,7 +777,6 @@
       } else {
         write_output_columns(output_columns, left_in_table, left_pos_lists_by_column, left);
         write_output_columns(output_columns, right_in_table, right_pos_lists_by_column, right);
->>>>>>> 683e9fa6
       }
 
       _output_table->append_chunk(output_columns);
@@ -862,92 +784,6 @@
 
     return _output_table;
   }
-<<<<<<< HEAD
-
-  // See usage in _on_execute() for doc.
-  static PosListsByColumn _setup_pos_lists_by_column(const std::shared_ptr<const Table> input_table) {
-    DebugAssert(input_table->type() == TableType::References, "Function only works for reference tables");
-
-    std::map<PosLists, std::shared_ptr<PosLists>> shared_pos_lists_by_pos_lists;
-
-    PosListsByColumn pos_lists_by_column(input_table->column_count());
-    auto pos_lists_by_column_it = pos_lists_by_column.begin();
-
-    const auto& input_chunks = input_table->chunks();
-
-    for (ColumnID column_id{0}; column_id < input_table->column_count(); ++column_id) {
-      // Get all the input pos lists so that we only have to pointer cast the columns once
-      auto pos_list_ptrs = std::make_shared<PosLists>(input_table->chunk_count());
-      auto pos_lists_iter = pos_list_ptrs->begin();
-
-      for (ChunkID chunk_id{0}; chunk_id < input_table->chunk_count(); chunk_id++) {
-        const auto ref_column =
-            std::static_pointer_cast<const ReferenceColumn>(input_chunks[chunk_id]->columns()[column_id]);
-        *pos_lists_iter = ref_column->pos_list();
-        ++pos_lists_iter;
-      }
-
-      auto iter = shared_pos_lists_by_pos_lists.emplace(*pos_list_ptrs, pos_list_ptrs).first;
-
-      *pos_lists_by_column_it = iter->second;
-      ++pos_lists_by_column_it;
-    }
-
-    return pos_lists_by_column;
-  }
-
-  static void _write_output_columns(ChunkColumns& output_columns, const std::shared_ptr<const Table> input_table,
-                                    const PosListsByColumn& input_pos_list_ptrs_sptrs_by_column,
-                                    std::shared_ptr<PosList> pos_list) {
-    std::map<std::shared_ptr<PosLists>, std::shared_ptr<PosList>> output_pos_list_cache;
-
-    // We might use this later, but want to have it outside of the for loop
-    std::shared_ptr<Table> dummy_table;
-
-    // Add columns from input table to output chunk
-    for (ColumnID column_id{0}; column_id < input_table->column_count(); ++column_id) {
-      if (input_table->type() == TableType::References) {
-        if (input_table->chunk_count() > 0) {
-          std::shared_ptr<BaseColumn> column;
-          const auto& input_table_pos_lists = input_pos_list_ptrs_sptrs_by_column[column_id];
-
-          auto iter = output_pos_list_cache.find(input_table_pos_lists);
-          if (iter == output_pos_list_cache.end()) {
-            // Get the row ids that are referenced
-            auto new_pos_list = std::make_shared<PosList>(pos_list->size());
-            auto new_pos_list_iter = new_pos_list->begin();
-            for (const auto& row : *pos_list) {
-              if (row.chunk_offset == INVALID_CHUNK_OFFSET) {
-                *new_pos_list_iter = row;
-              } else {
-                const auto& referenced_pos_list = *(*input_table_pos_lists)[row.chunk_id];
-                *new_pos_list_iter = referenced_pos_list[row.chunk_offset];
-              }
-              ++new_pos_list_iter;
-            }
-
-            iter = output_pos_list_cache.emplace(input_table_pos_lists, new_pos_list).first;
-          }
-
-          auto ref_col = std::static_pointer_cast<const ReferenceColumn>(
-              input_table->get_chunk(ChunkID{0})->get_column(column_id));
-          output_columns.push_back(std::make_shared<ReferenceColumn>(ref_col->referenced_table(),
-                                                                     ref_col->referenced_column_id(), iter->second));
-        } else {
-          // If there are no Chunks in the input_table, we can't deduce the Table that input_table is referencING to
-          // pos_list will contain only NULL_ROW_IDs anyway, so it doesn't matter which Table the ReferenceColumn that
-          // we output is referencing. HACK, but works fine: we create a dummy table and let the ReferenceColumn ref
-          // it.
-          if (!dummy_table) dummy_table = Table::create_dummy_table(input_table->column_definitions());
-          output_columns.push_back(std::make_shared<ReferenceColumn>(dummy_table, column_id, pos_list));
-        }
-      } else {
-        output_columns.push_back(std::make_shared<ReferenceColumn>(input_table, column_id, pos_list));
-      }
-    }
-  }
-=======
->>>>>>> 683e9fa6
 };
 
 }  // namespace opossum