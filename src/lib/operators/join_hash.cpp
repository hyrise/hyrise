--- conflicted
+++ resolved
@@ -207,12 +207,7 @@
         _impl = std::make_unique<JoinHashImpl<BuildColumnDataType, ProbeColumnDataType>>(
             *this, build_input_table, probe_input_table, _mode, adjusted_column_ids,
             _primary_predicate.predicate_condition, output_column_order, *_radix_bits,
-<<<<<<< HEAD
             join_hash_performance_data, std::move(adjusted_secondary_predicates));
-=======
-            dynamic_cast<OperatorPerformanceData<JoinHash::OperatorSteps>&>(*performance_data),
-            std::move(adjusted_secondary_predicates));
->>>>>>> 0a2ba172
       } else {
         Fail("Cannot join String with non-String column");
       }
