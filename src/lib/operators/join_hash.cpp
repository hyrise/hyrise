#include "join_hash.hpp"

#include <memory>
#include <numeric>
#include <string>
#include <utility>
#include <vector>

#include "resolve_type.hpp"
#include "scheduler/abstract_task.hpp"
#include "scheduler/current_scheduler.hpp"
#include "scheduler/job_task.hpp"
#include "storage/column_visitable.hpp"
#include "storage/dictionary_column.hpp"
#include "storage/iterables/create_iterable_from_column.hpp"
#include "storage/reference_column.hpp"
#include "storage/value_column.hpp"
#include "type_comparison.hpp"
#include "utils/assert.hpp"
#include "utils/cuckoo_hashtable.hpp"
#include "utils/murmur_hash.hpp"

namespace opossum {

JoinHash::JoinHash(const std::shared_ptr<const AbstractOperator> left,
                   const std::shared_ptr<const AbstractOperator> right, const JoinMode mode,
                   const std::pair<ColumnID, ColumnID>& column_ids, const ScanType scan_type)
    : AbstractJoinOperator(left, right, mode, column_ids, scan_type) {
  DebugAssert(scan_type == ScanType::OpEquals, "Operator not supported by Hash Join.");
}

const std::string JoinHash::name() const { return "JoinHash"; }

std::shared_ptr<AbstractOperator> JoinHash::recreate(const std::vector<AllParameterVariant>& args) const {
  return std::make_shared<JoinHash>(_input_left->recreate(args), _input_right->recreate(args), _mode, _column_ids,
                                    _scan_type);
}

std::shared_ptr<const Table> JoinHash::_on_execute() {
  std::shared_ptr<const AbstractOperator> build_operator;
  std::shared_ptr<const AbstractOperator> probe_operator;
  ColumnID build_column_id;
  ColumnID probe_column_id;

  // This is the expected implementation for swapping tables:
  // (1) if left or right outer join, outer relation becomes probe relation (we have to swap only for left outer)
  // (2) for a semi and anti join the inputs are always swapped
  bool inputs_swapped = (_mode == JoinMode::Left || _mode == JoinMode::Anti || _mode == JoinMode::Semi);

  // (3) else the smaller relation will become build relation, the larger probe relation
  if (!inputs_swapped && _input_left->get_output()->row_count() > _input_right->get_output()->row_count()) {
    inputs_swapped = true;
  }

  if (inputs_swapped) {
    // luckily we don't have to swap the operation itself here, because we only support the commutative Equi Join.
    build_operator = _input_right;
    probe_operator = _input_left;
    build_column_id = _column_ids.second;
    probe_column_id = _column_ids.first;
  } else {
    inputs_swapped = false;
    build_operator = _input_left;
    probe_operator = _input_right;
    build_column_id = _column_ids.first;
    probe_column_id = _column_ids.second;
  }

  auto adjusted_column_ids = std::make_pair(build_column_id, probe_column_id);

  auto build_input = build_operator->get_output();
  auto probe_input = probe_operator->get_output();

  _impl = make_unique_by_column_types<AbstractReadOnlyOperatorImpl, JoinHashImpl>(
      build_input->column_type(build_column_id), probe_input->column_type(probe_column_id), build_operator,
      probe_operator, _mode, adjusted_column_ids, _scan_type, inputs_swapped);
  return _impl->_on_execute();
}

void JoinHash::_on_cleanup() { _impl.reset(); }

// currently using 32bit Murmur
using Hash = uint32_t;

// We need to use the impl pattern because the join operator depends on the type of the columns
template <typename LeftType, typename RightType>
class JoinHash::JoinHashImpl : public AbstractJoinOperatorImpl {
 public:
  JoinHashImpl(const std::shared_ptr<const AbstractOperator> left, const std::shared_ptr<const AbstractOperator> right,
               const JoinMode mode, const std::pair<ColumnID, ColumnID>& column_ids, const ScanType scan_type,
               const bool inputs_swapped)
      : _left(left),
        _right(right),
        _mode(mode),
        _column_ids(column_ids),
        _scan_type(scan_type),
        _inputs_swapped(inputs_swapped),
        _output_table(std::make_shared<Table>()) {}

  virtual ~JoinHashImpl() = default;

 protected:
  const std::shared_ptr<const AbstractOperator> _left, _right;
  const JoinMode _mode;
  const std::pair<ColumnID, ColumnID> _column_ids;
  const ScanType _scan_type;

  const bool _inputs_swapped;
  const std::shared_ptr<Table> _output_table;

  const unsigned int _partitioning_seed = 13;
  const size_t _radix_bits = 9;

  /*
  This is how elements of the input relations are saved after materialization.
  The original value is used to detect hash collisions.
  */
  template <typename T>
  struct PartitionedElement {
    PartitionedElement() : row_id(NULL_ROW_ID), partition_hash(0), value(T()) {}
    PartitionedElement(RowID row, Hash hash, T val) : row_id(row), partition_hash(hash), value(val) {}

    RowID row_id;
    Hash partition_hash;
    T value;
  };

  template <typename T>
  using Partition = std::vector<PartitionedElement<T>>;

  /*
  This struct contains radix-partitioned data in a contiguous buffer,
  as well as a list of offsets for each partition.
  */
  template <typename T>
  struct RadixContainer {
    std::shared_ptr<Partition<T>> elements;
    std::vector<size_t> partition_offsets;
  };

  template <typename T>
  std::shared_ptr<Partition<T>> _materialize_input(const std::shared_ptr<const Table> in_table, ColumnID column_id,
                                                   std::vector<std::shared_ptr<std::vector<size_t>>>& histograms,
                                                   bool keep_nulls = false) {
    // list of all elements that will be partitioned
    auto elements = std::make_shared<Partition<T>>();
    elements->resize(in_table->row_count());

    // arbitrary seed for the first hash iteration
    unsigned int seed = _partitioning_seed;

    // fan-out
    const size_t num_partitions = 1 << _radix_bits;

    // currently, we just do one pass
    size_t pass = 0;
    size_t mask = static_cast<uint32_t>(pow(2, _radix_bits * (pass + 1)) - 1);

    auto chunk_offsets = std::vector<size_t>(in_table->chunk_count());

    // fill work queue
    size_t output_offset = 0;
    for (ChunkID chunk_id{0}; chunk_id < in_table->chunk_count(); chunk_id++) {
      auto column = in_table->get_chunk(chunk_id).get_column(column_id);

      chunk_offsets[chunk_id] = output_offset;
      output_offset += column->size();
    }

    // create histograms per chunk
    histograms = std::vector<std::shared_ptr<std::vector<size_t>>>();
    histograms.resize(chunk_offsets.size());

    std::vector<std::shared_ptr<AbstractTask>> jobs;
    jobs.reserve(in_table->chunk_count());

    for (ChunkID chunk_id{0}; chunk_id < in_table->chunk_count(); ++chunk_id) {
      jobs.emplace_back(std::make_shared<JobTask>([&, chunk_id]() {
        // Get information from work queue
        auto output_offset = chunk_offsets[chunk_id];
        auto column = in_table->get_chunk(chunk_id).get_column(column_id);
        auto& output = static_cast<Partition<T>&>(*elements);

        // prepare histogram
        histograms[chunk_id] = std::make_shared<std::vector<size_t>>(num_partitions);

        auto& histogram = static_cast<std::vector<size_t>&>(*histograms[chunk_id]);

        auto materialized_chunk = std::make_shared<pmr_vector<std::pair<RowID, T>>>();

        // Materialize the chunk
        resolve_column_type<T>(*column, [&, chunk_id, keep_nulls](auto& typed_column) {
          auto iterable = create_iterable_from_column<T>(typed_column);
          auto& materialized = *materialized_chunk;

          iterable.for_each([&, chunk_id, keep_nulls](const auto& value) {
            if (!value.is_null() || keep_nulls) {
              materialized.emplace_back(RowID{chunk_id, value.chunk_offset()}, value.value());
            }
          });
        });

        const auto& materialized = *materialized_chunk;
        size_t row_id = output_offset;

        /*
        For ReferenceColumns we do not use the RowIDs from the referenced tables.
        Instead, we use the index in the ReferenceColumn itself. This way we can later correctly dereference
        values from different inputs (important for Multi Joins).
        For performance reasons this if statement is around the for loop.
        */
        if (auto ref_column = std::dynamic_pointer_cast<const ReferenceColumn>(column)) {
          // hash and add to the other elements
          ChunkOffset offset = 0;
          for (auto&& elem : materialized) {
            output[row_id] = PartitionedElement<T>{RowID{chunk_id, offset}, murmur2<T>(elem.second, seed), elem.second};

            const Hash radix = (output[row_id].partition_hash >> (32 - _radix_bits * (pass + 1))) & mask;
            histogram[radix]++;

            row_id++;
            offset++;
          }
        } else {
          // hash and add to the other elements
          for (auto&& elem : materialized) {
            output[row_id] = PartitionedElement<T>{elem.first, murmur2<T>(elem.second, seed), elem.second};

            const Hash radix = (output[row_id].partition_hash >> (32 - _radix_bits * (pass + 1))) & mask;
            histogram[radix]++;

            row_id++;
          }
        }
      }));
      jobs.back()->schedule();
    }

    CurrentScheduler::wait_for_tasks(jobs);

    return elements;
  }

  template <typename T>
  RadixContainer<T> _partition_radix_parallel(std::shared_ptr<Partition<T>> materialized,
                                              std::shared_ptr<std::vector<size_t>> chunk_offsets,
                                              std::vector<std::shared_ptr<std::vector<size_t>>>& histograms,
                                              bool keep_nulls = false) {
    // fan-out
    const size_t num_partitions = 1 << _radix_bits;

    // currently, we just do one pass
    size_t pass = 0;
    size_t mask = static_cast<uint32_t>(pow(2, _radix_bits * (pass + 1)) - 1);

    // allocate new (shared) output
    auto output = std::make_shared<Partition<T>>();
    output->resize(materialized->size());

    auto& offsets = static_cast<std::vector<size_t>&>(*chunk_offsets);

    RadixContainer<T> radix_output;
    radix_output.elements = output;
    radix_output.partition_offsets.resize(num_partitions + 1);

    // use histograms to calculate partition offsets
    for (ChunkID chunk_id{0}; chunk_id < offsets.size(); ++chunk_id) {
      size_t local_sum = 0;
      auto& histogram = static_cast<std::vector<size_t>&>(*histograms[chunk_id]);

      for (size_t partition_id = 0; partition_id < num_partitions; ++partition_id) {
        // update local prefix sum
        local_sum += histogram[partition_id];
        // update output partition offsets
        radix_output.partition_offsets[partition_id] += histogram[partition_id];
        // save offsets
        histogram[partition_id] = local_sum;
      }
    }

    /*
    At this point, partition_offsets only contains the size of each partition.
    We now calculate the offsets by adding up the sizes previous partitions.
    */
    size_t offset = 0;
    for (size_t partition_id = 0; partition_id < num_partitions + 1; ++partition_id) {
      size_t next_offset = offset + radix_output.partition_offsets[partition_id];
      radix_output.partition_offsets[partition_id] = offset;
      offset = next_offset;
    }

    std::vector<std::shared_ptr<AbstractTask>> jobs;
    jobs.reserve(offsets.size());

    for (ChunkID chunk_id{0}; chunk_id < offsets.size(); ++chunk_id) {
      jobs.emplace_back(std::make_shared<JobTask>([&, chunk_id] {
        // calculate output offsets for each partition
        auto output_offsets = std::vector<size_t>(num_partitions, 0);

        // add up the output offsets for chunks before this one
        for (ChunkID i{0}; i < chunk_id; ++i) {
          for (size_t j = 0; j < num_partitions; ++j) {
            output_offsets[j] += histograms[i]->operator[](j);
          }
        }
        for (auto i = chunk_id; i < offsets.size(); ++i) {
          for (size_t j = 1; j < num_partitions; ++j) {
            output_offsets[j] += histograms[i]->operator[](j - 1);
          }
        }

        size_t input_offset = offsets[chunk_id];

        size_t input_size = 0;
        if (chunk_id < offsets.size() - 1) {
          input_size = offsets[chunk_id + 1] - input_offset;
        } else {
          input_size = materialized->size() - input_offset;
        }

        auto& out = static_cast<Partition<T>&>(*output);
        for (size_t column_offset = input_offset; column_offset < input_offset + input_size; ++column_offset) {
          auto& element = (*materialized)[column_offset];

          if (!keep_nulls && element.row_id.chunk_offset == INVALID_CHUNK_OFFSET) {
            continue;
          }

          const size_t radix = (element.partition_hash >> (32 - _radix_bits * (pass + 1))) & mask;

          out[output_offsets[radix]++] = element;
        }
      }));
      jobs.back()->schedule();
    }

    CurrentScheduler::wait_for_tasks(jobs);

    return radix_output;
  }

  /*
  Build all the hash tables for the partitions of Left. We parallelize this process for all partitions of Left
  */
  void _build(const RadixContainer<LeftType>& radix_container,
              std::vector<std::shared_ptr<HashTable<LeftType>>>& hashtables) {
    std::vector<std::shared_ptr<AbstractTask>> jobs;
    jobs.reserve(radix_container.partition_offsets.size() - 1);

    for (size_t current_partition_id = 0; current_partition_id < (radix_container.partition_offsets.size() - 1);
         ++current_partition_id) {
      jobs.emplace_back(std::make_shared<JobTask>([&]() {
        auto& partition_left = static_cast<Partition<LeftType>&>(*radix_container.elements);
        const auto& partition_left_begin = radix_container.partition_offsets[current_partition_id];
        const auto& partition_left_end = radix_container.partition_offsets[current_partition_id + 1];
        const auto partition_size = partition_left_end - partition_left_begin;

        // Prune empty partitions, so that we don't have too many empty hash tables
        if (partition_size == 0) {
          return;
        }

        auto hashtable = std::make_shared<HashTable<LeftType>>(partition_size);

        for (size_t partition_offset = partition_left_begin; partition_offset < partition_left_end;
             ++partition_offset) {
          auto& element = partition_left[partition_offset];
          hashtable->put(element.value, element.row_id);
        }

        hashtables[current_partition_id] = hashtable;
      }));
      jobs.back()->schedule();
    }

    CurrentScheduler::wait_for_tasks(jobs);
  }

  /*
  In the probe phase we take all partitions from the right partition, iterate over them and compare each join candidate
  with the values in the hash table. Since Left and Right are hashed using the same hash function, we can reduce the
  number of hash tables that need to be looked into to just 1.
  */
  void _probe(const RadixContainer<RightType>& radix_container,
              const std::vector<std::shared_ptr<HashTable<LeftType>>>& hashtables, std::vector<PosList>& pos_list_left,
              std::vector<PosList>& pos_list_right) {
    std::vector<std::shared_ptr<AbstractTask>> jobs;
    jobs.reserve(radix_container.partition_offsets.size() - 1);

    /*
    NUMA notes:
    At this point both input relations are partitioned using radix partitioning.
    Probing will be done per partition for both sides.
    Therefore, inputs for one partition should be located on the same NUMA node,
    and the job that probes that partition should also be on that NUMA node.
    */

    for (size_t current_partition_id = 0; current_partition_id < (radix_container.partition_offsets.size() - 1);
         ++current_partition_id) {
      jobs.emplace_back(std::make_shared<JobTask>([&]() {
        // Get information from work queue
        auto& partition = static_cast<Partition<RightType>&>(*radix_container.elements);
        const auto& partition_begin = radix_container.partition_offsets[current_partition_id];
        const auto& partition_end = radix_container.partition_offsets[current_partition_id + 1];

        // Skip empty partitions to avoid empty output chunks
        if ((partition_end - partition_begin) == 0) {
          return;
        }

        PosList pos_list_left_local;
        PosList pos_list_right_local;

        if (hashtables[current_partition_id]) {
          auto& hashtable = hashtables.at(current_partition_id);

<<<<<<< HEAD
          for (size_t partition_offset = partition_begin; partition_offset < partition_end; ++partition_offset) {
            auto& row = partition[partition_offset];
=======
          if (_mode == JoinMode::Anti) {
            // find all rows that do NOT match
            for (size_t partition_offset = partition_begin; partition_offset < partition_end; ++partition_offset) {
              auto& row = partition[partition_offset];

              // This is where the actual comparison happens. `get` only returns values that match and eliminates hash
              // collisions.
              auto row_ids = hashtable->get(row.value);
>>>>>>> 9dcea27f

            if (_mode == JoinMode::Inner && row.row_id.chunk_offset == INVALID_CHUNK_OFFSET) {
              continue;
            }

            auto row_ids = hashtable->get(row.value);

            if (row_ids) {
              for (const auto& row_id : *row_ids) {
                if (row_id.chunk_offset != INVALID_CHUNK_OFFSET) {
                  pos_list_left_local.emplace_back(row_id);
                  pos_list_right_local.emplace_back(row.row_id);
                }
              }
              // We assume that the relations have been swapped previously,
              // so that the outer relation is the probing relation.
            } else if (_mode == JoinMode::Left || _mode == JoinMode::Right) {
              pos_list_left_local.emplace_back(RowID{ChunkID{0}, INVALID_CHUNK_OFFSET});
              pos_list_right_local.emplace_back(row.row_id);
            }
          }
        } else if (_mode == JoinMode::Left || _mode == JoinMode::Right) {
          /*
          We assume that the relations have been swapped previously,
          so that the outer relation is the probing relation.

          Since we did not find a proper hash table,
          we know that there is no match in Left for this partition.
          Hence we are going to write NULL values for each row.
          */

          for (size_t partition_offset = partition_begin; partition_offset < partition_end; ++partition_offset) {
            auto& row = partition[partition_offset];
            pos_list_left_local.emplace_back(RowID{ChunkID{0}, INVALID_CHUNK_OFFSET});
            pos_list_right_local.emplace_back(row.row_id);
          }
        }

        if (!pos_list_left_local.empty()) {
          pos_list_left[current_partition_id] = std::move(pos_list_left_local);
          pos_list_right[current_partition_id] = std::move(pos_list_right_local);
        }
      }));
      jobs.back()->schedule();
    }

    CurrentScheduler::wait_for_tasks(jobs);
  }

  void _probe_semi_anti(const RadixContainer<RightType>& radix_container,
                        const std::vector<std::shared_ptr<HashTable<LeftType>>>& hashtables,
                        std::vector<PosList>& pos_lists) {
    std::vector<std::shared_ptr<AbstractTask>> jobs;
    jobs.reserve(radix_container.partition_offsets.size() - 1);

    for (size_t current_partition_id = 0; current_partition_id < (radix_container.partition_offsets.size() - 1);
         ++current_partition_id) {
      jobs.emplace_back(std::make_shared<JobTask>([&]() {
        // Get information from work queue
        auto& partition = static_cast<Partition<RightType>&>(*radix_container.elements);
        const auto& partition_begin = radix_container.partition_offsets[current_partition_id];
        const auto& partition_end = radix_container.partition_offsets[current_partition_id + 1];

        // Skip empty partitions to avoid empty output chunks
        if ((partition_end - partition_begin) == 0) {
          return;
        }

        // auto pos_list_local = std::make_shared<PosList>();
        PosList pos_list_local;

        if (hashtables[current_partition_id]) {
          // Valid hashtable found, so there is at least one match in this partition
          auto& hashtable = hashtables.at(current_partition_id);

          for (size_t partition_offset = partition_begin; partition_offset < partition_end; ++partition_offset) {
            auto& row = partition[partition_offset];

            if (row.row_id.chunk_offset == INVALID_CHUNK_OFFSET) {
              continue;
            }

            auto matching_rows = hashtable->get(row.value);

            if ((_mode == JoinMode::Semi && matching_rows) || (_mode == JoinMode::Anti && !matching_rows)) {
              // Semi: found at least one match for this row -> match
              // Anti: no matching rows found -> match
              pos_list_local.emplace_back(row.row_id);
            }
          }
        } else if (_mode == JoinMode::Anti) {
          // no hashtable on other side, but we are in Anti mode
          for (size_t partition_offset = partition_begin; partition_offset < partition_end; ++partition_offset) {
            auto& row = partition[partition_offset];
            pos_list_local.emplace_back(row.row_id);
          }
        }

        if (!pos_list_local.empty()) {
          pos_lists[current_partition_id] = std::move(pos_list_local);
        }
      }));
      jobs.back()->schedule();
    }

    CurrentScheduler::wait_for_tasks(jobs);
  }

  /*
  Copy the column meta-data from input to output table.
  */
  static void _copy_table_metadata(const std::shared_ptr<const Table> in_table,
                                   const std::shared_ptr<Table> out_table) {
    for (ColumnID column_id{0}; column_id < in_table->column_count(); ++column_id) {
      // TODO(anyone): Refine since not all column are nullable
      out_table->add_column_definition(in_table->column_name(column_id), in_table->column_type(column_id), true);
    }
  }

  std::shared_ptr<const Table> _on_execute() override {
    /*
    Preparing output table by adding columns from left table.
    */

    auto _right_in_table = _right->get_output();
    auto _left_in_table = _left->get_output();

    if (_inputs_swapped) {
      _copy_table_metadata(_right_in_table, _output_table);

      if (_mode != JoinMode::Semi && _mode != JoinMode::Anti) {
        _copy_table_metadata(_left_in_table, _output_table);
      }
    } else {
      _copy_table_metadata(_left_in_table, _output_table);
      _copy_table_metadata(_right_in_table, _output_table);
    }

    /*
     * This flag is used in the materialization and probing phases.
     * When dealing with an OUTER join, we need to make sure that we keep the NULL values for the outer relation.
     * In the current implementation, the relation on the right is always the outer relation.
     */
    auto keep_nulls = (_mode == JoinMode::Left || _mode == JoinMode::Right);

    // Pre-partitioning
    // Save chunk offsets into the input relation
    size_t left_chunk_count = _left_in_table->chunk_count();
    size_t right_chunk_count = _right_in_table->chunk_count();

    auto left_chunk_offsets = std::make_shared<std::vector<size_t>>();
    auto right_chunk_offsets = std::make_shared<std::vector<size_t>>();

    left_chunk_offsets->resize(left_chunk_count);
    right_chunk_offsets->resize(right_chunk_count);

    size_t offset_left = 0;
    for (ChunkID i{0}; i < left_chunk_count; ++i) {
      left_chunk_offsets->operator[](i) = offset_left;
      offset_left += _left_in_table->get_chunk(i).size();
    }

    size_t offset_right = 0;
    for (ChunkID i{0}; i < right_chunk_count; ++i) {
      right_chunk_offsets->operator[](i) = offset_right;
      offset_right += _right_in_table->get_chunk(i).size();
    }

    // Materialization phase
    std::vector<std::shared_ptr<std::vector<size_t>>> histograms_left;
    std::vector<std::shared_ptr<std::vector<size_t>>> histograms_right;
    /*
    NUMA notes:
    The materialized vectors don't have any strong NUMA preference because they haven't been partitioned yet.
    However, it would be a good idea to keep each materialized vector on one node if possible.
    This helps choosing a scheduler node for the radix phase (see below).
    */
    // Scheduler note: parallelize this at some point. Currently, the amount of jobs would be too high
    auto materialized_left = _materialize_input<LeftType>(_left_in_table, _column_ids.first, histograms_left);
    // 'keep_nulls' makes sure that the relation on the right materializes NULL values when executing an OUTER join.
    auto materialized_right =
        _materialize_input<RightType>(_right_in_table, _column_ids.second, histograms_right, keep_nulls);

    // Radix Partitioning phase
    /*
    NUMA notes:
    If the input vectors (the materialized vectors) reside on a specific node, the partitioning worker for
    this phase should be scheduled on the same node.
    Additionally, the output vectors in this phase are partitioned by a radix key. Therefore it would be good
    to pin the outputs from both sides on the same node for each radix partition. For example, if there are
    only two radix partitions A and B, the partitions leftA and rightA should be on the same node, and the
    partitions leftB and leftB should also be on the same node.
    */
    // Scheduler note: parallelize this at some point. Currently, the amount of jobs would be too high
    auto radix_left = _partition_radix_parallel<LeftType>(materialized_left, left_chunk_offsets, histograms_left);
    // 'keep_nulls' makes sure that the relation on the right keeps NULL values when executing an OUTER join.
    auto radix_right =
        _partition_radix_parallel<RightType>(materialized_right, right_chunk_offsets, histograms_right, keep_nulls);

    // Build phase
    std::vector<std::shared_ptr<HashTable<LeftType>>> hashtables;
    hashtables.resize(radix_left.partition_offsets.size() - 1);
    /*
    NUMA notes:
    The hashtables for each partition P should also reside on the same node as the two vectors leftP and rightP.
    */
    _build(radix_left, hashtables);

    // Probe phase
    std::vector<PosList> left_pos_lists;
    std::vector<PosList> right_pos_lists;
    left_pos_lists.resize(radix_right.partition_offsets.size() - 1);
    right_pos_lists.resize(radix_right.partition_offsets.size() - 1);
    /*
    NUMA notes:
    The workers for each radix partition P should be scheduled on the same node as the input data:
    leftP, rightP and hashtableP.
    */
    if (_mode == JoinMode::Semi || _mode == JoinMode::Anti) {
      _probe_semi_anti(radix_right, hashtables, right_pos_lists);
    } else {
      _probe(radix_right, hashtables, left_pos_lists, right_pos_lists);
    }

    /*
    Add columns to output chunk.
    We assume that either all Chunks contain ReferenceColumns or all Chunk contain Value/DictionaryColumns.
    But we expect that it is not possible to have both ReferenceColumns and Value/DictionaryColumn in one table.
    */
    auto ref_col_left =
        std::dynamic_pointer_cast<const ReferenceColumn>(_left_in_table->get_chunk(ChunkID{0}).get_column(ColumnID{0}))
            ? true
            : false;
    auto ref_col_right =
        std::dynamic_pointer_cast<const ReferenceColumn>(_right_in_table->get_chunk(ChunkID{0}).get_column(ColumnID{0}))
            ? true
            : false;

    for (size_t partition_id = 0; partition_id < left_pos_lists.size(); ++partition_id) {
      auto& left = left_pos_lists[partition_id];
      auto& right = right_pos_lists[partition_id];

      if (left.empty() && right.empty()) {
        continue;
      }

      Chunk output_chunk;

      // we need to swap back the inputs, so that the order of the output columns is not harmed
      if (_inputs_swapped) {
        write_output_chunks(output_chunk, _right_in_table, right, ref_col_right);

        if (_mode != JoinMode::Semi && _mode != JoinMode::Anti) {
          write_output_chunks(output_chunk, _left_in_table, left, ref_col_left);
        }
      } else {
        write_output_chunks(output_chunk, _left_in_table, left, ref_col_left);
        write_output_chunks(output_chunk, _right_in_table, right, ref_col_right);
      }
      _output_table->emplace_chunk(std::move(output_chunk));
    }

    return _output_table;
  }

  static void write_output_chunks(Chunk& output_chunk, const std::shared_ptr<const Table> input_table,
                                  PosList& pos_list, bool is_ref_column) {
    if (pos_list.empty()) return;

    // Add columns from input table to output chunk
    for (ColumnID column_id{0}; column_id < input_table->column_count(); ++column_id) {
      std::shared_ptr<BaseColumn> column;

      if (is_ref_column) {
        auto ref_col =
            std::dynamic_pointer_cast<const ReferenceColumn>(input_table->get_chunk(ChunkID{0}).get_column(column_id));

        // Get all the input pos lists so that we only have to pointer cast the columns once
        auto input_pos_lists = std::vector<std::shared_ptr<const PosList>>();
        for (ChunkID chunk_id{0}; chunk_id < input_table->chunk_count(); chunk_id++) {
          // This works because we assume that the columns have to be either all ReferenceColumns or none.
          auto ref_column =
              std::dynamic_pointer_cast<const ReferenceColumn>(input_table->get_chunk(chunk_id).get_column(column_id));
          input_pos_lists.push_back(ref_column->pos_list());
        }

        // Get the row ids that are referenced
        auto new_pos_list = std::make_shared<PosList>();
        for (const auto& row : pos_list) {
          if (row.chunk_offset == INVALID_CHUNK_OFFSET) {
            new_pos_list->push_back(row);
          } else {
            new_pos_list->push_back(input_pos_lists.at(row.chunk_id)->at(row.chunk_offset));
          }
        }
        column = std::make_shared<ReferenceColumn>(ref_col->referenced_table(), ref_col->referenced_column_id(),
                                                   new_pos_list);
      } else {
        column = std::make_shared<ReferenceColumn>(input_table, column_id, std::make_shared<PosList>(pos_list));
      }

      output_chunk.add_column(column);
    }
  }
};

}  // namespace opossum<|MERGE_RESOLUTION|>--- conflicted
+++ resolved
@@ -414,24 +414,15 @@
         if (hashtables[current_partition_id]) {
           auto& hashtable = hashtables.at(current_partition_id);
 
-<<<<<<< HEAD
           for (size_t partition_offset = partition_begin; partition_offset < partition_end; ++partition_offset) {
             auto& row = partition[partition_offset];
-=======
-          if (_mode == JoinMode::Anti) {
-            // find all rows that do NOT match
-            for (size_t partition_offset = partition_begin; partition_offset < partition_end; ++partition_offset) {
-              auto& row = partition[partition_offset];
-
-              // This is where the actual comparison happens. `get` only returns values that match and eliminates hash
-              // collisions.
-              auto row_ids = hashtable->get(row.value);
->>>>>>> 9dcea27f
 
             if (_mode == JoinMode::Inner && row.row_id.chunk_offset == INVALID_CHUNK_OFFSET) {
               continue;
             }
 
+            // This is where the actual comparison happens. `get` only returns values that match and eliminates hash
+            // collisions.
             auto row_ids = hashtable->get(row.value);
 
             if (row_ids) {
