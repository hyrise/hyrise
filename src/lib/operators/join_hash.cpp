#include "join_hash.hpp"

#include <boost/lexical_cast.hpp>
#include <cmath>
#include <memory>
#include <numeric>
#include <string>
#include <type_traits>
#include <utility>
#include <vector>
#include <cstdlib>

#include "join_hash/hash_traits.hpp"
#include "resolve_type.hpp"
#include "scheduler/abstract_task.hpp"
#include "scheduler/current_scheduler.hpp"
#include "scheduler/job_task.hpp"
#include "storage/abstract_column_visitor.hpp"
#include "storage/create_iterable_from_column.hpp"
#include "type_cast.hpp"
#include "type_comparison.hpp"
#include "utils/assert.hpp"
#include "utils/cuckoo_hashtable.hpp"
#include "utils/murmur_hash.hpp"
#include "utils/timer.hpp"

namespace opossum {

JoinHash::JoinHash(const std::shared_ptr<const AbstractOperator>& left,
                   const std::shared_ptr<const AbstractOperator>& right, const JoinMode mode,
                   const ColumnIDPair& column_ids, const PredicateCondition predicate_condition,
                   const size_t radix_bits)
    : AbstractJoinOperator(OperatorType::JoinHash, left, right, mode, column_ids, predicate_condition),
      _radix_bits(radix_bits) {
  DebugAssert(predicate_condition == PredicateCondition::Equals, "Operator not supported by Hash Join.");
}

const std::string JoinHash::name() const { return "JoinHash"; }

std::shared_ptr<AbstractOperator> JoinHash::_on_deep_copy(
    const std::shared_ptr<AbstractOperator>& copied_input_left,
    const std::shared_ptr<AbstractOperator>& copied_input_right) const {
  return std::make_shared<JoinHash>(copied_input_left, copied_input_right, _mode, _column_ids, _predicate_condition);
}

void JoinHash::_on_set_parameters(const std::unordered_map<ParameterID, AllTypeVariant>& parameters) {}

std::shared_ptr<const Table> JoinHash::_on_execute() {
  std::shared_ptr<const AbstractOperator> build_operator;
  std::shared_ptr<const AbstractOperator> probe_operator;
  ColumnID build_column_id;
  ColumnID probe_column_id;

  // This is the expected implementation for swapping tables:
  // (1) if left or right outer join, outer relation becomes probe relation (we have to swap only for left outer)
  // (2) for a semi and anti join the inputs are always swapped
  bool inputs_swapped = (_mode == JoinMode::Left || _mode == JoinMode::Anti || _mode == JoinMode::Semi);

  // (3) else the smaller relation will become build relation, the larger probe relation
  if (!inputs_swapped && _input_left->get_output()->row_count() > _input_right->get_output()->row_count()) {
    inputs_swapped = true;
  }

  if (inputs_swapped) {
    // luckily we don't have to swap the operation itself here, because we only support the commutative Equi Join.
    build_operator = _input_right;
    probe_operator = _input_left;
    build_column_id = _column_ids.second;
    probe_column_id = _column_ids.first;
  } else {
    build_operator = _input_left;
    probe_operator = _input_right;
    build_column_id = _column_ids.first;
    probe_column_id = _column_ids.second;
  }

  auto adjusted_column_ids = std::make_pair(build_column_id, probe_column_id);

  auto build_input = build_operator->get_output();
  auto probe_input = probe_operator->get_output();

  _impl = make_unique_by_data_types<AbstractReadOnlyOperatorImpl, JoinHashImpl>(
      build_input->column_data_type(build_column_id), probe_input->column_data_type(probe_column_id), build_operator,
      probe_operator, _mode, adjusted_column_ids, _predicate_condition, inputs_swapped, _radix_bits);
  return _impl->_on_execute();
}

void JoinHash::_on_cleanup() { _impl.reset(); }

// currently using 32bit Murmur
using Hash = uint32_t;

/*
This is how elements of the input relations are saved after materialization.
The original value is used to detect hash collisions.
*/
template <typename T>
struct PartitionedElement {
  PartitionedElement() : row_id(NULL_ROW_ID), partition_hash(0), value(T()) {}
  PartitionedElement(RowID row, Hash hash, T val) : row_id(row), partition_hash(hash), value(val) {}

  RowID row_id;
  Hash partition_hash{0};
  T value;
};

template <typename T>
using Partition = std::vector<PartitionedElement<T>>;

/*
This struct contains radix-partitioned data in a contiguous buffer,
as well as a list of offsets for each partition.
*/
template <typename T>
struct RadixContainer {
  std::shared_ptr<Partition<T>> elements;
  std::vector<size_t> partition_offsets;
};

/*
Build all the hash tables for the partitions of Left. We parallelize this process for all partitions of Left
*/
template <typename LeftType, typename HashedType>
std::vector<std::optional<HashTable<HashedType>>> build(const RadixContainer<LeftType>& radix_container) {
  /*
  NUMA notes:
  The hashtables for each partition P should also reside on the same node as the two vectors leftP and rightP.
  */
  std::vector<std::optional<HashTable<HashedType>>> hashtables;
  hashtables.resize(radix_container.partition_offsets.size() - 1);

  std::vector<std::shared_ptr<AbstractTask>> jobs;
  jobs.reserve(radix_container.partition_offsets.size() - 1);

  for (size_t current_partition_id = 0; current_partition_id < (radix_container.partition_offsets.size() - 1);
       ++current_partition_id) {
    const auto partition_left_begin = radix_container.partition_offsets[current_partition_id];
    const auto partition_left_end = radix_container.partition_offsets[current_partition_id + 1];
    const auto partition_size = partition_left_end - partition_left_begin;

    // Prune empty partitions, so that we don't have too many empty hash tables
    if (partition_size == 0) {
      continue;
    }

    jobs.emplace_back(std::make_shared<JobTask>([&, partition_left_begin, partition_left_end, current_partition_id,
                                                 partition_size]() {
      auto& partition_left = static_cast<Partition<LeftType>&>(*radix_container.elements);

      auto hashtable = HashTable<HashedType>{partition_size};

      for (size_t partition_offset = partition_left_begin; partition_offset < partition_left_end; ++partition_offset) {
        auto& element = partition_left[partition_offset];

        hashtable.put(type_cast<HashedType>(element.value), element.row_id);
      }

      hashtables[current_partition_id] = std::move(hashtable);
    }));
    jobs.back()->schedule();
  }

  CurrentScheduler::wait_for_tasks(jobs);

  return std::move(hashtables);
}

/*
Hashes the given value into the HashedType that is defined by the current Hash Traits.
Performs a lexical cast first, if necessary.
*/
template <typename OriginalType, typename HashedType>
constexpr uint32_t hash_value(const OriginalType& value, const unsigned int seed) {
  // clang-format off
  // doesn't deal with constexpr nicely
  if constexpr(!std::is_same_v<OriginalType, HashedType>) {
    return murmur2<HashedType>(type_cast<HashedType>(value), seed);
  } else {
    return murmur2<HashedType>(value, seed);
  }
  // clang-format on
}

template <typename T, typename HashedType>
std::shared_ptr<Partition<T>> materialize_input(const std::shared_ptr<const Table>& in_table, ColumnID column_id,
                                                std::vector<std::shared_ptr<std::vector<size_t>>>& histograms,
                                                const size_t radix_bits, const unsigned int partitioning_seed,
                                                bool keep_nulls = false) {
  // list of all elements that will be partitioned
  auto elements = std::make_shared<Partition<T>>();
  elements->resize(in_table->row_count());

  // fan-out
  const size_t num_partitions = 1ull << radix_bits;

  // currently, we just do one pass
  size_t pass = 0;
  size_t mask = static_cast<uint32_t>(pow(2, radix_bits * (pass + 1)) - 1);

  auto chunk_offsets = std::vector<size_t>(in_table->chunk_count());

  // fill work queue
  size_t output_offset = 0;
  for (ChunkID chunk_id{0}; chunk_id < in_table->chunk_count(); chunk_id++) {
    auto column = in_table->get_chunk(chunk_id)->get_column(column_id);

    chunk_offsets[chunk_id] = output_offset;
    output_offset += column->size();
  }

  // create histograms per chunk
  histograms = std::vector<std::shared_ptr<std::vector<size_t>>>();
  histograms.resize(chunk_offsets.size());

  std::vector<std::shared_ptr<AbstractTask>> jobs;
  jobs.reserve(in_table->chunk_count());

  for (ChunkID chunk_id{0}; chunk_id < in_table->chunk_count(); ++chunk_id) {
    jobs.emplace_back(std::make_shared<JobTask>([&, chunk_id]() {
      // Get information from work queue
      auto output_offset = chunk_offsets[chunk_id];
      auto output_iterator = elements->begin() + output_offset;
      auto column = in_table->get_chunk(chunk_id)->get_column(column_id);

      // prepare histogram
      histograms[chunk_id] = std::make_shared<std::vector<size_t>>(num_partitions);
      auto& histogram = static_cast<std::vector<size_t>&>(*histograms[chunk_id]);

      resolve_column_type<T>(*column, [&, chunk_id, keep_nulls](auto& typed_column) {
        auto reference_column_offset = ChunkID{0};
        auto iterable = create_iterable_from_column<T>(typed_column);

        iterable.for_each([&, chunk_id, keep_nulls](const auto& value) {
          if (!value.is_null() || keep_nulls) {
            const uint32_t hashed_value = hash_value<T, HashedType>(value.value(), partitioning_seed);

            /*
            For ReferenceColumns we do not use the RowIDs from the referenced tables.
            Instead, we use the index in the ReferenceColumn itself. This way we can later correctly dereference
            values from different inputs (important for Multi Joins).
            */
            if constexpr (std::is_same<std::decay<decltype(typed_column)>, ReferenceColumn>::value) {
              *(output_iterator++) =
                  PartitionedElement<T>{RowID{chunk_id, reference_column_offset}, hashed_value, value.value()};
            } else {
              *(output_iterator++) =
                  PartitionedElement<T>{RowID{chunk_id, value.chunk_offset()}, hashed_value, value.value()};
            }

<<<<<<< HEAD
      size_t row_id = output_offset;

      /*
      For ReferenceColumns we do not use the RowIDs from the referenced tables.
      Instead, we use the index in the ReferenceColumn itself. This way we can later correctly dereference
      values from different inputs (important for Multi Joins).
      For performance reasons this if statement is around the for loop.
      */
      if (auto ref_column = std::dynamic_pointer_cast<const ReferenceColumn>(column)) {
        // hash and add to the other elements
        ChunkOffset offset = 0;
        for (auto&& elem : materialized_chunk) {
          if (elem.first.chunk_offset != INVALID_CHUNK_OFFSET) {
            uint32_t hashed_value = hash_value<T, HashedType>(elem.second, partitioning_seed);
            output[row_id] = PartitionedElement<T>{RowID{chunk_id, offset}, hashed_value, elem.second};

            const Hash radix = output[row_id].partition_hash & mask;
=======
            const Hash radix = (hashed_value >> (32 - radix_bits * (pass + 1))) & mask;
>>>>>>> bf0d0121
            histogram[radix]++;
          }
<<<<<<< HEAD

          offset++;
        }
      } else {
        // hash and add to the other elements
        for (auto&& elem : materialized_chunk) {
          if (elem.first.chunk_offset == INVALID_CHUNK_OFFSET) continue;

          uint32_t hashed_value = hash_value<T, HashedType>(elem.second, partitioning_seed);
          output[row_id] = PartitionedElement<T>{elem.first, hashed_value, elem.second};

          const Hash radix = output[row_id].partition_hash & mask;
          histogram[radix]++;

          row_id++;
        }
      }
=======
          // reference_column_offset is only used for ReferenceColumns
          if constexpr (std::is_same<std::decay<decltype(typed_column)>, ReferenceColumn>::value) {
            reference_column_offset++;
          }
        });
      });
>>>>>>> bf0d0121
    }));
    jobs.back()->schedule();
  }

  CurrentScheduler::wait_for_tasks(jobs);

  return elements;
}

template <typename T>
RadixContainer<T> partition_radix_parallel(const std::shared_ptr<Partition<T>>& materialized,
                                           const std::shared_ptr<std::vector<size_t>>& chunk_offsets,
                                           std::vector<std::shared_ptr<std::vector<size_t>>>& histograms,
                                           const size_t radix_bits, bool keep_nulls = false) {
  // fan-out
  const size_t num_partitions = 1ull << radix_bits;

  // currently, we just do one pass
  size_t pass = 0;
  size_t mask = static_cast<uint32_t>(pow(2, radix_bits * (pass + 1)) - 1);

  // allocate new (shared) output
  auto output = std::make_shared<Partition<T>>();
  output->resize(materialized->size());

  auto& offsets = static_cast<std::vector<size_t>&>(*chunk_offsets);

  RadixContainer<T> radix_output;
  radix_output.elements = output;
  radix_output.partition_offsets.resize(num_partitions + 1);

  // use histograms to calculate partition offsets
  size_t offset = 0;
  std::vector<std::vector<size_t>> output_offsets_by_chunk(offsets.size(), std::vector<size_t>(num_partitions));
  for (size_t partition_id = 0; partition_id < num_partitions; ++partition_id) {
    radix_output.partition_offsets[partition_id] = offset;
    for (ChunkID chunk_id{0}; chunk_id < offsets.size(); ++chunk_id) {
      output_offsets_by_chunk[chunk_id][partition_id] = offset;
      offset += (*histograms[chunk_id])[partition_id];
    }
  }
  radix_output.partition_offsets[num_partitions] = offset;

  std::vector<std::shared_ptr<AbstractTask>> jobs;
  jobs.reserve(offsets.size());

  for (ChunkID chunk_id{0}; chunk_id < offsets.size(); ++chunk_id) {
    jobs.emplace_back(std::make_shared<JobTask>([&, chunk_id]() {
      size_t input_offset = offsets[chunk_id];
      auto& output_offsets = output_offsets_by_chunk[chunk_id];

      size_t input_size = 0;
      if (chunk_id < offsets.size() - 1) {
        input_size = offsets[chunk_id + 1] - input_offset;
      } else {
        input_size = materialized->size() - input_offset;
      }

      auto& out = static_cast<Partition<T>&>(*output);
      for (size_t column_offset = input_offset; column_offset < input_offset + input_size; ++column_offset) {
        auto& element = (*materialized)[column_offset];

        if (!keep_nulls && element.row_id.chunk_offset == INVALID_CHUNK_OFFSET) {
          continue;
        }

        const size_t radix = element.partition_hash & mask;

        out[output_offsets[radix]++] = element;
      }
    }));
    jobs.back()->schedule();
  }

  CurrentScheduler::wait_for_tasks(jobs);

  return radix_output;
}

/*
  In the probe phase we take all partitions from the right partition, iterate over them and compare each join candidate
  with the values in the hash table. Since Left and Right are hashed using the same hash function, we can reduce the
  number of hash tables that need to be looked into to just 1.
  */
template <typename RightType, typename HashedType>
void probe(const RadixContainer<RightType>& radix_container,
           const std::vector<std::optional<HashTable<HashedType>>>& hashtables, std::vector<PosList>& pos_list_left,
           std::vector<PosList>& pos_list_right, const JoinMode mode) {
  std::vector<std::shared_ptr<AbstractTask>> jobs;
  jobs.reserve(radix_container.partition_offsets.size() - 1);

  /*
    NUMA notes:
    At this point both input relations are partitioned using radix partitioning.
    Probing will be done per partition for both sides.
    Therefore, inputs for one partition should be located on the same NUMA node,
    and the job that probes that partition should also be on that NUMA node.
    */

  for (size_t current_partition_id = 0; current_partition_id < (radix_container.partition_offsets.size() - 1);
       ++current_partition_id) {
    const auto partition_begin = radix_container.partition_offsets[current_partition_id];
    const auto partition_end = radix_container.partition_offsets[current_partition_id + 1];

    // Skip empty partitions to avoid empty output chunks
    if (partition_begin == partition_end) {
      continue;
    }

    jobs.emplace_back(std::make_shared<JobTask>([&, partition_begin, partition_end, current_partition_id]() {
      // Get information from work queue
      auto& partition = static_cast<Partition<RightType>&>(*radix_container.elements);
      PosList pos_list_left_local;
      PosList pos_list_right_local;

      if (hashtables[current_partition_id]) {
        const auto& hashtable = hashtables.at(current_partition_id);

        for (size_t partition_offset = partition_begin; partition_offset < partition_end; ++partition_offset) {
          auto& row = partition[partition_offset];

          if (mode == JoinMode::Inner && row.row_id.chunk_offset == INVALID_CHUNK_OFFSET) {
            continue;
          }

          // This is where the actual comparison happens. `get` only returns values that match and eliminates hash
          // collisions.
          const auto& matching_rows = hashtable->get(type_cast<HashedType>(row.value));

          if (matching_rows) {
            // We store a variant of <RowID, PosList> to reduce the number of allocations (see the cuckoo hashmap)
            if (matching_rows->get().type() == typeid(PosList)) {
              // Multiple matches, stored in one PosList
              for (const auto row_id : boost::get<PosList>(matching_rows->get())) {
                if (row_id.chunk_offset != INVALID_CHUNK_OFFSET) {
                  pos_list_left_local.emplace_back(row_id);
                  pos_list_right_local.emplace_back(row.row_id);
                }
              }
            } else {
              // A single RowID
              const auto row_id = boost::get<RowID>(matching_rows->get());
              if (row_id.chunk_offset != INVALID_CHUNK_OFFSET) {
                pos_list_left_local.emplace_back(row_id);
                pos_list_right_local.emplace_back(row.row_id);
              }
            }
            // We assume that the relations have been swapped previously,
            // so that the outer relation is the probing relation.
          } else if (mode == JoinMode::Left || mode == JoinMode::Right) {
            pos_list_left_local.emplace_back(NULL_ROW_ID);
            pos_list_right_local.emplace_back(row.row_id);
          }
        }
      } else if (mode == JoinMode::Left || mode == JoinMode::Right) {
        /*
          We assume that the relations have been swapped previously,
          so that the outer relation is the probing relation.

          Since we did not find a proper hash table,
          we know that there is no match in Left for this partition.
          Hence we are going to write NULL values for each row.
          */

        pos_list_left_local.reserve(partition_end - partition_begin);
        pos_list_right_local.reserve(partition_end - partition_begin);

        for (size_t partition_offset = partition_begin; partition_offset < partition_end; ++partition_offset) {
          auto& row = partition[partition_offset];
          pos_list_left_local.emplace_back(NULL_ROW_ID);
          pos_list_right_local.emplace_back(row.row_id);
        }
      }

      if (!pos_list_left_local.empty()) {
        pos_list_left[current_partition_id] = std::move(pos_list_left_local);
        pos_list_right[current_partition_id] = std::move(pos_list_right_local);
      }
    }));
    jobs.back()->schedule();
  }

  CurrentScheduler::wait_for_tasks(jobs);
}

template <typename RightType, typename HashedType>
void probe_semi_anti(const RadixContainer<RightType>& radix_container,
                     const std::vector<std::optional<HashTable<HashedType>>>& hashtables,
                     std::vector<PosList>& pos_lists, const JoinMode mode) {
  std::vector<std::shared_ptr<AbstractTask>> jobs;
  jobs.reserve(radix_container.partition_offsets.size() - 1);

  for (size_t current_partition_id = 0; current_partition_id < (radix_container.partition_offsets.size() - 1);
       ++current_partition_id) {
    const auto partition_begin = radix_container.partition_offsets[current_partition_id];
    const auto partition_end = radix_container.partition_offsets[current_partition_id + 1];

    // Skip empty partitions to avoid empty output chunks
    if (partition_begin == partition_end) {
      continue;
    }

    jobs.emplace_back(std::make_shared<JobTask>([&, partition_begin, partition_end, current_partition_id]() {
      // Get information from work queue
      auto& partition = static_cast<Partition<RightType>&>(*radix_container.elements);

      PosList pos_list_local;

      if (const auto& hashtable = hashtables[current_partition_id]) {
        // Valid hashtable found, so there is at least one match in this partition

        for (size_t partition_offset = partition_begin; partition_offset < partition_end; ++partition_offset) {
          auto& row = partition[partition_offset];

          if (row.row_id.chunk_offset == INVALID_CHUNK_OFFSET) {
            continue;
          }

          const auto& matching_rows = hashtable->get(row.value);

          if ((mode == JoinMode::Semi && matching_rows) || (mode == JoinMode::Anti && !matching_rows)) {
            // Semi: found at least one match for this row -> match
            // Anti: no matching rows found -> match
            pos_list_local.emplace_back(row.row_id);
          }
        }
      } else if (mode == JoinMode::Anti) {
        // no hashtable on other side, but we are in Anti mode
        pos_list_local.reserve(partition_end - partition_begin);
        for (size_t partition_offset = partition_begin; partition_offset < partition_end; ++partition_offset) {
          auto& row = partition[partition_offset];
          pos_list_local.emplace_back(row.row_id);
        }
      }

      if (!pos_list_local.empty()) {
        pos_lists[current_partition_id] = std::move(pos_list_local);
      }
    }));
    jobs.back()->schedule();
  }

  CurrentScheduler::wait_for_tasks(jobs);
}

using PosLists = std::vector<std::shared_ptr<const PosList>>;
using PosListsByColumn = std::vector<std::shared_ptr<PosLists>>;

// See usage in _on_execute() for doc.
PosListsByColumn setup_pos_lists_by_column(const std::shared_ptr<const Table>& input_table) {
  DebugAssert(input_table->type() == TableType::References, "Function only works for reference tables");

  std::map<PosLists, std::shared_ptr<PosLists>> shared_pos_lists_by_pos_lists;

  PosListsByColumn pos_lists_by_column(input_table->column_count());
  auto pos_lists_by_column_it = pos_lists_by_column.begin();

  const auto& input_chunks = input_table->chunks();

  for (ColumnID column_id{0}; column_id < input_table->column_count(); ++column_id) {
    // Get all the input pos lists so that we only have to pointer cast the columns once
    auto pos_list_ptrs = std::make_shared<PosLists>(input_table->chunk_count());
    auto pos_lists_iter = pos_list_ptrs->begin();

    for (ChunkID chunk_id{0}; chunk_id < input_table->chunk_count(); chunk_id++) {
      const auto& ref_column_uncasted = input_chunks[chunk_id]->columns()[column_id];
      const auto ref_column = std::static_pointer_cast<const ReferenceColumn>(ref_column_uncasted);
      *pos_lists_iter = ref_column->pos_list();
      ++pos_lists_iter;
    }

    auto iter = shared_pos_lists_by_pos_lists.emplace(*pos_list_ptrs, pos_list_ptrs).first;

    *pos_lists_by_column_it = iter->second;
    ++pos_lists_by_column_it;
  }

  return pos_lists_by_column;
}

void write_output_columns(ChunkColumns& output_columns, const std::shared_ptr<const Table>& input_table,
                          const PosListsByColumn& input_pos_list_ptrs_sptrs_by_column,
                          std::shared_ptr<PosList> pos_list) {
  std::map<std::shared_ptr<PosLists>, std::shared_ptr<PosList>> output_pos_list_cache;

  // We might use this later, but want to have it outside of the for loop
  std::shared_ptr<Table> dummy_table;

  // Add columns from input table to output chunk
  for (ColumnID column_id{0}; column_id < input_table->column_count(); ++column_id) {
    if (input_table->type() == TableType::References) {
      if (input_table->chunk_count() > 0) {
        std::shared_ptr<BaseColumn> column;
        const auto& input_table_pos_lists = input_pos_list_ptrs_sptrs_by_column[column_id];

        auto iter = output_pos_list_cache.find(input_table_pos_lists);
        if (iter == output_pos_list_cache.end()) {
          // Get the row ids that are referenced
          auto new_pos_list = std::make_shared<PosList>(pos_list->size());
          auto new_pos_list_iter = new_pos_list->begin();
          for (const auto& row : *pos_list) {
            if (row.chunk_offset == INVALID_CHUNK_OFFSET) {
              *new_pos_list_iter = row;
            } else {
              const auto& referenced_pos_list = *(*input_table_pos_lists)[row.chunk_id];
              *new_pos_list_iter = referenced_pos_list[row.chunk_offset];
            }
            ++new_pos_list_iter;
          }

          iter = output_pos_list_cache.emplace(input_table_pos_lists, new_pos_list).first;
        }

        auto ref_col =
            std::static_pointer_cast<const ReferenceColumn>(input_table->get_chunk(ChunkID{0})->get_column(column_id));
        output_columns.push_back(std::make_shared<ReferenceColumn>(ref_col->referenced_table(),
                                                                   ref_col->referenced_column_id(), iter->second));
      } else {
        // If there are no Chunks in the input_table, we can't deduce the Table that input_table is referencING to
        // pos_list will contain only NULL_ROW_IDs anyway, so it doesn't matter which Table the ReferenceColumn that
        // we output is referencing. HACK, but works fine: we create a dummy table and let the ReferenceColumn ref
        // it.
        if (!dummy_table) dummy_table = Table::create_dummy_table(input_table->column_definitions());
        output_columns.push_back(std::make_shared<ReferenceColumn>(dummy_table, column_id, pos_list));
      }
    } else {
      output_columns.push_back(std::make_shared<ReferenceColumn>(input_table, column_id, pos_list));
    }
  }
}

template <typename LeftType, typename RightType>
class JoinHash::JoinHashImpl : public AbstractJoinOperatorImpl {
 public:
  JoinHashImpl(const std::shared_ptr<const AbstractOperator>& left,
               const std::shared_ptr<const AbstractOperator>& right, const JoinMode mode,
               const ColumnIDPair& column_ids, const PredicateCondition predicate_condition, const bool inputs_swapped,
               const size_t radix_bits)
      : _left(left),
        _right(right),
        _mode(mode),
        _column_ids(column_ids),
        _predicate_condition(predicate_condition),
        _inputs_swapped(inputs_swapped)
        {
          /*
            Hash joins perform best for join relations with a small left join partner. In case the 
            optimizer selects the hash join due to such a situation, but neglects that the
            input will be switched (e.g., due to the join type), the user will be warned.
          */
          if (inputs_swapped) {
            PerformanceWarning("Inputs swapped for hash join.");
          }

          /*
            Setting number of bits for radix clustering:
            The number of bits is used to create probe partitions with a size that can
            be expected to fit into the L2 cache.
            This should incorporate hardware knowledge, once available in Hyrise.
            As of now, we assume a L2 cache size of 256 KB.
            We estimate the size the following way:
              - we assume each key appears once (that is an overestimation space-wise, but we
              aim rather for a hash map that is slightly smaller than L2 than slightly larger)
              - each entry in the hash map is a data structure holding the actual value
              and the RowID
              - as a general rule of thumb, modern hashmaps need 3x the space of the actual data
              (cf. hash_map_size_factor, see https://tessil.github.io/2016/08/29/benchmark-hopscotch-map.html
              & https://github.com/sparsehash/sparsehash)
          */
          const auto l2_cache_size = 256'000;

          const auto probe_relation_size = inputs_swapped ? _right->get_output()->row_count() : _left->get_output()->row_count();
          const auto build_relation_size = inputs_swapped ? _left->get_output()->row_count() : _right->get_output()->row_count();
          const auto complete_pos_list_size = probe_relation_size * (sizeof(LeftType) + sizeof(std::vector<RowID>) + sizeof(RowID));

          // size adaption for the hash table (this accounts for the cuckoo hash tables, others might differ)
          const auto hash_map_size_factor = 6.0f;
          const auto cluster_count = std::max(1.0f, hash_map_size_factor * (complete_pos_list_size / l2_cache_size));

          // Usually, only the left relation is considered. But since the hash join parallelizes over the clusters,
          // we also consider the right relation and create a cluster for every 10,000 rows.
          const size_t large_right_relation_mitigation = std::ceil(std::log2(build_relation_size / 10'000));

          const auto bits_required = std::max(static_cast<size_t>(std::ceil(std::log2(cluster_count))),
            large_right_relation_mitigation);

          _radix_bits = bits_required;
        }

 protected:
  const std::shared_ptr<const AbstractOperator> _left, _right;
  const JoinMode _mode;
  const ColumnIDPair _column_ids;
  const PredicateCondition _predicate_condition;
  const bool _inputs_swapped;

  std::shared_ptr<Table> _output_table;

  const unsigned int _partitioning_seed = 17;
  size_t _radix_bits;

  // Determine correct type for hashing
  using HashedType = typename JoinHashTraits<LeftType, RightType>::HashType;

  std::shared_ptr<const Table> _on_execute() override {
    /*
    Preparing output table by adding columns from left table.
    */
    TableColumnDefinitions output_column_definitions;

    auto right_in_table = _right->get_output();
    auto left_in_table = _left->get_output();

    if (_inputs_swapped) {
      // Semi/Anti joins are always swapped but do not need the outer relation
      if (_mode == JoinMode::Semi || _mode == JoinMode::Anti) {
        output_column_definitions = right_in_table->column_definitions();
      } else {
        output_column_definitions =
            concatenated(right_in_table->column_definitions(), left_in_table->column_definitions());
      }
    } else {
      output_column_definitions =
          concatenated(left_in_table->column_definitions(), right_in_table->column_definitions());
    }

    _output_table = std::make_shared<Table>(output_column_definitions, TableType::References);

    /*
     * This flag is used in the materialization and probing phases.
     * When dealing with an OUTER join, we need to make sure that we keep the NULL values for the outer relation.
     * In the current implementation, the relation on the right is always the outer relation.
     */
    auto keep_nulls = (_mode == JoinMode::Left || _mode == JoinMode::Right);

    // Pre-partitioning
    // Save chunk offsets into the input relation
    size_t left_chunk_count = left_in_table->chunk_count();
    size_t right_chunk_count = right_in_table->chunk_count();

    auto left_chunk_offsets = std::make_shared<std::vector<size_t>>();
    auto right_chunk_offsets = std::make_shared<std::vector<size_t>>();

    left_chunk_offsets->resize(left_chunk_count);
    right_chunk_offsets->resize(right_chunk_count);

    size_t offset_left = 0;
    for (ChunkID i{0}; i < left_chunk_count; ++i) {
      left_chunk_offsets->operator[](i) = offset_left;
      offset_left += left_in_table->get_chunk(i)->size();
    }

    size_t offset_right = 0;
    for (ChunkID i{0}; i < right_chunk_count; ++i) {
      right_chunk_offsets->operator[](i) = offset_right;
      offset_right += right_in_table->get_chunk(i)->size();
    }

    Timer performance_timer;

    // Materialization phase
    std::vector<std::shared_ptr<std::vector<size_t>>> histograms_left;
    std::vector<std::shared_ptr<std::vector<size_t>>> histograms_right;
    /*
    NUMA notes:
    The materialized vectors don't have any strong NUMA preference because they haven't been partitioned yet.
    However, it would be a good idea to keep each materialized vector on one node if possible.
    This helps choosing a scheduler node for the radix phase (see below).
    */
    // Scheduler note: parallelize this at some point. Currently, the amount of jobs would be too high
    auto materialized_left = materialize_input<LeftType, HashedType>(left_in_table, _column_ids.first, histograms_left,
                                                                     _radix_bits, _partitioning_seed);
    // 'keep_nulls' makes sure that the relation on the right materializes NULL values when executing an OUTER join.
    auto materialized_right = materialize_input<RightType, HashedType>(
        right_in_table, _column_ids.second, histograms_right, _radix_bits, _partitioning_seed, keep_nulls);

    // Radix Partitioning phase
    /*
    NUMA notes:
    If the input vectors (the materialized vectors) reside on a specific node, the partitioning worker for
    this phase should be scheduled on the same node.
    Additionally, the output vectors in this phase are partitioned by a radix key. Therefore it would be good
    to pin the outputs from both sides on the same node for each radix partition. For example, if there are
    only two radix partitions A and B, the partitions leftA and rightA should be on the same node, and the
    partitions leftB and leftB should also be on the same node.
    */
    // Scheduler note: parallelize this at some point. Currently, the amount of jobs would be too high
    auto radix_left =
        partition_radix_parallel<LeftType>(materialized_left, left_chunk_offsets, histograms_left, _radix_bits);
    // 'keep_nulls' makes sure that the relation on the right keeps NULL values when executing an OUTER join.
    auto radix_right = partition_radix_parallel<RightType>(materialized_right, right_chunk_offsets, histograms_right,
                                                           _radix_bits, keep_nulls);

    // Build phase
    auto hashtables = build<LeftType, HashedType>(radix_left);

    // Probe phase
    std::vector<PosList> left_pos_lists;
    std::vector<PosList> right_pos_lists;
    left_pos_lists.resize(radix_right.partition_offsets.size() - 1);
    right_pos_lists.resize(radix_right.partition_offsets.size() - 1);
    /*
    NUMA notes:
    The workers for each radix partition P should be scheduled on the same node as the input data:
    leftP, rightP and hashtableP.
    */
    if (_mode == JoinMode::Semi || _mode == JoinMode::Anti) {
      probe_semi_anti<RightType, HashedType>(radix_right, hashtables, right_pos_lists, _mode);
    } else {
      probe<RightType, HashedType>(radix_right, hashtables, left_pos_lists, right_pos_lists, _mode);
    }

    auto only_output_right_input = _inputs_swapped && (_mode == JoinMode::Semi || _mode == JoinMode::Anti);

    /**
     * Two Caches to avoid redundant reference materialization for Reference input tables. As there might be
     *  quite a lot Partitions (>500 seen), input Chunks (>500 seen), and columns (>50 seen), this speeds up
     *  write_output_chunks a lot.
     *
     * They do two things:
     *      - Make it possible to re-use output pos lists if two columns in the input table have exactly the same
     *          PosLists Chunk by Chunk
     *      - Avoid creating the std::vector<const PosList*> for each Partition over and over again.
     *
     * They hold one entry per column in the table, not per BaseColumn in a single chunk
     */
    PosListsByColumn left_pos_lists_by_column;
    PosListsByColumn right_pos_lists_by_column;

    // left_pos_lists_by_column will only be needed if left is a reference table and being output
    if (left_in_table->type() == TableType::References && !only_output_right_input) {
      left_pos_lists_by_column = setup_pos_lists_by_column(left_in_table);
    }

    // right_pos_lists_by_column will only be needed if right is a reference table
    if (right_in_table->type() == TableType::References) {
      right_pos_lists_by_column = setup_pos_lists_by_column(right_in_table);
    }

    for (size_t partition_id = 0; partition_id < left_pos_lists.size(); ++partition_id) {
      // moving the values into a shared pos list saves us some work in write_output_columns. We know that
      // left_pos_lists and right_pos_lists will not be used again.
      auto left = std::make_shared<PosList>(std::move(left_pos_lists[partition_id]));
      auto right = std::make_shared<PosList>(std::move(right_pos_lists[partition_id]));

      if (left->empty() && right->empty()) {
        continue;
      }

      ChunkColumns output_columns;

      // we need to swap back the inputs, so that the order of the output columns is not harmed
      if (_inputs_swapped) {
        write_output_columns(output_columns, right_in_table, right_pos_lists_by_column, right);

        // Semi/Anti joins are always swapped but do not need the outer relation
        if (!only_output_right_input) {
          write_output_columns(output_columns, left_in_table, left_pos_lists_by_column, left);
        }
      } else {
        write_output_columns(output_columns, left_in_table, left_pos_lists_by_column, left);
        write_output_columns(output_columns, right_in_table, right_pos_lists_by_column, right);
      }

      _output_table->append_chunk(output_columns);
    }

    return _output_table;
  }
};

}  // namespace opossum<|MERGE_RESOLUTION|>--- conflicted
+++ resolved
@@ -247,55 +247,15 @@
                   PartitionedElement<T>{RowID{chunk_id, value.chunk_offset()}, hashed_value, value.value()};
             }
 
-<<<<<<< HEAD
-      size_t row_id = output_offset;
-
-      /*
-      For ReferenceColumns we do not use the RowIDs from the referenced tables.
-      Instead, we use the index in the ReferenceColumn itself. This way we can later correctly dereference
-      values from different inputs (important for Multi Joins).
-      For performance reasons this if statement is around the for loop.
-      */
-      if (auto ref_column = std::dynamic_pointer_cast<const ReferenceColumn>(column)) {
-        // hash and add to the other elements
-        ChunkOffset offset = 0;
-        for (auto&& elem : materialized_chunk) {
-          if (elem.first.chunk_offset != INVALID_CHUNK_OFFSET) {
-            uint32_t hashed_value = hash_value<T, HashedType>(elem.second, partitioning_seed);
-            output[row_id] = PartitionedElement<T>{RowID{chunk_id, offset}, hashed_value, elem.second};
-
-            const Hash radix = output[row_id].partition_hash & mask;
-=======
             const Hash radix = (hashed_value >> (32 - radix_bits * (pass + 1))) & mask;
->>>>>>> bf0d0121
             histogram[radix]++;
           }
-<<<<<<< HEAD
-
-          offset++;
-        }
-      } else {
-        // hash and add to the other elements
-        for (auto&& elem : materialized_chunk) {
-          if (elem.first.chunk_offset == INVALID_CHUNK_OFFSET) continue;
-
-          uint32_t hashed_value = hash_value<T, HashedType>(elem.second, partitioning_seed);
-          output[row_id] = PartitionedElement<T>{elem.first, hashed_value, elem.second};
-
-          const Hash radix = output[row_id].partition_hash & mask;
-          histogram[radix]++;
-
-          row_id++;
-        }
-      }
-=======
           // reference_column_offset is only used for ReferenceColumns
           if constexpr (std::is_same<std::decay<decltype(typed_column)>, ReferenceColumn>::value) {
             reference_column_offset++;
           }
         });
       });
->>>>>>> bf0d0121
     }));
     jobs.back()->schedule();
   }
