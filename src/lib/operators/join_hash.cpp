#include "join_hash.hpp"

#include <cmath>
#include <memory>
#include <numeric>
#include <string>
#include <type_traits>
#include <unordered_map>
#include <utility>
#include <vector>

#include "bytell_hash_map.hpp"
#include "join_hash/join_hash_steps.hpp"
#include "join_hash/join_hash_traits.hpp"
#include "scheduler/abstract_task.hpp"
#include "scheduler/current_scheduler.hpp"
#include "scheduler/job_task.hpp"
#include "type_comparison.hpp"
#include "utils/assert.hpp"
#include "utils/timer.hpp"

namespace {

// Depending on which input table became the build/probe table we have to order the columns of the output table.
// Semi/Anti* Joins only emit tuples from the probe table
enum class OutputColumnOrder { BuildFirstProbeSecond, ProbeFirstBuildSecond, ProbeOnly };

}  // namespace

namespace opossum {

<<<<<<< HEAD
bool JoinHash::supports(JoinMode join_mode, PredicateCondition predicate_condition, DataType left_data_type,
                        DataType right_data_type, bool secondary_predicates) {
  // JoinHash supports only equi joins and every join mode, except FullOuter.
  // Secondary predicates in AntiNullAsTrue are not supported, because implementing them is cumbersome and we couldn't
  // so far determine a case/query where we'd need them.
  return predicate_condition == PredicateCondition::Equals && join_mode != JoinMode::FullOuter &&
         (join_mode != JoinMode::AntiNullAsTrue || !secondary_predicates);
=======
bool JoinHash::supports(const JoinConfiguration config) {
  // JoinHash supports only equi joins and every join mode, except FullOuter.
  // Secondary predicates in AntiNullAsTrue are not supported, because implementing them is cumbersome and we couldn't
  // so far determine a case/query where we'd need them.
  return config.predicate_condition == PredicateCondition::Equals && config.join_mode != JoinMode::FullOuter &&
         (config.join_mode != JoinMode::AntiNullAsTrue || !config.secondary_predicates);
>>>>>>> 9b21e558
}

JoinHash::JoinHash(const std::shared_ptr<const AbstractOperator>& left,
                   const std::shared_ptr<const AbstractOperator>& right, const JoinMode mode,
                   const OperatorJoinPredicate& primary_predicate,
                   const std::vector<OperatorJoinPredicate>& secondary_predicates,
                   const std::optional<size_t>& radix_bits)
    : AbstractJoinOperator(OperatorType::JoinHash, left, right, mode, primary_predicate, secondary_predicates),
      _radix_bits(radix_bits) {}

const std::string JoinHash::name() const { return "JoinHash"; }

const std::string JoinHash::description(DescriptionMode description_mode) const {
  std::ostringstream stream;
  stream << AbstractJoinOperator::description(description_mode);
  stream << " Radix bits: " << (_radix_bits ? std::to_string(*_radix_bits) : "Unspecified");
  return stream.str();
}

std::shared_ptr<AbstractOperator> JoinHash::_on_deep_copy(
    const std::shared_ptr<AbstractOperator>& copied_input_left,
    const std::shared_ptr<AbstractOperator>& copied_input_right) const {
  return std::make_shared<JoinHash>(copied_input_left, copied_input_right, _mode, _primary_predicate,
                                    _secondary_predicates, _radix_bits);
}

void JoinHash::_on_set_parameters(const std::unordered_map<ParameterID, AllTypeVariant>& parameters) {}

template <typename T>
size_t JoinHash::calculate_radix_bits(const size_t build_relation_size, const size_t probe_relation_size) {
  /*
    Setting number of bits for radix clustering:
    The number of bits is used to create probe partitions with a size that can
    be expected to fit into the L2 cache.
    This should incorporate hardware knowledge, once available in Hyrise.
    As of now, we assume a L2 cache size of 1024 KB (L2 cache size of recent
    Intel Xeon CPUs), of which we use 50%.
    We estimate the size the following way:
      - we assume each key appears once (that is an overestimation space-wise, but we
      aim rather for a hash map that is slightly smaller than L2 than slightly larger)
      - each entry in the hash map is a uint32_t offset (see hash_join_steps.hpp)
  */
  if (build_relation_size > probe_relation_size) {
    /*
      Hash joins perform best when the build relation is small. In case the
      optimizer selects the hash join due to such a situation, but neglects that the
      input will be switched (e.g., due to the join mode), the user will be warned.
    */
    PerformanceWarning("Build relation larger than probe relation in hash join");
  }

  const auto l2_cache_size = 1'024'000;                  // bytes
  const auto l2_cache_max_usable = l2_cache_size * 0.5;  // use 50% of the L2 cache size

  // For information about the sizing of the bytell hash map, see the comments:
  // https://probablydance.com/2018/05/28/a-new-fast-hash-table-in-response-to-googles-new-fast-hash-table/
  // Bytell hash map has a maximum fill factor of 0.9375. Since it's hard to estimate the actual size of
  // a radix partition (and thus the size of each hash table), we accomodate a little bit extra space for
  // slightly skewed data distributions and aim for a fill level of 80%.
  const auto complete_hash_map_size =
      // number of items in map
      build_relation_size *
      // key + value (and one byte overhead, see link above)
      sizeof(uint32_t) / 0.8;

  auto cluster_count = std::max(1.0, complete_hash_map_size / l2_cache_max_usable);

  return static_cast<size_t>(std::ceil(std::log2(cluster_count)));
}

std::shared_ptr<const Table> JoinHash::_on_execute() {
<<<<<<< HEAD
  Assert(supports(_mode, _primary_predicate.predicate_condition,
                  input_table_left()->column_data_type(_primary_predicate.column_ids.first),
                  input_table_right()->column_data_type(_primary_predicate.column_ids.second),
                  !_secondary_predicates.empty()),
=======
  Assert(supports({_mode, _primary_predicate.predicate_condition,
                   input_table_left()->column_data_type(_primary_predicate.column_ids.first),
                   input_table_right()->column_data_type(_primary_predicate.column_ids.second),
                   !_secondary_predicates.empty(), input_table_left()->type(), input_table_right()->type()}),
>>>>>>> 9b21e558
         "JoinHash doesn't support these parameters");

  std::shared_ptr<const Table> build_input_table;
  std::shared_ptr<const Table> probe_input_table;
  auto build_column_id = ColumnID{};
  auto probe_column_id = ColumnID{};

  /**
   * Build and probe side are assigned as follows (depending only on JoinMode, except for inner joins where input
   * relation sizes are considered):
   *
   * JoinMode::Inner        The smaller relation becomes the build side, the bigger the probe side
   * JoinMode::Left/Right   The outer relation becomes the probe side, the inner relation becomes the build side
   * JoinMode::FullOuter    Not supported by JoinHash
   * JoinMode::Semi/Anti*   The left relation becomes the build side, the right relation becomes the probe side
   */
  const auto build_hash_table_for_right_input =
      _mode == JoinMode::Left || _mode == JoinMode::AntiNullAsTrue || _mode == JoinMode::AntiNullAsFalse ||
      _mode == JoinMode::Semi ||
      (_mode == JoinMode::Inner && _input_left->get_output()->row_count() > _input_right->get_output()->row_count());

  if (build_hash_table_for_right_input) {
    // We don't have to swap the operation itself here, because we only support the commutative Equi Join.
    build_input_table = _input_right->get_output();
    probe_input_table = _input_left->get_output();
    build_column_id = _primary_predicate.column_ids.second;
    probe_column_id = _primary_predicate.column_ids.first;
  } else {
    build_input_table = _input_left->get_output();
    probe_input_table = _input_right->get_output();
    build_column_id = _primary_predicate.column_ids.first;
    probe_column_id = _primary_predicate.column_ids.second;
  }

  // if the input operators are swapped, we also have to swap the column pairs and the predicate conditions
  // of the secondary join predicates.
  auto adjusted_secondary_predicates = _secondary_predicates;

  if (build_hash_table_for_right_input) {
    for (auto& predicate : adjusted_secondary_predicates) {
      predicate.flip();
    }
  }

  auto adjusted_column_ids = std::make_pair(build_column_id, probe_column_id);

  const auto build_column_type = build_input_table->column_data_type(build_column_id);
  const auto probe_column_type = probe_input_table->column_data_type(probe_column_id);

  // Determine output column order
  auto output_column_order = OutputColumnOrder{};

  if (_mode == JoinMode::Semi || _mode == JoinMode::AntiNullAsTrue || _mode == JoinMode::AntiNullAsFalse) {
    output_column_order = OutputColumnOrder::ProbeOnly;
  } else if (build_hash_table_for_right_input) {
    output_column_order = OutputColumnOrder::ProbeFirstBuildSecond;
  } else {
    output_column_order = OutputColumnOrder::BuildFirstProbeSecond;
  }

  resolve_data_type(build_column_type, [&](const auto build_data_type_t) {
    using BuildColumnDataType = typename decltype(build_data_type_t)::type;
    resolve_data_type(probe_column_type, [&](const auto probe_data_type_t) {
      using ProbeColumnDataType = typename decltype(probe_data_type_t)::type;

      constexpr auto BOTH_ARE_STRING =
          std::is_same_v<pmr_string, BuildColumnDataType> && std::is_same_v<pmr_string, ProbeColumnDataType>;
      constexpr auto NEITHER_IS_STRING =
          !std::is_same_v<pmr_string, BuildColumnDataType> && !std::is_same_v<pmr_string, ProbeColumnDataType>;

      if constexpr (BOTH_ARE_STRING || NEITHER_IS_STRING) {
        if (!_radix_bits) {
          _radix_bits =
              calculate_radix_bits<BuildColumnDataType>(build_input_table->row_count(), probe_input_table->row_count());
        }

        // It needs to be ensured that the build partition does not get too large, because the
        // used offsets in the hash map might otherwise overflow. Since radix partitioning aims
        // to avoid large build partitions, this should never happen. Nonetheless, we better
        // assert since the effects of overflows will probably hard to debug.
        const auto max_partition_size = std::numeric_limits<uint32_t>::max() * 0.5;
        Assert(static_cast<size_t>(build_input_table->row_count() / std::pow(2, *_radix_bits)) < max_partition_size,
               "Partition count too small (potential overflows in hash map offsetting).");

        _impl = std::make_unique<JoinHashImpl<BuildColumnDataType, ProbeColumnDataType>>(
            *this, build_input_table, probe_input_table, _mode, adjusted_column_ids,
            _primary_predicate.predicate_condition, output_column_order, *_radix_bits,
            std::move(adjusted_secondary_predicates));
      } else {
        Fail("Cannot join String with non-String column");
      }
    });
  });

  return _impl->_on_execute();
}

void JoinHash::_on_cleanup() { _impl.reset(); }

template <typename BuildColumnType, typename ProbeColumnType>
class JoinHash::JoinHashImpl : public AbstractJoinOperatorImpl {
 public:
  JoinHashImpl(const JoinHash& join_hash, const std::shared_ptr<const Table>& build_input_table,
               const std::shared_ptr<const Table>& probe_input_table, const JoinMode mode,
               const ColumnIDPair& column_ids, const PredicateCondition predicate_condition,
               const OutputColumnOrder output_column_order, const size_t radix_bits,
               std::vector<OperatorJoinPredicate> secondary_predicates = {})
      : _join_hash(join_hash),
        _build_input_table(build_input_table),
        _probe_input_table(probe_input_table),
        _mode(mode),
        _column_ids(column_ids),
        _predicate_condition(predicate_condition),
        _output_column_order(output_column_order),
        _secondary_predicates(std::move(secondary_predicates)),
        _radix_bits(radix_bits) {}

 protected:
  const JoinHash& _join_hash;
  const std::shared_ptr<const Table> _build_input_table, _probe_input_table;
  const JoinMode _mode;
  const ColumnIDPair _column_ids;
  const PredicateCondition _predicate_condition;

  OutputColumnOrder _output_column_order;

  const std::vector<OperatorJoinPredicate> _secondary_predicates;

  std::shared_ptr<Table> _output_table;

  const size_t _radix_bits;

  // Determine correct type for hashing
  using HashedType = typename JoinHashTraits<BuildColumnType, ProbeColumnType>::HashType;

  std::shared_ptr<const Table> _on_execute() override {
    /**
     * Keep/Discard NULLs from build and probe columns as follows
     *
     * JoinMode::Inner              Discard NULLs from both columns
     * JoinMode::Left/Right         Discard NULLs from the build column (the inner relation), but keep them on the probe
     *                              column (the outer relation)
     * JoinMode::FullOuter          Not supported by JoinHash
     * JoinMode::Semi               Discard NULLs from both columns
     * JoinMode::AntiNullAsFalse    Discard NULLs from the build column (the right relation), but keep them on the probe
     *                              column (the left relation)
     * JoinMode::AntiNullAsTrue     Keep NULLs from both columns
     */

    const auto keep_nulls_build_column = _mode == JoinMode::AntiNullAsTrue;
    const auto keep_nulls_probe_column = _mode == JoinMode::Left || _mode == JoinMode::Right ||
                                         _mode == JoinMode::AntiNullAsTrue || _mode == JoinMode::AntiNullAsFalse;

    // Pre-partitioning:
    // Save chunk offsets into the input relation.
    const auto build_chunk_offsets = determine_chunk_offsets(_build_input_table);
    const auto probe_chunk_offsets = determine_chunk_offsets(_probe_input_table);

    // Containers used to store histograms for (potentially subsequent) radix
    // partitioning phase (in cases _radix_bits > 0). Created during materialization phase.
    std::vector<std::vector<size_t>> histograms_build_column;
    std::vector<std::vector<size_t>> histograms_probe_column;

    // Output containers of materialization phase. Type similar to the output
    // of radix partitioning phase to allow short cut for _radix_bits == 0
    // (in this case, we can skip the partitioning altogether).
    RadixContainer<BuildColumnType> materialized_build_column;
    RadixContainer<ProbeColumnType> materialized_probe_column;

    // Containers for potential (skipped when build side small) radix partitioning phase
    RadixContainer<BuildColumnType> radix_build_column;
    RadixContainer<ProbeColumnType> radix_probe_column;

    // HashTables for the build column, one for each partition
    std::vector<std::optional<PosHashTable<HashedType>>> hash_tables;

    // Depiction of the hash join parallelization (radix partitioning can be skipped when radix_bits = 0)
    // ===============================================================================================
    // We have two data paths, one for build side and one for probe input side. We can prepare (i.e.,
    // materialize(), build(), etc.) both sides in parallel until the actual join takes place.
    // All tasks might spawn concurrent tasks themselves. For example, materialize parallelizes over
    // the input chunks and the following steps over the radix clusters.
    //
    //           Build Relation                       Probe Relation
    //                 |                                    |
    //        materialize_input()                  materialize_input()
    //                 |                                    |
    //  ( partition_radix_parallel() )       ( partition_radix_parallel() )
    //                 |                                    |
    //               build()                                |
    //                   \_                               _/
    //                     \_                           _/
    //                       \_                       _/
    //                         \_                   _/
    //                           \                 /
    //                          Probing (actual Join)

    std::vector<std::shared_ptr<AbstractTask>> jobs;

    /**
     * 1.1 Schedule a JobTask for materialization, optional radix partitioning and hash table building for the build side
     */
    jobs.emplace_back(std::make_shared<JobTask>([&]() {
      if (keep_nulls_build_column) {
        materialized_build_column = materialize_input<BuildColumnType, HashedType, true>(
            _build_input_table, _column_ids.first, build_chunk_offsets, histograms_build_column, _radix_bits);
      } else {
        materialized_build_column = materialize_input<BuildColumnType, HashedType, false>(
            _build_input_table, _column_ids.first, build_chunk_offsets, histograms_build_column, _radix_bits);
      }

      if (_radix_bits > 0) {
        // radix partition the build table
        if (keep_nulls_build_column) {
          radix_build_column = partition_radix_parallel<BuildColumnType, HashedType, true>(
              materialized_build_column, build_chunk_offsets, histograms_build_column, _radix_bits);
        } else {
          radix_build_column = partition_radix_parallel<BuildColumnType, HashedType, false>(
              materialized_build_column, build_chunk_offsets, histograms_build_column, _radix_bits);
        }
        // After the data in materialized_build_column has been partitioned, it is not needed anymore.
        materialized_build_column.clear();
      } else {
        // short cut: skip radix partitioning and use materialized data directly
        radix_build_column = std::move(materialized_build_column);
      }

      // Build hash tables. In the case of semi or anti joins, we do not need to track all rows on the hashed side,
      // just one per value. However, if we have secondary predicates, those might fail on that single row. In that
      // case, we DO need all rows.
      if (_secondary_predicates.empty() &&
          (_mode == JoinMode::Semi || _mode == JoinMode::AntiNullAsTrue || _mode == JoinMode::AntiNullAsFalse)) {
        hash_tables = build<BuildColumnType, HashedType>(radix_build_column, JoinHashBuildMode::SinglePosition);
      } else {
        hash_tables = build<BuildColumnType, HashedType>(radix_build_column, JoinHashBuildMode::AllPositions);
      }
    }));
    jobs.back()->schedule();

    /**
     * 1.2 Schedule a JobTask for materialization, optional radix partitioning for the probe side
     */
    jobs.emplace_back(std::make_shared<JobTask>([&]() {
      // Materialize probe column.
      if (keep_nulls_probe_column) {
        materialized_probe_column = materialize_input<ProbeColumnType, HashedType, true>(
            _probe_input_table, _column_ids.second, probe_chunk_offsets, histograms_probe_column, _radix_bits);
      } else {
        materialized_probe_column = materialize_input<ProbeColumnType, HashedType, false>(
            _probe_input_table, _column_ids.second, probe_chunk_offsets, histograms_probe_column, _radix_bits);
      }

      if (_radix_bits > 0) {
        // radix partition the probe column.
        if (keep_nulls_probe_column) {
          radix_probe_column = partition_radix_parallel<ProbeColumnType, HashedType, true>(
              materialized_probe_column, probe_chunk_offsets, histograms_probe_column, _radix_bits);
        } else {
          radix_probe_column = partition_radix_parallel<ProbeColumnType, HashedType, false>(
              materialized_probe_column, probe_chunk_offsets, histograms_probe_column, _radix_bits);
        }
        // After the data in materialized_probe_column has been partitioned, it is not needed anymore.
        materialized_probe_column.clear();
      } else {
        // short cut: skip radix partitioning and use materialized data directly
        radix_probe_column = std::move(materialized_probe_column);
      }
    }));
    jobs.back()->schedule();

    CurrentScheduler::wait_for_tasks(jobs);

    // Short cut for AntiNullAsTrue
    //   If there is any NULL value on the build side, do not bother probing as no tuples can be emitted
    //   anyway (as long as JoinHash/AntiNullAsTrue doesn't support secondary predicates). Doing this early out
    //   right here is hacky, but during probing we assume NULL values on the build side do not matter, so we'd have no
    //   chance detecting a NULL value on the build side there.
    if (_mode == JoinMode::AntiNullAsTrue) {
      const auto& build_column_null_values = radix_build_column.null_value_bitvector;
      const auto build_has_any_null_value = std::any_of(
          build_column_null_values->begin(), build_column_null_values->end(), [](bool is_null) { return is_null; });

      if (build_has_any_null_value) {
        return _join_hash._build_output_table({});
      }
    }

    /**
     * 2. Probe phase
     */
    std::vector<PosList> build_side_pos_lists;
    std::vector<PosList> probe_side_pos_lists;
    const size_t partition_count = radix_probe_column.partition_offsets.size();
    build_side_pos_lists.resize(partition_count);
    probe_side_pos_lists.resize(partition_count);

    // simple heuristic: half of the rows of the probe relation will match
    const size_t result_rows_per_partition = _probe_input_table->row_count() / partition_count / 2;
    for (size_t i = 0; i < partition_count; i++) {
      build_side_pos_lists[i].reserve(result_rows_per_partition);
      probe_side_pos_lists[i].reserve(result_rows_per_partition);
    }

    /*
    NUMA notes:
    The workers for each radix partition P should be scheduled on the same node as the input data:
    buildP, probeP and hash tableP.
    */
    switch (_mode) {
      case JoinMode::Inner:
        probe<ProbeColumnType, HashedType, false>(radix_probe_column, hash_tables, build_side_pos_lists,
                                                  probe_side_pos_lists, _mode, *_build_input_table, *_probe_input_table,
                                                  _secondary_predicates);
        break;

      case JoinMode::Left:
      case JoinMode::Right:
        probe<ProbeColumnType, HashedType, true>(radix_probe_column, hash_tables, build_side_pos_lists,
                                                 probe_side_pos_lists, _mode, *_build_input_table, *_probe_input_table,
                                                 _secondary_predicates);
        break;

      case JoinMode::Semi:
        probe_semi_anti<ProbeColumnType, HashedType, JoinMode::Semi>(radix_probe_column, hash_tables,
                                                                     probe_side_pos_lists, *_build_input_table,
                                                                     *_probe_input_table, _secondary_predicates);
        break;

      case JoinMode::AntiNullAsTrue:
        probe_semi_anti<ProbeColumnType, HashedType, JoinMode::AntiNullAsTrue>(
            radix_probe_column, hash_tables, probe_side_pos_lists, *_build_input_table, *_probe_input_table,
            _secondary_predicates);
        break;

      case JoinMode::AntiNullAsFalse:
        probe_semi_anti<ProbeColumnType, HashedType, JoinMode::AntiNullAsFalse>(
            radix_probe_column, hash_tables, probe_side_pos_lists, *_build_input_table, *_probe_input_table,
            _secondary_predicates);
        break;

      default:
        Fail("JoinMode not supported by JoinHash");
    }

    // After probing, the partitioned columns are not needed anymore.
    radix_build_column.clear();
    radix_probe_column.clear();

    /**
     * 3. Write output Table
     */

    /**
     * After the probe phase build_side_pos_lists and probe_side_pos_lists contain all pairs of joined rows grouped by
     * partition. Let p be a partition index and r a row index. The value of build_side_pos_lists[p][r] will match probe_side_pos_lists[p][r].
     */

    /**
     * Two Caches to avoid redundant reference materialization for Reference input tables. As there might be
     *  quite a lot Partitions (>500 seen), input Chunks (>500 seen), and columns (>50 seen), this speeds up
     *  write_output_chunks a lot.
     *
     * They do two things:
     *      - Make it possible to re-use output pos lists if two segments in the input table have exactly the same
     *          PosLists Chunk by Chunk
     *      - Avoid creating the std::vector<const PosList*> for each Partition over and over again.
     *
     * They hold one entry per column in the table, not per BaseSegment in a single chunk
     */

    PosListsByChunk build_side_pos_lists_by_segment;
    PosListsByChunk probe_side_pos_lists_by_segment;

    // build_side_pos_lists_by_segment will only be needed if build is a reference table and being output
    if (_build_input_table->type() == TableType::References && _output_column_order != OutputColumnOrder::ProbeOnly) {
      build_side_pos_lists_by_segment = setup_pos_lists_by_chunk(_build_input_table);
    }

    // probe_side_pos_lists_by_segment will only be needed if right is a reference table
    if (_probe_input_table->type() == TableType::References) {
      probe_side_pos_lists_by_segment = setup_pos_lists_by_chunk(_probe_input_table);
    }

    auto output_chunk_count = size_t{0};
    for (size_t partition_id = 0; partition_id < build_side_pos_lists.size(); ++partition_id) {
      if (!build_side_pos_lists[partition_id].empty() || !probe_side_pos_lists[partition_id].empty()) {
        ++output_chunk_count;
      }
    }

    std::vector<std::shared_ptr<Chunk>> output_chunks{output_chunk_count};

    // for every partition create a reference segment
    for (size_t partition_id = 0, output_chunk_id{0}; partition_id < build_side_pos_lists.size(); ++partition_id) {
      // moving the values into a shared pos list saves us some work in write_output_segments. We know that
      // build_pos_lists and probe_side_pos_lists will not be used again.
      auto build_side_pos_list = std::make_shared<PosList>(std::move(build_side_pos_lists[partition_id]));
      auto probe_side_pos_list = std::make_shared<PosList>(std::move(probe_side_pos_lists[partition_id]));

      if (build_side_pos_list->empty() && probe_side_pos_list->empty()) {
        continue;
      }

      Segments output_segments;

      // we need to swap back the inputs, so that the order of the output columns is not harmed
      switch (_output_column_order) {
        case OutputColumnOrder::BuildFirstProbeSecond:
          write_output_segments(output_segments, _build_input_table, build_side_pos_lists_by_segment,
                                build_side_pos_list);
          write_output_segments(output_segments, _probe_input_table, probe_side_pos_lists_by_segment,
                                probe_side_pos_list);
          break;

        case OutputColumnOrder::ProbeFirstBuildSecond:
          write_output_segments(output_segments, _probe_input_table, probe_side_pos_lists_by_segment,
                                probe_side_pos_list);
          write_output_segments(output_segments, _build_input_table, build_side_pos_lists_by_segment,
                                build_side_pos_list);
          break;

        case OutputColumnOrder::ProbeOnly:
          write_output_segments(output_segments, _probe_input_table, probe_side_pos_lists_by_segment,
                                probe_side_pos_list);
          break;
      }

      output_chunks[output_chunk_id] = std::make_shared<Chunk>(std::move(output_segments));
      ++output_chunk_id;
    }

    return _join_hash._build_output_table(std::move(output_chunks));
  }
};

}  // namespace opossum<|MERGE_RESOLUTION|>--- conflicted
+++ resolved
@@ -29,22 +29,12 @@
 
 namespace opossum {
 
-<<<<<<< HEAD
-bool JoinHash::supports(JoinMode join_mode, PredicateCondition predicate_condition, DataType left_data_type,
-                        DataType right_data_type, bool secondary_predicates) {
-  // JoinHash supports only equi joins and every join mode, except FullOuter.
-  // Secondary predicates in AntiNullAsTrue are not supported, because implementing them is cumbersome and we couldn't
-  // so far determine a case/query where we'd need them.
-  return predicate_condition == PredicateCondition::Equals && join_mode != JoinMode::FullOuter &&
-         (join_mode != JoinMode::AntiNullAsTrue || !secondary_predicates);
-=======
 bool JoinHash::supports(const JoinConfiguration config) {
   // JoinHash supports only equi joins and every join mode, except FullOuter.
   // Secondary predicates in AntiNullAsTrue are not supported, because implementing them is cumbersome and we couldn't
   // so far determine a case/query where we'd need them.
   return config.predicate_condition == PredicateCondition::Equals && config.join_mode != JoinMode::FullOuter &&
          (config.join_mode != JoinMode::AntiNullAsTrue || !config.secondary_predicates);
->>>>>>> 9b21e558
 }
 
 JoinHash::JoinHash(const std::shared_ptr<const AbstractOperator>& left,
@@ -116,17 +106,10 @@
 }
 
 std::shared_ptr<const Table> JoinHash::_on_execute() {
-<<<<<<< HEAD
-  Assert(supports(_mode, _primary_predicate.predicate_condition,
-                  input_table_left()->column_data_type(_primary_predicate.column_ids.first),
-                  input_table_right()->column_data_type(_primary_predicate.column_ids.second),
-                  !_secondary_predicates.empty()),
-=======
   Assert(supports({_mode, _primary_predicate.predicate_condition,
                    input_table_left()->column_data_type(_primary_predicate.column_ids.first),
                    input_table_right()->column_data_type(_primary_predicate.column_ids.second),
                    !_secondary_predicates.empty(), input_table_left()->type(), input_table_right()->type()}),
->>>>>>> 9b21e558
          "JoinHash doesn't support these parameters");
 
   std::shared_ptr<const Table> build_input_table;
