#include "join_hash.hpp"

#include <cmath>
#include <memory>
#include <numeric>
#include <string>
#include <type_traits>
#include <unordered_map>
#include <utility>
#include <vector>

#include <magic_enum.hpp>

#include "bytell_hash_map.hpp"
#include "hyrise.hpp"
#include "join_hash/join_hash_steps.hpp"
#include "join_hash/join_hash_traits.hpp"
#include "scheduler/abstract_task.hpp"
#include "scheduler/job_task.hpp"
#include "type_comparison.hpp"
#include "utils/assert.hpp"
#include "utils/format_duration.hpp"
#include "utils/timer.hpp"

namespace {

// Depending on which input table became the build/probe table we have to order the columns of the output table.
// Semi/Anti* Joins only emit tuples from the probe table
enum class OutputColumnOrder { BuildFirstProbeSecond, ProbeFirstBuildSecond, ProbeOnly };

}  // namespace

namespace opossum {

bool JoinHash::supports(const JoinConfiguration config) {
  // JoinHash supports only equi joins and every join mode, except FullOuter.
  // Secondary predicates in AntiNullAsTrue are not supported, because implementing them is cumbersome and we couldn't
  // so far determine a case/query where we'd need them.
  return config.predicate_condition == PredicateCondition::Equals && config.join_mode != JoinMode::FullOuter &&
         (config.join_mode != JoinMode::AntiNullAsTrue || !config.secondary_predicates);
}

JoinHash::JoinHash(const std::shared_ptr<const AbstractOperator>& left,
                   const std::shared_ptr<const AbstractOperator>& right, const JoinMode mode,
                   const OperatorJoinPredicate& primary_predicate,
                   const std::vector<OperatorJoinPredicate>& secondary_predicates,
                   const std::optional<size_t>& radix_bits)
    : AbstractJoinOperator(OperatorType::JoinHash, left, right, mode, primary_predicate, secondary_predicates,
<<<<<<< HEAD
                           std::make_unique<StepOperatorPerformanceData>()),
=======
                           std::make_unique<OperatorPerformanceData<OperatorSteps>>()),
>>>>>>> 08ee7eb9
      _radix_bits(radix_bits) {}

const std::string& JoinHash::name() const {
  static const auto name = std::string{"JoinHash"};
  return name;
}

std::string JoinHash::description(DescriptionMode description_mode) const {
  std::ostringstream stream;
  stream << AbstractJoinOperator::description(description_mode);
  stream << " Radix bits: " << (_radix_bits ? std::to_string(*_radix_bits) : "Unspecified");
<<<<<<< HEAD
  if (description_mode == DescriptionMode::SingleLine)  {
    stream << " ";
  } else {
    stream << "\n";
  }

  stream << *performance_data;
=======
>>>>>>> 08ee7eb9

  return stream.str();
}

std::shared_ptr<AbstractOperator> JoinHash::_on_deep_copy(
    const std::shared_ptr<AbstractOperator>& copied_left_input,
    const std::shared_ptr<AbstractOperator>& copied_right_input) const {
  return std::make_shared<JoinHash>(copied_left_input, copied_right_input, _mode, _primary_predicate,
                                    _secondary_predicates, _radix_bits);
}

void JoinHash::_on_set_parameters(const std::unordered_map<ParameterID, AllTypeVariant>& parameters) {}

template <typename T>
size_t JoinHash::calculate_radix_bits(const size_t build_relation_size, const size_t probe_relation_size) {
  /*
    Setting number of bits for radix clustering:
    The number of bits is used to create probe partitions with a size that can
    be expected to fit into the L2 cache.
    This should incorporate hardware knowledge, once available in Hyrise.
    As of now, we assume a L2 cache size of 1024 KB (L2 cache size of recent
    Intel Xeon CPUs), of which we use 50%.
    We estimate the size the following way:
      - we assume each key appears once (that is an overestimation space-wise, but we
      aim rather for a hash map that is slightly smaller than L2 than slightly larger)
      - each entry in the hash map is a uint32_t offset (see hash_join_steps.hpp)
  */
  if (build_relation_size > probe_relation_size) {
    /*
      Hash joins perform best when the build relation is small. In case the
      optimizer selects the hash join due to such a situation, but neglects that the
      input will be switched (e.g., due to the join mode), the user will be warned.
    */
    PerformanceWarning("Build relation larger than probe relation in hash join");
  }

  const auto l2_cache_size = 1'024'000;                  // bytes
  const auto l2_cache_max_usable = l2_cache_size * 0.5;  // use 50% of the L2 cache size

  // For information about the sizing of the bytell hash map, see the comments:
  // https://probablydance.com/2018/05/28/a-new-fast-hash-table-in-response-to-googles-new-fast-hash-table/
  // Bytell hash map has a maximum fill factor of 0.9375. Since it's hard to estimate the actual size of
  // a radix partition (and thus the size of each hash table), we accomodate a little bit extra space for
  // slightly skewed data distributions and aim for a fill level of 80%.
  const auto complete_hash_map_size =
      // number of items in map
      static_cast<double>(build_relation_size) *
      // key + value (and one byte overhead, see link above)
      static_cast<double>(sizeof(uint32_t)) / 0.8;

  auto cluster_count = std::max(1.0, complete_hash_map_size / l2_cache_max_usable);

  return static_cast<size_t>(std::ceil(std::log2(cluster_count)));
}

std::shared_ptr<const Table> JoinHash::_on_execute() {
  Assert(supports({_mode, _primary_predicate.predicate_condition,
                   left_input_table()->column_data_type(_primary_predicate.column_ids.first),
                   right_input_table()->column_data_type(_primary_predicate.column_ids.second),
                   !_secondary_predicates.empty(), left_input_table()->type(), right_input_table()->type()}),
         "JoinHash doesn't support these parameters");

  std::shared_ptr<const Table> build_input_table;
  std::shared_ptr<const Table> probe_input_table;
  auto build_column_id = ColumnID{};
  auto probe_column_id = ColumnID{};

  /**
   * Build and probe side are assigned as follows (depending only on JoinMode, except for inner joins where input
   * relation sizes are considered):
   *
   * JoinMode::Inner        The smaller relation becomes the build side, the bigger the probe side
   * JoinMode::Left/Right   The outer relation becomes the probe side, the inner relation becomes the build side
   * JoinMode::FullOuter    Not supported by JoinHash
   * JoinMode::Semi/Anti*   The left relation becomes the probe side, the right relation becomes the build side
   */
  const auto build_hash_table_for_right_input =
      _mode == JoinMode::Left || _mode == JoinMode::AntiNullAsTrue || _mode == JoinMode::AntiNullAsFalse ||
      _mode == JoinMode::Semi ||
      (_mode == JoinMode::Inner && _left_input->get_output()->row_count() > _right_input->get_output()->row_count());

  if (build_hash_table_for_right_input) {
    // We don't have to swap the operation itself here, because we only support the commutative Equi Join.
    build_input_table = _right_input->get_output();
    probe_input_table = _left_input->get_output();
    build_column_id = _primary_predicate.column_ids.second;
    probe_column_id = _primary_predicate.column_ids.first;
  } else {
    build_input_table = _left_input->get_output();
    probe_input_table = _right_input->get_output();
    build_column_id = _primary_predicate.column_ids.first;
    probe_column_id = _primary_predicate.column_ids.second;
  }

  // If the input operators are swapped, we also have to swap the column pairs and the predicate conditions
  // of the secondary join predicates.
  auto adjusted_secondary_predicates = _secondary_predicates;

  if (build_hash_table_for_right_input) {
    for (auto& predicate : adjusted_secondary_predicates) {
      predicate.flip();
    }
  }

  auto adjusted_column_ids = std::make_pair(build_column_id, probe_column_id);

  const auto build_column_type = build_input_table->column_data_type(build_column_id);
  const auto probe_column_type = probe_input_table->column_data_type(probe_column_id);

  // Determine output column order
  auto output_column_order = OutputColumnOrder{};

  if (_mode == JoinMode::Semi || _mode == JoinMode::AntiNullAsTrue || _mode == JoinMode::AntiNullAsFalse) {
    output_column_order = OutputColumnOrder::ProbeOnly;
  } else if (build_hash_table_for_right_input) {
    output_column_order = OutputColumnOrder::ProbeFirstBuildSecond;
  } else {
    output_column_order = OutputColumnOrder::BuildFirstProbeSecond;
  }

  auto& step_performance_data = static_cast<StepOperatorPerformanceData&>(*performance_data);

  resolve_data_type(build_column_type, [&](const auto build_data_type_t) {
    using BuildColumnDataType = typename decltype(build_data_type_t)::type;
    resolve_data_type(probe_column_type, [&](const auto probe_data_type_t) {
      using ProbeColumnDataType = typename decltype(probe_data_type_t)::type;

      constexpr auto BOTH_ARE_STRING =
          std::is_same_v<pmr_string, BuildColumnDataType> && std::is_same_v<pmr_string, ProbeColumnDataType>;
      constexpr auto NEITHER_IS_STRING =
          !std::is_same_v<pmr_string, BuildColumnDataType> && !std::is_same_v<pmr_string, ProbeColumnDataType>;

      if constexpr (BOTH_ARE_STRING || NEITHER_IS_STRING) {
        if (!_radix_bits) {
          _radix_bits =
              calculate_radix_bits<BuildColumnDataType>(build_input_table->row_count(), probe_input_table->row_count());
        }

        // It needs to be ensured that the build partition does not get too large, because the
        // used offsets in the hash map might otherwise overflow. Since radix partitioning aims
        // to avoid large build partitions, this should never happen. Nonetheless, we better
        // assert since the effects of overflows will probably hard to debug.
        const auto max_partition_size = std::numeric_limits<uint32_t>::max() * 0.5;
        Assert(static_cast<uint32_t>(static_cast<double>(build_input_table->row_count()) / std::pow(2, *_radix_bits)) <
                   max_partition_size,
               "Partition count too small (potential overflows in hash map offsetting).");

        _impl = std::make_unique<JoinHashImpl<BuildColumnDataType, ProbeColumnDataType>>(
            *this, build_input_table, probe_input_table, _mode, adjusted_column_ids,
<<<<<<< HEAD
            _primary_predicate.predicate_condition, output_column_order, *_radix_bits, step_performance_data,
=======
            _primary_predicate.predicate_condition, output_column_order, *_radix_bits,
            static_cast<OperatorPerformanceData<JoinHash::OperatorSteps>&>(*performance_data),
>>>>>>> 08ee7eb9
            std::move(adjusted_secondary_predicates));
      } else {
        Fail("Cannot join String with non-String column");
      }
    });
  });

  return _impl->_on_execute();
}

void JoinHash::_on_cleanup() { _impl.reset(); }

template <typename BuildColumnType, typename ProbeColumnType>
class JoinHash::JoinHashImpl : public AbstractJoinOperatorImpl {
 public:
  JoinHashImpl(const JoinHash& join_hash, const std::shared_ptr<const Table>& build_input_table,
               const std::shared_ptr<const Table>& probe_input_table, const JoinMode mode,
               const ColumnIDPair& column_ids, const PredicateCondition predicate_condition,
               const OutputColumnOrder output_column_order, const size_t radix_bits,
<<<<<<< HEAD
               StepOperatorPerformanceData& step_performance_data,
=======
               OperatorPerformanceData<JoinHash::OperatorSteps>& performance_data,
>>>>>>> 08ee7eb9
               std::vector<OperatorJoinPredicate> secondary_predicates = {})
      : _join_hash(join_hash),
        _build_input_table(build_input_table),
        _probe_input_table(probe_input_table),
        _mode(mode),
        _column_ids(column_ids),
        _predicate_condition(predicate_condition),
<<<<<<< HEAD
        _performance(step_performance_data),
=======
        _performance(performance_data),
>>>>>>> 08ee7eb9
        _output_column_order(output_column_order),
        _secondary_predicates(std::move(secondary_predicates)),
        _radix_bits(radix_bits) {}

 protected:
  const JoinHash& _join_hash;
  const std::shared_ptr<const Table> _build_input_table, _probe_input_table;
  const JoinMode _mode;
  const ColumnIDPair _column_ids;
  const PredicateCondition _predicate_condition;
<<<<<<< HEAD
  StepOperatorPerformanceData& _performance;
=======
  OperatorPerformanceData<JoinHash::OperatorSteps>& _performance;
>>>>>>> 08ee7eb9

  OutputColumnOrder _output_column_order;

  const std::vector<OperatorJoinPredicate> _secondary_predicates;

  std::shared_ptr<Table> _output_table;

  const size_t _radix_bits;

  // Determine correct type for hashing
  using HashedType = typename JoinHashTraits<BuildColumnType, ProbeColumnType>::HashType;

  std::shared_ptr<const Table> _on_execute() override {
    /**
     * Keep/Discard NULLs from build and probe columns as follows
     *
     * JoinMode::Inner              Discard NULLs from both columns
     * JoinMode::Left/Right         Discard NULLs from the build column (the inner relation), but keep them on the probe
     *                              column (the outer relation)
     * JoinMode::FullOuter          Not supported by JoinHash
     * JoinMode::Semi               Discard NULLs from both columns
     * JoinMode::AntiNullAsFalse    Discard NULLs from the build column (the right relation), but keep them on the probe
     *                              column (the left relation)
     * JoinMode::AntiNullAsTrue     Keep NULLs from both columns
     */

    const auto keep_nulls_build_column = _mode == JoinMode::AntiNullAsTrue;
    const auto keep_nulls_probe_column = _mode == JoinMode::Left || _mode == JoinMode::Right ||
                                         _mode == JoinMode::AntiNullAsTrue || _mode == JoinMode::AntiNullAsFalse;

<<<<<<< HEAD
    // Containers used to store histograms for (potentially subsequent) radix
    // partitioning stage (in cases _radix_bits > 0). Created during materialization stage.
    std::vector<std::vector<size_t>> histograms_build_column;
    std::vector<std::vector<size_t>> histograms_probe_column;

    // Output containers of materialization stage. Type similar to the output
    // of radix partitioning stage to allow short cut for _radix_bits == 0
    // (in this case, we can skip the partitioning altogether).
    RadixContainer<BuildColumnType> materialized_build_column;
    RadixContainer<ProbeColumnType> materialized_probe_column;

    // Containers for potential (skipped when build side small) radix partitioning stage
=======
    // Containers used to store histograms for (potentially subsequent) radix partitioning step (in cases
    // _radix_bits > 0). Created during materialization step.
    std::vector<std::vector<size_t>> histograms_build_column;
    std::vector<std::vector<size_t>> histograms_probe_column;

    // Output containers of materialization step. Uses the same output type as the radix partitioning step to allow
    // shortcut for _radix_bits == 0 (in this case, we can skip the partitioning altogether).
    RadixContainer<BuildColumnType> materialized_build_column;
    RadixContainer<ProbeColumnType> materialized_probe_column;

    // Containers for potential (skipped when build side small) radix partitioning step
>>>>>>> 08ee7eb9
    RadixContainer<BuildColumnType> radix_build_column;
    RadixContainer<ProbeColumnType> radix_probe_column;

    // HashTables for the build column, one for each partition
    std::vector<std::optional<PosHashTable<HashedType>>> hash_tables;

    /**
     * Depiction of the hash join parallelization (radix partitioning can be skipped when radix_bits = 0)
     * ===============================================================================================
     * We have two data paths, one for build side and one for probe input side. All tasks might spawn concurrent tasks
     * tasks themselves. For example, materialize parallelizes over the input chunks and the following steps over the
     * radix clusters.
     *
     * Bloom filters can be used to skip rows that will not find a join partner. They are not shown here.
     *
     *           Build Relation                       Probe Relation
     *                 |                                    |
     *        materialize_input()                  materialize_input()
     *                 |                                    |
     *      ( partition_by_radix() )            ( partition_by_radix() )
     *                 |                                    |
     *               build()                                |
     *                   \_                               _/
     *                     \_                           _/
     *                       \_                       _/
     *                         \_                   _/
     *                           \                 /
     *                          Probing (actual Join)
     */

    /**
     * 1.1. Materialize the build partition, which is expected to be smaller. Create a bloom filter.
     */

    auto build_side_bloom_filter = BloomFilter{};

    Timer timer_materialization;
    if (keep_nulls_build_column) {
      materialized_build_column = materialize_input<BuildColumnType, HashedType, true>(
          _build_input_table, _column_ids.first, histograms_build_column, _radix_bits, build_side_bloom_filter);
    } else {
      materialized_build_column = materialize_input<BuildColumnType, HashedType, false>(
          _build_input_table, _column_ids.first, histograms_build_column, _radix_bits, build_side_bloom_filter);
    }
    _performance.set_step_runtime(OperatorSteps::BuildSideMaterializing, timer_materialization.lap());

    /**
     * 1.2. Materialize the larger probe partition. Use the bloom filter from the probe partition to skip rows that
     *       will not find a join partner.
     */
    auto probe_side_bloom_filter = BloomFilter{};

    if (keep_nulls_probe_column) {
      materialized_probe_column = materialize_input<ProbeColumnType, HashedType, true>(
          _probe_input_table, _column_ids.second, histograms_probe_column, _radix_bits, probe_side_bloom_filter,
          build_side_bloom_filter);
    } else {
      materialized_probe_column = materialize_input<ProbeColumnType, HashedType, false>(
          _probe_input_table, _column_ids.second, histograms_probe_column, _radix_bits, probe_side_bloom_filter,
          build_side_bloom_filter);
    }
<<<<<<< HEAD
    _performance.step_runtimes[static_cast<size_t>(OperatorSteps::Materialization)] = timer_materialization.lap();
=======
    _performance.set_step_runtime(OperatorSteps::ProbeSideMaterializing, timer_materialization.lap());
>>>>>>> 08ee7eb9

    /**
     * 2. Perform radix partitioning for build and probe sides. The bloom filters are not used in this step. Future work
     *    could use them on the build side to exclude them for values that are not seen on the probe side. That would
     *    reduce the size of the intermediary results, but would require an adapted calculation of the output offsets
     *    within partition_by_radix.
     */
    if (_radix_bits > 0) {
      Timer timer_clustering;
      auto jobs = std::vector<std::shared_ptr<AbstractTask>>{};

      jobs.emplace_back(std::make_shared<JobTask>([&]() {
        // radix partition the build table
        if (keep_nulls_build_column) {
          radix_build_column = partition_by_radix<BuildColumnType, HashedType, true>(
              materialized_build_column, histograms_build_column, _radix_bits);
        } else {
          radix_build_column = partition_by_radix<BuildColumnType, HashedType, false>(
              materialized_build_column, histograms_build_column, _radix_bits);
        }

        // After the data in materialized_build_column has been partitioned, it is not needed anymore.
        materialized_build_column.clear();
      }));

      jobs.emplace_back(std::make_shared<JobTask>([&]() {
        // radix partition the probe column.
        if (keep_nulls_probe_column) {
          radix_probe_column = partition_by_radix<ProbeColumnType, HashedType, true>(
              materialized_probe_column, histograms_probe_column, _radix_bits);
        } else {
          radix_probe_column = partition_by_radix<ProbeColumnType, HashedType, false>(
              materialized_probe_column, histograms_probe_column, _radix_bits);
        }

        // After the data in materialized_probe_column has been partitioned, it is not needed anymore.
        materialized_probe_column.clear();
      }));

      Hyrise::get().scheduler()->schedule_and_wait_for_tasks(jobs);

      histograms_build_column.clear();
      histograms_probe_column.clear();

<<<<<<< HEAD
      _performance.step_runtimes[static_cast<size_t>(OperatorSteps::Clustering)] = timer_clustering.lap();
=======
      _performance.set_step_runtime(OperatorSteps::Clustering, timer_clustering.lap());
>>>>>>> 08ee7eb9
    } else {
      // short cut: skip radix partitioning and use materialized data directly
      radix_build_column = std::move(materialized_build_column);
      radix_probe_column = std::move(materialized_probe_column);
    }

    /**
     * 3. Build hash tables.
     *    In the case of semi or anti joins, we do not need to track all rows on the hashed side, just one per value.
     *    value. However, if we have secondary predicates, those might fail on that single row. In that case, we DO need
     *    all rows.
     *    We use the probe side's bloom filter to exclude values from the hash table that will not be accessed in the
     *    probe step.
     */
    Timer timer_hash_map_building;
    if (_secondary_predicates.empty() &&
        (_mode == JoinMode::Semi || _mode == JoinMode::AntiNullAsTrue || _mode == JoinMode::AntiNullAsFalse)) {
      hash_tables = build<BuildColumnType, HashedType>(radix_build_column, JoinHashBuildMode::SinglePosition,
                                                       _radix_bits, probe_side_bloom_filter);
    } else {
      hash_tables = build<BuildColumnType, HashedType>(radix_build_column, JoinHashBuildMode::AllPositions, _radix_bits,
                                                       probe_side_bloom_filter);
    }
<<<<<<< HEAD
    _performance.step_runtimes[static_cast<size_t>(OperatorSteps::Building)] = timer_hash_map_building.lap();
=======
    _performance.set_step_runtime(OperatorSteps::Building, timer_hash_map_building.lap());
>>>>>>> 08ee7eb9

    /**
     * Short cut for AntiNullAsTrue:
     *   If there is any NULL value on the build side, do not bother probing as no tuples can be emitted anyway (as
     *   long as JoinHash/AntiNullAsTrue doesn't support secondary predicates). Doing this early out right here is
     *   hacky, but during probing we assume NULL values on the build side do not matter, so we'd have no chance
     *   detecting a NULL value on the build side there.
     */
    if (_mode == JoinMode::AntiNullAsTrue) {
      for (const auto& build_side_partition : radix_build_column) {
        for (const auto null_value : build_side_partition.null_values) {
          if (null_value) {
            Timer timer_output_writing;
            const auto result = _join_hash._build_output_table({});
            _performance.set_step_runtime(OperatorSteps::OutputWriting, timer_output_writing.lap());
            return result;
          }
        }
      }
    }

    /**
     * 4. Probe step
     */
    std::vector<RowIDPosList> build_side_pos_lists;
    std::vector<RowIDPosList> probe_side_pos_lists;
    const size_t partition_count = radix_probe_column.size();
    build_side_pos_lists.resize(partition_count);
    probe_side_pos_lists.resize(partition_count);

    // simple heuristic: half of the rows of the probe relation will match
    const size_t result_rows_per_partition =
        _probe_input_table->row_count() > 0 ? _probe_input_table->row_count() / partition_count / 2 : 0;
    for (size_t i = 0; i < partition_count; i++) {
      build_side_pos_lists[i].reserve(result_rows_per_partition);
      probe_side_pos_lists[i].reserve(result_rows_per_partition);
    }

    Timer timer_probing;
    switch (_mode) {
      case JoinMode::Inner:
        probe<ProbeColumnType, HashedType, false>(radix_probe_column, hash_tables, build_side_pos_lists,
                                                  probe_side_pos_lists, _mode, *_build_input_table, *_probe_input_table,
                                                  _secondary_predicates);
        break;

      case JoinMode::Left:
      case JoinMode::Right:
        probe<ProbeColumnType, HashedType, true>(radix_probe_column, hash_tables, build_side_pos_lists,
                                                 probe_side_pos_lists, _mode, *_build_input_table, *_probe_input_table,
                                                 _secondary_predicates);
        break;

      case JoinMode::Semi:
        probe_semi_anti<ProbeColumnType, HashedType, JoinMode::Semi>(radix_probe_column, hash_tables,
                                                                     probe_side_pos_lists, *_build_input_table,
                                                                     *_probe_input_table, _secondary_predicates);
        break;

      case JoinMode::AntiNullAsTrue:
        probe_semi_anti<ProbeColumnType, HashedType, JoinMode::AntiNullAsTrue>(
            radix_probe_column, hash_tables, probe_side_pos_lists, *_build_input_table, *_probe_input_table,
            _secondary_predicates);
        break;

      case JoinMode::AntiNullAsFalse:
        probe_semi_anti<ProbeColumnType, HashedType, JoinMode::AntiNullAsFalse>(
            radix_probe_column, hash_tables, probe_side_pos_lists, *_build_input_table, *_probe_input_table,
            _secondary_predicates);
        break;

      default:
        Fail("JoinMode not supported by JoinHash");
    }
<<<<<<< HEAD
    _performance.step_runtimes[static_cast<size_t>(OperatorSteps::Probing)] = timer_probing.lap();
=======
    _performance.set_step_runtime(OperatorSteps::Probing, timer_probing.lap());
>>>>>>> 08ee7eb9

    // After probing, the partitioned columns are not needed anymore.
    radix_build_column.clear();
    radix_probe_column.clear();

    /**
     * 5. Write output Table
     */

    /**
<<<<<<< HEAD
     * After the probe stage build_side_pos_lists and probe_side_pos_lists contain all pairs of joined rows grouped by
=======
     * After the probe step build_side_pos_lists and probe_side_pos_lists contain all pairs of joined rows grouped by
>>>>>>> 08ee7eb9
     * partition. Let p be a partition index and r a row index. The value of build_side_pos_lists[p][r] will match
     * probe_side_pos_lists[p][r].
     */

    /**
     * Two Caches to avoid redundant reference materialization for Reference input tables. As there might be
     *  quite a lot Partitions (>500 seen), input Chunks (>500 seen), and columns (>50 seen), this speeds up
     *  write_output_chunks a lot.
     *
     * They do two things:
     *      - Make it possible to re-use output pos lists if two segments in the input table have exactly the same
     *          PosLists Chunk by Chunk
     *      - Avoid creating the std::vector<const RowIDPosList*> for each Partition over and over again.
     *
     * They hold one entry per column in the table, not per AbstractSegment in a single chunk
     */

    PosListsByChunk build_side_pos_lists_by_segment;
    PosListsByChunk probe_side_pos_lists_by_segment;

    Timer timer_output_writing;

    // build_side_pos_lists_by_segment will only be needed if build is a reference table and being output
    if (_build_input_table->type() == TableType::References && _output_column_order != OutputColumnOrder::ProbeOnly) {
      build_side_pos_lists_by_segment = setup_pos_lists_by_chunk(_build_input_table);
    }

    // probe_side_pos_lists_by_segment will only be needed if right is a reference table
    if (_probe_input_table->type() == TableType::References) {
      probe_side_pos_lists_by_segment = setup_pos_lists_by_chunk(_probe_input_table);
    }

    auto output_chunk_count = size_t{0};
    for (size_t partition_id = 0; partition_id < build_side_pos_lists.size(); ++partition_id) {
      if (!build_side_pos_lists[partition_id].empty() || !probe_side_pos_lists[partition_id].empty()) {
        ++output_chunk_count;
      }
    }

    std::vector<std::shared_ptr<Chunk>> output_chunks{output_chunk_count};

    // For every partition, create a reference segment.
    for (size_t partition_id = 0, output_chunk_id{0}; partition_id < build_side_pos_lists.size(); ++partition_id) {
      // Moving the values into a shared pos list saves us some work in write_output_segments. We know that
      // build_pos_lists and probe_side_pos_lists will not be used again.
      auto build_side_pos_list = std::make_shared<RowIDPosList>(std::move(build_side_pos_lists[partition_id]));
      auto probe_side_pos_list = std::make_shared<RowIDPosList>(std::move(probe_side_pos_lists[partition_id]));

      if (build_side_pos_list->empty() && probe_side_pos_list->empty()) {
        continue;
      }

      Segments output_segments;

      // Swap back the inputs, so that the order of the output columns is not changed.
      switch (_output_column_order) {
        case OutputColumnOrder::BuildFirstProbeSecond:
          write_output_segments(output_segments, _build_input_table, build_side_pos_lists_by_segment,
                                build_side_pos_list);
          write_output_segments(output_segments, _probe_input_table, probe_side_pos_lists_by_segment,
                                probe_side_pos_list);
          break;

        case OutputColumnOrder::ProbeFirstBuildSecond:
          write_output_segments(output_segments, _probe_input_table, probe_side_pos_lists_by_segment,
                                probe_side_pos_list);
          write_output_segments(output_segments, _build_input_table, build_side_pos_lists_by_segment,
                                build_side_pos_list);
          break;

        case OutputColumnOrder::ProbeOnly:
          write_output_segments(output_segments, _probe_input_table, probe_side_pos_lists_by_segment,
                                probe_side_pos_list);
          break;
      }

      output_chunks[output_chunk_id] = std::make_shared<Chunk>(std::move(output_segments));
      ++output_chunk_id;
    }
<<<<<<< HEAD
    _performance.step_runtimes[static_cast<size_t>(OperatorSteps::OutputWriting)] = timer_output_writing.lap();
=======
    _performance.set_step_runtime(OperatorSteps::OutputWriting, timer_output_writing.lap());
>>>>>>> 08ee7eb9

    return _join_hash._build_output_table(std::move(output_chunks));
  }
};

}  // namespace opossum<|MERGE_RESOLUTION|>--- conflicted
+++ resolved
@@ -46,11 +46,7 @@
                    const std::vector<OperatorJoinPredicate>& secondary_predicates,
                    const std::optional<size_t>& radix_bits)
     : AbstractJoinOperator(OperatorType::JoinHash, left, right, mode, primary_predicate, secondary_predicates,
-<<<<<<< HEAD
-                           std::make_unique<StepOperatorPerformanceData>()),
-=======
                            std::make_unique<OperatorPerformanceData<OperatorSteps>>()),
->>>>>>> 08ee7eb9
       _radix_bits(radix_bits) {}
 
 const std::string& JoinHash::name() const {
@@ -62,7 +58,7 @@
   std::ostringstream stream;
   stream << AbstractJoinOperator::description(description_mode);
   stream << " Radix bits: " << (_radix_bits ? std::to_string(*_radix_bits) : "Unspecified");
-<<<<<<< HEAD
+
   if (description_mode == DescriptionMode::SingleLine)  {
     stream << " ";
   } else {
@@ -70,8 +66,6 @@
   }
 
   stream << *performance_data;
-=======
->>>>>>> 08ee7eb9
 
   return stream.str();
 }
@@ -192,8 +186,6 @@
     output_column_order = OutputColumnOrder::BuildFirstProbeSecond;
   }
 
-  auto& step_performance_data = static_cast<StepOperatorPerformanceData&>(*performance_data);
-
   resolve_data_type(build_column_type, [&](const auto build_data_type_t) {
     using BuildColumnDataType = typename decltype(build_data_type_t)::type;
     resolve_data_type(probe_column_type, [&](const auto probe_data_type_t) {
@@ -221,12 +213,8 @@
 
         _impl = std::make_unique<JoinHashImpl<BuildColumnDataType, ProbeColumnDataType>>(
             *this, build_input_table, probe_input_table, _mode, adjusted_column_ids,
-<<<<<<< HEAD
-            _primary_predicate.predicate_condition, output_column_order, *_radix_bits, step_performance_data,
-=======
             _primary_predicate.predicate_condition, output_column_order, *_radix_bits,
             static_cast<OperatorPerformanceData<JoinHash::OperatorSteps>&>(*performance_data),
->>>>>>> 08ee7eb9
             std::move(adjusted_secondary_predicates));
       } else {
         Fail("Cannot join String with non-String column");
@@ -246,11 +234,7 @@
                const std::shared_ptr<const Table>& probe_input_table, const JoinMode mode,
                const ColumnIDPair& column_ids, const PredicateCondition predicate_condition,
                const OutputColumnOrder output_column_order, const size_t radix_bits,
-<<<<<<< HEAD
-               StepOperatorPerformanceData& step_performance_data,
-=======
                OperatorPerformanceData<JoinHash::OperatorSteps>& performance_data,
->>>>>>> 08ee7eb9
                std::vector<OperatorJoinPredicate> secondary_predicates = {})
       : _join_hash(join_hash),
         _build_input_table(build_input_table),
@@ -258,11 +242,7 @@
         _mode(mode),
         _column_ids(column_ids),
         _predicate_condition(predicate_condition),
-<<<<<<< HEAD
-        _performance(step_performance_data),
-=======
         _performance(performance_data),
->>>>>>> 08ee7eb9
         _output_column_order(output_column_order),
         _secondary_predicates(std::move(secondary_predicates)),
         _radix_bits(radix_bits) {}
@@ -273,11 +253,7 @@
   const JoinMode _mode;
   const ColumnIDPair _column_ids;
   const PredicateCondition _predicate_condition;
-<<<<<<< HEAD
-  StepOperatorPerformanceData& _performance;
-=======
   OperatorPerformanceData<JoinHash::OperatorSteps>& _performance;
->>>>>>> 08ee7eb9
 
   OutputColumnOrder _output_column_order;
 
@@ -308,20 +284,6 @@
     const auto keep_nulls_probe_column = _mode == JoinMode::Left || _mode == JoinMode::Right ||
                                          _mode == JoinMode::AntiNullAsTrue || _mode == JoinMode::AntiNullAsFalse;
 
-<<<<<<< HEAD
-    // Containers used to store histograms for (potentially subsequent) radix
-    // partitioning stage (in cases _radix_bits > 0). Created during materialization stage.
-    std::vector<std::vector<size_t>> histograms_build_column;
-    std::vector<std::vector<size_t>> histograms_probe_column;
-
-    // Output containers of materialization stage. Type similar to the output
-    // of radix partitioning stage to allow short cut for _radix_bits == 0
-    // (in this case, we can skip the partitioning altogether).
-    RadixContainer<BuildColumnType> materialized_build_column;
-    RadixContainer<ProbeColumnType> materialized_probe_column;
-
-    // Containers for potential (skipped when build side small) radix partitioning stage
-=======
     // Containers used to store histograms for (potentially subsequent) radix partitioning step (in cases
     // _radix_bits > 0). Created during materialization step.
     std::vector<std::vector<size_t>> histograms_build_column;
@@ -333,7 +295,6 @@
     RadixContainer<ProbeColumnType> materialized_probe_column;
 
     // Containers for potential (skipped when build side small) radix partitioning step
->>>>>>> 08ee7eb9
     RadixContainer<BuildColumnType> radix_build_column;
     RadixContainer<ProbeColumnType> radix_probe_column;
 
@@ -395,11 +356,7 @@
           _probe_input_table, _column_ids.second, histograms_probe_column, _radix_bits, probe_side_bloom_filter,
           build_side_bloom_filter);
     }
-<<<<<<< HEAD
-    _performance.step_runtimes[static_cast<size_t>(OperatorSteps::Materialization)] = timer_materialization.lap();
-=======
     _performance.set_step_runtime(OperatorSteps::ProbeSideMaterializing, timer_materialization.lap());
->>>>>>> 08ee7eb9
 
     /**
      * 2. Perform radix partitioning for build and probe sides. The bloom filters are not used in this step. Future work
@@ -444,11 +401,7 @@
       histograms_build_column.clear();
       histograms_probe_column.clear();
 
-<<<<<<< HEAD
-      _performance.step_runtimes[static_cast<size_t>(OperatorSteps::Clustering)] = timer_clustering.lap();
-=======
       _performance.set_step_runtime(OperatorSteps::Clustering, timer_clustering.lap());
->>>>>>> 08ee7eb9
     } else {
       // short cut: skip radix partitioning and use materialized data directly
       radix_build_column = std::move(materialized_build_column);
@@ -472,11 +425,8 @@
       hash_tables = build<BuildColumnType, HashedType>(radix_build_column, JoinHashBuildMode::AllPositions, _radix_bits,
                                                        probe_side_bloom_filter);
     }
-<<<<<<< HEAD
-    _performance.step_runtimes[static_cast<size_t>(OperatorSteps::Building)] = timer_hash_map_building.lap();
-=======
     _performance.set_step_runtime(OperatorSteps::Building, timer_hash_map_building.lap());
->>>>>>> 08ee7eb9
+
 
     /**
      * Short cut for AntiNullAsTrue:
@@ -551,11 +501,7 @@
       default:
         Fail("JoinMode not supported by JoinHash");
     }
-<<<<<<< HEAD
-    _performance.step_runtimes[static_cast<size_t>(OperatorSteps::Probing)] = timer_probing.lap();
-=======
     _performance.set_step_runtime(OperatorSteps::Probing, timer_probing.lap());
->>>>>>> 08ee7eb9
 
     // After probing, the partitioned columns are not needed anymore.
     radix_build_column.clear();
@@ -566,11 +512,7 @@
      */
 
     /**
-<<<<<<< HEAD
-     * After the probe stage build_side_pos_lists and probe_side_pos_lists contain all pairs of joined rows grouped by
-=======
      * After the probe step build_side_pos_lists and probe_side_pos_lists contain all pairs of joined rows grouped by
->>>>>>> 08ee7eb9
      * partition. Let p be a partition index and r a row index. The value of build_side_pos_lists[p][r] will match
      * probe_side_pos_lists[p][r].
      */
@@ -650,11 +592,7 @@
       output_chunks[output_chunk_id] = std::make_shared<Chunk>(std::move(output_segments));
       ++output_chunk_id;
     }
-<<<<<<< HEAD
-    _performance.step_runtimes[static_cast<size_t>(OperatorSteps::OutputWriting)] = timer_output_writing.lap();
-=======
     _performance.set_step_runtime(OperatorSteps::OutputWriting, timer_output_writing.lap());
->>>>>>> 08ee7eb9
 
     return _join_hash._build_output_table(std::move(output_chunks));
   }
