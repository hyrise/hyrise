#include "join_nested_loop_a.hpp"

#include <map>
#include <memory>
#include <numeric>
#include <string>
#include <utility>
#include <vector>

#include "product.hpp"

#include "storage/base_attribute_vector.hpp"
#include "storage/column_visitable.hpp"

#include "resolve_type.hpp"
#include "utils/assert.hpp"

namespace opossum {

JoinNestedLoopA::JoinNestedLoopA(const std::shared_ptr<const AbstractOperator> left,
                                 const std::shared_ptr<const AbstractOperator> right, const JoinMode mode,
                                 const std::pair<ColumnID, ColumnID> &column_ids, const ScanType scan_type)
    : AbstractJoinOperator(left, right, mode, column_ids, scan_type) {}

const std::string JoinNestedLoopA::name() const { return "JoinNestedLoopA"; }

uint8_t JoinNestedLoopA::num_in_tables() const { return 2; }

uint8_t JoinNestedLoopA::num_out_tables() const { return 1; }

std::shared_ptr<AbstractOperator> JoinNestedLoopA::recreate(const std::vector<AllParameterVariant> &args) const {
  return std::make_shared<JoinNestedLoopA>(_input_left->recreate(args), _input_right->recreate(args), _mode,
                                           _column_ids, _scan_type);
}

<<<<<<< HEAD
std::shared_ptr<const Table> JoinNestedLoopA::on_execute() {
  const auto &type_left = input_table_left()->column_type(_column_ids.first);
  const auto &type_right = input_table_right()->column_type(_column_ids.second);
  _impl = make_unique_by_column_types<AbstractReadOnlyOperatorImpl, JoinNestedLoopAImpl>(
      type_left, type_right, _input_left, _input_right, _mode, _column_ids, _scan_type);
  return _impl->on_execute();
=======
std::shared_ptr<const Table> JoinNestedLoopA::_on_execute() {
  const auto &type_left = _input_table_left()->column_type(_column_ids.first);
  const auto &type_right = _input_table_right()->column_type(_column_ids.second);
  _impl = make_unique_by_column_types<AbstractReadOnlyOperatorImpl, JoinNestedLoopAImpl>(
      type_left, type_right, _input_left, _input_right, _mode, _column_ids, _scan_type);
  return _impl->_on_execute();
>>>>>>> c46160ee
}

void JoinNestedLoopA::_on_cleanup() { _impl.reset(); }

// We need to use the impl pattern because the join operator depends on the type of the columns
template <typename LeftType, typename RightType>
class JoinNestedLoopA::JoinNestedLoopAImpl : public AbstractJoinOperatorImpl {
 public:
  JoinNestedLoopAImpl(const std::shared_ptr<const AbstractOperator> left,
                      const std::shared_ptr<const AbstractOperator> right, const JoinMode mode,
                      const std::pair<ColumnID, ColumnID> &column_ids, const ScanType scan_type)
      : _left_in_table(left->get_output()),
        _right_in_table(right->get_output()),
        _mode(mode),
        _left_column_id(column_ids.first),
        _right_column_id(column_ids.second),
        _scan_type(scan_type),
        _output_table(std::make_shared<Table>()) {
    // Parsing the join operator
    switch (_scan_type) {
      case ScanType::OpEquals: {
        _comparator = [](LeftType left_val, RightType right_val) { return value_equal(left_val, right_val); };
        break;
      }
      case ScanType::OpNotEquals: {
        _comparator = [](LeftType left_val, RightType right_val) { return !value_equal(left_val, right_val); };
        break;
      }
      case ScanType::OpLessThan: {
        _comparator = [](LeftType left_val, RightType right_val) { return value_smaller(left_val, right_val); };
        break;
      }
      case ScanType::OpLessThanEquals: {
        _comparator = [](LeftType left_val, RightType right_val) { return !value_greater(left_val, right_val); };
        break;
      }
      case ScanType::OpGreaterThan: {
        _comparator = [](LeftType left_val, RightType right_val) { return value_greater(left_val, right_val); };
        break;
      }
      case ScanType::OpGreaterThanEquals: {
        _comparator = [](LeftType left_val, RightType right_val) { return !value_smaller(left_val, right_val); };
        break;
      }
      default:
        Fail(std::string("Unsupported operator for join."));
    }
  }

  virtual ~JoinNestedLoopAImpl() = default;
  /*
  We need to use the Visitor Pattern to identify column types. We therefor store information about the join in this
  context. Below we have two childs of JoinNestedLoopAContext for BuilderLeft and BuilderRight.
  Both have a common constructor interface, but differ in the way they initialize their members.
  */
  struct JoinNestedLoopAContext : ColumnVisitableContext {
    JoinNestedLoopAContext() {}

    JoinNestedLoopAContext(std::shared_ptr<BaseColumn> coleft, std::shared_ptr<BaseColumn> coright, ChunkID left_id,
                           ChunkID right_id, std::shared_ptr<PosList> left, std::shared_ptr<PosList> right,
                           JoinMode mode, std::function<bool(LeftType, RightType)> compare,
                           std::shared_ptr<std::map<RowID, bool>> null_value_rows_left,
                           std::shared_ptr<std::map<RowID, bool>> null_value_rows_right,
                           std::shared_ptr<std::vector<ChunkOffset>> filter_left = nullptr,
                           std::shared_ptr<std::vector<ChunkOffset>> filter_right = nullptr)
        : column_left(coleft),
          column_right(coright),
          chunk_id_left(left_id),
          chunk_id_right(right_id),
          pos_list_left(left),
          pos_list_right(right),
          join_mode(mode),
          compare_func(compare),
          chunk_offsets_in_left(filter_left),
          chunk_offsets_in_right(filter_right),
          rows_potentially_joined_with_null_values_left(null_value_rows_left),
          rows_potentially_joined_with_null_values_right(null_value_rows_right) {}

    std::shared_ptr<BaseColumn> column_left;
    std::shared_ptr<BaseColumn> column_right;
    ChunkID chunk_id_left;
    ChunkID chunk_id_right;
    std::shared_ptr<PosList> pos_list_left;
    std::shared_ptr<PosList> pos_list_right;
    JoinMode join_mode;
    std::function<bool(LeftType, RightType)> compare_func;
    size_t size_left;
    std::function<LeftType(ChunkOffset)> get_left_column_value;
    std::shared_ptr<std::vector<ChunkOffset>> chunk_offsets_in_left;
    std::shared_ptr<std::vector<ChunkOffset>> chunk_offsets_in_right;
    std::shared_ptr<std::map<RowID, bool>> rows_potentially_joined_with_null_values_left;
    std::shared_ptr<std::map<RowID, bool>> rows_potentially_joined_with_null_values_right;
  };

  // separate constructor for use in ReferenceColumn::visit_dereferenced
  struct JoinNestedLoopALeftContext : public JoinNestedLoopAContext {
    JoinNestedLoopALeftContext(std::shared_ptr<BaseColumn> referenced_column, const std::shared_ptr<const Table>,
                               std::shared_ptr<ColumnVisitableContext> base_context, ChunkID chunk_id,
                               std::shared_ptr<std::vector<ChunkOffset>> chunk_offsets) {
      auto ctx = std::static_pointer_cast<JoinNestedLoopAContext>(base_context);

      this->column_left = referenced_column;
      this->column_right = ctx->column_right;
      this->chunk_id_left = chunk_id;
      this->chunk_id_right = ctx->chunk_id_right;
      this->pos_list_left = ctx->pos_list_left;
      this->pos_list_right = ctx->pos_list_right;
      this->join_mode = ctx->join_mode;
      this->compare_func = ctx->compare_func;
      this->size_left = ctx->size_left;
      this->get_left_column_value = ctx->get_left_column_value;
      this->rows_potentially_joined_with_null_values_left = ctx->rows_potentially_joined_with_null_values_left;
      this->rows_potentially_joined_with_null_values_right = ctx->rows_potentially_joined_with_null_values_right;
      this->chunk_offsets_in_left = chunk_offsets;
    }
  };

  // separate constructor for use in ReferenceColumn::visit_dereferenced
  struct JoinNestedLoopARightContext : public JoinNestedLoopAContext {
    JoinNestedLoopARightContext(std::shared_ptr<BaseColumn> referenced_column, const std::shared_ptr<const Table>,
                                std::shared_ptr<ColumnVisitableContext> base_context, ChunkID chunk_id,
                                std::shared_ptr<std::vector<ChunkOffset>> chunk_offsets) {
      auto ctx = std::static_pointer_cast<JoinNestedLoopAContext>(base_context);

      this->column_left = ctx->column_left;
      this->column_right = referenced_column;
      this->chunk_id_left = ctx->chunk_id_left;
      this->chunk_id_right = chunk_id;
      this->pos_list_left = ctx->pos_list_left;
      this->pos_list_right = ctx->pos_list_right;
      this->join_mode = ctx->join_mode;
      this->compare_func = ctx->compare_func;
      this->size_left = ctx->size_left;
      this->get_left_column_value = ctx->get_left_column_value;
      this->rows_potentially_joined_with_null_values_left = ctx->rows_potentially_joined_with_null_values_left;
      this->rows_potentially_joined_with_null_values_right = ctx->rows_potentially_joined_with_null_values_right;
      this->chunk_offsets_in_left = ctx->chunk_offsets_in_left;
      this->chunk_offsets_in_right = chunk_offsets;
    }
  };

  /*
  Double Visitor approach

  The implementation of the join operation depends on the column type of both join columns. For now OpossumDB supports 3
  column types, namely ValueColumn, DictionaryColumn, and ReferenceColumn.
  We need to cover all the combinations of these types in the following section.

  The following approach works as follows:
  By using the ColumnVisitable interface we first determine the column type of the left column. The respective handle_*
  function in BuilderLeft will be called. Based on the type we define the 'value-access'-function.
  Following the visitor for column_right, we figure out the type of the right column. Again the respective handle_*
  function in BuilderRight will be called.
  Since we now know how to access values from both columns, we can perform the actual join.
  */
  struct BuilderRight : public ColumnVisitable {
    void handle_value_column(BaseColumn &, std::shared_ptr<ColumnVisitableContext> context) override {
      auto ctx = std::static_pointer_cast<JoinNestedLoopAContext>(context);

      auto vc_right = std::static_pointer_cast<ValueColumn<RightType>>(ctx->column_right);
      const auto &right_values = vc_right->values();
      // Function to get the value of right column
      auto get_right_column_value = [&right_values](ChunkOffset index) { return right_values[index]; };

      perform_join(ctx->get_left_column_value, get_right_column_value, ctx, ctx->size_left, right_values.size());
    }

    void handle_dictionary_column(BaseColumn &, std::shared_ptr<ColumnVisitableContext> context) override {
      auto ctx = std::static_pointer_cast<JoinNestedLoopAContext>(context);

      auto dc_right = std::static_pointer_cast<DictionaryColumn<RightType>>(ctx->column_right);
      const auto &right_dictionary = static_cast<const pmr_vector<RightType> &>(*dc_right->dictionary());
      const auto &right_attribute_vector = static_cast<const BaseAttributeVector &>(*dc_right->attribute_vector());

      // Function to get the value of right column
      auto get_right_column_value = [&right_dictionary, &right_attribute_vector](ChunkOffset index) {
        return right_dictionary[right_attribute_vector.get(index)];
      };

      perform_join(ctx->get_left_column_value, get_right_column_value, ctx, ctx->size_left,
                   right_attribute_vector.size());
    }

    void handle_reference_column(ReferenceColumn &ref_column,
                                 std::shared_ptr<ColumnVisitableContext> context) override {
      ref_column.visit_dereferenced<JoinNestedLoopARightContext>(*this, context);
    }
  };

  struct BuilderLeft : public ColumnVisitable {
    void handle_value_column(BaseColumn &, std::shared_ptr<ColumnVisitableContext> context) override {
      auto ctx = std::static_pointer_cast<JoinNestedLoopAContext>(context);
      auto vc_left = std::static_pointer_cast<ValueColumn<LeftType>>(ctx->column_left);
      const auto &left_values = vc_left->values();

      // Size of the current left column
      ctx->size_left = left_values.size();
      // Function to get the value of left column
      ctx->get_left_column_value = [&left_values](ChunkOffset index) { return left_values[index]; };

      BuilderRight builder_right;
      ctx->column_right->visit(builder_right, context);
    }

    void handle_dictionary_column(BaseColumn &, std::shared_ptr<ColumnVisitableContext> context) override {
      auto ctx = std::static_pointer_cast<JoinNestedLoopAContext>(context);
      auto dc_left = std::static_pointer_cast<DictionaryColumn<LeftType>>(ctx->column_left);

      const auto &left_dictionary = static_cast<const pmr_vector<LeftType> &>(*dc_left->dictionary());
      const auto &left_attribute_vector = static_cast<const BaseAttributeVector &>(*dc_left->attribute_vector());

      // Size of the current left column
      ctx->size_left = left_attribute_vector.size();
      // Function to get the value of left column
      ctx->get_left_column_value = [&left_dictionary, &left_attribute_vector](ChunkOffset index) {
        return left_dictionary[left_attribute_vector.get(index)];
      };

      BuilderRight builder_right;
      ctx->column_right->visit(builder_right, context);
    }

    void handle_reference_column(ReferenceColumn &ref_column,
                                 std::shared_ptr<ColumnVisitableContext> context) override {
      ref_column.visit_dereferenced<JoinNestedLoopALeftContext>(*this, context);
    }
  };

  static void perform_join(std::function<LeftType(ChunkOffset)> get_left_column_value,
                           std::function<RightType(ChunkOffset)> get_right_column_value,
                           std::shared_ptr<JoinNestedLoopAContext> context, const size_t size_left,
                           const size_t size_right) {
    auto &unmatched_rows_map_left = context->rows_potentially_joined_with_null_values_left;
    auto &unmatched_rows_map_right = context->rows_potentially_joined_with_null_values_right;
    if (context->chunk_offsets_in_left || context->chunk_offsets_in_right) {
      // This ValueColumn is referenced by a ReferenceColumn (i.e., is probably filtered). We only return the matching
      // rows within the filtered column, together with their original position

      auto chunk_offsets_in_left = context->chunk_offsets_in_left;
      auto chunk_offsets_in_right = context->chunk_offsets_in_right;

      if (!chunk_offsets_in_left) {
        chunk_offsets_in_left = std::make_shared<std::vector<ChunkOffset>>(size_left);
        std::iota(chunk_offsets_in_left->begin(), chunk_offsets_in_left->end(), 0);
      } else if (!chunk_offsets_in_right) {
        chunk_offsets_in_right = std::make_shared<std::vector<ChunkOffset>>(size_right);
        std::iota(chunk_offsets_in_right->begin(), chunk_offsets_in_right->end(), 0);
      }

      ChunkOffset row_left = 0;
      for (const ChunkOffset &offset_in_left_value_column : *(chunk_offsets_in_left)) {
        ChunkOffset row_right = 0;
        for (const ChunkOffset &offset_in_right_value_column : *(chunk_offsets_in_right)) {
          auto is_match = context->compare_func(get_left_column_value(offset_in_left_value_column),
                                                get_right_column_value(offset_in_right_value_column));

          auto current_right = RowID{context->chunk_id_right, row_right};
          auto current_left = RowID{context->chunk_id_left, row_left};
          if (is_match) {
            // For outer joins we need to mark these rows, since they don't need to be added later on.
            if (context->join_mode == JoinMode::Right || context->join_mode == JoinMode::Outer) {
              (*unmatched_rows_map_right)[current_right] = false;
            }
            if (context->join_mode == JoinMode::Left || context->join_mode == JoinMode::Outer) {
              (*unmatched_rows_map_left)[current_left] = false;
            }
            write_poslists(context, row_left, row_right);
          } else {
            // If this row combination has been joined previously, don't do anything.
            // If they are not in the unmatched_rows_map, add them here.
            if (context->join_mode == JoinMode::Right || context->join_mode == JoinMode::Outer) {
              if (unmatched_rows_map_right->find(current_right) == unmatched_rows_map_right->end()) {
                (*unmatched_rows_map_right)[current_right] = true;
              }
            }
            if (context->join_mode == JoinMode::Left || context->join_mode == JoinMode::Outer) {
              if (unmatched_rows_map_left->find(current_left) == unmatched_rows_map_left->end()) {
                (*unmatched_rows_map_left)[current_left] = true;
              }
            }
          }
          row_right++;
        }
        row_left++;
      }
    } else {
      for (ChunkOffset row_left = 0; row_left < size_left; ++row_left) {
        for (ChunkOffset row_right = 0; row_right < size_right; ++row_right) {
          auto is_match = context->compare_func(get_left_column_value(row_left), get_right_column_value(row_right));

          auto current_right = RowID{context->chunk_id_right, row_right};
          auto current_left = RowID{context->chunk_id_left, row_left};
          if (is_match) {
            // For outer joins we need to mark these rows, since they don't need to be added later on.
            if (context->join_mode == JoinMode::Right || context->join_mode == JoinMode::Outer) {
              (*unmatched_rows_map_right)[current_right] = false;
            }
            if (context->join_mode == JoinMode::Left || context->join_mode == JoinMode::Outer) {
              (*unmatched_rows_map_left)[current_left] = false;
            }
            write_poslists(context, row_left, row_right);
          } else {
            // If this row combination has been joined previously, don't do anything.
            // If they are not in the unmatched_rows_map, add them here.
            if (context->join_mode == JoinMode::Right || context->join_mode == JoinMode::Outer) {
              if (unmatched_rows_map_right->find(current_right) == unmatched_rows_map_right->end()) {
                (*unmatched_rows_map_right)[current_right] = true;
              }
            }
            if (context->join_mode == JoinMode::Left || context->join_mode == JoinMode::Outer) {
              if (unmatched_rows_map_left->find(current_left) == unmatched_rows_map_left->end()) {
                (*unmatched_rows_map_left)[current_left] = true;
              }
            }
          }
        }
      }
    }
  }

  std::shared_ptr<const Table> _on_execute() override {
    // Preparing output table by adding columns from left table

    for (ColumnID column_id{0}; column_id < _left_in_table->col_count(); ++column_id) {
      _output_table->add_column_definition(_left_in_table->column_name(column_id),
                                           _left_in_table->column_type(column_id), true);
    }

    // Preparing output table by adding columns from right table
    for (ColumnID column_id{0}; column_id < _right_in_table->col_count(); ++column_id) {
      _output_table->add_column_definition(_right_in_table->column_name(column_id),
                                           _right_in_table->column_type(column_id), true);
    }

    /*
    We need a global map to store information about rows that are matched, resp. unmatched. This is used to implement
    outer joins. After iterating through all chunks and checking for possible matches, we are going to
    create additional output rows for the missing rows in either the Left or the Right table. A boolean value of true
    indicates those rows that need to be joined with null values.
    */
    auto rows_potentially_joined_with_null_values_left = std::make_shared<std::map<RowID, bool>>();
    auto rows_potentially_joined_with_null_values_right = std::make_shared<std::map<RowID, bool>>();

    // Scan all chunks from left input
    for (ChunkID chunk_id_left = ChunkID{0}; chunk_id_left < _left_in_table->chunk_count(); ++chunk_id_left) {
      auto column_left = _left_in_table->get_chunk(chunk_id_left).get_column(_left_column_id);

      BuilderLeft builder_left;

      // Scan all chunks for right input
      for (ChunkID chunk_id_right = ChunkID{0}; chunk_id_right < _right_in_table->chunk_count(); ++chunk_id_right) {
        auto column_right = _right_in_table->get_chunk(chunk_id_right).get_column(_right_column_id);

        auto pos_list_left = std::make_shared<PosList>();
        auto pos_list_right = std::make_shared<PosList>();

        auto context = std::make_shared<JoinNestedLoopAContext>(
            column_left, column_right, chunk_id_left, chunk_id_right, pos_list_left, pos_list_right, _mode, _comparator,
            rows_potentially_joined_with_null_values_left, rows_potentially_joined_with_null_values_right);

        // Use double visitor to join columns
        column_left->visit(builder_left, context);

        // Different length of poslists would lead to corrupt output chunk.
        DebugAssert((pos_list_left->size() == pos_list_right->size()),
                    "JoinNestedLoopA did generate different number of outputs for Left and Right.");

        // Skip Chunks without match
        if (pos_list_left->size() == 0) {
          continue;
        }

        auto output_chunk = Chunk();

        // Add columns from left table to output chunk
        write_output_chunks(output_chunk, _left_in_table, chunk_id_left, pos_list_left);

        // Add columns from right table to output chunk
        write_output_chunks(output_chunk, _right_in_table, chunk_id_right, pos_list_right);

        _output_table->add_chunk(std::move(output_chunk));
      }
    }

    /*
    We now have checked all row combinations for possible matches. Let's add the missing rows from Left or Right input
    for Left Outer and Right Outer Joins.
    The map that we are iterating through contains one pair for all rows from either Left or Right indicating whether
    a join with a NULL value is necessary.

    We are going to create a new Chunk for each of these rows, because this is the simpliest solution. The difficulty
    lies in resolving chunks with reference columns. We would need to somehow split the remaining rows into groups of
    reference columns and value/dictionary columns rows.
    An improvement would be to group the missing rows by chunk_id and create a new Chunk per group.
    */
    if (_mode == JoinMode::Left || _mode == JoinMode::Outer) {
      for (const auto &elem : *rows_potentially_joined_with_null_values_left) {
        if (elem.second) {
          auto pos_list_left = std::make_shared<PosList>();
          auto pos_list_right = std::make_shared<PosList>();

          pos_list_left->emplace_back(elem.first);
          pos_list_right->emplace_back(NULL_ROW_ID);

          auto output_chunk = Chunk();

          write_output_chunks(output_chunk, _left_in_table, elem.first.chunk_id, pos_list_left, false);
          write_output_chunks(output_chunk, _right_in_table, elem.first.chunk_id, pos_list_right, true);

          _output_table->add_chunk(std::move(output_chunk));
        }
      }
    }
    if (_mode == JoinMode::Right || _mode == JoinMode::Outer) {
      for (const auto &elem : *rows_potentially_joined_with_null_values_right) {
        if (elem.second) {
          auto pos_list_left = std::make_shared<PosList>();
          auto pos_list_right = std::make_shared<PosList>();

          pos_list_left->emplace_back(NULL_ROW_ID);
          pos_list_right->emplace_back(elem.first);

          auto output_chunk = Chunk();

          write_output_chunks(output_chunk, _left_in_table, elem.first.chunk_id, pos_list_left, true);
          write_output_chunks(output_chunk, _right_in_table, elem.first.chunk_id, pos_list_right, false);

          _output_table->add_chunk(std::move(output_chunk));
        }
      }
    }

    return _output_table;
  }

  /*
  This method writes the actual output chunks for either the Left or the Right side. It'll write ReferenceColumns for
  all the columns of the input table. The way we currently handle null values forces us to pass in whether there are
  null values in this poslist:
  When we write the null values for (Left/Right) Outer Joins we simply use a ChunkID=0, which does not necessarily need
  to exist. Thus we cannot be sure to find an actual column in the input table for that ChunkID.
  Additionally, we think that the implementation of null values is not final yet and a proper implementation of null
  values might require changes here.
  */
  static void write_output_chunks(Chunk &output_chunk, const std::shared_ptr<const Table> input_table, ChunkID chunk_id,
                                  std::shared_ptr<PosList> pos_list, bool null_value = false) {
    // Add columns from left table to output chunk
    for (ColumnID column_id{0}; column_id < input_table->col_count(); ++column_id) {
      std::shared_ptr<BaseColumn> column;

      // Keep it simple for now and handle null_values seperately. We don't have a chunk_id for null values and thus
      // don't want to risk finding a ReferenceColumn for a random chunk_id.
      if (null_value) {
        column = std::make_shared<ReferenceColumn>(input_table, column_id, pos_list);
      } else {
        DebugAssert(chunk_id < input_table->chunk_count(), "Chunk id out of range");
        if (auto ref_col_left =
                std::dynamic_pointer_cast<ReferenceColumn>(input_table->get_chunk(chunk_id).get_column(column_id))) {
          auto new_pos_list = std::make_shared<PosList>();

          // de-reference to the correct RowID so the output can be used in a Multi Join
          for (const auto &row : *pos_list) {
            new_pos_list->push_back(ref_col_left->pos_list()->at(row.chunk_offset));
          }

          column = std::make_shared<ReferenceColumn>(ref_col_left->referenced_table(),
                                                     ref_col_left->referenced_column_id(), new_pos_list);
        } else {
          column = std::make_shared<ReferenceColumn>(input_table, column_id, pos_list);
        }
      }

      output_chunk.add_column(column);
    }
  }

  static void write_poslists(std::shared_ptr<JoinNestedLoopAContext> context, ChunkOffset row_left,
                             ChunkOffset row_right) {
    const auto left_chunk_id = context->chunk_id_left;
    const auto right_chunk_id = context->chunk_id_right;

    context->pos_list_left->emplace_back(RowID{left_chunk_id, row_left});
    context->pos_list_right->emplace_back(RowID{right_chunk_id, row_right});
  }

 protected:
  const std::shared_ptr<const Table> _left_in_table, _right_in_table;
  const JoinMode _mode;
  const ColumnID _left_column_id, _right_column_id;
  const ScanType _scan_type;
  const std::shared_ptr<Table> _output_table;
  std::function<bool(LeftType, RightType)> _comparator;
};

}  // namespace opossum<|MERGE_RESOLUTION|>--- conflicted
+++ resolved
@@ -33,21 +33,12 @@
                                            _column_ids, _scan_type);
 }
 
-<<<<<<< HEAD
-std::shared_ptr<const Table> JoinNestedLoopA::on_execute() {
-  const auto &type_left = input_table_left()->column_type(_column_ids.first);
-  const auto &type_right = input_table_right()->column_type(_column_ids.second);
-  _impl = make_unique_by_column_types<AbstractReadOnlyOperatorImpl, JoinNestedLoopAImpl>(
-      type_left, type_right, _input_left, _input_right, _mode, _column_ids, _scan_type);
-  return _impl->on_execute();
-=======
 std::shared_ptr<const Table> JoinNestedLoopA::_on_execute() {
   const auto &type_left = _input_table_left()->column_type(_column_ids.first);
   const auto &type_right = _input_table_right()->column_type(_column_ids.second);
   _impl = make_unique_by_column_types<AbstractReadOnlyOperatorImpl, JoinNestedLoopAImpl>(
       type_left, type_right, _input_left, _input_right, _mode, _column_ids, _scan_type);
   return _impl->_on_execute();
->>>>>>> c46160ee
 }
 
 void JoinNestedLoopA::_on_cleanup() { _impl.reset(); }
