#include "join_nested_loop_a.hpp"

#include <map>
#include <memory>
#include <numeric>
#include <string>
#include <utility>
#include <vector>

#include "product.hpp"

#include "storage/base_attribute_vector.hpp"
#include "storage/column_visitable.hpp"

#include "resolve_type.hpp"
#include "utils/assert.hpp"

namespace opossum {
JoinNestedLoopA::JoinNestedLoopA(const std::shared_ptr<const AbstractOperator> left,
                                 const std::shared_ptr<const AbstractOperator> right,
                                 optional<std::pair<std::string, std::string>> column_names, const ScanType scan_type,
                                 const JoinMode mode, const std::string &prefix_left, const std::string &prefix_right)
    : AbstractJoinOperator(left, right, column_names, scan_type, mode, prefix_left, prefix_right) {
  DebugAssert(
      (mode != JoinMode::Cross),
      "JoinNestedLoopA: this operator does not support Cross Joins, the optimizer should use Product operator.");
  DebugAssert((_mode != JoinMode::Natural), "NestedLoopJoin: this operator currently does not support Natural Joins.");
  DebugAssert(static_cast<bool>(column_names),
              "NestedLoopJoin: optional column names are only supported for Cross and Natural Joins.");
}

const std::string JoinNestedLoopA::name() const { return "JoinNestedLoopA"; }

uint8_t JoinNestedLoopA::num_in_tables() const { return 2; }

uint8_t JoinNestedLoopA::num_out_tables() const { return 1; }

std::shared_ptr<AbstractOperator> JoinNestedLoopA::recreate(const std::vector<AllParameterVariant> &args) const {
  return std::make_shared<JoinNestedLoopA>(_input_left->recreate(args), _input_right->recreate(args), _column_names,
                                           _scan_type, _mode, _prefix_left, _prefix_right);
}

std::shared_ptr<const Table> JoinNestedLoopA::on_execute() {
  const auto first_column = _column_names->first;
  const auto second_column = _column_names->second;

  _impl = make_unique_by_column_types<AbstractReadOnlyOperatorImpl, JoinNestedLoopAImpl>(
      input_table_left()->column_type(input_table_left()->column_id_by_name(first_column)),
      input_table_right()->column_type(input_table_right()->column_id_by_name(second_column)), _input_left,
      _input_right, *_column_names, _scan_type, _mode, _prefix_left, _prefix_right);

  return _impl->on_execute();
}

// We need to use the impl pattern because the join operator depends on the type of the columns
template <typename LeftType, typename RightType>
class JoinNestedLoopA::JoinNestedLoopAImpl : public AbstractJoinOperatorImpl {
 public:
  JoinNestedLoopAImpl(const std::shared_ptr<const AbstractOperator> left,
                      const std::shared_ptr<const AbstractOperator> right,
                      const std::pair<const std::string, const std::string> &column_names, const ScanType scan_type,
                      const JoinMode mode, const std::string &prefix_left, const std::string &prefix_right)
      : _left_in_table(left->get_output()),
        _right_in_table(right->get_output()),
        _left_column_id(_left_in_table->column_id_by_name(column_names.first)),
        _right_column_id(_right_in_table->column_id_by_name(column_names.second)),
        _scan_type(scan_type),
        _mode(mode),
        _prefix_left(prefix_left),
        _prefix_right(prefix_right),
        _output_table(std::make_shared<Table>()) {
    // Parsing the join operator
    switch (_scan_type) {
      case ScanType::OpEquals: {
        _comparator = [](LeftType left_val, RightType right_val) { return value_equal(left_val, right_val); };
        break;
      }
      case ScanType::OpNotEquals: {
        _comparator = [](LeftType left_val, RightType right_val) { return !value_equal(left_val, right_val); };
        break;
      }
      case ScanType::OpLessThan: {
        _comparator = [](LeftType left_val, RightType right_val) { return value_smaller(left_val, right_val); };
        break;
      }
      case ScanType::OpLessThanEquals: {
        _comparator = [](LeftType left_val, RightType right_val) { return !value_greater(left_val, right_val); };
        break;
      }
      case ScanType::OpGreaterThan: {
        _comparator = [](LeftType left_val, RightType right_val) { return value_greater(left_val, right_val); };
        break;
      }
      case ScanType::OpGreaterThanEquals: {
        _comparator = [](LeftType left_val, RightType right_val) { return !value_smaller(left_val, right_val); };
        break;
      }
      default:
        Fail(std::string("Unsupported operator for join."));
    }
  }

  virtual ~JoinNestedLoopAImpl() = default;
  /*
  We need to use the Visitor Pattern to identify column types. We therefor store information about the join in this
  context. Below we have two childs of JoinNestedLoopAContext for BuilderLeft and BuilderRight.
  Both have a common constructor interface, but differ in the way they initialize their members.
  */
  struct JoinNestedLoopAContext : ColumnVisitableContext {
    JoinNestedLoopAContext() {}

    JoinNestedLoopAContext(std::shared_ptr<BaseColumn> coleft, std::shared_ptr<BaseColumn> coright, ChunkID left_id,
                           ChunkID right_id, std::shared_ptr<PosList> left, std::shared_ptr<PosList> right,
                           JoinMode mode, std::function<bool(LeftType, RightType)> compare,
<<<<<<< HEAD
                           std::shared_ptr<std::map<RowID, bool>> null_value_rows,
                           std::shared_ptr<alloc_vector<ChunkOffset>> filter_left = nullptr,
                           std::shared_ptr<alloc_vector<ChunkOffset>> filter_right = nullptr)
=======
                           std::shared_ptr<std::map<RowID, bool>> null_value_rows_left,
                           std::shared_ptr<std::map<RowID, bool>> null_value_rows_right,
                           std::shared_ptr<std::vector<ChunkOffset>> filter_left = nullptr,
                           std::shared_ptr<std::vector<ChunkOffset>> filter_right = nullptr)
>>>>>>> 7fb18916
        : column_left(coleft),
          column_right(coright),
          chunk_id_left(left_id),
          chunk_id_right(right_id),
          pos_list_left(left),
          pos_list_right(right),
          join_mode(mode),
          compare_func(compare),
          chunk_offsets_in_left(filter_left),
          chunk_offsets_in_right(filter_right),
          rows_potentially_joined_with_null_values_left(null_value_rows_left),
          rows_potentially_joined_with_null_values_right(null_value_rows_right) {}

    std::shared_ptr<BaseColumn> column_left;
    std::shared_ptr<BaseColumn> column_right;
    ChunkID chunk_id_left;
    ChunkID chunk_id_right;
    std::shared_ptr<PosList> pos_list_left;
    std::shared_ptr<PosList> pos_list_right;
    JoinMode join_mode;
    std::function<bool(LeftType, RightType)> compare_func;
    size_t size_left;
    std::function<LeftType(ChunkOffset)> get_left_column_value;
<<<<<<< HEAD
    std::shared_ptr<alloc_vector<ChunkOffset>> chunk_offsets_in_left;
    std::shared_ptr<alloc_vector<ChunkOffset>> chunk_offsets_in_right;
    std::shared_ptr<std::map<RowID, bool>> rows_potentially_joined_with_null_values;
=======
    std::shared_ptr<std::vector<ChunkOffset>> chunk_offsets_in_left;
    std::shared_ptr<std::vector<ChunkOffset>> chunk_offsets_in_right;
    std::shared_ptr<std::map<RowID, bool>> rows_potentially_joined_with_null_values_left;
    std::shared_ptr<std::map<RowID, bool>> rows_potentially_joined_with_null_values_right;
>>>>>>> 7fb18916
  };

  // separate constructor for use in ReferenceColumn::visit_dereferenced
  struct JoinNestedLoopALeftContext : public JoinNestedLoopAContext {
    JoinNestedLoopALeftContext(std::shared_ptr<BaseColumn> referenced_column, const std::shared_ptr<const Table>,
                               std::shared_ptr<ColumnVisitableContext> base_context, ChunkID chunk_id,
<<<<<<< HEAD
                               std::shared_ptr<alloc_vector<ChunkOffset>> chunk_offsets) {
      auto ctx = std::static_pointer_cast<JoinNestedLoopBContext>(base_context);
=======
                               std::shared_ptr<std::vector<ChunkOffset>> chunk_offsets) {
      auto ctx = std::static_pointer_cast<JoinNestedLoopAContext>(base_context);
>>>>>>> 7fb18916

      this->column_left = referenced_column;
      this->column_right = ctx->column_right;
      this->chunk_id_left = chunk_id;
      this->chunk_id_right = ctx->chunk_id_right;
      this->pos_list_left = ctx->pos_list_left;
      this->pos_list_right = ctx->pos_list_right;
      this->join_mode = ctx->join_mode;
      this->compare_func = ctx->compare_func;
      this->size_left = ctx->size_left;
      this->get_left_column_value = ctx->get_left_column_value;
      this->rows_potentially_joined_with_null_values_left = ctx->rows_potentially_joined_with_null_values_left;
      this->rows_potentially_joined_with_null_values_right = ctx->rows_potentially_joined_with_null_values_right;
      this->chunk_offsets_in_left = chunk_offsets;
    }
  };

  // separate constructor for use in ReferenceColumn::visit_dereferenced
  struct JoinNestedLoopARightContext : public JoinNestedLoopAContext {
    JoinNestedLoopARightContext(std::shared_ptr<BaseColumn> referenced_column, const std::shared_ptr<const Table>,
                                std::shared_ptr<ColumnVisitableContext> base_context, ChunkID chunk_id,
<<<<<<< HEAD
                                std::shared_ptr<alloc_vector<ChunkOffset>> chunk_offsets) {
      auto ctx = std::static_pointer_cast<JoinNestedLoopBContext>(base_context);
=======
                                std::shared_ptr<std::vector<ChunkOffset>> chunk_offsets) {
      auto ctx = std::static_pointer_cast<JoinNestedLoopAContext>(base_context);
>>>>>>> 7fb18916

      this->column_left = ctx->column_left;
      this->column_right = referenced_column;
      this->chunk_id_left = ctx->chunk_id_left;
      this->chunk_id_right = chunk_id;
      this->pos_list_left = ctx->pos_list_left;
      this->pos_list_right = ctx->pos_list_right;
      this->join_mode = ctx->join_mode;
      this->compare_func = ctx->compare_func;
      this->size_left = ctx->size_left;
      this->get_left_column_value = ctx->get_left_column_value;
      this->rows_potentially_joined_with_null_values_left = ctx->rows_potentially_joined_with_null_values_left;
      this->rows_potentially_joined_with_null_values_right = ctx->rows_potentially_joined_with_null_values_right;
      this->chunk_offsets_in_left = ctx->chunk_offsets_in_left;
      this->chunk_offsets_in_right = chunk_offsets;
    }
  };

  /*
  Double Visitor approach

  The implementation of the join operation depends on the column type of both join columns. For now OpossumDB supports 3
  column types, namely ValueColumn, DictionaryColumn, and ReferenceColumn.
  We need to cover all the combinations of these types in the following section.

  The following approach works as follows:
  By using the ColumnVisitable interface we first determine the column type of the left column. The respective handle_*
  function in BuilderLeft will be called. Based on the type we define the 'value-access'-function.
  Following the visitor for column_right, we figure out the type of the right column. Again the respective handle_*
  function in BuilderRight will be called.
  Since we now know how to access values from both columns, we can perform the actual join.
  */
  struct BuilderRight : public ColumnVisitable {
    void handle_value_column(BaseColumn &, std::shared_ptr<ColumnVisitableContext> context) override {
      auto ctx = std::static_pointer_cast<JoinNestedLoopAContext>(context);

      auto vc_right = std::static_pointer_cast<ValueColumn<RightType>>(ctx->column_right);
      const auto &right_values = vc_right->values();
      // Function to get the value of right column
      auto get_right_column_value = [&right_values](ChunkOffset index) { return right_values[index]; };

      perform_join(ctx->get_left_column_value, get_right_column_value, ctx, ctx->size_left, right_values.size());
    }

    void handle_dictionary_column(BaseColumn &, std::shared_ptr<ColumnVisitableContext> context) override {
      auto ctx = std::static_pointer_cast<JoinNestedLoopAContext>(context);

      auto dc_right = std::static_pointer_cast<DictionaryColumn<RightType>>(ctx->column_right);
      const auto &right_dictionary = static_cast<const alloc_vector<RightType> &>(*dc_right->dictionary());
      const auto &right_attribute_vector = static_cast<const BaseAttributeVector &>(*dc_right->attribute_vector());

      // Function to get the value of right column
      auto get_right_column_value = [&right_dictionary, &right_attribute_vector](ChunkOffset index) {
        return right_dictionary[right_attribute_vector.get(index)];
      };

      perform_join(ctx->get_left_column_value, get_right_column_value, ctx, ctx->size_left,
                   right_attribute_vector.size());
    }

    void handle_reference_column(ReferenceColumn &ref_column,
                                 std::shared_ptr<ColumnVisitableContext> context) override {
      ref_column.visit_dereferenced<JoinNestedLoopARightContext>(*this, context);
    }
  };

  struct BuilderLeft : public ColumnVisitable {
    void handle_value_column(BaseColumn &, std::shared_ptr<ColumnVisitableContext> context) override {
      auto ctx = std::static_pointer_cast<JoinNestedLoopAContext>(context);
      auto vc_left = std::static_pointer_cast<ValueColumn<LeftType>>(ctx->column_left);
      const auto &left_values = vc_left->values();

      // Size of the current left column
      ctx->size_left = left_values.size();
      // Function to get the value of left column
      ctx->get_left_column_value = [&left_values](ChunkOffset index) { return left_values[index]; };

      BuilderRight builder_right;
      ctx->column_right->visit(builder_right, context);
    }

    void handle_dictionary_column(BaseColumn &, std::shared_ptr<ColumnVisitableContext> context) override {
      auto ctx = std::static_pointer_cast<JoinNestedLoopAContext>(context);
      auto dc_left = std::static_pointer_cast<DictionaryColumn<LeftType>>(ctx->column_left);

      const auto &left_dictionary = static_cast<const alloc_vector<LeftType> &>(*dc_left->dictionary());
      const auto &left_attribute_vector = static_cast<const BaseAttributeVector &>(*dc_left->attribute_vector());

      // Size of the current left column
      ctx->size_left = left_attribute_vector.size();
      // Function to get the value of left column
      ctx->get_left_column_value = [&left_dictionary, &left_attribute_vector](ChunkOffset index) {
        return left_dictionary[left_attribute_vector.get(index)];
      };

      BuilderRight builder_right;
      ctx->column_right->visit(builder_right, context);
    }

    void handle_reference_column(ReferenceColumn &ref_column,
                                 std::shared_ptr<ColumnVisitableContext> context) override {
      ref_column.visit_dereferenced<JoinNestedLoopALeftContext>(*this, context);
    }
  };

  static void perform_join(std::function<LeftType(ChunkOffset)> get_left_column_value,
                           std::function<RightType(ChunkOffset)> get_right_column_value,
                           std::shared_ptr<JoinNestedLoopAContext> context, const size_t size_left,
                           const size_t size_right) {
    auto &unmatched_rows_map_left = context->rows_potentially_joined_with_null_values_left;
    auto &unmatched_rows_map_right = context->rows_potentially_joined_with_null_values_right;
    if (context->chunk_offsets_in_left || context->chunk_offsets_in_right) {
      // This ValueColumn is referenced by a ReferenceColumn (i.e., is probably filtered). We only return the matching
      // rows within the filtered column, together with their original position

      auto chunk_offsets_in_left = context->chunk_offsets_in_left;
      auto chunk_offsets_in_right = context->chunk_offsets_in_right;

      if (!chunk_offsets_in_left) {
        chunk_offsets_in_left = std::make_shared<alloc_vector<ChunkOffset>>(size_left);
        std::iota(chunk_offsets_in_left->begin(), chunk_offsets_in_left->end(), 0);
      } else if (!chunk_offsets_in_right) {
        chunk_offsets_in_right = std::make_shared<alloc_vector<ChunkOffset>>(size_right);
        std::iota(chunk_offsets_in_right->begin(), chunk_offsets_in_right->end(), 0);
      }

      ChunkOffset row_left = 0;
      for (const ChunkOffset &offset_in_left_value_column : *(chunk_offsets_in_left)) {
        ChunkOffset row_right = 0;
        for (const ChunkOffset &offset_in_right_value_column : *(chunk_offsets_in_right)) {
          auto is_match = context->compare_func(get_left_column_value(offset_in_left_value_column),
                                                get_right_column_value(offset_in_right_value_column));

          auto current_right = RowID{context->chunk_id_right, row_right};
          auto current_left = RowID{context->chunk_id_left, row_left};
          if (is_match) {
            // For outer joins we need to mark these rows, since they don't need to be added later on.
            if (context->join_mode == JoinMode::Right || context->join_mode == JoinMode::Outer) {
              (*unmatched_rows_map_right)[current_right] = false;
            }
            if (context->join_mode == JoinMode::Left || context->join_mode == JoinMode::Outer) {
              (*unmatched_rows_map_left)[current_left] = false;
            }
            write_poslists(context, row_left, row_right);
          } else {
            // If this row combination has been joined previously, don't do anything.
            // If they are not in the unmatched_rows_map, add them here.
            if (context->join_mode == JoinMode::Right || context->join_mode == JoinMode::Outer) {
              if (unmatched_rows_map_right->find(current_right) == unmatched_rows_map_right->end()) {
                (*unmatched_rows_map_right)[current_right] = true;
              }
            }
            if (context->join_mode == JoinMode::Left || context->join_mode == JoinMode::Outer) {
              if (unmatched_rows_map_left->find(current_left) == unmatched_rows_map_left->end()) {
                (*unmatched_rows_map_left)[current_left] = true;
              }
            }
          }
          row_right++;
        }
        row_left++;
      }
    } else {
      for (ChunkOffset row_left = 0; row_left < size_left; ++row_left) {
        for (ChunkOffset row_right = 0; row_right < size_right; ++row_right) {
          auto is_match = context->compare_func(get_left_column_value(row_left), get_right_column_value(row_right));

          auto current_right = RowID{context->chunk_id_right, row_right};
          auto current_left = RowID{context->chunk_id_left, row_left};
          if (is_match) {
            // For outer joins we need to mark these rows, since they don't need to be added later on.
            if (context->join_mode == JoinMode::Right || context->join_mode == JoinMode::Outer) {
              (*unmatched_rows_map_right)[current_right] = false;
            }
            if (context->join_mode == JoinMode::Left || context->join_mode == JoinMode::Outer) {
              (*unmatched_rows_map_left)[current_left] = false;
            }
            write_poslists(context, row_left, row_right);
          } else {
            // If this row combination has been joined previously, don't do anything.
            // If they are not in the unmatched_rows_map, add them here.
            if (context->join_mode == JoinMode::Right || context->join_mode == JoinMode::Outer) {
              if (unmatched_rows_map_right->find(current_right) == unmatched_rows_map_right->end()) {
                (*unmatched_rows_map_right)[current_right] = true;
              }
            }
            if (context->join_mode == JoinMode::Left || context->join_mode == JoinMode::Outer) {
              if (unmatched_rows_map_left->find(current_left) == unmatched_rows_map_left->end()) {
                (*unmatched_rows_map_left)[current_left] = true;
              }
            }
          }
        }
      }
    }
  }

  std::shared_ptr<const Table> on_execute() override {
    // Preparing output table by adding columns from left table

    /*
    The prefix approach as used here will not work properly for nested join queries.
    Instead we need a concept of aliases in Opossum, so that it is always clear whether
    a column name is an actual column name, a column name with some table prefix,
    or a column name with another prefix/alias.
    Right now we would also prepend the new prefix, which may result in a name like this:
    Left.Right.Right.ColumnA
    */
    for (ColumnID column_id{0}; column_id < _left_in_table->col_count(); ++column_id) {
      _output_table->add_column_definition(_prefix_left + _left_in_table->column_name(column_id),
                                           _left_in_table->column_type(column_id), true);
    }

    // Preparing output table by adding columns from right table
    for (ColumnID column_id{0}; column_id < _right_in_table->col_count(); ++column_id) {
      _output_table->add_column_definition(_prefix_right + _right_in_table->column_name(column_id),
                                           _right_in_table->column_type(column_id), true);
    }

    /*
    We need a global map to store information about rows that are matched, resp. unmatched. This is used to implement
    outer joins. After iterating through all chunks and checking for possible matches, we are going to
    create additional output rows for the missing rows in either the Left or the Right table. A boolean value of true
    indicates those rows that need to be joined with null values.
    */
    auto rows_potentially_joined_with_null_values_left = std::make_shared<std::map<RowID, bool>>();
    auto rows_potentially_joined_with_null_values_right = std::make_shared<std::map<RowID, bool>>();

    // Scan all chunks from left input
    for (ChunkID chunk_id_left = ChunkID{0}; chunk_id_left < _left_in_table->chunk_count(); ++chunk_id_left) {
      auto column_left = _left_in_table->get_chunk(chunk_id_left).get_column(_left_column_id);

      BuilderLeft builder_left;

      // Scan all chunks for right input
      for (ChunkID chunk_id_right = ChunkID{0}; chunk_id_right < _right_in_table->chunk_count(); ++chunk_id_right) {
        auto column_right = _right_in_table->get_chunk(chunk_id_right).get_column(_right_column_id);

        auto pos_list_left = std::make_shared<PosList>();
        auto pos_list_right = std::make_shared<PosList>();

        auto context = std::make_shared<JoinNestedLoopAContext>(
            column_left, column_right, chunk_id_left, chunk_id_right, pos_list_left, pos_list_right, _mode, _comparator,
            rows_potentially_joined_with_null_values_left, rows_potentially_joined_with_null_values_right);

        // Use double visitor to join columns
        column_left->visit(builder_left, context);

        // Different length of poslists would lead to corrupt output chunk.
        DebugAssert((pos_list_left->size() == pos_list_right->size()),
                    "JoinNestedLoopA did generate different number of outputs for Left and Right.");

        // Skip Chunks without match
        if (pos_list_left->size() == 0) {
          continue;
        }

        auto output_chunk = Chunk();

        // Add columns from left table to output chunk
        write_output_chunks(output_chunk, _left_in_table, chunk_id_left, pos_list_left);

        // Add columns from right table to output chunk
        write_output_chunks(output_chunk, _right_in_table, chunk_id_right, pos_list_right);

        _output_table->add_chunk(std::move(output_chunk));
      }
    }

    /*
    We now have checked all row combinations for possible matches. Let's add the missing rows from Left or Right input
    for Left Outer and Right Outer Joins.
    The map that we are iterating through contains one pair for all rows from either Left or Right indicating whether
    a join with a NULL value is necessary.

    We are going to create a new Chunk for each of these rows, because this is the simpliest solution. The difficulty
    lies in resolving chunks with reference columns. We would need to somehow split the remaining rows into groups of
    reference columns and value/dictionary columns rows.
    An improvement would be to group the missing rows by chunk_id and create a new Chunk per group.
    */
    if (_mode == JoinMode::Left || _mode == JoinMode::Outer) {
      for (const auto &elem : *rows_potentially_joined_with_null_values_left) {
        if (elem.second) {
          auto pos_list_left = std::make_shared<PosList>();
          auto pos_list_right = std::make_shared<PosList>();

          pos_list_left->emplace_back(elem.first);
          pos_list_right->emplace_back(NULL_ROW_ID);

          auto output_chunk = Chunk();

          write_output_chunks(output_chunk, _left_in_table, elem.first.chunk_id, pos_list_left, false);
          write_output_chunks(output_chunk, _right_in_table, elem.first.chunk_id, pos_list_right, true);

          _output_table->add_chunk(std::move(output_chunk));
        }
      }
    }
    if (_mode == JoinMode::Right || _mode == JoinMode::Outer) {
      for (const auto &elem : *rows_potentially_joined_with_null_values_right) {
        if (elem.second) {
          auto pos_list_left = std::make_shared<PosList>();
          auto pos_list_right = std::make_shared<PosList>();

          pos_list_left->emplace_back(NULL_ROW_ID);
          pos_list_right->emplace_back(elem.first);

          auto output_chunk = Chunk();

          write_output_chunks(output_chunk, _left_in_table, elem.first.chunk_id, pos_list_left, true);
          write_output_chunks(output_chunk, _right_in_table, elem.first.chunk_id, pos_list_right, false);

          _output_table->add_chunk(std::move(output_chunk));
        }
      }
    }

    return _output_table;
  }

  /*
  This method writes the actual output chunks for either the Left or the Right side. It'll write ReferenceColumns for
  all the columns of the input table. The way we currently handle null values forces us to pass in whether there are
  null values in this poslist:
  When we write the null values for (Left/Right) Outer Joins we simply use a ChunkID=0, which does not necessarily need
  to exist. Thus we cannot be sure to find an actual column in the input table for that ChunkID.
  Additionally, we think that the implementation of null values is not final yet and a proper implementation of null
  values might require changes here.
  */
  static void write_output_chunks(Chunk &output_chunk, const std::shared_ptr<const Table> input_table, ChunkID chunk_id,
                                  std::shared_ptr<PosList> pos_list, bool null_value = false) {
    // Add columns from left table to output chunk
    for (ColumnID column_id{0}; column_id < input_table->col_count(); ++column_id) {
      std::shared_ptr<BaseColumn> column;

      // Keep it simple for now and handle null_values seperately. We don't have a chunk_id for null values and thus
      // don't want to risk finding a ReferenceColumn for a random chunk_id.
      if (null_value) {
        column = std::make_shared<ReferenceColumn>(input_table, column_id, pos_list);
      } else {
        DebugAssert(chunk_id < input_table->chunk_count(), "Chunk id out of range");
        if (auto ref_col_left =
                std::dynamic_pointer_cast<ReferenceColumn>(input_table->get_chunk(chunk_id).get_column(column_id))) {
          auto new_pos_list = std::make_shared<PosList>();

          // de-reference to the correct RowID so the output can be used in a Multi Join
          for (const auto &row : *pos_list) {
            new_pos_list->push_back(ref_col_left->pos_list()->at(row.chunk_offset));
          }

          column = std::make_shared<ReferenceColumn>(ref_col_left->referenced_table(),
                                                     ref_col_left->referenced_column_id(), new_pos_list);
        } else {
          column = std::make_shared<ReferenceColumn>(input_table, column_id, pos_list);
        }
      }

      output_chunk.add_column(column);
    }
  }

  static void write_poslists(std::shared_ptr<JoinNestedLoopAContext> context, ChunkOffset row_left,
                             ChunkOffset row_right) {
    const auto left_chunk_id = context->chunk_id_left;
    const auto right_chunk_id = context->chunk_id_right;

    context->pos_list_left->emplace_back(RowID{left_chunk_id, row_left});
    context->pos_list_right->emplace_back(RowID{right_chunk_id, row_right});
  }

 protected:
  const std::shared_ptr<const Table> _left_in_table, _right_in_table;
  const ColumnID _left_column_id, _right_column_id;
  const ScanType _scan_type;
  const JoinMode _mode;
  const std::string _prefix_left;
  const std::string _prefix_right;
  const std::shared_ptr<Table> _output_table;
  std::function<bool(LeftType, RightType)> _comparator;
};

}  // namespace opossum<|MERGE_RESOLUTION|>--- conflicted
+++ resolved
@@ -112,16 +112,10 @@
     JoinNestedLoopAContext(std::shared_ptr<BaseColumn> coleft, std::shared_ptr<BaseColumn> coright, ChunkID left_id,
                            ChunkID right_id, std::shared_ptr<PosList> left, std::shared_ptr<PosList> right,
                            JoinMode mode, std::function<bool(LeftType, RightType)> compare,
-<<<<<<< HEAD
-                           std::shared_ptr<std::map<RowID, bool>> null_value_rows,
+                           std::shared_ptr<std::map<RowID, bool>> null_value_rows_left,
+                           std::shared_ptr<std::map<RowID, bool>> null_value_rows_right,
                            std::shared_ptr<alloc_vector<ChunkOffset>> filter_left = nullptr,
                            std::shared_ptr<alloc_vector<ChunkOffset>> filter_right = nullptr)
-=======
-                           std::shared_ptr<std::map<RowID, bool>> null_value_rows_left,
-                           std::shared_ptr<std::map<RowID, bool>> null_value_rows_right,
-                           std::shared_ptr<std::vector<ChunkOffset>> filter_left = nullptr,
-                           std::shared_ptr<std::vector<ChunkOffset>> filter_right = nullptr)
->>>>>>> 7fb18916
         : column_left(coleft),
           column_right(coright),
           chunk_id_left(left_id),
@@ -145,29 +139,18 @@
     std::function<bool(LeftType, RightType)> compare_func;
     size_t size_left;
     std::function<LeftType(ChunkOffset)> get_left_column_value;
-<<<<<<< HEAD
     std::shared_ptr<alloc_vector<ChunkOffset>> chunk_offsets_in_left;
     std::shared_ptr<alloc_vector<ChunkOffset>> chunk_offsets_in_right;
-    std::shared_ptr<std::map<RowID, bool>> rows_potentially_joined_with_null_values;
-=======
-    std::shared_ptr<std::vector<ChunkOffset>> chunk_offsets_in_left;
-    std::shared_ptr<std::vector<ChunkOffset>> chunk_offsets_in_right;
     std::shared_ptr<std::map<RowID, bool>> rows_potentially_joined_with_null_values_left;
     std::shared_ptr<std::map<RowID, bool>> rows_potentially_joined_with_null_values_right;
->>>>>>> 7fb18916
   };
 
   // separate constructor for use in ReferenceColumn::visit_dereferenced
   struct JoinNestedLoopALeftContext : public JoinNestedLoopAContext {
     JoinNestedLoopALeftContext(std::shared_ptr<BaseColumn> referenced_column, const std::shared_ptr<const Table>,
                                std::shared_ptr<ColumnVisitableContext> base_context, ChunkID chunk_id,
-<<<<<<< HEAD
                                std::shared_ptr<alloc_vector<ChunkOffset>> chunk_offsets) {
-      auto ctx = std::static_pointer_cast<JoinNestedLoopBContext>(base_context);
-=======
-                               std::shared_ptr<std::vector<ChunkOffset>> chunk_offsets) {
       auto ctx = std::static_pointer_cast<JoinNestedLoopAContext>(base_context);
->>>>>>> 7fb18916
 
       this->column_left = referenced_column;
       this->column_right = ctx->column_right;
@@ -189,13 +172,8 @@
   struct JoinNestedLoopARightContext : public JoinNestedLoopAContext {
     JoinNestedLoopARightContext(std::shared_ptr<BaseColumn> referenced_column, const std::shared_ptr<const Table>,
                                 std::shared_ptr<ColumnVisitableContext> base_context, ChunkID chunk_id,
-<<<<<<< HEAD
                                 std::shared_ptr<alloc_vector<ChunkOffset>> chunk_offsets) {
-      auto ctx = std::static_pointer_cast<JoinNestedLoopBContext>(base_context);
-=======
-                                std::shared_ptr<std::vector<ChunkOffset>> chunk_offsets) {
       auto ctx = std::static_pointer_cast<JoinNestedLoopAContext>(base_context);
->>>>>>> 7fb18916
 
       this->column_left = ctx->column_left;
       this->column_right = referenced_column;
