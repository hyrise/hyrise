--- conflicted
+++ resolved
@@ -73,14 +73,7 @@
 
 namespace opossum {
 
-<<<<<<< HEAD
-bool JoinNestedLoop::supports(JoinMode join_mode, PredicateCondition predicate_condition, DataType left_data_type,
-                              DataType right_data_type, bool secondary_predicates) {
-  return true;
-}
-=======
 bool JoinNestedLoop::supports(const JoinConfiguration config) { return true; }
->>>>>>> 9b21e558
 
 JoinNestedLoop::JoinNestedLoop(const std::shared_ptr<const AbstractOperator>& left,
                                const std::shared_ptr<const AbstractOperator>& right, const JoinMode mode,
@@ -101,17 +94,10 @@
 void JoinNestedLoop::_on_set_parameters(const std::unordered_map<ParameterID, AllTypeVariant>& parameters) {}
 
 std::shared_ptr<const Table> JoinNestedLoop::_on_execute() {
-<<<<<<< HEAD
-  Assert(supports(_mode, _primary_predicate.predicate_condition,
-                  input_table_left()->column_data_type(_primary_predicate.column_ids.first),
-                  input_table_right()->column_data_type(_primary_predicate.column_ids.second),
-                  !_secondary_predicates.empty()),
-=======
   Assert(supports({_mode, _primary_predicate.predicate_condition,
                    input_table_left()->column_data_type(_primary_predicate.column_ids.first),
                    input_table_right()->column_data_type(_primary_predicate.column_ids.second),
                    !_secondary_predicates.empty(), input_table_left()->type(), input_table_right()->type()}),
->>>>>>> 9b21e558
          "JoinNestedLoop doesn't support these parameters");
 
   PerformanceWarning("Nested Loop Join used");
@@ -150,17 +136,12 @@
   auto left_matches_by_chunk = std::vector<std::vector<bool>>(left_table->chunk_count());
 
   auto right_matches_by_chunk = std::vector<std::vector<bool>>(right_table->chunk_count());
-<<<<<<< HEAD
-  for (ChunkID chunk_id_right = ChunkID{0}; chunk_id_right < right_table->chunk_count(); ++chunk_id_right) {
-    right_matches_by_chunk[chunk_id_right].resize(right_table->get_chunk(chunk_id_right)->size());
-=======
   const auto chunk_count_right = right_table->chunk_count();
   for (ChunkID chunk_id_right = ChunkID{0}; chunk_id_right < chunk_count_right; ++chunk_id_right) {
     const auto chunk_right = right_table->get_chunk(chunk_id_right);
     Assert(chunk_right, "Did not expect deleted chunk here.");  // see #1686
 
     right_matches_by_chunk[chunk_id_right].resize(chunk_right->size());
->>>>>>> 9b21e558
   }
 
   auto secondary_predicate_evaluator =
@@ -180,16 +161,11 @@
       left_matches.resize(segment_left->size());
     }
 
-<<<<<<< HEAD
-    for (ChunkID chunk_id_right = ChunkID{0}; chunk_id_right < right_table->chunk_count(); ++chunk_id_right) {
-      const auto segment_right = right_table->get_chunk(chunk_id_right)->get_segment(right_column_id);
-=======
     for (ChunkID chunk_id_right = ChunkID{0}; chunk_id_right < chunk_count_right; ++chunk_id_right) {
       const auto chunk_right = right_table->get_chunk(chunk_id_right);
       Assert(chunk_right, "Did not expect deleted chunk here.");  // see #1686
 
       const auto segment_right = chunk_right->get_segment(right_column_id);
->>>>>>> 9b21e558
 
       JoinParams params{*pos_list_left,
                         *pos_list_right,
