#include "join_nested_loop.hpp"

#include <memory>
#include <string>
#include <utility>
#include <vector>

#include "resolve_type.hpp"
#include "storage/create_iterable_from_segment.hpp"
#include "storage/segment_iterables/any_segment_iterable.hpp"
#include "storage/segment_iterate.hpp"
#include "type_comparison.hpp"
#include "utils/assert.hpp"
#include "utils/ignore_unused_variable.hpp"
#include "utils/performance_warning.hpp"

namespace {

using namespace opossum;  // NOLINT

void process_match(RowID left_row_id, RowID right_row_id, const JoinNestedLoop::JoinParams& params) {
  params.pos_list_left.emplace_back(left_row_id);
  params.pos_list_right.emplace_back(right_row_id);

  if (params.track_left_matches) {
    params.left_matches[left_row_id.chunk_offset] = true;
  }

  if (params.track_right_matches) {
    params.right_matches[right_row_id.chunk_offset] = true;
  }
}

// inner join loop that joins two segments via their iterators
// __attribute__((noinline)) to reduce compile time. As the hotloop is within this function, no expected perf loss
template <typename BinaryFunctor, typename LeftIterator, typename RightIterator>
void __attribute__((noinline))
join_two_typed_segments(const BinaryFunctor& func, LeftIterator left_it, LeftIterator left_end,
                        RightIterator right_begin, RightIterator right_end, const ChunkID chunk_id_left,
                        const ChunkID chunk_id_right, const JoinNestedLoop::JoinParams& params) {
  /**
   * The nested loops.
   */

  for (; left_it != left_end; ++left_it) {
    const auto left_value = *left_it;
    if (left_value.is_null()) continue;

    for (auto right_it = right_begin; right_it != right_end; ++right_it) {
      const auto right_value = *right_it;
      if (right_value.is_null()) continue;

      if (func(left_value.value(), right_value.value())) {
        process_match(RowID{chunk_id_left, left_value.chunk_offset()},
                      RowID{chunk_id_right, right_value.chunk_offset()}, params);
      }
    }
  }
}
}  // namespace

namespace opossum {

/*
 * This is a Nested Loop Join implementation completely based on iterables.
 * It supports all current join and predicate conditions, as well as NULL values.
 * Because this is a Nested Loop Join, the performance is going to be far inferior to JoinHash and JoinSortMerge,
 * so only use this for testing or benchmarking purposes.
 */

JoinNestedLoop::JoinNestedLoop(const std::shared_ptr<const AbstractOperator>& left,
                               const std::shared_ptr<const AbstractOperator>& right, const JoinMode mode,
                               const ColumnIDPair& column_ids, const PredicateCondition predicate_condition)
    : AbstractJoinOperator(OperatorType::JoinNestedLoop, left, right, mode, column_ids, predicate_condition) {}

const std::string JoinNestedLoop::name() const { return "JoinNestedLoop"; }

std::shared_ptr<AbstractOperator> JoinNestedLoop::_on_deep_copy(
    const std::shared_ptr<AbstractOperator>& copied_input_left,
    const std::shared_ptr<AbstractOperator>& copied_input_right) const {
  return std::make_shared<JoinNestedLoop>(copied_input_left, copied_input_right, _mode, _column_ids,
                                          _predicate_condition);
}

void JoinNestedLoop::_on_set_parameters(const std::unordered_map<ParameterID, AllTypeVariant>& parameters) {}

std::shared_ptr<const Table> JoinNestedLoop::_on_execute() {
  PerformanceWarning("Nested Loop Join used");

  const auto output_table = _initialize_output_table();

  auto left_table = input_table_left();
  auto right_table = input_table_right();

  auto left_column_id = _column_ids.first;
  auto right_column_id = _column_ids.second;

  auto maybe_flipped_predicate_condition = _predicate_condition;

  if (_mode == JoinMode::Right) {
    // for Right Outer we swap the tables so we have the outer on the "left"
    std::swap(left_table, right_table);
    std::swap(left_column_id, right_column_id);
    maybe_flipped_predicate_condition = flip_predicate_condition(_predicate_condition);
  }

  const auto pos_list_left = std::make_shared<PosList>();
  const auto pos_list_right = std::make_shared<PosList>();
<<<<<<< HEAD

  const auto is_outer_join = (_mode == JoinMode::Left || _mode == JoinMode::Right || _mode == JoinMode::Outer);

=======

  const auto is_outer_join = (_mode == JoinMode::Left || _mode == JoinMode::Right || _mode == JoinMode::Outer);

>>>>>>> 4595b672
  // for Full Outer, remember the matches on the right side
  std::vector<std::vector<bool>> right_matches(right_table->chunk_count());

  // Scan all chunks from left input
  for (ChunkID chunk_id_left = ChunkID{0}; chunk_id_left < left_table->chunk_count(); ++chunk_id_left) {
    auto segment_left = left_table->get_chunk(chunk_id_left)->get_segment(left_column_id);

    // for Outer joins, remember matches on the left side
    std::vector<bool> left_matches;

    if (is_outer_join) {
      left_matches.resize(segment_left->size());
    }

    // Scan all chunks for right input
    for (ChunkID chunk_id_right = ChunkID{0}; chunk_id_right < right_table->chunk_count(); ++chunk_id_right) {
      const auto segment_right = right_table->get_chunk(chunk_id_right)->get_segment(right_column_id);
      right_matches[chunk_id_right].resize(segment_right->size());

      const auto track_right_matches = (_mode == JoinMode::Outer);
      JoinParams params{*pos_list_left, *pos_list_right,     left_matches, right_matches[chunk_id_right],
                        is_outer_join,  track_right_matches, _mode,        maybe_flipped_predicate_condition};
      _join_two_untyped_segments(*segment_left, *segment_right, chunk_id_left, chunk_id_right, params);
    }

    if (is_outer_join) {
      // add unmatched rows on the left for Left and Full Outer joins
      for (ChunkOffset chunk_offset{0}; chunk_offset < left_matches.size(); ++chunk_offset) {
        if (!left_matches[chunk_offset]) {
          pos_list_left->emplace_back(RowID{chunk_id_left, chunk_offset});
          pos_list_right->emplace_back(NULL_ROW_ID);
        }
      }
    }
  }

  // For Full Outer we need to add all unmatched rows for the right side.
  // Unmatched rows on the left side are already added in the main loop above
  if (_mode == JoinMode::Outer) {
    for (ChunkID chunk_id_right = ChunkID{0}; chunk_id_right < right_table->chunk_count(); ++chunk_id_right) {
      const auto chunk_size = right_table->get_chunk(chunk_id_right)->size();

<<<<<<< HEAD
      for (auto chunk_offset = ChunkOffset{0}; chunk_offset < chunk_size; ++chunk_offset) {
        const auto row_id = RowID{chunk_id_right, chunk_offset};
=======
      segment_iterate(*segment_right, [&](const auto& position) {
        const auto row_id = RowID{chunk_id_right, position.chunk_offset()};
>>>>>>> 4595b672
        if (!right_matches[chunk_id_right][row_id.chunk_offset]) {
          pos_list_left->emplace_back(NULL_ROW_ID);
          pos_list_right->emplace_back(row_id);
        }
      }
    }
  }

  // write output chunks
  Segments segments;

  if (_mode == JoinMode::Right) {
    _write_output_chunks(segments, right_table, pos_list_right);
    _write_output_chunks(segments, left_table, pos_list_left);
  } else {
    _write_output_chunks(segments, left_table, pos_list_left);
    _write_output_chunks(segments, right_table, pos_list_right);
  }

  output_table->append_chunk(segments);

  return output_table;
}

<<<<<<< HEAD
void JoinNestedLoop::_join_two_untyped_segments(const BaseSegment& base_segment_left,
                                                const BaseSegment& base_segment_right, const ChunkID chunk_id_left,
                                                const ChunkID chunk_id_right, JoinNestedLoop::JoinParams& params) {
  /**
   * This function dispatches `join_two_typed_segments`.
   *
   * To reduce compile time, we erase the types of Segments and the PredicateCondition/comparator if
   * `base_segment_left.data_type() !=  base_segment_left.data_type()` or `LeftSegmentType != RightSegmentType`. This is
   * the "SLOW PATH".
   * If data types and segment types are the same, we take the "FAST PATH", were only the SegmentType of left segment is
   * erased and inlining optimization can be performed by the compiler for the inner loop.
   *
   * Having this SLOW PATH and erasing the SegmentType even for the FAST PATH are essential for keeping the compile time
   * of the JoinNestedLoop reasonably low.
   */

  /**
   * FAST PATH
   */
  if (base_segment_left.data_type() == base_segment_right.data_type()) {
    auto fast_path_taken = false;

    resolve_data_and_segment_type(base_segment_left, [&](const auto data_type_t, const auto& segment_left) {
      using ColumnDataType = typename decltype(data_type_t)::type;
      using LeftSegmentType = std::decay_t<decltype(segment_left)>;

      if (const auto* segment_right = dynamic_cast<const LeftSegmentType*>(&base_segment_right)) {
        const auto iterable_left = create_any_segment_iterable<ColumnDataType>(segment_left);
        const auto iterable_right = create_iterable_from_segment<ColumnDataType>(*segment_right);

        iterable_left.with_iterators([&](auto left_begin, const auto& left_end) {
          iterable_right.with_iterators([&](auto right_begin, const auto& right_end) {
            with_comparator(params.predicate_condition, [&](auto comparator) {
              join_two_typed_segments(comparator, left_begin, left_end, right_begin, right_end, chunk_id_left,
                                      chunk_id_right, params);
            });
          });
        });

        fast_path_taken = true;
      }
    });

    if (fast_path_taken) {
      return;
    }
  }

  /**
   * SLOW PATH
   */
  // clang-format off
  segment_with_iterators<ResolveDataTypeTag, EraseTypes::Always>(base_segment_left, [&](auto left_it, const auto left_end) {  // NOLINT
    segment_with_iterators<ResolveDataTypeTag>(base_segment_right, [&](auto right_it, const auto right_end) {  // NOLINT
      using LeftType = typename std::decay_t<decltype(left_it)>::ValueType;
      using RightType = typename std::decay_t<decltype(right_it)>::ValueType;
=======
void JoinNestedLoop::_join_two_untyped_segments(const BaseSegment& segment_left, const BaseSegment& segment_right,
                                                const ChunkID chunk_id_left, const ChunkID chunk_id_right,
                                                JoinNestedLoop::JoinParams& params) {
  /**
   * The nested loops.
   *
   * The value in the outer loop is retrieved via virtual function calls ("EraseTypes::Always") and only the inner loop
   * gets inlined. This is to keep the compile time of the JoinNestedLoop *somewhat* at bay, if we inline both the inner
   * and the outer loop, the JoinNestedLoop becomes the most expensive-to-compile file in all of Hyrise by a margin
   */
  segment_with_iterators<ResolveDataTypeTag, EraseTypes::Always>(segment_left, [&](auto left_it, const auto left_end) {
    segment_with_iterators(segment_right, [&](auto right_it, const auto right_end) {
      using LeftType = typename decltype(left_it)::ValueType;
      using RightType = typename decltype(right_it)::ValueType;
>>>>>>> 4595b672

      // make sure that we do not compile invalid versions of these lambdas
      constexpr auto LEFT_IS_STRING_COLUMN = (std::is_same<LeftType, pmr_string>{});
      constexpr auto RIGHT_IS_STRING_COLUMN = (std::is_same<RightType, pmr_string>{});

      constexpr auto NEITHER_IS_STRING_COLUMN = !LEFT_IS_STRING_COLUMN && !RIGHT_IS_STRING_COLUMN;
      constexpr auto BOTH_ARE_STRING_COLUMN = LEFT_IS_STRING_COLUMN && RIGHT_IS_STRING_COLUMN;

      if constexpr (NEITHER_IS_STRING_COLUMN || BOTH_ARE_STRING_COLUMN) {
        // Dirty hack to avoid https://gcc.gnu.org/bugzilla/show_bug.cgi?id=86740
        const auto left_it_copy = left_it;
        const auto left_end_copy = left_end;
        const auto right_it_copy = right_it;
        const auto right_end_copy = right_end;
        const auto params_copy = params;
        const auto chunk_id_left_copy = chunk_id_left;
        const auto chunk_id_right_copy = chunk_id_right;

<<<<<<< HEAD
        // Erase the `predicate_condition` into a std::function<>
        auto erased_comparator = std::function<bool(const LeftType&, const RightType&)>{};
        with_comparator(params_copy.predicate_condition, [&](auto comparator) { erased_comparator = comparator; });

        join_two_typed_segments(erased_comparator, left_it_copy, left_end_copy, right_it_copy, right_end_copy,
                                chunk_id_left_copy, chunk_id_right_copy, params_copy);
=======
        with_comparator(params_copy.predicate_condition, [&](auto comparator) {
          join_two_typed_segments(comparator, left_it_copy, left_end_copy, right_it_copy, right_end_copy,
                                  chunk_id_left_copy, chunk_id_right_copy, params_copy);
        });
>>>>>>> 4595b672
      } else {
        // gcc complains without these
        ignore_unused_variable(right_end);
        ignore_unused_variable(left_end);

        Fail("Cannot join String with non-String column");
      }
    });
  });
<<<<<<< HEAD
  // clang-format on
=======
>>>>>>> 4595b672
}

void JoinNestedLoop::_write_output_chunks(Segments& segments, const std::shared_ptr<const Table>& input_table,
                                          const std::shared_ptr<PosList>& pos_list) {
  // Add segments from table to output chunk
  for (ColumnID column_id{0}; column_id < input_table->column_count(); ++column_id) {
    std::shared_ptr<BaseSegment> segment;

    if (input_table->type() == TableType::References) {
      if (input_table->chunk_count() > 0) {
        auto new_pos_list = std::make_shared<PosList>();

        // de-reference to the correct RowID so the output can be used in a Multi Join
        for (const auto& row : *pos_list) {
          if (row.is_null()) {
            new_pos_list->push_back(NULL_ROW_ID);
          } else {
            auto reference_segment = std::static_pointer_cast<const ReferenceSegment>(
                input_table->get_chunk(row.chunk_id)->get_segment(column_id));
            new_pos_list->push_back((*reference_segment->pos_list())[row.chunk_offset]);
          }
        }

        auto reference_segment = std::static_pointer_cast<const ReferenceSegment>(
            input_table->get_chunk(ChunkID{0})->get_segment(column_id));

        segment = std::make_shared<ReferenceSegment>(reference_segment->referenced_table(),
                                                     reference_segment->referenced_column_id(), new_pos_list);
      } else {
        // If there are no Chunks in the input_table, we can't deduce the Table that input_table is referencing to.
        // pos_list will contain only NULL_ROW_IDs anyway, so it doesn't matter which Table the ReferenceSegment that
        // we output is referencing. HACK, but works fine: we create a dummy table and let the ReferenceSegment ref
        // it.
        const auto dummy_table = Table::create_dummy_table(input_table->column_definitions());
        segment = std::make_shared<ReferenceSegment>(dummy_table, column_id, pos_list);
      }
    } else {
      segment = std::make_shared<ReferenceSegment>(input_table, column_id, pos_list);
    }

    segments.push_back(segment);
  }
}

}  // namespace opossum<|MERGE_RESOLUTION|>--- conflicted
+++ resolved
@@ -106,15 +106,9 @@
 
   const auto pos_list_left = std::make_shared<PosList>();
   const auto pos_list_right = std::make_shared<PosList>();
-<<<<<<< HEAD
 
   const auto is_outer_join = (_mode == JoinMode::Left || _mode == JoinMode::Right || _mode == JoinMode::Outer);
 
-=======
-
-  const auto is_outer_join = (_mode == JoinMode::Left || _mode == JoinMode::Right || _mode == JoinMode::Outer);
-
->>>>>>> 4595b672
   // for Full Outer, remember the matches on the right side
   std::vector<std::vector<bool>> right_matches(right_table->chunk_count());
 
@@ -157,16 +151,10 @@
     for (ChunkID chunk_id_right = ChunkID{0}; chunk_id_right < right_table->chunk_count(); ++chunk_id_right) {
       const auto chunk_size = right_table->get_chunk(chunk_id_right)->size();
 
-<<<<<<< HEAD
       for (auto chunk_offset = ChunkOffset{0}; chunk_offset < chunk_size; ++chunk_offset) {
-        const auto row_id = RowID{chunk_id_right, chunk_offset};
-=======
-      segment_iterate(*segment_right, [&](const auto& position) {
-        const auto row_id = RowID{chunk_id_right, position.chunk_offset()};
->>>>>>> 4595b672
-        if (!right_matches[chunk_id_right][row_id.chunk_offset]) {
+        if (!right_matches[chunk_id_right][chunk_offset]) {
           pos_list_left->emplace_back(NULL_ROW_ID);
-          pos_list_right->emplace_back(row_id);
+          pos_list_right->emplace_back(chunk_id_right, chunk_offset);
         }
       }
     }
@@ -188,7 +176,6 @@
   return output_table;
 }
 
-<<<<<<< HEAD
 void JoinNestedLoop::_join_two_untyped_segments(const BaseSegment& base_segment_left,
                                                 const BaseSegment& base_segment_right, const ChunkID chunk_id_left,
                                                 const ChunkID chunk_id_right, JoinNestedLoop::JoinParams& params) {
@@ -245,22 +232,6 @@
     segment_with_iterators<ResolveDataTypeTag>(base_segment_right, [&](auto right_it, const auto right_end) {  // NOLINT
       using LeftType = typename std::decay_t<decltype(left_it)>::ValueType;
       using RightType = typename std::decay_t<decltype(right_it)>::ValueType;
-=======
-void JoinNestedLoop::_join_two_untyped_segments(const BaseSegment& segment_left, const BaseSegment& segment_right,
-                                                const ChunkID chunk_id_left, const ChunkID chunk_id_right,
-                                                JoinNestedLoop::JoinParams& params) {
-  /**
-   * The nested loops.
-   *
-   * The value in the outer loop is retrieved via virtual function calls ("EraseTypes::Always") and only the inner loop
-   * gets inlined. This is to keep the compile time of the JoinNestedLoop *somewhat* at bay, if we inline both the inner
-   * and the outer loop, the JoinNestedLoop becomes the most expensive-to-compile file in all of Hyrise by a margin
-   */
-  segment_with_iterators<ResolveDataTypeTag, EraseTypes::Always>(segment_left, [&](auto left_it, const auto left_end) {
-    segment_with_iterators(segment_right, [&](auto right_it, const auto right_end) {
-      using LeftType = typename decltype(left_it)::ValueType;
-      using RightType = typename decltype(right_it)::ValueType;
->>>>>>> 4595b672
 
       // make sure that we do not compile invalid versions of these lambdas
       constexpr auto LEFT_IS_STRING_COLUMN = (std::is_same<LeftType, pmr_string>{});
@@ -279,19 +250,12 @@
         const auto chunk_id_left_copy = chunk_id_left;
         const auto chunk_id_right_copy = chunk_id_right;
 
-<<<<<<< HEAD
         // Erase the `predicate_condition` into a std::function<>
         auto erased_comparator = std::function<bool(const LeftType&, const RightType&)>{};
         with_comparator(params_copy.predicate_condition, [&](auto comparator) { erased_comparator = comparator; });
 
         join_two_typed_segments(erased_comparator, left_it_copy, left_end_copy, right_it_copy, right_end_copy,
                                 chunk_id_left_copy, chunk_id_right_copy, params_copy);
-=======
-        with_comparator(params_copy.predicate_condition, [&](auto comparator) {
-          join_two_typed_segments(comparator, left_it_copy, left_end_copy, right_it_copy, right_end_copy,
-                                  chunk_id_left_copy, chunk_id_right_copy, params_copy);
-        });
->>>>>>> 4595b672
       } else {
         // gcc complains without these
         ignore_unused_variable(right_end);
@@ -301,10 +265,7 @@
       }
     });
   });
-<<<<<<< HEAD
   // clang-format on
-=======
->>>>>>> 4595b672
 }
 
 void JoinNestedLoop::_write_output_chunks(Segments& segments, const std::shared_ptr<const Table>& input_table,
