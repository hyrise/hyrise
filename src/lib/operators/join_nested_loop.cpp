#include "join_nested_loop.hpp"

#include <map>
#include <memory>
#include <numeric>
#include <set>
#include <string>
#include <utility>
#include <vector>

#include "resolve_type.hpp"
#include "storage/iterables/create_iterable_from_column.hpp"
#include "type_comparison.hpp"
#include "utils/assert.hpp"
#include "utils/performance_warning.hpp"

namespace opossum {

/*
 * This is a Nested Loop Join implementation completely based on iterables.
 * It supports all current join and scan types, as well as NULL values.
 * Because this is a Nested Loop Join, the performance is going to be far inferior to JoinHash and JoinSortMerge,
 * so only use this for testing or benchmarking purposes.
 */

JoinNestedLoop::JoinNestedLoop(const std::shared_ptr<const AbstractOperator> left,
                               const std::shared_ptr<const AbstractOperator> right, const JoinMode mode,
<<<<<<< HEAD
                               const JoinColumnIDs& column_ids, const ScanType scan_type)
    : AbstractJoinOperator(left, right, mode, column_ids, scan_type) {}
=======
                               const ColumnIDPair& column_ids, const PredicateCondition predicate_condition)
    : AbstractJoinOperator(left, right, mode, column_ids, predicate_condition) {}
>>>>>>> 9da0d9f3

const std::string JoinNestedLoop::name() const { return "JoinNestedLoop"; }

std::shared_ptr<AbstractOperator> JoinNestedLoop::recreate(const std::vector<AllParameterVariant>& args) const {
  return std::make_shared<JoinNestedLoop>(_input_left->recreate(args), _input_right->recreate(args), _mode, _column_ids,
                                          _predicate_condition);
}

std::shared_ptr<const Table> JoinNestedLoop::_on_execute() {
  PerformanceWarning("Nested Loop Join used");

  _create_table_structure();

  _perform_join();

  return _output_table;
}

void JoinNestedLoop::_create_table_structure() {
  _output_table = std::make_shared<Table>();

  _left_in_table = _input_left->get_output();
  _right_in_table = _input_right->get_output();

  _left_column_id = _column_ids.first;
  _right_column_id = _column_ids.second;

  const bool left_may_produce_null = (_mode == JoinMode::Right || _mode == JoinMode::Outer);
  const bool right_may_produce_null = (_mode == JoinMode::Left || _mode == JoinMode::Outer);

  // Preparing output table by adding columns from left table
  for (ColumnID column_id{0}; column_id < _left_in_table->column_count(); ++column_id) {
    auto nullable = (left_may_produce_null || _left_in_table->column_is_nullable(column_id));
    _output_table->add_column_definition(_left_in_table->column_name(column_id), _left_in_table->column_type(column_id),
                                         nullable);
  }

  // Preparing output table by adding columns from right table
  for (ColumnID column_id{0}; column_id < _right_in_table->column_count(); ++column_id) {
    auto nullable = (right_may_produce_null || _right_in_table->column_is_nullable(column_id));
    _output_table->add_column_definition(_right_in_table->column_name(column_id),
                                         _right_in_table->column_type(column_id), nullable);
  }
}

// inner join loop that joins two columns via their iterators
template <typename BinaryFunctor, typename LeftIterator, typename RightIterator>
void JoinNestedLoop::_join_two_columns(const BinaryFunctor& func, LeftIterator left_it, LeftIterator left_end,
                                       RightIterator right_begin, RightIterator right_end, const ChunkID chunk_id_left,
                                       const ChunkID chunk_id_right, std::vector<bool>& left_matches) {
  for (; left_it != left_end; ++left_it) {
    const auto left_value = *left_it;
    if (left_value.is_null()) continue;

    for (auto right_it = right_begin; right_it != right_end; ++right_it) {
      const auto right_value = *right_it;
      if (right_value.is_null()) continue;

      if (func(left_value.value(), right_value.value())) {
        _pos_list_left->emplace_back(RowID{chunk_id_left, left_value.chunk_offset()});
        _pos_list_right->emplace_back(RowID{chunk_id_right, right_value.chunk_offset()});

        if (_is_outer_join) {
          left_matches[left_value.chunk_offset()] = true;
        }

        if (_mode == JoinMode::Outer) {
          _right_matches.insert(RowID{chunk_id_right, right_value.chunk_offset()});
        }
      }
    }
  }
}

void JoinNestedLoop::_perform_join() {
  auto left_table = _left_in_table;
  auto right_table = _right_in_table;

  auto left_column_id = _left_column_id;
  auto right_column_id = _right_column_id;

  if (_mode == JoinMode::Right) {
    // for Right Outer we swap the tables so we have the outer on the "left"
    left_table = _right_in_table;
    right_table = _left_in_table;

    left_column_id = _right_column_id;
    right_column_id = _left_column_id;
  }

  auto left_data_type = left_table->column_type(left_column_id);
  auto right_data_type = right_table->column_type(right_column_id);

  _pos_list_left = std::make_shared<PosList>();
  _pos_list_right = std::make_shared<PosList>();

  _is_outer_join = (_mode == JoinMode::Left || _mode == JoinMode::Right || _mode == JoinMode::Outer);

  // Scan all chunks from left input
  for (ChunkID chunk_id_left = ChunkID{0}; chunk_id_left < left_table->chunk_count(); ++chunk_id_left) {
    auto column_left = left_table->get_chunk(chunk_id_left)->get_column(left_column_id);

    // for Outer joins, remember matches on the left side
    std::vector<bool> left_matches;

    if (_is_outer_join) {
      left_matches.resize(column_left->size());
    }

    // Scan all chunks for right input
    for (ChunkID chunk_id_right = ChunkID{0}; chunk_id_right < right_table->chunk_count(); ++chunk_id_right) {
      auto column_right = right_table->get_chunk(chunk_id_right)->get_column(right_column_id);

      resolve_data_and_column_type(left_data_type, *column_left, [&](auto left_type, auto& typed_left_column) {
        resolve_data_and_column_type(right_data_type, *column_right, [&](auto right_type, auto& typed_right_column) {
          using LeftType = typename decltype(left_type)::type;
          using RightType = typename decltype(right_type)::type;

          // make sure that we do not compile invalid versions of these lambdas
          constexpr auto left_is_string_column = (std::is_same<LeftType, std::string>{});
          constexpr auto right_is_string_column = (std::is_same<RightType, std::string>{});

          constexpr auto neither_is_string_column = !left_is_string_column && !right_is_string_column;
          constexpr auto both_are_string_columns = left_is_string_column && right_is_string_column;

          // clang-format off
          if constexpr (neither_is_string_column || both_are_string_columns) {
            auto iterable_left = create_iterable_from_column<LeftType>(typed_left_column);
            auto iterable_right = create_iterable_from_column<RightType>(typed_right_column);

            iterable_left.with_iterators([&](auto left_it, auto left_end) {
              iterable_right.with_iterators([&](auto right_it, auto right_end) {
                with_comparator(_predicate_condition, [&](auto comparator) {
                  this->_join_two_columns(comparator, left_it, left_end, right_it, right_end, chunk_id_left,
                                          chunk_id_right, left_matches);
                });
              });
            });
          }
          // clang-format on
        });
      });
    }

    if (_is_outer_join) {
      // add unmatched rows on the left for Left and Full Outer joins
      for (ChunkOffset chunk_offset{0}; chunk_offset < left_matches.size(); ++chunk_offset) {
        if (!left_matches[chunk_offset]) {
          _pos_list_left->emplace_back(RowID{chunk_id_left, chunk_offset});
          _pos_list_right->emplace_back(RowID{ChunkID{0}, INVALID_CHUNK_OFFSET});
        }
      }
    }
  }

  // For Full Outer we need to add all unmatched rows for the right side.
  // Unmatched rows on the left side are already added in the main loop above
  if (_mode == JoinMode::Outer) {
    for (ChunkID chunk_id_right = ChunkID{0}; chunk_id_right < right_table->chunk_count(); ++chunk_id_right) {
      auto column_right = right_table->get_chunk(chunk_id_right)->get_column(right_column_id);

      resolve_data_and_column_type(right_data_type, *column_right, [&](auto right_type, auto& typed_right_column) {
        using RightType = typename decltype(right_type)::type;

        auto iterable_right = create_iterable_from_column<RightType>(typed_right_column);

        iterable_right.for_each([&](const auto& right_value) {
          const auto row_id = RowID{chunk_id_right, right_value.chunk_offset()};
          if (!_right_matches.count(row_id)) {
            _pos_list_left->emplace_back(RowID{ChunkID{0}, INVALID_CHUNK_OFFSET});
            _pos_list_right->emplace_back(row_id);
          }
        });
      });
    }
  }

  // write output chunks
  auto output_chunk = std::make_shared<Chunk>();

  if (_mode == JoinMode::Right) {
    _write_output_chunks(output_chunk, right_table, _pos_list_right);
    _write_output_chunks(output_chunk, left_table, _pos_list_left);
  } else {
    _write_output_chunks(output_chunk, left_table, _pos_list_left);
    _write_output_chunks(output_chunk, right_table, _pos_list_right);
  }

  _output_table->emplace_chunk(std::move(output_chunk));
}

void JoinNestedLoop::_write_output_chunks(const std::shared_ptr<Chunk>& output_chunk,
                                          const std::shared_ptr<const Table> input_table,
                                          std::shared_ptr<PosList> pos_list) {
  // Add columns from table to output chunk
  for (ColumnID column_id{0}; column_id < input_table->column_count(); ++column_id) {
    std::shared_ptr<BaseColumn> column;

    if (auto reference_column = std::dynamic_pointer_cast<const ReferenceColumn>(
            input_table->get_chunk(ChunkID{0})->get_column(column_id))) {
      auto new_pos_list = std::make_shared<PosList>();

      ChunkID current_chunk_id{0};

      // de-reference to the correct RowID so the output can be used in a Multi Join
      for (const auto row : *pos_list) {
        if (row.chunk_id != current_chunk_id) {
          current_chunk_id = row.chunk_id;

          reference_column = std::dynamic_pointer_cast<const ReferenceColumn>(
              input_table->get_chunk(current_chunk_id)->get_column(column_id));
        }
        if (row.chunk_offset == INVALID_CHUNK_OFFSET) {
          new_pos_list->push_back(RowID{ChunkID{0}, INVALID_CHUNK_OFFSET});
        } else {
          new_pos_list->push_back(reference_column->pos_list()->at(row.chunk_offset));
        }
      }

      column = std::make_shared<ReferenceColumn>(reference_column->referenced_table(),
                                                 reference_column->referenced_column_id(), new_pos_list);
    } else {
      column = std::make_shared<ReferenceColumn>(input_table, column_id, pos_list);
    }

    output_chunk->add_column(column);
  }
}

}  // namespace opossum<|MERGE_RESOLUTION|>--- conflicted
+++ resolved
@@ -25,13 +25,8 @@
 
 JoinNestedLoop::JoinNestedLoop(const std::shared_ptr<const AbstractOperator> left,
                                const std::shared_ptr<const AbstractOperator> right, const JoinMode mode,
-<<<<<<< HEAD
-                               const JoinColumnIDs& column_ids, const ScanType scan_type)
-    : AbstractJoinOperator(left, right, mode, column_ids, scan_type) {}
-=======
                                const ColumnIDPair& column_ids, const PredicateCondition predicate_condition)
     : AbstractJoinOperator(left, right, mode, column_ids, predicate_condition) {}
->>>>>>> 9da0d9f3
 
 const std::string JoinNestedLoop::name() const { return "JoinNestedLoop"; }
 
