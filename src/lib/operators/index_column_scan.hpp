#pragma once

#include <algorithm>
#include <functional>
#include <map>
#include <memory>
#include <mutex>
#include <string>
#include <utility>
#include <vector>

#include "abstract_read_only_operator.hpp"
#include "scheduler/abstract_task.hpp"
#include "scheduler/current_scheduler.hpp"
#include "scheduler/job_task.hpp"
#include "storage/dictionary_column.hpp"
#include "storage/index/base_index.hpp"
#include "storage/reference_column.hpp"
#include "storage/value_column.hpp"
#include "type_cast.hpp"
#include "types.hpp"
#include "utils/assert.hpp"

namespace opossum {

// operator to filter a table by a single attribute
// output is a table with only reference columns
// to filter by multiple criteria, you can chain the operator

// As with most operators, we do not guarantee a stable operation with regards to positions - i.e., your sorting order
// might be disturbed

// This scan differs from the normal table_scan in the single fact that it uses an index on the column to scan
// if there exists one
// Therefore, 95% of this code is duplicate to the table_scan.hpp
// Ideas on how to overcome this duplication are welcome

class IndexColumnScan : public AbstractReadOnlyOperator {
 public:
  IndexColumnScan(const std::shared_ptr<AbstractOperator> in, const std::string &filter_column_name,
                  const std::string &op, const AllTypeVariant value, const optional<AllTypeVariant> value2 = nullopt);

  const std::string name() const override;
  uint8_t num_in_tables() const override;
  uint8_t num_out_tables() const override;

 protected:
  std::shared_ptr<const Table> on_execute() override;

  template <typename T>
  class IndexColumnScanImpl;

  const std::string _column_name;
  const std::string _op;
  const AllTypeVariant _value;
  const optional<AllTypeVariant> _value2;

  std::unique_ptr<AbstractReadOnlyOperatorImpl> _impl;

  enum ScanType { OpEquals, OpNotEquals, OpLessThan, OpLessThanEquals, OpGreaterThan, OpGreaterThanEquals, OpBetween };
};

<<<<<<< HEAD
// we need to use the impl pattern because the scan operator of the sort depends on the type of the column
template <typename T>
class IndexColumnScan::IndexColumnScanImpl : public AbstractReadOnlyOperatorImpl, public ColumnVisitable {
 public:
  // supported values for op are {"=", "!=", "<", "<=", ">", ">=", "BETWEEN"}
  // creates a new table with reference columns
  IndexColumnScanImpl(const std::shared_ptr<const AbstractOperator> in, const std::string &filter_column_name,
                      const std::string &op, const AllTypeVariant value, const optional<AllTypeVariant> value2)
      : _in_operator(in),
        _filter_column_name(filter_column_name),
        _op(op),
        _casted_value(type_cast<T>(value)),
        _casted_value2(value2 ? optional<T>(type_cast<T>(*value2)) : optional<T>(nullopt)) {}

  struct ScanContext : ColumnVisitableContext {
    ScanContext(std::shared_ptr<const Table> t, ChunkID c, std::vector<RowID> &mo,
                std::shared_ptr<std::vector<ChunkOffset>> co = nullptr)
        : table_in(t), chunk_id(c), matches_out(mo), chunk_offsets_in(std::move(co)) {}

    // constructor for use in ReferenceColumn::visit_dereferenced
    ScanContext(std::shared_ptr<BaseColumn>, const std::shared_ptr<const Table> referenced_table,
                std::shared_ptr<ColumnVisitableContext> base_context, ChunkID chunk_id,
                std::shared_ptr<std::vector<ChunkOffset>> chunk_offsets)
        : table_in(referenced_table),
          chunk_id(chunk_id),
          matches_out(std::static_pointer_cast<ScanContext>(base_context)->matches_out),
          chunk_offsets_in(chunk_offsets) {}

    std::shared_ptr<const Table> table_in;
    const ChunkID chunk_id;
    std::vector<RowID> &matches_out;
    std::shared_ptr<std::vector<ChunkOffset>> chunk_offsets_in;
  };

  std::shared_ptr<const Table> on_execute() override {
    auto output = std::make_shared<Table>();

    auto in_table = _in_operator->get_output();
    auto filter_column_id = in_table->column_id_by_name(_filter_column_name);

    for (size_t column_id = 0; column_id < in_table->col_count(); ++column_id) {
      output->add_column_definition(in_table->column_name(column_id), in_table->column_type(column_id));
    }

    // Definining all possible operators here might appear odd. Chances are, however, that we will not
    // have a similar comparison anywhere else. Index scans, for example, would not use an adaptable binary
    // predicate, but will have to use different methods (lower_range, upper_range, ...) based on the
    // chosen operator. For now, we can save us some dark template magic by using the switch below.
    // DO NOT copy this code, however, without discussing if there is a better way to avoid code duplication.

    // we need these copies so that they can be captured by the lambdas below
    T casted_value = _casted_value;

    if (_op == "=") {
      _type = OpEquals;
      _value_comparator = [casted_value](T val) { return val == casted_value; };
      _value_id_comparator = [](ValueID found_vid, ValueID search_vid, ValueID) { return found_vid == search_vid; };
    } else if (_op == "!=") {
      _type = OpNotEquals;
      _value_comparator = [casted_value](T val) { return val != casted_value; };
      _value_id_comparator = [](ValueID found_vid, ValueID search_vid, ValueID) { return found_vid != search_vid; };
    } else if (_op == "<") {
      _type = OpLessThan;
      _value_comparator = [casted_value](T val) { return val < casted_value; };
      _value_id_comparator = [](ValueID found_vid, ValueID search_vid, ValueID) { return found_vid < search_vid; };
    } else if (_op == "<=") {
      _type = OpLessThanEquals;
      _value_comparator = [casted_value](T val) { return val <= casted_value; };
      _value_id_comparator = [](ValueID found_vid, ValueID search_vid, ValueID) { return found_vid < search_vid; };
      //                                                                                           ^
      //                                                               sic! see handle_dictionary_column for details
    } else if (_op == ">") {
      _type = OpGreaterThan;
      _value_comparator = [casted_value](T val) { return val > casted_value; };
      _value_id_comparator = [](ValueID found_vid, ValueID search_vid, ValueID) { return found_vid >= search_vid; };
    } else if (_op == ">=") {
      _type = OpGreaterThanEquals;
      _value_comparator = [casted_value](T val) { return val >= casted_value; };
      _value_id_comparator = [](ValueID found_vid, ValueID search_vid, ValueID) { return found_vid >= search_vid; };
    } else if (_op == "BETWEEN") {
      DebugAssert(static_cast<bool>(_casted_value2), "No second value for BETWEEN comparison given");

      _type = OpBetween;
      T casted_value2 = _casted_value2.value_or(T());
      _value_comparator = [casted_value, casted_value2](T val) { return casted_value <= val && val <= casted_value2; };
      _value_id_comparator = [](ValueID found_vid, ValueID search_vid, ValueID search_vid2) {
        return search_vid <= found_vid && found_vid < search_vid2;
      };
    } else {
      Fail(std::string("unknown operator ") + _op);
    }

    // We can easily distribute the table scanning work on individual chunks to multiple sub tasks,
    // we just need to synchronize access to the output table
    std::mutex output_mutex;
    std::vector<std::shared_ptr<AbstractTask>> jobs;
    jobs.reserve(in_table->chunk_count());

    for (ChunkID chunk_id = 0; chunk_id < in_table->chunk_count(); ++chunk_id) {
      jobs.emplace_back(std::make_shared<JobTask>([&in_table, chunk_id, &output_mutex, &output, &filter_column_id,
                                                   this]() {
        const Chunk &chunk_in = in_table->get_chunk(chunk_id);
        Chunk chunk_out;
        auto base_column = chunk_in.get_column(filter_column_id);
        std::vector<RowID> matches_in_this_chunk;

        base_column->visit(*this, std::make_shared<ScanContext>(in_table, chunk_id, matches_in_this_chunk));

        // We now receive the visits in the handler methods below...

        // Even if we don't have any matches in this chunk, we need to correctly set the output columns.
        // If we would just return here, we would end up with a Chunk without Columns,
        // which makes the output unusable for further operations (-> OperatorsIndexColumnScanTest::ScanWithEmptyInput)

        // Ok, now we have a list of the matching positions relative to this chunk (ChunkOffsets). Next, we have to
        // transform them into absolute row ids. To save time and space, we want to share PosLists between columns
        // as much as possible. All ValueColumns and DictionaryColumns can share the same PosLists because they use
        // no
        // further  redirection. For ReferenceColumns, PosLists can be shared between two columns iff (a) they point
        // to the same table and (b) the incoming ReferenceColumns point to the same positions in the same order.
        // To make this check easier, we share PosLists between two ReferenceColumns iff they shared PosLists in
        // the incoming table as well. _filtered_pos_lists will hold a mapping from incoming PosList to outgoing
        // PosList. Because Value/DictionaryColumns do not have an incoming PosList, they are represented with
        // nullptr.
        std::map<std::shared_ptr<const PosList>, std::shared_ptr<PosList>> filtered_pos_lists;
        for (size_t column_id = 0; column_id < in_table->col_count(); ++column_id) {
          auto ref_col_in = std::dynamic_pointer_cast<ReferenceColumn>(chunk_in.get_column(column_id));
          std::shared_ptr<const PosList> pos_list_in;
          std::shared_ptr<const Table> referenced_table_out;
          size_t referenced_column_id;
          if (ref_col_in) {
            pos_list_in = ref_col_in->pos_list();
            referenced_table_out = ref_col_in->referenced_table();
            referenced_column_id = ref_col_in->referenced_column_id();
          } else {
            referenced_table_out = in_table;
            referenced_column_id = column_id;
          }

          // automatically creates the entry if it does not exist
          std::shared_ptr<PosList> &pos_list_out = filtered_pos_lists[pos_list_in];

          if (!pos_list_out) {
            pos_list_out = std::make_shared<PosList>();
            pos_list_out->reserve(matches_in_this_chunk.size());
            std::copy(matches_in_this_chunk.begin(), matches_in_this_chunk.end(), std::back_inserter(*pos_list_out));
          }

          auto ref_col_out =
              std::make_shared<ReferenceColumn>(referenced_table_out, referenced_column_id, pos_list_out);
          chunk_out.add_column(ref_col_out);
        }

        {
          std::lock_guard<std::mutex> lock(output_mutex);
          output->add_chunk(std::move(chunk_out));
        }
      }));
      jobs.back()->schedule();
    }

    CurrentScheduler::wait_for_tasks(jobs);

    return output;
  }

  void handle_value_column(BaseColumn &base_column, std::shared_ptr<ColumnVisitableContext> base_context) override {
    auto context = std::static_pointer_cast<ScanContext>(base_context);
    const auto &column = static_cast<ValueColumn<T> &>(base_column);
    const auto &values = column.values();
    auto &matches_out = context->matches_out;

    if (context->chunk_offsets_in) {
      // This ValueColumn is referenced by a ReferenceColumn (i.e., is probably filtered). We only return the matching
      // rows within the filtered column, together with their original position
      for (const ChunkOffset &offset_in_value_column : *(context->chunk_offsets_in)) {
        if (_value_comparator(values[offset_in_value_column])) {
          matches_out.emplace_back(RowID{context->chunk_id, offset_in_value_column});
        }
      }
    } else {
      // This ValueColumn has to be scanned in full. We directly insert the results into the list of matching rows.
      ChunkOffset chunk_offset = 0;
      for (const auto &value : values) {
        if (_value_comparator(value)) matches_out.emplace_back(RowID{context->chunk_id, chunk_offset});
        chunk_offset++;
      }
    }
  }

  void handle_reference_column(ReferenceColumn &column, std::shared_ptr<ColumnVisitableContext> base_context) override {
    column.visit_dereferenced<ScanContext>(*this, base_context);
  }

  void handle_dictionary_column(BaseColumn &base_column,
                                std::shared_ptr<ColumnVisitableContext> base_context) override {
    /*
     ValueID x;
     T A;
     optional<T> B;

     A ValueID x from the attribute vector is included in the result iff

     Operator          | Condition
     x == A            | dict.value_by_value_id(dict.lower_bound(A)) == A && x == dict.lower_bound(A)
     x != A            | dict.value_by_value_id(dict.lower_bound(A)) != A || x != dict.lower_bound(A)
     x <  A            | x < dict.lower_bound(A)
     x <= A            | x < dict.upper_bound(A)
     x >  A            | x >= dict.upper_bound(A)
     x >= A            | x >= dict.lower_bound(A)
     x between A and B | x >= dict.lower_bound(A) && x < dict.upper_bound(B)
     */

    auto context = std::static_pointer_cast<ScanContext>(base_context);
    const auto &column = static_cast<DictionaryColumn<T> &>(base_column);
    auto &matches_out = context->matches_out;

    // get the indices for this column
    auto in_table = _in_operator->get_output();
    const Chunk &chunk_in = in_table->get_chunk(context->chunk_id);
    auto col = chunk_in.get_column(in_table->column_id_by_name(_filter_column_name));
    auto indices = chunk_in.get_indices_for(std::vector<std::shared_ptr<BaseColumn>>{col});

    if (!indices.empty()) {
      // with index

      // Get the index
      auto index = indices.front();

      // Get the (sorted) complete pos list from the index
      auto complete_pos_list = get_pos_list_from_index(index, _casted_value, _casted_value2);

      if (context->chunk_offsets_in) {
        // Sort the incoming filtering pos list (and copy it to not make unwanted modifications)
        auto filtering_list = context->chunk_offsets_in;
        std::sort(filtering_list->begin(), filtering_list->end());

        // Then, intersect them to get the filtered pos list
        auto intersected_list = std::vector<ChunkOffset>(filtering_list->size());
        std::set_intersection(complete_pos_list.begin(), complete_pos_list.end(), filtering_list->begin(),
                              filtering_list->end(), intersected_list.begin());

        for (ChunkOffset offset : intersected_list) {
          matches_out.emplace_back(RowID{context->chunk_id, offset});
        }
      } else {
        // This DictionaryColumn has to be scanned in full. We directly insert the results into the list of matching
        // rows.
        for (ChunkOffset offset : complete_pos_list) {
          matches_out.emplace_back(RowID{context->chunk_id, offset});
        }
      }
    } else {
      // without index

      ValueID search_vid;
      ValueID search_vid2 = INVALID_VALUE_ID;

      switch (_type) {
        case OpEquals:
        case OpNotEquals:
        case OpLessThan:
        case OpGreaterThanEquals:
          search_vid = column.lower_bound(_casted_value);
          break;

        case OpLessThanEquals:
        case OpGreaterThan:
          search_vid = column.upper_bound(_casted_value);
          break;

        case OpBetween:
          search_vid = column.lower_bound(_casted_value);
          search_vid2 = column.upper_bound(*_casted_value2);
          break;

        default:
          Fail("Unknown comparison type encountered");
      }

      if (_type == OpEquals && search_vid != INVALID_VALUE_ID &&
          column.value_by_value_id(search_vid) != _casted_value) {
        // the value is not in the dictionary and cannot be in the table
        return;
      }

      if (_type == OpNotEquals && search_vid != INVALID_VALUE_ID &&
          column.value_by_value_id(search_vid) != _casted_value) {
        // the value is not in the dictionary and cannot be in the table
        search_vid = INVALID_VALUE_ID;
      }

      const BaseAttributeVector &attribute_vector = *(column.attribute_vector());

      if (context->chunk_offsets_in) {
        for (const ChunkOffset &offset_in_dictionary_column : *(context->chunk_offsets_in)) {
          if (_value_id_comparator(attribute_vector.get(offset_in_dictionary_column), search_vid, search_vid2)) {
            matches_out.emplace_back(RowID{context->chunk_id, offset_in_dictionary_column});
          }
        }
      } else {
        // This DictionaryColumn has to be scanned in full. We directly insert the results into the list of matching
        // rows.
        for (ChunkOffset chunk_offset = 0; chunk_offset < column.size(); ++chunk_offset) {
          if (_value_id_comparator(attribute_vector.get(chunk_offset), search_vid, search_vid2)) {
            matches_out.emplace_back(RowID{context->chunk_id, chunk_offset});
          }
        }
      }
    }
  }

  std::vector<ChunkOffset> get_pos_list_from_index(std::shared_ptr<BaseIndex> index, T search_value,
                                                   optional<T> search_value_2) {
    BaseIndex::Iterator lower_bound, upper_bound;

    std::vector<ChunkOffset> result;

    switch (_type) {
      case OpEquals:
        lower_bound = index->lower_bound({search_value});
        upper_bound = index->upper_bound({search_value});
        break;
      case OpNotEquals:
        // first, get all values less than the search value
        lower_bound = index->cbegin();
        upper_bound = index->lower_bound({search_value});
        result.insert(result.cend(), lower_bound, upper_bound);

        // set range for second half to all values greater than the search value
        lower_bound = index->upper_bound({search_value});
        upper_bound = index->cend();
        break;
      case OpLessThan:
        lower_bound = index->cbegin();
        upper_bound = index->lower_bound({search_value});
        break;
      case OpGreaterThanEquals:
        lower_bound = index->lower_bound({search_value});
        upper_bound = index->cend();
        break;
      case OpLessThanEquals:
        lower_bound = index->cbegin();
        upper_bound = index->upper_bound({search_value});
        break;
      case OpGreaterThan:
        lower_bound = index->upper_bound({search_value});
        upper_bound = index->cend();
        break;
      case OpBetween:
        lower_bound = index->lower_bound({search_value});
        upper_bound = index->upper_bound({*search_value_2});
        break;
      default:
        Fail("Unknown comparison type encountered");
    }

    result.insert(result.end(), lower_bound, upper_bound);

    return result;
  }

  const std::shared_ptr<const AbstractOperator> _in_operator;
  std::string _filter_column_name;
  std::string _op;
  std::function<bool(T)> _value_comparator;
  std::function<bool(ValueID, ValueID, ValueID)> _value_id_comparator;
  const T _casted_value;
  const optional<T> _casted_value2;
  ScanType _type;
  // by adding a second, optional parameter to the function, we could easily support between as well
};

=======
>>>>>>> 39188197
}  // namespace opossum<|MERGE_RESOLUTION|>--- conflicted
+++ resolved
@@ -60,380 +60,4 @@
   enum ScanType { OpEquals, OpNotEquals, OpLessThan, OpLessThanEquals, OpGreaterThan, OpGreaterThanEquals, OpBetween };
 };
 
-<<<<<<< HEAD
-// we need to use the impl pattern because the scan operator of the sort depends on the type of the column
-template <typename T>
-class IndexColumnScan::IndexColumnScanImpl : public AbstractReadOnlyOperatorImpl, public ColumnVisitable {
- public:
-  // supported values for op are {"=", "!=", "<", "<=", ">", ">=", "BETWEEN"}
-  // creates a new table with reference columns
-  IndexColumnScanImpl(const std::shared_ptr<const AbstractOperator> in, const std::string &filter_column_name,
-                      const std::string &op, const AllTypeVariant value, const optional<AllTypeVariant> value2)
-      : _in_operator(in),
-        _filter_column_name(filter_column_name),
-        _op(op),
-        _casted_value(type_cast<T>(value)),
-        _casted_value2(value2 ? optional<T>(type_cast<T>(*value2)) : optional<T>(nullopt)) {}
-
-  struct ScanContext : ColumnVisitableContext {
-    ScanContext(std::shared_ptr<const Table> t, ChunkID c, std::vector<RowID> &mo,
-                std::shared_ptr<std::vector<ChunkOffset>> co = nullptr)
-        : table_in(t), chunk_id(c), matches_out(mo), chunk_offsets_in(std::move(co)) {}
-
-    // constructor for use in ReferenceColumn::visit_dereferenced
-    ScanContext(std::shared_ptr<BaseColumn>, const std::shared_ptr<const Table> referenced_table,
-                std::shared_ptr<ColumnVisitableContext> base_context, ChunkID chunk_id,
-                std::shared_ptr<std::vector<ChunkOffset>> chunk_offsets)
-        : table_in(referenced_table),
-          chunk_id(chunk_id),
-          matches_out(std::static_pointer_cast<ScanContext>(base_context)->matches_out),
-          chunk_offsets_in(chunk_offsets) {}
-
-    std::shared_ptr<const Table> table_in;
-    const ChunkID chunk_id;
-    std::vector<RowID> &matches_out;
-    std::shared_ptr<std::vector<ChunkOffset>> chunk_offsets_in;
-  };
-
-  std::shared_ptr<const Table> on_execute() override {
-    auto output = std::make_shared<Table>();
-
-    auto in_table = _in_operator->get_output();
-    auto filter_column_id = in_table->column_id_by_name(_filter_column_name);
-
-    for (size_t column_id = 0; column_id < in_table->col_count(); ++column_id) {
-      output->add_column_definition(in_table->column_name(column_id), in_table->column_type(column_id));
-    }
-
-    // Definining all possible operators here might appear odd. Chances are, however, that we will not
-    // have a similar comparison anywhere else. Index scans, for example, would not use an adaptable binary
-    // predicate, but will have to use different methods (lower_range, upper_range, ...) based on the
-    // chosen operator. For now, we can save us some dark template magic by using the switch below.
-    // DO NOT copy this code, however, without discussing if there is a better way to avoid code duplication.
-
-    // we need these copies so that they can be captured by the lambdas below
-    T casted_value = _casted_value;
-
-    if (_op == "=") {
-      _type = OpEquals;
-      _value_comparator = [casted_value](T val) { return val == casted_value; };
-      _value_id_comparator = [](ValueID found_vid, ValueID search_vid, ValueID) { return found_vid == search_vid; };
-    } else if (_op == "!=") {
-      _type = OpNotEquals;
-      _value_comparator = [casted_value](T val) { return val != casted_value; };
-      _value_id_comparator = [](ValueID found_vid, ValueID search_vid, ValueID) { return found_vid != search_vid; };
-    } else if (_op == "<") {
-      _type = OpLessThan;
-      _value_comparator = [casted_value](T val) { return val < casted_value; };
-      _value_id_comparator = [](ValueID found_vid, ValueID search_vid, ValueID) { return found_vid < search_vid; };
-    } else if (_op == "<=") {
-      _type = OpLessThanEquals;
-      _value_comparator = [casted_value](T val) { return val <= casted_value; };
-      _value_id_comparator = [](ValueID found_vid, ValueID search_vid, ValueID) { return found_vid < search_vid; };
-      //                                                                                           ^
-      //                                                               sic! see handle_dictionary_column for details
-    } else if (_op == ">") {
-      _type = OpGreaterThan;
-      _value_comparator = [casted_value](T val) { return val > casted_value; };
-      _value_id_comparator = [](ValueID found_vid, ValueID search_vid, ValueID) { return found_vid >= search_vid; };
-    } else if (_op == ">=") {
-      _type = OpGreaterThanEquals;
-      _value_comparator = [casted_value](T val) { return val >= casted_value; };
-      _value_id_comparator = [](ValueID found_vid, ValueID search_vid, ValueID) { return found_vid >= search_vid; };
-    } else if (_op == "BETWEEN") {
-      DebugAssert(static_cast<bool>(_casted_value2), "No second value for BETWEEN comparison given");
-
-      _type = OpBetween;
-      T casted_value2 = _casted_value2.value_or(T());
-      _value_comparator = [casted_value, casted_value2](T val) { return casted_value <= val && val <= casted_value2; };
-      _value_id_comparator = [](ValueID found_vid, ValueID search_vid, ValueID search_vid2) {
-        return search_vid <= found_vid && found_vid < search_vid2;
-      };
-    } else {
-      Fail(std::string("unknown operator ") + _op);
-    }
-
-    // We can easily distribute the table scanning work on individual chunks to multiple sub tasks,
-    // we just need to synchronize access to the output table
-    std::mutex output_mutex;
-    std::vector<std::shared_ptr<AbstractTask>> jobs;
-    jobs.reserve(in_table->chunk_count());
-
-    for (ChunkID chunk_id = 0; chunk_id < in_table->chunk_count(); ++chunk_id) {
-      jobs.emplace_back(std::make_shared<JobTask>([&in_table, chunk_id, &output_mutex, &output, &filter_column_id,
-                                                   this]() {
-        const Chunk &chunk_in = in_table->get_chunk(chunk_id);
-        Chunk chunk_out;
-        auto base_column = chunk_in.get_column(filter_column_id);
-        std::vector<RowID> matches_in_this_chunk;
-
-        base_column->visit(*this, std::make_shared<ScanContext>(in_table, chunk_id, matches_in_this_chunk));
-
-        // We now receive the visits in the handler methods below...
-
-        // Even if we don't have any matches in this chunk, we need to correctly set the output columns.
-        // If we would just return here, we would end up with a Chunk without Columns,
-        // which makes the output unusable for further operations (-> OperatorsIndexColumnScanTest::ScanWithEmptyInput)
-
-        // Ok, now we have a list of the matching positions relative to this chunk (ChunkOffsets). Next, we have to
-        // transform them into absolute row ids. To save time and space, we want to share PosLists between columns
-        // as much as possible. All ValueColumns and DictionaryColumns can share the same PosLists because they use
-        // no
-        // further  redirection. For ReferenceColumns, PosLists can be shared between two columns iff (a) they point
-        // to the same table and (b) the incoming ReferenceColumns point to the same positions in the same order.
-        // To make this check easier, we share PosLists between two ReferenceColumns iff they shared PosLists in
-        // the incoming table as well. _filtered_pos_lists will hold a mapping from incoming PosList to outgoing
-        // PosList. Because Value/DictionaryColumns do not have an incoming PosList, they are represented with
-        // nullptr.
-        std::map<std::shared_ptr<const PosList>, std::shared_ptr<PosList>> filtered_pos_lists;
-        for (size_t column_id = 0; column_id < in_table->col_count(); ++column_id) {
-          auto ref_col_in = std::dynamic_pointer_cast<ReferenceColumn>(chunk_in.get_column(column_id));
-          std::shared_ptr<const PosList> pos_list_in;
-          std::shared_ptr<const Table> referenced_table_out;
-          size_t referenced_column_id;
-          if (ref_col_in) {
-            pos_list_in = ref_col_in->pos_list();
-            referenced_table_out = ref_col_in->referenced_table();
-            referenced_column_id = ref_col_in->referenced_column_id();
-          } else {
-            referenced_table_out = in_table;
-            referenced_column_id = column_id;
-          }
-
-          // automatically creates the entry if it does not exist
-          std::shared_ptr<PosList> &pos_list_out = filtered_pos_lists[pos_list_in];
-
-          if (!pos_list_out) {
-            pos_list_out = std::make_shared<PosList>();
-            pos_list_out->reserve(matches_in_this_chunk.size());
-            std::copy(matches_in_this_chunk.begin(), matches_in_this_chunk.end(), std::back_inserter(*pos_list_out));
-          }
-
-          auto ref_col_out =
-              std::make_shared<ReferenceColumn>(referenced_table_out, referenced_column_id, pos_list_out);
-          chunk_out.add_column(ref_col_out);
-        }
-
-        {
-          std::lock_guard<std::mutex> lock(output_mutex);
-          output->add_chunk(std::move(chunk_out));
-        }
-      }));
-      jobs.back()->schedule();
-    }
-
-    CurrentScheduler::wait_for_tasks(jobs);
-
-    return output;
-  }
-
-  void handle_value_column(BaseColumn &base_column, std::shared_ptr<ColumnVisitableContext> base_context) override {
-    auto context = std::static_pointer_cast<ScanContext>(base_context);
-    const auto &column = static_cast<ValueColumn<T> &>(base_column);
-    const auto &values = column.values();
-    auto &matches_out = context->matches_out;
-
-    if (context->chunk_offsets_in) {
-      // This ValueColumn is referenced by a ReferenceColumn (i.e., is probably filtered). We only return the matching
-      // rows within the filtered column, together with their original position
-      for (const ChunkOffset &offset_in_value_column : *(context->chunk_offsets_in)) {
-        if (_value_comparator(values[offset_in_value_column])) {
-          matches_out.emplace_back(RowID{context->chunk_id, offset_in_value_column});
-        }
-      }
-    } else {
-      // This ValueColumn has to be scanned in full. We directly insert the results into the list of matching rows.
-      ChunkOffset chunk_offset = 0;
-      for (const auto &value : values) {
-        if (_value_comparator(value)) matches_out.emplace_back(RowID{context->chunk_id, chunk_offset});
-        chunk_offset++;
-      }
-    }
-  }
-
-  void handle_reference_column(ReferenceColumn &column, std::shared_ptr<ColumnVisitableContext> base_context) override {
-    column.visit_dereferenced<ScanContext>(*this, base_context);
-  }
-
-  void handle_dictionary_column(BaseColumn &base_column,
-                                std::shared_ptr<ColumnVisitableContext> base_context) override {
-    /*
-     ValueID x;
-     T A;
-     optional<T> B;
-
-     A ValueID x from the attribute vector is included in the result iff
-
-     Operator          | Condition
-     x == A            | dict.value_by_value_id(dict.lower_bound(A)) == A && x == dict.lower_bound(A)
-     x != A            | dict.value_by_value_id(dict.lower_bound(A)) != A || x != dict.lower_bound(A)
-     x <  A            | x < dict.lower_bound(A)
-     x <= A            | x < dict.upper_bound(A)
-     x >  A            | x >= dict.upper_bound(A)
-     x >= A            | x >= dict.lower_bound(A)
-     x between A and B | x >= dict.lower_bound(A) && x < dict.upper_bound(B)
-     */
-
-    auto context = std::static_pointer_cast<ScanContext>(base_context);
-    const auto &column = static_cast<DictionaryColumn<T> &>(base_column);
-    auto &matches_out = context->matches_out;
-
-    // get the indices for this column
-    auto in_table = _in_operator->get_output();
-    const Chunk &chunk_in = in_table->get_chunk(context->chunk_id);
-    auto col = chunk_in.get_column(in_table->column_id_by_name(_filter_column_name));
-    auto indices = chunk_in.get_indices_for(std::vector<std::shared_ptr<BaseColumn>>{col});
-
-    if (!indices.empty()) {
-      // with index
-
-      // Get the index
-      auto index = indices.front();
-
-      // Get the (sorted) complete pos list from the index
-      auto complete_pos_list = get_pos_list_from_index(index, _casted_value, _casted_value2);
-
-      if (context->chunk_offsets_in) {
-        // Sort the incoming filtering pos list (and copy it to not make unwanted modifications)
-        auto filtering_list = context->chunk_offsets_in;
-        std::sort(filtering_list->begin(), filtering_list->end());
-
-        // Then, intersect them to get the filtered pos list
-        auto intersected_list = std::vector<ChunkOffset>(filtering_list->size());
-        std::set_intersection(complete_pos_list.begin(), complete_pos_list.end(), filtering_list->begin(),
-                              filtering_list->end(), intersected_list.begin());
-
-        for (ChunkOffset offset : intersected_list) {
-          matches_out.emplace_back(RowID{context->chunk_id, offset});
-        }
-      } else {
-        // This DictionaryColumn has to be scanned in full. We directly insert the results into the list of matching
-        // rows.
-        for (ChunkOffset offset : complete_pos_list) {
-          matches_out.emplace_back(RowID{context->chunk_id, offset});
-        }
-      }
-    } else {
-      // without index
-
-      ValueID search_vid;
-      ValueID search_vid2 = INVALID_VALUE_ID;
-
-      switch (_type) {
-        case OpEquals:
-        case OpNotEquals:
-        case OpLessThan:
-        case OpGreaterThanEquals:
-          search_vid = column.lower_bound(_casted_value);
-          break;
-
-        case OpLessThanEquals:
-        case OpGreaterThan:
-          search_vid = column.upper_bound(_casted_value);
-          break;
-
-        case OpBetween:
-          search_vid = column.lower_bound(_casted_value);
-          search_vid2 = column.upper_bound(*_casted_value2);
-          break;
-
-        default:
-          Fail("Unknown comparison type encountered");
-      }
-
-      if (_type == OpEquals && search_vid != INVALID_VALUE_ID &&
-          column.value_by_value_id(search_vid) != _casted_value) {
-        // the value is not in the dictionary and cannot be in the table
-        return;
-      }
-
-      if (_type == OpNotEquals && search_vid != INVALID_VALUE_ID &&
-          column.value_by_value_id(search_vid) != _casted_value) {
-        // the value is not in the dictionary and cannot be in the table
-        search_vid = INVALID_VALUE_ID;
-      }
-
-      const BaseAttributeVector &attribute_vector = *(column.attribute_vector());
-
-      if (context->chunk_offsets_in) {
-        for (const ChunkOffset &offset_in_dictionary_column : *(context->chunk_offsets_in)) {
-          if (_value_id_comparator(attribute_vector.get(offset_in_dictionary_column), search_vid, search_vid2)) {
-            matches_out.emplace_back(RowID{context->chunk_id, offset_in_dictionary_column});
-          }
-        }
-      } else {
-        // This DictionaryColumn has to be scanned in full. We directly insert the results into the list of matching
-        // rows.
-        for (ChunkOffset chunk_offset = 0; chunk_offset < column.size(); ++chunk_offset) {
-          if (_value_id_comparator(attribute_vector.get(chunk_offset), search_vid, search_vid2)) {
-            matches_out.emplace_back(RowID{context->chunk_id, chunk_offset});
-          }
-        }
-      }
-    }
-  }
-
-  std::vector<ChunkOffset> get_pos_list_from_index(std::shared_ptr<BaseIndex> index, T search_value,
-                                                   optional<T> search_value_2) {
-    BaseIndex::Iterator lower_bound, upper_bound;
-
-    std::vector<ChunkOffset> result;
-
-    switch (_type) {
-      case OpEquals:
-        lower_bound = index->lower_bound({search_value});
-        upper_bound = index->upper_bound({search_value});
-        break;
-      case OpNotEquals:
-        // first, get all values less than the search value
-        lower_bound = index->cbegin();
-        upper_bound = index->lower_bound({search_value});
-        result.insert(result.cend(), lower_bound, upper_bound);
-
-        // set range for second half to all values greater than the search value
-        lower_bound = index->upper_bound({search_value});
-        upper_bound = index->cend();
-        break;
-      case OpLessThan:
-        lower_bound = index->cbegin();
-        upper_bound = index->lower_bound({search_value});
-        break;
-      case OpGreaterThanEquals:
-        lower_bound = index->lower_bound({search_value});
-        upper_bound = index->cend();
-        break;
-      case OpLessThanEquals:
-        lower_bound = index->cbegin();
-        upper_bound = index->upper_bound({search_value});
-        break;
-      case OpGreaterThan:
-        lower_bound = index->upper_bound({search_value});
-        upper_bound = index->cend();
-        break;
-      case OpBetween:
-        lower_bound = index->lower_bound({search_value});
-        upper_bound = index->upper_bound({*search_value_2});
-        break;
-      default:
-        Fail("Unknown comparison type encountered");
-    }
-
-    result.insert(result.end(), lower_bound, upper_bound);
-
-    return result;
-  }
-
-  const std::shared_ptr<const AbstractOperator> _in_operator;
-  std::string _filter_column_name;
-  std::string _op;
-  std::function<bool(T)> _value_comparator;
-  std::function<bool(ValueID, ValueID, ValueID)> _value_id_comparator;
-  const T _casted_value;
-  const optional<T> _casted_value2;
-  ScanType _type;
-  // by adding a second, optional parameter to the function, we could easily support between as well
-};
-
-=======
->>>>>>> 39188197
 }  // namespace opossum