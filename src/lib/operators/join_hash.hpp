#pragma once

#include <memory>
#include <string>
#include <utility>
#include <vector>

#include "abstract_join_operator.hpp"
#include "types.hpp"
#include "utils/assert.hpp"

namespace opossum {

/**
 * This operator joins two tables using one column of each table.
 * The output is a new table with referenced columns for all columns of the two inputs and filtered pos_lists.
 * If you want to filter by multiple criteria, you can chain this operator.
 *
 * As with most operators, we do not guarantee a stable operation with regards to positions -
 * i.e., your sorting order might be disturbed.
 *
 * Note: JoinHash does not support null values at the moment
 *
 * Find more information in our Wiki: https://github.com/hyrise/hyrise/wiki/Radix-Partitioned-and-Hash-Based-Join
 */
class JoinHash : public AbstractJoinOperator {
 public:
  JoinHash(const std::shared_ptr<const AbstractOperator> left, const std::shared_ptr<const AbstractOperator> right,
<<<<<<< HEAD
           const JoinMode mode, const JoinColumnIDs& column_ids, const ScanType scan_type);
=======
           const JoinMode mode, const ColumnIDPair& column_ids, const PredicateCondition predicate_condition);
>>>>>>> 9da0d9f3

  const std::string name() const override;
  std::shared_ptr<AbstractOperator> recreate(const std::vector<AllParameterVariant>& args = {}) const override;

 protected:
  std::shared_ptr<const Table> _on_execute() override;
  void _on_cleanup() override;

  std::unique_ptr<AbstractReadOnlyOperatorImpl> _impl;

  template <typename LeftType, typename RightType>
  class JoinHashImpl;
};

}  // namespace opossum<|MERGE_RESOLUTION|>--- conflicted
+++ resolved
@@ -26,11 +26,7 @@
 class JoinHash : public AbstractJoinOperator {
  public:
   JoinHash(const std::shared_ptr<const AbstractOperator> left, const std::shared_ptr<const AbstractOperator> right,
-<<<<<<< HEAD
-           const JoinMode mode, const JoinColumnIDs& column_ids, const ScanType scan_type);
-=======
            const JoinMode mode, const ColumnIDPair& column_ids, const PredicateCondition predicate_condition);
->>>>>>> 9da0d9f3
 
   const std::string name() const override;
   std::shared_ptr<AbstractOperator> recreate(const std::vector<AllParameterVariant>& args = {}) const override;
