--- conflicted
+++ resolved
@@ -49,11 +49,6 @@
  public:
   JoinHash(const std::shared_ptr<const AbstractOperator> left, const std::shared_ptr<const AbstractOperator> right,
            const JoinMode mode, const std::pair<ColumnID, ColumnID> &column_ids, const ScanType scan_type);
-<<<<<<< HEAD
-
-  std::shared_ptr<const Table> on_execute() override;
-=======
->>>>>>> c46160ee
 
   const std::string name() const override;
   uint8_t num_in_tables() const override;
