--- conflicted
+++ resolved
@@ -33,9 +33,6 @@
   template <typename T>
   static size_t calculate_radix_bits(const size_t build_relation_size, const size_t probe_relation_size);
 
-<<<<<<< HEAD
-  enum class OperatorSteps : uint8_t { Materialization, Clustering, Building, Probing, OutputWriting };
-=======
   enum class OperatorSteps : uint8_t {
     BuildSideMaterializing,
     ProbeSideMaterializing,
@@ -44,7 +41,6 @@
     Probing,
     OutputWriting
   };
->>>>>>> 08ee7eb9
 
  protected:
   std::shared_ptr<const Table> _on_execute() override;
