--- conflicted
+++ resolved
@@ -23,14 +23,9 @@
  */
 class JoinHash : public AbstractJoinOperator {
  public:
-<<<<<<< HEAD
   JoinHash(const std::shared_ptr<const AbstractOperator>& left, const std::shared_ptr<const AbstractOperator>& right,
-           const JoinMode mode, const ColumnIDPair& column_ids, const PredicateCondition predicate_condition);
-=======
-  JoinHash(const std::shared_ptr<const AbstractOperator> left, const std::shared_ptr<const AbstractOperator> right,
            const JoinMode mode, const ColumnIDPair& column_ids, const PredicateCondition predicate_condition,
            const size_t radix_bits = 9);
->>>>>>> ee48d913
 
   const std::string name() const override;
 
