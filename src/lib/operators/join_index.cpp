#include "join_index.hpp"

#include <map>
#include <memory>
#include <numeric>
#include <set>
#include <string>
#include <utility>
#include <vector>

#include "all_type_variant.hpp"
#include "join_nested_loop.hpp"
#include "multi_predicate_join/multi_predicate_join_evaluator.hpp"
#include "resolve_type.hpp"
#include "storage/index/base_index.hpp"
#include "storage/segment_iterate.hpp"
#include "type_comparison.hpp"
#include "utils/assert.hpp"
#include "utils/performance_warning.hpp"

namespace opossum {

/*
 * This is an index join implementation. It expects to find an index on the right column.
 * It can be used for all join modes except JoinMode::Cross.
 * For the remaining join types or if no index is found it falls back to a nested loop join.
 */

bool JoinIndex::supports(JoinMode join_mode, PredicateCondition predicate_condition, DataType left_data_type,
                         DataType right_data_type, bool secondary_predicates) {
  return !secondary_predicates;
}

JoinIndex::JoinIndex(const std::shared_ptr<const AbstractOperator>& left,
                     const std::shared_ptr<const AbstractOperator>& right, const JoinMode mode,
                     const OperatorJoinPredicate& primary_predicate,
                     const std::vector<OperatorJoinPredicate>& secondary_predicates)
    : AbstractJoinOperator(OperatorType::JoinIndex, left, right, mode, primary_predicate, secondary_predicates,
                           std::make_unique<JoinIndex::PerformanceData>()) {}

const std::string JoinIndex::name() const { return "JoinIndex"; }

std::shared_ptr<AbstractOperator> JoinIndex::_on_deep_copy(
    const std::shared_ptr<AbstractOperator>& copied_input_left,
    const std::shared_ptr<AbstractOperator>& copied_input_right) const {
  return std::make_shared<JoinIndex>(copied_input_left, copied_input_right, _mode, _primary_predicate);
}

void JoinIndex::_on_set_parameters(const std::unordered_map<ParameterID, AllTypeVariant>& parameters) {}

std::shared_ptr<const Table> JoinIndex::_on_execute() {
<<<<<<< HEAD
=======
  Assert(supports(_mode, _primary_predicate.predicate_condition,
                  input_table_left()->column_data_type(_primary_predicate.column_ids.first),
                  input_table_right()->column_data_type(_primary_predicate.column_ids.second),
                  !_secondary_predicates.empty()),
         "JoinHash doesn't support these parameters");

  _output_table = _initialize_output_table();

  _perform_join();

  return _output_table;
}

void JoinIndex::_perform_join() {
>>>>>>> 7ff9dda0
  _right_matches.resize(input_table_right()->chunk_count());
  _left_matches.resize(input_table_left()->chunk_count());

  const auto is_semi_or_anti_join =
      _mode == JoinMode::Semi || _mode == JoinMode::AntiNullAsFalse || _mode == JoinMode::AntiNullAsTrue;

  const auto track_left_matches = _mode == JoinMode::FullOuter || _mode == JoinMode::Left || is_semi_or_anti_join;
  const auto track_right_matches = _mode == JoinMode::FullOuter || _mode == JoinMode::Right;

  if (track_left_matches) {
    for (ChunkID chunk_id_left = ChunkID{0}; chunk_id_left < input_table_left()->chunk_count(); ++chunk_id_left) {
      _left_matches[chunk_id_left].resize(input_table_left()->get_chunk(chunk_id_left)->size());
    }
  }
<<<<<<< HEAD

  const auto is_semi_or_anti_join =
  _mode == JoinMode::Semi || _mode == JoinMode::AntiNullAsFalse || _mode == JoinMode::AntiNullAsTrue;

  const auto track_right_matches = (_mode == JoinMode::Right || _mode == JoinMode::FullOuter);
=======
  if (track_right_matches) {
    for (ChunkID chunk_id_right = ChunkID{0}; chunk_id_right < input_table_right()->chunk_count(); ++chunk_id_right) {
      _right_matches[chunk_id_right].resize(input_table_right()->get_chunk(chunk_id_right)->size());
    }
  }
>>>>>>> 7ff9dda0

  _pos_list_left = std::make_shared<PosList>();
  _pos_list_right = std::make_shared<PosList>();

  auto pos_list_size_to_reserve =
  std::max(uint64_t{100}, std::min(input_table_left()->row_count(), input_table_right()->row_count()));

  _pos_list_left->reserve(pos_list_size_to_reserve);
  _pos_list_right->reserve(pos_list_size_to_reserve);

  auto& performance_data = static_cast<PerformanceData&>(*_performance_data);

  auto secondary_predicate_evaluator =
      MultiPredicateJoinEvaluator{*input_table_left(), *input_table_right(), _mode, {}};

  // Scan all chunks for right input
  for (ChunkID chunk_id_right = ChunkID{0}; chunk_id_right < input_table_right()->chunk_count(); ++chunk_id_right) {
    const auto chunk_right = input_table_right()->get_chunk(chunk_id_right);
    const auto indices = chunk_right->get_indices(std::vector<ColumnID>{_primary_predicate.column_ids.second});
    std::shared_ptr<BaseIndex> index = nullptr;

    if (!indices.empty()) {
      // We assume the first index to be efficient for our join
      // as we do not want to spend time on evaluating the best index inside of this join loop
      index = indices.front();
    }

    // Scan all chunks from left input
    if (index) {
      for (ChunkID chunk_id_left = ChunkID{0}; chunk_id_left < input_table_left()->chunk_count(); ++chunk_id_left) {
        const auto segment_left =
        input_table_left()->get_chunk(chunk_id_left)->get_segment(_primary_predicate.column_ids.first);

        segment_with_iterators(*segment_left, [&](auto it, const auto end) {
          _join_two_segments_using_index(it, end, chunk_id_left, chunk_id_right, index);
        });
      }
      performance_data.chunks_scanned_with_index++;
    } else {
      // Fall back to NestedLoopJoin
      const auto segment_right =
      input_table_right()->get_chunk(chunk_id_right)->get_segment(_primary_predicate.column_ids.second);
      for (ChunkID chunk_id_left = ChunkID{0}; chunk_id_left < input_table_left()->chunk_count(); ++chunk_id_left) {
        const auto segment_left =
        input_table_left()->get_chunk(chunk_id_left)->get_segment(_primary_predicate.column_ids.first);
        JoinNestedLoop::JoinParams params{*_pos_list_left,
                                          *_pos_list_right,
                                          _left_matches[chunk_id_left],
                                          _right_matches[chunk_id_right],
                                          track_left_matches,
                                          track_right_matches,
                                          _mode,
                                          _primary_predicate.predicate_condition,
                                          secondary_predicate_evaluator,
                                          !is_semi_or_anti_join};
        JoinNestedLoop::_join_two_untyped_segments(*segment_left, *segment_right, chunk_id_left, chunk_id_right,
                                                   params);
      }
      performance_data.chunks_scanned_without_index++;
    }
  }

  // For Full Outer and Left Join we need to add all unmatched rows for the left side
  if (_mode == JoinMode::Left || _mode == JoinMode::FullOuter) {
    for (ChunkID chunk_id_left = ChunkID{0}; chunk_id_left < input_table_left()->chunk_count(); ++chunk_id_left) {
      for (ChunkOffset chunk_offset{0}; chunk_offset < _left_matches[chunk_id_left].size(); ++chunk_offset) {
        if (!_left_matches[chunk_id_left][chunk_offset]) {
          _pos_list_left->emplace_back(RowID{chunk_id_left, chunk_offset});
          _pos_list_right->emplace_back(NULL_ROW_ID);
        }
      }
    }
  }

  // For Full Outer and Right Join we need to add all unmatched rows for the right side.
  if (_mode == JoinMode::FullOuter || _mode == JoinMode::Right) {
    for (ChunkID chunk_id{0}; chunk_id < _right_matches.size(); ++chunk_id) {
      for (ChunkOffset chunk_offset{0}; chunk_offset < _right_matches[chunk_id].size(); ++chunk_offset) {
        if (!_right_matches[chunk_id][chunk_offset]) {
          _pos_list_right->emplace_back(RowID{chunk_id, chunk_offset});
          _pos_list_left->emplace_back(NULL_ROW_ID);
        }
      }
    }
  }

  _pos_list_left->shrink_to_fit();
  _pos_list_right->shrink_to_fit();

  // Write PosLists for Semi/Anti Joins, which so far haven't written any results to the PosLists
  // We use `left_matches_by_chunk` to determine whether a tuple from the left side found a match.
  if (is_semi_or_anti_join) {
    const auto invert = _mode == JoinMode::AntiNullAsFalse || _mode == JoinMode::AntiNullAsTrue;

    for (auto chunk_id = ChunkID{0}; chunk_id < input_table_left()->chunk_count(); ++chunk_id) {
      const auto chunk_size = input_table_left()->get_chunk(chunk_id)->size();
      for (auto chunk_offset = ChunkOffset{0}; chunk_offset < chunk_size; ++chunk_offset) {
        if (_left_matches[chunk_id][chunk_offset] ^ invert) {
          _pos_list_left->emplace_back(chunk_id, chunk_offset);
        }
      }
    }
  }

  // write output chunks
  Segments output_segments;

  _write_output_segments(output_segments, input_table_left(), _pos_list_left);
  if (!is_semi_or_anti_join) {
    _write_output_segments(output_segments, input_table_right(), _pos_list_right);
  }

  if (performance_data.chunks_scanned_with_index < performance_data.chunks_scanned_without_index) {
    PerformanceWarning(
    std::string("Only ") + std::to_string(performance_data.chunks_scanned_with_index) + " of " +
    std::to_string(performance_data.chunks_scanned_with_index + performance_data.chunks_scanned_without_index) +
    " chunks scanned using an index");
  }

  return _build_output_table({std::make_shared<Chunk>(output_segments)});
}

// join loop that joins two segments of two columns using an iterator for the left, and an index for the right
template <typename LeftIterator>
void JoinIndex::_join_two_segments_using_index(LeftIterator left_it, LeftIterator left_end, const ChunkID chunk_id_left,
                                               const ChunkID chunk_id_right, const std::shared_ptr<BaseIndex>& index) {
  for (; left_it != left_end; ++left_it) {
    const auto left_value = *left_it;
    if (left_value.is_null()) continue;

    auto range_begin = BaseIndex::Iterator{};
    auto range_end = BaseIndex::Iterator{};

    switch (_primary_predicate.predicate_condition) {
      case PredicateCondition::Equals: {
        range_begin = index->lower_bound({left_value.value()});
        range_end = index->upper_bound({left_value.value()});
        break;
      }
      case PredicateCondition::NotEquals: {
        // first, get all values less than the search value
        range_begin = index->cbegin();
        range_end = index->lower_bound({left_value.value()});

        _append_matches(range_begin, range_end, left_value.chunk_offset(), chunk_id_left, chunk_id_right);

        // set range for second half to all values greater than the search value
        range_begin = index->upper_bound({left_value.value()});
        range_end = index->cend();
        break;
      }
      case PredicateCondition::GreaterThan: {
        range_begin = index->cbegin();
        range_end = index->lower_bound({left_value.value()});
        break;
      }
      case PredicateCondition::GreaterThanEquals: {
        range_begin = index->cbegin();
        range_end = index->upper_bound({left_value.value()});
        break;
      }
      case PredicateCondition::LessThan: {
        range_begin = index->upper_bound({left_value.value()});
        range_end = index->cend();
        break;
      }
      case PredicateCondition::LessThanEquals: {
        range_begin = index->lower_bound({left_value.value()});
        range_end = index->cend();
        break;
      }
      default:
        Fail("Unsupported comparison type encountered");
    }

    _append_matches(range_begin, range_end, left_value.chunk_offset(), chunk_id_left, chunk_id_right);
  }
}

void JoinIndex::_append_matches(const BaseIndex::Iterator& range_begin, const BaseIndex::Iterator& range_end,
                                const ChunkOffset chunk_offset_left, const ChunkID chunk_id_left,
                                const ChunkID chunk_id_right) {
  const auto num_right_matches = std::distance(range_begin, range_end);

  if (num_right_matches == 0) {
    return;
  }

  // Remember the matches for outer joins
  if (_mode == JoinMode::Left || _mode == JoinMode::FullOuter) {
    _left_matches[chunk_id_left][chunk_offset_left] = true;
  }

  // we replicate the left value for each right value
  std::fill_n(std::back_inserter(*_pos_list_left), num_right_matches, RowID{chunk_id_left, chunk_offset_left});

  std::transform(range_begin, range_end, std::back_inserter(*_pos_list_right),
                 [chunk_id_right](ChunkOffset chunk_offset_right) {
                   return RowID{chunk_id_right, chunk_offset_right};
                 });

  if (_mode == JoinMode::FullOuter || _mode == JoinMode::Right) {
    std::for_each(range_begin, range_end, [this, chunk_id_right](ChunkOffset chunk_offset_right) {
      _right_matches[chunk_id_right][chunk_offset_right] = true;
    });
  }
}

void JoinIndex::_write_output_segments(Segments& output_segments, const std::shared_ptr<const Table>& input_table,
                                       std::shared_ptr<PosList> pos_list) {
  // Add segments from table to output chunk
  for (ColumnID column_id{0}; column_id < input_table->column_count(); ++column_id) {
    std::shared_ptr<BaseSegment> segment;

    if (input_table->type() == TableType::References) {
      if (input_table->chunk_count() > 0) {
        auto new_pos_list = std::make_shared<PosList>();

        ChunkID current_chunk_id{0};

        auto reference_segment = std::static_pointer_cast<const ReferenceSegment>(
            input_table->get_chunk(ChunkID{0})->get_segment(column_id));

        // de-reference to the correct RowID so the output can be used in a Multi Join
        for (const auto& row : *pos_list) {
          if (row.is_null()) {
            new_pos_list->push_back(NULL_ROW_ID);
            continue;
          }
          if (row.chunk_id != current_chunk_id) {
            current_chunk_id = row.chunk_id;

            reference_segment = std::dynamic_pointer_cast<const ReferenceSegment>(
                input_table->get_chunk(current_chunk_id)->get_segment(column_id));
          }
          new_pos_list->push_back((*reference_segment->pos_list())[row.chunk_offset]);
        }

        segment = std::make_shared<ReferenceSegment>(reference_segment->referenced_table(),
                                                     reference_segment->referenced_column_id(), new_pos_list);
      } else {
        // If there are no Chunks in the input_table, we can't deduce the Table that input_table is referencing to.
        // pos_list will contain only NULL_ROW_IDs anyway, so it doesn't matter which Table the ReferenceSegment that
        // we output is referencing. HACK, but works fine: we create a dummy table and let the ReferenceSegment ref
        // it.
        const auto dummy_table = Table::create_dummy_table(input_table->column_definitions());
        segment = std::make_shared<ReferenceSegment>(dummy_table, column_id, pos_list);
      }
    } else {
      segment = std::make_shared<ReferenceSegment>(input_table, column_id, pos_list);
    }

    output_segments.push_back(segment);
  }
}

void JoinIndex::_on_cleanup() {
  _output_table.reset();
  _pos_list_left.reset();
  _pos_list_right.reset();
  _left_matches.clear();
  _right_matches.clear();
}

void JoinIndex::PerformanceData::output_to_stream(std::ostream& stream, DescriptionMode description_mode) const {
  OperatorPerformanceData::output_to_stream(stream, description_mode);

  stream << (description_mode == DescriptionMode::SingleLine ? " / " : "\\n");
  stream << std::to_string(chunks_scanned_with_index) << " of "
         << std::to_string(chunks_scanned_with_index + chunks_scanned_without_index) << " chunks used an index";
}

}  // namespace opossum<|MERGE_RESOLUTION|>--- conflicted
+++ resolved
@@ -49,23 +49,12 @@
 void JoinIndex::_on_set_parameters(const std::unordered_map<ParameterID, AllTypeVariant>& parameters) {}
 
 std::shared_ptr<const Table> JoinIndex::_on_execute() {
-<<<<<<< HEAD
-=======
   Assert(supports(_mode, _primary_predicate.predicate_condition,
                   input_table_left()->column_data_type(_primary_predicate.column_ids.first),
                   input_table_right()->column_data_type(_primary_predicate.column_ids.second),
                   !_secondary_predicates.empty()),
          "JoinHash doesn't support these parameters");
 
-  _output_table = _initialize_output_table();
-
-  _perform_join();
-
-  return _output_table;
-}
-
-void JoinIndex::_perform_join() {
->>>>>>> 7ff9dda0
   _right_matches.resize(input_table_right()->chunk_count());
   _left_matches.resize(input_table_left()->chunk_count());
 
@@ -80,25 +69,18 @@
       _left_matches[chunk_id_left].resize(input_table_left()->get_chunk(chunk_id_left)->size());
     }
   }
-<<<<<<< HEAD
-
-  const auto is_semi_or_anti_join =
-  _mode == JoinMode::Semi || _mode == JoinMode::AntiNullAsFalse || _mode == JoinMode::AntiNullAsTrue;
-
-  const auto track_right_matches = (_mode == JoinMode::Right || _mode == JoinMode::FullOuter);
-=======
+
   if (track_right_matches) {
     for (ChunkID chunk_id_right = ChunkID{0}; chunk_id_right < input_table_right()->chunk_count(); ++chunk_id_right) {
       _right_matches[chunk_id_right].resize(input_table_right()->get_chunk(chunk_id_right)->size());
     }
   }
->>>>>>> 7ff9dda0
 
   _pos_list_left = std::make_shared<PosList>();
   _pos_list_right = std::make_shared<PosList>();
 
   auto pos_list_size_to_reserve =
-  std::max(uint64_t{100}, std::min(input_table_left()->row_count(), input_table_right()->row_count()));
+      std::max(uint64_t{100}, std::min(input_table_left()->row_count(), input_table_right()->row_count()));
 
   _pos_list_left->reserve(pos_list_size_to_reserve);
   _pos_list_right->reserve(pos_list_size_to_reserve);
@@ -124,7 +106,7 @@
     if (index) {
       for (ChunkID chunk_id_left = ChunkID{0}; chunk_id_left < input_table_left()->chunk_count(); ++chunk_id_left) {
         const auto segment_left =
-        input_table_left()->get_chunk(chunk_id_left)->get_segment(_primary_predicate.column_ids.first);
+            input_table_left()->get_chunk(chunk_id_left)->get_segment(_primary_predicate.column_ids.first);
 
         segment_with_iterators(*segment_left, [&](auto it, const auto end) {
           _join_two_segments_using_index(it, end, chunk_id_left, chunk_id_right, index);
@@ -134,10 +116,10 @@
     } else {
       // Fall back to NestedLoopJoin
       const auto segment_right =
-      input_table_right()->get_chunk(chunk_id_right)->get_segment(_primary_predicate.column_ids.second);
+          input_table_right()->get_chunk(chunk_id_right)->get_segment(_primary_predicate.column_ids.second);
       for (ChunkID chunk_id_left = ChunkID{0}; chunk_id_left < input_table_left()->chunk_count(); ++chunk_id_left) {
         const auto segment_left =
-        input_table_left()->get_chunk(chunk_id_left)->get_segment(_primary_predicate.column_ids.first);
+            input_table_left()->get_chunk(chunk_id_left)->get_segment(_primary_predicate.column_ids.first);
         JoinNestedLoop::JoinParams params{*_pos_list_left,
                                           *_pos_list_right,
                                           _left_matches[chunk_id_left],
@@ -207,9 +189,9 @@
 
   if (performance_data.chunks_scanned_with_index < performance_data.chunks_scanned_without_index) {
     PerformanceWarning(
-    std::string("Only ") + std::to_string(performance_data.chunks_scanned_with_index) + " of " +
-    std::to_string(performance_data.chunks_scanned_with_index + performance_data.chunks_scanned_without_index) +
-    " chunks scanned using an index");
+        std::string("Only ") + std::to_string(performance_data.chunks_scanned_with_index) + " of " +
+        std::to_string(performance_data.chunks_scanned_with_index + performance_data.chunks_scanned_without_index) +
+        " chunks scanned using an index");
   }
 
   return _build_output_table({std::make_shared<Chunk>(output_segments)});
