#include "join_index.hpp"

#include <map>
#include <memory>
#include <numeric>
#include <set>
#include <string>
#include <utility>
#include <vector>

#include "all_type_variant.hpp"
#include "join_nested_loop.hpp"
#include "multi_predicate_join/multi_predicate_join_evaluator.hpp"
#include "resolve_type.hpp"
#include "storage/index/base_index.hpp"
#include "storage/segment_iterate.hpp"
#include "type_comparison.hpp"
#include "utils/assert.hpp"
#include "utils/performance_warning.hpp"

namespace opossum {

/*
 * This is an index join implementation. It expects to find an index on the index side column.
 * It can be used for all join modes except JoinMode::Cross.
 * For the remaining join types or if no index is found it falls back to a nested loop join.
 */

bool JoinIndex::supports(JoinMode join_mode, PredicateCondition predicate_condition, DataType left_data_type,
                         DataType right_data_type, bool secondary_predicates) {
  return !secondary_predicates;
}

JoinIndex::JoinIndex(const std::shared_ptr<const AbstractOperator>& left,
                     const std::shared_ptr<const AbstractOperator>& right, const JoinMode mode,
                     const OperatorJoinPredicate& primary_predicate,
                     const std::vector<OperatorJoinPredicate>& secondary_predicates, const IndexSide index_side)
    : AbstractJoinOperator(OperatorType::JoinIndex, left, right, mode, primary_predicate, secondary_predicates,
                           std::make_unique<JoinIndex::PerformanceData>()),
      _index_side(index_side),
      _adjusted_primary_predicate(primary_predicate) {
  if (_index_side == IndexSide::Left) {
    _adjusted_primary_predicate.flip();
  }
}

const std::string JoinIndex::name() const { return "JoinIndex"; }

std::shared_ptr<AbstractOperator> JoinIndex::_on_deep_copy(
    const std::shared_ptr<AbstractOperator>& copied_input_left,
    const std::shared_ptr<AbstractOperator>& copied_input_right) const {
  return std::make_shared<JoinIndex>(copied_input_left, copied_input_right, _mode, _primary_predicate,
                                     std::vector<OperatorJoinPredicate>{}, _index_side);
}

void JoinIndex::_on_set_parameters(const std::unordered_map<ParameterID, AllTypeVariant>& parameters) {}

std::shared_ptr<const Table> JoinIndex::_on_execute() {
  Assert(supports(_mode, _primary_predicate.predicate_condition,
                  input_table_left()->column_data_type(_primary_predicate.column_ids.first),
                  input_table_right()->column_data_type(_primary_predicate.column_ids.second),
                  !_secondary_predicates.empty()),
         "JoinHash doesn't support these parameters");

  std::shared_ptr<const Table> probe_input_table;
  std::shared_ptr<const Table> index_input_table;

  if (_index_side == IndexSide::Left) {
    probe_input_table = input_table_right();
    index_input_table = input_table_left();
  } else {
    probe_input_table = input_table_left();
    index_input_table = input_table_right();
  }

  _index_matches.resize(index_input_table->chunk_count());
  _probe_matches.resize(probe_input_table->chunk_count());

  const auto is_semi_or_anti_join =
      _mode == JoinMode::Semi || _mode == JoinMode::AntiNullAsFalse || _mode == JoinMode::AntiNullAsTrue;

  const auto track_probe_matches = _mode == JoinMode::FullOuter || _mode == JoinMode::Left || is_semi_or_anti_join;
  const auto track_index_matches = _mode == JoinMode::FullOuter || _mode == JoinMode::Right;

  if (track_probe_matches) {
    for (ChunkID probe_chunk_id = ChunkID{0}; probe_chunk_id < probe_input_table->chunk_count(); ++probe_chunk_id) {
      _probe_matches[probe_chunk_id].resize(probe_input_table->get_chunk(probe_chunk_id)->size());
    }
  }

  if (track_index_matches) {
    for (ChunkID index_chunk_id = ChunkID{0}; index_chunk_id < index_input_table->chunk_count(); ++index_chunk_id) {
      _index_matches[index_chunk_id].resize(index_input_table->get_chunk(index_chunk_id)->size());
    }
  }

  _probe_pos_list = std::make_shared<PosList>();
  _index_pos_list = std::make_shared<PosList>();

  auto pos_list_size_to_reserve =
      std::max(uint64_t{100}, std::min(probe_input_table->row_count(), index_input_table->row_count()));

  _probe_pos_list->reserve(pos_list_size_to_reserve);
  _index_pos_list->reserve(pos_list_size_to_reserve);

  auto& performance_data = static_cast<PerformanceData&>(*_performance_data);

  auto secondary_predicate_evaluator = MultiPredicateJoinEvaluator{*probe_input_table, *index_input_table, _mode, {}};

<<<<<<< HEAD
  // Scan all chunks for right input
  for (ChunkID chunk_id_right = ChunkID{0}; chunk_id_right < input_table_right()->chunk_count(); ++chunk_id_right) {
    const auto chunk_right = input_table_right()->get_chunk(chunk_id_right);
    const auto indexes = chunk_right->get_indexes(std::vector<ColumnID>{_primary_predicate.column_ids.second});
=======
  // Scan all chunks for index input
  for (ChunkID index_chunk_id = ChunkID{0}; index_chunk_id < index_input_table->chunk_count(); ++index_chunk_id) {
    const auto index_chunk = index_input_table->get_chunk(index_chunk_id);
    const auto indices = index_chunk->get_indices(std::vector<ColumnID>{_adjusted_primary_predicate.column_ids.second});
>>>>>>> 6ce82135
    std::shared_ptr<BaseIndex> index = nullptr;

    if (!indexes.empty()) {
      // We assume the first index to be efficient for our join
      // as we do not want to spend time on evaluating the best index inside of this join loop
      index = indexes.front();
    }

    // Scan all chunks from the pruning side input
    if (index) {
      for (ChunkID probe_chunk_id = ChunkID{0}; probe_chunk_id < probe_input_table->chunk_count(); ++probe_chunk_id) {
        const auto probe_segment =
            probe_input_table->get_chunk(probe_chunk_id)->get_segment(_adjusted_primary_predicate.column_ids.first);
        segment_with_iterators(*probe_segment, [&](auto it, const auto end) {
          _join_two_segments_using_index(it, end, probe_chunk_id, index_chunk_id, index);
        });
      }
      performance_data.chunks_scanned_with_index++;
    } else {
      // Fall back to NestedLoopJoin
      const auto index_segment =
          index_input_table->get_chunk(index_chunk_id)->get_segment(_adjusted_primary_predicate.column_ids.second);
      for (ChunkID probe_chunk_id = ChunkID{0}; probe_chunk_id < probe_input_table->chunk_count(); ++probe_chunk_id) {
        const auto probe_segment =
            probe_input_table->get_chunk(probe_chunk_id)->get_segment(_adjusted_primary_predicate.column_ids.first);
        JoinNestedLoop::JoinParams params{*_probe_pos_list,
                                          *_index_pos_list,
                                          _probe_matches[probe_chunk_id],
                                          _index_matches[index_chunk_id],
                                          track_probe_matches,
                                          track_index_matches,
                                          _mode,
                                          _adjusted_primary_predicate.predicate_condition,
                                          secondary_predicate_evaluator,
                                          !is_semi_or_anti_join};
        JoinNestedLoop::_join_two_untyped_segments(*probe_segment, *index_segment, probe_chunk_id, index_chunk_id,
                                                   params);
      }
      performance_data.chunks_scanned_without_index++;
    }
  }

  // For Full Outer and Left Join we need to add all unmatched rows for the probe side
  if (_mode == JoinMode::Left || _mode == JoinMode::FullOuter) {
    for (ChunkID probe_chunk_id = ChunkID{0}; probe_chunk_id < probe_input_table->chunk_count(); ++probe_chunk_id) {
      for (ChunkOffset chunk_offset{0}; chunk_offset < _probe_matches[probe_chunk_id].size(); ++chunk_offset) {
        if (!_probe_matches[probe_chunk_id][chunk_offset]) {
          _probe_pos_list->emplace_back(RowID{probe_chunk_id, chunk_offset});
          _index_pos_list->emplace_back(NULL_ROW_ID);
        }
      }
    }
  }

  // For Full Outer and Right Join we need to add all unmatched rows for the index side.
  if (_mode == JoinMode::FullOuter || _mode == JoinMode::Right) {
    for (ChunkID chunk_id{0}; chunk_id < _index_matches.size(); ++chunk_id) {
      for (ChunkOffset chunk_offset{0}; chunk_offset < _index_matches[chunk_id].size(); ++chunk_offset) {
        if (!_index_matches[chunk_id][chunk_offset]) {
          _index_pos_list->emplace_back(RowID{chunk_id, chunk_offset});
          _probe_pos_list->emplace_back(NULL_ROW_ID);
        }
      }
    }
  }

  _probe_pos_list->shrink_to_fit();
  _index_pos_list->shrink_to_fit();

  // Write PosLists for Semi/Anti Joins, which so far haven't written any results to the PosLists
  // We use `probe_matches_by_chunk` to determine whether a tuple from the probe side found a match.
  if (is_semi_or_anti_join) {
    const auto invert = _mode == JoinMode::AntiNullAsFalse || _mode == JoinMode::AntiNullAsTrue;

    for (auto chunk_id = ChunkID{0}; chunk_id < probe_input_table->chunk_count(); ++chunk_id) {
      const auto chunk_size = probe_input_table->get_chunk(chunk_id)->size();
      for (auto chunk_offset = ChunkOffset{0}; chunk_offset < chunk_size; ++chunk_offset) {
        if (_probe_matches[chunk_id][chunk_offset] ^ invert) {
          _probe_pos_list->emplace_back(chunk_id, chunk_offset);
        }
      }
    }
  }

  // write output chunks
  Segments output_segments;

  if (_index_side == IndexSide::Left) {
    _write_output_segments(output_segments, index_input_table, _index_pos_list);
  } else {
    _write_output_segments(output_segments, probe_input_table, _probe_pos_list);
  }

  if (!is_semi_or_anti_join) {
    if (_index_side == IndexSide::Left) {
      _write_output_segments(output_segments, probe_input_table, _probe_pos_list);
    } else {
      _write_output_segments(output_segments, index_input_table, _index_pos_list);
    }
  }

  if (performance_data.chunks_scanned_with_index < performance_data.chunks_scanned_without_index) {
    PerformanceWarning(
        std::string("Only ") + std::to_string(performance_data.chunks_scanned_with_index) + " of " +
        std::to_string(performance_data.chunks_scanned_with_index + performance_data.chunks_scanned_without_index) +
        " chunks scanned using an index");
  }

  return _build_output_table({std::make_shared<Chunk>(output_segments)});
}

void JoinIndex::_append_matches(const ChunkID& probe_chunk_id, const ChunkOffset& probe_chunk_offset,
                                const PosList& index_table_matches) {
  for (const auto& index_side_row_id : index_table_matches) {
    _probe_pos_list->emplace_back(RowID{probe_chunk_id, probe_chunk_offset});
    _index_pos_list->emplace_back((index_side_row_id));
  }
}

// join loop that joins two segments of two columns using an iterator for the probe side,
// and an index for the index side
template <typename ProbeIterator>
void JoinIndex::_join_two_segments_using_index(ProbeIterator probe_iter, ProbeIterator probe_end,
                                               const ChunkID probe_chunk_id, const ChunkID index_chunk_id,
                                               const std::shared_ptr<BaseIndex>& index) {
  for (; probe_iter != probe_end; ++probe_iter) {
    const auto probe_side_value = *probe_iter;
    if (probe_side_value.is_null()) continue;

    auto range_begin = BaseIndex::Iterator{};
    auto range_end = BaseIndex::Iterator{};

    switch (_adjusted_primary_predicate.predicate_condition) {
      case PredicateCondition::Equals: {
        range_begin = index->lower_bound({probe_side_value.value()});
        range_end = index->upper_bound({probe_side_value.value()});
        break;
      }
      case PredicateCondition::NotEquals: {
        // first, get all values less than the search value
        range_begin = index->cbegin();
        range_end = index->lower_bound({probe_side_value.value()});

        _append_matches(range_begin, range_end, probe_side_value.chunk_offset(), probe_chunk_id, index_chunk_id);

        // set range for second half to all values greater than the search value
        range_begin = index->upper_bound({probe_side_value.value()});
        range_end = index->cend();
        break;
      }
      case PredicateCondition::GreaterThan: {
        range_begin = index->cbegin();
        range_end = index->lower_bound({probe_side_value.value()});
        break;
      }
      case PredicateCondition::GreaterThanEquals: {
        range_begin = index->cbegin();
        range_end = index->upper_bound({probe_side_value.value()});
        break;
      }
      case PredicateCondition::LessThan: {
        range_begin = index->upper_bound({probe_side_value.value()});
        range_end = index->cend();
        break;
      }
      case PredicateCondition::LessThanEquals: {
        range_begin = index->lower_bound({probe_side_value.value()});
        range_end = index->cend();
        break;
      }
      default:
        Fail("Unsupported comparison type encountered");
    }

    _append_matches(range_begin, range_end, probe_side_value.chunk_offset(), probe_chunk_id, index_chunk_id);
  }
}

void JoinIndex::_append_matches(const BaseIndex::Iterator& range_begin, const BaseIndex::Iterator& range_end,
                                const ChunkOffset probe_chunk_offset, const ChunkID probe_chunk_id,
                                const ChunkID index_chunk_id) {
  const auto num_index_matches = std::distance(range_begin, range_end);

  if (num_index_matches == 0) {
    return;
  }

  // Remember the matches for outer joins
  if (_mode == JoinMode::Left || _mode == JoinMode::FullOuter) {
    _probe_matches[probe_chunk_id][probe_chunk_offset] = true;
  }

  // we replicate the probe side value for each index side value
  std::fill_n(std::back_inserter(*_probe_pos_list), num_index_matches, RowID{probe_chunk_id, probe_chunk_offset});

  std::transform(range_begin, range_end, std::back_inserter(*_index_pos_list),
                 [index_chunk_id](ChunkOffset index_chunk_offset) {
                   return RowID{index_chunk_id, index_chunk_offset};
                 });

  if (_mode == JoinMode::FullOuter || _mode == JoinMode::Right) {
    std::for_each(range_begin, range_end, [this, index_chunk_id](ChunkOffset index_chunk_offset) {
      _index_matches[index_chunk_id][index_chunk_offset] = true;
    });
  }
}

void JoinIndex::_write_output_segments(Segments& output_segments, const std::shared_ptr<const Table>& input_table,
                                       std::shared_ptr<PosList> pos_list) {
  // Add segments from table to output chunk
  for (ColumnID column_id{0}; column_id < input_table->column_count(); ++column_id) {
    std::shared_ptr<BaseSegment> segment;

    if (input_table->type() == TableType::References) {
      if (input_table->chunk_count() > 0) {
        auto new_pos_list = std::make_shared<PosList>();

        ChunkID current_chunk_id{0};

        auto reference_segment = std::static_pointer_cast<const ReferenceSegment>(
            input_table->get_chunk(ChunkID{0})->get_segment(column_id));

        // de-reference to the correct RowID so the output can be used in a Multi Join
        for (const auto& row : *pos_list) {
          if (row.is_null()) {
            new_pos_list->push_back(NULL_ROW_ID);
            continue;
          }
          if (row.chunk_id != current_chunk_id) {
            current_chunk_id = row.chunk_id;

            reference_segment = std::dynamic_pointer_cast<const ReferenceSegment>(
                input_table->get_chunk(current_chunk_id)->get_segment(column_id));
          }
          new_pos_list->push_back((*reference_segment->pos_list())[row.chunk_offset]);
        }
        segment = std::make_shared<ReferenceSegment>(reference_segment->referenced_table(),
                                                     reference_segment->referenced_column_id(), new_pos_list);
      } else {
        // If there are no Chunks in the input_table, we can't deduce the Table that input_table is referencing to.
        // pos_list will contain only NULL_ROW_IDs anyway, so it doesn't matter which Table the ReferenceSegment that
        // we output is referencing. HACK, but works fine: we create a dummy table and let the ReferenceSegment ref
        // it.
        const auto dummy_table = Table::create_dummy_table(input_table->column_definitions());
        segment = std::make_shared<ReferenceSegment>(dummy_table, column_id, pos_list);
      }
    } else {
      segment = std::make_shared<ReferenceSegment>(input_table, column_id, pos_list);
    }

    output_segments.push_back(segment);
  }
}

void JoinIndex::_on_cleanup() {
  _output_table.reset();
  _probe_pos_list.reset();
  _index_pos_list.reset();
  _probe_matches.clear();
  _index_matches.clear();
}

void JoinIndex::PerformanceData::output_to_stream(std::ostream& stream, DescriptionMode description_mode) const {
  OperatorPerformanceData::output_to_stream(stream, description_mode);

  stream << (description_mode == DescriptionMode::SingleLine ? " / " : "\\n");
  stream << std::to_string(chunks_scanned_with_index) << " of "
         << std::to_string(chunks_scanned_with_index + chunks_scanned_without_index) << " chunks used an index";
}

}  // namespace opossum<|MERGE_RESOLUTION|>--- conflicted
+++ resolved
@@ -107,17 +107,11 @@
 
   auto secondary_predicate_evaluator = MultiPredicateJoinEvaluator{*probe_input_table, *index_input_table, _mode, {}};
 
-<<<<<<< HEAD
-  // Scan all chunks for right input
-  for (ChunkID chunk_id_right = ChunkID{0}; chunk_id_right < input_table_right()->chunk_count(); ++chunk_id_right) {
-    const auto chunk_right = input_table_right()->get_chunk(chunk_id_right);
-    const auto indexes = chunk_right->get_indexes(std::vector<ColumnID>{_primary_predicate.column_ids.second});
-=======
   // Scan all chunks for index input
   for (ChunkID index_chunk_id = ChunkID{0}; index_chunk_id < index_input_table->chunk_count(); ++index_chunk_id) {
     const auto index_chunk = index_input_table->get_chunk(index_chunk_id);
-    const auto indices = index_chunk->get_indices(std::vector<ColumnID>{_adjusted_primary_predicate.column_ids.second});
->>>>>>> 6ce82135
+    const auto indexes = chunk_right->get_indexes(std::vector<ColumnID>{_primary_predicate.column_ids.second});
+
     std::shared_ptr<BaseIndex> index = nullptr;
 
     if (!indexes.empty()) {
