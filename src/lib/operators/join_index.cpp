#include "join_index.hpp"

#include <map>
#include <memory>
#include <numeric>
#include <set>
#include <string>
#include <utility>
#include <vector>

#include "all_type_variant.hpp"
#include "join_nested_loop.hpp"
#include "multi_predicate_join/multi_predicate_join_evaluator.hpp"
#include "resolve_type.hpp"
#include "storage/index/base_index.hpp"
#include "storage/segment_iterate.hpp"
#include "type_comparison.hpp"
#include "utils/assert.hpp"
#include "utils/performance_warning.hpp"

namespace opossum {

/*
 * This is an index join implementation. It expects to find an index on the index side column.
 * It can be used for all join modes except JoinMode::Cross.
 * For the remaining join types or if no index is found it falls back to a nested loop join.
 */

bool JoinIndex::supports(JoinMode join_mode, PredicateCondition predicate_condition, DataType left_data_type,
                         DataType right_data_type, bool secondary_predicates) {
  return !secondary_predicates;
}

JoinIndex::JoinIndex(const std::shared_ptr<const AbstractOperator>& left,
                     const std::shared_ptr<const AbstractOperator>& right, const JoinMode mode,
                     const OperatorJoinPredicate& primary_predicate,
                     const std::vector<OperatorJoinPredicate>& secondary_predicates, const IndexSide index_side)
    : AbstractJoinOperator(OperatorType::JoinIndex, left, right, mode, primary_predicate, secondary_predicates,
                           std::make_unique<JoinIndex::PerformanceData>()),
      _index_side(index_side),
      _adjusted_primary_predicate(primary_predicate) {
  if (_index_side == IndexSide::Left) {
    _adjusted_primary_predicate.flip();
  }
}

const std::string JoinIndex::name() const { return "JoinIndex"; }

std::shared_ptr<AbstractOperator> JoinIndex::_on_deep_copy(
    const std::shared_ptr<AbstractOperator>& copied_input_left,
    const std::shared_ptr<AbstractOperator>& copied_input_right) const {
  return std::make_shared<JoinIndex>(copied_input_left, copied_input_right, _mode, _primary_predicate,
                                     std::vector<OperatorJoinPredicate>{}, _index_side);
}

void JoinIndex::_on_set_parameters(const std::unordered_map<ParameterID, AllTypeVariant>& parameters) {}

std::shared_ptr<const Table> JoinIndex::_on_execute() {
  Assert(supports(_mode, _primary_predicate.predicate_condition,
                  input_table_left()->column_data_type(_primary_predicate.column_ids.first),
                  input_table_right()->column_data_type(_primary_predicate.column_ids.second),
                  !_secondary_predicates.empty()),
         "JoinHash doesn't support these parameters");

  std::shared_ptr<const Table> probe_input_table;
  std::shared_ptr<const Table> index_input_table;

  if (_index_side == IndexSide::Left) {
    probe_input_table = input_table_right();
    index_input_table = input_table_left();
  } else {
    probe_input_table = input_table_left();
    index_input_table = input_table_right();
  }

  _index_matches.resize(index_input_table->chunk_count());
  _probe_matches.resize(probe_input_table->chunk_count());

  const auto is_semi_or_anti_join =
      _mode == JoinMode::Semi || _mode == JoinMode::AntiNullAsFalse || _mode == JoinMode::AntiNullAsTrue;

  const auto track_probe_matches = _mode == JoinMode::FullOuter || _mode == JoinMode::Left || is_semi_or_anti_join;
  const auto track_index_matches = _mode == JoinMode::FullOuter || _mode == JoinMode::Right;

  if (track_probe_matches) {
    const auto chunk_count = probe_input_table->chunk_count();
    for (ChunkID probe_chunk_id = ChunkID{0}; probe_chunk_id < chunk_count; ++probe_chunk_id) {
      const auto chunk = probe_input_table->get_chunk(probe_chunk_id);
      if (!chunk) continue;

      _probe_matches[probe_chunk_id].resize(chunk->size());
    }
  }

  if (track_index_matches) {
    const auto chunk_count = index_input_table->chunk_count();
    for (ChunkID index_chunk_id = ChunkID{0}; index_chunk_id < chunk_count; ++index_chunk_id) {
      const auto chunk = index_input_table->get_chunk(index_chunk_id);
      if (!chunk) continue;

      _index_matches[index_chunk_id].resize(chunk->size());
    }
  }

  _probe_pos_list = std::make_shared<PosList>();
  _index_pos_list = std::make_shared<PosList>();

  auto pos_list_size_to_reserve =
      std::max(uint64_t{100}, std::min(probe_input_table->row_count(), index_input_table->row_count()));

  _probe_pos_list->reserve(pos_list_size_to_reserve);
  _index_pos_list->reserve(pos_list_size_to_reserve);

  auto& performance_data = static_cast<PerformanceData&>(*_performance_data);

  auto secondary_predicate_evaluator = MultiPredicateJoinEvaluator{*probe_input_table, *index_input_table, _mode, {}};

  // Scan all chunks for index input
  const auto chunk_count_index_table = index_input_table->chunk_count();
  for (ChunkID index_chunk_id = ChunkID{0}; index_chunk_id < chunk_count_index_table; ++index_chunk_id) {
    const auto index_chunk = index_input_table->get_chunk(index_chunk_id);
<<<<<<< HEAD
    if (!index_chunk) continue;

    const auto indices = index_chunk->get_indices(std::vector<ColumnID>{_adjusted_primary_predicate.column_ids.second});
=======
    const auto indexes = index_chunk->get_indexes(std::vector<ColumnID>{_primary_predicate.column_ids.second});

>>>>>>> baa26224
    std::shared_ptr<BaseIndex> index = nullptr;

    if (!indexes.empty()) {
      // We assume the first index to be efficient for our join
      // as we do not want to spend time on evaluating the best index inside of this join loop
      index = indexes.front();
    }

    // Scan all chunks from the pruning side input
    if (index) {
      const auto chunk_count = probe_input_table->chunk_count();
      for (ChunkID probe_chunk_id = ChunkID{0}; probe_chunk_id < chunk_count; ++probe_chunk_id) {
        const auto chunk = probe_input_table->get_chunk(probe_chunk_id);
        if (!chunk) continue;

        const auto probe_segment = chunk->get_segment(_adjusted_primary_predicate.column_ids.first);
        segment_with_iterators(*probe_segment, [&](auto it, const auto end) {
          _join_two_segments_using_index(it, end, probe_chunk_id, index_chunk_id, index);
        });
      }
      performance_data.chunks_scanned_with_index++;
    } else {
      // Fall back to NestedLoopJoin
      const auto chunk_index = index_input_table->get_chunk(index_chunk_id);
      if (!chunk_index) continue;

      const auto index_segment = chunk_index->get_segment(_adjusted_primary_predicate.column_ids.second);
      const auto chunk_count = probe_input_table->chunk_count();
      for (ChunkID probe_chunk_id = ChunkID{0}; probe_chunk_id < chunk_count; ++probe_chunk_id) {
        const auto chunk_probe = probe_input_table->get_chunk(probe_chunk_id);
        if (!chunk_probe) continue;

        const auto probe_segment = chunk_probe->get_segment(_adjusted_primary_predicate.column_ids.first);
        JoinNestedLoop::JoinParams params{*_probe_pos_list,
                                          *_index_pos_list,
                                          _probe_matches[probe_chunk_id],
                                          _index_matches[index_chunk_id],
                                          track_probe_matches,
                                          track_index_matches,
                                          _mode,
                                          _adjusted_primary_predicate.predicate_condition,
                                          secondary_predicate_evaluator,
                                          !is_semi_or_anti_join};
        JoinNestedLoop::_join_two_untyped_segments(*probe_segment, *index_segment, probe_chunk_id, index_chunk_id,
                                                   params);
      }
      performance_data.chunks_scanned_without_index++;
    }
  }

  // For Full Outer and Left Join we need to add all unmatched rows for the probe side
  if (_mode == JoinMode::Left || _mode == JoinMode::FullOuter) {
    const auto chunk_count = probe_input_table->chunk_count();
    for (ChunkID probe_chunk_id = ChunkID{0}; probe_chunk_id < chunk_count; ++probe_chunk_id) {
      for (ChunkOffset chunk_offset{0}; chunk_offset < _probe_matches[probe_chunk_id].size(); ++chunk_offset) {
        if (!_probe_matches[probe_chunk_id][chunk_offset]) {
          _probe_pos_list->emplace_back(RowID{probe_chunk_id, chunk_offset});
          _index_pos_list->emplace_back(NULL_ROW_ID);
        }
      }
    }
  }

  // For Full Outer and Right Join we need to add all unmatched rows for the index side.
  if (_mode == JoinMode::FullOuter || _mode == JoinMode::Right) {
    for (ChunkID chunk_id{0}; chunk_id < _index_matches.size(); ++chunk_id) {
      for (ChunkOffset chunk_offset{0}; chunk_offset < _index_matches[chunk_id].size(); ++chunk_offset) {
        if (!_index_matches[chunk_id][chunk_offset]) {
          _index_pos_list->emplace_back(RowID{chunk_id, chunk_offset});
          _probe_pos_list->emplace_back(NULL_ROW_ID);
        }
      }
    }
  }

  _probe_pos_list->shrink_to_fit();
  _index_pos_list->shrink_to_fit();

  // Write PosLists for Semi/Anti Joins, which so far haven't written any results to the PosLists
  // We use `probe_matches_by_chunk` to determine whether a tuple from the probe side found a match.
  if (is_semi_or_anti_join) {
    const auto invert = _mode == JoinMode::AntiNullAsFalse || _mode == JoinMode::AntiNullAsTrue;

    const auto chunk_count = probe_input_table->chunk_count();
    for (auto chunk_id = ChunkID{0}; chunk_id < chunk_count; ++chunk_id) {
      const auto chunk_left = probe_input_table->get_chunk(chunk_id);
      if (!chunk_left) continue;

      const auto chunk_size = chunk_left->size();
      for (auto chunk_offset = ChunkOffset{0}; chunk_offset < chunk_size; ++chunk_offset) {
        if (_probe_matches[chunk_id][chunk_offset] ^ invert) {
          _probe_pos_list->emplace_back(chunk_id, chunk_offset);
        }
      }
    }
  }

  // write output chunks
  Segments output_segments;

  if (_index_side == IndexSide::Left) {
    _write_output_segments(output_segments, index_input_table, _index_pos_list);
  } else {
    _write_output_segments(output_segments, probe_input_table, _probe_pos_list);
  }

  if (!is_semi_or_anti_join) {
    if (_index_side == IndexSide::Left) {
      _write_output_segments(output_segments, probe_input_table, _probe_pos_list);
    } else {
      _write_output_segments(output_segments, index_input_table, _index_pos_list);
    }
  }

  if (performance_data.chunks_scanned_with_index < performance_data.chunks_scanned_without_index) {
    PerformanceWarning(
        std::string("Only ") + std::to_string(performance_data.chunks_scanned_with_index) + " of " +
        std::to_string(performance_data.chunks_scanned_with_index + performance_data.chunks_scanned_without_index) +
        " chunks scanned using an index");
  }

  return _build_output_table({std::make_shared<Chunk>(output_segments)});
}

void JoinIndex::_append_matches(const ChunkID& probe_chunk_id, const ChunkOffset& probe_chunk_offset,
                                const PosList& index_table_matches) {
  for (const auto& index_side_row_id : index_table_matches) {
    _probe_pos_list->emplace_back(RowID{probe_chunk_id, probe_chunk_offset});
    _index_pos_list->emplace_back((index_side_row_id));
  }
}

// join loop that joins two segments of two columns using an iterator for the probe side,
// and an index for the index side
template <typename ProbeIterator>
void JoinIndex::_join_two_segments_using_index(ProbeIterator probe_iter, ProbeIterator probe_end,
                                               const ChunkID probe_chunk_id, const ChunkID index_chunk_id,
                                               const std::shared_ptr<BaseIndex>& index) {
  for (; probe_iter != probe_end; ++probe_iter) {
    const auto probe_side_value = *probe_iter;
    if (probe_side_value.is_null()) continue;

    auto range_begin = BaseIndex::Iterator{};
    auto range_end = BaseIndex::Iterator{};

    switch (_adjusted_primary_predicate.predicate_condition) {
      case PredicateCondition::Equals: {
        range_begin = index->lower_bound({probe_side_value.value()});
        range_end = index->upper_bound({probe_side_value.value()});
        break;
      }
      case PredicateCondition::NotEquals: {
        // first, get all values less than the search value
        range_begin = index->cbegin();
        range_end = index->lower_bound({probe_side_value.value()});

        _append_matches(range_begin, range_end, probe_side_value.chunk_offset(), probe_chunk_id, index_chunk_id);

        // set range for second half to all values greater than the search value
        range_begin = index->upper_bound({probe_side_value.value()});
        range_end = index->cend();
        break;
      }
      case PredicateCondition::GreaterThan: {
        range_begin = index->cbegin();
        range_end = index->lower_bound({probe_side_value.value()});
        break;
      }
      case PredicateCondition::GreaterThanEquals: {
        range_begin = index->cbegin();
        range_end = index->upper_bound({probe_side_value.value()});
        break;
      }
      case PredicateCondition::LessThan: {
        range_begin = index->upper_bound({probe_side_value.value()});
        range_end = index->cend();
        break;
      }
      case PredicateCondition::LessThanEquals: {
        range_begin = index->lower_bound({probe_side_value.value()});
        range_end = index->cend();
        break;
      }
      default:
        Fail("Unsupported comparison type encountered");
    }

    _append_matches(range_begin, range_end, probe_side_value.chunk_offset(), probe_chunk_id, index_chunk_id);
  }
}

void JoinIndex::_append_matches(const BaseIndex::Iterator& range_begin, const BaseIndex::Iterator& range_end,
                                const ChunkOffset probe_chunk_offset, const ChunkID probe_chunk_id,
                                const ChunkID index_chunk_id) {
  const auto num_index_matches = std::distance(range_begin, range_end);

  if (num_index_matches == 0) {
    return;
  }

  // Remember the matches for outer joins
  if (_mode == JoinMode::Left || _mode == JoinMode::FullOuter) {
    _probe_matches[probe_chunk_id][probe_chunk_offset] = true;
  }

  // we replicate the probe side value for each index side value
  std::fill_n(std::back_inserter(*_probe_pos_list), num_index_matches, RowID{probe_chunk_id, probe_chunk_offset});

  std::transform(range_begin, range_end, std::back_inserter(*_index_pos_list),
                 [index_chunk_id](ChunkOffset index_chunk_offset) {
                   return RowID{index_chunk_id, index_chunk_offset};
                 });

  if (_mode == JoinMode::FullOuter || _mode == JoinMode::Right) {
    std::for_each(range_begin, range_end, [this, index_chunk_id](ChunkOffset index_chunk_offset) {
      _index_matches[index_chunk_id][index_chunk_offset] = true;
    });
  }
}

void JoinIndex::_write_output_segments(Segments& output_segments, const std::shared_ptr<const Table>& input_table,
                                       std::shared_ptr<PosList> pos_list) {
  // Add segments from table to output chunk
  for (ColumnID column_id{0}; column_id < input_table->column_count(); ++column_id) {
    std::shared_ptr<BaseSegment> segment;

    if (input_table->type() == TableType::References) {
      if (input_table->chunk_count() > 0) {
        auto new_pos_list = std::make_shared<PosList>();

        ChunkID current_chunk_id{0};

        auto reference_segment = std::static_pointer_cast<const ReferenceSegment>(
            input_table->get_chunk(ChunkID{0})->get_segment(column_id));

        // de-reference to the correct RowID so the output can be used in a Multi Join
        for (const auto& row : *pos_list) {
          if (row.is_null()) {
            new_pos_list->push_back(NULL_ROW_ID);
            continue;
          }
          if (row.chunk_id != current_chunk_id) {
            current_chunk_id = row.chunk_id;

            reference_segment = std::dynamic_pointer_cast<const ReferenceSegment>(
                input_table->get_chunk(current_chunk_id)->get_segment(column_id));
          }
          new_pos_list->push_back((*reference_segment->pos_list())[row.chunk_offset]);
        }
        segment = std::make_shared<ReferenceSegment>(reference_segment->referenced_table(),
                                                     reference_segment->referenced_column_id(), new_pos_list);
      } else {
        // If there are no Chunks in the input_table, we can't deduce the Table that input_table is referencing to.
        // pos_list will contain only NULL_ROW_IDs anyway, so it doesn't matter which Table the ReferenceSegment that
        // we output is referencing. HACK, but works fine: we create a dummy table and let the ReferenceSegment ref
        // it.
        const auto dummy_table = Table::create_dummy_table(input_table->column_definitions());
        segment = std::make_shared<ReferenceSegment>(dummy_table, column_id, pos_list);
      }
    } else {
      segment = std::make_shared<ReferenceSegment>(input_table, column_id, pos_list);
    }

    output_segments.push_back(segment);
  }
}

void JoinIndex::_on_cleanup() {
  _output_table.reset();
  _probe_pos_list.reset();
  _index_pos_list.reset();
  _probe_matches.clear();
  _index_matches.clear();
}

void JoinIndex::PerformanceData::output_to_stream(std::ostream& stream, DescriptionMode description_mode) const {
  OperatorPerformanceData::output_to_stream(stream, description_mode);

  stream << (description_mode == DescriptionMode::SingleLine ? " / " : "\\n");
  stream << std::to_string(chunks_scanned_with_index) << " of "
         << std::to_string(chunks_scanned_with_index + chunks_scanned_without_index) << " chunks used an index";
}

}  // namespace opossum<|MERGE_RESOLUTION|>--- conflicted
+++ resolved
@@ -119,14 +119,9 @@
   const auto chunk_count_index_table = index_input_table->chunk_count();
   for (ChunkID index_chunk_id = ChunkID{0}; index_chunk_id < chunk_count_index_table; ++index_chunk_id) {
     const auto index_chunk = index_input_table->get_chunk(index_chunk_id);
-<<<<<<< HEAD
     if (!index_chunk) continue;
 
-    const auto indices = index_chunk->get_indices(std::vector<ColumnID>{_adjusted_primary_predicate.column_ids.second});
-=======
     const auto indexes = index_chunk->get_indexes(std::vector<ColumnID>{_primary_predicate.column_ids.second});
-
->>>>>>> baa26224
     std::shared_ptr<BaseIndex> index = nullptr;
 
     if (!indexes.empty()) {
