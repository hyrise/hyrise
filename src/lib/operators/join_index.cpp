--- conflicted
+++ resolved
@@ -106,20 +106,12 @@
   auto& performance_data = static_cast<PerformanceData&>(*_performance_data);
 
   auto secondary_predicate_evaluator = MultiPredicateJoinEvaluator{*probe_input_table, *index_input_table, _mode, {}};
-<<<<<<< HEAD
-
-  // Scan all chunks for index input
-  for (ChunkID index_chunk_id = ChunkID{0}; index_chunk_id < index_input_table->chunk_count(); ++index_chunk_id) {
-    const auto index_chunk = index_input_table->get_chunk(index_chunk_id);
-    const auto indices = index_chunk->get_indices(std::vector<ColumnID>{_adjusted_primary_predicate.column_ids.second});
-=======
 
   // Scan all chunks for index input
   for (ChunkID index_chunk_id = ChunkID{0}; index_chunk_id < index_input_table->chunk_count(); ++index_chunk_id) {
     const auto index_chunk = index_input_table->get_chunk(index_chunk_id);
     const auto indexes = index_chunk->get_indexes(std::vector<ColumnID>{_primary_predicate.column_ids.second});
 
->>>>>>> baa26224
     std::shared_ptr<BaseIndex> index = nullptr;
 
     if (!indexes.empty()) {
