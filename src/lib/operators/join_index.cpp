--- conflicted
+++ resolved
@@ -115,14 +115,9 @@
                                           track_left_matches,
                                           track_right_matches,
                                           _mode,
-<<<<<<< HEAD
                                           _primary_predicate.predicate_condition};
-        JoinNestedLoop::_join_two_untyped_segments(segment_left, segment_right, chunk_id_left, chunk_id_right, params);
-=======
-                                          _predicate_condition};
         JoinNestedLoop::_join_two_untyped_segments(*segment_left, *segment_right, chunk_id_left, chunk_id_right,
                                                    params);
->>>>>>> 4595b672
       }
       performance_data.chunks_scanned_without_index++;
     }
