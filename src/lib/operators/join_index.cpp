#include "join_index.hpp"

#include <map>
#include <memory>
#include <numeric>
#include <set>
#include <string>
#include <utility>
#include <vector>

#include <magic_enum.hpp>

#include "all_type_variant.hpp"
#include "join_nested_loop.hpp"
#include "multi_predicate_join/multi_predicate_join_evaluator.hpp"
#include "resolve_type.hpp"
#include "storage/index/abstract_index.hpp"
#include "storage/segment_iterate.hpp"
#include "type_comparison.hpp"
#include "utils/assert.hpp"
#include "utils/performance_warning.hpp"
#include "utils/timer.hpp"

namespace opossum {

/*
 * This is an index join implementation. It expects to find an index on the index side column.
 * It can be used for all join modes except JoinMode::Cross.
 * For the remaining join types or if no index is found it falls back to a nested loop join.
 */

bool JoinIndex::supports(const JoinConfiguration config) {
  if (!config.left_table_type || !config.right_table_type || !config.index_side) {
    Fail("Table types and index side are required to make support decisions for the index join.");
  } else {
    TableType index_side_table_type;
    if (*config.index_side == IndexSide::Left) {
      index_side_table_type = *config.left_table_type;
    } else {
      index_side_table_type = *config.right_table_type;
    }

    if (index_side_table_type == TableType::References && config.join_mode != JoinMode::Inner) {
      return false;  // non-inner index joins on reference tables are not supported
    }

    if (config.secondary_predicates) {
      return false;  // multi predicate index joins are not supported
    }

    const auto is_semi_or_anti_join = config.join_mode == JoinMode::Semi ||
                                      config.join_mode == JoinMode::AntiNullAsFalse ||
                                      config.join_mode == JoinMode::AntiNullAsTrue;
    // if a Semi or Anti* join is executed, the left side is outputted by definition. Choosing the index join when
    // indexes are not available for the right table would not be beneficial.
    return !(is_semi_or_anti_join && config.index_side == IndexSide::Left);
  }
}

JoinIndex::JoinIndex(const std::shared_ptr<const AbstractOperator>& left,
                     const std::shared_ptr<const AbstractOperator>& right, const JoinMode mode,
                     const OperatorJoinPredicate& primary_predicate,
                     const std::vector<OperatorJoinPredicate>& secondary_predicates, const IndexSide index_side)
    : AbstractJoinOperator(OperatorType::JoinIndex, left, right, mode, primary_predicate, secondary_predicates,
                           std::make_unique<JoinIndex::PerformanceData>()),
      _index_side(index_side),
      _adjusted_primary_predicate(primary_predicate) {
  if (_index_side == IndexSide::Left) {
    _adjusted_primary_predicate.flip();
  }
}

const std::string& JoinIndex::name() const {
  static const auto name = std::string{"JoinIndex"};
  return name;
}

std::string JoinIndex::description(DescriptionMode description_mode) const {
  const auto separator = description_mode == DescriptionMode::MultiLine ? "\n" : " ";
  const auto index_side_str = _index_side == IndexSide::Left ? "Left" : "Right";

  std::ostringstream stream(AbstractJoinOperator::description(description_mode), std::ios_base::ate);
  stream << separator << "Index side: " << index_side_str;

  return stream.str();
}

std::shared_ptr<AbstractOperator> JoinIndex::_on_deep_copy(
    const std::shared_ptr<AbstractOperator>& copied_input_left,
    const std::shared_ptr<AbstractOperator>& copied_input_right) const {
  return std::make_shared<JoinIndex>(copied_input_left, copied_input_right, _mode, _primary_predicate,
                                     _secondary_predicates, _index_side);
}

std::shared_ptr<const Table> JoinIndex::_on_execute() {
  Assert(
      supports({_mode, _primary_predicate.predicate_condition,
                input_table_left()->column_data_type(_primary_predicate.column_ids.first),
                input_table_right()->column_data_type(_primary_predicate.column_ids.second),
                !_secondary_predicates.empty(), input_table_left()->type(), input_table_right()->type(), _index_side}),
      "JoinIndex doesn't support these parameters");

  if (_index_side == IndexSide::Left) {
    _probe_input_table = input_table_right();
    _index_input_table = input_table_left();
  } else {
    _probe_input_table = input_table_left();
    _index_input_table = input_table_right();
  }

  _index_matches.resize(_index_input_table->chunk_count());
  _probe_matches.resize(_probe_input_table->chunk_count());

  const auto is_semi_or_anti_join =
      _mode == JoinMode::Semi || _mode == JoinMode::AntiNullAsFalse || _mode == JoinMode::AntiNullAsTrue;

  const auto track_probe_matches = _mode == JoinMode::FullOuter ||
                                   (_mode == JoinMode::Left && _index_side == IndexSide::Right) ||
                                   (_mode == JoinMode::Right && _index_side == IndexSide::Left) ||
                                   (is_semi_or_anti_join && _index_side == IndexSide::Right);
  const auto track_index_matches = _mode == JoinMode::FullOuter ||
                                   (_mode == JoinMode::Left && _index_side == IndexSide::Left) ||
                                   (_mode == JoinMode::Right && _index_side == IndexSide::Right) ||
                                   (is_semi_or_anti_join && _index_side == IndexSide::Left);

  if (track_probe_matches) {
    const auto chunk_count = _probe_input_table->chunk_count();
    for (ChunkID probe_chunk_id{0}; probe_chunk_id < chunk_count; ++probe_chunk_id) {
      const auto chunk = _probe_input_table->get_chunk(probe_chunk_id);
      Assert(chunk, "Physically deleted chunk should not reach this point, see get_chunk / #1686.");

      _probe_matches[probe_chunk_id].resize(chunk->size());
    }
  }

  if (track_index_matches) {
    const auto chunk_count = _index_input_table->chunk_count();
    for (ChunkID index_chunk_id{0}; index_chunk_id < chunk_count; ++index_chunk_id) {
      const auto chunk = _index_input_table->get_chunk(index_chunk_id);
      Assert(chunk, "Physically deleted chunk should not reach this point, see get_chunk / #1686.");

      _index_matches[index_chunk_id].resize(chunk->size());
    }
  }

  _probe_pos_list = std::make_shared<RowIDPosList>();
  _index_pos_list = std::make_shared<RowIDPosList>();

  auto pos_list_size_to_reserve =
      std::max(uint64_t{100}, std::min(_probe_input_table->row_count(), _index_input_table->row_count()));

  _probe_pos_list->reserve(pos_list_size_to_reserve);
  _index_pos_list->reserve(pos_list_size_to_reserve);

  auto& join_index_performance_data = static_cast<PerformanceData&>(*performance_data);
  Timer timer;

  auto secondary_predicate_evaluator = MultiPredicateJoinEvaluator{*_probe_input_table, *_index_input_table, _mode, {}};

  if (_mode == JoinMode::Inner && _index_input_table->type() == TableType::References &&
      _secondary_predicates.empty()) {  // INNER REFERENCE JOIN
    // Scan all chunks for index input
    const auto chunk_count_index_input_table = _index_input_table->chunk_count();
    for (ChunkID index_chunk_id{0}; index_chunk_id < chunk_count_index_input_table; ++index_chunk_id) {
      const auto index_chunk = _index_input_table->get_chunk(index_chunk_id);
      Assert(index_chunk, "Physically deleted chunk should not reach this point, see get_chunk / #1686.");

      const auto& reference_segment =
          std::dynamic_pointer_cast<ReferenceSegment>(index_chunk->get_segment(_primary_predicate.column_ids.second));
      Assert(reference_segment != nullptr,
             "Non-empty index input table (reference table) has to have only reference segments.");
      auto index_data_table = reference_segment->referenced_table();
      const std::vector<ColumnID> index_data_table_column_ids{reference_segment->referenced_column_id()};
      const auto& reference_segment_pos_list = reference_segment->pos_list();

      if (reference_segment_pos_list->references_single_chunk()) {
        const auto index_data_table_chunk = index_data_table->get_chunk((*reference_segment_pos_list)[0].chunk_id);
        Assert(index_data_table_chunk, "Physically deleted chunk should not reach this point, see get_chunk / #1686.");
        const auto& indexes = index_data_table_chunk->get_indexes(index_data_table_column_ids);

        if (!indexes.empty()) {
          // We assume the first index to be efficient for our join
          // as we do not want to spend time on evaluating the best index inside of this join loop
          const auto& index = indexes.front();

          // Scan all chunks from the probe side input
          const auto chunk_count_probe_input_table = _probe_input_table->chunk_count();
          for (ChunkID probe_chunk_id{0}; probe_chunk_id < chunk_count_probe_input_table; ++probe_chunk_id) {
            const auto chunk = _probe_input_table->get_chunk(probe_chunk_id);
            Assert(chunk, "Physically deleted chunk should not reach this point, see get_chunk / #1686.");

            const auto& probe_segment = chunk->get_segment(_adjusted_primary_predicate.column_ids.first);
            segment_with_iterators(*probe_segment, [&](auto probe_iter, const auto probe_end) {
              _reference_join_two_segments_using_index(probe_iter, probe_end, probe_chunk_id, index_chunk_id, index,
                                                       reference_segment_pos_list);
            });
          }
          join_index_performance_data.step_runtimes[static_cast<size_t>(OperatorSteps::IndexJoining)] +=
              timer.lap();
          join_index_performance_data.chunks_scanned_with_index++;
        } else {
          _fallback_nested_loop(index_chunk_id, track_probe_matches, track_index_matches, is_semi_or_anti_join,
                                secondary_predicate_evaluator);
          join_index_performance_data.step_runtimes[static_cast<size_t>(OperatorSteps::NestedLoopJoining)] +=
              timer.lap();
        }
      } else {
        _fallback_nested_loop(index_chunk_id, track_probe_matches, track_index_matches, is_semi_or_anti_join,
                              secondary_predicate_evaluator);
        join_index_performance_data.step_runtimes[static_cast<size_t>(OperatorSteps::NestedLoopJoining)] +=
            timer.lap();
      }
    }
  } else {  // DATA JOIN since only inner joins are supported for a reference table on the index side
    // Scan all chunks for index input
    const auto chunk_count_index_input_table = _index_input_table->chunk_count();
    for (ChunkID index_chunk_id{0}; index_chunk_id < chunk_count_index_input_table; ++index_chunk_id) {
      const auto index_chunk = _index_input_table->get_chunk(index_chunk_id);
      Assert(index_chunk, "Physically deleted chunk should not reach this point, see get_chunk / #1686.");

      const auto& indexes =
          index_chunk->get_indexes(std::vector<ColumnID>{_adjusted_primary_predicate.column_ids.second});

      if (!indexes.empty()) {
        // We assume the first index to be efficient for our join
        // as we do not want to spend time on evaluating the best index inside of this join loop
        const auto& index = indexes.front();

        // Scan all chunks from the probe side input
        const auto chunk_count_probe_input_table = _probe_input_table->chunk_count();
        for (ChunkID probe_chunk_id{0}; probe_chunk_id < chunk_count_probe_input_table; ++probe_chunk_id) {
          const auto chunk = _probe_input_table->get_chunk(probe_chunk_id);
          Assert(chunk, "Physically deleted chunk should not reach this point, see get_chunk / #1686.");

          const auto& probe_segment = chunk->get_segment(_adjusted_primary_predicate.column_ids.first);
          segment_with_iterators(*probe_segment, [&](auto probe_iter, const auto probe_end) {
            _data_join_two_segments_using_index(probe_iter, probe_end, probe_chunk_id, index_chunk_id, index);
          });
        }
        join_index_performance_data.chunks_scanned_with_index++;
        join_index_performance_data.step_runtimes[static_cast<size_t>(OperatorSteps::IndexJoining)] +=
            timer.lap();
      } else {
        _fallback_nested_loop(index_chunk_id, track_probe_matches, track_index_matches, is_semi_or_anti_join,
                              secondary_predicate_evaluator);
        join_index_performance_data.step_runtimes[static_cast<size_t>(OperatorSteps::NestedLoopJoining)] +=
            timer.lap();
      }
    }

    _append_matches_non_inner(is_semi_or_anti_join);
  }

  // write output chunks
  Segments output_segments;

  if (_index_side == IndexSide::Left) {
    _write_output_segments(output_segments, _index_input_table, _index_pos_list);
  } else {
    _write_output_segments(output_segments, _probe_input_table, _probe_pos_list);
  }

  if (!is_semi_or_anti_join) {
    if (_index_side == IndexSide::Left) {
      _write_output_segments(output_segments, _probe_input_table, _probe_pos_list);
    } else {
      _write_output_segments(output_segments, _index_input_table, _index_pos_list);
    }
  }

  if (join_index_performance_data.chunks_scanned_with_index <
      join_index_performance_data.chunks_scanned_without_index) {
    PerformanceWarning(std::string("Only ") + std::to_string(join_index_performance_data.chunks_scanned_with_index) +
                       " of " +
                       std::to_string(join_index_performance_data.chunks_scanned_with_index +
                                      join_index_performance_data.chunks_scanned_without_index) +
                       " chunks processed using an index.");
  }
  join_index_performance_data.step_runtimes[static_cast<size_t>(OperatorSteps::OutputWriting)] = timer.lap();

  auto chunks = std::vector<std::shared_ptr<Chunk>>{};
  if (output_segments.at(0)->size() > 0) {
    chunks.emplace_back(std::make_shared<Chunk>(std::move(output_segments)));
  }
  return _build_output_table(std::move(chunks));
}

void JoinIndex::_fallback_nested_loop(const ChunkID index_chunk_id, const bool track_probe_matches,
                                      const bool track_index_matches, const bool is_semi_or_anti_join,
                                      MultiPredicateJoinEvaluator& secondary_predicate_evaluator) {
  PerformanceWarning("Fallback nested loop used.");
  auto& join_index_performance_data = static_cast<PerformanceData&>(*performance_data);

  const auto index_chunk = _index_input_table->get_chunk(index_chunk_id);
  Assert(index_chunk, "Physically deleted chunk should not reach this point, see get_chunk / #1686.");

  const auto& index_segment = index_chunk->get_segment(_adjusted_primary_predicate.column_ids.second);
  const auto& index_pos_list_size_pre_fallback = _index_pos_list->size();

  const auto chunk_count = _probe_input_table->chunk_count();
  for (ChunkID probe_chunk_id{0}; probe_chunk_id < chunk_count; ++probe_chunk_id) {
    const auto chunk = _probe_input_table->get_chunk(probe_chunk_id);
    Assert(chunk, "Physically deleted chunk should not reach this point, see get_chunk / #1686.");

    const auto& probe_segment = chunk->get_segment(_adjusted_primary_predicate.column_ids.first);
    JoinNestedLoop::JoinParams params{*_probe_pos_list,
                                      *_index_pos_list,
                                      _probe_matches[probe_chunk_id],
                                      _index_matches[index_chunk_id],
                                      track_probe_matches,
                                      track_index_matches,
                                      _mode,
                                      _adjusted_primary_predicate.predicate_condition,
                                      secondary_predicate_evaluator,
                                      !is_semi_or_anti_join};
    JoinNestedLoop::_join_two_untyped_segments(*probe_segment, *index_segment, probe_chunk_id, index_chunk_id, params);
  }
  const auto& index_pos_list_size_post_fallback = _index_pos_list->size();
  const auto& count_index_positions = index_pos_list_size_post_fallback - index_pos_list_size_pre_fallback;
  std::fill_n(std::back_inserter(_index_pos_dereferenced), count_index_positions, false);
  join_index_performance_data.chunks_scanned_without_index++;
}

// join loop that joins two segments of two columns using an iterator for the probe side,
// and an index for the index side
template <typename ProbeIterator>
void JoinIndex::_data_join_two_segments_using_index(ProbeIterator probe_iter, ProbeIterator probe_end,
                                                    const ChunkID probe_chunk_id, const ChunkID index_chunk_id,
                                                    const std::shared_ptr<AbstractIndex>& index) {
  for (; probe_iter != probe_end; ++probe_iter) {
    const auto probe_side_position = *probe_iter;
    const auto index_ranges = _index_ranges_for_value(probe_side_position, index);
    for (const auto& [index_begin, index_end] : index_ranges) {
      _append_matches(index_begin, index_end, probe_side_position.chunk_offset(), probe_chunk_id, index_chunk_id);
    }
  }
}

template <typename ProbeIterator>
void JoinIndex::_reference_join_two_segments_using_index(
    ProbeIterator probe_iter, ProbeIterator probe_end, const ChunkID probe_chunk_id, const ChunkID index_chunk_id,
    const std::shared_ptr<AbstractIndex>& index,
    const std::shared_ptr<const AbstractPosList>& reference_segment_pos_list) {
  for (; probe_iter != probe_end; ++probe_iter) {
    RowIDPosList index_scan_pos_list;
    const auto probe_side_position = *probe_iter;
    const auto index_ranges = _index_ranges_for_value(probe_side_position, index);
    for (const auto& [index_begin, index_end] : index_ranges) {
      std::transform(index_begin, index_end, std::back_inserter(index_scan_pos_list),
                     [index_chunk_id](ChunkOffset index_chunk_offset) {
                       return RowID{index_chunk_id, index_chunk_offset};
                     });
    }

    RowIDPosList mutable_ref_seg_pos_list(reference_segment_pos_list->size());
    std::copy(reference_segment_pos_list->begin(), reference_segment_pos_list->end(), mutable_ref_seg_pos_list.begin());
    std::sort(mutable_ref_seg_pos_list.begin(), mutable_ref_seg_pos_list.end());
    std::sort(index_scan_pos_list.begin(), index_scan_pos_list.end());

    RowIDPosList index_table_matches{};
    std::set_intersection(mutable_ref_seg_pos_list.begin(), mutable_ref_seg_pos_list.end(), index_scan_pos_list.begin(),
                          index_scan_pos_list.end(), std::back_inserter(index_table_matches));
    _append_matches_dereferenced(probe_chunk_id, probe_side_position.chunk_offset(), index_table_matches);
  }
}

template <typename SegmentPosition>
std::vector<IndexRange> JoinIndex::_index_ranges_for_value(const SegmentPosition probe_side_position,
                                                           const std::shared_ptr<AbstractIndex>& index) const {
  std::vector<IndexRange> index_ranges{};
  index_ranges.reserve(2);

  // AntiNullAsTrue is the only join mode in which comparisons with null-values are evaluated as "true".
  // If the probe side value is null or at least one null value exists in the indexed join segment, the probe value
  // has a match.
  if (_mode == JoinMode::AntiNullAsTrue) {
    const auto indexed_null_values = index->null_cbegin() != index->null_cend();
    if (probe_side_position.is_null() || indexed_null_values) {
      index_ranges.emplace_back(IndexRange{index->cbegin(), index->cend()});
      index_ranges.emplace_back(IndexRange{index->null_cbegin(), index->null_cend()});
      return index_ranges;
    }
  }

  if (!probe_side_position.is_null()) {
    auto range_begin = AbstractIndex::Iterator{};
    auto range_end = AbstractIndex::Iterator{};

    switch (_adjusted_primary_predicate.predicate_condition) {
      case PredicateCondition::Equals: {
        range_begin = index->lower_bound({probe_side_position.value()});
        range_end = index->upper_bound({probe_side_position.value()});
        break;
      }
      case PredicateCondition::NotEquals: {
        // first, get all values less than the search value
        range_begin = index->cbegin();
        range_end = index->lower_bound({probe_side_position.value()});
        index_ranges.emplace_back(IndexRange{range_begin, range_end});

        // set range for second half to all values greater than the search value
        range_begin = index->upper_bound({probe_side_position.value()});
        range_end = index->cend();
        break;
      }
      case PredicateCondition::GreaterThan: {
        range_begin = index->cbegin();
        range_end = index->lower_bound({probe_side_position.value()});
        break;
      }
      case PredicateCondition::GreaterThanEquals: {
        range_begin = index->cbegin();
        range_end = index->upper_bound({probe_side_position.value()});
        break;
      }
      case PredicateCondition::LessThan: {
        range_begin = index->upper_bound({probe_side_position.value()});
        range_end = index->cend();
        break;
      }
      case PredicateCondition::LessThanEquals: {
        range_begin = index->lower_bound({probe_side_position.value()});
        range_end = index->cend();
        break;
      }
      default: {
        Fail("Unsupported comparison type encountered");
      }
    }
    index_ranges.emplace_back(IndexRange{range_begin, range_end});
  }
  return index_ranges;
}

void JoinIndex::_append_matches(const AbstractIndex::Iterator& range_begin, const AbstractIndex::Iterator& range_end,
                                const ChunkOffset probe_chunk_offset, const ChunkID probe_chunk_id,
                                const ChunkID index_chunk_id) {
  const auto num_index_matches = std::distance(range_begin, range_end);

  if (num_index_matches == 0) {
    return;
  }

  const auto is_semi_or_anti_join =
      _mode == JoinMode::Semi || _mode == JoinMode::AntiNullAsFalse || _mode == JoinMode::AntiNullAsTrue;

  if (is_semi_or_anti_join) {
    Assert(_index_side == IndexSide::Right,
           "For Semi or Anti* joins, the left side is the probe side, so the index needs to be on the right.");
  }

  // Remember the matches for non-inner joins
  if (is_semi_or_anti_join || (_mode == JoinMode::Left && _index_side == IndexSide::Right) ||
      (_mode == JoinMode::Right && _index_side == IndexSide::Left) ||
      (_mode == JoinMode::Right && _index_side == IndexSide::Left) || _mode == JoinMode::FullOuter) {
    _probe_matches[probe_chunk_id][probe_chunk_offset] = true;
  }

  if (!is_semi_or_anti_join) {
    // we replicate the probe side value for each index side value
    std::fill_n(std::back_inserter(*_probe_pos_list), num_index_matches, RowID{probe_chunk_id, probe_chunk_offset});

    std::transform(range_begin, range_end, std::back_inserter(*_index_pos_list),
                   [index_chunk_id](ChunkOffset index_chunk_offset) {
                     return RowID{index_chunk_id, index_chunk_offset};
                   });
  }

  if ((_mode == JoinMode::Left && _index_side == IndexSide::Left) ||
      (_mode == JoinMode::Right && _index_side == IndexSide::Right) || _mode == JoinMode::FullOuter ||
      (is_semi_or_anti_join && _index_side == IndexSide::Left)) {
    std::for_each(range_begin, range_end, [this, index_chunk_id](ChunkOffset index_chunk_offset) {
      _index_matches[index_chunk_id][index_chunk_offset] = true;
    });
  }
}

void JoinIndex::_append_matches_dereferenced(const ChunkID& probe_chunk_id, const ChunkOffset& probe_chunk_offset,
                                             const RowIDPosList& index_table_matches) {
  for (const auto& index_side_row_id : index_table_matches) {
    _probe_pos_list->emplace_back(RowID{probe_chunk_id, probe_chunk_offset});
    _index_pos_list->emplace_back(index_side_row_id);
    _index_pos_dereferenced.emplace_back(true);
  }
}

void JoinIndex::_append_matches_non_inner(const bool is_semi_or_anti_join) {
  // For Full Outer and Left Join we need to add all unmatched rows for the probe side
  if ((_mode == JoinMode::Left && _index_side == IndexSide::Right) ||
      (_mode == JoinMode::Right && _index_side == IndexSide::Left) || _mode == JoinMode::FullOuter) {
    const auto chunk_count = _probe_input_table->chunk_count();
    for (ChunkID probe_chunk_id{0}; probe_chunk_id < chunk_count; ++probe_chunk_id) {
      for (ChunkOffset chunk_offset{0}; chunk_offset < static_cast<ChunkOffset>(_probe_matches[probe_chunk_id].size());
           ++chunk_offset) {
        if (!_probe_matches[probe_chunk_id][chunk_offset]) {
          _probe_pos_list->emplace_back(RowID{probe_chunk_id, chunk_offset});
          _index_pos_list->emplace_back(NULL_ROW_ID);
        }
      }
    }
  }

  // For Full Outer and Right Join we need to add all unmatched rows for the index side.
  if ((_mode == JoinMode::Left && _index_side == IndexSide::Left) ||
      (_mode == JoinMode::Right && _index_side == IndexSide::Right) || _mode == JoinMode::FullOuter) {
    const auto chunk_count = _index_matches.size();
    for (ChunkID chunk_id{0}; chunk_id < chunk_count; ++chunk_id) {
      for (ChunkOffset chunk_offset{0}; chunk_offset < static_cast<ChunkOffset>(_index_matches[chunk_id].size());
           ++chunk_offset) {
        if (!_index_matches[chunk_id][chunk_offset]) {
          _index_pos_list->emplace_back(RowID{chunk_id, chunk_offset});
          _probe_pos_list->emplace_back(NULL_ROW_ID);
        }
      }
    }
  }

  _probe_pos_list->shrink_to_fit();
  _index_pos_list->shrink_to_fit();

  // Write PosLists for Semi/Anti Joins, which so far haven't written any results to the PosLists
  // We use `_probe_matches` to determine whether a tuple from the probe side found a match.
  if (is_semi_or_anti_join) {
    const auto invert = _mode == JoinMode::AntiNullAsFalse || _mode == JoinMode::AntiNullAsTrue;
    const auto chunk_count = _probe_input_table->chunk_count();
    for (ChunkID chunk_id{0}; chunk_id < chunk_count; ++chunk_id) {
      const auto chunk = _probe_input_table->get_chunk(chunk_id);
      Assert(chunk, "Physically deleted chunk should not reach this point, see get_chunk / #1686.");

      const auto chunk_size = chunk->size();
      for (ChunkOffset chunk_offset{0}; chunk_offset < chunk_size; ++chunk_offset) {
        if (_probe_matches[chunk_id][chunk_offset] ^ invert) {
          _probe_pos_list->emplace_back(RowID{chunk_id, chunk_offset});
        }
      }
    }
  }
}

void JoinIndex::_write_output_segments(Segments& output_segments, const std::shared_ptr<const Table>& input_table,
                                       const std::shared_ptr<RowIDPosList>& pos_list) {
  // Add segments from table to output chunk
  const auto column_count = input_table->column_count();
  for (ColumnID column_id{0}; column_id < column_count; ++column_id) {
    std::shared_ptr<BaseSegment> segment;

    if (input_table->type() == TableType::References) {
      if (input_table->chunk_count() > 0) {
        auto new_pos_list = std::make_shared<RowIDPosList>();

        ChunkID current_chunk_id{0};

        const auto first_chunk_input_table = input_table->get_chunk(ChunkID{0});
        Assert(first_chunk_input_table, "Physically deleted chunk should not reach this point, see get_chunk / #1686.");
        auto reference_segment =
            std::static_pointer_cast<const ReferenceSegment>(first_chunk_input_table->get_segment(column_id));

        // de-reference to the correct RowID so the output can be used in a Multi Join
        for (ChunkOffset pos_list_offset{0}; pos_list_offset < static_cast<ChunkOffset>(pos_list->size());
             ++pos_list_offset) {
          const auto& row = (*pos_list)[pos_list_offset];
          if (row.is_null()) {
            new_pos_list->push_back(NULL_ROW_ID);
            continue;
          }
          if (pos_list == _index_pos_list && _index_pos_dereferenced[pos_list_offset]) {
            new_pos_list->push_back(row);
          } else {
            if (row.chunk_id != current_chunk_id) {
              current_chunk_id = row.chunk_id;

              const auto chunk = input_table->get_chunk(current_chunk_id);
              Assert(chunk, "Physically deleted chunk should not reach this point, see get_chunk / #1686.");

              reference_segment = std::dynamic_pointer_cast<const ReferenceSegment>(chunk->get_segment(column_id));
            }
            new_pos_list->push_back((*reference_segment->pos_list())[row.chunk_offset]);
          }
        }
        segment = std::make_shared<ReferenceSegment>(reference_segment->referenced_table(),
                                                     reference_segment->referenced_column_id(), new_pos_list);
      } else {
        // If there are no Chunks in the input_table, we can't deduce the Table that input_table is referencing to.
        // pos_list will contain only NULL_ROW_IDs anyway, so it doesn't matter which Table the ReferenceSegment that
        // we output is referencing. HACK, but works fine: we create a dummy table and let the ReferenceSegment ref
        // it.
        const auto dummy_table = Table::create_dummy_table(input_table->column_definitions());
        segment = std::make_shared<ReferenceSegment>(dummy_table, column_id, pos_list);
      }
    } else {
      segment = std::make_shared<ReferenceSegment>(input_table, column_id, pos_list);
    }

    output_segments.push_back(segment);
  }
}

void JoinIndex::_on_cleanup() {
  _output_table.reset();
  _probe_pos_list.reset();
  _index_pos_list.reset();
  _probe_matches.clear();
  _index_matches.clear();
}

void JoinIndex::PerformanceData::output_to_stream(std::ostream& stream, DescriptionMode description_mode) const {
  StepOperatorPerformanceData::output_to_stream(stream, description_mode);

<<<<<<< HEAD
  stream << (description_mode == DescriptionMode::SingleLine ? " - " : "\n");
  stream << chunks_scanned_with_index << " of " << (chunks_scanned_with_index + chunks_scanned_without_index)
         << " chunks used an index.";
=======
  stream << (description_mode == DescriptionMode::SingleLine ? ", " : "\n");
  stream << "indexes used for " << std::to_string(chunks_scanned_with_index) << " of "
         << std::to_string(chunks_scanned_with_index + chunks_scanned_without_index) << " chunk(s)";
>>>>>>> c595a16d
}

}  // namespace opossum<|MERGE_RESOLUTION|>--- conflicted
+++ resolved
@@ -606,15 +606,9 @@
 void JoinIndex::PerformanceData::output_to_stream(std::ostream& stream, DescriptionMode description_mode) const {
   StepOperatorPerformanceData::output_to_stream(stream, description_mode);
 
-<<<<<<< HEAD
-  stream << (description_mode == DescriptionMode::SingleLine ? " - " : "\n");
-  stream << chunks_scanned_with_index << " of " << (chunks_scanned_with_index + chunks_scanned_without_index)
-         << " chunks used an index.";
-=======
   stream << (description_mode == DescriptionMode::SingleLine ? ", " : "\n");
-  stream << "indexes used for " << std::to_string(chunks_scanned_with_index) << " of "
-         << std::to_string(chunks_scanned_with_index + chunks_scanned_without_index) << " chunk(s)";
->>>>>>> c595a16d
+  stream << "indexes used for " << chunks_scanned_with_index << " of " <<
+            chunks_scanned_with_index + chunks_scanned_without_index << " chunk(s)";
 }
 
 }  // namespace opossum