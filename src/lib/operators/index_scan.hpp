#pragma once

#include <memory>

#include "abstract_read_only_operator.hpp"

#include "all_type_variant.hpp"
#include "storage/index/segment_index_type.hpp"
#include "storage/pos_lists/rowid_pos_list.hpp"
#include "types.hpp"
#include "storage/single_chunk_pos_list.hpp"

namespace opossum {

class Table;
class AbstractTask;

/**
 * Operator that performs a predicate search using indexes
 *
 * Note: Scans only the set of chunks passed to the constructor
 */
class IndexScan : public AbstractReadOnlyOperator {
 public:
  IndexScan(const std::shared_ptr<const AbstractOperator>& in, const SegmentIndexType index_type,
            const std::vector<ColumnID>& left_column_ids, const PredicateCondition predicate_condition,
            const std::vector<AllTypeVariant>& right_values, const std::vector<AllTypeVariant>& right_values2 = {});

  const std::string& name() const final;

  // If set, only the specified chunks will be scanned. See TableScan::excluded_chunk_ids for usage.
  std::vector<ChunkID> included_chunk_ids;

 protected:
  std::shared_ptr<const Table> _on_execute() final;

  std::shared_ptr<AbstractOperator> _on_deep_copy(
      const std::shared_ptr<AbstractOperator>& copied_input_left,
      const std::shared_ptr<AbstractOperator>& copied_input_right) const override;
  void _on_set_parameters(const std::unordered_map<ParameterID, AllTypeVariant>& parameters) override;

  void _validate_input();
  std::shared_ptr<AbstractTask> _create_job_and_schedule(const ChunkID chunk_id, std::mutex& output_mutex);
<<<<<<< HEAD
  std::shared_ptr<AbstractPosList> _scan_chunk(const ChunkID chunk_id);
=======
  RowIDPosList _scan_chunk(const ChunkID chunk_id);
>>>>>>> bf664016

 private:
  const SegmentIndexType _index_type;
  const std::vector<ColumnID> _left_column_ids;
  const PredicateCondition _predicate_condition;
  const std::vector<AllTypeVariant> _right_values;
  const std::vector<AllTypeVariant> _right_values2;

  std::shared_ptr<const Table> _in_table;
  std::shared_ptr<Table> _out_table;
};

}  // namespace opossum<|MERGE_RESOLUTION|>--- conflicted
+++ resolved
@@ -41,11 +41,7 @@
 
   void _validate_input();
   std::shared_ptr<AbstractTask> _create_job_and_schedule(const ChunkID chunk_id, std::mutex& output_mutex);
-<<<<<<< HEAD
-  std::shared_ptr<AbstractPosList> _scan_chunk(const ChunkID chunk_id);
-=======
-  RowIDPosList _scan_chunk(const ChunkID chunk_id);
->>>>>>> bf664016
+  SingleChunkPosList _scan_chunk(const ChunkID chunk_id);
 
  private:
   const SegmentIndexType _index_type;
