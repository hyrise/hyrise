--- conflicted
+++ resolved
@@ -10,12 +10,9 @@
 #include <vector>
 
 #include "abstract_read_only_operator.hpp"
-<<<<<<< HEAD
-=======
 #include "scheduler/abstract_task.hpp"
 #include "scheduler/current_scheduler.hpp"
 #include "scheduler/job_task.hpp"
->>>>>>> 52bacec8
 #include "storage/dictionary_column.hpp"
 #include "storage/reference_column.hpp"
 #include "storage/value_column.hpp"
@@ -146,51 +143,11 @@
       throw std::runtime_error(std::string("unknown operator ") + _op);
     }
 
-<<<<<<< HEAD
-    bool empty_table = true;
-
-    for (ChunkID chunk_id = 0; chunk_id < in_table->chunk_count(); ++chunk_id) {
-      const Chunk &chunk_in = in_table->get_chunk(chunk_id);
-      Chunk chunk_out;
-      auto base_column = chunk_in.get_column(filter_column_id);
-      std::vector<ChunkOffset> matches_in_this_chunk;
-      base_column->visit(*this, std::make_shared<ScanContext>(in_table, matches_in_this_chunk));
-      // We now receive the visits in the handler methods below...
-      if (matches_in_this_chunk.size() == 0) continue;
-      empty_table = false;
-
-      // Ok, now we have a list of the matching positions relative to this chunk (ChunkOffsets). Next, we have to
-      // transform them into absolute row ids. To save time and space, we want to share PosLists between columns as much
-      // as possible. All ValueColumns and DictionaryColumns can share the same PosLists because they use no further
-      // redirection. For ReferenceColumns, PosLists can be shared between two columns iff (a) they point to the same
-      // table and (b) the incoming ReferenceColumns point to the same positions in the same order. To make this check
-      // easier, we share PosLists between two ReferenceColumns iff they shared PosLists in the incoming table as well.
-      // _filtered_pos_lists will hold a mapping from incoming PosList to outgoing PosList. Because
-      // Value/DictionaryColumns do not have an incoming PosList, they are represented with nullptr.
-      std::map<std::shared_ptr<const PosList>, std::shared_ptr<PosList>> filtered_pos_lists;
-      for (size_t column_id = 0; column_id < in_table->col_count(); ++column_id) {
-        auto ref_col_in = std::dynamic_pointer_cast<ReferenceColumn>(chunk_in.get_column(column_id));
-        std::shared_ptr<const PosList> pos_list_in;
-        std::shared_ptr<const Table> referenced_table_out;
-        size_t referenced_column_id;
-        if (ref_col_in) {
-          pos_list_in = ref_col_in->pos_list();
-          referenced_table_out = ref_col_in->referenced_table();
-          referenced_column_id = ref_col_in->referenced_column_id();
-        } else {
-          referenced_table_out = in_table;
-          referenced_column_id = column_id;
-        }
-
-        // automatically creates the entry if it does not exist
-        std::shared_ptr<PosList> &pos_list_out = filtered_pos_lists[pos_list_in];
-=======
     // We can easily distribute the table scanning work on individual chunks to multiple sub tasks,
     // we just need to synchronize access to the output table
     std::mutex output_mutex;
     std::vector<std::shared_ptr<AbstractTask>> jobs;
     jobs.reserve(in_table->chunk_count());
->>>>>>> 52bacec8
 
     for (ChunkID chunk_id = 0; chunk_id < in_table->chunk_count(); ++chunk_id) {
       jobs.emplace_back(std::make_shared<JobTask>([&in_table, chunk_id, &output_mutex, &output, &filter_column_id,
@@ -254,20 +211,7 @@
       jobs.back()->schedule();
     }
 
-<<<<<<< HEAD
-    if (empty_table) {
-      Chunk chunk_out;
-
-      for (size_t column_id = 0; column_id < in_table->col_count(); ++column_id) {
-        auto ref_col_out = std::make_shared<ReferenceColumn>(in_table, column_id, std::make_shared<PosList>());
-        chunk_out.add_column(ref_col_out);
-      }
-
-      output->add_chunk(std::move(chunk_out));
-    }
-=======
     CurrentScheduler::wait_for_tasks(jobs);
->>>>>>> 52bacec8
 
     return output;
   }
