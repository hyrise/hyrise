--- conflicted
+++ resolved
@@ -48,31 +48,11 @@
    */
   std::vector<ChunkID> excluded_chunk_ids;
 
-<<<<<<< HEAD
-  struct TableScanPerformanceData : public OperatorPerformanceData {
-=======
   struct PerformanceData : public OperatorPerformanceData<AbstractOperatorPerformanceData::NoSteps> {
->>>>>>> 08ee7eb9
     size_t chunk_scans_skipped{0};
     size_t chunk_scans_sorted{0};
 
     void output_to_stream(std::ostream& stream, DescriptionMode description_mode) const {
-<<<<<<< HEAD
-      const auto separator = description_mode == DescriptionMode::MultiLine ? "\n" : " ";
-      if (chunk_scans_skipped > 0 || chunk_scans_sorted > 0) {
-        stream << separator << "Chunks: ";
-        if (chunk_scans_skipped > 0) {
-          stream << chunk_scans_skipped << " skipped";
-        }
-        if (chunk_scans_skipped > 0 && chunk_scans_sorted > 0) {
-          stream << ", ";
-        }
-        if (chunk_scans_sorted > 0) {
-          stream << chunk_scans_sorted << " scanned sorted";
-        }
-        stream << ". ";
-      }
-=======
       if (chunk_scans_skipped == 0 && chunk_scans_sorted == 0) {
         return;
       }
@@ -89,7 +69,6 @@
         stream << chunk_scans_sorted << " scanned using binary search";
       }
       stream << ". ";
->>>>>>> 08ee7eb9
     }
   };
 
