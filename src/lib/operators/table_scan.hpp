#pragma once

#include <memory>
#include <optional>
#include <string>
#include <vector>

#include "abstract_read_only_operator.hpp"
#include "all_parameter_variant.hpp"
#include "types.hpp"
#include "utils/assert.hpp"

namespace opossum {

class BaseTableScanImpl;
class Table;

class TableScan : public AbstractReadOnlyOperator {
 public:
  TableScan(const std::shared_ptr<const AbstractOperator> in, ColumnID left_column_id, const ScanType scan_type,
<<<<<<< HEAD
            const AllParameterVariant right_parameter, const std::optional<AllTypeVariant> right_value2 = std::nullopt);
=======
            const AllParameterVariant right_parameter);

>>>>>>> 8b0407da
  ~TableScan();

  ColumnID left_column_id() const;
  ScanType scan_type() const;
  const AllParameterVariant& right_parameter() const;

  const std::string name() const override;
  const std::string description() const override;

  std::shared_ptr<AbstractOperator> recreate(const std::vector<AllParameterVariant>& args = {}) const override;

 protected:
  std::shared_ptr<const Table> _on_execute() override;
  void _on_cleanup() override;

  void _init_scan();

 private:
  const ColumnID _left_column_id;
  const ScanType _scan_type;
  const AllParameterVariant _right_parameter;

  std::shared_ptr<const Table> _in_table;
  std::unique_ptr<BaseTableScanImpl> _impl;
  std::shared_ptr<Table> _output_table;
};

}  // namespace opossum<|MERGE_RESOLUTION|>--- conflicted
+++ resolved
@@ -18,12 +18,8 @@
 class TableScan : public AbstractReadOnlyOperator {
  public:
   TableScan(const std::shared_ptr<const AbstractOperator> in, ColumnID left_column_id, const ScanType scan_type,
-<<<<<<< HEAD
-            const AllParameterVariant right_parameter, const std::optional<AllTypeVariant> right_value2 = std::nullopt);
-=======
             const AllParameterVariant right_parameter);
 
->>>>>>> 8b0407da
   ~TableScan();
 
   ColumnID left_column_id() const;
