#pragma once

#include <memory>
#include <optional>
#include <string>
#include <vector>

#include "abstract_read_only_operator.hpp"
#include "all_parameter_variant.hpp"
<<<<<<< HEAD
#include "expression/abstract_expression.hpp"
=======
#include "operator_scan_predicate.hpp"
>>>>>>> 2dea0137
#include "types.hpp"
#include "utils/assert.hpp"

namespace opossum {

class AbstractTableScanImpl;
class Table;

class TableScan : public AbstractReadOnlyOperator {
  friend class LQPTranslatorTest;

 public:
<<<<<<< HEAD
  TableScan(const std::shared_ptr<const AbstractOperator>& in, const std::shared_ptr<AbstractExpression>& predicate);
=======
  TableScan(const std::shared_ptr<const AbstractOperator>& in, const OperatorScanPredicate& predicate);
>>>>>>> 2dea0137

  ~TableScan();

  /**
   * @brief If set, the specified chunks will not be scanned.
   *
   * There are different implementations of table scans.
   * This is the standard linear scan; another one is
   * the index scan, which scans a column using an index.
   * Depending on the situation, it is advantageous to use
   * the index scan for some chunks and the standard scan for
   * others. However one has to ensure that all chunks including
   * newly added are scanned including those that were added
   * since the optimizer had distributed the chunks between
   * operators. This is why this scan accepts a list of
   * excluded chunks and all others a list of included chunks.
   */
  void set_excluded_chunk_ids(const std::vector<ChunkID>& chunk_ids);

<<<<<<< HEAD
  const std::shared_ptr<AbstractExpression>& predicate() const;

=======
>>>>>>> 2dea0137
  const std::string name() const override;
  const std::string description(DescriptionMode description_mode) const override;
  const OperatorScanPredicate& predicate() const;

 protected:
  std::shared_ptr<const Table> _on_execute() override;

  std::shared_ptr<AbstractOperator> _on_deep_copy(
      const std::shared_ptr<AbstractOperator>& copied_input_left,
      const std::shared_ptr<AbstractOperator>& copied_input_right) const override;

  void _on_set_parameters(const std::unordered_map<ParameterID, AllTypeVariant>& parameters) override;

  std::unique_ptr<AbstractTableScanImpl> _get_impl() const;

 private:
<<<<<<< HEAD
  const std::shared_ptr<AbstractExpression> _predicate;
=======
  OperatorScanPredicate _predicate;
>>>>>>> 2dea0137

  std::vector<ChunkID> _excluded_chunk_ids;

  std::shared_ptr<const Table> _in_table;
  std::shared_ptr<Table> _output_table;
};

}  // namespace opossum<|MERGE_RESOLUTION|>--- conflicted
+++ resolved
@@ -7,11 +7,7 @@
 
 #include "abstract_read_only_operator.hpp"
 #include "all_parameter_variant.hpp"
-<<<<<<< HEAD
 #include "expression/abstract_expression.hpp"
-=======
-#include "operator_scan_predicate.hpp"
->>>>>>> 2dea0137
 #include "types.hpp"
 #include "utils/assert.hpp"
 
@@ -24,11 +20,7 @@
   friend class LQPTranslatorTest;
 
  public:
-<<<<<<< HEAD
   TableScan(const std::shared_ptr<const AbstractOperator>& in, const std::shared_ptr<AbstractExpression>& predicate);
-=======
-  TableScan(const std::shared_ptr<const AbstractOperator>& in, const OperatorScanPredicate& predicate);
->>>>>>> 2dea0137
 
   ~TableScan();
 
@@ -48,14 +40,10 @@
    */
   void set_excluded_chunk_ids(const std::vector<ChunkID>& chunk_ids);
 
-<<<<<<< HEAD
   const std::shared_ptr<AbstractExpression>& predicate() const;
 
-=======
->>>>>>> 2dea0137
   const std::string name() const override;
   const std::string description(DescriptionMode description_mode) const override;
-  const OperatorScanPredicate& predicate() const;
 
  protected:
   std::shared_ptr<const Table> _on_execute() override;
@@ -64,16 +52,13 @@
       const std::shared_ptr<AbstractOperator>& copied_input_left,
       const std::shared_ptr<AbstractOperator>& copied_input_right) const override;
 
+  void _on_set_transaction_context(const std::weak_ptr<TransactionContext>& transaction_context) override;
   void _on_set_parameters(const std::unordered_map<ParameterID, AllTypeVariant>& parameters) override;
 
   std::unique_ptr<AbstractTableScanImpl> _get_impl() const;
 
  private:
-<<<<<<< HEAD
   const std::shared_ptr<AbstractExpression> _predicate;
-=======
-  OperatorScanPredicate _predicate;
->>>>>>> 2dea0137
 
   std::vector<ChunkID> _excluded_chunk_ids;
 
