--- conflicted
+++ resolved
@@ -25,19 +25,6 @@
 
 namespace opossum {
 
-<<<<<<< HEAD
-// operator to filter a table by a single attribute
-// output is an table with only reference columns
-// to filter by multiple criteria, you can chain the operator
-
-// As with most operators, we do not guarantee a stable operation with regards to positions - i.e., your sorting order
-// might be disturbed
-
-// Because the BETWEEN operator needs 3 values, we didn't implemented the possibility to scan on 3 columns, as this
-// would increase the if-complexity in handle_column again.
-// That's why we only accept a constant value for the second between-parameter.
-
-=======
 /**
  * operator to filter a table by a single attribute
  * output is a table with only reference columns
@@ -52,7 +39,6 @@
  *
  * Note: TableScan does not support null values at the moment
  */
->>>>>>> 9cbda2a5
 class TableScan : public AbstractReadOnlyOperator {
  public:
   TableScan(const std::shared_ptr<AbstractOperator> in, const std::string &filter_column_name, const ScanType scan_type,
