#include "aggregate.hpp"

#include <algorithm>
#include <map>
#include <memory>
#include <string>
#include <utility>
#include <vector>

<<<<<<< HEAD
#include "tbb/concurrent_vector.h"
=======
#include "resolve_type.hpp"

namespace opossum {
>>>>>>> 37bd085a

namespace opossum {

Aggregate::Aggregate(const std::shared_ptr<AbstractOperator> in,
                     const std::vector<std::pair<std::string, AggregateFunction>> aggregates,
                     const std::vector<std::string> groupby_columns)
    : AbstractReadOnlyOperator(in), _aggregates(aggregates), _groupby_columns(groupby_columns) {
  if (aggregates.empty() && groupby_columns.empty()) {
    throw std::runtime_error("Neither aggregate nor groupby columns have been specified");
  }
}

const std::string Aggregate::name() const { return "Aggregate"; }

uint8_t Aggregate::num_in_tables() const { return 1; }

uint8_t Aggregate::num_out_tables() const { return 1; }

std::shared_ptr<const Table> Aggregate::on_execute() {
  auto input_table = input_table_left();

  // find group by column IDs
  std::vector<ColumnID> groupby_column_ids;
  std::transform(_groupby_columns.begin(), _groupby_columns.end(), std::back_inserter(groupby_column_ids),
                 [&](std::string name) { return input_table->column_id_by_name(name); });

  // find aggregated column IDs
  std::transform(
      _aggregates.begin(), _aggregates.end(), std::back_inserter(_aggregate_column_ids),
      [&](std::pair<std::string, AggregateFunction> pair) { return input_table->column_id_by_name(pair.first); });

  // check for invalid aggregates

  for (uint aggregate_index = 0; aggregate_index < _aggregates.size(); ++aggregate_index) {
    auto column_id = _aggregate_column_ids[aggregate_index];
    auto aggregate = _aggregates[aggregate_index].second;

    if (input_table->column_type(column_id) == "string" && (aggregate == Sum || aggregate == Avg)) {
      throw std::runtime_error("Aggregate: Cannot calculate SUM or AVG on string column");
    }
  }

  /*
  PARTITIONING PHASE
  First we partition the input chunks by the given group key(s).
  This is done by creating a vector that contains the AggregateKey for each row.
  It is gradually built by visitors, one for each group column.
  */
  auto keys_per_chunk = std::vector<std::shared_ptr<std::vector<AggregateKey>>>(input_table->chunk_count());

  std::vector<std::shared_ptr<AbstractTask>> jobs;
  jobs.reserve(input_table->chunk_count());

  for (ChunkID chunk_id = 0; chunk_id < input_table->chunk_count(); ++chunk_id) {
    jobs.emplace_back(std::make_shared<JobTask>([&, chunk_id, groupby_column_ids]() {
      const Chunk &chunk_in = input_table->get_chunk(chunk_id);

      auto hash_keys = std::make_shared<std::vector<AggregateKey>>(chunk_in.size());

      // Partition by group columns
      for (auto column_id : groupby_column_ids) {
        auto base_column = chunk_in.get_column(column_id);
        auto column_type = input_table->column_type(column_id);

        auto builder = make_shared_by_column_type<ColumnVisitable, PartitionBuilder>(column_type);
        auto ctx = std::make_shared<GroupByContext>(input_table, chunk_id, column_id, hash_keys);
        base_column->visit(*builder, ctx);
      }

      keys_per_chunk[chunk_id] = hash_keys;
    }));
    jobs.back()->schedule();
  }

  CurrentScheduler::wait_for_tasks(jobs);

  /*
  AGGREGATION PHASE
  */
  _contexts_per_column = std::vector<std::shared_ptr<ColumnVisitableContext>>(_aggregates.size());

  // pre-insert empty maps for each aggregate column
  for (ColumnID column_index = 0; column_index < _contexts_per_column.size(); ++column_index) {
    auto type_string = input_table->column_type(_aggregate_column_ids[column_index]);

    call_functor_by_column_type<AggregateContextCreator>(type_string, _contexts_per_column, column_index,
                                                         _aggregates[column_index].second);
  }

  /*
  Insert a dummy context for the DISTINCT implementation.
  That way, _contexts_per_column will always have atleast one context with results.
  This is important later on when we write the group keys into the table.
  */
<<<<<<< HEAD
  if (_aggregate_column_ids.empty()) {
    auto ctx = std::make_shared<AggregateContext<int32_t, int64_t>>();
    ctx->results = std::make_shared<std::map<AggregateKey, AggregateResult<int64_t>>>();

    _contexts_per_column.push_back(ctx);
=======
  std::vector<std::function<double(double, double)>> combine_functions;
  for (auto &kv : _aggregates) {
    switch (kv.second) {
      case Min:
        combine_functions.emplace_back([](double new_value, double current_aggregate) {
          if (std::isnan(current_aggregate)) {
            return new_value;
          }
          return (new_value < current_aggregate) ? new_value : current_aggregate;
        });
        break;

      case Max:
        combine_functions.emplace_back([](double new_value, double current_aggregate) {
          if (std::isnan(current_aggregate)) {
            return new_value;
          }
          return (new_value > current_aggregate) ? new_value : current_aggregate;
        });
        break;

      case Sum:
      case Avg:
      case Count:
        combine_functions.emplace_back([](double new_value, double current_aggregate) {
          if (std::isnan(current_aggregate)) {
            return new_value;
          }
          return current_aggregate + new_value;
        });
        break;

      default:
        throw std::runtime_error("Aggregate: invalid aggregate function");
    }
>>>>>>> 37bd085a
  }

  for (ChunkID chunk_id = 0; chunk_id < input_table->chunk_count(); ++chunk_id) {
    const Chunk &chunk_in = input_table->get_chunk(chunk_id);

    auto hash_keys = keys_per_chunk[chunk_id];

<<<<<<< HEAD
    if (_aggregate_column_ids.empty()) {
=======
    if (aggregate_column_ids.empty()) {
>>>>>>> 37bd085a
      /**
       * DISTINCT implementation
       *
       * In Opossum we handle the SQL keyword DISTINCT by grouping without aggregation.
       *
       * For a query like "SELECT DISTINCT * FROM A;"
       * we would assume that all columns from A are part of 'groupby_columns',
       * respectively any columns that were specified in the projection.
       * The optimizer is responsible to take care of passing in the correct columns.
       *
       * How does this operation work?
       * Distinct rows are retrieved by grouping by vectors of values. Similar as for the usual aggregation
       * these vectors are used as keys in the 'column_results' map.
       *
       * At this point we've got all the different keys from the chunks and accumulate them in 'column_results'.
       * In order to reuse the aggregation implementation, we add a dummy AggregateResult.
       * One could optimize here in the future.
       *
       * Obviously this implementation is also used for plain GroupBy's.
       */

<<<<<<< HEAD
      auto ctx = std::static_pointer_cast<AggregateContext<int32_t, int64_t>>(_contexts_per_column[0]);
      auto &results = *ctx->results;
      for (auto &chunk : keys_per_chunk) {
        for (auto &keys : *chunk) {
          // insert dummy value to make sure we have the key in our map
          results[keys] = AggregateResult<int64_t>();
        }
      }
    } else {
      ColumnID column_index = 0;
      for (auto column_id : _aggregate_column_ids) {
        auto base_column = chunk_in.get_column(column_id);
        auto type_string = input_table->column_type(column_id);

        /*
        Invoke the AggregateVisitor for each aggregate column
        */
        auto groupby_ctx = std::make_shared<GroupByContext>(input_table, chunk_id, column_id, hash_keys);

        std::shared_ptr<ColumnVisitable> builder;
        auto ctx = _contexts_per_column[column_index];

        call_functor_by_column_type<AggregateVisitorCreator>(type_string, builder, ctx, groupby_ctx,
                                                             _aggregates[column_index].second);

        base_column->visit(*builder, ctx);
=======
      std::map<AggregateKey, AggregateResult> column_results;
      for (auto &chunk : keys_per_chunk) {
        for (auto &keys : *chunk) {
          // insert dummy value to make sure we have the key in our map
          column_results[keys] = std::make_pair(0, 0);
        }
      }
      results_per_column.emplace_back(std::make_shared<std::map<AggregateKey, AggregateResult>>(column_results));
    } else {
      ColumnID column_index = 0;
      for (auto column_id : aggregate_column_ids) {
        auto base_column = chunk_in.get_column(column_id);
        auto column_type = input_table->column_type(column_id);

        auto results = std::make_shared<std::map<AggregateKey, AggregateResult>>();

        /*
        Invoke the AggregateBuilder for each aggregate column
        */
        auto builder = make_shared_by_column_type<ColumnVisitable, AggregateBuilder>(column_type,
                                                                                     _aggregates[column_index].second);
        auto ctx = std::make_shared<AggregateContext>(input_table, chunk_id, column_id, hash_keys, results);
        base_column->visit(*builder, ctx);

        auto &column_results =
            static_cast<std::map<AggregateKey, AggregateResult> &>(*results_per_column[column_index]);

        /*
        Combine the results from this chunk with previous results for this column
        */
        for (auto &kv : *results) {
          auto hash = kv.first;
          auto result_value = kv.second.first;
          auto result_counter = kv.second.second;

          column_results[hash].first = combine_functions[column_index](result_value, column_results[hash].first);
          column_results[hash].second += result_counter;
        }

>>>>>>> 37bd085a
        column_index++;
      }
    }
  }

  // Write the output
  _output = std::make_shared<Table>();

  if (_groupby_columns.size()) {
    // add group by columns
    for (ColumnID column_index = 0; column_index < _groupby_columns.size(); ++column_index) {
      _output->add_column(_groupby_columns[column_index], input_table->column_type(groupby_column_ids[column_index]),
                          false);

      _group_columns.emplace_back(make_shared_by_column_type<BaseColumn, ValueColumn>(
          input_table->column_type(groupby_column_ids[column_index])));

      _out_chunk.add_column(_group_columns.back());
    }
  }

  /**
   * Write group-by columns.
   *
   * 'results_per_column' always contains at least one element, since there are either GroupBy or Aggregate columns.
   * However, we need to look only at the first element, because the keys for all columns are the same.
   *
   * The following loop is used for both, actual GroupBy columns and DISTINCT columns.
   **/
  if (_aggregates.empty()) {
    auto ctx = std::static_pointer_cast<AggregateContext<int32_t, int64_t>>(_contexts_per_column[0]);
    for (auto &map : *ctx->results) {
      for (size_t group_column_index = 0; group_column_index < map.first.size(); ++group_column_index) {
        _group_columns[group_column_index]->append(map.first[group_column_index]);
      }
    }
  }

  /**
   * Write group-by columns.
   *
   * 'results_per_column' always contains at least one element, since there are either GroupBy or Aggregate columns.
   * However, we need to look only at the first element, because the keys for all columns are the same.
   *
   * The following loop is used for both, actual GroupBy columns and DISTINCT columns.
  **/
  for (auto &map : *results_per_column[0]) {
    for (size_t group_column_index = 0; group_column_index < map.first.size(); ++group_column_index) {
      group_columns[group_column_index]->append(map.first[group_column_index]);
    }
  }

  /*
  Write the aggregated columns to the output
  */
  ColumnID column_index = 0;
  for (auto aggregate : _aggregates) {
    auto column_id = _aggregate_column_ids[column_index];
    auto type_string = input_table_left()->column_type(column_id);

    call_functor_by_column_type<AggregateWriter>(type_string, *this, column_index, _aggregates[column_index].second);

    // hana::for_each(column_types, [&, this](auto x) {
    //   if (std::string(hana::first(x)) == type_string) {
    //     using column_type = typename decltype(+hana::second(x))::type;

    //     switch (aggregate.second) {
    //       case Min:
    //         this->_write_aggregate_output<column_type, Min>(column_index);
    //         return;
    //       case Max:
    //         this->_write_aggregate_output<column_type, Max>(column_index);
    //         return;
    //       case Sum:
    //         this->_write_aggregate_output<column_type, Sum>(column_index);
    //         return;
    //       case Avg:
    //         this->_write_aggregate_output<column_type, Avg>(column_index);
    //         return;
    //       case Count:
    //         this->_write_aggregate_output<column_type, Count>(column_index);
    //         return;
    //     }
    //   }
    // });

<<<<<<< HEAD
    column_index++;
  }
=======
    // generate the name, e.g. MAX(column_a)
    std::vector<std::string> names{"MIN", "MAX", "SUM", "AVG", "COUNT"};
    output->add_column(names[func] + "(" + column_name + ")", "double", false);
>>>>>>> 37bd085a

  _output->add_chunk(std::move(_out_chunk));

<<<<<<< HEAD
  return _output;
}

template <typename ColumnType, AggregateFunction function>
void Aggregate::write_aggregate_output(ColumnID column_index) {
  auto &column_name = _aggregates[column_index].first;

  // retrieve type information from the aggregation traits
  typename aggregate_traits<ColumnType, function>::aggregate_type aggregate_type;
  std::string aggregate_type_name = std::string(aggregate_traits<ColumnType, function>::aggregate_type_name);

  if (aggregate_type_name.empty()) {
    // if not specified, it's the input column's type
    aggregate_type_name = input_table_left()->column_type(_aggregate_column_ids[column_index]);
  }

  // generate the name, e.g. MAX(column_a)
  std::vector<std::string> names{"MIN", "MAX", "SUM", "AVG", "COUNT"};
  _output->add_column(names[function] + "(" + column_name + ")", aggregate_type_name, false);

  auto col = std::make_shared<ValueColumn<decltype(aggregate_type)>>();
  auto &values = col->values();

  auto ctx = std::static_pointer_cast<AggregateContext<ColumnType, decltype(aggregate_type)>>(
      _contexts_per_column[column_index]);

  if (column_index == 0) {
    for (auto &map : *ctx->results) {
      for (size_t group_column_index = 0; group_column_index < map.first.size(); ++group_column_index) {
        _group_columns[group_column_index]->append(map.first[group_column_index]);
=======
    for (auto &kv : *results_per_column[column_index]) {
      if (func == Avg) {
        // finally calculate the average from the sum
        values.push_back(kv.second.first / kv.second.second);
      } else if (func == Count) {
        values.push_back(kv.second.second);
      } else {
        values.push_back(kv.second.first);
>>>>>>> 37bd085a
      }
    }
  }

  _write_aggregate_values<decltype(aggregate_type), function>(values, ctx->results);

  _out_chunk.add_column(col);
}

}  // namespace opossum<|MERGE_RESOLUTION|>--- conflicted
+++ resolved
@@ -7,13 +7,8 @@
 #include <utility>
 #include <vector>
 
-<<<<<<< HEAD
+#include "resolve_type.hpp"
 #include "tbb/concurrent_vector.h"
-=======
-#include "resolve_type.hpp"
-
-namespace opossum {
->>>>>>> 37bd085a
 
 namespace opossum {
 
@@ -108,49 +103,11 @@
   That way, _contexts_per_column will always have atleast one context with results.
   This is important later on when we write the group keys into the table.
   */
-<<<<<<< HEAD
   if (_aggregate_column_ids.empty()) {
     auto ctx = std::make_shared<AggregateContext<int32_t, int64_t>>();
     ctx->results = std::make_shared<std::map<AggregateKey, AggregateResult<int64_t>>>();
 
     _contexts_per_column.push_back(ctx);
-=======
-  std::vector<std::function<double(double, double)>> combine_functions;
-  for (auto &kv : _aggregates) {
-    switch (kv.second) {
-      case Min:
-        combine_functions.emplace_back([](double new_value, double current_aggregate) {
-          if (std::isnan(current_aggregate)) {
-            return new_value;
-          }
-          return (new_value < current_aggregate) ? new_value : current_aggregate;
-        });
-        break;
-
-      case Max:
-        combine_functions.emplace_back([](double new_value, double current_aggregate) {
-          if (std::isnan(current_aggregate)) {
-            return new_value;
-          }
-          return (new_value > current_aggregate) ? new_value : current_aggregate;
-        });
-        break;
-
-      case Sum:
-      case Avg:
-      case Count:
-        combine_functions.emplace_back([](double new_value, double current_aggregate) {
-          if (std::isnan(current_aggregate)) {
-            return new_value;
-          }
-          return current_aggregate + new_value;
-        });
-        break;
-
-      default:
-        throw std::runtime_error("Aggregate: invalid aggregate function");
-    }
->>>>>>> 37bd085a
   }
 
   for (ChunkID chunk_id = 0; chunk_id < input_table->chunk_count(); ++chunk_id) {
@@ -158,11 +115,7 @@
 
     auto hash_keys = keys_per_chunk[chunk_id];
 
-<<<<<<< HEAD
     if (_aggregate_column_ids.empty()) {
-=======
-    if (aggregate_column_ids.empty()) {
->>>>>>> 37bd085a
       /**
        * DISTINCT implementation
        *
@@ -184,7 +137,6 @@
        * Obviously this implementation is also used for plain GroupBy's.
        */
 
-<<<<<<< HEAD
       auto ctx = std::static_pointer_cast<AggregateContext<int32_t, int64_t>>(_contexts_per_column[0]);
       auto &results = *ctx->results;
       for (auto &chunk : keys_per_chunk) {
@@ -211,47 +163,6 @@
                                                              _aggregates[column_index].second);
 
         base_column->visit(*builder, ctx);
-=======
-      std::map<AggregateKey, AggregateResult> column_results;
-      for (auto &chunk : keys_per_chunk) {
-        for (auto &keys : *chunk) {
-          // insert dummy value to make sure we have the key in our map
-          column_results[keys] = std::make_pair(0, 0);
-        }
-      }
-      results_per_column.emplace_back(std::make_shared<std::map<AggregateKey, AggregateResult>>(column_results));
-    } else {
-      ColumnID column_index = 0;
-      for (auto column_id : aggregate_column_ids) {
-        auto base_column = chunk_in.get_column(column_id);
-        auto column_type = input_table->column_type(column_id);
-
-        auto results = std::make_shared<std::map<AggregateKey, AggregateResult>>();
-
-        /*
-        Invoke the AggregateBuilder for each aggregate column
-        */
-        auto builder = make_shared_by_column_type<ColumnVisitable, AggregateBuilder>(column_type,
-                                                                                     _aggregates[column_index].second);
-        auto ctx = std::make_shared<AggregateContext>(input_table, chunk_id, column_id, hash_keys, results);
-        base_column->visit(*builder, ctx);
-
-        auto &column_results =
-            static_cast<std::map<AggregateKey, AggregateResult> &>(*results_per_column[column_index]);
-
-        /*
-        Combine the results from this chunk with previous results for this column
-        */
-        for (auto &kv : *results) {
-          auto hash = kv.first;
-          auto result_value = kv.second.first;
-          auto result_counter = kv.second.second;
-
-          column_results[hash].first = combine_functions[column_index](result_value, column_results[hash].first);
-          column_results[hash].second += result_counter;
-        }
-
->>>>>>> 37bd085a
         column_index++;
       }
     }
@@ -290,20 +201,6 @@
     }
   }
 
-  /**
-   * Write group-by columns.
-   *
-   * 'results_per_column' always contains at least one element, since there are either GroupBy or Aggregate columns.
-   * However, we need to look only at the first element, because the keys for all columns are the same.
-   *
-   * The following loop is used for both, actual GroupBy columns and DISTINCT columns.
-  **/
-  for (auto &map : *results_per_column[0]) {
-    for (size_t group_column_index = 0; group_column_index < map.first.size(); ++group_column_index) {
-      group_columns[group_column_index]->append(map.first[group_column_index]);
-    }
-  }
-
   /*
   Write the aggregated columns to the output
   */
@@ -314,42 +211,11 @@
 
     call_functor_by_column_type<AggregateWriter>(type_string, *this, column_index, _aggregates[column_index].second);
 
-    // hana::for_each(column_types, [&, this](auto x) {
-    //   if (std::string(hana::first(x)) == type_string) {
-    //     using column_type = typename decltype(+hana::second(x))::type;
-
-    //     switch (aggregate.second) {
-    //       case Min:
-    //         this->_write_aggregate_output<column_type, Min>(column_index);
-    //         return;
-    //       case Max:
-    //         this->_write_aggregate_output<column_type, Max>(column_index);
-    //         return;
-    //       case Sum:
-    //         this->_write_aggregate_output<column_type, Sum>(column_index);
-    //         return;
-    //       case Avg:
-    //         this->_write_aggregate_output<column_type, Avg>(column_index);
-    //         return;
-    //       case Count:
-    //         this->_write_aggregate_output<column_type, Count>(column_index);
-    //         return;
-    //     }
-    //   }
-    // });
-
-<<<<<<< HEAD
     column_index++;
   }
-=======
-    // generate the name, e.g. MAX(column_a)
-    std::vector<std::string> names{"MIN", "MAX", "SUM", "AVG", "COUNT"};
-    output->add_column(names[func] + "(" + column_name + ")", "double", false);
->>>>>>> 37bd085a
 
   _output->add_chunk(std::move(_out_chunk));
 
-<<<<<<< HEAD
   return _output;
 }
 
@@ -380,16 +246,6 @@
     for (auto &map : *ctx->results) {
       for (size_t group_column_index = 0; group_column_index < map.first.size(); ++group_column_index) {
         _group_columns[group_column_index]->append(map.first[group_column_index]);
-=======
-    for (auto &kv : *results_per_column[column_index]) {
-      if (func == Avg) {
-        // finally calculate the average from the sum
-        values.push_back(kv.second.first / kv.second.second);
-      } else if (func == Count) {
-        values.push_back(kv.second.second);
-      } else {
-        values.push_back(kv.second.first);
->>>>>>> 37bd085a
       }
     }
   }
