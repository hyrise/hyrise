#include "aggregate.hpp"

#include <algorithm>
#include <map>
#include <memory>
#include <string>
#include <utility>
#include <vector>

#include "resolve_type.hpp"
#include "utils/assert.hpp"

namespace opossum {

Aggregate::Aggregate(const std::shared_ptr<AbstractOperator> in,
                     const std::vector<std::pair<std::string, AggregateFunction>> aggregates,
                     const std::vector<std::string> groupby_columns)
    : AbstractReadOnlyOperator(in), _aggregates(aggregates), _groupby_columns(groupby_columns) {
  Assert(!(aggregates.empty() && groupby_columns.empty()), "Neither aggregate nor groupby columns have been specified");
}

const std::string Aggregate::name() const { return "Aggregate"; }

uint8_t Aggregate::num_in_tables() const { return 1; }

uint8_t Aggregate::num_out_tables() const { return 1; }

std::shared_ptr<const Table> Aggregate::on_execute() {
  auto input_table = input_table_left();

  // find group by column IDs
  std::vector<ColumnID> groupby_column_ids;
  std::transform(_groupby_columns.begin(), _groupby_columns.end(), std::back_inserter(groupby_column_ids),
                 [&](std::string name) { return input_table->column_id_by_name(name); });

  // find aggregated column IDs
  std::transform(
      _aggregates.begin(), _aggregates.end(), std::back_inserter(_aggregate_column_ids),
      [&](std::pair<std::string, AggregateFunction> pair) { return input_table->column_id_by_name(pair.first); });

  // check for invalid aggregates
  for (size_t aggregate_index = 0; aggregate_index < _aggregates.size(); ++aggregate_index) {
    auto column_id = _aggregate_column_ids[aggregate_index];
    auto aggregate = _aggregates[aggregate_index].second;

    if (input_table->column_type(column_id) == "string" && (aggregate == Sum || aggregate == Avg)) {
      throw std::runtime_error("Aggregate: Cannot calculate SUM or AVG on string column");
    }
  }

  /*
  PARTITIONING PHASE
  First we partition the input chunks by the given group key(s).
  This is done by creating a vector that contains the AggregateKey for each row.
  It is gradually built by visitors, one for each group column.
  */
  auto keys_per_chunk = std::vector<std::shared_ptr<std::vector<AggregateKey>>>(input_table->chunk_count());

  std::vector<std::shared_ptr<AbstractTask>> jobs;
  jobs.reserve(input_table->chunk_count());

  for (ChunkID chunk_id{0}; chunk_id < input_table->chunk_count(); ++chunk_id) {
    jobs.emplace_back(std::make_shared<JobTask>([&, chunk_id, groupby_column_ids]() {
      const Chunk &chunk_in = input_table->get_chunk(chunk_id);

      auto hash_keys = std::make_shared<std::vector<AggregateKey>>(chunk_in.size());

      // Partition by group columns
      for (auto column_id : groupby_column_ids) {
        auto base_column = chunk_in.get_column(column_id);
        auto column_type = input_table->column_type(column_id);

        auto builder = make_shared_by_column_type<ColumnVisitable, PartitionBuilder>(column_type);
        auto ctx = std::make_shared<GroupByContext>(input_table, chunk_id, column_id, hash_keys);
        base_column->visit(*builder, ctx);
      }

      keys_per_chunk[chunk_id] = hash_keys;
    }));
    jobs.back()->schedule();
  }

  CurrentScheduler::wait_for_tasks(jobs);

  /*
  AGGREGATION PHASE
  */
  _contexts_per_column = std::vector<std::shared_ptr<ColumnVisitableContext>>(_aggregates.size());

  // pre-insert empty maps for each aggregate column
<<<<<<< HEAD
  for (ColumnID column_index = 0; column_index < _contexts_per_column.size(); ++column_index) {
=======
  for (ColumnID column_index{0}; column_index < _contexts_per_column.size(); ++column_index) {
>>>>>>> 27761ead
    auto &type_string = input_table->column_type(_aggregate_column_ids[column_index]);

    call_functor_by_column_type<AggregateContextCreator>(type_string, _contexts_per_column, column_index,
                                                         _aggregates[column_index].second);
  }

  if (_aggregate_column_ids.empty()) {
    /*
    Insert a dummy context for the DISTINCT implementation.
    That way, _contexts_per_column will always have at least one context with results.
    This is important later on when we write the group keys into the table.

    We choose int8_t for column type and aggregate type because it's small.
    */
    auto ctx = std::make_shared<AggregateContext<int8_t, int8_t>>();
    ctx->results = std::make_shared<std::map<AggregateKey, AggregateResult<int8_t>>>();

    _contexts_per_column.push_back(ctx);
  }

  for (ChunkID chunk_id{0}; chunk_id < input_table->chunk_count(); ++chunk_id) {
    const Chunk &chunk_in = input_table->get_chunk(chunk_id);

    auto hash_keys = keys_per_chunk[chunk_id];

    if (_aggregate_column_ids.empty()) {
      /**
       * DISTINCT implementation
       *
       * In Opossum we handle the SQL keyword DISTINCT by grouping without aggregation.
       *
       * For a query like "SELECT DISTINCT * FROM A;"
       * we would assume that all columns from A are part of 'groupby_columns',
       * respectively any columns that were specified in the projection.
       * The optimizer is responsible to take care of passing in the correct columns.
       *
       * How does this operation work?
       * Distinct rows are retrieved by grouping by vectors of values. Similar as for the usual aggregation
       * these vectors are used as keys in the 'column_results' map.
       *
       * At this point we've got all the different keys from the chunks and accumulate them in 'column_results'.
       * In order to reuse the aggregation implementation, we add a dummy AggregateResult.
       * One could optimize here in the future.
       *
       * Obviously this implementation is also used for plain GroupBy's.
       */

      auto ctx = std::static_pointer_cast<AggregateContext<int8_t, int8_t>>(_contexts_per_column[0]);
      auto &results = *ctx->results;
      for (auto &chunk : keys_per_chunk) {
        for (auto &keys : *chunk) {
          // insert dummy value to make sure we have the key in our map
          results[keys] = AggregateResult<int8_t>();
        }
      }
    } else {
<<<<<<< HEAD
      ColumnID column_index = 0;
=======
      ColumnID column_index{0};
>>>>>>> 27761ead
      for (auto column_id : _aggregate_column_ids) {
        auto base_column = chunk_in.get_column(column_id);
        auto type_string = input_table->column_type(column_id);

        /*
        Invoke the AggregateVisitor for each aggregate column
        */
        auto groupby_ctx = std::make_shared<GroupByContext>(input_table, chunk_id, column_id, hash_keys);
        std::shared_ptr<ColumnVisitable> builder;
        auto ctx = _contexts_per_column[column_index];

        call_functor_by_column_type<AggregateVisitorCreator>(type_string, builder, ctx, groupby_ctx,
                                                             _aggregates[column_index].second);

        base_column->visit(*builder, ctx);
        column_index++;
      }
    }
  }

  // Write the output
  _output = std::make_shared<Table>();

  if (_groupby_columns.size()) {
    // add group by columns
<<<<<<< HEAD
    for (ColumnID column_index = 0; column_index < _groupby_columns.size(); ++column_index) {
      _output->add_column(_groupby_columns[column_index], input_table->column_type(groupby_column_ids[column_index]),
                          false);
=======
    for (ColumnID column_index{0}; column_index < _groupby_columns.size(); ++column_index) {
      _output->add_column_definition(_groupby_columns[column_index],
                                     input_table->column_type(groupby_column_ids[column_index]));
>>>>>>> 27761ead

      _group_columns.emplace_back(make_shared_by_column_type<BaseColumn, ValueColumn>(
          input_table->column_type(groupby_column_ids[column_index])));

      _out_chunk.add_column(_group_columns.back());
    }
  }

  /**
   * Write group-by columns.
   *
   * 'results_per_column' always contains at least one element, since there are either GroupBy or Aggregate columns.
   * However, we need to look only at the first element, because the keys for all columns are the same.
   *
   * The following loop is used for both, actual GroupBy columns and DISTINCT columns.
   **/
  if (_aggregates.empty()) {
    auto ctx = std::static_pointer_cast<AggregateContext<int32_t, int64_t>>(_contexts_per_column[0]);
    for (auto &map : *ctx->results) {
      for (size_t group_column_index = 0; group_column_index < map.first.size(); ++group_column_index) {
        _group_columns[group_column_index]->append(map.first[group_column_index]);
      }
    }
  }

  /*
  Write the aggregated columns to the output
  */
  ColumnID column_index{0};
  for (auto aggregate : _aggregates) {
    auto column_id = _aggregate_column_ids[column_index];
    auto &type_string = input_table_left()->column_type(column_id);

    call_functor_by_column_type<AggregateWriter>(type_string, *this, column_index, _aggregates[column_index].second);

    column_index++;
  }

  _output->add_chunk(std::move(_out_chunk));

  return _output;
}

template <typename ColumnType, AggregateFunction function>
void Aggregate::write_aggregate_output(ColumnID column_index) {
  auto &column_name = _aggregates[column_index].first;

  // retrieve type information from the aggregation traits
  typename aggregate_traits<ColumnType, function>::aggregate_type aggregate_type;
  std::string aggregate_type_name = std::string(aggregate_traits<ColumnType, function>::aggregate_type_name);

  if (aggregate_type_name.empty()) {
    // if not specified, it's the input column's type
    aggregate_type_name = input_table_left()->column_type(_aggregate_column_ids[column_index]);
  }

  // generate the name, e.g. MAX(column_a)
  std::vector<std::string> names{"MIN", "MAX", "SUM", "AVG", "COUNT"};
<<<<<<< HEAD
  _output->add_column(names[function] + "(" + column_name + ")", aggregate_type_name, false);
=======
  _output->add_column_definition(names[function] + "(" + column_name + ")", aggregate_type_name);
>>>>>>> 27761ead

  auto col = std::make_shared<ValueColumn<decltype(aggregate_type)>>();
  auto &values = col->values();

  auto ctx = std::static_pointer_cast<AggregateContext<ColumnType, decltype(aggregate_type)>>(
      _contexts_per_column[column_index]);

  // write all group keys into the respective columns
  if (column_index == 0) {
    for (auto &map : *ctx->results) {
      for (size_t group_column_index = 0; group_column_index < map.first.size(); ++group_column_index) {
        _group_columns[group_column_index]->append(map.first[group_column_index]);
      }
    }
  }

  // write aggregated values into the column
  _write_aggregate_values<decltype(aggregate_type), function>(values, ctx->results);
  _out_chunk.add_column(col);
}

}  // namespace opossum<|MERGE_RESOLUTION|>--- conflicted
+++ resolved
@@ -88,11 +88,7 @@
   _contexts_per_column = std::vector<std::shared_ptr<ColumnVisitableContext>>(_aggregates.size());
 
   // pre-insert empty maps for each aggregate column
-<<<<<<< HEAD
-  for (ColumnID column_index = 0; column_index < _contexts_per_column.size(); ++column_index) {
-=======
   for (ColumnID column_index{0}; column_index < _contexts_per_column.size(); ++column_index) {
->>>>>>> 27761ead
     auto &type_string = input_table->column_type(_aggregate_column_ids[column_index]);
 
     call_functor_by_column_type<AggregateContextCreator>(type_string, _contexts_per_column, column_index,
@@ -149,11 +145,7 @@
         }
       }
     } else {
-<<<<<<< HEAD
-      ColumnID column_index = 0;
-=======
       ColumnID column_index{0};
->>>>>>> 27761ead
       for (auto column_id : _aggregate_column_ids) {
         auto base_column = chunk_in.get_column(column_id);
         auto type_string = input_table->column_type(column_id);
@@ -179,15 +171,9 @@
 
   if (_groupby_columns.size()) {
     // add group by columns
-<<<<<<< HEAD
-    for (ColumnID column_index = 0; column_index < _groupby_columns.size(); ++column_index) {
-      _output->add_column(_groupby_columns[column_index], input_table->column_type(groupby_column_ids[column_index]),
-                          false);
-=======
     for (ColumnID column_index{0}; column_index < _groupby_columns.size(); ++column_index) {
       _output->add_column_definition(_groupby_columns[column_index],
                                      input_table->column_type(groupby_column_ids[column_index]));
->>>>>>> 27761ead
 
       _group_columns.emplace_back(make_shared_by_column_type<BaseColumn, ValueColumn>(
           input_table->column_type(groupby_column_ids[column_index])));
@@ -246,11 +232,7 @@
 
   // generate the name, e.g. MAX(column_a)
   std::vector<std::string> names{"MIN", "MAX", "SUM", "AVG", "COUNT"};
-<<<<<<< HEAD
-  _output->add_column(names[function] + "(" + column_name + ")", aggregate_type_name, false);
-=======
   _output->add_column_definition(names[function] + "(" + column_name + ")", aggregate_type_name);
->>>>>>> 27761ead
 
   auto col = std::make_shared<ValueColumn<decltype(aggregate_type)>>();
   auto &values = col->values();
