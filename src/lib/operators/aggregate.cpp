#include "aggregate.hpp"

#include <algorithm>
#include <map>
#include <memory>
#include <string>
#include <utility>
#include <vector>

#include "resolve_type.hpp"
<<<<<<< HEAD
=======
#include "utils/assert.hpp"
>>>>>>> 59cd80ba

namespace opossum {

// disable string columns for aggregate functions
template <>
AggregateBuilder<std::string>::AggregateBuilder(const AggregateFunction) {
  Fail("Cannot use string columns in aggregates");
}

Aggregate::Aggregate(const std::shared_ptr<AbstractOperator> in,
                     const std::vector<std::pair<std::string, AggregateFunction>> aggregates,
                     const std::vector<std::string> groupby_columns)
    : AbstractReadOnlyOperator(in), _aggregates(aggregates), _groupby_columns(groupby_columns) {
  Assert(!(aggregates.empty() && groupby_columns.empty()), "Neither aggregate nor groupby columns have been specified");
}

const std::string Aggregate::name() const { return "Aggregate"; }

uint8_t Aggregate::num_in_tables() const { return 1; }

uint8_t Aggregate::num_out_tables() const { return 1; }

std::shared_ptr<const Table> Aggregate::on_execute() {
  auto input_table = input_table_left();

  // find group by column IDs
  std::vector<ColumnID> groupby_column_ids;
  std::transform(_groupby_columns.begin(), _groupby_columns.end(), std::back_inserter(groupby_column_ids),
                 [&](std::string name) { return input_table->column_id_by_name(name); });

  // find aggregated column IDs
  std::vector<ColumnID> aggregate_column_ids;
  std::transform(
      _aggregates.begin(), _aggregates.end(), std::back_inserter(aggregate_column_ids),
      [&](std::pair<std::string, AggregateFunction> pair) { return input_table->column_id_by_name(pair.first); });

  /*
  PARTITIONING PHASE
  First we partition the input chunks by the given group key(s).
  This is done by creating a vector that contains the AggregateKey for each row.
  It is gradually built by visitors, one for each group column.
  */
  auto keys_per_chunk = std::vector<std::shared_ptr<std::vector<AggregateKey>>>(input_table->chunk_count());

  std::vector<std::shared_ptr<AbstractTask>> jobs;
  jobs.reserve(input_table->chunk_count());

  for (ChunkID chunk_id = 0; chunk_id < input_table->chunk_count(); ++chunk_id) {
    jobs.emplace_back(std::make_shared<JobTask>([&, chunk_id, groupby_column_ids]() {
      const Chunk &chunk_in = input_table->get_chunk(chunk_id);

      auto hash_keys = std::make_shared<std::vector<AggregateKey>>(chunk_in.size());

      // Partition by group columns
      for (auto column_id : groupby_column_ids) {
        auto base_column = chunk_in.get_column(column_id);
        auto column_type = input_table->column_type(column_id);

        auto builder = make_shared_by_column_type<ColumnVisitable, PartitionBuilder>(column_type);
        auto ctx = std::make_shared<AggregateContext>(input_table, chunk_id, column_id, hash_keys);
        base_column->visit(*builder, ctx);
      }

      keys_per_chunk[chunk_id] = hash_keys;
    }));
    jobs.back()->schedule();
  }

  CurrentScheduler::wait_for_tasks(jobs);

  /*
  AGGREGATION PHASE
  */
  auto results_per_column = std::vector<std::shared_ptr<std::map<AggregateKey, AggregateResult>>>(_aggregates.size());

  // pre-insert empty maps for each aggregate column
  for (ColumnID column_index = 0; column_index < results_per_column.size(); ++column_index) {
    results_per_column[column_index] = std::make_shared<std::map<AggregateKey, AggregateResult>>();
  }

  /*
  define the functions that are later used to combine the aggregation results
  from the different chunks.
  */
  std::vector<std::function<double(double, double)>> combine_functions;
  for (auto &kv : _aggregates) {
    switch (kv.second) {
      case Min:
        combine_functions.emplace_back([](double new_value, double current_aggregate) {
          if (std::isnan(current_aggregate)) {
            return new_value;
          }
          return (new_value < current_aggregate) ? new_value : current_aggregate;
        });
        break;

      case Max:
        combine_functions.emplace_back([](double new_value, double current_aggregate) {
          if (std::isnan(current_aggregate)) {
            return new_value;
          }
          return (new_value > current_aggregate) ? new_value : current_aggregate;
        });
        break;

      case Sum:
      case Avg:
      case Count:
        combine_functions.emplace_back([](double new_value, double current_aggregate) {
          if (std::isnan(current_aggregate)) {
            return new_value;
          }
          return current_aggregate + new_value;
        });
        break;

      default:
        Fail("Aggregate: invalid aggregate function");
    }
  }

  for (ChunkID chunk_id = 0; chunk_id < input_table->chunk_count(); ++chunk_id) {
    const Chunk &chunk_in = input_table->get_chunk(chunk_id);

    auto hash_keys = keys_per_chunk[chunk_id];

    if (aggregate_column_ids.empty()) {
      /**
       * DISTINCT implementation
       *
       * In Opossum we handle the SQL keyword DISTINCT by grouping without aggregation.
       *
       * For a query like "SELECT DISTINCT * FROM A;"
       * we would assume that all columns from A are part of 'groupby_columns',
       * respectively any columns that were specified in the projection.
       * The optimizer is responsible to take care of passing in the correct columns.
       *
       * How does this operation work?
       * Distinct rows are retrieved by grouping by vectors of values. Similar as for the usual aggregation
       * these vectors are used as keys in the 'column_results' map.
       *
       * At this point we've got all the different keys from the chunks and accumulate them in 'column_results'.
       * In order to reuse the aggregation implementation, we add a dummy AggregateResult.
       * One could optimize here in the future.
       *
       * Obviously this implementation is also used for plain GroupBy's.
       */

      std::map<AggregateKey, AggregateResult> column_results;
      for (auto &chunk : keys_per_chunk) {
        for (auto &keys : *chunk) {
          // insert dummy value to make sure we have the key in our map
          column_results[keys] = std::make_pair(0, 0);
        }
      }
      results_per_column.emplace_back(std::make_shared<std::map<AggregateKey, AggregateResult>>(column_results));
    } else {
      ColumnID column_index = 0;
      for (auto column_id : aggregate_column_ids) {
        auto base_column = chunk_in.get_column(column_id);
        auto column_type = input_table->column_type(column_id);

        auto results = std::make_shared<std::map<AggregateKey, AggregateResult>>();

        /*
        Invoke the AggregateBuilder for each aggregate column
        */
        auto builder = make_shared_by_column_type<ColumnVisitable, AggregateBuilder>(column_type,
                                                                                     _aggregates[column_index].second);
        auto ctx = std::make_shared<AggregateContext>(input_table, chunk_id, column_id, hash_keys, results);
        base_column->visit(*builder, ctx);

        auto &column_results =
            static_cast<std::map<AggregateKey, AggregateResult> &>(*results_per_column[column_index]);

        /*
        Combine the results from this chunk with previous results for this column
        */
        for (auto &kv : *results) {
          auto hash = kv.first;
          auto result_value = kv.second.first;
          auto result_counter = kv.second.second;

          column_results[hash].first = combine_functions[column_index](result_value, column_results[hash].first);
          column_results[hash].second += result_counter;
        }

        column_index++;
      }
    }
  }

  // Write the output
  auto output = std::make_shared<Table>();
  Chunk out_chunk;
  std::vector<std::shared_ptr<BaseColumn>> group_columns;

  if (_groupby_columns.size()) {
    // add group by columns
    for (ColumnID column_index = 0; column_index < _groupby_columns.size(); ++column_index) {
      output->add_column_definition(_groupby_columns[column_index],
                                    input_table->column_type(groupby_column_ids[column_index]));

      group_columns.emplace_back(make_shared_by_column_type<BaseColumn, ValueColumn>(
          input_table->column_type(groupby_column_ids[column_index])));

      out_chunk.add_column(group_columns.back());
    }
  }

  /**
   * Write group-by columns.
   *
   * 'results_per_column' always contains at least one element, since there are either GroupBy or Aggregate columns.
   * However, we need to look only at the first element, because the keys for all columns are the same.
   *
   * The following loop is used for both, actual GroupBy columns and DISTINCT columns.
  **/
  for (auto &map : *results_per_column[0]) {
    for (size_t group_column_index = 0; group_column_index < map.first.size(); ++group_column_index) {
      group_columns[group_column_index]->append(map.first[group_column_index]);
    }
  }

  /*
  Write the aggregated columns to the output
  */
  ColumnID column_index = 0;
  for (auto aggregate : _aggregates) {
    auto &column_name = aggregate.first;
    auto &func = aggregate.second;

    // generate the name, e.g. MAX(column_a)
<<<<<<< HEAD
    std::vector<std::string> names{"MIN", "MAX", "SUM", "AVG"};
    output->add_column_definition(names[func] + "(" + column_name + ")", "double");
=======
    std::vector<std::string> names{"MIN", "MAX", "SUM", "AVG", "COUNT"};
    output->add_column(names[func] + "(" + column_name + ")", "double", false);
>>>>>>> 59cd80ba

    auto col = std::make_shared<ValueColumn<double>>();
    auto &values = col->values();

    for (auto &kv : *results_per_column[column_index]) {
      if (func == Avg) {
        // finally calculate the average from the sum
        values.push_back(kv.second.first / kv.second.second);
      } else if (func == Count) {
        values.push_back(kv.second.second);
      } else {
        values.push_back(kv.second.first);
      }
    }
    out_chunk.add_column(col);

    column_index++;
  }

  output->add_chunk(std::move(out_chunk));

  return output;
}

}  // namespace opossum<|MERGE_RESOLUTION|>--- conflicted
+++ resolved
@@ -8,10 +8,7 @@
 #include <vector>
 
 #include "resolve_type.hpp"
-<<<<<<< HEAD
-=======
 #include "utils/assert.hpp"
->>>>>>> 59cd80ba
 
 namespace opossum {
 
@@ -212,8 +209,8 @@
   if (_groupby_columns.size()) {
     // add group by columns
     for (ColumnID column_index = 0; column_index < _groupby_columns.size(); ++column_index) {
-      output->add_column_definition(_groupby_columns[column_index],
-                                    input_table->column_type(groupby_column_ids[column_index]));
+      output->add_column(_groupby_columns[column_index], input_table->column_type(groupby_column_ids[column_index]),
+                         false);
 
       group_columns.emplace_back(make_shared_by_column_type<BaseColumn, ValueColumn>(
           input_table->column_type(groupby_column_ids[column_index])));
@@ -229,7 +226,7 @@
    * However, we need to look only at the first element, because the keys for all columns are the same.
    *
    * The following loop is used for both, actual GroupBy columns and DISTINCT columns.
-  **/
+   **/
   for (auto &map : *results_per_column[0]) {
     for (size_t group_column_index = 0; group_column_index < map.first.size(); ++group_column_index) {
       group_columns[group_column_index]->append(map.first[group_column_index]);
@@ -245,13 +242,8 @@
     auto &func = aggregate.second;
 
     // generate the name, e.g. MAX(column_a)
-<<<<<<< HEAD
-    std::vector<std::string> names{"MIN", "MAX", "SUM", "AVG"};
-    output->add_column_definition(names[func] + "(" + column_name + ")", "double");
-=======
     std::vector<std::string> names{"MIN", "MAX", "SUM", "AVG", "COUNT"};
     output->add_column(names[func] + "(" + column_name + ")", "double", false);
->>>>>>> 59cd80ba
 
     auto col = std::make_shared<ValueColumn<double>>();
     auto &values = col->values();
