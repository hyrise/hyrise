#include "aggregate.hpp"

#include <algorithm>
#include <map>
#include <memory>
#include <string>
#include <utility>
#include <vector>

#include "constant_mappings.hpp"
#include "resolve_column_type.hpp"
#include "resolve_type.hpp"
#include "utils/assert.hpp"

namespace opossum {

AggregateDefinition::AggregateDefinition(const ColumnID column_id, const AggregateFunction function,
                                         const optional<std::string> &alias)
    : column_id(column_id), function(function), alias(alias) {}

Aggregate::Aggregate(const std::shared_ptr<AbstractOperator> in, const std::vector<AggregateDefinition> aggregates,
                     const std::vector<ColumnID> groupby_column_ids)
    : AbstractReadOnlyOperator(in), _aggregates(aggregates), _groupby_column_ids(groupby_column_ids) {
  Assert(!(aggregates.empty() && groupby_column_ids.empty()),
         "Neither aggregate nor groupby columns have been specified");
}

const std::vector<AggregateDefinition> &Aggregate::aggregates() const { return _aggregates; }

const std::vector<ColumnID> &Aggregate::groupby_column_ids() const { return _groupby_column_ids; }

const std::string Aggregate::name() const { return "Aggregate"; }

uint8_t Aggregate::num_in_tables() const { return 1; }

uint8_t Aggregate::num_out_tables() const { return 1; }

std::shared_ptr<AbstractOperator> Aggregate::recreate(const std::vector<AllParameterVariant> &args) const {
  return std::make_shared<Aggregate>(_input_left->recreate(args), _aggregates, _groupby_column_ids);
}

std::shared_ptr<const Table> Aggregate::on_execute() {
  auto input_table = input_table_left();

<<<<<<< HEAD
  // find group by column IDs
  std::vector<ColumnID> groupby_column_ids;
  std::transform(_groupby_columns.begin(), _groupby_columns.end(), std::back_inserter(groupby_column_ids),
                 [&](const std::string &name) { return input_table->column_id_by_name(name); });

  // find aggregated column IDs
  std::transform(_aggregates.begin(), _aggregates.end(), std::back_inserter(_aggregate_column_ids),
                 [&](const AggregateDefinition &agg_def) {
                   if (agg_def.column_name == "*") {
                     return CountStarColumnID;
                   }
                   return input_table->column_id_by_name(agg_def.column_name);
                 });

  // check for invalid aggregates
  for (size_t aggregate_index = 0; aggregate_index < _aggregates.size(); ++aggregate_index) {
    auto column_id = _aggregate_column_ids[aggregate_index];
    auto aggregate = _aggregates[aggregate_index].function;

    if (column_id == CountStarColumnID) {
      if (aggregate != AggregateFunction::Count) {
        Fail("Aggregate: Asterisk is only valid with COUNT");
      }
    } else if (input_table->column_type(column_id) == "string" &&
               (aggregate == AggregateFunction::Sum || aggregate == AggregateFunction::Avg)) {
=======
  // check for invalid aggregates
  for (auto &aggregate : _aggregates) {
    if (input_table->column_type(aggregate.column_id) == "string" &&
        (aggregate.function == AggregateFunction::Sum || aggregate.function == AggregateFunction::Avg)) {
>>>>>>> 976e2958
      Fail("Aggregate: Cannot calculate SUM or AVG on string column");
    }
  }

  /*
  PARTITIONING PHASE
  First we partition the input chunks by the given group key(s).
  This is done by creating a vector that contains the AggregateKey for each row.
  It is gradually built by visitors, one for each group column.
  */
  auto keys_per_chunk = std::vector<std::shared_ptr<std::vector<AggregateKey>>>(input_table->chunk_count());

  std::vector<std::shared_ptr<AbstractTask>> jobs;
  jobs.reserve(input_table->chunk_count());

  for (ChunkID chunk_id{0}; chunk_id < input_table->chunk_count(); ++chunk_id) {
    jobs.emplace_back(std::make_shared<JobTask>([&, chunk_id, this]() {
      const Chunk &chunk_in = input_table->get_chunk(chunk_id);

      auto hash_keys = std::make_shared<std::vector<AggregateKey>>(chunk_in.size());

      // Partition by group columns
      for (const auto column_id : _groupby_column_ids) {
        auto base_column = chunk_in.get_column(column_id);
        auto column_type = input_table->column_type(column_id);

        auto builder = make_shared_by_column_type<ColumnVisitable, PartitionBuilder>(column_type);
        auto ctx = std::make_shared<GroupByContext>(input_table, chunk_id, column_id, hash_keys);
        base_column->visit(*builder, ctx);
      }

      keys_per_chunk[chunk_id] = hash_keys;
    }));
    jobs.back()->schedule();
  }

  CurrentScheduler::wait_for_tasks(jobs);

  /*
  AGGREGATION PHASE
  */
  _contexts_per_column = std::vector<std::shared_ptr<ColumnVisitableContext>>(_aggregates.size());

  // pre-insert empty maps for each aggregate column
  for (ColumnID column_index{0}; column_index < _contexts_per_column.size(); ++column_index) {
<<<<<<< HEAD
    auto column_id = _aggregate_column_ids[column_index];
    auto function = _aggregates[column_index].function;

    const auto is_count_star_context = (column_id == CountStarColumnID && function == AggregateFunction::Count);
=======
    auto &type_string = input_table->column_type(_aggregates[column_index].column_id);
>>>>>>> 976e2958

    // Special COUNT(*) contexts. "int" is chosen arbitrarily.
    const auto type_string = is_count_star_context ? std::string{"int"} : input_table->column_type(column_id);

    resolve_type(type_string, [&, column_index, function](auto type) {
      this->_create_aggregate_context(type, _contexts_per_column[column_index], function);
    });
  }

  if (_aggregates.empty()) {
    /*
    Insert a dummy context for the DISTINCT implementation.
    That way, _contexts_per_column will always have at least one context with results.
    This is important later on when we write the group keys into the table.

    We choose int8_t for column type and aggregate type because it's small.
    */
    auto ctx = std::make_shared<AggregateContext<DistinctColumnType, DistinctAggregateType>>();
    ctx->results = std::make_shared<std::map<AggregateKey, AggregateResult<DistinctAggregateType>>>();

    _contexts_per_column.push_back(ctx);
  }

  for (ChunkID chunk_id{0}; chunk_id < input_table->chunk_count(); ++chunk_id) {
    const Chunk &chunk_in = input_table->get_chunk(chunk_id);

    auto hash_keys = keys_per_chunk[chunk_id];

    if (_aggregates.empty()) {
      /**
       * DISTINCT implementation
       *
       * In Opossum we handle the SQL keyword DISTINCT by grouping without aggregation.
       *
       * For a query like "SELECT DISTINCT * FROM A;"
       * we would assume that all columns from A are part of 'groupby_columns',
       * respectively any columns that were specified in the projection.
       * The optimizer is responsible to take care of passing in the correct columns.
       *
       * How does this operation work?
       * Distinct rows are retrieved by grouping by vectors of values. Similar as for the usual aggregation
       * these vectors are used as keys in the 'column_results' map.
       *
       * At this point we've got all the different keys from the chunks and accumulate them in 'column_results'.
       * In order to reuse the aggregation implementation, we add a dummy AggregateResult.
       * One could optimize here in the future.
       *
       * Obviously this implementation is also used for plain GroupBy's.
       */

      auto ctx = std::static_pointer_cast<AggregateContext<DistinctColumnType, DistinctAggregateType>>(
          _contexts_per_column[0]);
      auto &results = *ctx->results;
      for (auto &chunk : keys_per_chunk) {
        for (auto &keys : *chunk) {
          // insert dummy value to make sure we have the key in our map
          results[keys] = AggregateResult<DistinctAggregateType>();
        }
      }
    } else {
<<<<<<< HEAD
      for (ColumnID column_index{0}; column_index < _aggregate_column_ids.size(); ++column_index) {
        auto column_id = _aggregate_column_ids[column_index];
        auto function = _aggregates[column_index].function;

        /**
         * Special COUNT(*) implementation.
         * Because COUNT(*) does not have a specific target column, we use the maximum ColumnID.
         * We then basically go through the keys_per_chunk map and count the occurences of each group key.
         * The results are saved in the regular aggregate_count variable so that we don't need a
         * specific output logic for COUNT(*).
         */
        if (column_id == CountStarColumnID && function == AggregateFunction::Count) {
          // We know the template arguments, so we don't need a visitor
          auto ctx = std::static_pointer_cast<AggregateContext<CountColumnType, CountAggregateType>>(
              _contexts_per_column[column_index]);

          if (!ctx->results) {
            // create result map for the first time if necessary
            ctx->results = std::make_shared<std::map<AggregateKey, AggregateResult<CountAggregateType>>>();
          }

          auto &results = *ctx->results;

          // count occurences for each group key
          for (const auto &hash_key : *hash_keys) {
            results[hash_key].aggregate_count++;
          }

          continue;
        }

        /*
        Regular aggregation for every other case
        */
        auto base_column = chunk_in.get_column(column_id);
        auto type_string = input_table->column_type(column_id);
=======
      ColumnID column_index{0};
      for (const auto &aggregate : _aggregates) {
        auto base_column = chunk_in.get_column(aggregate.column_id);
        auto type_string = input_table->column_type(aggregate.column_id);
>>>>>>> 976e2958

        /*
        Invoke the AggregateVisitor for each aggregate column
        */
        auto groupby_ctx = std::make_shared<GroupByContext>(input_table, chunk_id, aggregate.column_id, hash_keys);
        std::shared_ptr<ColumnVisitable> builder;
        auto ctx = _contexts_per_column[column_index];

<<<<<<< HEAD
        resolve_type(type_string, [&](auto type) {
          _create_aggregate_visitor(type, builder, ctx, groupby_ctx, _aggregates[column_index].function);
        });
=======
        call_functor_by_column_type<AggregateVisitorCreator>(type_string, builder, ctx, groupby_ctx,
                                                             aggregate.function);
>>>>>>> 976e2958

        base_column->visit(*builder, ctx);
      }
    }
  }

  // Write the output
  _output = std::make_shared<Table>();

<<<<<<< HEAD
  if (_groupby_columns.size()) {
    // add group by columns
    for (ColumnID column_index{0}; column_index < _groupby_columns.size(); ++column_index) {
      _output->add_column_definition(_groupby_columns[column_index],
                                     input_table->column_type(groupby_column_ids[column_index]), true);

      _group_columns.emplace_back(make_shared_by_column_type<BaseColumn, ValueColumn>(
          input_table->column_type(groupby_column_ids[column_index]), true));
=======
  // add group by columns
  for (const auto column_id : _groupby_column_ids) {
    const auto &column_type = input_table->column_type(column_id);
    const auto &column_name = input_table->column_name(column_id);

    _output->add_column_definition(column_name, column_type);
>>>>>>> 976e2958

    _groupby_columns.emplace_back(make_shared_by_column_type<BaseColumn, ValueColumn>(column_type));
    _out_chunk.add_column(_groupby_columns.back());
  }

  /**
   * Write group-by columns.
   *
   * 'results_per_column' always contains at least one element, since there are either GroupBy or Aggregate columns.
   * However, we need to look only at the first element, because the keys for all columns are the same.
   *
   * The following loop is used for both, actual GroupBy columns and DISTINCT columns.
   **/
  if (_aggregates.empty()) {
    auto ctx =
        std::static_pointer_cast<AggregateContext<DistinctColumnType, DistinctAggregateType>>(_contexts_per_column[0]);
    for (auto &map : *ctx->results) {
      for (size_t group_column_index = 0; group_column_index < map.first.size(); ++group_column_index) {
        _groupby_columns[group_column_index]->append(map.first[group_column_index]);
      }
    }
  }

  /*
  Write the aggregated columns to the output
  */
  ColumnID column_index{0};
<<<<<<< HEAD
  for (auto aggregate : _aggregates) {
    auto column_id = _aggregate_column_ids[column_index];

    // Output column for COUNT(*). "int" type is chosen arbitrarily.
    const auto type_string =
        (column_id == CountStarColumnID) ? std::string{"int"} : input_table->column_type(column_id);

    resolve_type(type_string, [&, column_index](auto type) {
      this->_write_aggregate_output(type, column_index, _aggregates[column_index].function);
    });
=======
  for (const auto &aggregate : _aggregates) {
    auto &type_string = input_table_left()->column_type(aggregate.column_id);

    call_functor_by_column_type<AggregateWriter>(type_string, *this, column_index, aggregate.function);
>>>>>>> 976e2958

    column_index++;
  }

  _output->add_chunk(std::move(_out_chunk));

  return _output;
}

template <typename ColumnType>
void Aggregate::_create_aggregate_context(boost::hana::basic_type<ColumnType> type,
                                          std::shared_ptr<ColumnVisitableContext> &aggregate_context,
                                          AggregateFunction function) {
  switch (function) {
    case AggregateFunction::Min:
      aggregate_context = make_aggregate_context<ColumnType, AggregateFunction::Min>();
      break;
    case AggregateFunction::Max:
      aggregate_context = make_aggregate_context<ColumnType, AggregateFunction::Max>();
      break;
    case AggregateFunction::Sum:
      aggregate_context = make_aggregate_context<ColumnType, AggregateFunction::Sum>();
      break;
    case AggregateFunction::Avg:
      aggregate_context = make_aggregate_context<ColumnType, AggregateFunction::Avg>();
      break;
    case AggregateFunction::Count:
      aggregate_context = make_aggregate_context<ColumnType, AggregateFunction::Count>();
      break;
  }
}

template <typename ColumnType>
void Aggregate::_create_aggregate_visitor(boost::hana::basic_type<ColumnType> type,
                                          std::shared_ptr<ColumnVisitable> &builder,
                                          std::shared_ptr<ColumnVisitableContext> ctx,
                                          std::shared_ptr<GroupByContext> groupby_ctx, AggregateFunction function) {
  switch (function) {
    case AggregateFunction::Min:
      builder = make_aggregate_visitor<ColumnType, AggregateFunction::Min>(ctx, groupby_ctx);
      break;
    case AggregateFunction::Max:
      builder = make_aggregate_visitor<ColumnType, AggregateFunction::Max>(ctx, groupby_ctx);
      break;
    case AggregateFunction::Sum:
      builder = make_aggregate_visitor<ColumnType, AggregateFunction::Sum>(ctx, groupby_ctx);
      break;
    case AggregateFunction::Avg:
      builder = make_aggregate_visitor<ColumnType, AggregateFunction::Avg>(ctx, groupby_ctx);
      break;
    case AggregateFunction::Count:
      builder = make_aggregate_visitor<ColumnType, AggregateFunction::Count>(ctx, groupby_ctx);
      break;
  }
}

template <typename ColumnType>
void Aggregate::_write_aggregate_output(boost::hana::basic_type<ColumnType> type, ColumnID column_index,
                                        AggregateFunction function) {
  switch (function) {
    case AggregateFunction::Min:
      write_aggregate_output<ColumnType, AggregateFunction::Min>(column_index);
      break;
    case AggregateFunction::Max:
      write_aggregate_output<ColumnType, AggregateFunction::Max>(column_index);
      break;
    case AggregateFunction::Sum:
      write_aggregate_output<ColumnType, AggregateFunction::Sum>(column_index);
      break;
    case AggregateFunction::Avg:
      write_aggregate_output<ColumnType, AggregateFunction::Avg>(column_index);
      break;
    case AggregateFunction::Count:
      write_aggregate_output<ColumnType, AggregateFunction::Count>(column_index);
      break;
  }
}

template <typename ColumnType, AggregateFunction function>
void Aggregate::write_aggregate_output(ColumnID column_index) {
  // retrieve type information from the aggregation traits
  typename AggregateTraits<ColumnType, function>::aggregate_type aggregate_type;
  std::string aggregate_type_name = std::string(AggregateTraits<ColumnType, function>::aggregate_type_name);

  const auto &aggregate = _aggregates[column_index];

  if (aggregate_type_name.empty()) {
    // if not specified, it's the input column's type
    aggregate_type_name = input_table_left()->column_type(aggregate.column_id);
  }

  // use the alias or generate the name, e.g. MAX(column_a)
  std::string output_column_name;
  if (aggregate.alias) {
    output_column_name = *aggregate.alias;
  } else {
    const auto &column_name = input_table_left()->column_name(aggregate.column_id);
    output_column_name = aggregate_function_to_string.left.at(function) + "(" + column_name + ")";
  }

  constexpr bool needs_null = (function != AggregateFunction::Count);
  _output->add_column_definition(output_column_name, aggregate_type_name, needs_null);

  auto col = std::make_shared<ValueColumn<decltype(aggregate_type)>>(needs_null);

  auto ctx = std::static_pointer_cast<AggregateContext<ColumnType, decltype(aggregate_type)>>(
      _contexts_per_column[column_index]);

  // write all group keys into the respective columns
  if (column_index == 0) {
    for (auto &map : *ctx->results) {
      for (size_t group_column_index = 0; group_column_index < map.first.size(); ++group_column_index) {
        _groupby_columns[group_column_index]->append(map.first[group_column_index]);
      }
    }
  }

  // write aggregated values into the column
  _write_aggregate_values<decltype(aggregate_type), function>(col, ctx->results);
  _out_chunk.add_column(col);
}

}  // namespace opossum<|MERGE_RESOLUTION|>--- conflicted
+++ resolved
@@ -42,38 +42,32 @@
 std::shared_ptr<const Table> Aggregate::on_execute() {
   auto input_table = input_table_left();
 
-<<<<<<< HEAD
-  // find group by column IDs
-  std::vector<ColumnID> groupby_column_ids;
-  std::transform(_groupby_columns.begin(), _groupby_columns.end(), std::back_inserter(groupby_column_ids),
-                 [&](const std::string &name) { return input_table->column_id_by_name(name); });
-
-  // find aggregated column IDs
-  std::transform(_aggregates.begin(), _aggregates.end(), std::back_inserter(_aggregate_column_ids),
-                 [&](const AggregateDefinition &agg_def) {
-                   if (agg_def.column_name == "*") {
-                     return CountStarColumnID;
-                   }
-                   return input_table->column_id_by_name(agg_def.column_name);
-                 });
+  // // find group by column IDs
+  // std::vector<ColumnID> groupby_column_ids;
+  // std::transform(_groupby_columns.begin(), _groupby_columns.end(), std::back_inserter(groupby_column_ids),
+  //                [&](const std::string &name) { return input_table->column_id_by_name(name); });
+
+  // // find aggregated column IDs
+  // std::transform(_aggregates.begin(), _aggregates.end(), std::back_inserter(_aggregate_column_ids),
+  //                [&](const AggregateDefinition &agg_def) {
+  //                  if (agg_def.column_name == "*") {
+  //                    return CountStarColumnID;
+  //                  }
+  //                  return input_table->column_id_by_name(agg_def.column_name);
+  //                });
 
   // check for invalid aggregates
-  for (size_t aggregate_index = 0; aggregate_index < _aggregates.size(); ++aggregate_index) {
-    auto column_id = _aggregate_column_ids[aggregate_index];
-    auto aggregate = _aggregates[aggregate_index].function;
-
-    if (column_id == CountStarColumnID) {
-      if (aggregate != AggregateFunction::Count) {
+  for (const auto &aggregate : _aggregates) {
+    // for (size_t aggregate_index = 0; aggregate_index < _aggregates.size(); ++aggregate_index) {
+    // auto column_id = _aggregate_column_ids[aggregate_index];
+    // auto aggregate = _aggregates[aggregate_index].function;
+
+    if (aggregate.column_id == CountStarColumnID) {
+      if (aggregate.function != AggregateFunction::Count) {
         Fail("Aggregate: Asterisk is only valid with COUNT");
       }
-    } else if (input_table->column_type(column_id) == "string" &&
-               (aggregate == AggregateFunction::Sum || aggregate == AggregateFunction::Avg)) {
-=======
-  // check for invalid aggregates
-  for (auto &aggregate : _aggregates) {
-    if (input_table->column_type(aggregate.column_id) == "string" &&
-        (aggregate.function == AggregateFunction::Sum || aggregate.function == AggregateFunction::Avg)) {
->>>>>>> 976e2958
+    } else if (input_table->column_type(aggregate.column_id) == "string" &&
+               (aggregate.function == AggregateFunction::Sum || aggregate.function == AggregateFunction::Avg)) {
       Fail("Aggregate: Cannot calculate SUM or AVG on string column");
     }
   }
@@ -119,14 +113,10 @@
 
   // pre-insert empty maps for each aggregate column
   for (ColumnID column_index{0}; column_index < _contexts_per_column.size(); ++column_index) {
-<<<<<<< HEAD
-    auto column_id = _aggregate_column_ids[column_index];
+    auto column_id = _aggregates[column_index].column_id;
     auto function = _aggregates[column_index].function;
 
     const auto is_count_star_context = (column_id == CountStarColumnID && function == AggregateFunction::Count);
-=======
-    auto &type_string = input_table->column_type(_aggregates[column_index].column_id);
->>>>>>> 976e2958
 
     // Special COUNT(*) contexts. "int" is chosen arbitrarily.
     const auto type_string = is_count_star_context ? std::string{"int"} : input_table->column_type(column_id);
@@ -187,10 +177,10 @@
         }
       }
     } else {
-<<<<<<< HEAD
-      for (ColumnID column_index{0}; column_index < _aggregate_column_ids.size(); ++column_index) {
-        auto column_id = _aggregate_column_ids[column_index];
-        auto function = _aggregates[column_index].function;
+      ColumnID column_index{0};
+      for (const auto &aggregate : _aggregates) {
+        auto base_column = chunk_in.get_column(aggregate.column_id);
+        auto type_string = input_table->column_type(aggregate.column_id);
 
         /**
          * Special COUNT(*) implementation.
@@ -199,7 +189,7 @@
          * The results are saved in the regular aggregate_count variable so that we don't need a
          * specific output logic for COUNT(*).
          */
-        if (column_id == CountStarColumnID && function == AggregateFunction::Count) {
+        if (aggregate.column_id == CountStarColumnID && aggregate.function == AggregateFunction::Count) {
           // We know the template arguments, so we don't need a visitor
           auto ctx = std::static_pointer_cast<AggregateContext<CountColumnType, CountAggregateType>>(
               _contexts_per_column[column_index]);
@@ -218,18 +208,6 @@
 
           continue;
         }
-
-        /*
-        Regular aggregation for every other case
-        */
-        auto base_column = chunk_in.get_column(column_id);
-        auto type_string = input_table->column_type(column_id);
-=======
-      ColumnID column_index{0};
-      for (const auto &aggregate : _aggregates) {
-        auto base_column = chunk_in.get_column(aggregate.column_id);
-        auto type_string = input_table->column_type(aggregate.column_id);
->>>>>>> 976e2958
 
         /*
         Invoke the AggregateVisitor for each aggregate column
@@ -238,14 +216,9 @@
         std::shared_ptr<ColumnVisitable> builder;
         auto ctx = _contexts_per_column[column_index];
 
-<<<<<<< HEAD
         resolve_type(type_string, [&](auto type) {
-          _create_aggregate_visitor(type, builder, ctx, groupby_ctx, _aggregates[column_index].function);
+          _create_aggregate_visitor(type, builder, ctx, groupby_ctx, aggregate.function);
         });
-=======
-        call_functor_by_column_type<AggregateVisitorCreator>(type_string, builder, ctx, groupby_ctx,
-                                                             aggregate.function);
->>>>>>> 976e2958
 
         base_column->visit(*builder, ctx);
       }
@@ -255,23 +228,12 @@
   // Write the output
   _output = std::make_shared<Table>();
 
-<<<<<<< HEAD
-  if (_groupby_columns.size()) {
-    // add group by columns
-    for (ColumnID column_index{0}; column_index < _groupby_columns.size(); ++column_index) {
-      _output->add_column_definition(_groupby_columns[column_index],
-                                     input_table->column_type(groupby_column_ids[column_index]), true);
-
-      _group_columns.emplace_back(make_shared_by_column_type<BaseColumn, ValueColumn>(
-          input_table->column_type(groupby_column_ids[column_index]), true));
-=======
   // add group by columns
   for (const auto column_id : _groupby_column_ids) {
     const auto &column_type = input_table->column_type(column_id);
     const auto &column_name = input_table->column_name(column_id);
 
     _output->add_column_definition(column_name, column_type);
->>>>>>> 976e2958
 
     _groupby_columns.emplace_back(make_shared_by_column_type<BaseColumn, ValueColumn>(column_type));
     _out_chunk.add_column(_groupby_columns.back());
@@ -299,23 +261,16 @@
   Write the aggregated columns to the output
   */
   ColumnID column_index{0};
-<<<<<<< HEAD
-  for (auto aggregate : _aggregates) {
-    auto column_id = _aggregate_column_ids[column_index];
+  for (const auto &aggregate : _aggregates) {
+    auto column_id = aggregate.column_id;
 
     // Output column for COUNT(*). "int" type is chosen arbitrarily.
     const auto type_string =
         (column_id == CountStarColumnID) ? std::string{"int"} : input_table->column_type(column_id);
 
     resolve_type(type_string, [&, column_index](auto type) {
-      this->_write_aggregate_output(type, column_index, _aggregates[column_index].function);
+      this->_write_aggregate_output(type, column_index, aggregate.function);
     });
-=======
-  for (const auto &aggregate : _aggregates) {
-    auto &type_string = input_table_left()->column_type(aggregate.column_id);
-
-    call_functor_by_column_type<AggregateWriter>(type_string, *this, column_index, aggregate.function);
->>>>>>> 976e2958
 
     column_index++;
   }
