#include "aggregate.hpp"

#include <algorithm>
#include <map>
#include <memory>
#include <optional>
#include <string>
#include <utility>
#include <vector>

#include "constant_mappings.hpp"
#include "resolve_type.hpp"
#include "scheduler/abstract_task.hpp"
#include "scheduler/current_scheduler.hpp"
#include "scheduler/job_task.hpp"
#include "storage/iterables/create_iterable_from_column.hpp"
#include "type_comparison.hpp"
#include "utils/assert.hpp"

namespace opossum {

Aggregate::Aggregate(const std::shared_ptr<AbstractOperator> in,
                     const std::vector<AggregateColumnDefinition>& aggregates,
                     const std::vector<ColumnID> groupby_column_ids)
    : AbstractReadOnlyOperator(in), _aggregates(aggregates), _groupby_column_ids(groupby_column_ids) {
  Assert(!(aggregates.empty() && groupby_column_ids.empty()),
         "Neither aggregate nor groupby columns have been specified");
}

const std::vector<AggregateColumnDefinition>& Aggregate::aggregates() const { return _aggregates; }

const std::vector<ColumnID>& Aggregate::groupby_column_ids() const { return _groupby_column_ids; }

const std::string Aggregate::name() const { return "Aggregate"; }

<<<<<<< HEAD
const std::string Aggregate::description() const {
=======
const std::string Aggregate::description(DescriptionMode description_mode) const {
>>>>>>> 9da0d9f3
  std::stringstream desc;
  desc << "[Aggregate] GroupBy ColumnIDs: ";
  for (size_t groupby_column_idx = 0; groupby_column_idx < _groupby_column_ids.size(); ++groupby_column_idx) {
    desc << _groupby_column_ids[groupby_column_idx];

    if (groupby_column_idx + 1 < _groupby_column_ids.size()) {
      desc << ", ";
    }
  }

  desc << " Aggregates: ";
  for (size_t expression_idx = 0; expression_idx < _aggregates.size(); ++expression_idx) {
    const auto& aggregate = _aggregates[expression_idx];
    desc << aggregate_function_to_string.left.at(aggregate.function);

    if (aggregate.column) {
      desc << "(Column #" << *aggregate.column << ")";
    } else {
      desc << "(*)";
    }

    if (aggregate.alias) {
      desc << " AS " << *aggregate.alias;
    }

    if (expression_idx + 1 < _aggregates.size()) {
      desc << ", ";
    }
  }
  return desc.str();
}

std::shared_ptr<AbstractOperator> Aggregate::recreate(const std::vector<AllParameterVariant>& args) const {
  return std::make_shared<Aggregate>(_input_left->recreate(args), _aggregates, _groupby_column_ids);
}

/*
Visitor context for the partitioning/grouping visitor
*/
struct GroupByContext : ColumnVisitableContext {
  GroupByContext(std::shared_ptr<const Table> t, ChunkID chunk, ColumnID column,
                 std::shared_ptr<std::vector<AggregateKey>> keys)
      : table_in(t), chunk_id(chunk), column_id(column), hash_keys(keys) {}

  // constructor for use in ReferenceColumn::visit_dereferenced
  GroupByContext(std::shared_ptr<BaseColumn>, const std::shared_ptr<const Table> referenced_table,
                 std::shared_ptr<ColumnVisitableContext> base_context, ChunkID chunk_id,
                 std::shared_ptr<std::vector<ChunkOffset>> chunk_offsets)
      : table_in(referenced_table),
        chunk_id(chunk_id),
        column_id(std::static_pointer_cast<GroupByContext>(base_context)->column_id),
        hash_keys(std::static_pointer_cast<GroupByContext>(base_context)->hash_keys),
        chunk_offsets_in(chunk_offsets) {}

  std::shared_ptr<const Table> table_in;
  ChunkID chunk_id;
  const ColumnID column_id;
  std::shared_ptr<std::vector<AggregateKey>> hash_keys;
  std::shared_ptr<std::vector<ChunkOffset>> chunk_offsets_in;
};

/*
Visitor context for the AggregateVisitor.
*/
template <typename ColumnType, typename AggregateType>
struct AggregateContext : ColumnVisitableContext {
  AggregateContext() {}
  explicit AggregateContext(std::shared_ptr<GroupByContext> base_context) : groupby_context(base_context) {}

  // constructor for use in ReferenceColumn::visit_dereferenced
  AggregateContext(std::shared_ptr<BaseColumn>, const std::shared_ptr<const Table>,
                   std::shared_ptr<ColumnVisitableContext> base_context, ChunkID chunk_id,
                   std::shared_ptr<std::vector<ChunkOffset>> chunk_offsets)
      : groupby_context(std::static_pointer_cast<AggregateContext>(base_context)->groupby_context),
        results(std::static_pointer_cast<AggregateContext>(base_context)->results) {
    groupby_context->chunk_id = chunk_id;
    groupby_context->chunk_offsets_in = chunk_offsets;
  }

  std::shared_ptr<GroupByContext> groupby_context;
  std::shared_ptr<std::map<AggregateKey, AggregateResult<AggregateType, ColumnType>>> results;
};

/*
The following structs describe the different aggregate traits.
Given a ColumnType and AggregateFunction, certain traits like the aggregate type
can be deduced.
*/
template <typename ColumnType, AggregateFunction function, class Enable = void>
struct AggregateTraits {};

// COUNT on all types
template <typename ColumnType>
struct AggregateTraits<ColumnType, AggregateFunction::Count> {
  typedef ColumnType column_type;
  typedef int64_t aggregate_type;
  static constexpr DataType aggregate_data_type = DataType::Long;
};

// COUNT(DISTINCT) on all types
template <typename ColumnType>
struct AggregateTraits<ColumnType, AggregateFunction::CountDistinct> {
  typedef ColumnType column_type;
  typedef int64_t aggregate_type;
  static constexpr DataType aggregate_data_type = DataType::Long;
};

// MIN/MAX on all types
template <typename ColumnType, AggregateFunction function>
struct AggregateTraits<
    ColumnType, function,
    typename std::enable_if_t<function == AggregateFunction::Min || function == AggregateFunction::Max, void>> {
  typedef ColumnType column_type;
  typedef ColumnType aggregate_type;
  static constexpr DataType aggregate_data_type = DataType::Null;
};

// AVG on arithmetic types
template <typename ColumnType, AggregateFunction function>
struct AggregateTraits<
    ColumnType, function,
    typename std::enable_if_t<function == AggregateFunction::Avg && std::is_arithmetic<ColumnType>::value, void>> {
  typedef ColumnType column_type;
  typedef double aggregate_type;
  static constexpr DataType aggregate_data_type = DataType::Double;
};

// SUM on integers
template <typename ColumnType, AggregateFunction function>
struct AggregateTraits<
    ColumnType, function,
    typename std::enable_if_t<function == AggregateFunction::Sum && std::is_integral<ColumnType>::value, void>> {
  typedef ColumnType column_type;
  typedef int64_t aggregate_type;
  static constexpr DataType aggregate_data_type = DataType::Long;
};

// SUM on floating point numbers
template <typename ColumnType, AggregateFunction function>
struct AggregateTraits<
    ColumnType, function,
    typename std::enable_if_t<function == AggregateFunction::Sum && std::is_floating_point<ColumnType>::value, void>> {
  typedef ColumnType column_type;
  typedef double aggregate_type;
  static constexpr DataType aggregate_data_type = DataType::Double;
};

// invalid: AVG on non-arithmetic types
template <typename ColumnType, AggregateFunction function>
struct AggregateTraits<ColumnType, function, typename std::enable_if_t<!std::is_arithmetic<ColumnType>::value &&
                                                                           (function == AggregateFunction::Avg ||
                                                                            function == AggregateFunction::Sum),
                                                                       void>> {
  typedef ColumnType column_type;
  typedef ColumnType aggregate_type;
  static constexpr DataType aggregate_data_type = DataType::Null;
};

/*
The AggregateFunctionBuilder is used to create the lambda function that will be used by
the AggregateVisitor. It is a separate class because methods cannot be partially specialized.
Therefore, we partially specialize the whole class and define the get_aggregate_function anew every time.
*/
template <typename ColumnType, typename AggregateType>
using AggregateFunctor = std::function<std::optional<AggregateType>(ColumnType, std::optional<AggregateType>)>;

template <typename ColumnType, typename AggregateType, AggregateFunction function>
struct AggregateFunctionBuilder {
  AggregateFunctor<ColumnType, AggregateType> get_aggregate_function() { Fail("Invalid aggregate function"); }
};

template <typename ColumnType, typename AggregateType>
struct AggregateFunctionBuilder<ColumnType, AggregateType, AggregateFunction::Min> {
  AggregateFunctor<ColumnType, AggregateType> get_aggregate_function() {
    return [](ColumnType new_value, std::optional<AggregateType> current_aggregate) {
      if (!current_aggregate || value_smaller(new_value, *current_aggregate)) {
        // New minimum found
        return new_value;
      }
      return *current_aggregate;
    };
  }
};

template <typename ColumnType, typename AggregateType>
struct AggregateFunctionBuilder<ColumnType, AggregateType, AggregateFunction::Max> {
  AggregateFunctor<ColumnType, AggregateType> get_aggregate_function() {
    return [](ColumnType new_value, std::optional<AggregateType> current_aggregate) {
      if (!current_aggregate || value_greater(new_value, *current_aggregate)) {
        // New maximum found
        return new_value;
      }
      return *current_aggregate;
    };
  }
};

template <typename ColumnType, typename AggregateType>
struct AggregateFunctionBuilder<ColumnType, AggregateType, AggregateFunction::Sum> {
  AggregateFunctor<ColumnType, AggregateType> get_aggregate_function() {
    return [](ColumnType new_value, std::optional<AggregateType> current_aggregate) {
      // add new value to sum
      return new_value + (!current_aggregate ? 0 : *current_aggregate);
    };
  }
};

template <typename ColumnType, typename AggregateType>
struct AggregateFunctionBuilder<ColumnType, AggregateType, AggregateFunction::Avg> {
  AggregateFunctor<ColumnType, AggregateType> get_aggregate_function() {
    return [](ColumnType new_value, std::optional<AggregateType> current_aggregate) {
      // add new value to sum
      return new_value + (!current_aggregate ? 0 : *current_aggregate);
    };
  }
};

template <typename ColumnType, typename AggregateType>
struct AggregateFunctionBuilder<ColumnType, AggregateType, AggregateFunction::Count> {
  AggregateFunctor<ColumnType, AggregateType> get_aggregate_function() {
    return [](ColumnType, std::optional<AggregateType> current_aggregate) { return std::nullopt; };
  }
};

template <typename ColumnType, typename AggregateType>
struct AggregateFunctionBuilder<ColumnType, AggregateType, AggregateFunction::CountDistinct> {
  AggregateFunctor<ColumnType, AggregateType> get_aggregate_function() {
    return [](ColumnType, std::optional<AggregateType> current_aggregate) { return std::nullopt; };
  }
};

template <typename ColumnDataType, AggregateFunction function>
void Aggregate::_aggregate_column(ChunkID chunk_id, ColumnID column_index, const BaseColumn& base_column) {
  using AggregateType = typename AggregateTraits<ColumnDataType, function>::aggregate_type;

  auto aggregator = AggregateFunctionBuilder<ColumnDataType, AggregateType, function>().get_aggregate_function();

  // create context if it doesn't exist yet
  if (!_contexts_per_column[column_index]) {
    _contexts_per_column[column_index] = std::make_shared<AggregateContext<ColumnDataType, AggregateType>>();
  }

  auto& context =
      *std::static_pointer_cast<AggregateContext<ColumnDataType, AggregateType>>(_contexts_per_column[column_index]);

  if (!context.results) {
    context.results = std::make_shared<std::map<AggregateKey, AggregateResult<AggregateType, ColumnDataType>>>();
  }

  auto& results = *context.results;
  auto& hash_keys = _keys_per_chunk[chunk_id];

  resolve_column_type<ColumnDataType>(base_column, [&results, &hash_keys, aggregator](const auto& typed_column) {
    auto iterable = create_iterable_from_column<ColumnDataType>(typed_column);

    ChunkOffset chunk_offset{0};

    // Now that all relevant types have been resolved, we can iterate over the column and build the aggregations.
    iterable.for_each([&, aggregator](const auto& value) {
      if (value.is_null()) {
        /**
         * If the value is NULL, the current aggregate value does not change.
         * However, if we do not have a result entry for the current hash key, i.e., group value,
         * we need to insert an empty AggregateResult into the results.
         * Hence, the try_emplace with no constructing arguments.
         */
        results.try_emplace((*hash_keys)[chunk_offset]);
      } else {
        // If we have a value, use the aggregator lambda to update the current aggregate value for this group
        results[(*hash_keys)[chunk_offset]].current_aggregate =
            aggregator(value.value(), results[(*hash_keys)[chunk_offset]].current_aggregate);

        // increase value counter
        ++results[(*hash_keys)[chunk_offset]].aggregate_count;

        if (function == AggregateFunction::CountDistinct) {
          // for the case of CountDistinct, insert this value into the set to keep track of distinct values
          results[(*hash_keys)[chunk_offset]].distinct_values.insert(value.value());
        }
      }

      ++chunk_offset;
    });
  });
}

std::shared_ptr<const Table> Aggregate::_on_execute() {
  auto input_table = _input_table_left();
  _out_chunk = std::make_shared<Chunk>();

  // check for invalid aggregates
  for (const auto& aggregate : _aggregates) {
    if (!aggregate.column) {
      if (aggregate.function != AggregateFunction::Count) {
        Fail("Aggregate: Asterisk is only valid with COUNT");
      }
    } else if (input_table->column_type(*aggregate.column) == DataType::String &&
               (aggregate.function == AggregateFunction::Sum || aggregate.function == AggregateFunction::Avg)) {
      Fail("Aggregate: Cannot calculate SUM or AVG on string column");
    }
  }

  /*
  PARTITIONING PHASE
  First we partition the input chunks by the given group key(s).
  This is done by creating a vector that contains the AggregateKey for each row.
  It is gradually built by visitors, one for each group column.
  */
  _keys_per_chunk = std::vector<std::shared_ptr<std::vector<AggregateKey>>>(input_table->chunk_count());

  std::vector<std::shared_ptr<AbstractTask>> jobs;
  jobs.reserve(input_table->chunk_count());

  for (ChunkID chunk_id{0}; chunk_id < input_table->chunk_count(); ++chunk_id) {
    jobs.emplace_back(std::make_shared<JobTask>([&, chunk_id, this]() {
      auto chunk_in = input_table->get_chunk(chunk_id);

      auto hash_keys = std::make_shared<std::vector<AggregateKey>>(chunk_in->size());

      // Partition by group columns
      for (const auto column_id : _groupby_column_ids) {
        auto base_column = chunk_in->get_column(column_id);
        auto column_type = input_table->column_type(column_id);

        resolve_data_and_column_type(column_type, *base_column, [&](auto type, auto& typed_column) {
          using ColumnDataType = typename decltype(type)::type;

          auto iterable = create_iterable_from_column<ColumnDataType>(typed_column);

          ChunkOffset chunk_offset{0};
          iterable.for_each([&](const auto& value) {
            if (value.is_null()) {
              (*hash_keys)[chunk_offset].emplace_back(NULL_VALUE);
            } else {
              (*hash_keys)[chunk_offset].emplace_back(value.value());
            }

            ++chunk_offset;
          });
        });
      }

      _keys_per_chunk[chunk_id] = hash_keys;
    }));
    jobs.back()->schedule();
  }

  CurrentScheduler::wait_for_tasks(jobs);

  /*
  AGGREGATION PHASE
  */
  _contexts_per_column = std::vector<std::shared_ptr<ColumnVisitableContext>>(_aggregates.size());

  if (_aggregates.empty()) {
    /*
    Insert a dummy context for the DISTINCT implementation.
    That way, _contexts_per_column will always have at least one context with results.
    This is important later on when we write the group keys into the table.

    We choose int8_t for column type and aggregate type because it's small.
    */
    auto context = std::make_shared<AggregateContext<DistinctColumnType, DistinctAggregateType>>();
    context->results =
        std::make_shared<std::map<AggregateKey, AggregateResult<DistinctAggregateType, DistinctColumnType>>>();

    _contexts_per_column.push_back(context);
  }

  for (ChunkID chunk_id{0}; chunk_id < input_table->chunk_count(); ++chunk_id) {
    auto chunk_in = input_table->get_chunk(chunk_id);

    auto hash_keys = _keys_per_chunk[chunk_id];

    if (_aggregates.empty()) {
      /**
       * DISTINCT implementation
       *
       * In Opossum we handle the SQL keyword DISTINCT by grouping without aggregation.
       *
       * For a query like "SELECT DISTINCT * FROM A;"
       * we would assume that all columns from A are part of 'groupby_columns',
       * respectively any columns that were specified in the projection.
       * The optimizer is responsible to take care of passing in the correct columns.
       *
       * How does this operation work?
       * Distinct rows are retrieved by grouping by vectors of values. Similar as for the usual aggregation
       * these vectors are used as keys in the 'column_results' map.
       *
       * At this point we've got all the different keys from the chunks and accumulate them in 'column_results'.
       * In order to reuse the aggregation implementation, we add a dummy AggregateResult.
       * One could optimize here in the future.
       *
       * Obviously this implementation is also used for plain GroupBy's.
       */

      auto context = std::static_pointer_cast<AggregateContext<DistinctColumnType, DistinctAggregateType>>(
          _contexts_per_column[0]);
      auto& results = *context->results;
      for (auto& chunk : _keys_per_chunk) {
        for (auto& keys : *chunk) {
          // insert dummy value to make sure we have the key in our map
          results[keys] = AggregateResult<DistinctAggregateType, DistinctColumnType>();
        }
      }
    } else {
      ColumnID column_index{0};
      for (const auto& aggregate : _aggregates) {
        /**
         * Special COUNT(*) implementation.
         * Because COUNT(*) does not have a specific target column, we use the maximum ColumnID.
         * We then basically go through the _keys_per_chunk map and count the occurrences of each group key.
         * The results are saved in the regular aggregate_count variable so that we don't need a
         * specific output logic for COUNT(*).
         */
        if (!aggregate.column && aggregate.function == AggregateFunction::Count) {
          // We know the template arguments, so we don't need a visitor
          if (!_contexts_per_column[column_index]) {
            _contexts_per_column[column_index] =
                std::make_shared<AggregateContext<CountColumnType, CountAggregateType>>();
          }

          auto context = std::static_pointer_cast<AggregateContext<CountColumnType, CountAggregateType>>(
              _contexts_per_column[column_index]);

          if (!context->results) {
            // create result map for the first time if necessary
            context->results =
                std::make_shared<std::map<AggregateKey, AggregateResult<CountAggregateType, CountColumnType>>>();
          }

          auto& results = *context->results;

          // count occurrences for each group key
          for (const auto& hash_key : *hash_keys) {
            ++results[hash_key].aggregate_count;
          }

          ++column_index;
          continue;
        }

        auto base_column = chunk_in->get_column(*aggregate.column);
        auto data_type = input_table->column_type(*aggregate.column);

        /*
        Invoke correct aggregator for each column
        */

        resolve_data_type(data_type, [&, this, aggregate](auto type) {
          using ColumnDataType = typename decltype(type)::type;

          switch (aggregate.function) {
            case AggregateFunction::Min:
              _aggregate_column<ColumnDataType, AggregateFunction::Min>(chunk_id, column_index, *base_column);
              break;
            case AggregateFunction::Max:
              _aggregate_column<ColumnDataType, AggregateFunction::Max>(chunk_id, column_index, *base_column);
              break;
            case AggregateFunction::Sum:
              _aggregate_column<ColumnDataType, AggregateFunction::Sum>(chunk_id, column_index, *base_column);
              break;
            case AggregateFunction::Avg:
              _aggregate_column<ColumnDataType, AggregateFunction::Avg>(chunk_id, column_index, *base_column);
              break;
            case AggregateFunction::Count:
              _aggregate_column<ColumnDataType, AggregateFunction::Count>(chunk_id, column_index, *base_column);
              break;
            case AggregateFunction::CountDistinct:
              _aggregate_column<ColumnDataType, AggregateFunction::CountDistinct>(chunk_id, column_index, *base_column);
              break;
          }
        });

        ++column_index;
      }
    }
  }

  // Write the output
  _output = std::make_shared<Table>();

  // add group by columns
  for (const auto column_id : _groupby_column_ids) {
    const auto& column_type = input_table->column_type(column_id);
    const auto& column_name = input_table->column_name(column_id);

    _output->add_column_definition(column_name, column_type, true);

    _groupby_columns.emplace_back(make_shared_by_data_type<BaseColumn, ValueColumn>(column_type, true));
    _out_chunk->add_column(_groupby_columns.back());
  }

  /**
   * Write group-by columns.
   *
   * 'results_per_column' always contains at least one element, since there are either GroupBy or Aggregate columns.
   * However, we need to look only at the first element, because the keys for all columns are the same.
   *
   * The following loop is used for both, actual GroupBy columns and DISTINCT columns.
   **/
  if (_aggregates.empty()) {
    auto context =
        std::static_pointer_cast<AggregateContext<DistinctColumnType, DistinctAggregateType>>(_contexts_per_column[0]);
    for (auto& map : *context->results) {
      for (size_t group_column_index = 0; group_column_index < map.first.size(); ++group_column_index) {
        _groupby_columns[group_column_index]->append(map.first[group_column_index]);
      }
    }
  }

  /*
  Write the aggregated columns to the output
  */
  ColumnID column_index{0};
  for (const auto& aggregate : _aggregates) {
    const auto column = aggregate.column;

    // Output column for COUNT(*). int is chosen arbitrarily.
    const auto data_type = !column ? DataType::Int : input_table->column_type(*column);

    resolve_data_type(
        data_type, [&, column_index](auto type) { _write_aggregate_output(type, column_index, aggregate.function); });

    ++column_index;
  }

  _output->emplace_chunk(std::move(_out_chunk));

  return _output;
}

/*
The following template functions write the aggregated values for the different aggregate functions.
They are separate and templated to avoid compiler errors for invalid type/function combinations.
*/
// MIN, MAX, SUM write the current aggregated value
template <typename ColumnType, typename AggregateType, AggregateFunction func>
typename std::enable_if<
    func == AggregateFunction::Min || func == AggregateFunction::Max || func == AggregateFunction::Sum, void>::type
_write_aggregate_values(std::shared_ptr<ValueColumn<AggregateType>> column,
                        std::shared_ptr<std::map<AggregateKey, AggregateResult<AggregateType, ColumnType>>> results) {
  DebugAssert(column->is_nullable(), "Aggregate: Output column needs to be nullable");

  auto& values = column->values();
  auto& null_values = column->null_values();

  for (auto& kv : *results) {
    null_values.push_back(!kv.second.current_aggregate);

    if (!kv.second.current_aggregate) {
      values.push_back(AggregateType());
    } else {
      values.push_back(*kv.second.current_aggregate);
    }
  }
}

// COUNT writes the aggregate counter
template <typename ColumnType, typename AggregateType, AggregateFunction func>
typename std::enable_if<func == AggregateFunction::Count, void>::type _write_aggregate_values(
    std::shared_ptr<ValueColumn<AggregateType>> column,
    std::shared_ptr<std::map<AggregateKey, AggregateResult<AggregateType, ColumnType>>> results) {
  DebugAssert(!column->is_nullable(), "Aggregate: Output column for COUNT shouldn't be nullable");

  auto& values = column->values();

  for (auto& kv : *results) {
    values.push_back(kv.second.aggregate_count);
  }
}

// COUNT(DISTINCT) writes the number of distinct values
template <typename ColumnType, typename AggregateType, AggregateFunction func>
typename std::enable_if<func == AggregateFunction::CountDistinct, void>::type _write_aggregate_values(
    std::shared_ptr<ValueColumn<AggregateType>> column,
    std::shared_ptr<std::map<AggregateKey, AggregateResult<AggregateType, ColumnType>>> results) {
  DebugAssert(!column->is_nullable(), "Aggregate: Output column for COUNT shouldn't be nullable");

  auto& values = column->values();

  for (auto& kv : *results) {
    values.push_back(kv.second.distinct_values.size());
  }
}

// AVG writes the calculated average from current aggregate and the aggregate counter
template <typename ColumnType, typename AggregateType, AggregateFunction func>
typename std::enable_if<func == AggregateFunction::Avg && std::is_arithmetic<AggregateType>::value, void>::type
_write_aggregate_values(std::shared_ptr<ValueColumn<AggregateType>> column,
                        std::shared_ptr<std::map<AggregateKey, AggregateResult<AggregateType, ColumnType>>> results) {
  DebugAssert(column->is_nullable(), "Aggregate: Output column needs to be nullable");

  auto& values = column->values();
  auto& null_values = column->null_values();

  for (auto& kv : *results) {
    null_values.push_back(!kv.second.current_aggregate);

    if (!kv.second.current_aggregate) {
      values.push_back(AggregateType());
    } else {
      values.push_back(*kv.second.current_aggregate / static_cast<AggregateType>(kv.second.aggregate_count));
    }
  }
}

// AVG is not defined for non-arithmetic types. Avoiding compiler errors.
template <typename ColumnType, typename AggregateType, AggregateFunction func>
typename std::enable_if<func == AggregateFunction::Avg && !std::is_arithmetic<AggregateType>::value, void>::type
    _write_aggregate_values(std::shared_ptr<ValueColumn<AggregateType>>,
                            std::shared_ptr<std::map<AggregateKey, AggregateResult<AggregateType, ColumnType>>>) {
  Fail("Invalid aggregate");
}

template <typename ColumnType>
void Aggregate::_write_aggregate_output(boost::hana::basic_type<ColumnType> type, ColumnID column_index,
                                        AggregateFunction function) {
  switch (function) {
    case AggregateFunction::Min:
      write_aggregate_output<ColumnType, AggregateFunction::Min>(column_index);
      break;
    case AggregateFunction::Max:
      write_aggregate_output<ColumnType, AggregateFunction::Max>(column_index);
      break;
    case AggregateFunction::Sum:
      write_aggregate_output<ColumnType, AggregateFunction::Sum>(column_index);
      break;
    case AggregateFunction::Avg:
      write_aggregate_output<ColumnType, AggregateFunction::Avg>(column_index);
      break;
    case AggregateFunction::Count:
      write_aggregate_output<ColumnType, AggregateFunction::Count>(column_index);
      break;
    case AggregateFunction::CountDistinct:
      write_aggregate_output<ColumnType, AggregateFunction::CountDistinct>(column_index);
      break;
  }
}

template <typename ColumnType, AggregateFunction function>
void Aggregate::write_aggregate_output(ColumnID column_index) {
  // retrieve type information from the aggregation traits
  typename AggregateTraits<ColumnType, function>::aggregate_type aggregate_type;
  auto aggregate_data_type = AggregateTraits<ColumnType, function>::aggregate_data_type;

  const auto& aggregate = _aggregates[column_index];

  if (aggregate_data_type == DataType::Null) {
    // if not specified, it’s the input column’s type
    aggregate_data_type = _input_table_left()->column_type(*aggregate.column);
  }

  // use the alias or generate the name, e.g. MAX(column_a)
  std::string output_column_name;
  if (aggregate.alias) {
    output_column_name = *aggregate.alias;
  } else if (!aggregate.column) {
    output_column_name = "COUNT(*)";
  } else {
    const auto& column_name = _input_table_left()->column_name(*aggregate.column);

    if (aggregate.function == AggregateFunction::CountDistinct) {
      output_column_name = std::string("COUNT(DISTINCT ") + column_name + ")";
    } else {
      output_column_name = aggregate_function_to_string.left.at(function) + "(" + column_name + ")";
    }
  }

  constexpr bool needs_null = (function != AggregateFunction::Count && function != AggregateFunction::CountDistinct);
  _output->add_column_definition(output_column_name, aggregate_data_type, needs_null);

  auto col = std::make_shared<ValueColumn<decltype(aggregate_type)>>(needs_null);

  auto context = std::static_pointer_cast<AggregateContext<ColumnType, decltype(aggregate_type)>>(
      _contexts_per_column[column_index]);

  // write all group keys into the respective columns
  if (column_index == 0) {
    for (auto& map : *context->results) {
      for (size_t group_column_index = 0; group_column_index < map.first.size(); ++group_column_index) {
        _groupby_columns[group_column_index]->append(map.first[group_column_index]);
      }
    }
  }

  // write aggregated values into the column
  _write_aggregate_values<ColumnType, decltype(aggregate_type), function>(col, context->results);
  _out_chunk->add_column(col);
}

}  // namespace opossum<|MERGE_RESOLUTION|>--- conflicted
+++ resolved
@@ -33,11 +33,7 @@
 
 const std::string Aggregate::name() const { return "Aggregate"; }
 
-<<<<<<< HEAD
-const std::string Aggregate::description() const {
-=======
 const std::string Aggregate::description(DescriptionMode description_mode) const {
->>>>>>> 9da0d9f3
   std::stringstream desc;
   desc << "[Aggregate] GroupBy ColumnIDs: ";
   for (size_t groupby_column_idx = 0; groupby_column_idx < _groupby_column_ids.size(); ++groupby_column_idx) {
