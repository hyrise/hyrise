--- conflicted
+++ resolved
@@ -132,85 +132,6 @@
 };
 
 /*
-<<<<<<< HEAD
-=======
-The following structs describe the different aggregate traits.
-Given a ColumnType and AggregateFunction, certain traits like the aggregate type
-can be deduced.
-*/
-template <typename ColumnType, AggregateFunction function, class Enable = void>
-struct AggregateTraits {};
-
-// COUNT on all types
-template <typename ColumnType>
-struct AggregateTraits<ColumnType, AggregateFunction::Count> {
-  typedef ColumnType column_type;
-  typedef int64_t aggregate_type;
-  static constexpr DataType aggregate_data_type = DataType::Long;
-};
-
-// COUNT(DISTINCT) on all types
-template <typename ColumnType>
-struct AggregateTraits<ColumnType, AggregateFunction::CountDistinct> {
-  typedef ColumnType column_type;
-  typedef int64_t aggregate_type;
-  static constexpr DataType aggregate_data_type = DataType::Long;
-};
-
-// MIN/MAX on all types
-template <typename ColumnType, AggregateFunction function>
-struct AggregateTraits<
-    ColumnType, function,
-    typename std::enable_if_t<function == AggregateFunction::Min || function == AggregateFunction::Max, void>> {
-  typedef ColumnType column_type;
-  typedef ColumnType aggregate_type;
-  static constexpr DataType aggregate_data_type = DataType::Null;
-};
-
-// AVG on arithmetic types
-template <typename ColumnType, AggregateFunction function>
-struct AggregateTraits<
-    ColumnType, function,
-    typename std::enable_if_t<function == AggregateFunction::Avg && std::is_arithmetic<ColumnType>::value, void>> {
-  typedef ColumnType column_type;
-  typedef double aggregate_type;
-  static constexpr DataType aggregate_data_type = DataType::Double;
-};
-
-// SUM on integers
-template <typename ColumnType, AggregateFunction function>
-struct AggregateTraits<
-    ColumnType, function,
-    typename std::enable_if_t<function == AggregateFunction::Sum && std::is_integral<ColumnType>::value, void>> {
-  typedef ColumnType column_type;
-  typedef int64_t aggregate_type;
-  static constexpr DataType aggregate_data_type = DataType::Long;
-};
-
-// SUM on floating point numbers
-template <typename ColumnType, AggregateFunction function>
-struct AggregateTraits<
-    ColumnType, function,
-    typename std::enable_if_t<function == AggregateFunction::Sum && std::is_floating_point<ColumnType>::value, void>> {
-  typedef ColumnType column_type;
-  typedef double aggregate_type;
-  static constexpr DataType aggregate_data_type = DataType::Double;
-};
-
-// invalid: AVG on non-arithmetic types
-template <typename ColumnType, AggregateFunction function>
-struct AggregateTraits<
-    ColumnType, function,
-    typename std::enable_if_t<!std::is_arithmetic<ColumnType>::value &&
-                                  (function == AggregateFunction::Avg || function == AggregateFunction::Sum),
-                              void>> {
-  typedef ColumnType column_type;
-  typedef ColumnType aggregate_type;
-  static constexpr DataType aggregate_data_type = DataType::Null;
-};
-
-/*
->>>>>>> dcd5c1ee
 The AggregateFunctionBuilder is used to create the lambda function that will be used by
 the AggregateVisitor. It is a separate class because methods cannot be partially specialized.
 Therefore, we partially specialize the whole class and define the get_aggregate_function anew every time.
