--- conflicted
+++ resolved
@@ -184,7 +184,6 @@
 
         auto &column_results =
             static_cast<std::map<AggregateKey, AggregateResult> &>(*results_per_column[column_index]);
-<<<<<<< HEAD
 
         /*
         Combine the results from this chunk with previous results for this column
@@ -194,17 +193,6 @@
           auto result_value = kv.second.first;
           auto result_counter = kv.second.second;
 
-=======
-
-        /*
-        Combine the results from this chunk with previous results for this column
-        */
-        for (auto &kv : *results) {
-          auto hash = kv.first;
-          auto result_value = kv.second.first;
-          auto result_counter = kv.second.second;
-
->>>>>>> 37bd085a
           column_results[hash].first = combine_functions[column_index](result_value, column_results[hash].first);
           column_results[hash].second += result_counter;
         }
@@ -239,11 +227,7 @@
    * However, we need to look only at the first element, because the keys for all columns are the same.
    *
    * The following loop is used for both, actual GroupBy columns and DISTINCT columns.
-<<<<<<< HEAD
    **/
-=======
-  **/
->>>>>>> 37bd085a
   for (auto &map : *results_per_column[0]) {
     for (size_t group_column_index = 0; group_column_index < map.first.size(); ++group_column_index) {
       group_columns[group_column_index]->append(map.first[group_column_index]);
