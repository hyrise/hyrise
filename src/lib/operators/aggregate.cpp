#include "aggregate.hpp"

#include <boost/container/pmr/monotonic_buffer_resource.hpp>

#include <algorithm>
#include <memory>
#include <optional>
#include <string>
#include <unordered_map>
#include <utility>
#include <vector>

#include "aggregate/aggregate_traits.hpp"
#include "constant_mappings.hpp"
#include "resolve_type.hpp"
#include "scheduler/abstract_task.hpp"
#include "scheduler/current_scheduler.hpp"
#include "scheduler/job_task.hpp"
#include "storage/create_iterable_from_segment.hpp"
#include "type_comparison.hpp"
#include "utils/aligned_size.hpp"
#include "utils/assert.hpp"
#include "utils/performance_warning.hpp"

namespace opossum {

Aggregate::Aggregate(const std::shared_ptr<AbstractOperator>& in,
                     const std::vector<AggregateCxlumnDefinition>& aggregates,
                     const std::vector<CxlumnID>& groupby_cxlumn_ids)
    : AbstractReadOnlyOperator(OperatorType::Aggregate, in),
      _aggregates(aggregates),
      _groupby_cxlumn_ids(groupby_cxlumn_ids) {
  Assert(!(aggregates.empty() && groupby_cxlumn_ids.empty()),
         "Neither aggregate nor groupby cxlumns have been specified");
}

const std::vector<AggregateCxlumnDefinition>& Aggregate::aggregates() const { return _aggregates; }

const std::vector<CxlumnID>& Aggregate::groupby_cxlumn_ids() const { return _groupby_cxlumn_ids; }

const std::string Aggregate::name() const { return "Aggregate"; }

const std::string Aggregate::description(DescriptionMode description_mode) const {
  std::stringstream desc;
  desc << "[Aggregate] GroupBy CxlumnIDs: ";
  for (size_t groupby_cxlumn_idx = 0; groupby_cxlumn_idx < _groupby_cxlumn_ids.size(); ++groupby_cxlumn_idx) {
    desc << _groupby_cxlumn_ids[groupby_cxlumn_idx];

    if (groupby_cxlumn_idx + 1 < _groupby_cxlumn_ids.size()) {
      desc << ", ";
    }
  }

  desc << " Aggregates: ";
  for (size_t expression_idx = 0; expression_idx < _aggregates.size(); ++expression_idx) {
    const auto& aggregate = _aggregates[expression_idx];
    desc << aggregate_function_to_string.left.at(aggregate.function);

    if (aggregate.cxlumn) {
      desc << "(Cxlumn #" << *aggregate.cxlumn << ")";
    } else {
      desc << "(*)";
    }

    if (expression_idx + 1 < _aggregates.size()) desc << ", ";
  }
  return desc.str();
}

std::shared_ptr<AbstractOperator> Aggregate::_on_deep_copy(
    const std::shared_ptr<AbstractOperator>& copied_input_left,
    const std::shared_ptr<AbstractOperator>& copied_input_right) const {
  return std::make_shared<Aggregate>(copied_input_left, _aggregates, _groupby_cxlumn_ids);
}

void Aggregate::_on_set_parameters(const std::unordered_map<ParameterID, AllTypeVariant>& parameters) {}

void Aggregate::_on_cleanup() { _contexts_per_cxlumn.clear(); }

/*
Visitor context for the partitioning/grouping visitor
*/
template <typename AggregateKey>
struct GroupByContext : SegmentVisitorContext {
  GroupByContext(const std::shared_ptr<const Table>& t, ChunkID chunk, CxlumnID cxlumn,
                 const std::shared_ptr<AggregateKeys<AggregateKey>>& keys)
      : table_in(t), chunk_id(chunk), cxlumn_id(cxlumn), hash_keys(keys) {}

  GroupByContext(const std::shared_ptr<BaseSegment>&, const std::shared_ptr<const Table>& referenced_table,
                 const std::shared_ptr<SegmentVisitorContext>& base_context, ChunkID chunk_id,
                 const std::shared_ptr<std::vector<ChunkOffset>>& chunk_offsets)
      : table_in(referenced_table),
        chunk_id(chunk_id),
        cxlumn_id(std::static_pointer_cast<GroupByContext>(base_context)->cxlumn_id),
        hash_keys(std::static_pointer_cast<GroupByContext>(base_context)->hash_keys),
        chunk_offsets_in(chunk_offsets) {}

  std::shared_ptr<const Table> table_in;
  ChunkID chunk_id;
  const CxlumnID cxlumn_id;
  std::shared_ptr<AggregateKeys<AggregateKey>> hash_keys;
  std::shared_ptr<std::vector<ChunkOffset>> chunk_offsets_in;
};

/*
Visitor context for the AggregateVisitor.
*/
template <typename CxlumnType, typename AggregateType, typename AggregateKey>
struct AggregateContext : SegmentVisitorContext {
  AggregateContext() = default;
  explicit AggregateContext(const std::shared_ptr<GroupByContext<AggregateKey>>& base_context)
      : groupby_context(base_context) {}

  AggregateContext(const std::shared_ptr<BaseSegment>&, const std::shared_ptr<const Table>&,
                   const std::shared_ptr<SegmentVisitorContext>& base_context, ChunkID chunk_id,
                   const std::shared_ptr<std::vector<ChunkOffset>>& chunk_offsets)
      : groupby_context(std::static_pointer_cast<AggregateContext>(base_context)->groupby_context),
        results(std::static_pointer_cast<AggregateContext>(base_context)->results) {
    groupby_context->chunk_id = chunk_id;
    groupby_context->chunk_offsets_in = chunk_offsets;
  }

  std::shared_ptr<GroupByContext<AggregateKey>> groupby_context;
  std::shared_ptr<std::unordered_map<AggregateKey, AggregateResult<AggregateType, CxlumnType>, std::hash<AggregateKey>>>
      results;
};

/*
The AggregateFunctionBuilder is used to create the lambda function that will be used by
the AggregateVisitor. It is a separate class because methods cannot be partially specialized.
Therefore, we partially specialize the whole class and define the get_aggregate_function anew every time.
*/
<<<<<<< HEAD
template <typename CxlumnType, typename AggregateType>
using AggregateFunctor = std::function<std::optional<AggregateType>(CxlumnType, std::optional<AggregateType>)>;
=======
template <typename ColumnType, typename AggregateType>
using AggregateFunctor = std::function<void(const ColumnType&, std::optional<AggregateType>&)>;
>>>>>>> 47ed4dc2

template <typename CxlumnType, typename AggregateType, AggregateFunction function>
struct AggregateFunctionBuilder {
  AggregateFunctor<CxlumnType, AggregateType> get_aggregate_function() { Fail("Invalid aggregate function"); }
};

<<<<<<< HEAD
template <typename CxlumnType, typename AggregateType>
struct AggregateFunctionBuilder<CxlumnType, AggregateType, AggregateFunction::Min> {
  AggregateFunctor<CxlumnType, AggregateType> get_aggregate_function() {
    return [](CxlumnType new_value, std::optional<AggregateType> current_aggregate) {
=======
template <typename ColumnType, typename AggregateType>
struct AggregateFunctionBuilder<ColumnType, AggregateType, AggregateFunction::Min> {
  AggregateFunctor<ColumnType, AggregateType> get_aggregate_function() {
    return [](const ColumnType& new_value, std::optional<AggregateType>& current_aggregate) {
>>>>>>> 47ed4dc2
      if (!current_aggregate || value_smaller(new_value, *current_aggregate)) {
        // New minimum found
        current_aggregate = new_value;
      }
      return *current_aggregate;
    };
  }
};

<<<<<<< HEAD
template <typename CxlumnType, typename AggregateType>
struct AggregateFunctionBuilder<CxlumnType, AggregateType, AggregateFunction::Max> {
  AggregateFunctor<CxlumnType, AggregateType> get_aggregate_function() {
    return [](CxlumnType new_value, std::optional<AggregateType> current_aggregate) {
=======
template <typename ColumnType, typename AggregateType>
struct AggregateFunctionBuilder<ColumnType, AggregateType, AggregateFunction::Max> {
  AggregateFunctor<ColumnType, AggregateType> get_aggregate_function() {
    return [](const ColumnType& new_value, std::optional<AggregateType>& current_aggregate) {
>>>>>>> 47ed4dc2
      if (!current_aggregate || value_greater(new_value, *current_aggregate)) {
        // New maximum found
        current_aggregate = new_value;
      }
      return *current_aggregate;
    };
  }
};

<<<<<<< HEAD
template <typename CxlumnType, typename AggregateType>
struct AggregateFunctionBuilder<CxlumnType, AggregateType, AggregateFunction::Sum> {
  AggregateFunctor<CxlumnType, AggregateType> get_aggregate_function() {
    return [](CxlumnType new_value, std::optional<AggregateType> current_aggregate) {
=======
template <typename ColumnType, typename AggregateType>
struct AggregateFunctionBuilder<ColumnType, AggregateType, AggregateFunction::Sum> {
  AggregateFunctor<ColumnType, AggregateType> get_aggregate_function() {
    return [](const ColumnType& new_value, std::optional<AggregateType>& current_aggregate) {
>>>>>>> 47ed4dc2
      // add new value to sum
      if (current_aggregate) {
        *current_aggregate += new_value;
      } else {
        current_aggregate = new_value;
      }
    };
  }
};

<<<<<<< HEAD
template <typename CxlumnType, typename AggregateType>
struct AggregateFunctionBuilder<CxlumnType, AggregateType, AggregateFunction::Avg> {
  AggregateFunctor<CxlumnType, AggregateType> get_aggregate_function() {
    return [](CxlumnType new_value, std::optional<AggregateType> current_aggregate) {
      // add new value to sum
      return new_value + (!current_aggregate ? 0 : *current_aggregate);  // NOLINT - false positive hicpp-use-nullptr
    };
  }
};

template <typename CxlumnType, typename AggregateType>
struct AggregateFunctionBuilder<CxlumnType, AggregateType, AggregateFunction::Count> {
  AggregateFunctor<CxlumnType, AggregateType> get_aggregate_function() {
    return [](CxlumnType, std::optional<AggregateType> current_aggregate) { return std::nullopt; };
  }
};

template <typename CxlumnType, typename AggregateType>
struct AggregateFunctionBuilder<CxlumnType, AggregateType, AggregateFunction::CountDistinct> {
  AggregateFunctor<CxlumnType, AggregateType> get_aggregate_function() {
    return [](CxlumnType, std::optional<AggregateType> current_aggregate) { return std::nullopt; };
=======
template <typename ColumnType, typename AggregateType>
struct AggregateFunctionBuilder<ColumnType, AggregateType, AggregateFunction::Avg> {
  AggregateFunctor<ColumnType, AggregateType> get_aggregate_function() {
    // We reuse Sum here and use it together with aggregate_count to calculate the average
    return AggregateFunctionBuilder<ColumnType, AggregateType, AggregateFunction::Sum>{}.get_aggregate_function();
  }
};

template <typename ColumnType, typename AggregateType>
struct AggregateFunctionBuilder<ColumnType, AggregateType, AggregateFunction::Count> {
  AggregateFunctor<ColumnType, AggregateType> get_aggregate_function() {
    return [](const ColumnType&, std::optional<AggregateType>& current_aggregate) { return std::nullopt; };
  }
};

template <typename ColumnType, typename AggregateType>
struct AggregateFunctionBuilder<ColumnType, AggregateType, AggregateFunction::CountDistinct> {
  AggregateFunctor<ColumnType, AggregateType> get_aggregate_function() {
    return [](const ColumnType&, std::optional<AggregateType>& current_aggregate) { return std::nullopt; };
>>>>>>> 47ed4dc2
  }
};

template <typename CxlumnDataType, AggregateFunction function, typename AggregateKey>
void Aggregate::_aggregate_segment(ChunkID chunk_id, CxlumnID cxlumn_index, const BaseSegment& base_segment,
                                   const KeysPerChunk<AggregateKey>& keys_per_chunk) {
  using AggregateType = typename AggregateTraits<CxlumnDataType, function>::AggregateType;

  auto aggregator = AggregateFunctionBuilder<CxlumnDataType, AggregateType, function>().get_aggregate_function();

  auto& context = *std::static_pointer_cast<AggregateContext<CxlumnDataType, AggregateType, AggregateKey>>(
      _contexts_per_cxlumn[cxlumn_index]);

  auto& results = *context.results;
  const auto& hash_keys = keys_per_chunk[chunk_id];

<<<<<<< HEAD
  resolve_segment_type<CxlumnDataType>(
      base_segment, [&results, &hash_keys, chunk_id, aggregator](const auto& typed_segment) {
        auto iterable = create_iterable_from_segment<CxlumnDataType>(typed_segment);
=======
  // clang-format off
  resolve_column_type<ColumnDataType>(
      // clang-format on
      base_column, [&results, &hash_keys, chunk_id, aggregator](const auto& typed_column) {
        auto iterable = create_iterable_from_column<ColumnDataType>(typed_column);
>>>>>>> 47ed4dc2

        ChunkOffset chunk_offset{0};

        // Now that all relevant types have been resolved, we can iterate over the segment and build the aggregations.
        iterable.for_each([&, chunk_id, aggregator](const auto& value) {
          auto& hash_entry = results[hash_keys[chunk_offset]];
          hash_entry.row_id = RowID(chunk_id, chunk_offset);

          /**
          * If the value is NULL, the current aggregate value does not change.
          */
          if (!value.is_null()) {
            // If we have a value, use the aggregator lambda to update the current aggregate value for this group
            aggregator(value.value(), hash_entry.current_aggregate);

            // increase value counter
            ++hash_entry.aggregate_count;

            if constexpr (function == AggregateFunction::CountDistinct) {  // NOLINT
              // clang-tidy error: https://bugs.llvm.org/show_bug.cgi?id=35824
              // for the case of CountDistinct, insert this value into the set to keep track of distinct values
              hash_entry.distinct_values.insert(value.value());
            }
          }

          ++chunk_offset;
        });
      });
}

template <typename AggregateKey>
void Aggregate::_aggregate() {
  // We use monotonic_buffer_resource for the vector of vectors that hold the aggregate keys. That is so that we can
  // save time when allocating and we can throw away everything in this temporary structure at once (once the resource
  // gets deleted). Also, we use the scoped_allocator_adaptor to propagate the allocator to all inner vectors.
  // This is suitable here because the amount of memory needed is known from the start. In other places with frequent
  // reallocations, this might make less sense.
  // We use boost over std because libc++ does not yet (July 2018) support monotonic_buffer_resource:
  // https://libcxx.llvm.org/ts1z_status.html
  using AggregateKeysAllocator =
      boost::container::scoped_allocator_adaptor<PolymorphicAllocator<AggregateKeys<AggregateKey>>>;

  auto input_table = input_table_left();

  for ([[maybe_unused]] const auto groupby_cxlumn_id : _groupby_cxlumn_ids) {
    DebugAssert(groupby_cxlumn_id < input_table->cxlumn_count(), "GroupBy cxlumn index out of bounds");
  }

  // check for invalid aggregates
  for (const auto& aggregate : _aggregates) {
    if (!aggregate.cxlumn) {
      if (aggregate.function != AggregateFunction::Count) {
        Fail("Aggregate: Asterisk is only valid with COUNT");
      }
    } else {
      DebugAssert(*aggregate.cxlumn < input_table->cxlumn_count(), "Aggregate cxlumn index out of bounds");
      if (input_table->cxlumn_data_type(*aggregate.cxlumn) == DataType::String &&
          (aggregate.function == AggregateFunction::Sum || aggregate.function == AggregateFunction::Avg)) {
        Fail("Aggregate: Cannot calculate SUM or AVG on string cxlumn");
      }
    }
  }

  /*
  PARTITIONING PHASE
  First we partition the input chunks by the given group key(s).
  This is done by creating a vector that contains the AggregateKey for each row.
  It is gradually built by visitors, one for each group segment.
  */

<<<<<<< HEAD
  // Allocate a temporary memory buffer, for more details see aggregate.hpp
  // This calculation assumes that we use pmr_vector<AggregateKeyEntry> - other data structures use less space, but
  // that is fine
  size_t needed_size_per_aggregate_key =
      aligned_size<AggregateKey>() + _groupby_cxlumn_ids.size() * aligned_size<AggregateKeyEntry>();
  size_t needed_size = aligned_size<KeysPerChunk<AggregateKey>>() +
                       input_table->chunk_count() * aligned_size<AggregateKeys<AggregateKey>>() +
                       input_table->row_count() * needed_size_per_aggregate_key;
  needed_size *= 1.1;  // Give it a little bit more, just in case

  auto temp_buffer = boost::container::pmr::monotonic_buffer_resource(needed_size);
  auto allocator = AggregateKeysAllocator{PolymorphicAllocator<AggregateKeys<AggregateKey>>{&temp_buffer}};
  allocator.allocate(1);  // Make sure that the buffer is initialized
  const auto start_next_buffer_size = temp_buffer.next_buffer_size();

  // Create the actual data structure
  auto keys_per_chunk = KeysPerChunk<AggregateKey>{allocator};
  keys_per_chunk.reserve(input_table->chunk_count());
  for (ChunkID chunk_id{0}; chunk_id < input_table->chunk_count(); ++chunk_id) {
    if constexpr (std::is_same_v<AggregateKey, pmr_vector<AggregateKeyEntry>>) {
      keys_per_chunk.emplace_back(input_table->get_chunk(chunk_id)->size(), AggregateKey(_groupby_cxlumn_ids.size()));
    } else {
      keys_per_chunk.emplace_back(input_table->get_chunk(chunk_id)->size(), AggregateKey{});
=======
  KeysPerChunk<AggregateKey> keys_per_chunk;

  {
    // Allocate a temporary memory buffer, for more details see aggregate.hpp
    // This calculation assumes that we use pmr_vector<AggregateKeyEntry> - other data structures use less space, but
    // that is fine
    size_t needed_size_per_aggregate_key =
        aligned_size<AggregateKey>() + _groupby_column_ids.size() * aligned_size<AggregateKeyEntry>();
    size_t needed_size = aligned_size<KeysPerChunk<AggregateKey>>() +
                         input_table->chunk_count() * aligned_size<AggregateKeys<AggregateKey>>() +
                         input_table->row_count() * needed_size_per_aggregate_key;
    needed_size *= 1.1;  // Give it a little bit more, just in case

    auto temp_buffer = boost::container::pmr::monotonic_buffer_resource(needed_size);
    auto allocator = AggregateKeysAllocator{PolymorphicAllocator<AggregateKeys<AggregateKey>>{&temp_buffer}};
    allocator.allocate(1);  // Make sure that the buffer is initialized
    const auto start_next_buffer_size = temp_buffer.next_buffer_size();

    // Create the actual data structure
    keys_per_chunk = KeysPerChunk<AggregateKey>{allocator};
    keys_per_chunk.reserve(input_table->chunk_count());
    for (ChunkID chunk_id{0}; chunk_id < input_table->chunk_count(); ++chunk_id) {
      if constexpr (std::is_same_v<AggregateKey, pmr_vector<AggregateKeyEntry>>) {
        keys_per_chunk.emplace_back(input_table->get_chunk(chunk_id)->size(), AggregateKey(_groupby_column_ids.size()));
      } else {
        keys_per_chunk.emplace_back(input_table->get_chunk(chunk_id)->size(), AggregateKey{});
      }
>>>>>>> 47ed4dc2
    }

    // Make sure that we did not have to allocate more memory than originally computed
    if (temp_buffer.next_buffer_size() != start_next_buffer_size) {
      // The buffer sizes are increasing when the current buffer is full. We can use this to make sure that we allocated
      // enough space from the beginning on. It would be more intuitive to compare current_buffer(), but this seems to
      // be broken in boost: https://svn.boost.org/trac10/ticket/13639#comment:1
      PerformanceWarning(std::string("needed_size ") + std::to_string(needed_size) +
                         " was not enough and a second buffer was needed");
    }
  }

  // Now that we have the data structures in place, we can start the actual work
  std::vector<std::shared_ptr<AbstractTask>> jobs;
  jobs.reserve(_groupby_cxlumn_ids.size());

  for (size_t group_cxlumn_index = 0; group_cxlumn_index < _groupby_cxlumn_ids.size(); ++group_cxlumn_index) {
    jobs.emplace_back(std::make_shared<JobTask>([&input_table, group_cxlumn_index, &keys_per_chunk, this]() {
      const auto cxlumn_id = _groupby_cxlumn_ids.at(group_cxlumn_index);
      const auto data_type = input_table->cxlumn_data_type(cxlumn_id);

      resolve_data_type(data_type, [&](auto type) {
        using CxlumnDataType = typename decltype(type)::type;

        /*
        Store unique IDs for equal values in the groupby cxlumn (similar to dictionary encoding). 
        The ID 0 is reserved for NULL values. The combined IDs build an AggregateKey for each row.
        */
<<<<<<< HEAD
        auto id_map = std::unordered_map<CxlumnDataType, AggregateKeyEntry>();
=======

        // This time, we have no idea how much space we need, so we take some memory and then rely on the automatic
        // resizing. The size is quite random, but since single memory allocations do not cost too much, we rather
        // allocate a bit too much.
        auto temp_buffer = boost::container::pmr::monotonic_buffer_resource(1'000'000);
        auto allocator = PolymorphicAllocator<std::pair<const ColumnDataType, AggregateKeyEntry>>{&temp_buffer};

        auto id_map = std::unordered_map<ColumnDataType, AggregateKeyEntry, std::hash<ColumnDataType>,
                                         std::equal_to<ColumnDataType>, decltype(allocator)>(allocator);
>>>>>>> 47ed4dc2
        AggregateKeyEntry id_counter = 1u;

        for (ChunkID chunk_id{0}; chunk_id < input_table->chunk_count(); ++chunk_id) {
          const auto chunk_in = input_table->get_chunk(chunk_id);
          const auto base_segment = chunk_in->get_segment(cxlumn_id);

          resolve_segment_type<CxlumnDataType>(*base_segment, [&](auto& typed_segment) {
            auto iterable = create_iterable_from_segment<CxlumnDataType>(typed_segment);

            ChunkOffset chunk_offset{0};
            iterable.for_each([&](const auto& value) {
              if (value.is_null()) {
                if constexpr (std::is_same_v<AggregateKey, AggregateKeyEntry>) {
                  keys_per_chunk[chunk_id][chunk_offset] = 0u;
                } else {
                  keys_per_chunk[chunk_id][chunk_offset][group_cxlumn_index] = 0u;
                }
              } else {
                auto inserted = id_map.try_emplace(value.value(), id_counter);
                // store either the current id_counter or the existing ID of the value
                if constexpr (std::is_same_v<AggregateKey, AggregateKeyEntry>) {
                  keys_per_chunk[chunk_id][chunk_offset] = inserted.first->second;
                } else {
                  keys_per_chunk[chunk_id][chunk_offset][group_cxlumn_index] = inserted.first->second;
                }

                // if the id_map didn't have the value as a key and a new element was inserted
                if (inserted.second) ++id_counter;
              }

              ++chunk_offset;
            });
          });
        }
      });
    }));
    jobs.back()->schedule();
  }

  CurrentScheduler::wait_for_tasks(jobs);

  /*
  AGGREGATION PHASE
  */
  _contexts_per_cxlumn = std::vector<std::shared_ptr<SegmentVisitorContext>>(_aggregates.size());

  if (_aggregates.empty()) {
    /*
    Insert a dummy context for the DISTINCT implementation.
    That way, _contexts_per_cxlumn will always have at least one context with results.
    This is important later on when we write the group keys into the table.

    We choose int8_t for cxlumn type and aggregate type because it's small.
    */
    auto context = std::make_shared<AggregateContext<DistinctCxlumnType, DistinctAggregateType, AggregateKey>>();
    context->results =
        std::make_shared<std::unordered_map<AggregateKey, AggregateResult<DistinctAggregateType, DistinctCxlumnType>,
                                            std::hash<AggregateKey>>>();

    _contexts_per_cxlumn.push_back(context);
  }

  /**
   * Create an AggregateContext for each cxlumn in the input table that a normal (i.e. non-DISTINCT) aggregate is
   * created on. We do this here, and not in the per-chunk-loop below, because there might be no Chunks in the input
   * and _write_aggregate_output() needs these contexts anyway.
   */
  for (CxlumnID cxlumn_id{0}; cxlumn_id < _aggregates.size(); ++cxlumn_id) {
    const auto& aggregate = _aggregates[cxlumn_id];
    if (!aggregate.cxlumn && aggregate.function == AggregateFunction::Count) {
      // SELECT COUNT(*) - we know the template arguments, so we don't need a visitor
      auto context = std::make_shared<AggregateContext<CountCxlumnType, CountAggregateType, AggregateKey>>();
      context->results =
          std::make_shared<std::unordered_map<AggregateKey, AggregateResult<CountAggregateType, CountCxlumnType>,
                                              std::hash<AggregateKey>>>();
      _contexts_per_cxlumn[cxlumn_id] = context;
      continue;
    }
    auto data_type = input_table->cxlumn_data_type(*aggregate.cxlumn);
    _contexts_per_cxlumn[cxlumn_id] = _create_aggregate_context<AggregateKey>(data_type, aggregate.function);
  }

  // Process Chunks and perform aggregations
  for (ChunkID chunk_id{0}; chunk_id < input_table->chunk_count(); ++chunk_id) {
    auto chunk_in = input_table->get_chunk(chunk_id);

    const auto& hash_keys = keys_per_chunk[chunk_id];

    if (_aggregates.empty()) {
      /**
       * DISTINCT implementation
       *
       * In Opossum we handle the SQL keyword DISTINCT by grouping without aggregation.
       *
       * For a query like "SELECT DISTINCT * FROM A;"
       * we would assume that all cxlumns from A are part of 'groupby_cxlumns',
       * respectively any cxlumns that were specified in the projection.
       * The optimizer is responsible to take care of passing in the correct cxlumns.
       *
       * How does this operation work?
       * Distinct rows are retrieved by grouping by vectors of values. Similar as for the usual aggregation
       * these vectors are used as keys in the results map.
       *
       * At this point we've got all the different keys from the chunks and accumulate them in 'results'.
       * In order to reuse the aggregation implementation, we add a dummy AggregateResult.
       * One could optimize here in the future.
       *
       * Obviously this implementation is also used for plain GroupBy's.
       */

      auto context =
          std::static_pointer_cast<AggregateContext<DistinctCxlumnType, DistinctAggregateType, AggregateKey>>(
              _contexts_per_cxlumn[0]);
      auto& results = *context->results;

      for (ChunkOffset chunk_offset{0}; chunk_offset < chunk_in->size(); chunk_offset++) {
        results[hash_keys[chunk_offset]].row_id = RowID(chunk_id, chunk_offset);
      }
    } else {
      CxlumnID cxlumn_index{0};
      for (const auto& aggregate : _aggregates) {
        /**
         * Special COUNT(*) implementation.
         * Because COUNT(*) does not have a specific target cxlumn, we use the maximum CxlumnID.
         * We then go through the keys_per_chunk map and count the occurrences of each group key.
         * The results are saved in the regular aggregate_count variable so that we don't need a
         * specific output logic for COUNT(*).
         */
        if (!aggregate.cxlumn && aggregate.function == AggregateFunction::Count) {
          auto context = std::static_pointer_cast<AggregateContext<CountCxlumnType, CountAggregateType, AggregateKey>>(
              _contexts_per_cxlumn[cxlumn_index]);

          auto& results = *context->results;

          // count occurrences for each group key
          for (ChunkOffset chunk_offset{0}; chunk_offset < chunk_in->size(); chunk_offset++) {
            auto& hash_entry = results[hash_keys[chunk_offset]];
            hash_entry.row_id = RowID(chunk_id, chunk_offset);
            ++hash_entry.aggregate_count;
          }

          ++cxlumn_index;
          continue;
        }

        auto base_segment = chunk_in->get_segment(*aggregate.cxlumn);
        auto data_type = input_table->cxlumn_data_type(*aggregate.cxlumn);

        /*
        Invoke correct aggregator for each cxlumn
        */

        resolve_data_type(data_type, [&, aggregate](auto type) {
          using CxlumnDataType = typename decltype(type)::type;

          switch (aggregate.function) {
            case AggregateFunction::Min:
              _aggregate_segment<CxlumnDataType, AggregateFunction::Min, AggregateKey>(chunk_id, cxlumn_index,
                                                                                       *base_segment, keys_per_chunk);
              break;
            case AggregateFunction::Max:
              _aggregate_segment<CxlumnDataType, AggregateFunction::Max, AggregateKey>(chunk_id, cxlumn_index,
                                                                                       *base_segment, keys_per_chunk);
              break;
            case AggregateFunction::Sum:
              _aggregate_segment<CxlumnDataType, AggregateFunction::Sum, AggregateKey>(chunk_id, cxlumn_index,
                                                                                       *base_segment, keys_per_chunk);
              break;
            case AggregateFunction::Avg:
              _aggregate_segment<CxlumnDataType, AggregateFunction::Avg, AggregateKey>(chunk_id, cxlumn_index,
                                                                                       *base_segment, keys_per_chunk);
              break;
            case AggregateFunction::Count:
              _aggregate_segment<CxlumnDataType, AggregateFunction::Count, AggregateKey>(chunk_id, cxlumn_index,
                                                                                         *base_segment, keys_per_chunk);
              break;
            case AggregateFunction::CountDistinct:
              _aggregate_segment<CxlumnDataType, AggregateFunction::CountDistinct, AggregateKey>(
                  chunk_id, cxlumn_index, *base_segment, keys_per_chunk);
              break;
          }
        });

        ++cxlumn_index;
      }
    }
  }

  // add group by cxlumns
  for (const auto cxlumn_id : _groupby_cxlumn_ids) {
    _output_cxlumn_definitions.emplace_back(input_table->cxlumn_name(cxlumn_id),
                                            input_table->cxlumn_data_type(cxlumn_id));

    auto groupby_segment =
        make_shared_by_data_type<BaseSegment, ValueSegment>(input_table->cxlumn_data_type(cxlumn_id), true);
    _groupby_segments.push_back(groupby_segment);
    _output_segments.push_back(groupby_segment);
  }
  /**
   * Write group-by cxlumns.
   *
   * '_contexts_per_cxlumn' always contains at least one element, since there are either GroupBy or Aggregate cxlumns.
   * However, we need to look only at the first element, because the keys for all cxlumns are the same.
   *
   * The following loop is used for both, actual GroupBy cxlumns and DISTINCT cxlumns.
   **/
  if (_aggregates.empty()) {
    auto context = std::static_pointer_cast<AggregateContext<DistinctCxlumnType, DistinctAggregateType, AggregateKey>>(
        _contexts_per_cxlumn[0]);
    auto pos_list = PosList();
    pos_list.reserve(context->results->size());
    for (auto& map : *context->results) {
      pos_list.push_back(map.second.row_id);
    }
    _write_groupby_output(pos_list);
  }

  /*
  Write the aggregated cxlumns to the output
  */
  CxlumnID cxlumn_index{0};
  for (const auto& aggregate : _aggregates) {
    const auto cxlumn = aggregate.cxlumn;

    // Output cxlumn for COUNT(*). int is chosen arbitrarily.
    const auto data_type = !cxlumn ? DataType::Int : input_table->cxlumn_data_type(*cxlumn);

    resolve_data_type(data_type, [&, cxlumn_index](auto type) {
      _write_aggregate_output<AggregateKey>(type, cxlumn_index, aggregate.function);
    });

    ++cxlumn_index;
  }
}

std::shared_ptr<const Table> Aggregate::_on_execute() {
  // We do not want the overhead of a vector with heap storage when we have a limited number of aggregate cxlumns.
  // The reason we only have specializations up to 2 is because every specialization increases the compile time.
  // Also, we need to make sure that there are tests for at least the first case, one array case, and the fallback.
  switch (_groupby_cxlumn_ids.size()) {
    case 0:
    case 1:
      // No need for a complex data structure if we only have one entry
      _aggregate<AggregateKeyEntry>();
      break;
    case 2:
      // We need to explicitly list all array sizes that we want to support
      _aggregate<std::array<AggregateKeyEntry, 2>>();
      break;
    default:
      PerformanceWarning("No std::array implementation initialized - falling back to vector");
      _aggregate<pmr_vector<AggregateKeyEntry>>();
      break;
  }

  // Write the output
  auto output = std::make_shared<Table>(_output_cxlumn_definitions, TableType::Data);
  output->append_chunk(_output_segments);

  return output;
}

/*
The following template functions write the aggregated values for the different aggregate functions.
They are separate and templated to avoid compiler errors for invalid type/function combinations.
*/
// MIN, MAX, SUM write the current aggregated value
template <typename CxlumnType, typename AggregateType, AggregateFunction func, typename AggregateKey>
typename std::enable_if<
    func == AggregateFunction::Min || func == AggregateFunction::Max || func == AggregateFunction::Sum, void>::type
write_aggregate_values(std::shared_ptr<ValueSegment<AggregateType>> segment,
                       std::shared_ptr<std::unordered_map<AggregateKey, AggregateResult<AggregateType, CxlumnType>,
                                                          std::hash<AggregateKey>>>
                           results) {
  DebugAssert(segment->is_nullable(), "Aggregate: Output segment needs to be nullable");

  auto& values = segment->values();
  auto& null_values = segment->null_values();

  values.resize(results->size());
  null_values.resize(results->size());

  size_t i = 0;
  for (auto& kv : *results) {
    null_values[i] = !kv.second.current_aggregate;

    if (kv.second.current_aggregate) {
      values[i] = *kv.second.current_aggregate;
    }
    ++i;
  }
}

// COUNT writes the aggregate counter
template <typename CxlumnType, typename AggregateType, AggregateFunction func, typename AggregateKey>
typename std::enable_if<func == AggregateFunction::Count, void>::type write_aggregate_values(
    std::shared_ptr<ValueSegment<AggregateType>> segment,
    std::shared_ptr<
        std::unordered_map<AggregateKey, AggregateResult<AggregateType, CxlumnType>, std::hash<AggregateKey>>>
        results) {
  DebugAssert(!segment->is_nullable(), "Aggregate: Output segment for COUNT shouldn't be nullable");

  auto& values = segment->values();
  values.resize(results->size());

  size_t i = 0;
  for (auto& kv : *results) {
    values[i] = kv.second.aggregate_count;
    ++i;
  }
}

// COUNT(DISTINCT) writes the number of distinct values
template <typename CxlumnType, typename AggregateType, AggregateFunction func, typename AggregateKey>
typename std::enable_if<func == AggregateFunction::CountDistinct, void>::type write_aggregate_values(
    std::shared_ptr<ValueSegment<AggregateType>> segment,
    std::shared_ptr<
        std::unordered_map<AggregateKey, AggregateResult<AggregateType, CxlumnType>, std::hash<AggregateKey>>>
        results) {
  DebugAssert(!segment->is_nullable(), "Aggregate: Output segment for COUNT shouldn't be nullable");

  auto& values = segment->values();
  values.resize(results->size());

  size_t i = 0;
  for (auto& kv : *results) {
    values[i] = kv.second.distinct_values.size();
    ++i;
  }
}

// AVG writes the calculated average from current aggregate and the aggregate counter
template <typename CxlumnType, typename AggregateType, AggregateFunction func, typename AggregateKey>
typename std::enable_if<func == AggregateFunction::Avg && std::is_arithmetic<AggregateType>::value, void>::type
write_aggregate_values(std::shared_ptr<ValueSegment<AggregateType>> segment,
                       std::shared_ptr<std::unordered_map<AggregateKey, AggregateResult<AggregateType, CxlumnType>,
                                                          std::hash<AggregateKey>>>
                           results) {
  DebugAssert(segment->is_nullable(), "Aggregate: Output segment needs to be nullable");

  auto& values = segment->values();
  auto& null_values = segment->null_values();

  values.resize(results->size());
  null_values.resize(results->size());

  size_t i = 0;
  for (auto& kv : *results) {
    null_values[i] = !kv.second.current_aggregate;

    if (kv.second.current_aggregate) {
      values[i] = *kv.second.current_aggregate / static_cast<AggregateType>(kv.second.aggregate_count);
    }
    ++i;
  }
}

// AVG is not defined for non-arithmetic types. Avoiding compiler errors.
template <typename CxlumnType, typename AggregateType, AggregateFunction func, typename AggregateKey>
typename std::enable_if<func == AggregateFunction::Avg && !std::is_arithmetic<AggregateType>::value, void>::type
write_aggregate_values(std::shared_ptr<ValueSegment<AggregateType>>,
                       std::shared_ptr<std::unordered_map<AggregateKey, AggregateResult<AggregateType, CxlumnType>,
                                                          std::hash<AggregateKey>>>) {
  Fail("Invalid aggregate");
}

void Aggregate::_write_groupby_output(PosList& pos_list) {
  auto input_table = input_table_left();

  for (size_t group_cxlumn_index = 0; group_cxlumn_index < _groupby_cxlumn_ids.size(); ++group_cxlumn_index) {
    auto base_segments = std::vector<std::shared_ptr<const BaseSegment>>();
    for (const auto& chunk : input_table->chunks()) {
      base_segments.push_back(chunk->get_segment(_groupby_cxlumn_ids[group_cxlumn_index]));
    }
    for (const auto row_id : pos_list) {
      _groupby_segments[group_cxlumn_index]->append((*base_segments[row_id.chunk_id])[row_id.chunk_offset]);
    }
  }
}

template <typename AggregateKey, typename CxlumnType>
void Aggregate::_write_aggregate_output(boost::hana::basic_type<CxlumnType> type, CxlumnID cxlumn_index,
                                        AggregateFunction function) {
  switch (function) {
    case AggregateFunction::Min:
      write_aggregate_output<CxlumnType, AggregateFunction::Min, AggregateKey>(cxlumn_index);
      break;
    case AggregateFunction::Max:
      write_aggregate_output<CxlumnType, AggregateFunction::Max, AggregateKey>(cxlumn_index);
      break;
    case AggregateFunction::Sum:
      write_aggregate_output<CxlumnType, AggregateFunction::Sum, AggregateKey>(cxlumn_index);
      break;
    case AggregateFunction::Avg:
      write_aggregate_output<CxlumnType, AggregateFunction::Avg, AggregateKey>(cxlumn_index);
      break;
    case AggregateFunction::Count:
      write_aggregate_output<CxlumnType, AggregateFunction::Count, AggregateKey>(cxlumn_index);
      break;
    case AggregateFunction::CountDistinct:
      write_aggregate_output<CxlumnType, AggregateFunction::CountDistinct, AggregateKey>(cxlumn_index);
      break;
  }
}

template <typename CxlumnType, AggregateFunction function, typename AggregateKey>
void Aggregate::write_aggregate_output(CxlumnID cxlumn_index) {
  // retrieve type information from the aggregation traits
  typename AggregateTraits<CxlumnType, function>::AggregateType aggregate_type;
  auto aggregate_data_type = AggregateTraits<CxlumnType, function>::AGGREGATE_DATA_TYPE;

  const auto& aggregate = _aggregates[cxlumn_index];

  if (aggregate_data_type == DataType::Null) {
    // if not specified, it’s the input cxlumn’s type
    aggregate_data_type = input_table_left()->cxlumn_data_type(*aggregate.cxlumn);
  }

  // Generate cxlumn name, TODO(anybody), actually, the AggregateExpression can do this, but the Aggregate operator
  // doesn't use Expressions, yet
  std::stringstream cxlumn_name_stream;
  if (aggregate.function == AggregateFunction::CountDistinct) {
    cxlumn_name_stream << "COUNT(DISTINCT ";
  } else {
    cxlumn_name_stream << aggregate_function_to_string.left.at(aggregate.function) << "(";
  }

  if (aggregate.cxlumn) {
    cxlumn_name_stream << input_table_left()->cxlumn_name(*aggregate.cxlumn);
  } else {
    cxlumn_name_stream << "*";
  }
  cxlumn_name_stream << ")";

  constexpr bool NEEDS_NULL = (function != AggregateFunction::Count && function != AggregateFunction::CountDistinct);
  _output_cxlumn_definitions.emplace_back(cxlumn_name_stream.str(), aggregate_data_type, NEEDS_NULL);

  auto output_segment = std::make_shared<ValueSegment<decltype(aggregate_type)>>(NEEDS_NULL);

  auto context = std::static_pointer_cast<AggregateContext<CxlumnType, decltype(aggregate_type), AggregateKey>>(
      _contexts_per_cxlumn[cxlumn_index]);

  // write all group keys into the respective segment
  if (cxlumn_index == 0) {
    auto pos_list = PosList();
    pos_list.reserve(context->results->size());
    for (auto& map : *context->results) {
      pos_list.push_back(map.second.row_id);
    }
    _write_groupby_output(pos_list);
  }

  // write aggregated values into the segment
  if (!context->results->empty()) {
    write_aggregate_values<CxlumnType, decltype(aggregate_type), function, AggregateKey>(output_segment,
                                                                                         context->results);
  } else if (_groupby_segments.empty()) {
    // If we did not GROUP BY anything and we have no results, we need to add NULL for most aggregates and 0 for count
    output_segment->values().push_back(decltype(aggregate_type){});
    if (function != AggregateFunction::Count && function != AggregateFunction::CountDistinct) {
      output_segment->null_values().push_back(true);
    }
  }

  _output_segments.push_back(output_segment);
}

template <typename AggregateKey>
std::shared_ptr<SegmentVisitorContext> Aggregate::_create_aggregate_context(const DataType data_type,
                                                                            const AggregateFunction function) const {
  std::shared_ptr<SegmentVisitorContext> context;
  resolve_data_type(data_type, [&](auto type) {
    using CxlumnDataType = typename decltype(type)::type;
    switch (function) {
      case AggregateFunction::Min:
        context = _create_aggregate_context_impl<CxlumnDataType, AggregateFunction::Min, AggregateKey>();
        break;
      case AggregateFunction::Max:
        context = _create_aggregate_context_impl<CxlumnDataType, AggregateFunction::Max, AggregateKey>();
        break;
      case AggregateFunction::Sum:
        context = _create_aggregate_context_impl<CxlumnDataType, AggregateFunction::Sum, AggregateKey>();
        break;
      case AggregateFunction::Avg:
        context = _create_aggregate_context_impl<CxlumnDataType, AggregateFunction::Avg, AggregateKey>();
        break;
      case AggregateFunction::Count:
        context = _create_aggregate_context_impl<CxlumnDataType, AggregateFunction::Count, AggregateKey>();
        break;
      case AggregateFunction::CountDistinct:
        context = _create_aggregate_context_impl<CxlumnDataType, AggregateFunction::CountDistinct, AggregateKey>();
        break;
    }
  });
  return context;
}

template <typename CxlumnDataType, AggregateFunction aggregate_function, typename AggregateKey>
std::shared_ptr<SegmentVisitorContext> Aggregate::_create_aggregate_context_impl() const {
  const auto context = std::make_shared<AggregateContext<
      CxlumnDataType, typename AggregateTraits<CxlumnDataType, aggregate_function>::AggregateType, AggregateKey>>();
  context->results = std::make_shared<typename decltype(context->results)::element_type>();
  return context;
}

}  // namespace opossum<|MERGE_RESOLUTION|>--- conflicted
+++ resolved
@@ -16,7 +16,7 @@
 #include "scheduler/abstract_task.hpp"
 #include "scheduler/current_scheduler.hpp"
 #include "scheduler/job_task.hpp"
-#include "storage/create_iterable_from_segment.hpp"
+#include "storage/create_iterable_from_column.hpp"
 #include "type_comparison.hpp"
 #include "utils/aligned_size.hpp"
 #include "utils/assert.hpp"
@@ -25,28 +25,28 @@
 namespace opossum {
 
 Aggregate::Aggregate(const std::shared_ptr<AbstractOperator>& in,
-                     const std::vector<AggregateCxlumnDefinition>& aggregates,
-                     const std::vector<CxlumnID>& groupby_cxlumn_ids)
+                     const std::vector<AggregateColumnDefinition>& aggregates,
+                     const std::vector<ColumnID>& groupby_column_ids)
     : AbstractReadOnlyOperator(OperatorType::Aggregate, in),
       _aggregates(aggregates),
-      _groupby_cxlumn_ids(groupby_cxlumn_ids) {
-  Assert(!(aggregates.empty() && groupby_cxlumn_ids.empty()),
-         "Neither aggregate nor groupby cxlumns have been specified");
-}
-
-const std::vector<AggregateCxlumnDefinition>& Aggregate::aggregates() const { return _aggregates; }
-
-const std::vector<CxlumnID>& Aggregate::groupby_cxlumn_ids() const { return _groupby_cxlumn_ids; }
+      _groupby_column_ids(groupby_column_ids) {
+  Assert(!(aggregates.empty() && groupby_column_ids.empty()),
+         "Neither aggregate nor groupby columns have been specified");
+}
+
+const std::vector<AggregateColumnDefinition>& Aggregate::aggregates() const { return _aggregates; }
+
+const std::vector<ColumnID>& Aggregate::groupby_column_ids() const { return _groupby_column_ids; }
 
 const std::string Aggregate::name() const { return "Aggregate"; }
 
 const std::string Aggregate::description(DescriptionMode description_mode) const {
   std::stringstream desc;
-  desc << "[Aggregate] GroupBy CxlumnIDs: ";
-  for (size_t groupby_cxlumn_idx = 0; groupby_cxlumn_idx < _groupby_cxlumn_ids.size(); ++groupby_cxlumn_idx) {
-    desc << _groupby_cxlumn_ids[groupby_cxlumn_idx];
-
-    if (groupby_cxlumn_idx + 1 < _groupby_cxlumn_ids.size()) {
+  desc << "[Aggregate] GroupBy ColumnIDs: ";
+  for (size_t groupby_column_idx = 0; groupby_column_idx < _groupby_column_ids.size(); ++groupby_column_idx) {
+    desc << _groupby_column_ids[groupby_column_idx];
+
+    if (groupby_column_idx + 1 < _groupby_column_ids.size()) {
       desc << ", ";
     }
   }
@@ -56,8 +56,8 @@
     const auto& aggregate = _aggregates[expression_idx];
     desc << aggregate_function_to_string.left.at(aggregate.function);
 
-    if (aggregate.cxlumn) {
-      desc << "(Cxlumn #" << *aggregate.cxlumn << ")";
+    if (aggregate.column) {
+      desc << "(Column #" << *aggregate.column << ")";
     } else {
       desc << "(*)";
     }
@@ -70,34 +70,34 @@
 std::shared_ptr<AbstractOperator> Aggregate::_on_deep_copy(
     const std::shared_ptr<AbstractOperator>& copied_input_left,
     const std::shared_ptr<AbstractOperator>& copied_input_right) const {
-  return std::make_shared<Aggregate>(copied_input_left, _aggregates, _groupby_cxlumn_ids);
+  return std::make_shared<Aggregate>(copied_input_left, _aggregates, _groupby_column_ids);
 }
 
 void Aggregate::_on_set_parameters(const std::unordered_map<ParameterID, AllTypeVariant>& parameters) {}
 
-void Aggregate::_on_cleanup() { _contexts_per_cxlumn.clear(); }
+void Aggregate::_on_cleanup() { _contexts_per_column.clear(); }
 
 /*
 Visitor context for the partitioning/grouping visitor
 */
 template <typename AggregateKey>
-struct GroupByContext : SegmentVisitorContext {
-  GroupByContext(const std::shared_ptr<const Table>& t, ChunkID chunk, CxlumnID cxlumn,
+struct GroupByContext : ColumnVisitorContext {
+  GroupByContext(const std::shared_ptr<const Table>& t, ChunkID chunk, ColumnID column,
                  const std::shared_ptr<AggregateKeys<AggregateKey>>& keys)
-      : table_in(t), chunk_id(chunk), cxlumn_id(cxlumn), hash_keys(keys) {}
-
-  GroupByContext(const std::shared_ptr<BaseSegment>&, const std::shared_ptr<const Table>& referenced_table,
-                 const std::shared_ptr<SegmentVisitorContext>& base_context, ChunkID chunk_id,
+      : table_in(t), chunk_id(chunk), column_id(column), hash_keys(keys) {}
+
+  GroupByContext(const std::shared_ptr<BaseColumn>&, const std::shared_ptr<const Table>& referenced_table,
+                 const std::shared_ptr<ColumnVisitorContext>& base_context, ChunkID chunk_id,
                  const std::shared_ptr<std::vector<ChunkOffset>>& chunk_offsets)
       : table_in(referenced_table),
         chunk_id(chunk_id),
-        cxlumn_id(std::static_pointer_cast<GroupByContext>(base_context)->cxlumn_id),
+        column_id(std::static_pointer_cast<GroupByContext>(base_context)->column_id),
         hash_keys(std::static_pointer_cast<GroupByContext>(base_context)->hash_keys),
         chunk_offsets_in(chunk_offsets) {}
 
   std::shared_ptr<const Table> table_in;
   ChunkID chunk_id;
-  const CxlumnID cxlumn_id;
+  const ColumnID column_id;
   std::shared_ptr<AggregateKeys<AggregateKey>> hash_keys;
   std::shared_ptr<std::vector<ChunkOffset>> chunk_offsets_in;
 };
@@ -105,14 +105,14 @@
 /*
 Visitor context for the AggregateVisitor.
 */
-template <typename CxlumnType, typename AggregateType, typename AggregateKey>
-struct AggregateContext : SegmentVisitorContext {
+template <typename ColumnType, typename AggregateType, typename AggregateKey>
+struct AggregateContext : ColumnVisitorContext {
   AggregateContext() = default;
   explicit AggregateContext(const std::shared_ptr<GroupByContext<AggregateKey>>& base_context)
       : groupby_context(base_context) {}
 
-  AggregateContext(const std::shared_ptr<BaseSegment>&, const std::shared_ptr<const Table>&,
-                   const std::shared_ptr<SegmentVisitorContext>& base_context, ChunkID chunk_id,
+  AggregateContext(const std::shared_ptr<BaseColumn>&, const std::shared_ptr<const Table>&,
+                   const std::shared_ptr<ColumnVisitorContext>& base_context, ChunkID chunk_id,
                    const std::shared_ptr<std::vector<ChunkOffset>>& chunk_offsets)
       : groupby_context(std::static_pointer_cast<AggregateContext>(base_context)->groupby_context),
         results(std::static_pointer_cast<AggregateContext>(base_context)->results) {
@@ -121,7 +121,7 @@
   }
 
   std::shared_ptr<GroupByContext<AggregateKey>> groupby_context;
-  std::shared_ptr<std::unordered_map<AggregateKey, AggregateResult<AggregateType, CxlumnType>, std::hash<AggregateKey>>>
+  std::shared_ptr<std::unordered_map<AggregateKey, AggregateResult<AggregateType, ColumnType>, std::hash<AggregateKey>>>
       results;
 };
 
@@ -130,30 +130,18 @@
 the AggregateVisitor. It is a separate class because methods cannot be partially specialized.
 Therefore, we partially specialize the whole class and define the get_aggregate_function anew every time.
 */
-<<<<<<< HEAD
-template <typename CxlumnType, typename AggregateType>
-using AggregateFunctor = std::function<std::optional<AggregateType>(CxlumnType, std::optional<AggregateType>)>;
-=======
 template <typename ColumnType, typename AggregateType>
 using AggregateFunctor = std::function<void(const ColumnType&, std::optional<AggregateType>&)>;
->>>>>>> 47ed4dc2
-
-template <typename CxlumnType, typename AggregateType, AggregateFunction function>
+
+template <typename ColumnType, typename AggregateType, AggregateFunction function>
 struct AggregateFunctionBuilder {
-  AggregateFunctor<CxlumnType, AggregateType> get_aggregate_function() { Fail("Invalid aggregate function"); }
+  AggregateFunctor<ColumnType, AggregateType> get_aggregate_function() { Fail("Invalid aggregate function"); }
 };
 
-<<<<<<< HEAD
-template <typename CxlumnType, typename AggregateType>
-struct AggregateFunctionBuilder<CxlumnType, AggregateType, AggregateFunction::Min> {
-  AggregateFunctor<CxlumnType, AggregateType> get_aggregate_function() {
-    return [](CxlumnType new_value, std::optional<AggregateType> current_aggregate) {
-=======
 template <typename ColumnType, typename AggregateType>
 struct AggregateFunctionBuilder<ColumnType, AggregateType, AggregateFunction::Min> {
   AggregateFunctor<ColumnType, AggregateType> get_aggregate_function() {
     return [](const ColumnType& new_value, std::optional<AggregateType>& current_aggregate) {
->>>>>>> 47ed4dc2
       if (!current_aggregate || value_smaller(new_value, *current_aggregate)) {
         // New minimum found
         current_aggregate = new_value;
@@ -163,17 +151,10 @@
   }
 };
 
-<<<<<<< HEAD
-template <typename CxlumnType, typename AggregateType>
-struct AggregateFunctionBuilder<CxlumnType, AggregateType, AggregateFunction::Max> {
-  AggregateFunctor<CxlumnType, AggregateType> get_aggregate_function() {
-    return [](CxlumnType new_value, std::optional<AggregateType> current_aggregate) {
-=======
 template <typename ColumnType, typename AggregateType>
 struct AggregateFunctionBuilder<ColumnType, AggregateType, AggregateFunction::Max> {
   AggregateFunctor<ColumnType, AggregateType> get_aggregate_function() {
     return [](const ColumnType& new_value, std::optional<AggregateType>& current_aggregate) {
->>>>>>> 47ed4dc2
       if (!current_aggregate || value_greater(new_value, *current_aggregate)) {
         // New maximum found
         current_aggregate = new_value;
@@ -183,17 +164,10 @@
   }
 };
 
-<<<<<<< HEAD
-template <typename CxlumnType, typename AggregateType>
-struct AggregateFunctionBuilder<CxlumnType, AggregateType, AggregateFunction::Sum> {
-  AggregateFunctor<CxlumnType, AggregateType> get_aggregate_function() {
-    return [](CxlumnType new_value, std::optional<AggregateType> current_aggregate) {
-=======
 template <typename ColumnType, typename AggregateType>
 struct AggregateFunctionBuilder<ColumnType, AggregateType, AggregateFunction::Sum> {
   AggregateFunctor<ColumnType, AggregateType> get_aggregate_function() {
     return [](const ColumnType& new_value, std::optional<AggregateType>& current_aggregate) {
->>>>>>> 47ed4dc2
       // add new value to sum
       if (current_aggregate) {
         *current_aggregate += new_value;
@@ -204,29 +178,6 @@
   }
 };
 
-<<<<<<< HEAD
-template <typename CxlumnType, typename AggregateType>
-struct AggregateFunctionBuilder<CxlumnType, AggregateType, AggregateFunction::Avg> {
-  AggregateFunctor<CxlumnType, AggregateType> get_aggregate_function() {
-    return [](CxlumnType new_value, std::optional<AggregateType> current_aggregate) {
-      // add new value to sum
-      return new_value + (!current_aggregate ? 0 : *current_aggregate);  // NOLINT - false positive hicpp-use-nullptr
-    };
-  }
-};
-
-template <typename CxlumnType, typename AggregateType>
-struct AggregateFunctionBuilder<CxlumnType, AggregateType, AggregateFunction::Count> {
-  AggregateFunctor<CxlumnType, AggregateType> get_aggregate_function() {
-    return [](CxlumnType, std::optional<AggregateType> current_aggregate) { return std::nullopt; };
-  }
-};
-
-template <typename CxlumnType, typename AggregateType>
-struct AggregateFunctionBuilder<CxlumnType, AggregateType, AggregateFunction::CountDistinct> {
-  AggregateFunctor<CxlumnType, AggregateType> get_aggregate_function() {
-    return [](CxlumnType, std::optional<AggregateType> current_aggregate) { return std::nullopt; };
-=======
 template <typename ColumnType, typename AggregateType>
 struct AggregateFunctionBuilder<ColumnType, AggregateType, AggregateFunction::Avg> {
   AggregateFunctor<ColumnType, AggregateType> get_aggregate_function() {
@@ -246,38 +197,31 @@
 struct AggregateFunctionBuilder<ColumnType, AggregateType, AggregateFunction::CountDistinct> {
   AggregateFunctor<ColumnType, AggregateType> get_aggregate_function() {
     return [](const ColumnType&, std::optional<AggregateType>& current_aggregate) { return std::nullopt; };
->>>>>>> 47ed4dc2
   }
 };
 
-template <typename CxlumnDataType, AggregateFunction function, typename AggregateKey>
-void Aggregate::_aggregate_segment(ChunkID chunk_id, CxlumnID cxlumn_index, const BaseSegment& base_segment,
-                                   const KeysPerChunk<AggregateKey>& keys_per_chunk) {
-  using AggregateType = typename AggregateTraits<CxlumnDataType, function>::AggregateType;
-
-  auto aggregator = AggregateFunctionBuilder<CxlumnDataType, AggregateType, function>().get_aggregate_function();
-
-  auto& context = *std::static_pointer_cast<AggregateContext<CxlumnDataType, AggregateType, AggregateKey>>(
-      _contexts_per_cxlumn[cxlumn_index]);
+template <typename ColumnDataType, AggregateFunction function, typename AggregateKey>
+void Aggregate::_aggregate_column(ChunkID chunk_id, ColumnID column_index, const BaseColumn& base_column,
+                                  const KeysPerChunk<AggregateKey>& keys_per_chunk) {
+  using AggregateType = typename AggregateTraits<ColumnDataType, function>::AggregateType;
+
+  auto aggregator = AggregateFunctionBuilder<ColumnDataType, AggregateType, function>().get_aggregate_function();
+
+  auto& context = *std::static_pointer_cast<AggregateContext<ColumnDataType, AggregateType, AggregateKey>>(
+      _contexts_per_column[column_index]);
 
   auto& results = *context.results;
   const auto& hash_keys = keys_per_chunk[chunk_id];
 
-<<<<<<< HEAD
-  resolve_segment_type<CxlumnDataType>(
-      base_segment, [&results, &hash_keys, chunk_id, aggregator](const auto& typed_segment) {
-        auto iterable = create_iterable_from_segment<CxlumnDataType>(typed_segment);
-=======
   // clang-format off
   resolve_column_type<ColumnDataType>(
       // clang-format on
       base_column, [&results, &hash_keys, chunk_id, aggregator](const auto& typed_column) {
         auto iterable = create_iterable_from_column<ColumnDataType>(typed_column);
->>>>>>> 47ed4dc2
 
         ChunkOffset chunk_offset{0};
 
-        // Now that all relevant types have been resolved, we can iterate over the segment and build the aggregations.
+        // Now that all relevant types have been resolved, we can iterate over the column and build the aggregations.
         iterable.for_each([&, chunk_id, aggregator](const auto& value) {
           auto& hash_entry = results[hash_keys[chunk_offset]];
           hash_entry.row_id = RowID(chunk_id, chunk_offset);
@@ -318,21 +262,21 @@
 
   auto input_table = input_table_left();
 
-  for ([[maybe_unused]] const auto groupby_cxlumn_id : _groupby_cxlumn_ids) {
-    DebugAssert(groupby_cxlumn_id < input_table->cxlumn_count(), "GroupBy cxlumn index out of bounds");
+  for ([[maybe_unused]] const auto groupby_column_id : _groupby_column_ids) {
+    DebugAssert(groupby_column_id < input_table->column_count(), "GroupBy column index out of bounds");
   }
 
   // check for invalid aggregates
   for (const auto& aggregate : _aggregates) {
-    if (!aggregate.cxlumn) {
+    if (!aggregate.column) {
       if (aggregate.function != AggregateFunction::Count) {
         Fail("Aggregate: Asterisk is only valid with COUNT");
       }
     } else {
-      DebugAssert(*aggregate.cxlumn < input_table->cxlumn_count(), "Aggregate cxlumn index out of bounds");
-      if (input_table->cxlumn_data_type(*aggregate.cxlumn) == DataType::String &&
+      DebugAssert(*aggregate.column < input_table->column_count(), "Aggregate column index out of bounds");
+      if (input_table->column_data_type(*aggregate.column) == DataType::String &&
           (aggregate.function == AggregateFunction::Sum || aggregate.function == AggregateFunction::Avg)) {
-        Fail("Aggregate: Cannot calculate SUM or AVG on string cxlumn");
+        Fail("Aggregate: Cannot calculate SUM or AVG on string column");
       }
     }
   }
@@ -341,34 +285,9 @@
   PARTITIONING PHASE
   First we partition the input chunks by the given group key(s).
   This is done by creating a vector that contains the AggregateKey for each row.
-  It is gradually built by visitors, one for each group segment.
+  It is gradually built by visitors, one for each group column.
   */
 
-<<<<<<< HEAD
-  // Allocate a temporary memory buffer, for more details see aggregate.hpp
-  // This calculation assumes that we use pmr_vector<AggregateKeyEntry> - other data structures use less space, but
-  // that is fine
-  size_t needed_size_per_aggregate_key =
-      aligned_size<AggregateKey>() + _groupby_cxlumn_ids.size() * aligned_size<AggregateKeyEntry>();
-  size_t needed_size = aligned_size<KeysPerChunk<AggregateKey>>() +
-                       input_table->chunk_count() * aligned_size<AggregateKeys<AggregateKey>>() +
-                       input_table->row_count() * needed_size_per_aggregate_key;
-  needed_size *= 1.1;  // Give it a little bit more, just in case
-
-  auto temp_buffer = boost::container::pmr::monotonic_buffer_resource(needed_size);
-  auto allocator = AggregateKeysAllocator{PolymorphicAllocator<AggregateKeys<AggregateKey>>{&temp_buffer}};
-  allocator.allocate(1);  // Make sure that the buffer is initialized
-  const auto start_next_buffer_size = temp_buffer.next_buffer_size();
-
-  // Create the actual data structure
-  auto keys_per_chunk = KeysPerChunk<AggregateKey>{allocator};
-  keys_per_chunk.reserve(input_table->chunk_count());
-  for (ChunkID chunk_id{0}; chunk_id < input_table->chunk_count(); ++chunk_id) {
-    if constexpr (std::is_same_v<AggregateKey, pmr_vector<AggregateKeyEntry>>) {
-      keys_per_chunk.emplace_back(input_table->get_chunk(chunk_id)->size(), AggregateKey(_groupby_cxlumn_ids.size()));
-    } else {
-      keys_per_chunk.emplace_back(input_table->get_chunk(chunk_id)->size(), AggregateKey{});
-=======
   KeysPerChunk<AggregateKey> keys_per_chunk;
 
   {
@@ -396,7 +315,6 @@
       } else {
         keys_per_chunk.emplace_back(input_table->get_chunk(chunk_id)->size(), AggregateKey{});
       }
->>>>>>> 47ed4dc2
     }
 
     // Make sure that we did not have to allocate more memory than originally computed
@@ -411,23 +329,20 @@
 
   // Now that we have the data structures in place, we can start the actual work
   std::vector<std::shared_ptr<AbstractTask>> jobs;
-  jobs.reserve(_groupby_cxlumn_ids.size());
-
-  for (size_t group_cxlumn_index = 0; group_cxlumn_index < _groupby_cxlumn_ids.size(); ++group_cxlumn_index) {
-    jobs.emplace_back(std::make_shared<JobTask>([&input_table, group_cxlumn_index, &keys_per_chunk, this]() {
-      const auto cxlumn_id = _groupby_cxlumn_ids.at(group_cxlumn_index);
-      const auto data_type = input_table->cxlumn_data_type(cxlumn_id);
+  jobs.reserve(_groupby_column_ids.size());
+
+  for (size_t group_column_index = 0; group_column_index < _groupby_column_ids.size(); ++group_column_index) {
+    jobs.emplace_back(std::make_shared<JobTask>([&input_table, group_column_index, &keys_per_chunk, this]() {
+      const auto column_id = _groupby_column_ids.at(group_column_index);
+      const auto data_type = input_table->column_data_type(column_id);
 
       resolve_data_type(data_type, [&](auto type) {
-        using CxlumnDataType = typename decltype(type)::type;
+        using ColumnDataType = typename decltype(type)::type;
 
         /*
-        Store unique IDs for equal values in the groupby cxlumn (similar to dictionary encoding). 
+        Store unique IDs for equal values in the groupby column (similar to dictionary encoding). 
         The ID 0 is reserved for NULL values. The combined IDs build an AggregateKey for each row.
         */
-<<<<<<< HEAD
-        auto id_map = std::unordered_map<CxlumnDataType, AggregateKeyEntry>();
-=======
 
         // This time, we have no idea how much space we need, so we take some memory and then rely on the automatic
         // resizing. The size is quite random, but since single memory allocations do not cost too much, we rather
@@ -437,15 +352,14 @@
 
         auto id_map = std::unordered_map<ColumnDataType, AggregateKeyEntry, std::hash<ColumnDataType>,
                                          std::equal_to<ColumnDataType>, decltype(allocator)>(allocator);
->>>>>>> 47ed4dc2
         AggregateKeyEntry id_counter = 1u;
 
         for (ChunkID chunk_id{0}; chunk_id < input_table->chunk_count(); ++chunk_id) {
           const auto chunk_in = input_table->get_chunk(chunk_id);
-          const auto base_segment = chunk_in->get_segment(cxlumn_id);
-
-          resolve_segment_type<CxlumnDataType>(*base_segment, [&](auto& typed_segment) {
-            auto iterable = create_iterable_from_segment<CxlumnDataType>(typed_segment);
+          const auto base_column = chunk_in->get_column(column_id);
+
+          resolve_column_type<ColumnDataType>(*base_column, [&](auto& typed_column) {
+            auto iterable = create_iterable_from_column<ColumnDataType>(typed_column);
 
             ChunkOffset chunk_offset{0};
             iterable.for_each([&](const auto& value) {
@@ -453,7 +367,7 @@
                 if constexpr (std::is_same_v<AggregateKey, AggregateKeyEntry>) {
                   keys_per_chunk[chunk_id][chunk_offset] = 0u;
                 } else {
-                  keys_per_chunk[chunk_id][chunk_offset][group_cxlumn_index] = 0u;
+                  keys_per_chunk[chunk_id][chunk_offset][group_column_index] = 0u;
                 }
               } else {
                 auto inserted = id_map.try_emplace(value.value(), id_counter);
@@ -461,7 +375,7 @@
                 if constexpr (std::is_same_v<AggregateKey, AggregateKeyEntry>) {
                   keys_per_chunk[chunk_id][chunk_offset] = inserted.first->second;
                 } else {
-                  keys_per_chunk[chunk_id][chunk_offset][group_cxlumn_index] = inserted.first->second;
+                  keys_per_chunk[chunk_id][chunk_offset][group_column_index] = inserted.first->second;
                 }
 
                 // if the id_map didn't have the value as a key and a new element was inserted
@@ -482,42 +396,42 @@
   /*
   AGGREGATION PHASE
   */
-  _contexts_per_cxlumn = std::vector<std::shared_ptr<SegmentVisitorContext>>(_aggregates.size());
+  _contexts_per_column = std::vector<std::shared_ptr<ColumnVisitorContext>>(_aggregates.size());
 
   if (_aggregates.empty()) {
     /*
     Insert a dummy context for the DISTINCT implementation.
-    That way, _contexts_per_cxlumn will always have at least one context with results.
+    That way, _contexts_per_column will always have at least one context with results.
     This is important later on when we write the group keys into the table.
 
-    We choose int8_t for cxlumn type and aggregate type because it's small.
+    We choose int8_t for column type and aggregate type because it's small.
     */
-    auto context = std::make_shared<AggregateContext<DistinctCxlumnType, DistinctAggregateType, AggregateKey>>();
+    auto context = std::make_shared<AggregateContext<DistinctColumnType, DistinctAggregateType, AggregateKey>>();
     context->results =
-        std::make_shared<std::unordered_map<AggregateKey, AggregateResult<DistinctAggregateType, DistinctCxlumnType>,
+        std::make_shared<std::unordered_map<AggregateKey, AggregateResult<DistinctAggregateType, DistinctColumnType>,
                                             std::hash<AggregateKey>>>();
 
-    _contexts_per_cxlumn.push_back(context);
+    _contexts_per_column.push_back(context);
   }
 
   /**
-   * Create an AggregateContext for each cxlumn in the input table that a normal (i.e. non-DISTINCT) aggregate is
+   * Create an AggregateContext for each column in the input table that a normal (i.e. non-DISTINCT) aggregate is
    * created on. We do this here, and not in the per-chunk-loop below, because there might be no Chunks in the input
    * and _write_aggregate_output() needs these contexts anyway.
    */
-  for (CxlumnID cxlumn_id{0}; cxlumn_id < _aggregates.size(); ++cxlumn_id) {
-    const auto& aggregate = _aggregates[cxlumn_id];
-    if (!aggregate.cxlumn && aggregate.function == AggregateFunction::Count) {
+  for (ColumnID column_id{0}; column_id < _aggregates.size(); ++column_id) {
+    const auto& aggregate = _aggregates[column_id];
+    if (!aggregate.column && aggregate.function == AggregateFunction::Count) {
       // SELECT COUNT(*) - we know the template arguments, so we don't need a visitor
-      auto context = std::make_shared<AggregateContext<CountCxlumnType, CountAggregateType, AggregateKey>>();
+      auto context = std::make_shared<AggregateContext<CountColumnType, CountAggregateType, AggregateKey>>();
       context->results =
-          std::make_shared<std::unordered_map<AggregateKey, AggregateResult<CountAggregateType, CountCxlumnType>,
+          std::make_shared<std::unordered_map<AggregateKey, AggregateResult<CountAggregateType, CountColumnType>,
                                               std::hash<AggregateKey>>>();
-      _contexts_per_cxlumn[cxlumn_id] = context;
+      _contexts_per_column[column_id] = context;
       continue;
     }
-    auto data_type = input_table->cxlumn_data_type(*aggregate.cxlumn);
-    _contexts_per_cxlumn[cxlumn_id] = _create_aggregate_context<AggregateKey>(data_type, aggregate.function);
+    auto data_type = input_table->column_data_type(*aggregate.column);
+    _contexts_per_column[column_id] = _create_aggregate_context<AggregateKey>(data_type, aggregate.function);
   }
 
   // Process Chunks and perform aggregations
@@ -533,15 +447,15 @@
        * In Opossum we handle the SQL keyword DISTINCT by grouping without aggregation.
        *
        * For a query like "SELECT DISTINCT * FROM A;"
-       * we would assume that all cxlumns from A are part of 'groupby_cxlumns',
-       * respectively any cxlumns that were specified in the projection.
-       * The optimizer is responsible to take care of passing in the correct cxlumns.
+       * we would assume that all columns from A are part of 'groupby_columns',
+       * respectively any columns that were specified in the projection.
+       * The optimizer is responsible to take care of passing in the correct columns.
        *
        * How does this operation work?
        * Distinct rows are retrieved by grouping by vectors of values. Similar as for the usual aggregation
-       * these vectors are used as keys in the results map.
+       * these vectors are used as keys in the 'column_results' map.
        *
-       * At this point we've got all the different keys from the chunks and accumulate them in 'results'.
+       * At this point we've got all the different keys from the chunks and accumulate them in 'column_results'.
        * In order to reuse the aggregation implementation, we add a dummy AggregateResult.
        * One could optimize here in the future.
        *
@@ -549,26 +463,26 @@
        */
 
       auto context =
-          std::static_pointer_cast<AggregateContext<DistinctCxlumnType, DistinctAggregateType, AggregateKey>>(
-              _contexts_per_cxlumn[0]);
+          std::static_pointer_cast<AggregateContext<DistinctColumnType, DistinctAggregateType, AggregateKey>>(
+              _contexts_per_column[0]);
       auto& results = *context->results;
 
       for (ChunkOffset chunk_offset{0}; chunk_offset < chunk_in->size(); chunk_offset++) {
         results[hash_keys[chunk_offset]].row_id = RowID(chunk_id, chunk_offset);
       }
     } else {
-      CxlumnID cxlumn_index{0};
+      ColumnID column_index{0};
       for (const auto& aggregate : _aggregates) {
         /**
          * Special COUNT(*) implementation.
-         * Because COUNT(*) does not have a specific target cxlumn, we use the maximum CxlumnID.
+         * Because COUNT(*) does not have a specific target column, we use the maximum ColumnID.
          * We then go through the keys_per_chunk map and count the occurrences of each group key.
          * The results are saved in the regular aggregate_count variable so that we don't need a
          * specific output logic for COUNT(*).
          */
-        if (!aggregate.cxlumn && aggregate.function == AggregateFunction::Count) {
-          auto context = std::static_pointer_cast<AggregateContext<CountCxlumnType, CountAggregateType, AggregateKey>>(
-              _contexts_per_cxlumn[cxlumn_index]);
+        if (!aggregate.column && aggregate.function == AggregateFunction::Count) {
+          auto context = std::static_pointer_cast<AggregateContext<CountColumnType, CountAggregateType, AggregateKey>>(
+              _contexts_per_column[column_index]);
 
           auto& results = *context->results;
 
@@ -579,74 +493,74 @@
             ++hash_entry.aggregate_count;
           }
 
-          ++cxlumn_index;
+          ++column_index;
           continue;
         }
 
-        auto base_segment = chunk_in->get_segment(*aggregate.cxlumn);
-        auto data_type = input_table->cxlumn_data_type(*aggregate.cxlumn);
+        auto base_column = chunk_in->get_column(*aggregate.column);
+        auto data_type = input_table->column_data_type(*aggregate.column);
 
         /*
-        Invoke correct aggregator for each cxlumn
+        Invoke correct aggregator for each column
         */
 
         resolve_data_type(data_type, [&, aggregate](auto type) {
-          using CxlumnDataType = typename decltype(type)::type;
+          using ColumnDataType = typename decltype(type)::type;
 
           switch (aggregate.function) {
             case AggregateFunction::Min:
-              _aggregate_segment<CxlumnDataType, AggregateFunction::Min, AggregateKey>(chunk_id, cxlumn_index,
-                                                                                       *base_segment, keys_per_chunk);
+              _aggregate_column<ColumnDataType, AggregateFunction::Min, AggregateKey>(chunk_id, column_index,
+                                                                                      *base_column, keys_per_chunk);
               break;
             case AggregateFunction::Max:
-              _aggregate_segment<CxlumnDataType, AggregateFunction::Max, AggregateKey>(chunk_id, cxlumn_index,
-                                                                                       *base_segment, keys_per_chunk);
+              _aggregate_column<ColumnDataType, AggregateFunction::Max, AggregateKey>(chunk_id, column_index,
+                                                                                      *base_column, keys_per_chunk);
               break;
             case AggregateFunction::Sum:
-              _aggregate_segment<CxlumnDataType, AggregateFunction::Sum, AggregateKey>(chunk_id, cxlumn_index,
-                                                                                       *base_segment, keys_per_chunk);
+              _aggregate_column<ColumnDataType, AggregateFunction::Sum, AggregateKey>(chunk_id, column_index,
+                                                                                      *base_column, keys_per_chunk);
               break;
             case AggregateFunction::Avg:
-              _aggregate_segment<CxlumnDataType, AggregateFunction::Avg, AggregateKey>(chunk_id, cxlumn_index,
-                                                                                       *base_segment, keys_per_chunk);
+              _aggregate_column<ColumnDataType, AggregateFunction::Avg, AggregateKey>(chunk_id, column_index,
+                                                                                      *base_column, keys_per_chunk);
               break;
             case AggregateFunction::Count:
-              _aggregate_segment<CxlumnDataType, AggregateFunction::Count, AggregateKey>(chunk_id, cxlumn_index,
-                                                                                         *base_segment, keys_per_chunk);
+              _aggregate_column<ColumnDataType, AggregateFunction::Count, AggregateKey>(chunk_id, column_index,
+                                                                                        *base_column, keys_per_chunk);
               break;
             case AggregateFunction::CountDistinct:
-              _aggregate_segment<CxlumnDataType, AggregateFunction::CountDistinct, AggregateKey>(
-                  chunk_id, cxlumn_index, *base_segment, keys_per_chunk);
+              _aggregate_column<ColumnDataType, AggregateFunction::CountDistinct, AggregateKey>(
+                  chunk_id, column_index, *base_column, keys_per_chunk);
               break;
           }
         });
 
-        ++cxlumn_index;
+        ++column_index;
       }
     }
   }
 
-  // add group by cxlumns
-  for (const auto cxlumn_id : _groupby_cxlumn_ids) {
-    _output_cxlumn_definitions.emplace_back(input_table->cxlumn_name(cxlumn_id),
-                                            input_table->cxlumn_data_type(cxlumn_id));
-
-    auto groupby_segment =
-        make_shared_by_data_type<BaseSegment, ValueSegment>(input_table->cxlumn_data_type(cxlumn_id), true);
-    _groupby_segments.push_back(groupby_segment);
-    _output_segments.push_back(groupby_segment);
+  // add group by columns
+  for (const auto column_id : _groupby_column_ids) {
+    _output_column_definitions.emplace_back(input_table->column_name(column_id),
+                                            input_table->column_data_type(column_id));
+
+    auto groupby_column =
+        make_shared_by_data_type<BaseColumn, ValueColumn>(input_table->column_data_type(column_id), true);
+    _groupby_columns.push_back(groupby_column);
+    _output_columns.push_back(groupby_column);
   }
   /**
-   * Write group-by cxlumns.
+   * Write group-by columns.
    *
-   * '_contexts_per_cxlumn' always contains at least one element, since there are either GroupBy or Aggregate cxlumns.
-   * However, we need to look only at the first element, because the keys for all cxlumns are the same.
+   * 'results_per_column' always contains at least one element, since there are either GroupBy or Aggregate columns.
+   * However, we need to look only at the first element, because the keys for all columns are the same.
    *
-   * The following loop is used for both, actual GroupBy cxlumns and DISTINCT cxlumns.
+   * The following loop is used for both, actual GroupBy columns and DISTINCT columns.
    **/
   if (_aggregates.empty()) {
-    auto context = std::static_pointer_cast<AggregateContext<DistinctCxlumnType, DistinctAggregateType, AggregateKey>>(
-        _contexts_per_cxlumn[0]);
+    auto context = std::static_pointer_cast<AggregateContext<DistinctColumnType, DistinctAggregateType, AggregateKey>>(
+        _contexts_per_column[0]);
     auto pos_list = PosList();
     pos_list.reserve(context->results->size());
     for (auto& map : *context->results) {
@@ -656,28 +570,28 @@
   }
 
   /*
-  Write the aggregated cxlumns to the output
+  Write the aggregated columns to the output
   */
-  CxlumnID cxlumn_index{0};
+  ColumnID column_index{0};
   for (const auto& aggregate : _aggregates) {
-    const auto cxlumn = aggregate.cxlumn;
-
-    // Output cxlumn for COUNT(*). int is chosen arbitrarily.
-    const auto data_type = !cxlumn ? DataType::Int : input_table->cxlumn_data_type(*cxlumn);
-
-    resolve_data_type(data_type, [&, cxlumn_index](auto type) {
-      _write_aggregate_output<AggregateKey>(type, cxlumn_index, aggregate.function);
+    const auto column = aggregate.column;
+
+    // Output column for COUNT(*). int is chosen arbitrarily.
+    const auto data_type = !column ? DataType::Int : input_table->column_data_type(*column);
+
+    resolve_data_type(data_type, [&, column_index](auto type) {
+      _write_aggregate_output<AggregateKey>(type, column_index, aggregate.function);
     });
 
-    ++cxlumn_index;
+    ++column_index;
   }
 }
 
 std::shared_ptr<const Table> Aggregate::_on_execute() {
-  // We do not want the overhead of a vector with heap storage when we have a limited number of aggregate cxlumns.
+  // We do not want the overhead of a vector with heap storage when we have a limited number of aggregate columns.
   // The reason we only have specializations up to 2 is because every specialization increases the compile time.
   // Also, we need to make sure that there are tests for at least the first case, one array case, and the fallback.
-  switch (_groupby_cxlumn_ids.size()) {
+  switch (_groupby_column_ids.size()) {
     case 0:
     case 1:
       // No need for a complex data structure if we only have one entry
@@ -694,8 +608,8 @@
   }
 
   // Write the output
-  auto output = std::make_shared<Table>(_output_cxlumn_definitions, TableType::Data);
-  output->append_chunk(_output_segments);
+  auto output = std::make_shared<Table>(_output_column_definitions, TableType::Data);
+  output->append_chunk(_output_columns);
 
   return output;
 }
@@ -705,17 +619,17 @@
 They are separate and templated to avoid compiler errors for invalid type/function combinations.
 */
 // MIN, MAX, SUM write the current aggregated value
-template <typename CxlumnType, typename AggregateType, AggregateFunction func, typename AggregateKey>
+template <typename ColumnType, typename AggregateType, AggregateFunction func, typename AggregateKey>
 typename std::enable_if<
     func == AggregateFunction::Min || func == AggregateFunction::Max || func == AggregateFunction::Sum, void>::type
-write_aggregate_values(std::shared_ptr<ValueSegment<AggregateType>> segment,
-                       std::shared_ptr<std::unordered_map<AggregateKey, AggregateResult<AggregateType, CxlumnType>,
+write_aggregate_values(std::shared_ptr<ValueColumn<AggregateType>> column,
+                       std::shared_ptr<std::unordered_map<AggregateKey, AggregateResult<AggregateType, ColumnType>,
                                                           std::hash<AggregateKey>>>
                            results) {
-  DebugAssert(segment->is_nullable(), "Aggregate: Output segment needs to be nullable");
-
-  auto& values = segment->values();
-  auto& null_values = segment->null_values();
+  DebugAssert(column->is_nullable(), "Aggregate: Output column needs to be nullable");
+
+  auto& values = column->values();
+  auto& null_values = column->null_values();
 
   values.resize(results->size());
   null_values.resize(results->size());
@@ -732,15 +646,15 @@
 }
 
 // COUNT writes the aggregate counter
-template <typename CxlumnType, typename AggregateType, AggregateFunction func, typename AggregateKey>
+template <typename ColumnType, typename AggregateType, AggregateFunction func, typename AggregateKey>
 typename std::enable_if<func == AggregateFunction::Count, void>::type write_aggregate_values(
-    std::shared_ptr<ValueSegment<AggregateType>> segment,
+    std::shared_ptr<ValueColumn<AggregateType>> column,
     std::shared_ptr<
-        std::unordered_map<AggregateKey, AggregateResult<AggregateType, CxlumnType>, std::hash<AggregateKey>>>
+        std::unordered_map<AggregateKey, AggregateResult<AggregateType, ColumnType>, std::hash<AggregateKey>>>
         results) {
-  DebugAssert(!segment->is_nullable(), "Aggregate: Output segment for COUNT shouldn't be nullable");
-
-  auto& values = segment->values();
+  DebugAssert(!column->is_nullable(), "Aggregate: Output column for COUNT shouldn't be nullable");
+
+  auto& values = column->values();
   values.resize(results->size());
 
   size_t i = 0;
@@ -751,15 +665,15 @@
 }
 
 // COUNT(DISTINCT) writes the number of distinct values
-template <typename CxlumnType, typename AggregateType, AggregateFunction func, typename AggregateKey>
+template <typename ColumnType, typename AggregateType, AggregateFunction func, typename AggregateKey>
 typename std::enable_if<func == AggregateFunction::CountDistinct, void>::type write_aggregate_values(
-    std::shared_ptr<ValueSegment<AggregateType>> segment,
+    std::shared_ptr<ValueColumn<AggregateType>> column,
     std::shared_ptr<
-        std::unordered_map<AggregateKey, AggregateResult<AggregateType, CxlumnType>, std::hash<AggregateKey>>>
+        std::unordered_map<AggregateKey, AggregateResult<AggregateType, ColumnType>, std::hash<AggregateKey>>>
         results) {
-  DebugAssert(!segment->is_nullable(), "Aggregate: Output segment for COUNT shouldn't be nullable");
-
-  auto& values = segment->values();
+  DebugAssert(!column->is_nullable(), "Aggregate: Output column for COUNT shouldn't be nullable");
+
+  auto& values = column->values();
   values.resize(results->size());
 
   size_t i = 0;
@@ -770,16 +684,16 @@
 }
 
 // AVG writes the calculated average from current aggregate and the aggregate counter
-template <typename CxlumnType, typename AggregateType, AggregateFunction func, typename AggregateKey>
+template <typename ColumnType, typename AggregateType, AggregateFunction func, typename AggregateKey>
 typename std::enable_if<func == AggregateFunction::Avg && std::is_arithmetic<AggregateType>::value, void>::type
-write_aggregate_values(std::shared_ptr<ValueSegment<AggregateType>> segment,
-                       std::shared_ptr<std::unordered_map<AggregateKey, AggregateResult<AggregateType, CxlumnType>,
+write_aggregate_values(std::shared_ptr<ValueColumn<AggregateType>> column,
+                       std::shared_ptr<std::unordered_map<AggregateKey, AggregateResult<AggregateType, ColumnType>,
                                                           std::hash<AggregateKey>>>
                            results) {
-  DebugAssert(segment->is_nullable(), "Aggregate: Output segment needs to be nullable");
-
-  auto& values = segment->values();
-  auto& null_values = segment->null_values();
+  DebugAssert(column->is_nullable(), "Aggregate: Output column needs to be nullable");
+
+  auto& values = column->values();
+  auto& null_values = column->null_values();
 
   values.resize(results->size());
   null_values.resize(results->size());
@@ -796,10 +710,10 @@
 }
 
 // AVG is not defined for non-arithmetic types. Avoiding compiler errors.
-template <typename CxlumnType, typename AggregateType, AggregateFunction func, typename AggregateKey>
+template <typename ColumnType, typename AggregateType, AggregateFunction func, typename AggregateKey>
 typename std::enable_if<func == AggregateFunction::Avg && !std::is_arithmetic<AggregateType>::value, void>::type
-write_aggregate_values(std::shared_ptr<ValueSegment<AggregateType>>,
-                       std::shared_ptr<std::unordered_map<AggregateKey, AggregateResult<AggregateType, CxlumnType>,
+write_aggregate_values(std::shared_ptr<ValueColumn<AggregateType>>,
+                       std::shared_ptr<std::unordered_map<AggregateKey, AggregateResult<AggregateType, ColumnType>,
                                                           std::hash<AggregateKey>>>) {
   Fail("Invalid aggregate");
 }
@@ -807,81 +721,81 @@
 void Aggregate::_write_groupby_output(PosList& pos_list) {
   auto input_table = input_table_left();
 
-  for (size_t group_cxlumn_index = 0; group_cxlumn_index < _groupby_cxlumn_ids.size(); ++group_cxlumn_index) {
-    auto base_segments = std::vector<std::shared_ptr<const BaseSegment>>();
+  for (size_t group_column_index = 0; group_column_index < _groupby_column_ids.size(); ++group_column_index) {
+    auto base_columns = std::vector<std::shared_ptr<const BaseColumn>>();
     for (const auto& chunk : input_table->chunks()) {
-      base_segments.push_back(chunk->get_segment(_groupby_cxlumn_ids[group_cxlumn_index]));
+      base_columns.push_back(chunk->get_column(_groupby_column_ids[group_column_index]));
     }
     for (const auto row_id : pos_list) {
-      _groupby_segments[group_cxlumn_index]->append((*base_segments[row_id.chunk_id])[row_id.chunk_offset]);
-    }
-  }
-}
-
-template <typename AggregateKey, typename CxlumnType>
-void Aggregate::_write_aggregate_output(boost::hana::basic_type<CxlumnType> type, CxlumnID cxlumn_index,
+      _groupby_columns[group_column_index]->append((*base_columns[row_id.chunk_id])[row_id.chunk_offset]);
+    }
+  }
+}
+
+template <typename AggregateKey, typename ColumnType>
+void Aggregate::_write_aggregate_output(boost::hana::basic_type<ColumnType> type, ColumnID column_index,
                                         AggregateFunction function) {
   switch (function) {
     case AggregateFunction::Min:
-      write_aggregate_output<CxlumnType, AggregateFunction::Min, AggregateKey>(cxlumn_index);
+      write_aggregate_output<ColumnType, AggregateFunction::Min, AggregateKey>(column_index);
       break;
     case AggregateFunction::Max:
-      write_aggregate_output<CxlumnType, AggregateFunction::Max, AggregateKey>(cxlumn_index);
+      write_aggregate_output<ColumnType, AggregateFunction::Max, AggregateKey>(column_index);
       break;
     case AggregateFunction::Sum:
-      write_aggregate_output<CxlumnType, AggregateFunction::Sum, AggregateKey>(cxlumn_index);
+      write_aggregate_output<ColumnType, AggregateFunction::Sum, AggregateKey>(column_index);
       break;
     case AggregateFunction::Avg:
-      write_aggregate_output<CxlumnType, AggregateFunction::Avg, AggregateKey>(cxlumn_index);
+      write_aggregate_output<ColumnType, AggregateFunction::Avg, AggregateKey>(column_index);
       break;
     case AggregateFunction::Count:
-      write_aggregate_output<CxlumnType, AggregateFunction::Count, AggregateKey>(cxlumn_index);
+      write_aggregate_output<ColumnType, AggregateFunction::Count, AggregateKey>(column_index);
       break;
     case AggregateFunction::CountDistinct:
-      write_aggregate_output<CxlumnType, AggregateFunction::CountDistinct, AggregateKey>(cxlumn_index);
+      write_aggregate_output<ColumnType, AggregateFunction::CountDistinct, AggregateKey>(column_index);
       break;
   }
 }
 
-template <typename CxlumnType, AggregateFunction function, typename AggregateKey>
-void Aggregate::write_aggregate_output(CxlumnID cxlumn_index) {
+template <typename ColumnType, AggregateFunction function, typename AggregateKey>
+void Aggregate::write_aggregate_output(ColumnID column_index) {
   // retrieve type information from the aggregation traits
-  typename AggregateTraits<CxlumnType, function>::AggregateType aggregate_type;
-  auto aggregate_data_type = AggregateTraits<CxlumnType, function>::AGGREGATE_DATA_TYPE;
-
-  const auto& aggregate = _aggregates[cxlumn_index];
+  typename AggregateTraits<ColumnType, function>::AggregateType aggregate_type;
+  auto aggregate_data_type = AggregateTraits<ColumnType, function>::AGGREGATE_DATA_TYPE;
+
+  const auto& aggregate = _aggregates[column_index];
 
   if (aggregate_data_type == DataType::Null) {
-    // if not specified, it’s the input cxlumn’s type
-    aggregate_data_type = input_table_left()->cxlumn_data_type(*aggregate.cxlumn);
-  }
-
-  // Generate cxlumn name, TODO(anybody), actually, the AggregateExpression can do this, but the Aggregate operator
+    // if not specified, it’s the input column’s type
+    aggregate_data_type = input_table_left()->column_data_type(*aggregate.column);
+  }
+
+  // Generate column name, TODO(anybody), actually, the AggregateExpression can do this, but the Aggregate operator
   // doesn't use Expressions, yet
-  std::stringstream cxlumn_name_stream;
+  std::stringstream column_name_stream;
   if (aggregate.function == AggregateFunction::CountDistinct) {
-    cxlumn_name_stream << "COUNT(DISTINCT ";
+    column_name_stream << "COUNT(DISTINCT ";
   } else {
-    cxlumn_name_stream << aggregate_function_to_string.left.at(aggregate.function) << "(";
-  }
-
-  if (aggregate.cxlumn) {
-    cxlumn_name_stream << input_table_left()->cxlumn_name(*aggregate.cxlumn);
+    column_name_stream << aggregate_function_to_string.left.at(aggregate.function) << "(";
+  }
+
+  if (aggregate.column) {
+    column_name_stream << input_table_left()->column_name(*aggregate.column);
   } else {
-    cxlumn_name_stream << "*";
-  }
-  cxlumn_name_stream << ")";
+    column_name_stream << "*";
+  }
+  column_name_stream << ")";
 
   constexpr bool NEEDS_NULL = (function != AggregateFunction::Count && function != AggregateFunction::CountDistinct);
-  _output_cxlumn_definitions.emplace_back(cxlumn_name_stream.str(), aggregate_data_type, NEEDS_NULL);
-
-  auto output_segment = std::make_shared<ValueSegment<decltype(aggregate_type)>>(NEEDS_NULL);
-
-  auto context = std::static_pointer_cast<AggregateContext<CxlumnType, decltype(aggregate_type), AggregateKey>>(
-      _contexts_per_cxlumn[cxlumn_index]);
-
-  // write all group keys into the respective segment
-  if (cxlumn_index == 0) {
+  _output_column_definitions.emplace_back(column_name_stream.str(), aggregate_data_type, NEEDS_NULL);
+
+  auto output_column = std::make_shared<ValueColumn<decltype(aggregate_type)>>(NEEDS_NULL);
+
+  auto context = std::static_pointer_cast<AggregateContext<ColumnType, decltype(aggregate_type), AggregateKey>>(
+      _contexts_per_column[column_index]);
+
+  // write all group keys into the respective columns
+  if (column_index == 0) {
     auto pos_list = PosList();
     pos_list.reserve(context->results->size());
     for (auto& map : *context->results) {
@@ -890,55 +804,55 @@
     _write_groupby_output(pos_list);
   }
 
-  // write aggregated values into the segment
+  // write aggregated values into the column
   if (!context->results->empty()) {
-    write_aggregate_values<CxlumnType, decltype(aggregate_type), function, AggregateKey>(output_segment,
+    write_aggregate_values<ColumnType, decltype(aggregate_type), function, AggregateKey>(output_column,
                                                                                          context->results);
-  } else if (_groupby_segments.empty()) {
+  } else if (_groupby_columns.empty()) {
     // If we did not GROUP BY anything and we have no results, we need to add NULL for most aggregates and 0 for count
-    output_segment->values().push_back(decltype(aggregate_type){});
+    output_column->values().push_back(decltype(aggregate_type){});
     if (function != AggregateFunction::Count && function != AggregateFunction::CountDistinct) {
-      output_segment->null_values().push_back(true);
-    }
-  }
-
-  _output_segments.push_back(output_segment);
+      output_column->null_values().push_back(true);
+    }
+  }
+
+  _output_columns.push_back(output_column);
 }
 
 template <typename AggregateKey>
-std::shared_ptr<SegmentVisitorContext> Aggregate::_create_aggregate_context(const DataType data_type,
-                                                                            const AggregateFunction function) const {
-  std::shared_ptr<SegmentVisitorContext> context;
+std::shared_ptr<ColumnVisitorContext> Aggregate::_create_aggregate_context(const DataType data_type,
+                                                                           const AggregateFunction function) const {
+  std::shared_ptr<ColumnVisitorContext> context;
   resolve_data_type(data_type, [&](auto type) {
-    using CxlumnDataType = typename decltype(type)::type;
+    using ColumnDataType = typename decltype(type)::type;
     switch (function) {
       case AggregateFunction::Min:
-        context = _create_aggregate_context_impl<CxlumnDataType, AggregateFunction::Min, AggregateKey>();
+        context = _create_aggregate_context_impl<ColumnDataType, AggregateFunction::Min, AggregateKey>();
         break;
       case AggregateFunction::Max:
-        context = _create_aggregate_context_impl<CxlumnDataType, AggregateFunction::Max, AggregateKey>();
+        context = _create_aggregate_context_impl<ColumnDataType, AggregateFunction::Max, AggregateKey>();
         break;
       case AggregateFunction::Sum:
-        context = _create_aggregate_context_impl<CxlumnDataType, AggregateFunction::Sum, AggregateKey>();
+        context = _create_aggregate_context_impl<ColumnDataType, AggregateFunction::Sum, AggregateKey>();
         break;
       case AggregateFunction::Avg:
-        context = _create_aggregate_context_impl<CxlumnDataType, AggregateFunction::Avg, AggregateKey>();
+        context = _create_aggregate_context_impl<ColumnDataType, AggregateFunction::Avg, AggregateKey>();
         break;
       case AggregateFunction::Count:
-        context = _create_aggregate_context_impl<CxlumnDataType, AggregateFunction::Count, AggregateKey>();
+        context = _create_aggregate_context_impl<ColumnDataType, AggregateFunction::Count, AggregateKey>();
         break;
       case AggregateFunction::CountDistinct:
-        context = _create_aggregate_context_impl<CxlumnDataType, AggregateFunction::CountDistinct, AggregateKey>();
+        context = _create_aggregate_context_impl<ColumnDataType, AggregateFunction::CountDistinct, AggregateKey>();
         break;
     }
   });
   return context;
 }
 
-template <typename CxlumnDataType, AggregateFunction aggregate_function, typename AggregateKey>
-std::shared_ptr<SegmentVisitorContext> Aggregate::_create_aggregate_context_impl() const {
+template <typename ColumnDataType, AggregateFunction aggregate_function, typename AggregateKey>
+std::shared_ptr<ColumnVisitorContext> Aggregate::_create_aggregate_context_impl() const {
   const auto context = std::make_shared<AggregateContext<
-      CxlumnDataType, typename AggregateTraits<CxlumnDataType, aggregate_function>::AggregateType, AggregateKey>>();
+      ColumnDataType, typename AggregateTraits<ColumnDataType, aggregate_function>::AggregateType, AggregateKey>>();
   context->results = std::make_shared<typename decltype(context->results)::element_type>();
   return context;
 }
