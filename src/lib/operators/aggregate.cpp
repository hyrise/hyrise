#include "aggregate.hpp"

#include <algorithm>
#include <map>
#include <memory>
#include <string>
#include <utility>
#include <vector>

#include "resolve_type.hpp"
#include "utils/assert.hpp"

namespace opossum {

<<<<<<< HEAD
=======
// disable string columns for aggregate functions
template <>
AggregateBuilder<std::string>::AggregateBuilder(const AggregateFunction) {
  Fail("Cannot use string columns in aggregates");
}

>>>>>>> 59cd80ba
Aggregate::Aggregate(const std::shared_ptr<AbstractOperator> in,
                     const std::vector<std::pair<std::string, AggregateFunction>> aggregates,
                     const std::vector<std::string> groupby_columns)
    : AbstractReadOnlyOperator(in), _aggregates(aggregates), _groupby_columns(groupby_columns) {
  Assert(!(aggregates.empty() && groupby_columns.empty()), "Neither aggregate nor groupby columns have been specified");
}

const std::string Aggregate::name() const { return "Aggregate"; }

uint8_t Aggregate::num_in_tables() const { return 1; }

uint8_t Aggregate::num_out_tables() const { return 1; }

std::shared_ptr<const Table> Aggregate::on_execute() {
  auto input_table = input_table_left();

  // find group by column IDs
  std::vector<ColumnID> groupby_column_ids;
  std::transform(_groupby_columns.begin(), _groupby_columns.end(), std::back_inserter(groupby_column_ids),
                 [&](std::string name) { return input_table->column_id_by_name(name); });

  // find aggregated column IDs
  std::transform(
      _aggregates.begin(), _aggregates.end(), std::back_inserter(_aggregate_column_ids),
      [&](std::pair<std::string, AggregateFunction> pair) { return input_table->column_id_by_name(pair.first); });

  // check for invalid aggregates

  for (uint aggregate_index = 0; aggregate_index < _aggregates.size(); ++aggregate_index) {
    auto column_id = _aggregate_column_ids[aggregate_index];
    auto aggregate = _aggregates[aggregate_index].second;

    if (input_table->column_type(column_id) == "string" && (aggregate == Sum || aggregate == Avg)) {
      throw std::runtime_error("Aggregate: Cannot calculate SUM or AVG on string column");
    }
  }

  /*
  PARTITIONING PHASE
  First we partition the input chunks by the given group key(s).
  This is done by creating a vector that contains the AggregateKey for each row.
  It is gradually built by visitors, one for each group column.
  */
  auto keys_per_chunk = std::vector<std::shared_ptr<std::vector<AggregateKey>>>(input_table->chunk_count());

  std::vector<std::shared_ptr<AbstractTask>> jobs;
  jobs.reserve(input_table->chunk_count());

  for (ChunkID chunk_id = 0; chunk_id < input_table->chunk_count(); ++chunk_id) {
    jobs.emplace_back(std::make_shared<JobTask>([&, chunk_id, groupby_column_ids]() {
      const Chunk &chunk_in = input_table->get_chunk(chunk_id);

      auto hash_keys = std::make_shared<std::vector<AggregateKey>>(chunk_in.size());

      // Partition by group columns
      for (auto column_id : groupby_column_ids) {
        auto base_column = chunk_in.get_column(column_id);
        auto column_type = input_table->column_type(column_id);

        auto builder = make_shared_by_column_type<ColumnVisitable, PartitionBuilder>(column_type);
        auto ctx = std::make_shared<GroupByContext>(input_table, chunk_id, column_id, hash_keys);
        base_column->visit(*builder, ctx);
      }

      keys_per_chunk[chunk_id] = hash_keys;
    }));
    jobs.back()->schedule();
  }

  CurrentScheduler::wait_for_tasks(jobs);

  /*
  AGGREGATION PHASE
  */
  _contexts_per_column = std::vector<std::shared_ptr<ColumnVisitableContext>>(_aggregates.size());

  // pre-insert empty maps for each aggregate column
  for (ColumnID column_index = 0; column_index < _contexts_per_column.size(); ++column_index) {
    auto type_string = input_table->column_type(_aggregate_column_ids[column_index]);

    call_functor_by_column_type<AggregateContextCreator>(type_string, _contexts_per_column, column_index,
                                                         _aggregates[column_index].second);
  }

  /*
  Insert a dummy context for the DISTINCT implementation.
  That way, _contexts_per_column will always have atleast one context with results.
  This is important later on when we write the group keys into the table.
  */
<<<<<<< HEAD
  if (_aggregate_column_ids.empty()) {
    auto ctx = std::make_shared<AggregateContext<int32_t, int64_t>>();
    ctx->results = std::make_shared<std::map<AggregateKey, AggregateResult<int64_t>>>();

    _contexts_per_column.push_back(ctx);
=======
  std::vector<std::function<double(double, double)>> combine_functions;
  for (auto &kv : _aggregates) {
    switch (kv.second) {
      case Min:
        combine_functions.emplace_back([](double new_value, double current_aggregate) {
          if (std::isnan(current_aggregate)) {
            return new_value;
          }
          return (new_value < current_aggregate) ? new_value : current_aggregate;
        });
        break;

      case Max:
        combine_functions.emplace_back([](double new_value, double current_aggregate) {
          if (std::isnan(current_aggregate)) {
            return new_value;
          }
          return (new_value > current_aggregate) ? new_value : current_aggregate;
        });
        break;

      case Sum:
      case Avg:
      case Count:
        combine_functions.emplace_back([](double new_value, double current_aggregate) {
          if (std::isnan(current_aggregate)) {
            return new_value;
          }
          return current_aggregate + new_value;
        });
        break;

      default:
        Fail("Aggregate: invalid aggregate function");
    }
>>>>>>> 59cd80ba
  }

  for (ChunkID chunk_id = 0; chunk_id < input_table->chunk_count(); ++chunk_id) {
    const Chunk &chunk_in = input_table->get_chunk(chunk_id);

    auto hash_keys = keys_per_chunk[chunk_id];

    if (_aggregate_column_ids.empty()) {
      /**
       * DISTINCT implementation
       *
       * In Opossum we handle the SQL keyword DISTINCT by grouping without aggregation.
       *
       * For a query like "SELECT DISTINCT * FROM A;"
       * we would assume that all columns from A are part of 'groupby_columns',
       * respectively any columns that were specified in the projection.
       * The optimizer is responsible to take care of passing in the correct columns.
       *
       * How does this operation work?
       * Distinct rows are retrieved by grouping by vectors of values. Similar as for the usual aggregation
       * these vectors are used as keys in the 'column_results' map.
       *
       * At this point we've got all the different keys from the chunks and accumulate them in 'column_results'.
       * In order to reuse the aggregation implementation, we add a dummy AggregateResult.
       * One could optimize here in the future.
       *
       * Obviously this implementation is also used for plain GroupBy's.
       */

      auto ctx = std::static_pointer_cast<AggregateContext<int32_t, int64_t>>(_contexts_per_column[0]);
      auto &results = *ctx->results;
      for (auto &chunk : keys_per_chunk) {
        for (auto &keys : *chunk) {
          // insert dummy value to make sure we have the key in our map
          results[keys] = AggregateResult<int64_t>();
        }
      }
    } else {
      ColumnID column_index = 0;
      for (auto column_id : _aggregate_column_ids) {
        auto base_column = chunk_in.get_column(column_id);
        auto type_string = input_table->column_type(column_id);

        /*
        Invoke the AggregateVisitor for each aggregate column
        */
        auto groupby_ctx = std::make_shared<GroupByContext>(input_table, chunk_id, column_id, hash_keys);
        std::shared_ptr<ColumnVisitable> builder;
        auto ctx = _contexts_per_column[column_index];

        call_functor_by_column_type<AggregateVisitorCreator>(type_string, builder, ctx, groupby_ctx,
                                                             _aggregates[column_index].second);

        base_column->visit(*builder, ctx);
        column_index++;
      }
    }
  }

  // Write the output
  _output = std::make_shared<Table>();

  if (_groupby_columns.size()) {
    // add group by columns
    for (ColumnID column_index = 0; column_index < _groupby_columns.size(); ++column_index) {
      _output->add_column(_groupby_columns[column_index], input_table->column_type(groupby_column_ids[column_index]),
                          false);

      _group_columns.emplace_back(make_shared_by_column_type<BaseColumn, ValueColumn>(
          input_table->column_type(groupby_column_ids[column_index])));

      _out_chunk.add_column(_group_columns.back());
    }
  }

  /**
   * Write group-by columns.
   *
   * 'results_per_column' always contains at least one element, since there are either GroupBy or Aggregate columns.
   * However, we need to look only at the first element, because the keys for all columns are the same.
   *
   * The following loop is used for both, actual GroupBy columns and DISTINCT columns.
   **/
  if (_aggregates.empty()) {
    auto ctx = std::static_pointer_cast<AggregateContext<int32_t, int64_t>>(_contexts_per_column[0]);
    for (auto &map : *ctx->results) {
      for (size_t group_column_index = 0; group_column_index < map.first.size(); ++group_column_index) {
        _group_columns[group_column_index]->append(map.first[group_column_index]);
      }
    }
  }

  /*
  Write the aggregated columns to the output
  */
  ColumnID column_index = 0;
  for (auto aggregate : _aggregates) {
    auto column_id = _aggregate_column_ids[column_index];
    auto type_string = input_table_left()->column_type(column_id);

    call_functor_by_column_type<AggregateWriter>(type_string, *this, column_index, _aggregates[column_index].second);

    column_index++;
  }

  _output->add_chunk(std::move(_out_chunk));

  return _output;
}

template <typename ColumnType, AggregateFunction function>
void Aggregate::write_aggregate_output(ColumnID column_index) {
  auto &column_name = _aggregates[column_index].first;

  // retrieve type information from the aggregation traits
  typename aggregate_traits<ColumnType, function>::aggregate_type aggregate_type;
  std::string aggregate_type_name = std::string(aggregate_traits<ColumnType, function>::aggregate_type_name);

  if (aggregate_type_name.empty()) {
    // if not specified, it's the input column's type
    aggregate_type_name = input_table_left()->column_type(_aggregate_column_ids[column_index]);
  }

  // generate the name, e.g. MAX(column_a)
  std::vector<std::string> names{"MIN", "MAX", "SUM", "AVG", "COUNT"};
  _output->add_column(names[function] + "(" + column_name + ")", aggregate_type_name, false);

  auto col = std::make_shared<ValueColumn<decltype(aggregate_type)>>();
  auto &values = col->values();

  auto ctx = std::static_pointer_cast<AggregateContext<ColumnType, decltype(aggregate_type)>>(
      _contexts_per_column[column_index]);

  // write all group keys into the respective columns
  if (column_index == 0) {
    for (auto &map : *ctx->results) {
      for (size_t group_column_index = 0; group_column_index < map.first.size(); ++group_column_index) {
        _group_columns[group_column_index]->append(map.first[group_column_index]);
      }
    }
  }

  // write aggregated values into the column
  _write_aggregate_values<decltype(aggregate_type), function>(values, ctx->results);
  _out_chunk.add_column(col);
}

}  // namespace opossum<|MERGE_RESOLUTION|>--- conflicted
+++ resolved
@@ -12,15 +12,6 @@
 
 namespace opossum {
 
-<<<<<<< HEAD
-=======
-// disable string columns for aggregate functions
-template <>
-AggregateBuilder<std::string>::AggregateBuilder(const AggregateFunction) {
-  Fail("Cannot use string columns in aggregates");
-}
-
->>>>>>> 59cd80ba
 Aggregate::Aggregate(const std::shared_ptr<AbstractOperator> in,
                      const std::vector<std::pair<std::string, AggregateFunction>> aggregates,
                      const std::vector<std::string> groupby_columns)
@@ -48,7 +39,6 @@
       [&](std::pair<std::string, AggregateFunction> pair) { return input_table->column_id_by_name(pair.first); });
 
   // check for invalid aggregates
-
   for (uint aggregate_index = 0; aggregate_index < _aggregates.size(); ++aggregate_index) {
     auto column_id = _aggregate_column_ids[aggregate_index];
     auto aggregate = _aggregates[aggregate_index].second;
@@ -110,49 +100,11 @@
   That way, _contexts_per_column will always have atleast one context with results.
   This is important later on when we write the group keys into the table.
   */
-<<<<<<< HEAD
   if (_aggregate_column_ids.empty()) {
     auto ctx = std::make_shared<AggregateContext<int32_t, int64_t>>();
     ctx->results = std::make_shared<std::map<AggregateKey, AggregateResult<int64_t>>>();
 
     _contexts_per_column.push_back(ctx);
-=======
-  std::vector<std::function<double(double, double)>> combine_functions;
-  for (auto &kv : _aggregates) {
-    switch (kv.second) {
-      case Min:
-        combine_functions.emplace_back([](double new_value, double current_aggregate) {
-          if (std::isnan(current_aggregate)) {
-            return new_value;
-          }
-          return (new_value < current_aggregate) ? new_value : current_aggregate;
-        });
-        break;
-
-      case Max:
-        combine_functions.emplace_back([](double new_value, double current_aggregate) {
-          if (std::isnan(current_aggregate)) {
-            return new_value;
-          }
-          return (new_value > current_aggregate) ? new_value : current_aggregate;
-        });
-        break;
-
-      case Sum:
-      case Avg:
-      case Count:
-        combine_functions.emplace_back([](double new_value, double current_aggregate) {
-          if (std::isnan(current_aggregate)) {
-            return new_value;
-          }
-          return current_aggregate + new_value;
-        });
-        break;
-
-      default:
-        Fail("Aggregate: invalid aggregate function");
-    }
->>>>>>> 59cd80ba
   }
 
   for (ChunkID chunk_id = 0; chunk_id < input_table->chunk_count(); ++chunk_id) {
