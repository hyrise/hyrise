--- conflicted
+++ resolved
@@ -596,13 +596,8 @@
   auto output = std::make_shared<Table>(_output_column_definitions, TableType::Data);
   output->append_chunk(_output_columns);
 
-<<<<<<< HEAD
-  return _output;
-}  // namespace opossum
-=======
   return output;
 }
->>>>>>> 6a7fb054
 
 /*
 The following template functions write the aggregated values for the different aggregate functions.
