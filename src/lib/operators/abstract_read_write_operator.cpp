#include "abstract_read_write_operator.hpp"

#include <memory>
#include <vector>

namespace opossum {

AbstractReadWriteOperator::AbstractReadWriteOperator(const OperatorType type,
                                                     const std::shared_ptr<const AbstractOperator>& left,
                                                     const std::shared_ptr<const AbstractOperator>& right)
    : AbstractOperator(type, left, right) {}

void AbstractReadWriteOperator::execute() {
  DebugAssert(!_output, "Operator has already been executed");
  Assert(static_cast<bool>(transaction_context()),
         "AbstractReadWriteOperator::execute() should never be called without having set the transaction context.");
<<<<<<< HEAD
  DebugAssert(transaction_context()->phase() == TransactionPhase::Active, "Transaction is not active anymore.");
  Assert(_rw_state == ReadWriteOperatorState::Pending, "Operator needs to have state Pending in order to be executed.");
=======
  Assert(transaction_context()->phase() == TransactionPhase::Active, "Transaction is not active anymore.");
  Assert(_state == ReadWriteOperatorState::Pending, "Operator needs to have state Pending in order to be executed.");
>>>>>>> e2fcdcfa

  transaction_context()->register_read_write_operator(
      std::static_pointer_cast<AbstractReadWriteOperator>(shared_from_this()));

  try {
    AbstractOperator::execute();
  } catch (...) {
    // No matter what goes wrong, we need to mark the operators as failed. Otherwise, when the transaction context
    // gets destroyed, it will cause another exception that hides the one that caused the actual error. We are NOT
    // trying to handle the exception here - just making sure that we are not misled when we debug things.
    _mark_as_failed();
    throw;
  }

  if (_rw_state == ReadWriteOperatorState::Conflicted) return;

  _rw_state = ReadWriteOperatorState::Executed;
}

void AbstractReadWriteOperator::commit_records(const CommitID commit_id) {
  Assert(_rw_state == ReadWriteOperatorState::Executed,
         "Operator needs to have state Executed in order to be committed.");

  _on_commit_records(commit_id);
  _rw_state = ReadWriteOperatorState::Committed;
}

void AbstractReadWriteOperator::rollback_records() {
  Assert(_rw_state == ReadWriteOperatorState::Conflicted || _rw_state == ReadWriteOperatorState::Executed,
         "Operator needs to have state Failed or Executed in order to be rolled back.");

  _on_rollback_records();

  _rw_state = ReadWriteOperatorState::RolledBack;
}

bool AbstractReadWriteOperator::execute_failed() const {
  return _rw_state == ReadWriteOperatorState::Conflicted || _rw_state == ReadWriteOperatorState::RolledBack;
}

ReadWriteOperatorState AbstractReadWriteOperator::state() const { return _rw_state; }

void AbstractReadWriteOperator::_mark_as_failed() {
  Assert(_rw_state == ReadWriteOperatorState::Pending, "Operator can only be marked as failed if pending.");

  _rw_state = ReadWriteOperatorState::Conflicted;
}

std::ostream& operator<<(std::ostream& stream, const ReadWriteOperatorState& phase) {
  switch (phase) {
    case ReadWriteOperatorState::Pending:
      stream << "Pending";
      break;
    case ReadWriteOperatorState::Executed:
      stream << "Executed";
      break;
    case ReadWriteOperatorState::Conflicted:
      stream << "Failed";
      break;
    case ReadWriteOperatorState::RolledBack:
      stream << "RolledBack";
      break;
    case ReadWriteOperatorState::Committed:
      stream << "Committed";
      break;
  }
  return stream;
}

}  // namespace opossum<|MERGE_RESOLUTION|>--- conflicted
+++ resolved
@@ -14,13 +14,8 @@
   DebugAssert(!_output, "Operator has already been executed");
   Assert(static_cast<bool>(transaction_context()),
          "AbstractReadWriteOperator::execute() should never be called without having set the transaction context.");
-<<<<<<< HEAD
-  DebugAssert(transaction_context()->phase() == TransactionPhase::Active, "Transaction is not active anymore.");
+  Assert(transaction_context()->phase() == TransactionPhase::Active, "Transaction is not active anymore.");
   Assert(_rw_state == ReadWriteOperatorState::Pending, "Operator needs to have state Pending in order to be executed.");
-=======
-  Assert(transaction_context()->phase() == TransactionPhase::Active, "Transaction is not active anymore.");
-  Assert(_state == ReadWriteOperatorState::Pending, "Operator needs to have state Pending in order to be executed.");
->>>>>>> e2fcdcfa
 
   transaction_context()->register_read_write_operator(
       std::static_pointer_cast<AbstractReadWriteOperator>(shared_from_this()));
