#include "abstract_read_write_operator.hpp"

#include <memory>
#include <vector>

namespace opossum {

AbstractReadWriteOperator::AbstractReadWriteOperator(const std::shared_ptr<const AbstractOperator> left,
                                                     const std::shared_ptr<const AbstractOperator> right)
    : AbstractOperator(left, right), _state{ReadWriteOperatorState::Pending} {}

<<<<<<< HEAD
//std::shared_ptr<AbstractOperator> AbstractReadWriteOperator::recreate(
//    const std::vector<AllParameterVariant>& args) const {
//   As of now, we only support caching (and thus, recreation) for SELECTs.
//   There should be no conceptual problem with R/W though.
//  Fail("ReadWrite operators (here: " + name() + ") can not implement recreation.");

//}

=======
>>>>>>> 41b125f0
void AbstractReadWriteOperator::execute() {
  Assert(static_cast<bool>(transaction_context()),
         "AbstractReadWriteOperator::execute() should never be called without having set the transaction context.");

  Assert(_state == ReadWriteOperatorState::Pending, "Operator needs to have state Pending in order to be executed.");
  AbstractOperator::execute();

  if (_state == ReadWriteOperatorState::Failed) return;

  _state = ReadWriteOperatorState::Executed;
}

void AbstractReadWriteOperator::commit_records(const CommitID commit_id) {
  Assert(_state == ReadWriteOperatorState::Executed, "Operator needs to have state Executed in order to be committed.");

  _on_commit_records(commit_id);
  _finish_commit();

  _state = ReadWriteOperatorState::Committed;
}

void AbstractReadWriteOperator::rollback_records() {
  Assert(_state == ReadWriteOperatorState::Failed || _state == ReadWriteOperatorState::Executed,
         "Operator needs to have state Failed or Executed in order to be rolled back.");

  _on_rollback_records();

  _state = ReadWriteOperatorState::RolledBack;
}

bool AbstractReadWriteOperator::execute_failed() const {
  return _state == ReadWriteOperatorState::Failed || _state == ReadWriteOperatorState::RolledBack;
}

ReadWriteOperatorState AbstractReadWriteOperator::state() const { return _state; }

void AbstractReadWriteOperator::_mark_as_failed() {
  Assert(_state == ReadWriteOperatorState::Pending, "Operator can only be marked as failed if pending.");

  _state = ReadWriteOperatorState::Failed;
}

}  // namespace opossum<|MERGE_RESOLUTION|>--- conflicted
+++ resolved
@@ -9,17 +9,6 @@
                                                      const std::shared_ptr<const AbstractOperator> right)
     : AbstractOperator(left, right), _state{ReadWriteOperatorState::Pending} {}
 
-<<<<<<< HEAD
-//std::shared_ptr<AbstractOperator> AbstractReadWriteOperator::recreate(
-//    const std::vector<AllParameterVariant>& args) const {
-//   As of now, we only support caching (and thus, recreation) for SELECTs.
-//   There should be no conceptual problem with R/W though.
-//  Fail("ReadWrite operators (here: " + name() + ") can not implement recreation.");
-
-//}
-
-=======
->>>>>>> 41b125f0
 void AbstractReadWriteOperator::execute() {
   Assert(static_cast<bool>(transaction_context()),
          "AbstractReadWriteOperator::execute() should never be called without having set the transaction context.");
