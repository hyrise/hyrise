#include "column_like_table_scan_impl.hpp"

#include <cstddef>
#include <memory>
#include <string>
#include <type_traits>
#include <utility>
#include <vector>

#include "abstract_dereferenced_column_table_scan_impl.hpp"
#include "storage/abstract_segment.hpp"
#include "storage/base_dictionary_segment.hpp"
#include "storage/create_iterable_from_segment.hpp"
#include "storage/encoding_type.hpp"
#include "storage/pos_lists/abstract_pos_list.hpp"
#include "storage/pos_lists/row_id_pos_list.hpp"
#include "storage/segment_iterables/create_iterable_from_attribute_vector.hpp"
#include "storage/segment_iterate.hpp"
#include "types.hpp"
#include "utils/assert.hpp"

namespace hyrise {

ColumnLikeTableScanImpl::ColumnLikeTableScanImpl(const std::shared_ptr<const Table>& in_table, const ColumnID column_id,
                                                 const PredicateCondition init_predicate_condition,
                                                 const pmr_string& pattern)
    : AbstractDereferencedColumnTableScanImpl{in_table, column_id, init_predicate_condition},
      _matcher{pattern},
      _invert_results(predicate_condition == PredicateCondition::NotLike) {}

std::string ColumnLikeTableScanImpl::description() const {
  return "ColumnLike";
}

void ColumnLikeTableScanImpl::_scan_non_reference_segment(
    const AbstractSegment& segment, const ChunkID chunk_id, RowIDPosList& matches,
    const std::shared_ptr<const AbstractPosList>& position_filter) {
  // For dictionary segments where the number of unique values is not higher than the number of (potentially filtered)
  // input rows, use an optimized implementation.
  if (const auto* dictionary_segment = dynamic_cast<const BaseDictionarySegment*>(&segment);
      dictionary_segment &&
      (!position_filter || dictionary_segment->unique_values_count() <= position_filter->size())) {
    _scan_dictionary_segment(*dictionary_segment, chunk_id, matches, position_filter);
  } else {
    _scan_generic_segment(segment, chunk_id, matches, position_filter);
  }
}

void ColumnLikeTableScanImpl::_scan_generic_segment(
    const AbstractSegment& segment, const ChunkID chunk_id, RowIDPosList& matches,
    const std::shared_ptr<const AbstractPosList>& position_filter) const {
<<<<<<< HEAD
  segment_with_iterators_filtered(segment, position_filter, [&](auto iter, [[maybe_unused]] const auto end) {
    // Do not instantiate this for ReferenceSegments to save compile time as ReferenceSegments are handled via
    // position_filter.
    if constexpr (!is_reference_segment_iterable_v<typename decltype(iter)::IterableType>) {
      using ColumnDataType = typename decltype(iter)::ValueType;
=======
  segment_with_iterators_filtered(segment, position_filter, [&](const auto& iter, [[maybe_unused]] const auto& end) {
    // Don't instantiate this for ReferenceSegments to save compile time as ReferenceSegments are handled
    // via position_filter
    if constexpr (!is_reference_segment_iterable_v<typename std::decay_t<decltype(iter)>::IterableType>) {
      using ColumnDataType = typename std::decay_t<decltype(iter)>::ValueType;
>>>>>>> e1a91792

      if constexpr (std::is_same_v<ColumnDataType, pmr_string>) {
        _matcher.resolve(_invert_results, [&](const auto& resolved_matcher) {
          const auto functor = [&](const auto& position) {
            return resolved_matcher(position.value());
          };
          _scan_with_iterators<true>(functor, iter, end, chunk_id, matches);
        });
      } else {
        Fail("Can only handle strings");
      }
    } else {
      Fail("ReferenceSegments have their own code paths and should be handled there");
    }
  });
}

void ColumnLikeTableScanImpl::_scan_dictionary_segment(const BaseDictionarySegment& segment, const ChunkID chunk_id,
                                                       RowIDPosList& matches,
                                                       const std::shared_ptr<const AbstractPosList>& position_filter) {
  // First, build a bitmap containing 1s/0s for matching/non-matching dictionary values. Second, iterate over the
  // attribute vector and check against the bitmap. If too many input rows have already been removed (are not part of
  // position_filter), this optimization is detrimental. See caller for that case.
  std::pair<size_t, std::vector<bool>> result;

  if (segment.encoding_type() == EncodingType::Dictionary) {
    const auto& typed_segment = static_cast<const DictionarySegment<pmr_string>&>(segment);
    result = _find_matches_in_dictionary(*typed_segment.dictionary());
  } else {
    const auto& typed_segment = static_cast<const FixedStringDictionarySegment<pmr_string>&>(segment);
    result = _find_matches_in_dictionary(*typed_segment.fixed_string_dictionary());
  }

  const auto& match_count = result.first;
  const auto& dictionary_matches = result.second;

  auto attribute_vector_iterable = create_iterable_from_attribute_vector(segment);

  // LIKE matches all rows, but we still need to check for NULL
  if (match_count == dictionary_matches.size()) {
    attribute_vector_iterable.with_iterators(position_filter, [&](const auto& iter, const auto& end) {
      static const auto always_true = [](const auto&) {
        return true;
      };
      _scan_with_iterators<true>(always_true, iter, end, chunk_id, matches);
    });

    return;
  }

  // LIKE matches no rows
  if (match_count == 0u) {
    ++num_chunks_with_early_out;
    return;
  }

  const auto dictionary_lookup = [&dictionary_matches](const auto& position) {
    return dictionary_matches[position.value()];
  };

  attribute_vector_iterable.with_iterators(position_filter, [&](const auto& iter, const auto& end) {
    _scan_with_iterators<true>(dictionary_lookup, iter, end, chunk_id, matches);
  });
}

template <typename D>
std::pair<size_t, std::vector<bool>> ColumnLikeTableScanImpl::_find_matches_in_dictionary(const D& dictionary) const {
  auto result = std::pair<size_t, std::vector<bool>>{};

  auto& count = result.first;
  auto& dictionary_matches = result.second;

  count = 0u;
  dictionary_matches.reserve(dictionary.size());

  _matcher.resolve(_invert_results, [&](const auto& matcher) {
    for (const auto& value : dictionary) {
      const auto matches = matcher(value);
      count += static_cast<size_t>(matches);
      dictionary_matches.push_back(matches);
    }
  });

  return result;
}

}  // namespace hyrise<|MERGE_RESOLUTION|>--- conflicted
+++ resolved
@@ -49,19 +49,11 @@
 void ColumnLikeTableScanImpl::_scan_generic_segment(
     const AbstractSegment& segment, const ChunkID chunk_id, RowIDPosList& matches,
     const std::shared_ptr<const AbstractPosList>& position_filter) const {
-<<<<<<< HEAD
-  segment_with_iterators_filtered(segment, position_filter, [&](auto iter, [[maybe_unused]] const auto end) {
+  segment_with_iterators_filtered(segment, position_filter, [&](const auto& iter, [[maybe_unused]] const auto& end) {
     // Do not instantiate this for ReferenceSegments to save compile time as ReferenceSegments are handled via
     // position_filter.
-    if constexpr (!is_reference_segment_iterable_v<typename decltype(iter)::IterableType>) {
-      using ColumnDataType = typename decltype(iter)::ValueType;
-=======
-  segment_with_iterators_filtered(segment, position_filter, [&](const auto& iter, [[maybe_unused]] const auto& end) {
-    // Don't instantiate this for ReferenceSegments to save compile time as ReferenceSegments are handled
-    // via position_filter
     if constexpr (!is_reference_segment_iterable_v<typename std::decay_t<decltype(iter)>::IterableType>) {
       using ColumnDataType = typename std::decay_t<decltype(iter)>::ValueType;
->>>>>>> e1a91792
 
       if constexpr (std::is_same_v<ColumnDataType, pmr_string>) {
         _matcher.resolve(_invert_results, [&](const auto& resolved_matcher) {
