--- conflicted
+++ resolved
@@ -105,11 +105,7 @@
     return;
   }
 
-<<<<<<< HEAD
-  // LIKE matches no rows
-=======
   // LIKE matches no rows.
->>>>>>> 823a3eb0
   if (match_count == 0) {
     ++num_chunks_with_early_out;
     return;
@@ -126,20 +122,10 @@
 
 template <typename D>
 std::pair<size_t, std::vector<bool>> ColumnLikeTableScanImpl::_find_matches_in_dictionary(const D& dictionary) const {
-<<<<<<< HEAD
-  auto result = std::pair<size_t, std::vector<bool>>{};
-
-  auto& count = result.first;
-  auto& dictionary_matches = result.second;
-
-  count = 0;
-  dictionary_matches.reserve(dictionary.size());
-=======
   auto match_count = size_t{0};
   const auto dictionary_size = dictionary.size();
   auto dictionary_matches = std::vector<bool>(dictionary_size);
   auto offset = ChunkOffset{0};
->>>>>>> 823a3eb0
 
   _matcher.resolve([&](const auto& matcher) {
     for (const auto& value : dictionary) {
