--- conflicted
+++ resolved
@@ -189,12 +189,8 @@
       // Fast path for AVX512VL systems
 
       // Compress `offsets`, i.e., move all values where the mask is set to 1 to the front
-<<<<<<< HEAD
-      auto offsets_simd = _mm256_maskz_compress_epi32(mask, reinterpret_cast<__m256i&>(offsets));
-=======
       auto offsets_simd =
           _mm256_maskz_compress_epi32(static_cast<unsigned char>(mask), reinterpret_cast<__m256i&>(offsets));
->>>>>>> 555fc8ac
 
       // Copy all offsets into `matches_out` - even those that are set to 0 (which are located at the end). This does
       // not matter because they will be overwritten in the next round anyway. Copying more than necessary is better
