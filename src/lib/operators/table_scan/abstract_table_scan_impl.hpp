--- conflicted
+++ resolved
@@ -147,12 +147,8 @@
       auto offsets = std::array<ChunkOffset, BLOCK_SIZE>{};
 
       if constexpr (!std::is_base_of_v<BasePointAccessSegmentIterator<std::decay_t<decltype(left_it)>,
-<<<<<<< HEAD
-                                                                      std::decay_t<decltype(*left_it)>, std::decay_t<decltype(left_it)>>,
-=======
                                                                       std::decay_t<decltype(*left_it)>,
                                                                       std::decay_t<decltype(left_it)>>,
->>>>>>> 9d83c1c9
                                        std::decay_t<decltype(left_it)>>) {
         // Fast path: If this is a sequential iterator, we know that the chunk offsets are incremented by 1, so we can
         // save us the memory lookup
