#include "column_between_table_scan_impl.hpp"

#include <memory>
#include <string>
#include <type_traits>

#include "expression/between_expression.hpp"
#include "sorted_segment_search.hpp"
#include "storage/chunk.hpp"
#include "storage/create_iterable_from_segment.hpp"
#include "storage/segment_iterables/create_iterable_from_attribute_vector.hpp"
#include "storage/segment_iterate.hpp"
#include "storage/table.hpp"

#include "utils/assert.hpp"

#include "resolve_type.hpp"
#include "type_comparison.hpp"

namespace opossum {

ColumnBetweenTableScanImpl::ColumnBetweenTableScanImpl(const std::shared_ptr<const Table>& in_table,
                                                       const ColumnID column_id, const AllTypeVariant& init_left_value,
                                                       const AllTypeVariant& init_right_value,
                                                       PredicateCondition init_predicate_condition)
    : AbstractDereferencedColumnTableScanImpl(in_table, column_id, init_predicate_condition),
      left_value{init_left_value},
      right_value{init_right_value},
      _column_is_nullable{in_table->column_is_nullable(column_id)} {
  const auto column_data_type = in_table->column_data_type(column_id);
  Assert(column_data_type == data_type_from_all_type_variant(left_value), "Type of lower bound has to match column");
  Assert(column_data_type == data_type_from_all_type_variant(right_value), "Type of upper bound has to match column");
}

std::string ColumnBetweenTableScanImpl::description() const { return "ColumnBetween"; }

void ColumnBetweenTableScanImpl::_scan_non_reference_segment(
    const BaseSegment& segment, const ChunkID chunk_id, PosList& matches,
<<<<<<< HEAD
    const std::shared_ptr<const AbstractPosList>& position_filter) const {
  // Select optimized or generic scanning implementation based on segment type
  if (const auto* dictionary_segment = dynamic_cast<const BaseDictionarySegment*>(&segment)) {
    _scan_dictionary_segment(*dictionary_segment, chunk_id, matches, position_filter);
=======
    const std::shared_ptr<const PosList>& position_filter) const {
  const auto ordered_by = _in_table->get_chunk(chunk_id)->ordered_by();
  if (ordered_by && ordered_by->first == _column_id) {
    _scan_sorted_segment(segment, chunk_id, matches, position_filter, ordered_by->second);
>>>>>>> 29b47d5b
  } else {
    // Select optimized or generic scanning implementation based on segment type
    if (const auto* dictionary_segment = dynamic_cast<const BaseDictionarySegment*>(&segment)) {
      _scan_dictionary_segment(*dictionary_segment, chunk_id, matches, position_filter);
    } else {
      _scan_generic_segment(segment, chunk_id, matches, position_filter);
    }
  }
}

void ColumnBetweenTableScanImpl::_scan_generic_segment(
    const BaseSegment& segment, const ChunkID chunk_id, PosList& matches,
    const std::shared_ptr<const AbstractPosList>& position_filter) const {
  segment_with_iterators_filtered(segment, position_filter, [&](auto it, [[maybe_unused]] const auto end) {
    using ColumnDataType = typename decltype(it)::ValueType;

    // Don't instantiate this for this for DictionarySegments and ReferenceSegments to save compile time.
    // DictionarySegments are handled in _scan_dictionary_segment()
    // ReferenceSegments are handled via position_filter
    if constexpr (!is_dictionary_segment_iterable_v<typename decltype(it)::IterableType> &&
                  !is_reference_segment_iterable_v<typename decltype(it)::IterableType>) {
      const auto typed_left_value = boost::get<ColumnDataType>(left_value);
      const auto typed_right_value = boost::get<ColumnDataType>(right_value);

      with_between_comparator(predicate_condition, [&](auto between_comparator_function) {
        auto between_comparator = [&](const auto& position) {
          return between_comparator_function(position.value(), typed_left_value, typed_right_value);
        };
        _scan_with_iterators<true>(between_comparator, it, end, chunk_id, matches);
      });
    } else {
      Fail("Dictionary and Reference segments have their own code paths and should be handled there");
    }
  });
}

void ColumnBetweenTableScanImpl::_scan_dictionary_segment(
    const BaseDictionarySegment& segment, const ChunkID chunk_id, PosList& matches,
    const std::shared_ptr<const AbstractPosList>& position_filter) const {
  ValueID lower_bound_value_id;
  if (is_lower_inclusive_between(predicate_condition)) {
    lower_bound_value_id = segment.lower_bound(left_value);
  } else {
    lower_bound_value_id = segment.upper_bound(left_value);
  }

  ValueID upper_bound_value_id;
  if (is_upper_inclusive_between(predicate_condition)) {
    upper_bound_value_id = segment.upper_bound(right_value);
  } else {
    upper_bound_value_id = segment.lower_bound(right_value);
  }

  auto attribute_vector_iterable = create_iterable_from_attribute_vector(segment);

  /**
   * Early out: All entries (except NULLs) match
   */
  // NOLINTNEXTLINE - cpplint is drunk
  if (lower_bound_value_id == ValueID{0} && upper_bound_value_id == INVALID_VALUE_ID) {
    attribute_vector_iterable.with_iterators(position_filter, [&](auto left_it, auto left_end) {
      static const auto always_true = [](const auto&) { return true; };
      _scan_with_iterators<true>(always_true, left_it, left_end, chunk_id, matches);
    });

    return;
  }

  /**
   * Early out: No entries match
   */
  if (lower_bound_value_id == INVALID_VALUE_ID || lower_bound_value_id >= upper_bound_value_id) {
    return;
  }

  /**
   * No early out possible: Actually scan the attribute vector
   */

  // In order to avoid having to explicitly check for NULL (represented by a ValueID with the value
  // `segment.unique_values_count()`) we may have to adjust the upper bound to not include the NULL-ValueID
  if (upper_bound_value_id == INVALID_VALUE_ID) {
    upper_bound_value_id = segment.unique_values_count();
  }

  const auto value_id_diff = upper_bound_value_id - lower_bound_value_id;
  const auto comparator = [lower_bound_value_id, value_id_diff](const auto& position) {
    // Using < here because the right value id is the upper_bound. Also, because the value ids are integers, we can do
    // a little hack here: (x >= a && x < b) === ((x - a) < (b - a)); cf. https://stackoverflow.com/a/17095534/2204581
    // This is quite a bit faster.
    return (position.value() - lower_bound_value_id) < value_id_diff;
  };

  attribute_vector_iterable.with_iterators(position_filter, [&](auto left_it, auto left_end) {
    // No need to check for NULL because NULL would be represented as a value ID outside of our range
    _scan_with_iterators<false>(comparator, left_it, left_end, chunk_id, matches);
  });
}

void ColumnBetweenTableScanImpl::_scan_sorted_segment(const BaseSegment& segment, const ChunkID chunk_id,
                                                      PosList& matches,
                                                      const std::shared_ptr<const PosList>& position_filter,
                                                      const OrderByMode order_by_mode) const {
  resolve_data_and_segment_type(segment, [&](const auto type, const auto& typed_segment) {
    using ColumnDataType = typename decltype(type)::type;

    if constexpr (std::is_same_v<std::decay_t<decltype(typed_segment)>, ReferenceSegment>) {
      Fail("Expected ReferenceSegments to be handled before calling this method");
    } else {
      auto segment_iterable = create_iterable_from_segment(typed_segment);
      segment_iterable.with_iterators(position_filter, [&](auto segment_begin, auto segment_end) {
        const auto typed_left_value = boost::get<ColumnDataType>(left_value);
        const auto typed_right_value = boost::get<ColumnDataType>(right_value);
        auto sorted_segment_search = SortedSegmentSearch(segment_begin, segment_end, order_by_mode, _column_is_nullable,
                                                         predicate_condition, typed_left_value, typed_right_value);

        sorted_segment_search.scan_sorted_segment([&](auto begin, auto end) {
          sorted_segment_search._write_rows_to_matches(begin, end, chunk_id, matches, position_filter);
        });
      });
    }
  });
}

}  // namespace opossum<|MERGE_RESOLUTION|>--- conflicted
+++ resolved
@@ -36,17 +36,11 @@
 
 void ColumnBetweenTableScanImpl::_scan_non_reference_segment(
     const BaseSegment& segment, const ChunkID chunk_id, PosList& matches,
-<<<<<<< HEAD
     const std::shared_ptr<const AbstractPosList>& position_filter) const {
-  // Select optimized or generic scanning implementation based on segment type
-  if (const auto* dictionary_segment = dynamic_cast<const BaseDictionarySegment*>(&segment)) {
-    _scan_dictionary_segment(*dictionary_segment, chunk_id, matches, position_filter);
-=======
-    const std::shared_ptr<const PosList>& position_filter) const {
+
   const auto ordered_by = _in_table->get_chunk(chunk_id)->ordered_by();
   if (ordered_by && ordered_by->first == _column_id) {
     _scan_sorted_segment(segment, chunk_id, matches, position_filter, ordered_by->second);
->>>>>>> 29b47d5b
   } else {
     // Select optimized or generic scanning implementation based on segment type
     if (const auto* dictionary_segment = dynamic_cast<const BaseDictionarySegment*>(&segment)) {
