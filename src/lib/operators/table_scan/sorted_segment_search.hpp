#pragma once

#include <functional>
#include <optional>
#include <type_traits>

#include <boost/range.hpp>
#include <boost/range/join.hpp>

#include "all_type_variant.hpp"
#include "constant_mappings.hpp"
#include "types.hpp"

namespace opossum {

// Generic class which handles the actual scanning of a sorted segment
template <typename IteratorType, typename SearchValueType>
class SortedSegmentSearch {
 public:
  SortedSegmentSearch(IteratorType begin, IteratorType end, const OrderByMode& order_by, const bool nullable,
                      const PredicateCondition& predicate_condition, const SearchValueType& search_value)
      : _begin{begin},
        _end{end},
        _predicate_condition{predicate_condition},
        _first_search_value{search_value},
        _second_search_value{std::nullopt},
        _nullable{nullable},
        _is_ascending{order_by == OrderByMode::Ascending || order_by == OrderByMode::AscendingNullsLast},
        _is_nulls_first{order_by == OrderByMode::Ascending || order_by == OrderByMode::Descending} {}

  // For SortedSegmentBetweenSearch
  SortedSegmentSearch(IteratorType begin, IteratorType end, const OrderByMode& order_by, const bool nullable,
                      const PredicateCondition& predicate_condition, const SearchValueType& left_value,
                      const SearchValueType& right_value)
      : _begin{begin},
        _end{end},
        _predicate_condition{predicate_condition},
        _first_search_value{left_value},
        _second_search_value{right_value},
        _nullable{nullable},
        _is_ascending{order_by == OrderByMode::Ascending || order_by == OrderByMode::AscendingNullsLast},
        _is_nulls_first{order_by == OrderByMode::Ascending || order_by == OrderByMode::Descending} {}

 private:
  /**
     * Uses exponential search to find lower_bound of null values to exclude them from further scanning.
     * This version of exponential search first reduces the range where the search for NULL values will be performed
     * and performs a binary search for the exact bound within this range afterwards.

     * Since the null values are either in the beginning or the end of each segment (depending on
     * how they are ordered) and there are typically very few null values, the amount of steps
     * used in exponential_search are typically less than the amount of steps taken using only
     * binary search.
     */
  void _exponential_search_for_nulls(IteratorType it_first, IteratorType it_last) {
    if (it_first == it_last) return;
    // early return if no null values are present
    if (_is_nulls_first && !it_first->is_null()) {
      return;
    }
    if (!_is_nulls_first && !(it_last - 1)->is_null()) {
      return;
    }

    using difference_type = typename std::iterator_traits<IteratorType>::difference_type;
    const difference_type segment_size = std::distance(it_first, it_last);
    difference_type step_size = 1;

    if (_is_nulls_first) {
      while (step_size < segment_size && (it_first + step_size)->is_null()) {
        step_size *= 2;
      }

      auto end = it_first + std::min(step_size, segment_size);
      _begin = std::lower_bound(it_first + (step_size / 2), end, false,
                                [](const auto& segment_position, const auto& _) { return segment_position.is_null(); });
    } else {
      while (step_size < segment_size && (it_first + (segment_size - step_size))->is_null()) {
        step_size *= 2;
      }

      auto start = it_first + (segment_size - std::min(step_size, segment_size));
      _end = std::lower_bound(start, it_first + (segment_size - step_size / 2), true,
                              [](const auto& segment_position, const auto& _) { return !segment_position.is_null(); });
    }
  }

  /**
   * _get_first_bound and _get_last_bound are used to retrieve the lower and upper bound in a sorted segment but are
   * independent of its sort order. _get_first_bound will always return the bound with the smaller offset and
   * _get_last_bound will return the bigger offset.
   * On a segment sorted in ascending order they would work analogously to lower_bound and upper_bound. For descending
   * sort order _get_first_bound will actually return an upper bound and _get_last_bound the lower one. However, the
   * first offset will always point to an entry matching the search value, whereas last offset points to the entry
   * behind the last matching one.
   */
  IteratorType _get_first_bound(const SearchValueType& search_value, const IteratorType begin,
                                const IteratorType end) const {
    if (_is_ascending) {
      return std::lower_bound(begin, end, search_value, [](const auto& segment_position, const auto& value) {
        return segment_position.value() < value;
      });
    } else {
      return std::lower_bound(begin, end, search_value, [](const auto& segment_position, const auto& value) {
        return segment_position.value() > value;
      });
    }
  }

  IteratorType _get_last_bound(const SearchValueType& search_value, const IteratorType begin,
                               const IteratorType end) const {
    if (_is_ascending) {
      return std::upper_bound(begin, end, search_value, [](const auto& value, const auto& segment_position) {
        return segment_position.value() > value;
      });
    } else {
      return std::upper_bound(begin, end, search_value, [](const auto& value, const auto& segment_position) {
        return segment_position.value() < value;
      });
    }
  }

  // This function sets the offset(s) which delimit the result set based on the predicate condition and the sort order
  void _set_begin_and_end_positions_for_vs_value_scan() {
    if (_predicate_condition == PredicateCondition::Equals) {
      _begin = _get_first_bound(_first_search_value, _begin, _end);
      _end = _get_last_bound(_first_search_value, _begin, _end);
      return;
    }

    // clang-format off
    if (_is_ascending) {
      switch (_predicate_condition) {
        case PredicateCondition::GreaterThanEquals: _begin = _get_first_bound(_first_search_value, _begin, _end); return; // NOLINT
        case PredicateCondition::GreaterThan: _begin = _get_last_bound(_first_search_value, _begin, _end); return;
        case PredicateCondition::LessThanEquals: _end = _get_last_bound(_first_search_value, _begin, _end); return;
        case PredicateCondition::LessThan: _end = _get_first_bound(_first_search_value, _begin, _end); return;
        default: Fail("Unsupported predicate condition encountered");
      }
    } else {
      switch (_predicate_condition) {
        case PredicateCondition::LessThanEquals: _begin = _get_first_bound(_first_search_value, _begin, _end); return;
        case PredicateCondition::LessThan: _begin = _get_last_bound(_first_search_value, _begin, _end); return;
        case PredicateCondition::GreaterThanEquals: _end = _get_last_bound(_first_search_value, _begin, _end); return;
        case PredicateCondition::GreaterThan: _end = _get_first_bound(_first_search_value, _begin, _end); return;
        default: Fail("Unsupported predicate condition encountered");
      }
    }
    // clang-format on
  }

<<<<<<< HEAD
  // This function sets the offset(s) that delimit the result set based on the predicate condition and the sort order
  void _set_begin_and_end_positions_for_between_scan() {
=======
  // This function sets the offsets that delimit the result set based on the predicate condition and the sort order
  void _set_begin_and_end_between_scan() {
>>>>>>> 260fbe0d
    DebugAssert(_second_search_value, "Second Search Value must be set for between scan");
    if (_begin == _end) return;

    auto first_value = _begin->value();
    auto last_value = (_end - 1)->value();
    if (!_is_ascending) std::swap(first_value, last_value);

    // early out everything matches
    if (first_value > _first_search_value && last_value < *_second_search_value) return;

    // early out nothing matches
    if (first_value > *_second_search_value || last_value < _first_search_value) {
      _begin = _end;
      return;
    }

    // This implementation uses behaviour which resembles std::equal_range's
<<<<<<< HEAD
    // behaviour since it also calculates a range containing all elements between
    // the first and second search value. However, std::equal_range returns all
    // elements in range [first, last), which describes only the
    // PredicateCondition::BetweenInclusive case. For the other PredicateConditions,
    // different borders are required.
    if (_is_ascending) {
=======
    // behaviour. However, std::equal_range returns all elements in range
    // [first, last), which describes only the PredicateCondition::BetweenInclusive case.
    // For the other PredicateConditions, different borders are required.
    auto predicate_condition = _predicate_condition;
    auto first_search_value = _first_search_value;
    auto second_search_value = *_second_search_value;

    // exchange predicate conditions and search values if descending
    if (!_is_ascending) {
>>>>>>> 260fbe0d
      switch (_predicate_condition) {
        case PredicateCondition::BetweenLowerExclusive:
          predicate_condition = PredicateCondition::BetweenUpperExclusive;
          break;
        case PredicateCondition::BetweenUpperExclusive:
          predicate_condition = PredicateCondition::BetweenLowerExclusive;
          break;
        case PredicateCondition::BetweenInclusive:
        case PredicateCondition::BetweenExclusive:
          break;
        default:
          Fail("Unsupported predicate condition encountered");
      }

      std::swap(first_search_value, second_search_value);
    }

    switch (predicate_condition) {
      case PredicateCondition::BetweenInclusive:
        _begin = _get_first_bound(first_search_value, _begin, _end);
        _end = _get_last_bound(second_search_value, _begin, _end);
        return;
      case PredicateCondition::BetweenLowerExclusive:  // upper inclusive
        _begin = _get_last_bound(first_search_value, _begin, _end);
        _end = _get_last_bound(second_search_value, _begin, _end);
        return;
      case PredicateCondition::BetweenUpperExclusive:
        _begin = _get_first_bound(first_search_value, _begin, _end);
        _end = _get_first_bound(second_search_value, _begin, _end);
        return;
      case PredicateCondition::BetweenExclusive:
        _begin = _get_last_bound(first_search_value, _begin, _end);
        _end = _get_first_bound(second_search_value, _begin, _end);
        return;
      default:
        Fail("Unsupported predicate condition encountered");
    }
  }

  /*
   * NotEquals may result in two matching ranges (one below and one above the search_value) and needs special handling.
   * The function contains four early outs. These are all only for performance reasons and, if removed, would not
   * change the functionality.
   *
   * Note: All comments within this method are written from the point of ascendingly ordered ranges.
   */
  template <typename ResultConsumer>
  void _handle_not_equals(const ResultConsumer& result_consumer) {
    const auto first_bound = _get_first_bound(_first_search_value, _begin, _end);
    if (first_bound == _end) {
      // Neither the _search_value nor anything greater than it are found. Call the result_consumer on the whole range
      // and skip the call to _get_last_bound().
      result_consumer(_begin, _end);
      return;
    }

    if (first_bound->value() != _first_search_value) {
      // If the first value >= _search_value is not equal to _search_value, then _search_value doesn't occur at all.
      // Call the result_consumer on the whole range and skip the call to _get_last_bound().
      result_consumer(_begin, _end);
      return;
    }

    // At this point, first_bound points to the first occurrence of _search_value.

    const auto last_bound = _get_last_bound(_first_search_value, _begin, _end);
    if (last_bound == _end) {
      // If no value > _search_value is found, call the result_consumer from start to first occurrence and skip the
      // need for boost::join().
      result_consumer(_begin, first_bound);
      return;
    }

    if (first_bound == _begin) {
      // If _search_value is right at the start, call the result_consumer from the first value > _search_value
      // to end and skip the need for boost::join().
      result_consumer(last_bound, _end);
      return;
    }

    const auto range = boost::range::join(boost::make_iterator_range(_begin, first_bound),
                                          boost::make_iterator_range(last_bound, _end));
    result_consumer(range.begin(), range.end());
  }

 public:
  template <typename ResultConsumer>
  void scan_sorted_segment(const ResultConsumer& result_consumer) {
    if (_second_search_value) {
      // decrease the effective sort range by excluding null values based on their ordering (first or last)
      if (_nullable) {
        _exponential_search_for_nulls(_begin, _end);
      }
      _set_begin_and_end_positions_for_between_scan();
      result_consumer(_begin, _end);
    } else {
      // decrease the effective sort range by excluding null values based on their ordering
      if (_is_nulls_first) {
        _begin = std::lower_bound(_begin, _end, false, [](const auto& segment_position, const auto& _) {
          return segment_position.is_null();
        });
      } else {
        _end = std::lower_bound(_begin, _end, true, [](const auto& segment_position, const auto& _) {
          return !segment_position.is_null();
        });
      }

      if (_predicate_condition == PredicateCondition::NotEquals) {
        _handle_not_equals(result_consumer);
      } else {
        _set_begin_and_end_positions_for_vs_value_scan();
        result_consumer(_begin, _end);
      }
    }
  }

 private:
  // _begin and _end will be modified to match the search range and will be passed to the ResultConsumer, except when
  // handling NotEquals (see _handle_not_equals).
  IteratorType _begin;
  IteratorType _end;
  const PredicateCondition _predicate_condition;
  const SearchValueType _first_search_value;
  const std::optional<SearchValueType> _second_search_value;
  const bool _nullable;
  const bool _is_ascending;
  const bool _is_nulls_first;
};

}  // namespace opossum<|MERGE_RESOLUTION|>--- conflicted
+++ resolved
@@ -149,13 +149,8 @@
     // clang-format on
   }
 
-<<<<<<< HEAD
   // This function sets the offset(s) that delimit the result set based on the predicate condition and the sort order
   void _set_begin_and_end_positions_for_between_scan() {
-=======
-  // This function sets the offsets that delimit the result set based on the predicate condition and the sort order
-  void _set_begin_and_end_between_scan() {
->>>>>>> 260fbe0d
     DebugAssert(_second_search_value, "Second Search Value must be set for between scan");
     if (_begin == _end) return;
 
@@ -173,24 +168,17 @@
     }
 
     // This implementation uses behaviour which resembles std::equal_range's
-<<<<<<< HEAD
     // behaviour since it also calculates a range containing all elements between
     // the first and second search value. However, std::equal_range returns all
     // elements in range [first, last), which describes only the
     // PredicateCondition::BetweenInclusive case. For the other PredicateConditions,
     // different borders are required.
-    if (_is_ascending) {
-=======
-    // behaviour. However, std::equal_range returns all elements in range
-    // [first, last), which describes only the PredicateCondition::BetweenInclusive case.
-    // For the other PredicateConditions, different borders are required.
     auto predicate_condition = _predicate_condition;
     auto first_search_value = _first_search_value;
     auto second_search_value = *_second_search_value;
 
     // exchange predicate conditions and search values if descending
     if (!_is_ascending) {
->>>>>>> 260fbe0d
       switch (_predicate_condition) {
         case PredicateCondition::BetweenLowerExclusive:
           predicate_condition = PredicateCondition::BetweenUpperExclusive;
