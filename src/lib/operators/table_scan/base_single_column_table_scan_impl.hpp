--- conflicted
+++ resolved
@@ -48,26 +48,6 @@
 
     std::unique_ptr<ChunkOffsetsList> _mapped_chunk_offsets;
   };
-
-<<<<<<< HEAD
-  /**
-   * @defgroup Create attribute vector iterable from dictionary column
-   *
-   * Only needed as long as there are two dictionary column implementations
-   *
-   * @{
-   */
-
-  static AttributeVectorIterable _create_attribute_vector_iterable(const BaseDictionaryColumn& column);
-
-  static DeprecatedAttributeVectorIterable _create_attribute_vector_iterable(
-      const BaseDeprecatedDictionaryColumn& column);
-
-  /**@}*/
-=======
- private:
-  const bool _skip_null_row_ids;  // see chunk_offset_mapping.hpp for explanation
->>>>>>> e7f887ec
 };
 
 }  // namespace opossum