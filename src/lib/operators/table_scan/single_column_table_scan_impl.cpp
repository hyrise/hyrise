--- conflicted
+++ resolved
@@ -165,22 +165,12 @@
   });
 }
 
-<<<<<<< HEAD
-template <typename BaseDictionaryColumnType>
-ValueID SingleColumnTableScanImpl::_get_search_value_id(const BaseDictionaryColumnType& column) const {
-  switch (_scan_type) {
-    case ScanType::Equals:
-    case ScanType::NotEquals:
-    case ScanType::LessThan:
-    case ScanType::GreaterThanEquals:
-=======
-ValueID SingleColumnTableScanImpl::_get_search_value_id(const BaseDictionaryColumn& column) {
+ValueID SingleColumnTableScanImpl::_get_search_value_id(const BaseDictionaryColumn& column) const {
   switch (_predicate_condition) {
     case PredicateCondition::Equals:
     case PredicateCondition::NotEquals:
     case PredicateCondition::LessThan:
     case PredicateCondition::GreaterThanEquals:
->>>>>>> 9da0d9f3
       return column.lower_bound(_right_value);
 
     case PredicateCondition::LessThanEquals:
@@ -192,18 +182,11 @@
   }
 }
 
-<<<<<<< HEAD
 template <typename BaseDictionaryColumnType>
 bool SingleColumnTableScanImpl::_right_value_matches_all(const BaseDictionaryColumnType& column,
-                                                         const ValueID search_value_id) const {
-  switch (_scan_type) {
-    case ScanType::Equals:
-=======
-bool SingleColumnTableScanImpl::_right_value_matches_all(const BaseDictionaryColumn& column,
                                                          const ValueID search_value_id) {
   switch (_predicate_condition) {
     case PredicateCondition::Equals:
->>>>>>> 9da0d9f3
       return search_value_id != column.upper_bound(_right_value) && column.unique_values_count() == size_t{1u};
 
     case PredicateCondition::NotEquals:
@@ -222,18 +205,11 @@
   }
 }
 
-<<<<<<< HEAD
 template <typename BaseDictionaryColumnType>
 bool SingleColumnTableScanImpl::_right_value_matches_none(const BaseDictionaryColumnType& column,
-                                                          const ValueID search_value_id) const {
-  switch (_scan_type) {
-    case ScanType::Equals:
-=======
-bool SingleColumnTableScanImpl::_right_value_matches_none(const BaseDictionaryColumn& column,
                                                           const ValueID search_value_id) {
   switch (_predicate_condition) {
     case PredicateCondition::Equals:
->>>>>>> 9da0d9f3
       return search_value_id == column.upper_bound(_right_value);
 
     case PredicateCondition::NotEquals:
