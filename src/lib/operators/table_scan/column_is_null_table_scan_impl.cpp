#include "column_is_null_table_scan_impl.hpp"

#include <cstddef>
#include <cstdint>
#include <memory>
#include <string>

#include "abstract_dereferenced_column_table_scan_impl.hpp"
#include "resolve_type.hpp"
#include "storage/abstract_segment.hpp"
#include "storage/base_dictionary_segment.hpp"
#include "storage/base_value_segment.hpp"
#include "storage/frame_of_reference_segment.hpp"
#include "storage/lz4_segment.hpp"
#include "storage/pos_lists/abstract_pos_list.hpp"
#include "storage/pos_lists/row_id_pos_list.hpp"
#include "storage/segment_iterables/create_iterable_from_attribute_vector.hpp"
#include "storage/segment_iterate.hpp"
#include "storage/value_segment/null_value_vector_iterable.hpp"
#include "types.hpp"
#include "utils/assert.hpp"

namespace hyrise {

ColumnIsNullTableScanImpl::ColumnIsNullTableScanImpl(const std::shared_ptr<const Table>& in_table,
                                                     const ColumnID column_id,
                                                     const PredicateCondition& init_predicate_condition)
    : AbstractDereferencedColumnTableScanImpl(in_table, column_id, init_predicate_condition) {
  DebugAssert(predicate_condition == PredicateCondition::IsNull || predicate_condition == PredicateCondition::IsNotNull,
              "Invalid PredicateCondition");
}

std::string ColumnIsNullTableScanImpl::description() const {
  return "IsNullScan";
}

void ColumnIsNullTableScanImpl::_scan_non_reference_segment(
    const AbstractSegment& segment, const ChunkID chunk_id, RowIDPosList& matches,
    const std::shared_ptr<const AbstractPosList>& position_filter) {
  resolve_data_type(segment.data_type(), [&](auto type) {
    using SegmentDataType = typename decltype(type)::type;

    // The ColumnIsNullTableScan is optimized for Value, Dictionary, LZ4, and FrameofReference segments since their
    // NULL values can be efficiently iterated through their null_values or attribute vector. RunLength segments use
    // the _scan_generic_segment() method because their NULL values are stored in runs, making iteration less easy.

    if (const auto* typed_segment = dynamic_cast<const BaseValueSegment*>(&segment)) {
      _scan_typed_segment(*typed_segment, chunk_id, matches, position_filter);
    } else if (const auto* typed_segment = dynamic_cast<const BaseDictionarySegment*>(&segment)) {
      _scan_typed_segment(*typed_segment, chunk_id, matches, position_filter);
    } else if (const auto* typed_segment = dynamic_cast<const LZ4Segment<SegmentDataType>*>(&segment)) {
      _scan_typed_segment(*typed_segment, chunk_id, matches, position_filter);
    } else if (const auto* typed_segment = dynamic_cast<const FrameOfReferenceSegment<int32_t>*>(&segment)) {
      _scan_typed_segment(*typed_segment, chunk_id, matches, position_filter);
    } else {
      const auto& chunk_sorted_by = _in_table->get_chunk(chunk_id)->individually_sorted_by();
      if (!chunk_sorted_by.empty()) {
        for (const auto& sorted_by : chunk_sorted_by) {
          if (sorted_by.column == _column_id) {
            _scan_generic_sorted_segment(segment, chunk_id, matches, position_filter, sorted_by.sort_mode);
            ++num_chunks_with_binary_search;
          }
        }
      } else {
        _scan_generic_segment(segment, chunk_id, matches, position_filter);
      }
    }
  });
}

<<<<<<< HEAD
void ColumnIsNullTableScanImpl::_scan_generic_segment(const AbstractSegment& segment, const ChunkID chunk_id,
                                                      RowIDPosList& matches) const {
  segment_with_iterators(segment, [&](const auto& iter, [[maybe_unused]] const auto& end) {
=======
void ColumnIsNullTableScanImpl::_scan_generic_segment(
    const AbstractSegment& segment, const ChunkID chunk_id, RowIDPosList& matches,
    const std::shared_ptr<const AbstractPosList>& position_filter) const {
  segment_with_iterators_filtered(segment, position_filter, [&](auto iter, [[maybe_unused]] const auto end) {
>>>>>>> 9a1e6d6c
    // This may also be called for a ValueSegment if `segment` is a ReferenceSegment pointing to a single ValueSegment.
    const auto invert = predicate_condition == PredicateCondition::IsNotNull;
    const auto functor = [&](const auto& value) {
      return invert ^ value.is_null();
    };

    _scan_with_iterators<false>(functor, iter, end, chunk_id, matches);
  });
}

void ColumnIsNullTableScanImpl::_scan_generic_sorted_segment(
    const AbstractSegment& segment, const ChunkID chunk_id, RowIDPosList& matches,
    const std::shared_ptr<const AbstractPosList>& position_filter, const SortMode sorted_by) const {
  const bool is_nulls_first = sorted_by == SortMode::Ascending || sorted_by == SortMode::Descending;
  const bool predicate_is_null = predicate_condition == PredicateCondition::IsNull;
  segment_with_iterators_filtered(segment, position_filter, [&](auto begin, auto end) {
    if (is_nulls_first) {
      const auto first_not_null =
          std::lower_bound(begin, end, bool{}, [](const auto& segment_position, const auto& /*end*/) {
            return segment_position.is_null();
          });
      if (predicate_is_null) {
        end = first_not_null;
      } else {
        begin = first_not_null;
      }
    } else {
      // NULLs last.
      const auto first_null =
          std::lower_bound(begin, end, bool{}, [](const auto& segment_position, const auto& /*end*/) {
            return !segment_position.is_null();
          });
      if (predicate_is_null) {
        begin = first_null;
      } else {
        end = first_null;
      }
    }

    size_t output_idx = matches.size();
    matches.resize(matches.size() + std::distance(begin, end));
    for (auto segment_it = begin; segment_it != end; ++segment_it) {
      matches[output_idx++] = RowID{chunk_id, segment_it->chunk_offset()};
    }
  });
}

template <typename BaseSegmentType>
void ColumnIsNullTableScanImpl::_scan_typed_segment(const BaseSegmentType& segment, const ChunkID chunk_id,
                                                    RowIDPosList& matches,
                                                    const std::shared_ptr<const AbstractPosList>& position_filter) {
  if (_matches_all(segment)) {
    _add_all(chunk_id, matches, position_filter ? position_filter->size() : segment.size());
    ++num_chunks_with_all_rows_matching;
    return;
  }

  if (_matches_none(segment)) {
    ++num_chunks_with_early_out;
    return;
  }

  // TODO(anyone): Merge the first and third branch in case of harmonized null_values() interfaces.
  if constexpr (std::is_same_v<BaseSegmentType, BaseValueSegment>) {
    DebugAssert(segment.is_nullable(), "Columns that are not nullable should have been caught by edge case handling.");
    _scan_iterable_for_null_values(NullValueVectorIterable{segment.null_values()}, chunk_id, matches, position_filter);
  } else if constexpr (std::is_same_v<BaseSegmentType, BaseDictionarySegment>) {
    DebugAssert(segment.unique_values_count() != 0 && segment.unique_values_count() != segment.size(),
                "DictionarySegments without or with exclusively NULLs should have been caught by edge case handling.");
    _scan_iterable_for_null_values(create_iterable_from_attribute_vector(segment), chunk_id, matches, position_filter);
  } else {
    const auto& null_values = segment.null_values();
    DebugAssert(null_values.has_value(),
                "Segment without null_values vector should have been caught by edge case handling.");
    _scan_iterable_for_null_values(NullValueVectorIterable{*null_values}, chunk_id, matches, position_filter);
  }
}

template <typename BaseIterableType>
void ColumnIsNullTableScanImpl::_scan_iterable_for_null_values(
    const BaseIterableType& iterable, const ChunkID chunk_id, RowIDPosList& matches,
    const std::shared_ptr<const AbstractPosList>& position_filter) const {
  const auto invert = predicate_condition == PredicateCondition::IsNotNull;
  const auto functor = [&](const auto& value) {
    return invert ^ value.is_null();
  };

  iterable.with_iterators(position_filter, [&](auto iter, auto end) {
    _scan_with_iterators<false>(functor, iter, end, chunk_id, matches);
  });
}

template <>
bool ColumnIsNullTableScanImpl::_matches_all(const BaseDictionarySegment& segment) const {
  switch (predicate_condition) {
    case PredicateCondition::IsNull:
      return segment.unique_values_count() == 0;

    case PredicateCondition::IsNotNull:
      // Since DictionarySegments do not use an additional data structure to store their NULL values, we are only sure
      // it contains no NULLs if it only contains unique, non-NULL values.
      return segment.unique_values_count() == segment.size();

    default:
      Fail("Unsupported comparison type encountered.");
  }
}

template <>
bool ColumnIsNullTableScanImpl::_matches_none(const BaseDictionarySegment& segment) const {
  switch (predicate_condition) {
    case PredicateCondition::IsNull:
      return segment.unique_values_count() == segment.size();

    case PredicateCondition::IsNotNull:
      return segment.unique_values_count() == 0;

    default:
      Fail("Unsupported comparison type encountered.");
  }
}

template <>
bool ColumnIsNullTableScanImpl::_matches_all(const BaseValueSegment& segment) const {
  switch (predicate_condition) {
    case PredicateCondition::IsNull:
      return false;

    case PredicateCondition::IsNotNull:
      return !segment.is_nullable();

    default:
      Fail("Unsupported comparison type encountered.");
  }
}

template <>
bool ColumnIsNullTableScanImpl::_matches_none(const BaseValueSegment& segment) const {
  switch (predicate_condition) {
    case PredicateCondition::IsNull:
      return !segment.is_nullable();

    case PredicateCondition::IsNotNull:
      return false;

    default:
      Fail("Unsupported comparison type encountered.");
  }
}

template <typename BaseSegmentType>
bool ColumnIsNullTableScanImpl::_matches_all(const BaseSegmentType& segment) const {
  switch (predicate_condition) {
    case PredicateCondition::IsNull:
      return false;

    case PredicateCondition::IsNotNull:
      return !segment.null_values().has_value();

    default:
      Fail("Unsupported comparison type encountered.");
  }
}

template <typename BaseSegmentType>
bool ColumnIsNullTableScanImpl::_matches_none(const BaseSegmentType& segment) const {
  switch (predicate_condition) {
    case PredicateCondition::IsNull:
      return !segment.null_values().has_value();

    case PredicateCondition::IsNotNull:
      return false;

    default:
      Fail("Unsupported comparison type encountered.");
  }
}

void ColumnIsNullTableScanImpl::_add_all(const ChunkID chunk_id, RowIDPosList& matches, const size_t segment_size) {
  const auto num_rows = segment_size;
  for (auto chunk_offset = ChunkOffset{0}; chunk_offset < num_rows; ++chunk_offset) {
    matches.emplace_back(chunk_id, chunk_offset);
  }
}

}  // namespace hyrise<|MERGE_RESOLUTION|>--- conflicted
+++ resolved
@@ -68,16 +68,10 @@
   });
 }
 
-<<<<<<< HEAD
-void ColumnIsNullTableScanImpl::_scan_generic_segment(const AbstractSegment& segment, const ChunkID chunk_id,
-                                                      RowIDPosList& matches) const {
-  segment_with_iterators(segment, [&](const auto& iter, [[maybe_unused]] const auto& end) {
-=======
 void ColumnIsNullTableScanImpl::_scan_generic_segment(
     const AbstractSegment& segment, const ChunkID chunk_id, RowIDPosList& matches,
     const std::shared_ptr<const AbstractPosList>& position_filter) const {
   segment_with_iterators_filtered(segment, position_filter, [&](auto iter, [[maybe_unused]] const auto end) {
->>>>>>> 9a1e6d6c
     // This may also be called for a ValueSegment if `segment` is a ReferenceSegment pointing to a single ValueSegment.
     const auto invert = predicate_condition == PredicateCondition::IsNotNull;
     const auto functor = [&](const auto& value) {
