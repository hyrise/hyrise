#include "column_vs_value_table_scan_impl.hpp"

#include <memory>
#include <utility>
#include <vector>

#include "sorted_segment_search.hpp"
#include "storage/base_dictionary_segment.hpp"
#include "storage/create_iterable_from_segment.hpp"
#include "storage/resolve_encoded_segment_type.hpp"
#include "storage/segment_iterables/create_iterable_from_attribute_vector.hpp"
#include "storage/segment_iterate.hpp"

#include "resolve_type.hpp"
#include "type_comparison.hpp"

namespace opossum {

ColumnVsValueTableScanImpl::ColumnVsValueTableScanImpl(const std::shared_ptr<const Table>& in_table,
                                                       const ColumnID column_id,
                                                       const PredicateCondition& init_predicate_condition,
                                                       const AllTypeVariant& init_value)
    : AbstractDereferencedColumnTableScanImpl{in_table, column_id, init_predicate_condition},
      value{init_value},
      _column_is_nullable{in_table->column_is_nullable(column_id)} {
  Assert(in_table->column_data_type(column_id) == data_type_from_all_type_variant(value),
         "Cannot use ColumnVsValueTableScanImpl for scan where column and value data type do not match. Use "
         "ExpressionEvaluatorTableScanImpl.");
}

std::string ColumnVsValueTableScanImpl::description() const { return "ColumnVsValue"; }

void ColumnVsValueTableScanImpl::_scan_non_reference_segment(
    const AbstractSegment& segment, const ChunkID chunk_id, RowIDPosList& matches,
    const std::shared_ptr<const AbstractPosList>& position_filter) {
  const auto& chunk_sorted_by = _in_table->get_chunk(chunk_id)->sorted_by();

  if (!chunk_sorted_by.empty()) {
    for (const auto& sorted_by : chunk_sorted_by) {
      if (sorted_by.column == _column_id) {
        _scan_sorted_segment(segment, chunk_id, matches, position_filter, sorted_by.sort_mode);
        ++chunk_scans_sorted;
        return;
      }
    }
  }

  if (const auto* dictionary_segment = dynamic_cast<const BaseDictionarySegment*>(&segment)) {
    _scan_dictionary_segment(*dictionary_segment, chunk_id, matches, position_filter);
  } else {
    _scan_generic_segment(segment, chunk_id, matches, position_filter);
  }
}

void ColumnVsValueTableScanImpl::_scan_generic_segment(
    const AbstractSegment& segment, const ChunkID chunk_id, RowIDPosList& matches,
    const std::shared_ptr<const AbstractPosList>& position_filter) const {
  segment_with_iterators_filtered(segment, position_filter, [&](auto it, [[maybe_unused]] const auto end) {
    // Don't instantiate this for this for DictionarySegments and ReferenceSegments to save compile time.
    // DictionarySegments are handled in _scan_dictionary_segment()
    // ReferenceSegments are handled via position_filter
    if constexpr (!is_dictionary_segment_iterable_v<typename decltype(it)::IterableType> &&
                  !is_reference_segment_iterable_v<typename decltype(it)::IterableType>) {
      using ColumnDataType = typename decltype(it)::ValueType;

      const auto typed_value = boost::get<ColumnDataType>(value);

      with_comparator(predicate_condition, [&](auto predicate_comparator) {
        auto comparator = [predicate_comparator, typed_value](const auto& position) {
          return predicate_comparator(position.value(), typed_value);
        };
        _scan_with_iterators<true>(comparator, it, end, chunk_id, matches);
      });
    } else {
      Fail("Dictionary- and ReferenceSegments have their own code paths and should be handled there");
    }
  });
}

void ColumnVsValueTableScanImpl::_scan_dictionary_segment(
    const BaseDictionarySegment& segment, const ChunkID chunk_id, RowIDPosList& matches,
    const std::shared_ptr<const AbstractPosList>& position_filter) {
  /**
   * ValueID search_vid;              // left value id
   * AllTypeVariant search_vid_value; // dict.value_by_value_id(search_vid)
   * Variant value;                  // right value
   *
   * A ValueID value_id from the attribute vector is included in the result iff
   *
   * Operator         |  Condition
   * column == value  |  dict.value_by_value_id(dict.lower_bound(value)) == value && value_id == dict.lower_bound(value)
   * column != value  |  dict.value_by_value_id(dict.lower_bound(value)) != value || value_id != dict.lower_bound(value)
   * column <  value  |  value_id < dict.lower_bound(value)
   * column <= value  |  value_id < dict.upper_bound(value)
   * column >  value  |  value_id >= dict.upper_bound(value)
   * column >= value  |  value_id >= dict.lower_bound(value)
   */

  const auto search_value_id = _get_search_value_id(segment);

  /**
   * Early Outs
   *
   * Operator        | All rows match if:                                     | No rows match if:
   * column == value | search_vid_value == value && unique_values_count == 1  | search_vid_value != value
   * column != value | search_vid_value != value                              | search_vid_value == value && unique_values_count == 1
   * column <  value | search_vid == INVALID_VALUE_ID                         | search_vid == 0
   * column <= value | search_vid == INVALID_VALUE_ID                         | search_vid == 0
   * column >  value | search_vid == 0                                        | search_vid == INVALID_VALUE_ID
   * column >= value | search_vid == 0                                        | search_vid == INVALID_VALUE_ID
   */

  auto iterable = create_iterable_from_attribute_vector(segment);

  if (_value_matches_all(segment, search_value_id)) {
    iterable.with_iterators(position_filter, [&](auto it, auto end) {
      static const auto always_true = [](const auto&) { return true; };
      // Matches all, so include all rows except those with NULLs in the result.
      _scan_with_iterators<true>(always_true, it, end, chunk_id, matches);
    });

    return;
  }

  if (_value_matches_none(segment, search_value_id)) {
    ++chunk_scans_skipped;
    return;
  }

  _with_operator_for_dict_segment_scan([&](auto predicate_comparator) {
    auto comparator = [predicate_comparator, search_value_id](const auto& position) {
      return predicate_comparator(position.value(), search_value_id);
    };

    iterable.with_iterators(position_filter, [&](auto it, auto end) {
      // dictionary.size() represents a NULL in the AttributeVector. For some PredicateConditions, we can
      // avoid explicitly checking for it, since the condition (e.g., LessThan) would never return true for
      // dictionary.size() anyway.
      if (predicate_condition == PredicateCondition::Equals ||
          predicate_condition == PredicateCondition::LessThanEquals ||
          predicate_condition == PredicateCondition::LessThan) {
        _scan_with_iterators<false>(comparator, it, end, chunk_id, matches);
      } else {
        _scan_with_iterators<true>(comparator, it, end, chunk_id, matches);
      }
    });
  });
}

void ColumnVsValueTableScanImpl::_scan_sorted_segment(const AbstractSegment& segment, const ChunkID chunk_id,
                                                      RowIDPosList& matches,
                                                      const std::shared_ptr<const AbstractPosList>& position_filter,
<<<<<<< HEAD
                                                      const OrderByMode order_by_mode) const {
  ++chunk_scans_sorted;
=======
                                                      const SortMode sort_mode) const {
>>>>>>> e4a6d59c
  resolve_data_and_segment_type(segment, [&](const auto type, const auto& typed_segment) {
    using ColumnDataType = typename decltype(type)::type;

    if constexpr (std::is_same_v<std::decay_t<decltype(typed_segment)>, ReferenceSegment>) {
      Fail("Expected ReferenceSegments to be handled before calling this method");
    } else {
      auto segment_iterable = create_iterable_from_segment(typed_segment);
      segment_iterable.with_iterators(position_filter, [&](auto segment_begin, auto segment_end) {
        auto sorted_segment_search = SortedSegmentSearch(segment_begin, segment_end, sort_mode, _column_is_nullable,
                                                         predicate_condition, boost::get<ColumnDataType>(value));

        sorted_segment_search.scan_sorted_segment([&](auto begin, auto end) {
          sorted_segment_search._write_rows_to_matches(begin, end, chunk_id, matches, position_filter);
        });
      });
    }
  });
}

ValueID ColumnVsValueTableScanImpl::_get_search_value_id(const BaseDictionarySegment& segment) const {
  switch (predicate_condition) {
    case PredicateCondition::Equals:
    case PredicateCondition::NotEquals:
    case PredicateCondition::LessThan:
    case PredicateCondition::GreaterThanEquals:
      return segment.lower_bound(value);

    case PredicateCondition::LessThanEquals:
    case PredicateCondition::GreaterThan:
      return segment.upper_bound(value);

    default:
      Fail("Unsupported comparison type encountered");
  }
}

bool ColumnVsValueTableScanImpl::_value_matches_all(const BaseDictionarySegment& segment,
                                                    const ValueID search_value_id) const {
  switch (predicate_condition) {
    case PredicateCondition::Equals:
      return search_value_id != INVALID_VALUE_ID && segment.value_of_value_id(search_value_id) == value &&
             segment.unique_values_count() == size_t{1u};

    case PredicateCondition::NotEquals:
      return search_value_id == INVALID_VALUE_ID || segment.value_of_value_id(search_value_id) != value;

    case PredicateCondition::LessThan:
    case PredicateCondition::LessThanEquals:
      return search_value_id == INVALID_VALUE_ID;

    case PredicateCondition::GreaterThanEquals:
    case PredicateCondition::GreaterThan:
      return search_value_id == ValueID{0u};

    default:
      Fail("Unsupported comparison type encountered");
  }
}

bool ColumnVsValueTableScanImpl::_value_matches_none(const BaseDictionarySegment& segment,
                                                     const ValueID search_value_id) const {
  switch (predicate_condition) {
    case PredicateCondition::Equals:
      return search_value_id == INVALID_VALUE_ID || value != segment.value_of_value_id(search_value_id);

    case PredicateCondition::NotEquals:
      return search_value_id != INVALID_VALUE_ID && value == segment.value_of_value_id(search_value_id) &&
             segment.unique_values_count() == size_t{1u};

    case PredicateCondition::LessThan:
    case PredicateCondition::LessThanEquals:
      return search_value_id == ValueID{0u};

    case PredicateCondition::GreaterThan:
    case PredicateCondition::GreaterThanEquals:
      return search_value_id == INVALID_VALUE_ID;

    default:
      Fail("Unsupported comparison type encountered");
  }
}

}  // namespace opossum<|MERGE_RESOLUTION|>--- conflicted
+++ resolved
@@ -150,12 +150,7 @@
 void ColumnVsValueTableScanImpl::_scan_sorted_segment(const AbstractSegment& segment, const ChunkID chunk_id,
                                                       RowIDPosList& matches,
                                                       const std::shared_ptr<const AbstractPosList>& position_filter,
-<<<<<<< HEAD
-                                                      const OrderByMode order_by_mode) const {
-  ++chunk_scans_sorted;
-=======
                                                       const SortMode sort_mode) const {
->>>>>>> e4a6d59c
   resolve_data_and_segment_type(segment, [&](const auto type, const auto& typed_segment) {
     using ColumnDataType = typename decltype(type)::type;
 
