--- conflicted
+++ resolved
@@ -59,22 +59,13 @@
   });
 }
 
-<<<<<<< HEAD
 void ColumnVsValueTableScanImpl::_scan_dictionary_segment(const BaseDictionarySegment& segment, const ChunkID chunk_id,
                                                           PosList& matches,
-                                                          const std::shared_ptr<const PosList>& position_filter) const {
-  /*
-   * ValueID value_id; // left value id
-   * Variant value; // right value
-=======
-void ColumnVsValueTableScanImpl::_scan_segment(const BaseDictionarySegment& segment, const ChunkID chunk_id,
-                                               PosList& matches,
-                                               const std::shared_ptr<const PosList>& position_filter) const {
+                                                          const std::shared_ptr<const PosList>& position_filter) const {onst PosList>& position_filter) const {
   /**
    * ValueID search_vid;              // left value id
    * AllTypeVariant search_vid_value; // dict.value_by_value_id(search_vid)
    * Variant _value;                  // right value
->>>>>>> f3ec2460
    *
    * A ValueID value_id from the attribute vector is included in the result iff
    *
