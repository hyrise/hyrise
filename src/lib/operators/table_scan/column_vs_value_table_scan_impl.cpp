--- conflicted
+++ resolved
@@ -35,22 +35,18 @@
     return;
   }
 
-<<<<<<< HEAD
   resolve_data_and_segment_type(segment, [&](const auto type, const auto& typed_segment) {
     if (typed_segment.sort_order()) {
       _scan_sorted_segment(segment, chunk_id, matches, position_filter);
     } else {
-      _scan_segment(typed_segment, chunk_id, matches, position_filter);
+      // Select optimized or generic scanning implementation based on segment type
+      if (const auto* dictionary_segment = dynamic_cast<const BaseDictionarySegment*>(&segment)) {
+        _scan_dictionary_segment(*dictionary_segment, chunk_id, matches, position_filter);
+      } else {
+        _scan_generic_segment(segment, chunk_id, matches, position_filter);
+      }
     }
   });
-=======
-  // Select optimized or generic scanning implementation based on segment type
-  if (const auto* dictionary_segment = dynamic_cast<const BaseDictionarySegment*>(&segment)) {
-    _scan_dictionary_segment(*dictionary_segment, chunk_id, matches, position_filter);
-  } else {
-    _scan_generic_segment(segment, chunk_id, matches, position_filter);
-  }
->>>>>>> bb592560
 }
 
 void ColumnVsValueTableScanImpl::_scan_generic_segment(const BaseSegment& segment, const ChunkID chunk_id,
