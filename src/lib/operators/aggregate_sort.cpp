#include "aggregate_sort.hpp"

#include <memory>
#include <vector>

#include "aggregate/aggregate_traits.hpp"
#include "all_type_variant.hpp"
#include "constant_mappings.hpp"
#include "expression/pqp_column_expression.hpp"
#include "operators/sort.hpp"
#include "storage/segment_iterate.hpp"
#include "table_wrapper.hpp"
#include "types.hpp"

namespace opossum {

AggregateSort::AggregateSort(const std::shared_ptr<AbstractOperator>& in,
                             const std::vector<std::shared_ptr<AggregateExpression>>& aggregates,
                             const std::vector<ColumnID>& groupby_column_ids)
    : AbstractAggregateOperator(in, aggregates, groupby_column_ids) {}

const std::string& AggregateSort::name() const {
  static const auto name = std::string{"AggregateSort"};
  return name;
}

/**
 * Calculates the value for the <code>aggregate_index</code>'th aggregate.
 * To do this, we iterate over all segments of the corresponding column.
 * The aggregate values (one per group-by-combination) are built incrementally.
 * Every time we reach the beginning of a new group-by-combination,
 * we store the aggregate value for the current (now previous) group.
 *
 * @tparam ColumnType the type of the input column to aggregate on
 * @tparam AggregateType the type of the aggregate (=output column)
 * @tparam function the aggregate function, as type parameter - e.g. AggregateFunction::MIN, AVG, COUNT, ...
 * @param group_boundaries the row ids where a new combination in the sorted table begins
 * @param aggregate_index determines which aggregate to calculate (from _aggregates)
 * @param aggregate_function the aggregate function - as callable object. This should always be the same as <code>function</code>
 * @param sorted_table the input table, sorted by the group by columns
 */
template <typename ColumnType, typename AggregateType, AggregateFunction function>
void AggregateSort::_aggregate_values(const std::set<RowID>& group_boundaries, const uint64_t aggregate_index,
                                      const std::shared_ptr<const Table>& sorted_table) {
  const auto& pqp_column = static_cast<const PQPColumnExpression&>(*_aggregates[aggregate_index]->argument());
  const auto input_column_id = pqp_column.column_id;

  auto aggregate_function = AggregateFunctionBuilder<ColumnType, AggregateType, function>().get_aggregate_function();

  // We already know beforehand how many aggregate values (=group-by-combinations) we have to calculate
  const size_t num_groups = group_boundaries.size() + 1;

  // Vectors to store aggregate values (and if they are NULL) for later usage in value segments
  auto aggregate_results = pmr_vector<AggregateType>(num_groups);
  auto aggregate_null_values = pmr_vector<bool>(num_groups);

  // Variables needed for the aggregates. Not all variables are needed for all aggregates

  // Row counts per group, ex- and including null values. Needed for count (<column>/*) and average
  uint64_t value_count = 0u;
  uint64_t value_count_with_null = 0u;

  // All unique values found. Needed for count distinct
  std::unordered_set<ColumnType> unique_values;

  // The number of the current group-by-combination. Used as offset when storing values
  uint64_t aggregate_group_index = 0u;

  const auto chunk_count = sorted_table->chunk_count();

  std::optional<AggregateType> current_primary_aggregate;
  std::vector<AggregateType> current_secondary_aggregates{};
  ChunkID current_chunk_id{0};
  if (function == AggregateFunction::Count && input_column_id == INVALID_COLUMN_ID) {
    /*
     * Special COUNT(*) implementation.
     * We do not need to care about null values for COUNT(*).
     * Because of this, we can simply calculate the number of elements per group (=COUNT(*))
     * by calculating the distance between the first and the last corresponding row (+1) in the table.
     * This results in a runtime of O(output rows) rather than O(input rows), which can be quite significant.
     */
    auto current_group_begin_pointer = RowID{ChunkID{0u}, ChunkOffset{0}};
    for (const auto& group_boundary : group_boundaries) {
      if (current_group_begin_pointer.chunk_id == group_boundary.chunk_id) {
        // Group is located within a single chunk
        value_count_with_null = group_boundary.chunk_offset - current_group_begin_pointer.chunk_offset;
      } else {
        // Group is spread over multiple chunks
        uint64_t count = 0;
        count += sorted_table->get_chunk(current_group_begin_pointer.chunk_id)->size() -
                 current_group_begin_pointer.chunk_offset;
        for (auto chunk_id = ChunkID{current_group_begin_pointer.chunk_id + 1}; chunk_id < group_boundary.chunk_id;
             chunk_id++) {
          count += sorted_table->get_chunk(chunk_id)->size();
        }
        count += group_boundary.chunk_offset + 1;
        value_count_with_null = count;
      }
      _set_and_write_aggregate_value<AggregateType, function>(
          aggregate_results, aggregate_null_values, aggregate_group_index, aggregate_index, current_primary_aggregate,
          current_secondary_aggregates, value_count, value_count_with_null, unique_values.size());
      current_group_begin_pointer = group_boundary;
      aggregate_group_index++;
    }
    // Compute value count with null values for the last iteration
    value_count_with_null = sorted_table->get_chunk(current_group_begin_pointer.chunk_id)->size() -
                            current_group_begin_pointer.chunk_offset;
    for (auto chunk_id = ChunkID{current_group_begin_pointer.chunk_id + 1}; chunk_id < chunk_count; chunk_id++) {
      value_count_with_null += sorted_table->get_chunk(chunk_id)->size();
    }

  } else {
    /*
     * High-level overview of the algorithm:
     *
     * We already know at which RowIDs a new group (=group-by-combination) begins,
     * it is stored in group_boundaries.
     * The base idea is:
     *
     * Iterate over every value in the aggregate column, and keep track of the current RowID
     *   if (current row id == start of next group)
     *     write aggregate value of the just finished group
     *     reset helper variables
     *
     *   update helper variables
     *
     */
    auto group_boundary_iter = group_boundaries.cbegin();
    for (auto chunk_id = ChunkID{0}; chunk_id < chunk_count; ++chunk_id) {
      auto segment = sorted_table->get_chunk(chunk_id)->get_segment(input_column_id);
      segment_iterate<ColumnType>(*segment, [&](const auto& position) {
        const auto row_id = RowID{current_chunk_id, position.chunk_offset()};
        const auto is_new_group = group_boundary_iter != group_boundaries.cend() && row_id == *group_boundary_iter;
        const auto& new_value = position.value();
        if (is_new_group) {
          // New group is starting. Store the aggregate value of the just finished group
          _set_and_write_aggregate_value<AggregateType, function>(
              aggregate_results, aggregate_null_values, aggregate_group_index, aggregate_index,
              current_primary_aggregate, current_secondary_aggregates, value_count, value_count_with_null,
              unique_values.size());

          // Reset helper variables
          current_primary_aggregate = std::optional<AggregateType>();
          current_secondary_aggregates = std::vector<AggregateType>{};
          unique_values.clear();
          value_count = 0u;
          value_count_with_null = 0u;

          // Update indexing variables
          aggregate_group_index++;
          group_boundary_iter++;
        }

        // Update helper variables
        if (!position.is_null()) {
          aggregate_function(new_value, current_primary_aggregate, current_secondary_aggregates);
          value_count++;
          if constexpr (function == AggregateFunction::CountDistinct) {  // NOLINT
            unique_values.insert(new_value);
          } else if constexpr (function == AggregateFunction::Any) {  // NOLINT
            // Gathering the group's first value for ANY() is sufficient
            return;
          }
        }
        value_count_with_null++;
      });
      current_chunk_id++;
    }
  }
  // Aggregate value for the last group was not written yet
  _set_and_write_aggregate_value<AggregateType, function>(
      aggregate_results, aggregate_null_values, aggregate_group_index, aggregate_index, current_primary_aggregate,
      current_secondary_aggregates, value_count, value_count_with_null, unique_values.size());

  // Store the aggregate values in a value segment
  _output_segments[aggregate_index + _groupby_column_ids.size()] =
      std::make_shared<ValueSegment<AggregateType>>(std::move(aggregate_results), std::move(aggregate_null_values));
}

/**
 * This is a generic method to add an aggregate value to the current aggregate value vector (<code>aggregate_results</code>).
 * While adding the new value itself is easy, deciding on what exactly the new value is might be not that easy.
 *
 * Sometimes it is simple, e.g. for Min, Max and Sum the value we want to add is directly the <code>current_primary_aggregate</code>.
 * But sometimes it is more complicated, e.g. Avg effectively only calculates a sum, and we manually need to divide the sum by the number of (non-null) elements that contributed to it.
 * Further, Count and CountDistinct do not use <code>current_x_aggregate</code>, instead we pass <code>value_count</code> and <code>value_count_with_null</code> directly to the function.
 * The latter might look ugly at the first sight, but we need those counts (or at least <code>value_count</code>) anyway for Avg, and it is consistent with the hash aggregate.
 *
 * The function is "generic" in the sense that it works for every aggregate type.
 * This way, we can have a single call that is valid for all aggregate functions, which increases readability.
 * We pay for this easy call with more function parameters than we might need.
 * As a result, we have to mark most of the parameters with [[maybe_unused]] to avoid compiler complaints.
 * Note: if a parameter is not used for a certain aggregate type, it might not contain meaningful values.
 *
 *
 * @tparam AggregateType the data type of the aggregate result
 * @tparam function the aggregate function - e.g. AggregateFunction::Min, Max, ...
 * @param aggregate_results the vector where the aggregate values should be stored
 * @param aggregate_null_values the vector indicating whether a specific aggregate value is null
 * @param aggregate_group_index the offset to use for <code>aggregate_results</code> and <code>aggregate_null_values</code>
 * @param aggregate_index current aggregate's offset in <code>_aggregates</code>
 * @param current_primary_aggregate the value of the aggregate (return value of the aggregate function) - used by all except COUNT (all versions)
 * @param current_secondary_aggregates the value of a supportive aggregate - used by StandardDeviationSample
 * @param value_count the number of non-null values - used by COUNT(<name>), AVG
 * @param value_count_with_null the number of rows  - used by COUNT(*)
 * @param unique_value_count the number of unique values
 */
template <typename AggregateType, AggregateFunction function>
void AggregateSort::_set_and_write_aggregate_value(
    pmr_vector<AggregateType>& aggregate_results, pmr_vector<bool>& aggregate_null_values,
    const uint64_t aggregate_group_index, [[maybe_unused]] const uint64_t aggregate_index,
    std::optional<AggregateType>& current_primary_aggregate, std::vector<AggregateType>& current_secondary_aggregates,
    [[maybe_unused]] const uint64_t value_count, [[maybe_unused]] const uint64_t value_count_with_null,
    [[maybe_unused]] const uint64_t unique_value_count) const {
  if constexpr (function == AggregateFunction::Count) {  // NOLINT
    const auto& pqp_column = static_cast<const PQPColumnExpression&>(*this->_aggregates[aggregate_index]->argument());
    const auto input_column_id = pqp_column.column_id;

    if (input_column_id != INVALID_COLUMN_ID) {
      // COUNT(<name>), so exclude null values
      current_primary_aggregate = value_count;
    } else {
      // COUNT(*), so include null values
      current_primary_aggregate = value_count_with_null;
    }
  }
  if constexpr (function == AggregateFunction::Avg && std::is_arithmetic_v<AggregateType>) {  // NOLINT
    // this ignores the case of Avg on strings, but we check in _on_execute() this does not happen

    if (value_count == 0) {
      // there are no non-null values, the average itself must be null (otherwise division by 0)
      current_primary_aggregate = std::optional<AggregateType>();
    } else {
      // normal average calculation
      current_primary_aggregate = *current_primary_aggregate / static_cast<AggregateType>(value_count);
    }
  }
  if constexpr (function == AggregateFunction::StandardDeviationSample &&
                std::is_arithmetic_v<AggregateType>) {  // NOLINT
    // this ignores the case of StandardDeviationSample on strings, but we check in _on_execute() this does not happen

    if (value_count <= 1) {
      current_primary_aggregate = std::optional<AggregateType>();
      current_secondary_aggregates = std::vector<AggregateType>{};
    }
  }
  if constexpr (function == AggregateFunction::CountDistinct) {  // NOLINT
    current_primary_aggregate = unique_value_count;
  }

  // store whether the value is a null value
  aggregate_null_values[aggregate_group_index] = !current_primary_aggregate;
  if (current_primary_aggregate) {
    // only store non-null values
    aggregate_results[aggregate_group_index] = *current_primary_aggregate;
  }
}

Segments AggregateSort::_get_segments_of_chunk(const std::shared_ptr<const Table>& input_table, ChunkID chunk_id) {
  Segments segments{};
  const auto chunk = input_table->get_chunk(chunk_id);
  for (auto column_id = ColumnID{0}; column_id < input_table->column_count(); ++column_id) {
    segments.emplace_back(chunk->get_segment(column_id));
  }
  return segments;
}

std::shared_ptr<Table> AggregateSort::_sort_within_chunks(const std::shared_ptr<const Table>& input_table,
                                                          const std::vector<ColumnID>& groupby_column_ids) {
  auto sorted_table =
      std::make_shared<Table>(input_table->column_definitions(), input_table->type(), std::nullopt, UseMvcc::No);

  const auto chunk_count = input_table->chunk_count();
  for (auto chunk_id = ChunkID{0}; chunk_id < chunk_count; ++chunk_id) {
    auto chunk = std::make_shared<Chunk>(_get_segments_of_chunk(input_table, chunk_id));
    std::vector<std::shared_ptr<Chunk>> single_chunk_to_sort_as_vector = {chunk};
    auto single_chunk_table = std::make_shared<const Table>(input_table->column_definitions(), input_table->type(),
                                                            std::move(single_chunk_to_sort_as_vector), UseMvcc::No);
    std::shared_ptr<const Table> single_chunk_table_sorted;

    // sort whole table by sorting a single-chunk table
    auto input_sorted_by = input_table->get_chunk(chunk_id)->sorted_by();
    auto output_sorted_by = input_sorted_by;
    for (const auto& column_id : groupby_column_ids) {
      auto skip_sorting = false;
      // Skip already sorted columns
      if (input_sorted_by) {
        for (const auto& sorted_by : *input_sorted_by) {
          if (sorted_by.column == column_id) {
            skip_sorting = true;
            break;
          }
        }
      }
      if (!skip_sorting) {
        // The aggregate sort operator requires each column to be sorted
        // This ensures that values that belong together are continuous.
        auto table_wrapper = std::make_shared<TableWrapper>(single_chunk_table);
        table_wrapper->execute();
        auto sort =
            std::make_shared<Sort>(table_wrapper, std::vector<SortColumnDefinition>{SortColumnDefinition{column_id}});
        sort->execute();
        single_chunk_table_sorted = sort->get_output();
        output_sorted_by = {SortColumnDefinition{column_id, SortMode::Ascending}};
      }
    }

    // add sorted chunk to output table
    // Note: We do not forward MVCC information,
    // meaning that tables have to be validated before this operator is executed
    sorted_table->append_chunk(_get_segments_of_chunk(single_chunk_table_sorted, ChunkID{0}));
    const auto& added_chunk = sorted_table->get_chunk(chunk_id);
    added_chunk->finalize();
    added_chunk->set_sorted_by(*output_sorted_by);
  }

  return sorted_table;
}

/**
 * Executes the aggregation.
 * High-level overview:
 *
 * Make sure the aggregates are valid
 * Build the output table definition
 * if empty
 *   return (empty) result table
 *
 * Sort the input table after all group by columns.
 *  Currently, this is done using multiple passes of the Sort operator (which is stable)
 *  For future implementations, the fact that the input table is already sorted could be used to skip this step.
 *    See https://github.com/hyrise/hyrise/issues/1519 for a discussion about operators using sortedness.
 *
 * Find the group boundaries
 *  Our table is now sorted after all group by columns.
 *  As a result, all rows that fall into the same group are consecutive within that table.
 *  Thus, we can easily find all group boundaries (specifically their first element)
 *  by iterating over the group by columns and storing RowIDs of rows where the value of any group by column changes.
 *  The result is a (ordered) set, its entries marking the beginning of a new group-by-combination.
 *
 * Write the values of group by columns for each group into a ValueSegment
 *  For each group by column
 *   Iterate over the group boundaries (RowIDs) and output the value
 *    Note: This cannot be merged with the first iteration (finding group boundaries).
 *          This is because we have to output values for all RowIDs where ANY group by column changes,
 *          not only the one we currently iterate over.
 *
 * Call _aggregate_values for each aggregate, which performs the aggregation and writes the output into ValueSegments
 *
 * return result table
 *
 * @return the result table
 */
std::shared_ptr<const Table> AggregateSort::_on_execute() {
  const auto input_table = input_table_left();

  // Check for invalid aggregates
  _validate_aggregates();

  // Create group by column definitions
  for (const auto& column_id : _groupby_column_ids) {
    _output_column_definitions.emplace_back(input_table->column_name(column_id),
                                            input_table->column_data_type(column_id),
                                            input_table->column_is_nullable(column_id));
  }

  // Create aggregate column definitions
  ColumnID aggregate_idx{0};
  for (const auto& aggregate : _aggregates) {
    const auto& pqp_column = static_cast<const PQPColumnExpression&>(*aggregate->argument());
    const auto column_id = pqp_column.column_id;

    /*
     * Special case for COUNT(*), which is the only case where column equals INVALID_COLUMN_ID:
     * Usually, the data type of the aggregate can depend on the data type of the corresponding input column.
     * For example, the sum of ints is an int, while the sum of doubles is a double.
     * For COUNT(*), the aggregate type is always Long, regardless of the input type.
     * As the input type does not matter and we do not even have an input column,
     * but the function call expects an input type, we choose Long to be consistent with the output type.
     */
    const auto data_type = column_id == INVALID_COLUMN_ID ? DataType::Long : input_table->column_data_type(column_id);

    resolve_data_type(data_type, [&, aggregate_idx](auto type) {
      _create_aggregate_column_definitions(type, aggregate_idx, aggregate->aggregate_function);
    });

    ++aggregate_idx;
  }

  auto result_table = std::make_shared<Table>(_output_column_definitions, TableType::Data);

  /*
   * Handle empty input table according to the SQL standard
   *  if group by columns exist -> empty result
   *  else -> one row with default values
   *
   * TODO(anyone) this code could probably be shared by the aggregate implementations.
   * As of now, the hash aggregate handles this edge case in write_aggregate_output().
   * However, HashAggregate::write_aggregate_output writes both agggregate column definitions and actual values.
   * Separating those two steps would allow us to reuse AggregateSort::create_aggregate_column_definitions(),
   * as well as the code below.
   */
  if (input_table->empty()) {
    if (_groupby_column_ids.empty()) {
      std::vector<AllTypeVariant> default_values;
      for (const auto& aggregate : _aggregates) {
        if (aggregate->aggregate_function == AggregateFunction::Count ||
            aggregate->aggregate_function == AggregateFunction::CountDistinct) {
          default_values.emplace_back(int64_t{0});
        } else {
          default_values.emplace_back(NULL_VALUE);
        }
      }
      result_table->append(default_values);
    }

    return result_table;
  }

  /*
   * NOTE: There are some cases in the TPCH-Queries, where we get tables with more columns than required.
   * Required columns are all columns that we group by, as well as all columns we aggregate on.
   * All other columns are superfluous, as they will not be part of the result table (and thus not accessible for later operators).
   *
   * This could lead to performance issues as the Sort operator needs to materialize more data.
   * We believe this to be a minor issue:
   * It seems that in most cases the optimizer puts a projection before the aggregate operator,
   * and in cases where it does not, the table size is small.
   * However, we did not benchmark it, so we cannot prove it.
   */

  auto table_value_clustered_by = input_table->value_clustered_by();

  std::shared_ptr<const Table> sorted_table = input_table;
  if (!_groupby_column_ids.empty()) {
    /**
    * If there is a value clustering for a column, it means that all tuples with the same value in that column
    * are in the same chunk.
    * Therefore, if one of the value clustering columns is part of the group by vector, we can skip
    * sorting the whole table and sort on a per-chunk basis instead. Values that would end up in the same cluster
    * are already in the same chunk.
    *
    * If the value clustering doesn't match the columns we group by, we need to re-sort the whole table
    * to achieve the value clustering we need (table-wide sort information is not tracked yet).
    */

    auto is_value_clustered_by_groupby_column = false;

    if (table_value_clustered_by) {
      for (const auto& value_clustered_by : *table_value_clustered_by) {
        if (std::find(_groupby_column_ids.begin(), _groupby_column_ids.end(), value_clustered_by) !=
            _groupby_column_ids.end()) {
          is_value_clustered_by_groupby_column = true;
          break;
        }
      }

      if (is_value_clustered_by_groupby_column) {
        // Sort input table chunk-wise consecutively by the group by columns (stable sort)
        sorted_table = _sort_within_chunks(input_table, _groupby_column_ids);
      }
    }
    if (!table_value_clustered_by || !is_value_clustered_by_groupby_column) {
      // sort input table in whole consecutively by the group by columns
      for (const auto& column_id : _groupby_column_ids) {
        auto table_wrapper = std::make_shared<TableWrapper>(sorted_table);
        table_wrapper->execute();
        auto sort =
            std::make_shared<Sort>(table_wrapper, std::vector<SortColumnDefinition>{SortColumnDefinition{column_id}});
        sort->execute();
        sorted_table = sort->get_output();
      }
      auto last_chunk = sorted_table->last_chunk();
      if (last_chunk->is_mutable()) {
        last_chunk->finalize();
      }
      // If the last column is sorted here, it needs to be set accordingly.
      // This overrides sorted_by on purpose (only the last order prevails).
      last_chunk->set_sorted_by(SortColumnDefinition(_groupby_column_ids.back(), SortMode::Ascending));
    }
  }

  _output_segments.resize(_aggregates.size() + _groupby_column_ids.size());

  /*
   * Find all RowIDs where a value in any group by column changes compared to the previous row,
   * as those are exactly the boundaries of the different groups.
   * Everytime a value changes in any of the group by columns, we add the current position to the set.
   * We are aware that std::set is known to be not the most efficient,
   * but our profiling revealed that the current implementation is not a bottleneck.
   * Currently, the vast majority of execution time is spent with sorting.
   * Moreover, this set grows only to O(output) many elements, so inserts and lookups should stay reasonably fast.
   *
   *
   * If this does become a performance problem at some point, one could try e.g. a vector of vectors,
   * with one vector per column.
   * Each vector stores all RowIDs where the corresponding column changes.
   * Afterwards, the vectors have to be merged and deduplicated (presorted list merge).
   * We have not benchmarked this solution, so we do not know how it performs in comparison to the current one.
   *
   * General note: group_boundaries contains the first entry of a new group,
   *               or in other words: the last entry of a group + 1 row, similar to vector::end()
   *
   *               It is (in _aggregate_values) used as indicator that a group has ended just before this row.
   *               As a result, the start of the very first group is not represented in group_boundaries,
   *               as there was no group before that ended.
   *               Further, the end of the last group is not represented as well.
   *               This is because no new group starts after it.
   *               So in total, group_boundaries will contain one element less than there are groups.
   */
  std::set<RowID> group_boundaries;
  const auto chunk_count = sorted_table->chunk_count();
  for (const auto& column_id : _groupby_column_ids) {
    auto data_type = input_table->column_data_type(column_id);
    resolve_data_type(data_type, [&](auto type) {
      using ColumnDataType = typename decltype(type)::type;
      std::optional<ColumnDataType> previous_value;

      /*
       * Initialize previous_value to the first value in the table, so we avoid considering it a value change.
       * We do not want to consider it as a value change, because we the first row should not be part of the boundaries.
       * For the reasoning behind it see above.
       * We are aware that operator[] is slow, however, for one value it should be faster than segment_iterate_filtered.
       */
      const auto& first_segment = sorted_table->get_chunk(ChunkID{0})->get_segment(column_id);
      const auto& first_value = (*first_segment)[0];
      if (variant_is_null(first_value)) {
        previous_value.reset();
      } else {
        previous_value.emplace(boost::get<ColumnDataType>(first_value));
      }

      // Iterate over all chunks and insert RowIDs when values change
      for (auto chunk_id = ChunkID{0}; chunk_id < chunk_count; ++chunk_id) {
        const auto& segment = sorted_table->get_chunk(chunk_id)->get_segment(column_id);
        segment_iterate<ColumnDataType>(*segment, [&](const auto& position) {
          if (previous_value.has_value() == position.is_null() ||
              (previous_value.has_value() && !position.is_null() && position.value() != *previous_value)) {
            group_boundaries.insert(RowID{chunk_id, position.chunk_offset()});
            if (position.is_null()) {
              previous_value.reset();
            } else {
              previous_value.emplace(position.value());
            }
          }
        });
      }
    });
  }

  /*
   * For all group by columns
   *   For each group by column
   *     output the column value at the start of the group (it is per definition the same in the whole group)
   * Write outputted values into the result table
   */
  size_t groupby_index = 0;
  for (const auto& column_id : _groupby_column_ids) {
    auto group_boundary_iter = group_boundaries.cbegin();
    auto data_type = input_table->column_data_type(column_id);
    resolve_data_type(data_type, [&](auto type) {
      using ColumnDataType = typename decltype(type)::type;
      auto values = pmr_vector<ColumnDataType>(group_boundaries.size() + 1);
      auto null_values = pmr_vector<bool>(group_boundaries.size() + 1);

      for (size_t value_index = 0; value_index < values.size(); value_index++) {
        RowID group_start;
        if (value_index == 0) {
          // First group starts in the first row, but there is no corresponding entry in the set. See above for reasons.
          group_start = RowID{ChunkID{0}, 0};
        } else {
          group_start = *group_boundary_iter;
          group_boundary_iter++;
        }

        const auto chunk = sorted_table->get_chunk(group_start.chunk_id);
        const auto& segment = chunk->get_segment(column_id);

        /*
         * We are aware that operator[] and AllTypeVariant are known to be inefficient.
         * However, for accessing a single value it is probably more efficient than segment_iterate_filtered,
         * besides being more readable.
         * We cannot use segment_iterate_filtered with the whole group_boundaries (converted to a PosList).
         * This is because the RowIDs in group_boundaries can reference multiple chunks.
         */
        const auto& value = (*segment)[group_start.chunk_offset];

        null_values[value_index] = variant_is_null(value);
        if (!null_values[value_index]) {
          // Only store non-null values
          values[value_index] = boost::get<ColumnDataType>(value);
        }
      }

      // Write group by segments
      _output_segments[groupby_index] =
          std::make_shared<ValueSegment<ColumnDataType>>(std::move(values), std::move(null_values));
    });
    groupby_index++;
  }

  // Call _aggregate_values for each aggregate
  uint64_t aggregate_index = 0;
  for (const auto& aggregate : _aggregates) {
    /*
     * Special case for COUNT(*), which is the only case where aggregate.column equals INVALID_COLUMN_ID:
     * Usually, the data type of the aggregate can depend on the data type of the corresponding input column.
     * For example, the sum of ints is an int, while the sum of doubles is an double.
     * For COUNT(*), the aggregate type is always an integral type, regardless of the input type.
     * As the input type does not matter and we do not even have an input column,
     * but the function call expects an input type, we choose Int arbitrarily.
     * This is NOT the result type of COUNT(*), which is Long.
     */
    const auto& pqp_column = static_cast<const PQPColumnExpression&>(*aggregate->argument());
    const auto input_column_id = pqp_column.column_id;

    const auto data_type =
        input_column_id == INVALID_COLUMN_ID ? DataType::Long : input_table->column_data_type(input_column_id);
    resolve_data_type(data_type, [&](auto type) {
      using ColumnDataType = typename decltype(type)::type;

      /*
       * We are aware that the switch looks very repetitive, but we could not find a dynamic solution.
       * The problem we encountered: We cannot simply hand aggregate->aggregate_function into the call of _aggregate_values.
       * The reason: the compiler wants to know at compile time which of the templated versions need to be called.
       * However, aggregate->aggregate_function is something that is only available at runtime,
       * so the compiler cannot know its value and thus not deduce the correct method call.
       */
      switch (aggregate->aggregate_function) {
        case AggregateFunction::Min: {
          using AggregateType = typename AggregateTraits<ColumnDataType, AggregateFunction::Min>::AggregateType;
          _aggregate_values<ColumnDataType, AggregateType, AggregateFunction::Min>(group_boundaries, aggregate_index,
                                                                                   sorted_table);
          break;
        }
        case AggregateFunction::Max: {
          using AggregateType = typename AggregateTraits<ColumnDataType, AggregateFunction::Max>::AggregateType;
          _aggregate_values<ColumnDataType, AggregateType, AggregateFunction::Max>(group_boundaries, aggregate_index,
                                                                                   sorted_table);
          break;
        }
        case AggregateFunction::Sum: {
          using AggregateType = typename AggregateTraits<ColumnDataType, AggregateFunction::Sum>::AggregateType;
          _aggregate_values<ColumnDataType, AggregateType, AggregateFunction::Sum>(group_boundaries, aggregate_index,
                                                                                   sorted_table);
          break;
        }

        case AggregateFunction::Avg: {
          using AggregateType = typename AggregateTraits<ColumnDataType, AggregateFunction::Avg>::AggregateType;
          _aggregate_values<ColumnDataType, AggregateType, AggregateFunction::Avg>(group_boundaries, aggregate_index,
                                                                                   sorted_table);
          break;
        }
        case AggregateFunction::Count: {
          using AggregateType = typename AggregateTraits<ColumnDataType, AggregateFunction::Count>::AggregateType;
          _aggregate_values<ColumnDataType, AggregateType, AggregateFunction::Count>(group_boundaries, aggregate_index,
                                                                                     sorted_table);
          break;
        }
        case AggregateFunction::CountDistinct: {
          using AggregateType = typename AggregateTraits<
              ColumnDataType, AggregateFunction::CountDistinct>::AggregateType;  // NOLINT(whitespace/line_length)
          _aggregate_values<ColumnDataType, AggregateType, AggregateFunction::CountDistinct>(
              group_boundaries, aggregate_index, sorted_table);
          break;
        }
        case AggregateFunction::StandardDeviationSample: {
          using AggregateType =
              typename AggregateTraits<ColumnDataType, AggregateFunction::StandardDeviationSample>::AggregateType;
          _aggregate_values<ColumnDataType, AggregateType, AggregateFunction::StandardDeviationSample>(
              group_boundaries, aggregate_index, sorted_table);
          break;
        }
        case AggregateFunction::Any: {
          using AggregateType = typename AggregateTraits<ColumnDataType, AggregateFunction::Any>::AggregateType;
          _aggregate_values<ColumnDataType, AggregateType, AggregateFunction::Any>(group_boundaries, aggregate_index,
                                                                                   sorted_table);
          break;
        }
      }
    });

    aggregate_index++;
  }

<<<<<<< HEAD
  result_table->append_chunk(_output_segments);
=======
  // Append output to result table
  if (_output_segments.at(0)->size() > 0) {
    result_table->append_chunk(_output_segments);
  }
>>>>>>> bda7929c

  // We do not set sort information on the output table as we can only guarantee it in certain situations (e.g., when
  // the whole input table needed to be sorted). As this aggregate case is the fall back solution and should be rather
  // be calculated with the hash aggregate, we neglect the sort information for now and keep it simple.
  return result_table;
}

std::shared_ptr<AbstractOperator> AggregateSort::_on_deep_copy(
    const std::shared_ptr<AbstractOperator>& copied_input_left,
    const std::shared_ptr<AbstractOperator>& copied_input_right) const {
  return std::make_shared<AggregateSort>(copied_input_left, _aggregates, _groupby_column_ids);
}

void AggregateSort::_on_set_parameters(const std::unordered_map<ParameterID, AllTypeVariant>& parameters) {}

void AggregateSort::_on_cleanup() {}

template <typename ColumnType>
void AggregateSort::_create_aggregate_column_definitions(boost::hana::basic_type<ColumnType> type,
                                                         ColumnID column_index, AggregateFunction function) {
  /*
   * We are aware that the switch looks very repetitive, but we could not find a dynamic solution.
   * There is a similar switch statement in _on_execute for calling _aggregate_values.
   * See the comment there for reasoning.
   */
  switch (function) {
    case AggregateFunction::Min:
      create_aggregate_column_definitions<ColumnType, AggregateFunction::Min>(column_index);
      break;
    case AggregateFunction::Max:
      create_aggregate_column_definitions<ColumnType, AggregateFunction::Max>(column_index);
      break;
    case AggregateFunction::Sum:
      create_aggregate_column_definitions<ColumnType, AggregateFunction::Sum>(column_index);
      break;
    case AggregateFunction::Avg:
      create_aggregate_column_definitions<ColumnType, AggregateFunction::Avg>(column_index);
      break;
    case AggregateFunction::Count:
      create_aggregate_column_definitions<ColumnType, AggregateFunction::Count>(column_index);
      break;
    case AggregateFunction::CountDistinct:
      create_aggregate_column_definitions<ColumnType, AggregateFunction::CountDistinct>(column_index);
      break;
    case AggregateFunction::StandardDeviationSample:
      create_aggregate_column_definitions<ColumnType, AggregateFunction::StandardDeviationSample>(column_index);
      break;
    case AggregateFunction::Any:
      create_aggregate_column_definitions<ColumnType, AggregateFunction::Any>(column_index);
      break;
  }
}

/*
 * TODO(anyone) this function could be shared by the aggregate implementations.
 *
 * Most of this function is copied from HashAggregate::write_aggregate_output().
 * However, the function in the hash aggregate does more than just creating aggregate colum definitions.
 * As the name says, it also writes the aggregate output (values),
 *  which the sort aggregate already does in another place.
 * To reduce code duplication, the hash aggregate could be refactored to separate creating column definitions
 *  and writing the actual output.
 *  This would also allow to reuse the code for handling an empty input table (see _on_execute()).
 */
template <typename ColumnType, AggregateFunction function>
void AggregateSort::create_aggregate_column_definitions(ColumnID column_index) {
  // retrieve type information from the aggregation traits
  auto aggregate_data_type = AggregateTraits<ColumnType, function>::AGGREGATE_DATA_TYPE;

  const auto& aggregate = _aggregates[column_index];
  const auto& pqp_column = static_cast<const PQPColumnExpression&>(*aggregate->argument());
  const auto input_column_id = pqp_column.column_id;

  if (aggregate_data_type == DataType::Null) {
    // if not specified, it’s the input column’s type
    aggregate_data_type = input_table_left()->column_data_type(input_column_id);
  }

  constexpr bool NEEDS_NULL = (function != AggregateFunction::Count && function != AggregateFunction::CountDistinct);
  _output_column_definitions.emplace_back(aggregate->as_column_name(), aggregate_data_type, NEEDS_NULL);
}
}  // namespace opossum<|MERGE_RESOLUTION|>--- conflicted
+++ resolved
@@ -684,14 +684,11 @@
     aggregate_index++;
   }
 
-<<<<<<< HEAD
-  result_table->append_chunk(_output_segments);
-=======
+
   // Append output to result table
   if (_output_segments.at(0)->size() > 0) {
     result_table->append_chunk(_output_segments);
   }
->>>>>>> bda7929c
 
   // We do not set sort information on the output table as we can only guarantee it in certain situations (e.g., when
   // the whole input table needed to be sorted). As this aggregate case is the fall back solution and should be rather
