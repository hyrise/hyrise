--- conflicted
+++ resolved
@@ -426,7 +426,6 @@
   }
 
   std::shared_ptr<const Table> sorted_table = input_table;
-<<<<<<< HEAD
   if (!_groupby_column_ids.empty()) {
     /**
      * Check if the value clustering matches the columns we are grouping by
@@ -437,10 +436,6 @@
      * If the value clustering doesn't match the columns we group by, we need to re-sort the whole table
      * to achieve the value clustering we need.
      */
-=======
-  if (_groupby_column_ids.size()) {
-    // Check if value clustering matches group by column
->>>>>>> cec52953
     if (all_chunks_value_clustered_by && std::find(_groupby_column_ids.begin(), _groupby_column_ids.end(), all_chunks_value_clustered_by->first) != _groupby_column_ids.end()){
       // Sort input table chunk_wise consecutively by the group by columns (stable sort)
       sorted_table = _sort_table_chunk_wise(input_table, all_chunks_value_clustered_by);
