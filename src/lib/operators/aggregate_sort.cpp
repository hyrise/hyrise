#include "aggregate_sort.hpp"

#include <memory>
#include <vector>

#include "aggregate/aggregate_traits.hpp"
#include "all_type_variant.hpp"
#include "constant_mappings.hpp"
#include "operators/sort.hpp"
#include "storage/segment_iterate.hpp"
#include "table_wrapper.hpp"
#include "types.hpp"

namespace opossum {

AggregateSort::AggregateSort(const std::shared_ptr<AbstractOperator>& in,
                             const std::vector<AggregateColumnDefinition>& aggregates,
                             const std::vector<ColumnID>& groupby_column_ids)
    : AbstractAggregateOperator(in, aggregates, groupby_column_ids) {}

const std::string AggregateSort::name() const { return "AggregateSort"; }

/**
 * Calculates the value for the <code>aggregate_index</code>'th aggregate.
 * To do this, we iterate over all segments of the corresponding column.
 * The aggregate values (one per group-by-combination) are built incrementally.
 * Every time we reach the beginning of a new group-by-combination,
 * we store the aggregate value for the current (now previous) group.
 *
 * @tparam ColumnType the type of the input column to aggregate on
 * @tparam AggregateType the type of the aggregate (=output column)
 * @tparam function the aggregate function, as type parameter - e.g. AggregateFunction::MIN, AVG, COUNT, ...
 * @param group_boundaries the row ids where a new combination in the sorted table begins
 * @param aggregate_index determines which aggregate to calculate (from _aggregates)
 * @param aggregate_function the aggregate function - as callable object. This should always be the same as <code>function</code>
 * @param sorted_table the input table, sorted by the group by columns
 */
template <typename ColumnType, typename AggregateType, AggregateFunction function>
void AggregateSort::_aggregate_values(const std::set<RowID>& group_boundaries, const uint64_t aggregate_index,
                                      const std::shared_ptr<const Table>& sorted_table) {
  auto aggregate_function = AggregateFunctionBuilder<ColumnType, AggregateType, function>().get_aggregate_function();

  // We already know beforehand how many aggregate values (=group-by-combinations) we have to calculate
  const size_t num_groups = group_boundaries.size() + 1;

  // Vectors to store aggregate values (and if they are NULL) for later usage in value segments
  auto aggregate_results = std::vector<AggregateType>(num_groups);
  auto aggregate_null_values = std::vector<bool>(num_groups);

  // Variables needed for the aggregates. Not all variables are needed for all aggregates

  // Row counts per group, ex- and including null values. Needed for count (<column>/*) and average
  uint64_t value_count = 0u;
  uint64_t value_count_with_null = 0u;

  // All unique values found. Needed for count distinct
  std::unordered_set<ColumnType> unique_values;

  // The number of the current group-by-combination. Used as offset when storing values
  uint64_t aggregate_group_index = 0u;

  const auto chunk_count = sorted_table->chunk_count();

  std::optional<AggregateType> current_primary_aggregate;
  std::vector<AggregateType> current_secondary_aggregates{};
  ChunkID current_chunk_id{0};
  if (function == AggregateFunction::CountRows) {
    /*
     * Special COUNT(*) implementation.
     * We do not need to care about null values for COUNT(*).
     * Because of this, we can simply calculate the number of elements per group (=COUNT(*))
     * by calculating the distance between the first and the last corresponding row (+1) in the table.
     * This results in a runtime of O(output rows) rather than O(input rows), which can be quite significant.
     */
    auto current_group_begin_pointer = RowID{ChunkID{0u}, ChunkOffset{0}};
    for (const auto& group_boundary : group_boundaries) {
      if (current_group_begin_pointer.chunk_id == group_boundary.chunk_id) {
        // Group is located within a single chunk
        value_count_with_null = group_boundary.chunk_offset - current_group_begin_pointer.chunk_offset;
      } else {
        // Group is spread over multiple chunks
        uint64_t count = 0;
        count += sorted_table->get_chunk(current_group_begin_pointer.chunk_id)->size() -
                 current_group_begin_pointer.chunk_offset;
        for (auto chunk_id = ChunkID{current_group_begin_pointer.chunk_id + 1}; chunk_id < group_boundary.chunk_id;
             chunk_id++) {
          count += sorted_table->get_chunk(chunk_id)->size();
        }
        count += group_boundary.chunk_offset + 1;
        value_count_with_null = count;
      }
      _set_and_write_aggregate_value<AggregateType, function>(
          aggregate_results, aggregate_null_values, aggregate_group_index, aggregate_index, current_primary_aggregate,
          current_secondary_aggregates, value_count, value_count_with_null, unique_values.size());
      current_group_begin_pointer = group_boundary;
      aggregate_group_index++;
    }
    // Compute value count with null values for the last iteration
    value_count_with_null = sorted_table->get_chunk(current_group_begin_pointer.chunk_id)->size() -
                            current_group_begin_pointer.chunk_offset;
    for (auto chunk_id = ChunkID{current_group_begin_pointer.chunk_id + 1}; chunk_id < chunk_count; chunk_id++) {
      value_count_with_null += sorted_table->get_chunk(chunk_id)->size();
    }

  } else {
    /*
     * High-level overview of the algorithm:
     *
     * We already know at which RowIDs a new group (=group-by-combination) begins,
     * it is stored in group_boundaries.
     * The base idea is:
     *
     * Iterate over every value in the aggregate column, and keep track of the current RowID
     *   if (current row id == start of next group)
     *     write aggregate value of the just finished group
     *     reset helper variables
     *
     *   update helper variables
     *
     */
    auto group_boundary_iter = group_boundaries.cbegin();
    const auto column_id = _aggregates[aggregate_index];
    const auto column = column_id.column;
    for (auto chunk_id = ChunkID{0}; chunk_id < chunk_count; ++chunk_id) {
      auto segment = sorted_table->get_chunk(chunk_id)->get_segment(*column);
      segment_iterate<ColumnType>(*segment, [&](const auto& position) {
        const auto row_id = RowID{current_chunk_id, position.chunk_offset()};
        const auto is_new_group = !group_boundaries.empty() && row_id == *group_boundary_iter;
        const auto new_value = position.value();
        if (is_new_group) {
          // New group is starting. Store the aggregate value of the just finished group
          _set_and_write_aggregate_value<AggregateType, function>(
              aggregate_results, aggregate_null_values, aggregate_group_index, aggregate_index,
              current_primary_aggregate, current_secondary_aggregates, value_count, value_count_with_null,
              unique_values.size());

          // Reset helper variables
          current_primary_aggregate = std::optional<AggregateType>();
          current_secondary_aggregates = std::vector<AggregateType>{};
          unique_values.clear();
          value_count = 0u;
          value_count_with_null = 0u;

          // Update indexing variables
          aggregate_group_index++;
          group_boundary_iter++;
        }

        // Update helper variables
        if (!position.is_null()) {
          aggregate_function(new_value, current_primary_aggregate, current_secondary_aggregates);
          value_count++;
          if constexpr (function == AggregateFunction::CountDistinct) {  // NOLINT
            unique_values.insert(new_value);
          }
        }
        value_count_with_null++;
      });
      current_chunk_id++;
    }
  }
  // Aggregate value for the last group was not written yet
  _set_and_write_aggregate_value<AggregateType, function>(
      aggregate_results, aggregate_null_values, aggregate_group_index, aggregate_index, current_primary_aggregate,
      current_secondary_aggregates, value_count, value_count_with_null, unique_values.size());

  // Store the aggregate values in a value segment
  _output_segments[aggregate_index + _groupby_column_ids.size()] =
      std::make_shared<ValueSegment<AggregateType>>(aggregate_results, aggregate_null_values);
}

/**
 * This is a generic method to add an aggregate value to the current aggregate value vector (<code>aggregate_results</code>).
 * While adding the new value itself is easy, deciding on what exactly the new value is might be not that easy.
 *
 * Sometimes it is simple, e.g. for Min, Max and Sum the value we want to add is directly the <code>current_primary_aggregate</code>.
 * But sometimes it is more complicated, e.g. Avg effectively only calculates a sum, and we manually need to divide the sum by the number of (non-null) elements that contributed to it.
 * Further, Count and CountDistinct do not use <code>current_x_aggregate</code>, instead we pass <code>value_count</code> and <code>value_count_with_null</code> directly to the function.
 * The latter might look ugly at the first sight, but we need those counts (or at least <code>value_count</code>) anyway for Avg, and it is consistent with the hash aggregate.
 *
 * The function is "generic" in the sense that it works for every aggregate type.
 * This way, we can have a single call that is valid for all aggregate functions, which increases readability.
 * We pay for this easy call with more function parameters than we might need.
 * As a result, we have to mark most of the parameters with [[maybe_unused]] to avoid compiler complaints.
 * Note: if a parameter is not used for a certain aggregate type, it might not contain meaningful values.
 *
 *
 * @tparam AggregateType the data type of the aggregate result
 * @tparam function the aggregate function - e.g. AggregateFunction::Min, Max, ...
 * @param aggregate_results the vector where the aggregate values should be stored
 * @param aggregate_null_values the vector indicating whether a specific aggregate value is null
 * @param aggregate_group_index the offset to use for <code>aggregate_results</code> and <code>aggregate_null_values</code>
 * @param aggregate_index current aggregate's offset in <code>_aggregates</code>
 * @param current_primary_aggregate the value of the aggregate (return value of the aggregate function) - used by all except COUNT (all versions)
 * @param current_secondary_aggregates the value of a supportive aggregate - used by StandardDeviationSample
 * @param value_count the number of non-null values - used by COUNT(<name>), AVG
 * @param value_count_with_null the number of rows  - used by COUNT(*)
 * @param unique_value_count the number of unique values
 */
template <typename AggregateType, AggregateFunction function>
void AggregateSort::_set_and_write_aggregate_value(
    std::vector<AggregateType>& aggregate_results, std::vector<bool>& aggregate_null_values,
    const uint64_t aggregate_group_index, [[maybe_unused]] const uint64_t aggregate_index,
<<<<<<< HEAD
    std::optional<AggregateType>& current_aggregate_value, [[maybe_unused]] const uint64_t value_count,
    [[maybe_unused]] const uint64_t value_count_with_null, [[maybe_unused]] const uint64_t unique_value_count) const {
  if constexpr (function == AggregateFunction::CountNonNull) {
    // COUNT(<name>), so exclude null values
    current_aggregate_value = value_count;
  }
  if constexpr (function == AggregateFunction::CountRows) {
    // COUNT(*), so include null values
    current_aggregate_value = value_count_with_null;
=======
    std::optional<AggregateType>& current_primary_aggregate, std::vector<AggregateType>& current_secondary_aggregates,
    [[maybe_unused]] const uint64_t value_count, [[maybe_unused]] const uint64_t value_count_with_null,
    [[maybe_unused]] const uint64_t unique_value_count) const {
  if constexpr (function == AggregateFunction::Count) {  // NOLINT
    if (this->_aggregates[aggregate_index].column) {
      // COUNT(<name>), so exclude null values
      current_primary_aggregate = value_count;
    } else {
      // COUNT(*), so include null values
      current_primary_aggregate = value_count_with_null;
    }
>>>>>>> 7087c18b
  }
  if constexpr (function == AggregateFunction::Avg && std::is_arithmetic_v<AggregateType>) {  // NOLINT
    // this ignores the case of Avg on strings, but we check in _on_execute() this does not happen

    if (value_count == 0) {
      // there are no non-null values, the average itself must be null (otherwise division by 0)
      current_primary_aggregate = std::optional<AggregateType>();
    } else {
      // normal average calculation
      current_primary_aggregate = *current_primary_aggregate / value_count;
    }
  }
  if constexpr (function == AggregateFunction::StandardDeviationSample &&
                std::is_arithmetic_v<AggregateType>) {  // NOLINT
    // this ignores the case of StandardDeviationSample on strings, but we check in _on_execute() this does not happen

    if (value_count <= 1) {
      current_primary_aggregate = std::optional<AggregateType>();
      current_secondary_aggregates = std::vector<AggregateType>{};
    }
  }
  if constexpr (function == AggregateFunction::CountDistinct) {  // NOLINT
    current_primary_aggregate = unique_value_count;
  }

  // store whether the value is a null value
  aggregate_null_values[aggregate_group_index] = !current_primary_aggregate;
  if (current_primary_aggregate) {
    // only store non-null values
    aggregate_results[aggregate_group_index] = *current_primary_aggregate;
  }
}

/**
 * Executes the aggregation.
 * High-level overview:
 *
 * Make sure the aggregates are valid
 * Build the output table definition
 * if empty
 *   return (empty) result table
 *
 * Sort the input table after all group by columns.
 *  Currently, this is done using multiple passes of the Sort operator (which is stable)
 *  For future implementations, the fact that the input table is already sorted could be used to skip this step.
 *    See https://github.com/hyrise/hyrise/issues/1519 for a discussion about operators using sortedness.
 *
 * Find the group boundaries
 *  Our table is now sorted after all group by columns.
 *  As a result, all rows that fall into the same group are consecutive within that table.
 *  Thus, we can easily find all group boundaries (specifically their first element)
 *  by iterating over the group by columns and storing RowIDs of rows where the value of any group by column changes.
 *  The result is a (ordered) set, its entries marking the beginning of a new group-by-combination.
 *
 * Write the values of group by columns for each group into a ValueSegment
 *  For each group by column
 *   Iterate over the group boundaries (RowIDs) and output the value
 *    Note: This cannot be merged with the first iteration (finding group boundaries).
 *          This is because we have to output values for all RowIDs where ANY group by column changes,
 *          not only the one we currently iterate over.
 *
 * Call _aggregate_values for each aggregate, which performs the aggregation and writes the output into ValueSegments
 *
 * return result table
 *
 * @return the result table
 */
std::shared_ptr<const Table> AggregateSort::_on_execute() {
  const auto input_table = input_table_left();

  // Check for invalid aggregates
  _validate_aggregates();

  // Create group by column definitions
  for (const auto& column_id : _groupby_column_ids) {
    _output_column_definitions.emplace_back(input_table->column_name(column_id),
                                            input_table->column_data_type(column_id), true);
  }

  // Create aggregate column definitions
  ColumnID column_index{0};
  for (const auto& aggregate : _aggregates) {
    const auto column = aggregate.column;

    /*
     * Special case for COUNT(*), which is the only case where !column is true:
     * Usually, the data type of the aggregate can depend on the data type of the corresponding input column.
     * For example, the sum of ints is an int, while the sum of doubles is an double.
     * For COUNT(*), the aggregate type is always an integral type, regardless of the input type.
     * As the input type does not matter and we do not even have an input column,
     * but the function call expects an input type, we choose Int arbitrarily.
     * This is NOT the result type of COUNT(*), which is Long.
     */
    const auto data_type = !column ? DataType::Int : input_table->column_data_type(*column);

    resolve_data_type(data_type, [&, column_index](auto type) {
      _create_aggregate_column_definitions(type, column_index, aggregate.function);
    });

    ++column_index;
  }

  auto result_table = std::make_shared<Table>(_output_column_definitions, TableType::Data);

  /*
   * Handle empty input table according to the SQL standard
   *  if group by columns exist -> empty result
   *  else -> one row with default values
   *
   * TODO(anyone) this code could probably be shared by the aggregate implementations.
   * As of now, the hash aggregate handles this edge case in write_aggregate_output().
   * However, HashAggregate::write_aggregate_output writes both agggregate column definitions and actual values.
   * Separating those two steps would allow us to reuse AggregateSort::create_aggregate_column_definitions(),
   * as well as the code below.
   */
  if (input_table->empty()) {
    if (_groupby_column_ids.empty()) {
      std::vector<AllTypeVariant> default_values;
      for (const auto& aggregate : _aggregates) {
        if (aggregate.function == AggregateFunction::CountRows ||
            aggregate.function == AggregateFunction::CountNonNull ||
            aggregate.function == AggregateFunction::CountDistinct) {
          default_values.emplace_back(int64_t{0});
        } else {
          default_values.emplace_back(NULL_VALUE);
        }
      }
      result_table->append(default_values);
    }

    return result_table;
  }

  /*
   * NOTE: There are some cases in the TPCH-Queries, where we get tables with more columns than required.
   * Required columns are all columns that we group by, as well as all columns we aggregate on.
   * All other columns are superfluous, as they will not be part of the result table (and thus not accessible for later operators).
   *
   * This could lead to performance issues as the Sort operator needs to materialize more data.
   * We believe this to be a minor issue:
   * It seems that in most cases the optimizer puts a projection before the aggregate operator,
   * and in cases where it does not, the table size is small.
   * However, we did not benchmark it, so we cannot prove it.
   */

  // Sort input table consecutively by the group by columns (stable sort)
  auto sorted_table = input_table;
  for (const auto& column_id : _groupby_column_ids) {
    const auto sorted_wrapper = std::make_shared<TableWrapper>(sorted_table);
    sorted_wrapper->execute();
    Sort sort = Sort(sorted_wrapper, column_id);
    sort.execute();
    sorted_table = sort.get_output();
  }

  _output_segments.resize(_aggregates.size() + _groupby_column_ids.size());

  /*
   * Find all RowIDs where a value in any group by column changes compared to the previous row,
   * as those are exactly the boundaries of the different groups.
   * Everytime a value changes in any of the group by columns, we add the current position to the set.
   * We are aware that std::set is known to be not the most efficient,
   * but our profiling revealed that the current implementation is not a bottleneck.
   * Currently, the vast majority of execution time is spent with sorting.
   * Moreover, this set grows only to O(output) many elements, so inserts and lookups should stay reasonably fast.
   *
   *
   * If this does become a performance problem at some point, one could try e.g. a vector of vectors,
   * with one vector per column.
   * Each vector stores all RowIDs where the corresponding column changes.
   * Afterwards, the vectors have to be merged and deduplicated (presorted list merge).
   * We have not benchmarked this solution, so we do not know how it performs in comparison to the current one.
   *
   * General note: group_boundaries contains the first entry of a new group,
   *               or in other words: the last entry of a group + 1 row, similar to vector::end()
   *
   *               It is (in _aggregate_values) used as indicator that a group has ended just before this row.
   *               As a result, the start of the very first group is not represented in group_boundaries,
   *               as there was no group before that ended.
   *               Further, the end of the last group is not represented as well.
   *               This is because no new group starts after it.
   *               So in total, group_boundaries will contain one element less than there are groups.
   */
  std::set<RowID> group_boundaries;
  const auto chunk_count = sorted_table->chunk_count();
  for (const auto& column_id : _groupby_column_ids) {
    auto data_type = input_table->column_data_type(column_id);
    resolve_data_type(data_type, [&](auto type) {
      using ColumnDataType = typename decltype(type)::type;
      std::optional<ColumnDataType> previous_value;

      /*
       * Initialize previous_value to the first value in the table, so we avoid considering it a value change.
       * We do not want to consider it as a value change, because we the first row should not be part of the boundaries.
       * For the reasoning behind it see above.
       * We are aware that operator[] is slow, however, for one value it should be faster than segment_iterate_filtered.
       */
      const auto& first_segment = sorted_table->get_chunk(ChunkID{0})->get_segment(column_id);
      const auto& first_value = (*first_segment)[0];
      if (variant_is_null(first_value)) {
        previous_value.reset();
      } else {
        previous_value.emplace(boost::get<ColumnDataType>(first_value));
      }

      // Iterate over all chunks and insert RowIDs when values change
      for (auto chunk_id = ChunkID{0}; chunk_id < chunk_count; ++chunk_id) {
        const auto& segment = sorted_table->get_chunk(chunk_id)->get_segment(column_id);
        segment_iterate<ColumnDataType>(*segment, [&](const auto& position) {
          if (previous_value.has_value() == position.is_null() ||
              (previous_value.has_value() && !position.is_null() && position.value() != *previous_value)) {
            group_boundaries.insert(RowID{chunk_id, position.chunk_offset()});
            if (position.is_null()) {
              previous_value.reset();
            } else {
              previous_value.emplace(position.value());
            }
          }
        });
      }
    });
  }

  /*
   * For all group by columns
   *   For each group by column
   *     output the column value at the start of the group (it is per definition the same in the whole group)
   * Write outputted values into the result table
   */
  size_t groupby_index = 0;
  for (const auto& column_id : _groupby_column_ids) {
    auto group_boundary_iter = group_boundaries.cbegin();
    auto data_type = input_table->column_data_type(column_id);
    resolve_data_type(data_type, [&](auto type) {
      using ColumnDataType = typename decltype(type)::type;
      auto values = std::vector<ColumnDataType>(group_boundaries.size() + 1);
      auto null_values = std::vector<bool>(group_boundaries.size() + 1);

      for (size_t value_index = 0; value_index < values.size(); value_index++) {
        RowID group_start;
        if (value_index == 0) {
          // First group starts in the first row, but there is no corresponding entry in the set. See above for reasons.
          group_start = RowID{ChunkID{0}, 0};
        } else {
          group_start = *group_boundary_iter;
          group_boundary_iter++;
        }

        const auto chunk = sorted_table->get_chunk(group_start.chunk_id);
        const auto& segment = chunk->get_segment(column_id);

        /*
         * We are aware that operator[] and AllTypeVariant are known to be inefficient.
         * However, for accessing a single value it is probably more efficient than segment_iterate_filtered,
         * besides being more readable.
         * We cannot use segment_iterate_filtered with the whole group_boundaries (converted to a PosList).
         * This is because the RowIDs in group_boundaries can reference multiple chunks.
         */
        const auto& value = (*segment)[group_start.chunk_offset];

        null_values[value_index] = variant_is_null(value);
        if (!null_values[value_index]) {
          // Only store non-null values
          values[value_index] = boost::get<ColumnDataType>(value);
        }
      }

      // Write group by segments
      _output_segments[groupby_index] = std::make_shared<ValueSegment<ColumnDataType>>(values, null_values);
    });
    groupby_index++;
  }

  // Call _aggregate_values for each aggregate
  uint64_t aggregate_index = 0;
  for (const auto& aggregate : _aggregates) {
    /*
     * Special case for COUNT(*), which is the only case where !aggregate.column is true:
     * Usually, the data type of the aggregate can depend on the data type of the corresponding input column.
     * For example, the sum of ints is an int, while the sum of doubles is an double.
     * For COUNT(*), the aggregate type is always an integral type, regardless of the input type.
     * As the input type does not matter and we do not even have an input column,
     * but the function call expects an input type, we choose Int arbitrarily.
     * This is NOT the result type of COUNT(*), which is Long.
     */
    const auto data_type = !aggregate.column ? DataType::Int : input_table->column_data_type(*aggregate.column);
    resolve_data_type(data_type, [&](auto type) {
      using ColumnDataType = typename decltype(type)::type;

      /*
       * We are aware that the switch looks very repetitive, but we could not find a dynamic solution.
       * The problem we encountered: We cannot simply hand aggregate.function into the call of _aggregate_values.
       * The reason: the compiler wants to know at compile time which of the templated versions need to be called.
       * However, aggregate.function is something that is only available at runtime,
       * so the compiler cannot know its value and thus not deduce the correct method call.
       */
      switch (aggregate.function) {
        case AggregateFunction::Min: {
          using AggregateType = typename AggregateTraits<ColumnDataType, AggregateFunction::Min>::AggregateType;
          _aggregate_values<ColumnDataType, AggregateType, AggregateFunction::Min>(group_boundaries, aggregate_index,
                                                                                   sorted_table);
          break;
        }
        case AggregateFunction::Max: {
          using AggregateType = typename AggregateTraits<ColumnDataType, AggregateFunction::Max>::AggregateType;
          _aggregate_values<ColumnDataType, AggregateType, AggregateFunction::Max>(group_boundaries, aggregate_index,
                                                                                   sorted_table);
          break;
        }
        case AggregateFunction::Sum: {
          using AggregateType = typename AggregateTraits<ColumnDataType, AggregateFunction::Sum>::AggregateType;
          _aggregate_values<ColumnDataType, AggregateType, AggregateFunction::Sum>(group_boundaries, aggregate_index,
                                                                                   sorted_table);
          break;
        }

        case AggregateFunction::Avg: {
          using AggregateType = typename AggregateTraits<ColumnDataType, AggregateFunction::Avg>::AggregateType;
          _aggregate_values<ColumnDataType, AggregateType, AggregateFunction::Avg>(group_boundaries, aggregate_index,
                                                                                   sorted_table);
          break;
        }
        case AggregateFunction::CountRows: {
          using AggregateType = typename AggregateTraits<ColumnDataType, AggregateFunction::CountRows>::AggregateType;
          _aggregate_values<ColumnDataType, AggregateType, AggregateFunction::CountRows>(group_boundaries,
                                                                                         aggregate_index, sorted_table);
          break;
        }
        case AggregateFunction::CountNonNull: {
          using AggregateType =
              typename AggregateTraits<ColumnDataType, AggregateFunction::CountNonNull>::AggregateType;
          _aggregate_values<ColumnDataType, AggregateType, AggregateFunction::CountNonNull>(
              group_boundaries, aggregate_index, sorted_table);
          break;
        }
        case AggregateFunction::CountDistinct: {
          using AggregateType = typename AggregateTraits<
              ColumnDataType, AggregateFunction::CountDistinct>::AggregateType;  // NOLINT(whitespace/line_length)
          _aggregate_values<ColumnDataType, AggregateType, AggregateFunction::CountDistinct>(
              group_boundaries, aggregate_index, sorted_table);
          break;
        }
        case AggregateFunction::StandardDeviationSample: {
          using AggregateType =
              typename AggregateTraits<ColumnDataType, AggregateFunction::StandardDeviationSample>::AggregateType;
          _aggregate_values<ColumnDataType, AggregateType, AggregateFunction::StandardDeviationSample>(
              group_boundaries, aggregate_index, sorted_table);
          break;
        }
      }
    });

    aggregate_index++;
  }

  // Append output to result table
  result_table->append_chunk(_output_segments);

  return result_table;
}

std::shared_ptr<AbstractOperator> AggregateSort::_on_deep_copy(
    const std::shared_ptr<AbstractOperator>& copied_input_left,
    const std::shared_ptr<AbstractOperator>& copied_input_right) const {
  return std::make_shared<AggregateSort>(copied_input_left, _aggregates, _groupby_column_ids);
}

void AggregateSort::_on_set_parameters(const std::unordered_map<ParameterID, AllTypeVariant>& parameters) {}

void AggregateSort::_on_cleanup() {}

template <typename ColumnType>
void AggregateSort::_create_aggregate_column_definitions(boost::hana::basic_type<ColumnType> type,
                                                         ColumnID column_index, AggregateFunction function) {
  /*
   * We are aware that the switch looks very repetitive, but we could not find a dynamic solution.
   * There is a similar switch statement in _on_execute for calling _aggregate_values.
   * See the comment there for reasoning.
   */
  switch (function) {
    case AggregateFunction::Min:
      create_aggregate_column_definitions<ColumnType, AggregateFunction::Min>(column_index);
      break;
    case AggregateFunction::Max:
      create_aggregate_column_definitions<ColumnType, AggregateFunction::Max>(column_index);
      break;
    case AggregateFunction::Sum:
      create_aggregate_column_definitions<ColumnType, AggregateFunction::Sum>(column_index);
      break;
    case AggregateFunction::Avg:
      create_aggregate_column_definitions<ColumnType, AggregateFunction::Avg>(column_index);
      break;
    case AggregateFunction::CountRows:
      create_aggregate_column_definitions<ColumnType, AggregateFunction::CountRows>(column_index);
      break;
    case AggregateFunction::CountNonNull:
      create_aggregate_column_definitions<ColumnType, AggregateFunction::CountNonNull>(column_index);
      break;
    case AggregateFunction::CountDistinct:
      create_aggregate_column_definitions<ColumnType, AggregateFunction::CountDistinct>(column_index);
      break;
    case AggregateFunction::StandardDeviationSample:
      create_aggregate_column_definitions<ColumnType, AggregateFunction::StandardDeviationSample>(column_index);
      break;
  }
}

/*
 * TODO(anyone) this function could be shared by the aggregate implementations.
 *
 * Most of this function is copied from HashAggregate::write_aggregate_output().
 * However, the function in the hash aggregate does more than just creating aggregate colum definitions.
 * As the name says, it also writes the aggregate output (values),
 *  which the sort aggregate already does in another place.
 * To reduce code duplication, the hash aggregate could be refactored to separate creating column definitions
 *  and writing the actual output.
 *  This would also allow to reuse the code for handling an empty input table (see _on_execute()).
 */
template <typename ColumnType, AggregateFunction function>
void AggregateSort::create_aggregate_column_definitions(ColumnID column_index) {
  // retrieve type information from the aggregation traits
  auto aggregate_data_type = AggregateTraits<ColumnType, function>::AGGREGATE_DATA_TYPE;

  const auto& aggregate = _aggregates[column_index];

  if (aggregate_data_type == DataType::Null) {
    // if not specified, it’s the input column’s type
    aggregate_data_type = input_table_left()->column_data_type(*aggregate.column);
  }

  // Generate column name, TODO(anybody), actually, the AggregateExpression can do this, but the Aggregate operator
  // doesn't use Expressions, yet
  std::stringstream column_name_stream;
  if (aggregate.function == AggregateFunction::CountDistinct) {
    column_name_stream << "COUNT(DISTINCT ";
  } else {
    column_name_stream << aggregate.function << "(";
  }

  if (aggregate.column) {
    column_name_stream << input_table_left()->column_name(*aggregate.column);
  } else {
    column_name_stream << "*";
  }
  column_name_stream << ")";

  constexpr bool NEEDS_NULL =
      (function != AggregateFunction::CountRows && function != AggregateFunction::CountNonNull &&
       function != AggregateFunction::CountDistinct);
  _output_column_definitions.emplace_back(column_name_stream.str(), aggregate_data_type, NEEDS_NULL);
}
}  // namespace opossum<|MERGE_RESOLUTION|>--- conflicted
+++ resolved
@@ -201,9 +201,9 @@
 void AggregateSort::_set_and_write_aggregate_value(
     std::vector<AggregateType>& aggregate_results, std::vector<bool>& aggregate_null_values,
     const uint64_t aggregate_group_index, [[maybe_unused]] const uint64_t aggregate_index,
-<<<<<<< HEAD
-    std::optional<AggregateType>& current_aggregate_value, [[maybe_unused]] const uint64_t value_count,
-    [[maybe_unused]] const uint64_t value_count_with_null, [[maybe_unused]] const uint64_t unique_value_count) const {
+    std::optional<AggregateType>& current_primary_aggregate, std::vector<AggregateType>& current_secondary_aggregates,
+    [[maybe_unused]] const uint64_t value_count, [[maybe_unused]] const uint64_t value_count_with_null,
+    [[maybe_unused]] const uint64_t unique_value_count) const {
   if constexpr (function == AggregateFunction::CountNonNull) {
     // COUNT(<name>), so exclude null values
     current_aggregate_value = value_count;
@@ -211,19 +211,6 @@
   if constexpr (function == AggregateFunction::CountRows) {
     // COUNT(*), so include null values
     current_aggregate_value = value_count_with_null;
-=======
-    std::optional<AggregateType>& current_primary_aggregate, std::vector<AggregateType>& current_secondary_aggregates,
-    [[maybe_unused]] const uint64_t value_count, [[maybe_unused]] const uint64_t value_count_with_null,
-    [[maybe_unused]] const uint64_t unique_value_count) const {
-  if constexpr (function == AggregateFunction::Count) {  // NOLINT
-    if (this->_aggregates[aggregate_index].column) {
-      // COUNT(<name>), so exclude null values
-      current_primary_aggregate = value_count;
-    } else {
-      // COUNT(*), so include null values
-      current_primary_aggregate = value_count_with_null;
-    }
->>>>>>> 7087c18b
   }
   if constexpr (function == AggregateFunction::Avg && std::is_arithmetic_v<AggregateType>) {  // NOLINT
     // this ignores the case of Avg on strings, but we check in _on_execute() this does not happen
