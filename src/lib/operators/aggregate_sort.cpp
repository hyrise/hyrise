--- conflicted
+++ resolved
@@ -284,15 +284,9 @@
     for (const auto& column_id : _groupby_column_ids) {
       auto skip_sorting = false;
       // Skip already sorted columns
-<<<<<<< HEAD
       if (input_sorted_by) {
         for (const auto& sorted_by : *input_sorted_by) {
           if (sorted_by.column == column_id) {
-=======
-      if (input_order_by) {
-        for (const auto& ordered_by : *input_order_by) {
-          if (ordered_by.column == column_id) {
->>>>>>> d0528ddd
             skip_sorting = true;
             break;
           }
@@ -307,11 +301,7 @@
             std::make_shared<Sort>(table_wrapper, std::vector<SortColumnDefinition>{SortColumnDefinition{column_id}});
         sort->execute();
         single_chunk_table = sort->get_output();
-<<<<<<< HEAD
-        output_sorted_by = std::vector<opossum::SortColumnDefinition>{SortColumnDefinition(column_id, SortMode::Ascending)};
-=======
-        output_order_by = {SortColumnDefinition{column_id, OrderByMode::Ascending}};
->>>>>>> d0528ddd
+        output_sorted_by = {SortColumnDefinition{column_id, SortMode::Ascending}};
       }
     }
 
@@ -472,13 +462,8 @@
         last_chunk->finalize();
       }
       // If the last column is sorted here, it needs to be set accordingly.
-<<<<<<< HEAD
       // This overrides sorted_by on purpose (only the last order prevails).
       last_chunk->set_sorted_by(SortColumnDefinition(_groupby_column_ids.back(), SortMode::Ascending));
-=======
-      // This overrides order_by on purpose (only the last order prevails).
-      last_chunk->set_ordered_by(SortColumnDefinition{_groupby_column_ids.back(), OrderByMode::Ascending});
->>>>>>> d0528ddd
     }
   }
 
