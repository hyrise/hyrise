--- conflicted
+++ resolved
@@ -27,13 +27,8 @@
 
 std::shared_ptr<const Table> IndexColumnScan::_on_execute() {
   _impl = make_unique_by_column_type<AbstractReadOnlyOperatorImpl, IndexColumnScanImpl>(
-<<<<<<< HEAD
-      input_table_left()->column_type(_column_id), _input_left, _column_id, _scan_type, _value, _value2);
-  return _impl->on_execute();
-=======
       _input_table_left()->column_type(_column_id), _input_left, _column_id, _scan_type, _value, _value2);
   return _impl->_on_execute();
->>>>>>> c46160ee
 }
 
 void IndexColumnScan::_on_cleanup() { _impl.reset(); }
