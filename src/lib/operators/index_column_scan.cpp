--- conflicted
+++ resolved
@@ -69,13 +69,8 @@
     auto in_table = _in_operator->get_output();
     auto filter_column_id = in_table->column_id_by_name(_filter_column_name);
 
-<<<<<<< HEAD
-    for (size_t column_id = 0; column_id < in_table->col_count(); ++column_id) {
-      output->add_column(in_table->column_name(column_id), in_table->column_type(column_id), false);
-=======
     for (ColumnID column_id{0}; column_id < in_table->col_count(); ++column_id) {
       output->add_column_definition(in_table->column_name(column_id), in_table->column_type(column_id));
->>>>>>> 27761ead
     }
 
     // Definining all possible operators here might appear odd. Chances are, however, that we will not
@@ -132,11 +127,7 @@
     std::vector<std::shared_ptr<AbstractTask>> jobs;
     jobs.reserve(in_table->chunk_count());
 
-<<<<<<< HEAD
-    for (ChunkID chunk_id = 0; chunk_id < in_table->chunk_count(); ++chunk_id) {
-=======
     for (ChunkID chunk_id{0}; chunk_id < in_table->chunk_count(); ++chunk_id) {
->>>>>>> 27761ead
       jobs.emplace_back(std::make_shared<JobTask>([&in_table, chunk_id, &output_mutex, &output, &filter_column_id,
                                                    this]() {
         const Chunk &chunk_in = in_table->get_chunk(chunk_id);
@@ -163,19 +154,11 @@
         // PosList. Because Value/DictionaryColumns do not have an incoming PosList, they are represented with
         // nullptr.
         std::map<std::shared_ptr<const PosList>, std::shared_ptr<PosList>> filtered_pos_lists;
-<<<<<<< HEAD
-        for (size_t column_id = 0; column_id < in_table->col_count(); ++column_id) {
-          auto ref_col_in = std::dynamic_pointer_cast<ReferenceColumn>(chunk_in.get_column(column_id));
-          std::shared_ptr<const PosList> pos_list_in;
-          std::shared_ptr<const Table> referenced_table_out;
-          size_t referenced_column_id;
-=======
         for (ColumnID column_id{0}; column_id < in_table->col_count(); ++column_id) {
           auto ref_col_in = std::dynamic_pointer_cast<ReferenceColumn>(chunk_in.get_column(column_id));
           std::shared_ptr<const PosList> pos_list_in;
           std::shared_ptr<const Table> referenced_table_out;
           ColumnID referenced_column_id;
->>>>>>> 27761ead
           if (ref_col_in) {
             pos_list_in = ref_col_in->pos_list();
             referenced_table_out = ref_col_in->referenced_table();
