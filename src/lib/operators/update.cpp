#include "update.hpp"

#include <memory>
#include <string>
#include <utility>
#include <vector>

#include "concurrency/transaction_context.hpp"
#include "delete.hpp"
#include "insert.hpp"
#include "storage/reference_column.hpp"
#include "storage/storage_manager.hpp"
#include "table_wrapper.hpp"
#include "utils/assert.hpp"

namespace opossum {

Update::Update(const std::string& table_to_update_name, std::shared_ptr<AbstractOperator> fields_to_update_op,
               std::shared_ptr<AbstractOperator> update_values_op)
    : AbstractReadWriteOperator(fields_to_update_op, update_values_op), _table_to_update_name{table_to_update_name} {}

Update::~Update() = default;

const std::string Update::name() const { return "Update"; }

std::shared_ptr<const Table> Update::_on_execute(std::shared_ptr<TransactionContext> context) {
  DebugAssert((_execution_input_valid(context)), "Input to Update isn't valid");

  const auto table_to_update = StorageManager::get().get_table(_table_to_update_name);

  // 1. Create insert_table with ReferenceColumns that contain all rows that should be updated
  auto insert_table = std::make_shared<Table>();

  for (ColumnID column_id{0}; column_id < table_to_update->column_count(); ++column_id) {
    insert_table->add_column_definition(table_to_update->column_name(column_id),
                                        table_to_update->column_type(column_id));
  }

  auto current_row_in_left_chunk = 0u;
  auto current_pos_list = std::shared_ptr<const PosList>();
  auto current_left_chunk_id = ChunkID{0};

  for (ChunkID chunk_id{0}; chunk_id < _input_table_right()->chunk_count(); ++chunk_id) {
    // Build poslists for mixed chunk numbers and sizes.
    auto pos_list = std::make_shared<PosList>();
    for (auto i = 0u; i < _input_table_right()->get_chunk(chunk_id)->size(); ++i) {
      if (current_pos_list == nullptr || current_row_in_left_chunk == current_pos_list->size()) {
        current_row_in_left_chunk = 0u;
        current_pos_list = std::static_pointer_cast<const ReferenceColumn>(
                               _input_table_left()->get_chunk(current_left_chunk_id)->get_column(ColumnID{0}))
                               ->pos_list();
        current_left_chunk_id++;
      }

      pos_list->emplace_back((*current_pos_list)[current_row_in_left_chunk]);
      current_row_in_left_chunk++;
    }

    // Add ReferenceColumns with built poslist.
    auto chunk = std::make_shared<Chunk>(ChunkUseMvcc::No);
    for (ColumnID column_id{0}; column_id < table_to_update->column_count(); ++column_id) {
      chunk->add_column(std::make_shared<ReferenceColumn>(table_to_update, column_id, pos_list));
    }

    insert_table->emplace_chunk(std::move(chunk));
  }

  // 2. Replace the columns to update in insert_table with the updated data from input_table_right
  const auto left_chunk = _input_table_left()->get_chunk(ChunkID{0});
  for (ChunkID chunk_id{0}; chunk_id < insert_table->chunk_count(); ++chunk_id) {
<<<<<<< HEAD
    auto& insert_chunk = insert_table->get_modifiable_chunk(chunk_id);
    auto& right_chunk = _input_table_right()->get_chunk(chunk_id);
=======
    auto insert_chunk = insert_table->get_chunk(chunk_id);
    auto right_chunk = _input_table_right()->get_chunk(chunk_id);
>>>>>>> 20855722

    for (ColumnID column_id{0}; column_id < _input_table_left()->column_count(); ++column_id) {
      auto right_col = right_chunk->get_mutable_column(column_id);

      auto left_col = std::dynamic_pointer_cast<const ReferenceColumn>(left_chunk->get_column(column_id));

      insert_chunk->replace_column(left_col->referenced_column_id(), right_col);
    }
  }

  // 3. call delete on old data.
  _delete = std::make_shared<Delete>(_table_to_update_name, _input_left);

  _delete->set_transaction_context(context);

  _delete->execute();

  if (_delete->execute_failed()) {
    _mark_as_failed();
    return nullptr;
  }

  // 4. call insert using insert_table.
  auto helper_operator = std::make_shared<TableWrapper>(insert_table);
  helper_operator->execute();

  _insert = std::make_shared<Insert>(_table_to_update_name, helper_operator);
  _insert->set_transaction_context(context);

  _insert->execute();

  return nullptr;
}

/**
 * input_table_left must be a table with at least one chunk, containing at least one ReferenceColumn
 * that all reference the table specified by table_to_update_name. The column count and types in input_table_left
 * must match the count and types in input_table_right.
 */
bool Update::_execution_input_valid(const std::shared_ptr<TransactionContext>& context) const {
  if (context == nullptr) return false;

  if (_input_table_left()->column_count() != _input_table_right()->column_count()) return false;

  const auto table_to_update = StorageManager::get().get_table(_table_to_update_name);

  for (ChunkID chunk_id{0}; chunk_id < _input_table_left()->chunk_count(); ++chunk_id) {
    const auto chunk = _input_table_left()->get_chunk(chunk_id);

    if (!chunk->references_exactly_one_table()) return false;

    const auto first_column = std::static_pointer_cast<const ReferenceColumn>(chunk->get_column(ColumnID{0}));
    if (table_to_update != first_column->referenced_table()) return false;
  }

  return true;
}

}  // namespace opossum<|MERGE_RESOLUTION|>--- conflicted
+++ resolved
@@ -68,13 +68,8 @@
   // 2. Replace the columns to update in insert_table with the updated data from input_table_right
   const auto left_chunk = _input_table_left()->get_chunk(ChunkID{0});
   for (ChunkID chunk_id{0}; chunk_id < insert_table->chunk_count(); ++chunk_id) {
-<<<<<<< HEAD
-    auto& insert_chunk = insert_table->get_modifiable_chunk(chunk_id);
-    auto& right_chunk = _input_table_right()->get_chunk(chunk_id);
-=======
-    auto insert_chunk = insert_table->get_chunk(chunk_id);
+    auto insert_chunk = insert_table->get_modifiable_chunk(chunk_id);
     auto right_chunk = _input_table_right()->get_chunk(chunk_id);
->>>>>>> 20855722
 
     for (ColumnID column_id{0}; column_id < _input_table_left()->column_count(); ++column_id) {
       auto right_col = right_chunk->get_mutable_column(column_id);
