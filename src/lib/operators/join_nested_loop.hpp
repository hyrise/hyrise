--- conflicted
+++ resolved
@@ -15,11 +15,7 @@
  public:
   JoinNestedLoop(const std::shared_ptr<const AbstractOperator> left,
                  const std::shared_ptr<const AbstractOperator> right, const JoinMode mode,
-<<<<<<< HEAD
-                 const JoinColumnIDs& column_ids, const ScanType scan_type);
-=======
                  const ColumnIDPair& column_ids, const PredicateCondition predicate_condition);
->>>>>>> 9da0d9f3
 
   const std::string name() const override;
   std::shared_ptr<AbstractOperator> recreate(const std::vector<AllParameterVariant>& args = {}) const override;
