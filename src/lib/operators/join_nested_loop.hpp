--- conflicted
+++ resolved
@@ -59,12 +59,8 @@
   static void __attribute__((noinline)) _join_two_untyped_segments(const AbstractSegment& abstract_segment_left,
                                                                    const AbstractSegment& abstract_segment_right,
                                                                    const ChunkID chunk_id_left,
-<<<<<<< HEAD
-                                                                   const ChunkID chunk_id_right, JoinParams& params);
-=======
                                                                    const ChunkID chunk_id_right,
                                                                    const JoinParams& params);
->>>>>>> 800a7e04
 
   static void _write_output_chunk(Segments& segments, const std::shared_ptr<const Table>& input_table,
                                   const std::shared_ptr<RowIDPosList>& pos_list);
