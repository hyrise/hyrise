--- conflicted
+++ resolved
@@ -90,11 +90,7 @@
       Assert(chunk, "Did not expect deleted chunk here.");  // see #1686
 
       // This allocator is used to ensure that materialized chunks are colocated with the original chunks
-<<<<<<< HEAD
-      auto alloc = MaterializedValueAllocatorNUMA<T>{input->get_chunk(chunk_id)->get_allocator()};
-=======
       auto alloc = MaterializedValueAllocatorNUMA<T>{chunk->get_allocator()};
->>>>>>> 9b21e558
 
       auto numa_node_id = NodeID{0};  // default NUMA Node, everything is on the same node for non numa systems
 
