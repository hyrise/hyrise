--- conflicted
+++ resolved
@@ -19,11 +19,11 @@
   bool executed{false};
   std::chrono::nanoseconds walltime{0};
 
-<<<<<<< HEAD
-  std::optional<size_t> input_row_count_left;
-  std::optional<size_t> input_row_count_right;  // expect to receive that via the previous operator's input?
-  std::optional<size_t> output_chunk_count;
-  std::optional<size_t> output_row_count;  // expect to receive that via the following operator's input?
+  // Some operators do not return a table (e.g., Insert).
+  // Note: The operator returning an empty table will be expressed as has_output == true, output_row_count == 0
+  bool has_output{false};
+  uint64_t output_row_count{0};
+  uint64_t output_chunk_count{0};
 
   virtual void output_to_stream(std::ostream& stream,
                                 DescriptionMode description_mode = DescriptionMode::SingleLine) const;
@@ -35,13 +35,6 @@
   std::vector<std::chrono::nanoseconds> stage_runtimes;
 
   std::chrono::nanoseconds get_stage_runtime(const size_t stage) const { return stage_runtimes[stage]; }
-=======
-  // Some operators do not return a table (e.g., Insert).
-  // Note: The operator returning an empty table will be expressed as has_output == true, output_row_count == 0
-  bool has_output{false};
-  uint64_t output_row_count{0};
-  uint64_t output_chunk_count{0};
->>>>>>> da63eecf
 
   virtual void output_to_stream(std::ostream& stream,
                                 DescriptionMode description_mode = DescriptionMode::SingleLine) const;
