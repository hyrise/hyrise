--- conflicted
+++ resolved
@@ -212,17 +212,10 @@
 // constructor does not do what you would expect it to, so try to avoid it.
 using BloomFilter = boost::dynamic_bitset<>;
 
-<<<<<<< HEAD
-// EMPTY_BLOOM_FILTER is initialized by creating a BloomFilter with every value being false and using bitwise
-// negation (~x). As the negation is surprisingly expensive, we create a static empty bloom filter and reference
-// it where needed.
-static const auto EMPTY_BLOOM_FILTER = ~BloomFilter(BLOOM_FILTER_SIZE);
-=======
 // ALL_TRUE_BLOOM_FILTER is initialized by creating a BloomFilter with every value being false and using bitwise
 // negation (~x). As the negation is surprisingly expensive, we create a static empty bloom filter and reference
 // it where needed. Having a bloom filter that always returns true avoids a branch in the hot loop.
 static const auto ALL_TRUE_BLOOM_FILTER = ~BloomFilter(BLOOM_FILTER_SIZE);
->>>>>>> 44f8c4aa
 
 // @param in_table             Table to materialize
 // @param column_id            Column within that table to materialize
@@ -237,11 +230,7 @@
 RadixContainer<T> materialize_input(const std::shared_ptr<const Table>& in_table, const ColumnID column_id,
                                     std::vector<std::vector<size_t>>& histograms, const size_t radix_bits,
                                     BloomFilter& output_bloom_filter,
-<<<<<<< HEAD
-                                    const BloomFilter& input_bloom_filter = EMPTY_BLOOM_FILTER) {
-=======
                                     const BloomFilter& input_bloom_filter = ALL_TRUE_BLOOM_FILTER) {
->>>>>>> 44f8c4aa
   // Retrieve input chunk_count as it might change during execution if we work on a non-reference table
   auto chunk_count = in_table->chunk_count();
 
@@ -476,11 +465,7 @@
 template <typename T, typename HashedType, bool keep_null_values>
 RadixContainer<T> partition_by_radix(const RadixContainer<T>& radix_container,
                                      std::vector<std::vector<size_t>>& histograms, const size_t radix_bits,
-<<<<<<< HEAD
-                                     const BloomFilter& input_bloom_filter = EMPTY_BLOOM_FILTER) {
-=======
                                      const BloomFilter& input_bloom_filter = ALL_TRUE_BLOOM_FILTER) {
->>>>>>> 44f8c4aa
   if (radix_container.empty()) return radix_container;
 
   if constexpr (keep_null_values) {
