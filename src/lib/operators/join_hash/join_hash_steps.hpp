#pragma once

#include <boost/container/small_vector.hpp>
#include <boost/lexical_cast.hpp>

#include "bytell_hash_map.hpp"
#include "operators/multi_predicate_join/multi_predicate_join_evaluator.hpp"
#include "resolve_type.hpp"
#include "scheduler/abstract_task.hpp"
#include "scheduler/current_scheduler.hpp"
#include "scheduler/job_task.hpp"
#include "storage/create_iterable_from_segment.hpp"
#include "storage/segment_iterate.hpp"
#include "type_comparison.hpp"
#include "uninitialized_vector.hpp"

/*
  This file includes the functions that cover the main steps of our hash join implementation
  (e.g., build() and probe()). These free functions are put into this header file to separate
  them from the process flow of the join hash and to make the better testable.
*/
namespace opossum {

using Hash = size_t;

/*
This is how elements of the input relations are saved after materialization.
The original value is used to detect hash collisions.
*/
template <typename T>
struct PartitionedElement {
  PartitionedElement() : row_id(NULL_ROW_ID), value(T()) {}
  PartitionedElement(RowID row, T val) : row_id(row), value(val) {}

  RowID row_id;
  T value;
};

// Initializing the partition vector takes some time. This is not necessary, because it will be overwritten anyway.
// The uninitialized_vector behaves like a regular std::vector, but the entries are initially invalid.
template <typename T>
using Partition = std::conditional_t<std::is_trivially_destructible_v<T>, uninitialized_vector<PartitionedElement<T>>,
                                     std::vector<PartitionedElement<T>>>;

// The small_vector holds the first n values in local storage and only resorts to heap storage after that. 1 is chosen
// as n because in many cases, we join on primary key attributes where by definition we have only one match on the
// smaller side.
using SmallPosList = boost::container::small_vector<RowID, 1>;

// In case we consider runtime to be more relevant, the flat hash map performs better (measured to be mostly on par
// with bytell hash map and in some cases up to 5% faster) but is significantly larger than the bytell hash map.
template <typename T>
using HashTable = ska::bytell_hash_map<T, SmallPosList>;

/*
This struct contains radix-partitioned data in a contiguous buffer, as well as a list of offsets for each partition.
The offsets denote the accumulated sizes (we cannot use the last element's position because we could not recognize
empty first containers).

This struct is used in two phases:
  - the result of the materialization phase, at this time partitioned by chunks
    as we parallelize the materialization phase via chunks
  - the result of the radix clustering phase

As the radix clustering might be skipped (when radix_bits == 0), both the materialization as well as the radix
clustering methods yield RadixContainers.
*/
template <typename T>
struct RadixContainer {
  std::shared_ptr<Partition<T>> elements;
  std::vector<size_t> partition_offsets;

  // bit vector to store NULL flags
  std::shared_ptr<std::vector<bool>> null_value_bitvector;
};

inline std::vector<size_t> determine_chunk_offsets(const std::shared_ptr<const Table>& table) {
  const auto chunk_count = table->chunk_count();
  auto chunk_offsets = std::vector<size_t>(chunk_count);

  size_t offset = 0;
  for (ChunkID chunk_id{0}; chunk_id < chunk_count; ++chunk_id) {
    chunk_offsets[chunk_id] = offset;
    offset += table->get_chunk(chunk_id)->size();
  }
  return chunk_offsets;
}

template <typename T, typename HashedType, bool retain_null_values>
RadixContainer<T> materialize_input(const std::shared_ptr<const Table>& in_table, ColumnID column_id,
                                    const std::vector<size_t>& chunk_offsets,
                                    std::vector<std::vector<size_t>>& histograms, const size_t radix_bits) {
  const std::hash<HashedType> hash_function;
  // list of all elements that will be partitioned
  auto elements = std::make_shared<Partition<T>>(in_table->row_count());

  [[maybe_unused]] auto null_value_bitvector = std::make_shared<std::vector<bool>>();
  if constexpr (retain_null_values) {
    null_value_bitvector->resize(in_table->row_count());
  }

  // fan-out
  const size_t num_partitions = 1ull << radix_bits;

  // currently, we just do one pass
  size_t pass = 0;
  size_t mask = static_cast<uint32_t>(pow(2, radix_bits * (pass + 1)) - 1);

  // create histograms per chunk
  histograms.resize(chunk_offsets.size());

  std::vector<std::shared_ptr<AbstractTask>> jobs;
  jobs.reserve(in_table->chunk_count());

  for (ChunkID chunk_id{0}; chunk_id < in_table->chunk_count(); ++chunk_id) {
    jobs.emplace_back(std::make_shared<JobTask>([&, chunk_id]() {
      // Get information from work queue
      auto output_offset = chunk_offsets[chunk_id];
      auto output_iterator = elements->begin() + output_offset;
      auto segment = in_table->get_chunk(chunk_id)->get_segment(column_id);

      [[maybe_unused]] auto null_value_bitvector_iterator = null_value_bitvector->begin();
      if constexpr (retain_null_values) {
        null_value_bitvector_iterator += output_offset;
      }

      // prepare histogram
      auto histogram = std::vector<size_t>(num_partitions);

      auto reference_chunk_offset = ChunkOffset{0};

      segment_with_iterators<T>(*segment, [&](auto it, const auto end) {
        using IterableType = typename decltype(it)::IterableType;

        while (it != end) {
          const auto& value = *it;
          ++it;

          if (!value.is_null() || retain_null_values) {
            // TODO(anyone): static_cast is almost always safe, since HashType is big enough. Only for double-vs-long
            // joins an information loss is possible when joining with longs that cannot be losslessly converted to
            // double
            const Hash hashed_value = hash_function(static_cast<HashedType>(value.value()));

            /*
            For ReferenceSegments we do not use the RowIDs from the referenced tables.
            Instead, we use the index in the ReferenceSegment itself. This way we can later correctly dereference
            values from different inputs (important for Multi Joins).
            */
            if constexpr (is_reference_segment_iterable<IterableType>::value) {
              *(output_iterator++) = PartitionedElement<T>{RowID{chunk_id, reference_chunk_offset}, value.value()};
            } else {
              *(output_iterator++) = PartitionedElement<T>{RowID{chunk_id, value.chunk_offset()}, value.value()};
            }

            // In case we care about NULL values, store the NULL flag
            if constexpr (retain_null_values) {
              if (value.is_null()) {
                *null_value_bitvector_iterator = true;
              }
            }

            const Hash radix = hashed_value & mask;
            ++histogram[radix];
            ++null_value_bitvector_iterator;
          }
          // reference_chunk_offset is only used for ReferenceSegments
          if constexpr (is_reference_segment_iterable<IterableType>::value) {
            ++reference_chunk_offset;
          }
        }
      });

      if constexpr (std::is_same_v<Partition<T>, uninitialized_vector<PartitionedElement<T>>>) {  // NOLINT
        // Because the vector is uninitialized, we need to manually fill up all slots that we did not use
        auto output_offset_end = chunk_id < chunk_offsets.size() - 1 ? chunk_offsets[chunk_id + 1] : elements->size();
        while (output_iterator != elements->begin() + output_offset_end) {
          *(output_iterator++) = PartitionedElement<T>{};
        }
      }

      histograms[chunk_id] = std::move(histogram);
    }));
    jobs.back()->schedule();
  }
  CurrentScheduler::wait_for_tasks(jobs);

  return RadixContainer<T>{elements, std::vector<size_t>{elements->size()}, null_value_bitvector};
}

/*
Build all the hash tables for the partitions of the build column. One job per partition
*/

// For semi and anti joins, we only care whether a value exists or not, so there is no point in tracking the position
// in the input table of more than one occurrence of a value. However, if we have secondary predicates, we do need to
// track all occurrences of a value as that first position might be disqualified later.
enum class JoinHashBuildMode { AllPositions, SinglePosition };

template <typename BuildColumnType, typename HashedType, JoinHashBuildMode mode>
std::vector<std::optional<HashTable<HashedType>>> build(const RadixContainer<BuildColumnType>& radix_container) {
  /*
  NUMA notes:
  The hashtables for each partition P should also reside on the same node as the two vectors buildP and probeP.
  */
  std::vector<std::optional<HashTable<HashedType>>> hashtables;
  hashtables.resize(radix_container.partition_offsets.size());

  std::vector<std::shared_ptr<AbstractTask>> jobs;
  jobs.reserve(radix_container.partition_offsets.size());

  for (size_t current_partition_id = 0; current_partition_id < radix_container.partition_offsets.size();
       ++current_partition_id) {
    const auto build_partition_begin =
        current_partition_id == 0 ? 0 : radix_container.partition_offsets[current_partition_id - 1];
    const auto build_partition_end = radix_container.partition_offsets[current_partition_id];  // make end non-inclusive
    const auto build_partition_size = build_partition_end - build_partition_begin;

    // Skip empty partitions, so that we don't have too many empty hash tables
    if (build_partition_size == 0) {
      continue;
    }

    jobs.emplace_back(std::make_shared<JobTask>(
        [&, build_partition_begin, build_partition_end, current_partition_id, build_partition_size]() {
          auto& build_partition = static_cast<Partition<BuildColumnType>&>(*radix_container.elements);

          // slightly oversize the hash table to avoid unnecessary rebuilds
          auto hashtable = HashTable<HashedType>(static_cast<size_t>(build_partition_size * 1.2));

          for (size_t partition_offset = build_partition_begin; partition_offset < build_partition_end;
               ++partition_offset) {
            auto& element = build_partition[partition_offset];

            if (element.row_id == NULL_ROW_ID) {
              // Skip initialized PartitionedElements that might remain after materialization phase.
              continue;
            }

            auto casted_value = static_cast<HashedType>(std::move(element.value));
            auto it = hashtable.find(casted_value);
            if (it != hashtable.end()) {
              if constexpr (mode == JoinHashBuildMode::AllPositions) {
                it->second.emplace_back(element.row_id);
              }
            } else {
              hashtable.emplace(casted_value, SmallPosList{element.row_id});
            }
          }

          hashtables[current_partition_id] = std::move(hashtable);
        }));
    jobs.back()->schedule();
  }

  CurrentScheduler::wait_for_tasks(jobs);

  return hashtables;
}

template <typename T, typename HashedType, bool retain_null_values>
RadixContainer<T> partition_radix_parallel(const RadixContainer<T>& radix_container,
                                           const std::vector<size_t>& chunk_offsets,
                                           std::vector<std::vector<size_t>>& histograms, const size_t radix_bits) {
  if constexpr (retain_null_values) {
    DebugAssert(radix_container.null_value_bitvector->size() == radix_container.elements->size(),
                "partition_radix_parallel() called with NULL consideration but radix container does not store any NULL "
                "value information");
  }

  const std::hash<HashedType> hash_function;

  // materialized items of radix container
  const auto& container_elements = *radix_container.elements;
  [[maybe_unused]] const auto& null_value_bitvector = *radix_container.null_value_bitvector;

  // fan-out
  const size_t num_partitions = 1ull << radix_bits;

  // currently, we just do one pass
  size_t pass = 0;
  size_t mask = static_cast<uint32_t>(pow(2, radix_bits * (pass + 1)) - 1);

  // allocate new (shared) output
  auto output = std::make_shared<Partition<T>>();
  output->resize(container_elements.size());

  [[maybe_unused]] auto output_nulls = std::make_shared<std::vector<bool>>();
  if constexpr (retain_null_values) {
    output_nulls->resize(null_value_bitvector.size());
  }

  RadixContainer<T> radix_output;
  radix_output.elements = output;
  radix_output.partition_offsets.resize(num_partitions);
  radix_output.null_value_bitvector = output_nulls;

  // use histograms to calculate partition offsets
  size_t offset = 0;
  std::vector<std::vector<size_t>> output_offsets_by_chunk(chunk_offsets.size(), std::vector<size_t>(num_partitions));
  for (size_t partition_id = 0; partition_id < num_partitions; ++partition_id) {
    for (ChunkID chunk_id{0}; chunk_id < chunk_offsets.size(); ++chunk_id) {
      output_offsets_by_chunk[chunk_id][partition_id] = offset;
      offset += histograms[chunk_id][partition_id];
    }
    radix_output.partition_offsets[partition_id] = offset;
  }

  std::vector<std::shared_ptr<AbstractTask>> jobs;
  jobs.reserve(chunk_offsets.size());

  for (ChunkID chunk_id{0}; chunk_id < chunk_offsets.size(); ++chunk_id) {
    jobs.emplace_back(std::make_shared<JobTask>([&, chunk_id]() {
      size_t input_offset = chunk_offsets[chunk_id];
      auto& output_offsets = output_offsets_by_chunk[chunk_id];

      size_t input_size = 0;
      if (chunk_id < chunk_offsets.size() - 1) {
        input_size = chunk_offsets[chunk_id + 1] - input_offset;
      } else {
        input_size = container_elements.size() - input_offset;
      }

      for (size_t chunk_offset = input_offset; chunk_offset < input_offset + input_size; ++chunk_offset) {
        auto& element = container_elements[chunk_offset];

        // In case of NULL-removing inner-joins, we ignore all NULL values.
        // Such values can be created in several ways: join input already has non-phyiscal NULL values (non-physical
        // means no RowID, e.g., created during an OUTER join), a physical value is NULL but is ignored for an inner
        // join (hence, we overwrite the RowID with NULL_ROW_ID), or it is simply a remainder of the pre-sized
        // RadixPartition which is initialized with default values (i.e., NULL_ROW_IDs).
        if (!retain_null_values && element.row_id == NULL_ROW_ID) {
          continue;
        }

        const size_t radix = hash_function(static_cast<HashedType>(element.value)) & mask;

        // In case NULL values have been materialized in materialize_input(),
        // we need to keep them during the radix clustering phase.
        if constexpr (retain_null_values) {
          (*output_nulls)[output_offsets[radix]] = null_value_bitvector[chunk_offset];
        }

        (*output)[output_offsets[radix]] = element;
        ++output_offsets[radix];
      }
    }));
    jobs.back()->schedule();
  }

  CurrentScheduler::wait_for_tasks(jobs);

  return radix_output;
}

/*
  In the probe phase we take all partitions from the probe partition, iterate over them and compare each join candidate
  with the values in the hash table. Since build and probe are hashed using the same hash function, we can reduce the
  number of hash tables that need to be looked into to just 1.
  */
template <typename ProbeColumnType, typename HashedType, bool keep_null_values>
void probe(const RadixContainer<ProbeColumnType>& probe_radix_container,
           const std::vector<std::optional<HashTable<HashedType>>>& hash_tables,
           std::vector<PosList>& pos_lists_build_side, std::vector<PosList>& pos_lists_probe_side, const JoinMode mode,
           const Table& build_table, const Table& probe_table,
           const std::vector<OperatorJoinPredicate>& secondary_join_predicates) {
  std::vector<std::shared_ptr<AbstractTask>> jobs;
  jobs.reserve(probe_radix_container.partition_offsets.size());

<<<<<<< HEAD
  std::optional<MultiPredicateJoinEvaluator> multi_predicate_join_evaluator;

  if (!secondary_join_predicates.empty()) {
    multi_predicate_join_evaluator.emplace(build_table, probe_table, mode, secondary_join_predicates);
  }

=======
>>>>>>> f9b8de0a
  /*
    NUMA notes:
    At this point both input relations are partitioned using radix partitioning.
    Probing will be done per partition for both sides.
    Therefore, inputs for one partition should be located on the same NUMA node,
    and the job that probes that partition should also be on that NUMA node.
  */
  for (size_t current_partition_id = 0; current_partition_id < probe_radix_container.partition_offsets.size();
       ++current_partition_id) {
    const auto partition_begin =
        current_partition_id == 0 ? 0 : probe_radix_container.partition_offsets[current_partition_id - 1];
    const auto partition_end = probe_radix_container.partition_offsets[current_partition_id];  // make end non-inclusive

    // Skip empty partitions to avoid empty output chunks
    if (partition_begin == partition_end) {
      continue;
    }

    jobs.emplace_back(std::make_shared<JobTask>([&, partition_begin, partition_end, current_partition_id]() {
      // Get information from work queue
      auto& partition = static_cast<Partition<ProbeColumnType>&>(*probe_radix_container.elements);
      PosList pos_list_build_side_local;
      PosList pos_list_probe_local;

      if constexpr (keep_null_values) {
        DebugAssert(
            probe_radix_container.null_value_bitvector->size() == probe_radix_container.elements->size(),
            "Hash join probe called with NULL consideration but inputs do not store any NULL value information");
      }

      if (hash_tables[current_partition_id]) {
        const auto& hash_table = hash_tables.at(current_partition_id).value();

        // Accessors are not thread-safe, so we create one evaluator per job
        std::optional<MultiPredicateJoinEvaluator> multi_predicate_join_evaluator;
        if (!secondary_join_predicates.empty()) {
          multi_predicate_join_evaluator.emplace(left, right, secondary_join_predicates);
        }

        // simple heuristic to estimate result size: half of the partition's rows will match
        // a more conservative pre-allocation would be the size of the build cluster
        const size_t expected_output_size =
            static_cast<size_t>(std::max(10.0, std::ceil((partition_end - partition_begin) / 2)));
        pos_list_build_side_local.reserve(static_cast<size_t>(expected_output_size));
        pos_list_probe_local.reserve(static_cast<size_t>(expected_output_size));

        for (size_t partition_offset = partition_begin; partition_offset < partition_end; ++partition_offset) {
          auto& probe_column_element = partition[partition_offset];

          if (mode == JoinMode::Inner && probe_column_element.row_id == NULL_ROW_ID) {
            // From previous joins, we could potentially have NULL values that do not refer to
            // an actual probe_column_element but to the NULL_ROW_ID. Hence, we can only skip for inner joins.
            continue;
          }

          const auto& iter = hash_table.find(static_cast<HashedType>(probe_column_element.value));

          if (iter != hash_table.end()) {
            // Key exists, thus we have at least one hit for the primary predicate
            const auto& primary_predicate_matching_rows = iter->second;

            // Since we cannot store NULL values directly in off-the-shelf containers,
            // we need to the check the NULL bit vector here because a NULL value (represented
            // as a zero) yields the same rows as an actual zero value.
            // For inner joins, we skip NULL values and output them for outer joins.
            // Note, if the materialization/radix partitioning phase did not explicitly consider
            // NULL values, they will not be handed to the probe function.
            if constexpr (keep_null_values) {
              if ((*probe_radix_container.null_value_bitvector)[partition_offset]) {
                pos_list_build_side_local.emplace_back(NULL_ROW_ID);
                pos_list_probe_local.emplace_back(probe_column_element.row_id);
                // ignore found matches and continue with next probe item
                continue;
              }
            }

            // If NULL values are discarded, the matching probe_column_element pairs will be written to the result pos
            // lists.
            if (!multi_predicate_join_evaluator) {
              for (const auto& row_id : primary_predicate_matching_rows) {
                pos_list_build_side_local.emplace_back(row_id);
                pos_list_probe_local.emplace_back(probe_column_element.row_id);
              }
            } else {
              auto match_found = false;
              for (const auto& row_id : primary_predicate_matching_rows) {
                if (multi_predicate_join_evaluator->satisfies_all_predicates(row_id, probe_column_element.row_id)) {
                  pos_list_build_side_local.emplace_back(row_id);
                  pos_list_probe_local.emplace_back(probe_column_element.row_id);
                  match_found = true;
                }
              }

              // We have not found matching items for all predicates.
              if constexpr (keep_null_values) {
                if (!match_found) {
                  pos_list_build_side_local.emplace_back(NULL_ROW_ID);
                  pos_list_probe_local.emplace_back(probe_column_element.row_id);
                }
              }
            }

          } else {
            // We have not found matching items for the first predicate. Only continue for non-equi join modes.
            // We use constexpr to prune this conditional for the equi-join implementation.
            // Note, the outer relation (i.e., left relation for LEFT OUTER JOINs) is the probing
            // relation since the relations are swapped upfront.
            if constexpr (keep_null_values) {
              pos_list_build_side_local.emplace_back(NULL_ROW_ID);
              pos_list_probe_local.emplace_back(probe_column_element.row_id);
            }
          }
        }
      } else {
        // When there is no hash table, we might still need to handle the values of the probe side for left
        // and right joins. We use constexpr to prune this conditional for the equi-join implementation.
        if constexpr (keep_null_values) {
          // We assume that the relations have been swapped previously, so that the outer relation is the probing
          // relation.
          // Since we did not find a hash table, we know that there is no match in the build column for this partition.
          // Hence we are going to write NULL values for each row.

          pos_list_build_side_local.reserve(partition_end - partition_begin);
          pos_list_probe_local.reserve(partition_end - partition_begin);

          for (size_t partition_offset = partition_begin; partition_offset < partition_end; ++partition_offset) {
            auto& row = partition[partition_offset];
            pos_list_build_side_local.emplace_back(NULL_ROW_ID);
            pos_list_probe_local.emplace_back(row.row_id);
          }
        }
      }

      pos_lists_build_side[current_partition_id] = std::move(pos_list_build_side_local);
      pos_lists_probe_side[current_partition_id] = std::move(pos_list_probe_local);
    }));
    jobs.back()->schedule();
  }

  CurrentScheduler::wait_for_tasks(jobs);
}

template <typename ProbeColumnType, typename HashedType>
void probe_semi_anti(const RadixContainer<ProbeColumnType>& radix_probe_column,
                     const std::vector<std::optional<HashTable<HashedType>>>& hash_tables,
                     std::vector<PosList>& pos_lists, const JoinMode mode, const Table& build_table,
                     const Table& probe_table, const std::vector<OperatorJoinPredicate>& secondary_join_predicates) {
  std::vector<std::shared_ptr<AbstractTask>> jobs;
<<<<<<< HEAD
  jobs.reserve(radix_probe_column.partition_offsets.size());
  MultiPredicateJoinEvaluator multi_predicate_join_evaluator(build_table, probe_table, mode, secondary_join_predicates);
=======
  jobs.reserve(radix_container.partition_offsets.size());
>>>>>>> f9b8de0a

  [[maybe_unused]] const auto* probe_column_null_values =
      radix_probe_column.null_value_bitvector ? radix_probe_column.null_value_bitvector.get() : nullptr;

  for (size_t current_partition_id = 0; current_partition_id < radix_probe_column.partition_offsets.size();
       ++current_partition_id) {
    const auto partition_begin =
        current_partition_id == 0 ? 0 : radix_probe_column.partition_offsets[current_partition_id - 1];
    const auto partition_end = radix_probe_column.partition_offsets[current_partition_id];  // make end non-inclusive

    // Skip empty partitions to avoid empty output chunks
    if (partition_begin == partition_end) {
      continue;
    }

    jobs.emplace_back(std::make_shared<JobTask>([&, partition_begin, partition_end, current_partition_id]() {
      // Get information from work queue
      auto& partition = static_cast<Partition<ProbeColumnType>&>(*radix_probe_column.elements);

      PosList pos_list_local;

      if (hash_tables[current_partition_id]) {
        // Valid hashtable found, so there is at least one match in this partition

        // Accessors are not thread-safe, so we create one evaluator per job
        MultiPredicateJoinEvaluator multi_predicate_join_evaluator(left, right, secondary_join_predicates);

        for (size_t partition_offset = partition_begin; partition_offset < partition_end; ++partition_offset) {
          auto& probe_column_element = partition[partition_offset];

          if (mode == JoinMode::Semi) {
            // NULLs on the probe side are never emitted
            if (probe_column_element.row_id.chunk_offset == INVALID_CHUNK_OFFSET) {
              continue;
            }
          } else if (mode == JoinMode::AntiNullAsFalse) {
            // NULL values on the probe side always lead to the tuple being emitted for AntiNullAsFalse, irrespective
            // of secondary predicates (`NULL("as false") AND <anything>` is always false)
            if ((*probe_column_null_values)[partition_offset]) {
              pos_list_local.emplace_back(probe_column_element.row_id);
              continue;
            }
          } else if (mode == JoinMode::AntiNullAsTrue) {
            if ((*probe_column_null_values)[partition_offset]) {
              // Primary predicate is TRUE, as long as we do not support secondary predicates with AntiNullAsTrue this
              // means that the probe value never gets emitted
              continue;
            }
          }

          auto any_build_column_value_matches = false;
          const auto& hashtable = hash_tables[current_partition_id].value();
          const auto it = hashtable.find(static_cast<HashedType>(probe_column_element.value));

          if (it != hashtable.end()) {
            const auto& matching_rows = it->second;

            for (const auto& row_id : matching_rows) {
              if (multi_predicate_join_evaluator.satisfies_all_predicates(row_id, probe_column_element.row_id)) {
                any_build_column_value_matches = true;
                break;
              }
            }
          }

          if ((mode == JoinMode::Semi && any_build_column_value_matches) ||
              ((mode == JoinMode::AntiNullAsTrue || mode == JoinMode::AntiNullAsFalse) &&
               !any_build_column_value_matches)) {
            pos_list_local.emplace_back(probe_column_element.row_id);
          }
        }
      } else if (mode == JoinMode::AntiNullAsFalse) {
        // no hashtable on other side, but we are in AntiNullAsFalse mode which means all tuples from the probing side
        // get emitted.
        pos_list_local.reserve(partition_end - partition_begin);
        for (size_t partition_offset = partition_begin; partition_offset < partition_end; ++partition_offset) {
          auto& probe_column_element = partition[partition_offset];
          pos_list_local.emplace_back(probe_column_element.row_id);
        }
      } else if (mode == JoinMode::AntiNullAsTrue) {
        // no hashtable on other side, but we are in Anti mode which means all tuples from the probing side get emitted
        pos_list_local.reserve(partition_end - partition_begin);
        for (size_t partition_offset = partition_begin; partition_offset < partition_end; ++partition_offset) {
          auto& probe_column_element = partition[partition_offset];
          // A NULL on the probe side never gets emitted, except when the build table is empty.
          // This is because `NULL NOT IN <empty list>` is actually true
          if ((*probe_column_null_values)[partition_offset] && build_table.row_count() > 0) {
            continue;
          }
          pos_list_local.emplace_back(probe_column_element.row_id);
        }
      }

      pos_lists[current_partition_id] = std::move(pos_list_local);
    }));
    jobs.back()->schedule();
  }

  CurrentScheduler::wait_for_tasks(jobs);
}

using PosLists = std::vector<std::shared_ptr<const PosList>>;
using PosListsByChunk = std::vector<std::shared_ptr<PosLists>>;

/**
 * Returns a vector where each entry with index i references a PosLists object. The PosLists object
 * contains the position list of every segment/chunk in column i.
 * @param input_table
 */
// See usage in _on_execute() for doc.
inline PosListsByChunk setup_pos_lists_by_segment(const std::shared_ptr<const Table>& input_table) {
  DebugAssert(input_table->type() == TableType::References, "Function only works for reference tables");

  std::map<PosLists, std::shared_ptr<PosLists>> shared_pos_lists_by_pos_lists;

  PosListsByChunk pos_lists_by_segment(input_table->column_count());
  auto pos_lists_by_segment_it = pos_lists_by_segment.begin();

  const auto& input_chunks = input_table->chunks();

  // For every column, for every chunk
  for (ColumnID column_id{0}; column_id < input_table->column_count(); ++column_id) {
    // Get all the input pos lists so that we only have to pointer cast the segments once
    auto pos_list_ptrs = std::make_shared<PosLists>(input_table->chunk_count());
    auto pos_lists_iter = pos_list_ptrs->begin();

    // Iterate over every chunk and add the chunks segment with column_id to pos_list_ptrs
    for (ChunkID chunk_id{0}; chunk_id < input_table->chunk_count(); ++chunk_id) {
      const auto& ref_segment_uncasted = input_chunks[chunk_id]->segments()[column_id];
      const auto ref_segment = std::static_pointer_cast<const ReferenceSegment>(ref_segment_uncasted);
      *pos_lists_iter = ref_segment->pos_list();
      ++pos_lists_iter;
    }

    // pos_list_ptrs contains all position lists of the reference segments for the column_id.
    auto iter = shared_pos_lists_by_pos_lists.emplace(*pos_list_ptrs, pos_list_ptrs).first;

    *pos_lists_by_segment_it = iter->second;
    ++pos_lists_by_segment_it;
  }

  return pos_lists_by_segment;
}

/**
 *
 * @param output_segments [in/out] Vector to which the newly created reference segments will be written.
 * @param input_table Table which all the position lists reference
 * @param input_pos_list_ptrs_sptrs_by_segments Contains all position lists to all columns of input table
 * @param pos_list contains the positions of rows to use from the input table
 */
inline void write_output_segments(Segments& output_segments, const std::shared_ptr<const Table>& input_table,
                                  const PosListsByChunk& input_pos_list_ptrs_sptrs_by_segments,
                                  std::shared_ptr<PosList> pos_list) {
  std::map<std::shared_ptr<PosLists>, std::shared_ptr<PosList>> output_pos_list_cache;

  // We might use this later, but want to have it outside of the for loop
  std::shared_ptr<Table> dummy_table;

  // Add segments from input table to output chunk
  // for every column for every row in pos_list: get corresponding PosList of input_pos_list_ptrs_sptrs_by_segments
  // and add it to new_pos_list which is added to output_segments
  for (ColumnID column_id{0}; column_id < input_table->column_count(); ++column_id) {
    if (input_table->type() == TableType::References) {
      if (input_table->chunk_count() > 0) {
        const auto& input_table_pos_lists = input_pos_list_ptrs_sptrs_by_segments[column_id];

        auto iter = output_pos_list_cache.find(input_table_pos_lists);
        if (iter == output_pos_list_cache.end()) {
          // Get the row ids that are referenced
          auto new_pos_list = std::make_shared<PosList>(pos_list->size());
          auto new_pos_list_iter = new_pos_list->begin();
          for (const auto& row : *pos_list) {
            if (row.chunk_offset == INVALID_CHUNK_OFFSET) {
              *new_pos_list_iter = row;
            } else {
              const auto& referenced_pos_list = *(*input_table_pos_lists)[row.chunk_id];
              *new_pos_list_iter = referenced_pos_list[row.chunk_offset];
            }
            ++new_pos_list_iter;
          }

          iter = output_pos_list_cache.emplace(input_table_pos_lists, new_pos_list).first;
        }

        auto reference_segment = std::static_pointer_cast<const ReferenceSegment>(
            input_table->get_chunk(ChunkID{0})->get_segment(column_id));
        output_segments.push_back(std::make_shared<ReferenceSegment>(
            reference_segment->referenced_table(), reference_segment->referenced_column_id(), iter->second));
      } else {
        // If there are no Chunks in the input_table, we can't deduce the Table that input_table is referencing to.
        // pos_list will contain only NULL_ROW_IDs anyway, so it doesn't matter which Table the ReferenceSegment that
        // we output is referencing. HACK, but works fine: we create a dummy table and let the ReferenceSegment ref
        // it.
        if (!dummy_table) dummy_table = Table::create_dummy_table(input_table->column_definitions());
        output_segments.push_back(std::make_shared<ReferenceSegment>(dummy_table, column_id, pos_list));
      }
    } else {
      output_segments.push_back(std::make_shared<ReferenceSegment>(input_table, column_id, pos_list));
    }
  }
}

}  // namespace opossum<|MERGE_RESOLUTION|>--- conflicted
+++ resolved
@@ -367,15 +367,6 @@
   std::vector<std::shared_ptr<AbstractTask>> jobs;
   jobs.reserve(probe_radix_container.partition_offsets.size());
 
-<<<<<<< HEAD
-  std::optional<MultiPredicateJoinEvaluator> multi_predicate_join_evaluator;
-
-  if (!secondary_join_predicates.empty()) {
-    multi_predicate_join_evaluator.emplace(build_table, probe_table, mode, secondary_join_predicates);
-  }
-
-=======
->>>>>>> f9b8de0a
   /*
     NUMA notes:
     At this point both input relations are partitioned using radix partitioning.
@@ -412,7 +403,7 @@
         // Accessors are not thread-safe, so we create one evaluator per job
         std::optional<MultiPredicateJoinEvaluator> multi_predicate_join_evaluator;
         if (!secondary_join_predicates.empty()) {
-          multi_predicate_join_evaluator.emplace(left, right, secondary_join_predicates);
+          multi_predicate_join_evaluator.emplace(build_table, probe_table, mode, secondary_join_predicates);
         }
 
         // simple heuristic to estimate result size: half of the partition's rows will match
@@ -524,12 +515,7 @@
                      std::vector<PosList>& pos_lists, const JoinMode mode, const Table& build_table,
                      const Table& probe_table, const std::vector<OperatorJoinPredicate>& secondary_join_predicates) {
   std::vector<std::shared_ptr<AbstractTask>> jobs;
-<<<<<<< HEAD
   jobs.reserve(radix_probe_column.partition_offsets.size());
-  MultiPredicateJoinEvaluator multi_predicate_join_evaluator(build_table, probe_table, mode, secondary_join_predicates);
-=======
-  jobs.reserve(radix_container.partition_offsets.size());
->>>>>>> f9b8de0a
 
   [[maybe_unused]] const auto* probe_column_null_values =
       radix_probe_column.null_value_bitvector ? radix_probe_column.null_value_bitvector.get() : nullptr;
@@ -555,7 +541,8 @@
         // Valid hashtable found, so there is at least one match in this partition
 
         // Accessors are not thread-safe, so we create one evaluator per job
-        MultiPredicateJoinEvaluator multi_predicate_join_evaluator(left, right, secondary_join_predicates);
+        MultiPredicateJoinEvaluator multi_predicate_join_evaluator(build_table, probe_table, mode,
+                                                                   secondary_join_predicates);
 
         for (size_t partition_offset = partition_begin; partition_offset < partition_end; ++partition_offset) {
           auto& probe_column_element = partition[partition_offset];
