--- conflicted
+++ resolved
@@ -299,13 +299,9 @@
   auto jobs = std::vector<std::shared_ptr<AbstractTask>>{};
   // TODO(anyone): perhaps use jobs.nodeID somehow.
   jobs.reserve(chunk_count);
-<<<<<<< HEAD
   if (partition_node_locations) {
     partition_node_locations->reserve(chunk_count);
   }
-=======
-  partition_nodes->reserve(chunk_count);
->>>>>>> 2452cd42
   for (auto chunk_id = ChunkID{0}; chunk_id < chunk_count; ++chunk_id) {
     const auto chunk_in = in_table->get_chunk(chunk_id);
     if (!chunk_in) {
@@ -427,10 +423,6 @@
       }
     };
     const auto& segment = chunk_in->get_segment(column_id);
-<<<<<<< HEAD
-=======
-    partition_nodes->emplace_back(segment->numa_node_location());
->>>>>>> 2452cd42
     if (JoinHash::JOB_SPAWN_THRESHOLD > num_rows) {
       materialize();
       if (partition_node_locations) {
@@ -447,24 +439,16 @@
       }
     } else {
       jobs.emplace_back(std::make_shared<JobTask>(materialize, SchedulePriority::Default, false));
-<<<<<<< HEAD
       jobs.back()->set_node_id(segment->get_numa_node_location());
 
       if (partition_node_locations) {
         partition_node_locations->emplace_back(segment->get_numa_node_location());
       }
-=======
-      job_nodes.emplace_back(segment->numa_node_location());
->>>>>>> 2452cd42
     }
   }
 
   if (jobs.size()) {
-<<<<<<< HEAD
     Hyrise::get().scheduler()->schedule_and_wait_for_tasks(jobs);
-=======
-    Hyrise::get().scheduler()->schedule_on_preferred_nodes_and_wait_for_tasks(jobs, job_nodes);
->>>>>>> 2452cd42
   }
 
   return radix_container;
@@ -478,11 +462,7 @@
 std::vector<std::optional<PosHashTable<HashedType>>> build(const RadixContainer<BuildColumnType>& radix_container,
                                                            const JoinHashBuildMode mode, const size_t radix_bits,
                                                            const BloomFilter& input_bloom_filter,
-<<<<<<< HEAD
                                                            const std::vector<NodeID>& node_placements) {
-=======
-                                                           const std::vector<NodeID> node_placements) {
->>>>>>> 2452cd42
   Assert(input_bloom_filter.size() == BLOOM_FILTER_SIZE, "invalid input_bloom_filter");
   Assert(radix_container.size() == node_placements.size(), std::to_string(radix_container.size()) + " partitions vs. " +
                                                                std::to_string(node_placements.size()) + " job nodes");
@@ -553,20 +533,12 @@
       insert_into_hash_table();
     } else {
       jobs.emplace_back(std::make_shared<JobTask>(insert_into_hash_table, SchedulePriority::Default, false));
-<<<<<<< HEAD
       jobs.back()->set_node_id(node_placements[partition_idx]);
-=======
-      actual_nodes.emplace_back(node_placements[partition_idx]);
->>>>>>> 2452cd42
     }
   }
 
   if (jobs.size()) {
-<<<<<<< HEAD
     Hyrise::get().scheduler()->schedule_and_wait_for_tasks(jobs);
-=======
-    Hyrise::get().scheduler()->schedule_on_preferred_nodes_and_wait_for_tasks(jobs, actual_nodes);
->>>>>>> 2452cd42
   }
 
   // If radix partitioning is used, finalize is called above.
@@ -673,11 +645,7 @@
       perform_partition();
     } else {
       jobs.emplace_back(std::make_shared<JobTask>(perform_partition, SchedulePriority::Default, false));
-<<<<<<< HEAD
       jobs.back()->set_node_id(job_nodes_placement[input_partition_idx]);
-=======
-      actual_nodes.emplace_back(job_nodes_placement[input_partition_idx]);
->>>>>>> 2452cd42
     }
   }
   Hyrise::get().scheduler()->schedule_on_preferred_nodes_and_wait_for_tasks(jobs, actual_nodes);
@@ -717,13 +685,7 @@
          std::to_string(num_probe_radix_partitions) + " partitions vs. " + std::to_string(node_placements.size()) +
              " job nodes");
   std::vector<std::shared_ptr<AbstractTask>> jobs;
-<<<<<<< HEAD
   jobs.reserve(num_probe_radix_partitions);
-=======
-  std::vector<NodeID> job_nodes;
-  jobs.reserve(num_probe_radix_partitions);
-  job_nodes.reserve(num_probe_radix_partitions);
->>>>>>> 2452cd42
 
   /*
     NUMA notes:
@@ -870,11 +832,7 @@
       probe_partition();
     } else {
       jobs.emplace_back(std::make_shared<JobTask>(probe_partition, SchedulePriority::Default, false));
-<<<<<<< HEAD
       jobs.back()->set_node_id(node_placements[partition_idx]);
-=======
-      job_nodes.emplace_back(node_placements[partition_idx]);
->>>>>>> 2452cd42
     }
   }
 
@@ -892,10 +850,6 @@
          std::to_string(probe_radix_container_count) + " partitions vs. " + std::to_string(node_placements.size()) +
              " job nodes");
   std::vector<std::shared_ptr<AbstractTask>> jobs;
-<<<<<<< HEAD
-=======
-  std::vector<NodeID> job_nodes;
->>>>>>> 2452cd42
   jobs.reserve(probe_radix_container_count);
   job_nodes.reserve(probe_radix_container_count);
 
@@ -1003,11 +957,7 @@
       probe_partition();
     } else {
       jobs.emplace_back(std::make_shared<JobTask>(probe_partition, SchedulePriority::Default, false));
-<<<<<<< HEAD
       jobs.back()->set_node_id(node_placements[partition_idx]);
-=======
-      job_nodes.emplace_back(node_placements[partition_idx]);
->>>>>>> 2452cd42
     }
   }
 
