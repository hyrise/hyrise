#include "table_scan.hpp"

#include <map>
#include <memory>
#include <mutex>
#include <string>
#include <utility>
#include <vector>

#include "table_scan/column_comparison_table_scan_impl.hpp"
#include "table_scan/is_null_table_scan_impl.hpp"
#include "table_scan/like_table_scan_impl.hpp"
#include "table_scan/single_column_table_scan_impl.hpp"

#include "scheduler/abstract_task.hpp"
#include "scheduler/current_scheduler.hpp"
#include "scheduler/job_task.hpp"

#include "storage/base_column.hpp"
#include "storage/chunk.hpp"
#include "storage/reference_column.hpp"
#include "storage/table.hpp"

#include "all_parameter_variant.hpp"
#include "type_cast.hpp"
#include "utils/assert.hpp"
#include "utils/performance_warning.hpp"

namespace opossum {

<<<<<<< HEAD
TableScan::TableScan(const std::shared_ptr<AbstractOperator> in, const ColumnID column_id, const ScanType scan_type,
                     const AllParameterVariant value, const optional<AllTypeVariant> value2)
    : AbstractReadOnlyOperator(in), _column_id(column_id), _scan_type(scan_type), _value(value), _value2(value2) {}

ColumnID TableScan::column_id() const { return _column_id; }
=======
TableScan::TableScan(const std::shared_ptr<const AbstractOperator> in, ColumnID left_column_id,
                     const ScanType scan_type, const AllParameterVariant right_parameter,
                     const optional<AllTypeVariant> right_value2)
    : AbstractReadOnlyOperator{in},
      _left_column_id{left_column_id},
      _scan_type{scan_type},
      _right_parameter{right_parameter},
      _right_value2{right_value2} {}

TableScan::~TableScan() = default;

ColumnID TableScan::left_column_id() const { return _left_column_id; }
>>>>>>> c46160ee

ScanType TableScan::scan_type() const { return _scan_type; }

const AllParameterVariant &TableScan::right_parameter() const { return _right_parameter; }

const optional<AllTypeVariant> &TableScan::right_value2() const { return _right_value2; }

const std::string TableScan::name() const { return "TableScan"; }

uint8_t TableScan::num_in_tables() const { return 1; }

uint8_t TableScan::num_out_tables() const { return 1; }

<<<<<<< HEAD
std::shared_ptr<const Table> TableScan::on_execute() {
  _impl = make_unique_by_column_type<AbstractReadOnlyOperatorImpl, TableScanImpl>(
      input_table_left()->column_type(_column_id), _input_left, _column_id, _scan_type, _value, _value2);
  return _impl->on_execute();
}

std::string &TableScan::replace_all(std::string &str, const std::string &old_value, const std::string &new_value) {
  std::string::size_type pos = 0;
  while ((pos = str.find(old_value, pos)) != std::string::npos) {
    str.replace(pos, old_value.size(), new_value);
    pos += new_value.size() - old_value.size() + 1;
  }
  return str;
}

=======
>>>>>>> c46160ee
std::shared_ptr<AbstractOperator> TableScan::recreate(const std::vector<AllParameterVariant> &args) const {
  // Replace value in the new operator, if it’s a parameter and an argument is available.
  if (is_placeholder(_right_parameter)) {
    const auto index = boost::get<ValuePlaceholder>(_right_parameter).index();
    if (index < args.size()) {
<<<<<<< HEAD
      return std::make_shared<TableScan>(_input_left->recreate(args), _column_id, _scan_type, args[index], _value2);
    }
  }
  return std::make_shared<TableScan>(_input_left->recreate(args), _column_id, _scan_type, _value, _value2);
=======
      return std::make_shared<TableScan>(_input_left->recreate(args), _left_column_id, _scan_type, args[index],
                                         _right_value2);
    }
  }
  return std::make_shared<TableScan>(_input_left->recreate(args), _left_column_id, _scan_type, _right_parameter,
                                     _right_value2);
>>>>>>> c46160ee
}

std::shared_ptr<const Table> TableScan::_on_execute() {
  if (auto between_output_table = __on_execute_between()) {
    return between_output_table;
  }

  _in_table = _input_table_left();

  _init_scan();
  _init_output_table();

<<<<<<< HEAD
// we need to use the impl pattern because the scan operator of the sort depends on the type of the column
template <typename T>
class TableScan::TableScanImpl : public AbstractReadOnlyOperatorImpl {
 public:
  // creates a new table with reference columns
  TableScanImpl(const std::shared_ptr<const AbstractOperator> in, const ColumnID column_id, const ScanType scan_type,
                const AllParameterVariant value, const optional<AllTypeVariant> value2)
      : _in_operator(in),
        _column_id(column_id),
        _scan_type(scan_type),
        _value(value),
        _value2(value2),
        _is_constant_value_scan(_value.type() == typeid(AllTypeVariant)) {}

  struct ScanContext : ColumnVisitableContext {
    ScanContext(std::shared_ptr<const Table> t, ChunkID c, std::vector<RowID> &mo,
                const tbb::concurrent_vector<T> &values, std::shared_ptr<std::vector<ChunkOffset>> co = nullptr)
        : table_in(t), chunk_id(c), matches_out(mo), values(values), chunk_offsets_in(std::move(co)) {}

    // constructor for use in ReferenceColumn::visit_dereferenced
    ScanContext(std::shared_ptr<BaseColumn>, const std::shared_ptr<const Table> referenced_table,
                std::shared_ptr<ColumnVisitableContext> base_context, ChunkID chunk_id,
                std::shared_ptr<std::vector<ChunkOffset>> chunk_offsets)
        : table_in(referenced_table),
          chunk_id(chunk_id),
          matches_out(std::static_pointer_cast<ScanContext>(base_context)->matches_out),
          values(std::static_pointer_cast<ScanContext>(base_context)->values),
          chunk_offsets_in(chunk_offsets) {}

    std::shared_ptr<const Table> table_in;
    const ChunkID chunk_id;
    std::vector<RowID> &matches_out;
    const tbb::concurrent_vector<T> &values;
    std::shared_ptr<std::vector<ChunkOffset>> chunk_offsets_in;
  };

  std::shared_ptr<const Table> on_execute() override {
    auto output = std::make_shared<Table>();

    auto in_table = _in_operator->get_output();
    ColumnID column_id2;
    T casted_value1;
    optional<T> casted_value2;
    std::string like_regex;

    if (_is_constant_value_scan) {
      // column_a == 5
      casted_value1 = type_cast<T>(boost::get<AllTypeVariant>(_value));
    } else {
      // column_a == column_b
      column_id2 = boost::get<ColumnID>(_value);
    }

    if (_value2) casted_value2 = type_cast<T>(*_value2);

    for (ColumnID column_id{0}; column_id < in_table->col_count(); ++column_id) {
      output->add_column_definition(in_table->column_name(column_id), in_table->column_type(column_id));
    }

    // Definining all possible operators here might appear odd. Chances are, however, that we will not
    // have a similar comparison anywhere else. Index scans, for example, would not use an adaptable binary
    // predicate, but will have to use different methods (lower_range, upper_range, ...) based on the
    // chosen operator. For now, we can save us some dark template magic by using the switch below.
    // DO NOT copy this code, however, without discussing if there is a better way to avoid code duplication.

    switch (_scan_type) {
      case ScanType::OpEquals: {
        _value_comparator = [](T left, T right) { return left == right; };
        _value_id_comparator = [](ValueID found_vid, ValueID search_vid, ValueID) { return found_vid == search_vid; };
        break;
      }
      case ScanType::OpNotEquals: {
        _value_comparator = [](T left, T right) { return left != right; };
        _value_id_comparator = [](ValueID found_vid, ValueID search_vid, ValueID) { return found_vid != search_vid; };
        break;
      }
      case ScanType::OpLessThan: {
        _value_comparator = [](T left, T right) { return left < right; };
        _value_id_comparator = [](ValueID found_vid, ValueID search_vid, ValueID) { return found_vid < search_vid; };
        break;
      }
      case ScanType::OpLessThanEquals: {
        _value_comparator = [](T left, T right) { return left <= right; };
        _value_id_comparator = [](ValueID found_vid, ValueID search_vid, ValueID) { return found_vid < search_vid; };
        break;
      }
      case ScanType::OpGreaterThan: {
        _value_comparator = [](T left, T right) { return left > right; };
        _value_id_comparator = [](ValueID found_vid, ValueID search_vid, ValueID) { return found_vid >= search_vid; };
        break;
      }
      case ScanType::OpGreaterThanEquals: {
        _value_comparator = [](T left, T right) { return left >= right; };
        _value_id_comparator = [](ValueID found_vid, ValueID search_vid, ValueID) { return found_vid >= search_vid; };
        break;
      }
      case ScanType::OpBetween: {
        DebugAssert(static_cast<bool>(casted_value2), "No second value for BETWEEN comparison given");
        _value_comparator = [casted_value2](T value, T left) { return value >= left && value <= casted_value2; };
        _value_id_comparator = [](ValueID found_vid, ValueID search_vid, ValueID search_vid2) {
          return search_vid <= found_vid && found_vid < search_vid2;
        };
        break;
      }
      case ScanType::OpLike: {
        // LIKE is always executed on with constant value (containing a wildcard)
        // using VariableTerm is not supported here
        DebugAssert(_is_constant_value_scan, "LIKE only supports ConstantTerms and std::string type");
        const auto column_type = in_table->column_type(_column_id);
        DebugAssert((column_type == "string"), "LIKE operator only applicable on string columns");
        break;
      }
      default:
        Fail(std::string("Unsupported operator."));
    }

    // We can easily distribute the table scanning work on individual chunks to multiple sub tasks,
    // we just need to synchronize access to the output table
    std::mutex output_mutex;
    std::vector<std::shared_ptr<AbstractTask>> jobs;
    jobs.reserve(in_table->chunk_count());

    for (ChunkID chunk_id{0}; chunk_id < in_table->chunk_count(); ++chunk_id) {
      jobs.emplace_back(std::make_shared<JobTask>([&in_table, chunk_id, &output_mutex, &output, &column_id2,
                                                   &casted_value1, &casted_value2, this]() {
        const Chunk &chunk_in = in_table->get_chunk(chunk_id);
        Chunk chunk_out;

        std::vector<RowID> matches_in_this_chunk;
        auto column1 = chunk_in.get_column(_column_id);

        tbb::concurrent_vector<T> values;
        auto context = std::make_shared<ScanContext>(in_table, chunk_id, matches_in_this_chunk, values);

        // The real tablescan work happens now in the visitables. There are two major types of the Visitables: Column
        // and Constant.
        // Because Like can be optimized it has its own Visitable (constant only)

        if (_scan_type == ScanType::OpLike) {
          auto visitable = TableScanLikeVisitable(type_cast<std::string>(casted_value1));
          column1->visit(visitable, context);
        } else if (_is_constant_value_scan) {
          auto visitable = TableScanConstantColumnVisitable(_value_comparator, _value_id_comparator, _scan_type,
                                                            casted_value1, casted_value2);
          column1->visit(visitable, context);
        } else {
          // the second column gets materialized
          auto column2 = chunk_in.get_column(column_id2);
          if (auto value_column = std::dynamic_pointer_cast<ValueColumn<T>>(column2)) {
            values = value_column->values();  // copy here is unneccesary, but shared pointer impl is needed
          } else if (auto dict_column = std::dynamic_pointer_cast<DictionaryColumn<T>>(column2)) {
            values = dict_column->materialize_values();
          } else if (auto ref_column = std::dynamic_pointer_cast<ReferenceColumn>(column2)) {
            values = ref_column->template materialize_values<T>();  // Clang needs the template prefix
          }
          auto visitable = TableScanVariableColumnVisitable(_value_comparator, _value_id_comparator);
          column1->visit(visitable, context);
        }
=======
  std::mutex output_mutex;

  auto jobs = std::vector<std::shared_ptr<AbstractTask>>{};
  jobs.reserve(_in_table->chunk_count());

  for (ChunkID chunk_id{0u}; chunk_id < _in_table->chunk_count(); ++chunk_id) {
    auto job_task = std::make_shared<JobTask>([=, &output_mutex]() {
      // The actual scan happens in the sub classes of ColumnScanBase
      const auto matches_out = std::make_shared<PosList>(_impl->scan_chunk(chunk_id));

      Chunk chunk_out;
>>>>>>> c46160ee

      /**
       * matches_out contains a list of row IDs into this chunk. If this is not a reference table, we can
       * directly use the matches to construct the reference columns of the output. If it is a reference column,
       * we need to resolve the row IDs so that they reference the physical data columns (value, dictionary) instead,
       * since we don’t allow multi-level referencing. To save time and space, we want to share positions lists
       * between columns as much as possible. Position lists can be shared between two columns iff
       * (a) they point to the same table and
       * (b) the reference columns of the input table point to the same positions in the same order
       *     (i.e. they share their position list).
       */
      if (_is_reference_table) {
        const auto &chunk_in = _in_table->get_chunk(chunk_id);

        auto filtered_pos_lists = std::map<std::shared_ptr<const PosList>, std::shared_ptr<PosList>>{};

        for (ColumnID column_id{0u}; column_id < _in_table->col_count(); ++column_id) {
          auto column_in = chunk_in.get_column(column_id);

          auto ref_column_in = std::dynamic_pointer_cast<const ReferenceColumn>(column_in);
          DebugAssert(ref_column_in != nullptr, "All columns should be of type ReferenceColumn.");

          const auto pos_list_in = ref_column_in->pos_list();

          const auto table_out = ref_column_in->referenced_table();
          const auto column_id_out = ref_column_in->referenced_column_id();

          auto &filtered_pos_list = filtered_pos_lists[pos_list_in];

<<<<<<< HEAD
 protected:
  class TableScanConstantColumnVisitable;
  class TableScanVariableColumnVisitable;
  class TableScanLikeVisitable;

  const std::shared_ptr<const AbstractOperator> _in_operator;
  ColumnID _column_id;
  std::function<bool(T, T)> _value_comparator;
  std::function<bool(ValueID, ValueID, ValueID)> _value_id_comparator;
  ScanType _scan_type;
  const AllParameterVariant _value;
  const optional<AllTypeVariant> _value2;
  bool _is_constant_value_scan;  // indicates whether we compare two columns or a column with a (constant) value
};

template <typename T>
class TableScan::TableScanImpl<T>::TableScanLikeVisitable : public ColumnVisitable {
 public:
  TableScanLikeVisitable(std::string like_string) {
    // convert the given SQL-like search term into a c++11 regex to use it for the actual matching
    std::string regex_string = sqllike_to_regex(like_string);
    regex = std::regex(regex_string, std::regex_constants::icase);  // case insentivity
  }
=======
          if (!filtered_pos_list) {
            filtered_pos_list = std::make_shared<PosList>();
            filtered_pos_list->reserve(matches_out->size());

            for (const auto &match : *matches_out) {
              const auto row_id = (*pos_list_in)[match.chunk_offset];
              filtered_pos_list->push_back(row_id);
            }
          }
>>>>>>> c46160ee

          auto ref_column_out = std::make_shared<ReferenceColumn>(table_out, column_id_out, filtered_pos_list);
          chunk_out.add_column(ref_column_out);
        }
      } else {
        for (ColumnID column_id{0u}; column_id < _in_table->col_count(); ++column_id) {
          auto ref_column_out = std::make_shared<ReferenceColumn>(_in_table, column_id, matches_out);
          chunk_out.add_column(ref_column_out);
        }
      }

      std::lock_guard<std::mutex> lock(output_mutex);
      _output_table->add_chunk(std::move(chunk_out));
    });

    jobs.push_back(job_task);
    job_task->schedule();
  }

  CurrentScheduler::wait_for_tasks(jobs);

  return _output_table;
}

void TableScan::_on_cleanup() { _impl.reset(); }

void TableScan::_init_scan() {
  DebugAssert(_in_table->chunk_count() > 0u, "Input table must contain at least 1 chunk.");
  const auto &first_chunk = _in_table->get_chunk(ChunkID{0u});

  _is_reference_table = [&]() {
    // We assume if one column is a reference column, all are.
    const auto column = first_chunk.get_column(_left_column_id);
    const auto ref_column = std::dynamic_pointer_cast<ReferenceColumn>(column);
    return ref_column != nullptr;
  }();

  if (_scan_type == ScanType::OpLike) {
    const auto left_column_type = _in_table->column_type(_left_column_id);
    Assert((left_column_type == "string"), "LIKE operator only applicable on string columns.");

    DebugAssert(is_variant(_right_parameter), "Right parameter must be variant.");

    const auto right_value = boost::get<AllTypeVariant>(_right_parameter);

    DebugAssert(!is_null(right_value), "Right value must not be NULL.");

    const auto right_wildcard = type_cast<std::string>(right_value);

    _impl = std::make_unique<LikeTableScanImpl>(_in_table, _left_column_id, right_wildcard);

    return;
  }

  if (is_variant(_right_parameter)) {
    const auto right_value = boost::get<AllTypeVariant>(_right_parameter);

    if (is_null(right_value)) {
      _impl = std::make_unique<IsNullTableScanImpl>(_in_table, _left_column_id, _scan_type);

      return;
    }

    _impl = std::make_unique<SingleColumnTableScanImpl>(_in_table, _left_column_id, _scan_type, right_value);
  } else /* is_column_name(_right_parameter) */ {
    const auto right_column_id = boost::get<ColumnID>(_right_parameter);

    _impl = std::make_unique<ColumnComparisonTableScanImpl>(_in_table, _left_column_id, _scan_type, right_column_id);
  }
}

void TableScan::_init_output_table() {
  _output_table = std::make_shared<Table>();

  for (ColumnID column_id{0}; column_id < _in_table->col_count(); ++column_id) {
    _output_table->add_column_definition(_in_table->column_name(column_id), _in_table->column_type(column_id));
  }
}

std::shared_ptr<const Table> TableScan::__on_execute_between() {
  if (_scan_type != ScanType::OpBetween) {
    return nullptr;
  }

  DebugAssert(static_cast<bool>(_right_value2), "Scan type BETWEEN requires a right_value2");
  PerformanceWarning("TableScan executes BETWEEN as two separate selects");

  auto table_scan1 =
      std::make_shared<TableScan>(_input_left, _left_column_id, ScanType::OpGreaterThanEquals, _right_parameter);
  table_scan1->execute();

  auto table_scan2 =
      std::make_shared<TableScan>(table_scan1, _left_column_id, ScanType::OpLessThanEquals, *_right_value2);
  table_scan2->execute();

  return table_scan2->get_output();
}

}  // namespace opossum<|MERGE_RESOLUTION|>--- conflicted
+++ resolved
@@ -28,13 +28,6 @@
 
 namespace opossum {
 
-<<<<<<< HEAD
-TableScan::TableScan(const std::shared_ptr<AbstractOperator> in, const ColumnID column_id, const ScanType scan_type,
-                     const AllParameterVariant value, const optional<AllTypeVariant> value2)
-    : AbstractReadOnlyOperator(in), _column_id(column_id), _scan_type(scan_type), _value(value), _value2(value2) {}
-
-ColumnID TableScan::column_id() const { return _column_id; }
-=======
 TableScan::TableScan(const std::shared_ptr<const AbstractOperator> in, ColumnID left_column_id,
                      const ScanType scan_type, const AllParameterVariant right_parameter,
                      const optional<AllTypeVariant> right_value2)
@@ -47,7 +40,6 @@
 TableScan::~TableScan() = default;
 
 ColumnID TableScan::left_column_id() const { return _left_column_id; }
->>>>>>> c46160ee
 
 ScanType TableScan::scan_type() const { return _scan_type; }
 
@@ -61,42 +53,17 @@
 
 uint8_t TableScan::num_out_tables() const { return 1; }
 
-<<<<<<< HEAD
-std::shared_ptr<const Table> TableScan::on_execute() {
-  _impl = make_unique_by_column_type<AbstractReadOnlyOperatorImpl, TableScanImpl>(
-      input_table_left()->column_type(_column_id), _input_left, _column_id, _scan_type, _value, _value2);
-  return _impl->on_execute();
-}
-
-std::string &TableScan::replace_all(std::string &str, const std::string &old_value, const std::string &new_value) {
-  std::string::size_type pos = 0;
-  while ((pos = str.find(old_value, pos)) != std::string::npos) {
-    str.replace(pos, old_value.size(), new_value);
-    pos += new_value.size() - old_value.size() + 1;
-  }
-  return str;
-}
-
-=======
->>>>>>> c46160ee
 std::shared_ptr<AbstractOperator> TableScan::recreate(const std::vector<AllParameterVariant> &args) const {
   // Replace value in the new operator, if it’s a parameter and an argument is available.
   if (is_placeholder(_right_parameter)) {
     const auto index = boost::get<ValuePlaceholder>(_right_parameter).index();
     if (index < args.size()) {
-<<<<<<< HEAD
-      return std::make_shared<TableScan>(_input_left->recreate(args), _column_id, _scan_type, args[index], _value2);
-    }
-  }
-  return std::make_shared<TableScan>(_input_left->recreate(args), _column_id, _scan_type, _value, _value2);
-=======
       return std::make_shared<TableScan>(_input_left->recreate(args), _left_column_id, _scan_type, args[index],
                                          _right_value2);
     }
   }
   return std::make_shared<TableScan>(_input_left->recreate(args), _left_column_id, _scan_type, _right_parameter,
                                      _right_value2);
->>>>>>> c46160ee
 }
 
 std::shared_ptr<const Table> TableScan::_on_execute() {
@@ -109,166 +76,6 @@
   _init_scan();
   _init_output_table();
 
-<<<<<<< HEAD
-// we need to use the impl pattern because the scan operator of the sort depends on the type of the column
-template <typename T>
-class TableScan::TableScanImpl : public AbstractReadOnlyOperatorImpl {
- public:
-  // creates a new table with reference columns
-  TableScanImpl(const std::shared_ptr<const AbstractOperator> in, const ColumnID column_id, const ScanType scan_type,
-                const AllParameterVariant value, const optional<AllTypeVariant> value2)
-      : _in_operator(in),
-        _column_id(column_id),
-        _scan_type(scan_type),
-        _value(value),
-        _value2(value2),
-        _is_constant_value_scan(_value.type() == typeid(AllTypeVariant)) {}
-
-  struct ScanContext : ColumnVisitableContext {
-    ScanContext(std::shared_ptr<const Table> t, ChunkID c, std::vector<RowID> &mo,
-                const tbb::concurrent_vector<T> &values, std::shared_ptr<std::vector<ChunkOffset>> co = nullptr)
-        : table_in(t), chunk_id(c), matches_out(mo), values(values), chunk_offsets_in(std::move(co)) {}
-
-    // constructor for use in ReferenceColumn::visit_dereferenced
-    ScanContext(std::shared_ptr<BaseColumn>, const std::shared_ptr<const Table> referenced_table,
-                std::shared_ptr<ColumnVisitableContext> base_context, ChunkID chunk_id,
-                std::shared_ptr<std::vector<ChunkOffset>> chunk_offsets)
-        : table_in(referenced_table),
-          chunk_id(chunk_id),
-          matches_out(std::static_pointer_cast<ScanContext>(base_context)->matches_out),
-          values(std::static_pointer_cast<ScanContext>(base_context)->values),
-          chunk_offsets_in(chunk_offsets) {}
-
-    std::shared_ptr<const Table> table_in;
-    const ChunkID chunk_id;
-    std::vector<RowID> &matches_out;
-    const tbb::concurrent_vector<T> &values;
-    std::shared_ptr<std::vector<ChunkOffset>> chunk_offsets_in;
-  };
-
-  std::shared_ptr<const Table> on_execute() override {
-    auto output = std::make_shared<Table>();
-
-    auto in_table = _in_operator->get_output();
-    ColumnID column_id2;
-    T casted_value1;
-    optional<T> casted_value2;
-    std::string like_regex;
-
-    if (_is_constant_value_scan) {
-      // column_a == 5
-      casted_value1 = type_cast<T>(boost::get<AllTypeVariant>(_value));
-    } else {
-      // column_a == column_b
-      column_id2 = boost::get<ColumnID>(_value);
-    }
-
-    if (_value2) casted_value2 = type_cast<T>(*_value2);
-
-    for (ColumnID column_id{0}; column_id < in_table->col_count(); ++column_id) {
-      output->add_column_definition(in_table->column_name(column_id), in_table->column_type(column_id));
-    }
-
-    // Definining all possible operators here might appear odd. Chances are, however, that we will not
-    // have a similar comparison anywhere else. Index scans, for example, would not use an adaptable binary
-    // predicate, but will have to use different methods (lower_range, upper_range, ...) based on the
-    // chosen operator. For now, we can save us some dark template magic by using the switch below.
-    // DO NOT copy this code, however, without discussing if there is a better way to avoid code duplication.
-
-    switch (_scan_type) {
-      case ScanType::OpEquals: {
-        _value_comparator = [](T left, T right) { return left == right; };
-        _value_id_comparator = [](ValueID found_vid, ValueID search_vid, ValueID) { return found_vid == search_vid; };
-        break;
-      }
-      case ScanType::OpNotEquals: {
-        _value_comparator = [](T left, T right) { return left != right; };
-        _value_id_comparator = [](ValueID found_vid, ValueID search_vid, ValueID) { return found_vid != search_vid; };
-        break;
-      }
-      case ScanType::OpLessThan: {
-        _value_comparator = [](T left, T right) { return left < right; };
-        _value_id_comparator = [](ValueID found_vid, ValueID search_vid, ValueID) { return found_vid < search_vid; };
-        break;
-      }
-      case ScanType::OpLessThanEquals: {
-        _value_comparator = [](T left, T right) { return left <= right; };
-        _value_id_comparator = [](ValueID found_vid, ValueID search_vid, ValueID) { return found_vid < search_vid; };
-        break;
-      }
-      case ScanType::OpGreaterThan: {
-        _value_comparator = [](T left, T right) { return left > right; };
-        _value_id_comparator = [](ValueID found_vid, ValueID search_vid, ValueID) { return found_vid >= search_vid; };
-        break;
-      }
-      case ScanType::OpGreaterThanEquals: {
-        _value_comparator = [](T left, T right) { return left >= right; };
-        _value_id_comparator = [](ValueID found_vid, ValueID search_vid, ValueID) { return found_vid >= search_vid; };
-        break;
-      }
-      case ScanType::OpBetween: {
-        DebugAssert(static_cast<bool>(casted_value2), "No second value for BETWEEN comparison given");
-        _value_comparator = [casted_value2](T value, T left) { return value >= left && value <= casted_value2; };
-        _value_id_comparator = [](ValueID found_vid, ValueID search_vid, ValueID search_vid2) {
-          return search_vid <= found_vid && found_vid < search_vid2;
-        };
-        break;
-      }
-      case ScanType::OpLike: {
-        // LIKE is always executed on with constant value (containing a wildcard)
-        // using VariableTerm is not supported here
-        DebugAssert(_is_constant_value_scan, "LIKE only supports ConstantTerms and std::string type");
-        const auto column_type = in_table->column_type(_column_id);
-        DebugAssert((column_type == "string"), "LIKE operator only applicable on string columns");
-        break;
-      }
-      default:
-        Fail(std::string("Unsupported operator."));
-    }
-
-    // We can easily distribute the table scanning work on individual chunks to multiple sub tasks,
-    // we just need to synchronize access to the output table
-    std::mutex output_mutex;
-    std::vector<std::shared_ptr<AbstractTask>> jobs;
-    jobs.reserve(in_table->chunk_count());
-
-    for (ChunkID chunk_id{0}; chunk_id < in_table->chunk_count(); ++chunk_id) {
-      jobs.emplace_back(std::make_shared<JobTask>([&in_table, chunk_id, &output_mutex, &output, &column_id2,
-                                                   &casted_value1, &casted_value2, this]() {
-        const Chunk &chunk_in = in_table->get_chunk(chunk_id);
-        Chunk chunk_out;
-
-        std::vector<RowID> matches_in_this_chunk;
-        auto column1 = chunk_in.get_column(_column_id);
-
-        tbb::concurrent_vector<T> values;
-        auto context = std::make_shared<ScanContext>(in_table, chunk_id, matches_in_this_chunk, values);
-
-        // The real tablescan work happens now in the visitables. There are two major types of the Visitables: Column
-        // and Constant.
-        // Because Like can be optimized it has its own Visitable (constant only)
-
-        if (_scan_type == ScanType::OpLike) {
-          auto visitable = TableScanLikeVisitable(type_cast<std::string>(casted_value1));
-          column1->visit(visitable, context);
-        } else if (_is_constant_value_scan) {
-          auto visitable = TableScanConstantColumnVisitable(_value_comparator, _value_id_comparator, _scan_type,
-                                                            casted_value1, casted_value2);
-          column1->visit(visitable, context);
-        } else {
-          // the second column gets materialized
-          auto column2 = chunk_in.get_column(column_id2);
-          if (auto value_column = std::dynamic_pointer_cast<ValueColumn<T>>(column2)) {
-            values = value_column->values();  // copy here is unneccesary, but shared pointer impl is needed
-          } else if (auto dict_column = std::dynamic_pointer_cast<DictionaryColumn<T>>(column2)) {
-            values = dict_column->materialize_values();
-          } else if (auto ref_column = std::dynamic_pointer_cast<ReferenceColumn>(column2)) {
-            values = ref_column->template materialize_values<T>();  // Clang needs the template prefix
-          }
-          auto visitable = TableScanVariableColumnVisitable(_value_comparator, _value_id_comparator);
-          column1->visit(visitable, context);
-        }
-=======
   std::mutex output_mutex;
 
   auto jobs = std::vector<std::shared_ptr<AbstractTask>>{};
@@ -280,7 +87,6 @@
       const auto matches_out = std::make_shared<PosList>(_impl->scan_chunk(chunk_id));
 
       Chunk chunk_out;
->>>>>>> c46160ee
 
       /**
        * matches_out contains a list of row IDs into this chunk. If this is not a reference table, we can
@@ -310,31 +116,6 @@
 
           auto &filtered_pos_list = filtered_pos_lists[pos_list_in];
 
-<<<<<<< HEAD
- protected:
-  class TableScanConstantColumnVisitable;
-  class TableScanVariableColumnVisitable;
-  class TableScanLikeVisitable;
-
-  const std::shared_ptr<const AbstractOperator> _in_operator;
-  ColumnID _column_id;
-  std::function<bool(T, T)> _value_comparator;
-  std::function<bool(ValueID, ValueID, ValueID)> _value_id_comparator;
-  ScanType _scan_type;
-  const AllParameterVariant _value;
-  const optional<AllTypeVariant> _value2;
-  bool _is_constant_value_scan;  // indicates whether we compare two columns or a column with a (constant) value
-};
-
-template <typename T>
-class TableScan::TableScanImpl<T>::TableScanLikeVisitable : public ColumnVisitable {
- public:
-  TableScanLikeVisitable(std::string like_string) {
-    // convert the given SQL-like search term into a c++11 regex to use it for the actual matching
-    std::string regex_string = sqllike_to_regex(like_string);
-    regex = std::regex(regex_string, std::regex_constants::icase);  // case insentivity
-  }
-=======
           if (!filtered_pos_list) {
             filtered_pos_list = std::make_shared<PosList>();
             filtered_pos_list->reserve(matches_out->size());
@@ -344,7 +125,6 @@
               filtered_pos_list->push_back(row_id);
             }
           }
->>>>>>> c46160ee
 
           auto ref_column_out = std::make_shared<ReferenceColumn>(table_out, column_id_out, filtered_pos_list);
           chunk_out.add_column(ref_column_out);
