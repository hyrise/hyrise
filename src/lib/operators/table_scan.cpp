--- conflicted
+++ resolved
@@ -190,46 +190,6 @@
     // chosen operator. For now, we can save us some dark template magic by using the switch below.
     // DO NOT copy this code, however, without discussing if there is a better way to avoid code duplication.
 
-<<<<<<< HEAD
-    _type = scan_type_from_string(_op);
-
-    if (_op == "=") {
-      _value_comparator = [](T left, T right) { return left == right; };
-      _value_id_comparator = [](ValueID found_vid, ValueID search_vid, ValueID) { return found_vid == search_vid; };
-    } else if (_op == "!=") {
-      _value_comparator = [](T left, T right) { return left != right; };
-      _value_id_comparator = [](ValueID found_vid, ValueID search_vid, ValueID) { return found_vid != search_vid; };
-    } else if (_op == "<") {
-      _value_comparator = [](T left, T right) { return left < right; };
-      _value_id_comparator = [](ValueID found_vid, ValueID search_vid, ValueID) { return found_vid < search_vid; };
-    } else if (_op == "<=") {
-      _value_comparator = [](T left, T right) { return left <= right; };
-      _value_id_comparator = [](ValueID found_vid, ValueID search_vid, ValueID) { return found_vid < search_vid; };
-      //                                                                                           ^
-      //                                                               sic! see handle_dictionary_column for details
-    } else if (_op == ">") {
-      _value_comparator = [](T left, T right) { return left > right; };
-      _value_id_comparator = [](ValueID found_vid, ValueID search_vid, ValueID) { return found_vid >= search_vid; };
-    } else if (_op == ">=") {
-      _value_comparator = [](T left, T right) { return left >= right; };
-      _value_id_comparator = [](ValueID found_vid, ValueID search_vid, ValueID) { return found_vid >= search_vid; };
-    } else if (_op == "BETWEEN") {
-      DebugAssert(static_cast<bool>(casted_value2), "No second value for BETWEEN comparison given");
-
-      _value_comparator = [casted_value2](T value, T left) { return value >= left && value <= casted_value2; };
-      _value_id_comparator = [](ValueID found_vid, ValueID search_vid, ValueID search_vid2) {
-        return search_vid <= found_vid && found_vid < search_vid2;
-      };
-    } else if (_op == "LIKE") {
-      // LIKE is always executed on with constant value (containing a wildcard)
-      // using VariableTerm is not supported here
-      DebugAssert(_is_constant_value_scan, "LIKE only supports ConstantTerms and std::string type");
-      const auto column_type = in_table->column_type(column_id1);
-      DebugAssert((column_type == "string"), "LIKE operator only applicable on string columns");
-
-    } else {
-      Fail(std::string("unknown operator ") + _op);
-=======
     switch (_scan_type) {
       case ScanType::OpEquals: {
         _value_comparator = [](T left, T right) { return left == right; };
@@ -279,7 +239,6 @@
       }
       default:
         Fail(std::string("Unsupported operator."));
->>>>>>> 9cbda2a5
     }
 
     // We can easily distribute the table scanning work on individual chunks to multiple sub tasks,
@@ -304,11 +263,7 @@
         // and Constant.
         // Because Like can be optimized it has its own Visitable (constant only)
 
-<<<<<<< HEAD
-        if (_type == ScanType::OpLike) {
-=======
         if (_scan_type == ScanType::OpLike) {
->>>>>>> 9cbda2a5
           auto visitable = TableScanLikeVisitable(type_cast<std::string>(casted_value1));
           column1->visit(visitable, context);
         } else if (_is_constant_value_scan) {
@@ -540,12 +495,8 @@
 
     ValueID search_vid;
     ValueID search_vid2 = INVALID_VALUE_ID;
-<<<<<<< HEAD
-    switch (_type) {
-=======
 
     switch (_scan_type) {
->>>>>>> 9cbda2a5
       case ScanType::OpEquals:
       case ScanType::OpNotEquals:
       case ScanType::OpLessThan:
@@ -567,21 +518,13 @@
         Fail("Unknown comparison type encountered");
     }
 
-<<<<<<< HEAD
-    if (_type == ScanType::OpEquals && search_vid != INVALID_VALUE_ID &&
-=======
     if (_scan_type == ScanType::OpEquals && search_vid != INVALID_VALUE_ID &&
->>>>>>> 9cbda2a5
         column.value_by_value_id(search_vid) != _constant_value) {
       // the value is not in the dictionary and cannot be in the table
       return;
     }
 
-<<<<<<< HEAD
-    if (_type == ScanType::OpNotEquals && search_vid != INVALID_VALUE_ID &&
-=======
     if (_scan_type == ScanType::OpNotEquals && search_vid != INVALID_VALUE_ID &&
->>>>>>> 9cbda2a5
         column.value_by_value_id(search_vid) != _constant_value) {
       // the value is not in the dictionary and cannot be in the table
       search_vid = INVALID_VALUE_ID;
