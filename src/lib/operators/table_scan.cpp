--- conflicted
+++ resolved
@@ -38,20 +38,15 @@
   return str;
 }
 
-<<<<<<< HEAD
 std::shared_ptr<AbstractOperator> TableScan::recreate(const std::vector<AllParameterVariant> &args) const {
   // Replace value in the new operator, if it's a parameter and an argument is available.
   if (_value.type() == typeid(ParameterValue)) {
     uint16_t index = boost::get<ParameterValue>(_value).index();
     if (index < args.size()) {
-      return std::make_shared<TableScan>(_input_left->recreate(args), _column_name, _op, args[index], _value2);
-    }
-  }
-  return std::make_shared<TableScan>(_input_left->recreate(args), _column_name, _op, _value, _value2);
-=======
-std::shared_ptr<AbstractOperator> TableScan::recreate() const {
-  return std::make_shared<TableScan>(_input_left->recreate(), _column_name, _scan_type, _value, _value2);
->>>>>>> 6a844ef3
+      return std::make_shared<TableScan>(_input_left->recreate(args), _column_name, _scan_type, args[index], _value2);
+    }
+  }
+  return std::make_shared<TableScan>(_input_left->recreate(args), _column_name, _scan_type, _value, _value2);
 }
 
 std::map<std::string, std::string> TableScan::extract_character_ranges(std::string &str) {
