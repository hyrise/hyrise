#include "table_scan.hpp"

#include <map>
#include <memory>
#include <mutex>
#include <optional>
#include <sstream>
#include <string>
#include <unordered_set>
#include <utility>
#include <vector>

#include "all_parameter_variant.hpp"
#include "constant_mappings.hpp"
#include "expression/between_expression.hpp"
#include "expression/binary_predicate_expression.hpp"
#include "expression/correlated_parameter_expression.hpp"
#include "expression/expression_utils.hpp"
#include "expression/is_null_expression.hpp"
#include "expression/pqp_column_expression.hpp"
#include "expression/value_expression.hpp"
#include "hyrise.hpp"
#include "lossless_cast.hpp"
#include "operators/operator_scan_predicate.hpp"
#include "scheduler/abstract_task.hpp"
#include "scheduler/job_task.hpp"
#include "storage/base_segment.hpp"
#include "storage/chunk.hpp"
#include "storage/reference_segment.hpp"
#include "storage/table.hpp"
#include "table_scan/column_between_table_scan_impl.hpp"
#include "table_scan/column_is_null_table_scan_impl.hpp"
#include "table_scan/column_like_table_scan_impl.hpp"
#include "table_scan/column_vs_column_table_scan_impl.hpp"
#include "table_scan/column_vs_value_table_scan_impl.hpp"
#include "table_scan/expression_evaluator_table_scan_impl.hpp"
#include "utils/assert.hpp"
#include "utils/lossless_predicate_cast.hpp"
#include "utils/performance_warning.hpp"

namespace opossum {

TableScan::TableScan(const std::shared_ptr<const AbstractOperator>& in,
                     const std::shared_ptr<AbstractExpression>& predicate)
    : AbstractReadOnlyOperator{OperatorType::TableScan, in}, _predicate(predicate) {}

const std::shared_ptr<AbstractExpression>& TableScan::predicate() const { return _predicate; }

const std::string& TableScan::name() const {
  static const auto name = std::string{"TableScan"};
  return name;
}

std::string TableScan::description(DescriptionMode description_mode) const {
  const auto* const separator = description_mode == DescriptionMode::MultiLine ? "\n" : " ";

  std::stringstream stream;

  stream << name() << separator;
  stream << "Impl: " << _impl_description;
  stream << separator << _predicate->as_column_name();

  return stream.str();
}

void TableScan::_on_set_transaction_context(const std::weak_ptr<TransactionContext>& transaction_context) {
  expressions_set_transaction_context({_predicate}, transaction_context);
}

void TableScan::_on_set_parameters(const std::unordered_map<ParameterID, AllTypeVariant>& parameters) {
  expression_set_parameters(_predicate, parameters);
}

std::shared_ptr<AbstractOperator> TableScan::_on_deep_copy(
    const std::shared_ptr<AbstractOperator>& copied_left_input,
    const std::shared_ptr<AbstractOperator>& copied_right_input) const {
  return std::make_shared<TableScan>(copied_left_input, _predicate->deep_copy());
}

std::shared_ptr<const Table> TableScan::_on_execute() {
  const auto in_table = left_input_table();

  _impl = create_impl();
  _impl_description = _impl->description();

  std::mutex output_mutex;

  const auto excluded_chunk_set = std::unordered_set<ChunkID>{excluded_chunk_ids.cbegin(), excluded_chunk_ids.cend()};

  auto output_chunks = std::vector<std::shared_ptr<Chunk>>{};
  output_chunks.reserve(in_table->chunk_count() - excluded_chunk_set.size());

  auto jobs = std::vector<std::shared_ptr<AbstractTask>>{};
  jobs.reserve(in_table->chunk_count() - excluded_chunk_set.size());

  const auto chunk_count = in_table->chunk_count();
  for (ChunkID chunk_id{0u}; chunk_id < chunk_count; ++chunk_id) {
    if (excluded_chunk_set.count(chunk_id)) continue;
    const auto chunk_in = in_table->get_chunk(chunk_id);
    Assert(chunk_in, "Physically deleted chunk should not reach this point, see get_chunk / #1686.");

    // chunk_in – Copy by value since copy by reference is not possible due to the limited scope of the for-iteration.
    auto job_task = std::make_shared<JobTask>([this, chunk_id, chunk_in, &in_table, &output_mutex, &output_chunks]() {
      // The actual scan happens in the sub classes of BaseTableScanImpl
      const auto matches_out = _impl->scan_chunk(chunk_id);
      if (matches_out->empty()) return;

      Segments out_segments;

      /**
       * matches_out contains a list of row IDs into this chunk. If this is not a reference table, we can directly use
       * the matches to construct the reference segments of the output. If it is a reference segment, we need to
       * resolve the row IDs so that they reference the physical data segments (value, dictionary) instead, since we
       * don’t allow multi-level referencing. To save time and space, we want to share position lists between segments
       * as much as possible. Position lists can be shared between two segments iff (a) they point to the same table
       * and (b) the reference segments of the input table point to the same positions in the same order (i.e. they
       * share their position list).
       */
      auto keep_chunk_sort_order = true;
      if (in_table->type() == TableType::References) {
        auto filtered_pos_lists = std::map<std::shared_ptr<const AbstractPosList>, std::shared_ptr<RowIDPosList>>{};

        for (ColumnID column_id{0u}; column_id < in_table->column_count(); ++column_id) {
          auto segment_in = chunk_in->get_segment(column_id);

          auto ref_segment_in = std::dynamic_pointer_cast<const ReferenceSegment>(segment_in);
          DebugAssert(ref_segment_in, "All segments should be of type ReferenceSegment.");

          const auto pos_list_in = ref_segment_in->pos_list();

          const auto table_out = ref_segment_in->referenced_table();
          const auto column_id_out = ref_segment_in->referenced_column_id();

          auto& filtered_pos_list = filtered_pos_lists[pos_list_in];

          if (!filtered_pos_list) {
            filtered_pos_list = std::make_shared<RowIDPosList>(matches_out->size());
            if (pos_list_in->references_single_chunk()) {
              filtered_pos_list->guarantee_single_chunk();
            } else {
              // When segments reference multiple chunks, we do not keep the sort order of the input chunk. The main
              // reason is that several table scan implementations split the pos lists by chunks (see
              // AbstractDereferencedColumnTableScanImpl::_scan_reference_segment) and thus shuffle the data. While this
              // does not affect all scan implementations, we chose the safe and defensive path for now.
              keep_chunk_sort_order = false;
            }

            size_t offset = 0;
            for (const auto& match : *matches_out) {
              const auto row_id = (*pos_list_in)[match.chunk_offset];
              (*filtered_pos_list)[offset] = row_id;
              ++offset;
            }
          }

          auto ref_segment_out = std::make_shared<ReferenceSegment>(table_out, column_id_out, filtered_pos_list);
          out_segments.push_back(ref_segment_out);
        }
      } else {
        matches_out->guarantee_single_chunk();
        for (ColumnID column_id{0u}; column_id < in_table->column_count(); ++column_id) {
          auto ref_segment_out = std::make_shared<ReferenceSegment>(in_table, column_id, matches_out);
          out_segments.push_back(ref_segment_out);
        }
      }

      const auto chunk = std::make_shared<Chunk>(out_segments, nullptr, chunk_in->get_allocator());
      chunk->finalize();
      if (keep_chunk_sort_order && !chunk_in->sorted_by().empty()) {
        chunk->set_sorted_by(chunk_in->sorted_by());
      }
      std::lock_guard<std::mutex> lock(output_mutex);
<<<<<<< HEAD
      output_chunks.emplace_back(std::make_shared<Chunk>(std::move(out_segments)));
=======
      output_chunks.emplace_back(chunk);
>>>>>>> a8da2e39
    });

    jobs.push_back(job_task);
    job_task->schedule();
  }

  Hyrise::get().scheduler()->wait_for_tasks(jobs);

  return std::make_shared<Table>(in_table->column_definitions(), TableType::References, std::move(output_chunks));
}

std::shared_ptr<AbstractExpression> TableScan::_resolve_uncorrelated_subqueries(
    const std::shared_ptr<AbstractExpression>& predicate) {
  // If the predicate has an uncorrelated subquery as an argument, we resolve that subquery first. That way, we can
  // use, e.g., a regular ColumnVsValueTableScanImpl instead of the ExpressionEvaluator. That is faster. We do not care
  // about subqueries that are deeper within the expression tree, because we would need the ExpressionEvaluator for
  // those complex queries anyway.

  if (!std::dynamic_pointer_cast<BinaryPredicateExpression>(predicate) &&
      !std::dynamic_pointer_cast<IsNullExpression>(predicate) &&
      !std::dynamic_pointer_cast<BetweenExpression>(predicate)) {
    // We have no dedicated Impl for these, so we leave them untouched
    return predicate;
  }

  auto new_predicate = predicate->deep_copy();
  for (auto& argument : new_predicate->arguments) {
    const auto subquery = std::dynamic_pointer_cast<PQPSubqueryExpression>(argument);
    if (!subquery || subquery->is_correlated()) continue;

    auto subquery_result = AllTypeVariant{};
    resolve_data_type(subquery->data_type(), [&](const auto data_type_t) {
      using ColumnDataType = typename decltype(data_type_t)::type;
      auto expression_result = ExpressionEvaluator{}.evaluate_expression_to_result<ColumnDataType>(*subquery);
      Assert(expression_result->size() == 1, "Expected subquery to return a single row");
      if (!expression_result->is_null(0)) {
        subquery_result = AllTypeVariant{expression_result->value(0)};
      }
    });
    argument = std::make_shared<ValueExpression>(std::move(subquery_result));
  }

  return new_predicate;
}

std::unique_ptr<AbstractTableScanImpl> TableScan::create_impl() const {
  /**
   * Select the scanning implementation (`_impl`) to use based on the kind of the expression. For this we have to
   * closely examine the predicate expression.
   *
   * Many implementations require the comparison values to be of the same column type. If we were to cast the values
   * to the column type, `int_column = 16.25` would turn into `int_column = 16`, which is obviously wrong. As such, we
   * use lossless casts to guarantee safe type conversions. This was introduced by #1550.
   *
   * Use the ExpressionEvaluator as a powerful, but slower fallback if no dedicated scanning implementation exists for
   * an expression.
   */

  auto resolved_predicate = _resolve_uncorrelated_subqueries(_predicate);

  if (const auto binary_predicate_expression =
          std::dynamic_pointer_cast<BinaryPredicateExpression>(resolved_predicate)) {
    auto predicate_condition = binary_predicate_expression->predicate_condition;

    const auto left_operand = binary_predicate_expression->left_operand();
    const auto right_operand = binary_predicate_expression->right_operand();

    const auto left_column_expression = std::dynamic_pointer_cast<PQPColumnExpression>(left_operand);
    const auto right_column_expression = std::dynamic_pointer_cast<PQPColumnExpression>(right_operand);

    auto left_value = expression_get_value_or_parameter(*left_operand);
    auto right_value = expression_get_value_or_parameter(*right_operand);

    if (left_value && right_column_expression) {
      // Try to cast the value to the type of the column. This might require adjusting the predicate (see
      // lossless_predicate_cast.hpp for details).

      // lossless_predicate_variant_cast considers the input value to be the right-side value, so we need to flip the
      // condition twice.
      const auto adjusted_predicate_and_value = lossless_predicate_variant_cast(
          flip_predicate_condition(predicate_condition), *left_value, right_column_expression->data_type());
      if (adjusted_predicate_and_value) {
        predicate_condition = flip_predicate_condition(adjusted_predicate_and_value->first);
        left_value = adjusted_predicate_and_value->second;
      } else {
        // Incompatible types
        left_value = std::nullopt;
      }
    }
    if (right_value && left_column_expression) {
      // Same for the other side - no flip needed
      const auto adjusted_predicate_and_value =
          lossless_predicate_variant_cast(predicate_condition, *right_value, left_column_expression->data_type());
      if (adjusted_predicate_and_value) {
        predicate_condition = adjusted_predicate_and_value->first;
        right_value = adjusted_predicate_and_value->second;
      } else {
        right_value = std::nullopt;
      }
    }

    const auto is_like_predicate =
        predicate_condition == PredicateCondition::Like || predicate_condition == PredicateCondition::NotLike;

    // Predicate pattern: <column of type string> LIKE <value of type string>
    if (left_column_expression && left_column_expression->data_type() == DataType::String && is_like_predicate &&
        right_value) {
      return std::make_unique<ColumnLikeTableScanImpl>(left_input_table(), left_column_expression->column_id,
                                                       predicate_condition, boost::get<pmr_string>(*right_value));
    }

    // Predicate pattern: <column of type T> <binary predicate_condition> <value of type T>
    if (left_column_expression && right_value) {
      return std::make_unique<ColumnVsValueTableScanImpl>(left_input_table(), left_column_expression->column_id,
                                                          predicate_condition, *right_value);
    }
    if (right_column_expression && left_value) {
      return std::make_unique<ColumnVsValueTableScanImpl>(left_input_table(), right_column_expression->column_id,
                                                          flip_predicate_condition(predicate_condition), *left_value);
    }

    // Predicate pattern: <column> <binary predicate_condition> <column>
    if (left_column_expression && right_column_expression) {
      return std::make_unique<ColumnVsColumnTableScanImpl>(left_input_table(), left_column_expression->column_id,
                                                           predicate_condition, right_column_expression->column_id);
    }
  }

  if (const auto is_null_expression = std::dynamic_pointer_cast<IsNullExpression>(resolved_predicate)) {
    // Predicate pattern: <column> IS NULL
    if (const auto left_column_expression =
            std::dynamic_pointer_cast<PQPColumnExpression>(is_null_expression->operand())) {
      return std::make_unique<ColumnIsNullTableScanImpl>(left_input_table(), left_column_expression->column_id,
                                                         is_null_expression->predicate_condition);
    }
  }

  if (const auto between_expression = std::dynamic_pointer_cast<BetweenExpression>(resolved_predicate)) {
    // The ColumnBetweenTableScanImpl expects both values to be of the same data type as the column that is being
    // scanned. We retrieve the lower and upper bounds of the BetweenExpression, perform a
    // lossless_predicate_variant_cast into the column's data type and reassemble the between condition.

    auto predicate_condition = between_expression->predicate_condition;
    const auto left_column = std::dynamic_pointer_cast<PQPColumnExpression>(between_expression->value());

    auto [lower_condition, upper_condition] = between_to_conditions(predicate_condition);

    auto lower_bound_value = expression_get_value_or_parameter(*between_expression->lower_bound());
    if (lower_bound_value) {
      const auto adjusted_predicate_and_value = lossless_predicate_variant_cast(
          lower_condition, *lower_bound_value, between_expression->value()->data_type());
      if (adjusted_predicate_and_value) {
        lower_condition = adjusted_predicate_and_value->first;
        lower_bound_value = adjusted_predicate_and_value->second;
      } else {
        lower_bound_value = std::nullopt;
      }
    }

    auto upper_bound_value = expression_get_value_or_parameter(*between_expression->upper_bound());
    if (upper_bound_value) {
      const auto adjusted_predicate_and_value = lossless_predicate_variant_cast(
          upper_condition, *upper_bound_value, between_expression->value()->data_type());
      if (adjusted_predicate_and_value) {
        upper_condition = adjusted_predicate_and_value->first;
        upper_bound_value = adjusted_predicate_and_value->second;
      } else {
        upper_bound_value = std::nullopt;
      }
    }

    predicate_condition = conditions_to_between(lower_condition, upper_condition);

    // Predicate pattern: <column of type T> BETWEEN <value of type T> AND <value of type T>
    if (left_column && lower_bound_value && upper_bound_value &&
        lower_bound_value->type() == upper_bound_value->type()) {
      return std::make_unique<ColumnBetweenTableScanImpl>(left_input_table(), left_column->column_id,
                                                          *lower_bound_value, *upper_bound_value, predicate_condition);
    }
  }

  // Predicate pattern: Everything else. Fall back to ExpressionEvaluator
  return std::make_unique<ExpressionEvaluatorTableScanImpl>(left_input_table(), resolved_predicate);
}

void TableScan::_on_cleanup() { _impl.reset(); }

}  // namespace opossum<|MERGE_RESOLUTION|>--- conflicted
+++ resolved
@@ -170,11 +170,7 @@
         chunk->set_sorted_by(chunk_in->sorted_by());
       }
       std::lock_guard<std::mutex> lock(output_mutex);
-<<<<<<< HEAD
-      output_chunks.emplace_back(std::make_shared<Chunk>(std::move(out_segments)));
-=======
       output_chunks.emplace_back(chunk);
->>>>>>> a8da2e39
     });
 
     jobs.push_back(job_task);
