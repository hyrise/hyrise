#include "table_scan.hpp"

#include <map>
#include <memory>
#include <mutex>
#include <optional>
#include <sstream>
#include <string>
#include <unordered_set>
#include <utility>
#include <vector>

#include "all_parameter_variant.hpp"
#include "constant_mappings.hpp"
#include "expression/between_expression.hpp"
#include "expression/binary_predicate_expression.hpp"
#include "expression/correlated_parameter_expression.hpp"
#include "expression/expression_utils.hpp"
#include "expression/is_null_expression.hpp"
#include "expression/pqp_column_expression.hpp"
#include "expression/value_expression.hpp"
#include "hyrise.hpp"
#include "lossless_cast.hpp"
#include "operators/operator_scan_predicate.hpp"
#include "scheduler/abstract_task.hpp"
#include "scheduler/job_task.hpp"
#include "storage/abstract_segment.hpp"
#include "storage/chunk.hpp"
#include "storage/reference_segment.hpp"
#include "storage/table.hpp"
#include "table_scan/column_between_table_scan_impl.hpp"
#include "table_scan/column_is_null_table_scan_impl.hpp"
#include "table_scan/column_like_table_scan_impl.hpp"
#include "table_scan/column_vs_column_table_scan_impl.hpp"
#include "table_scan/column_vs_value_table_scan_impl.hpp"
#include "table_scan/expression_evaluator_table_scan_impl.hpp"
#include "utils/assert.hpp"
#include "utils/lossless_predicate_cast.hpp"
#include "utils/performance_warning.hpp"

namespace opossum {

TableScan::TableScan(const std::shared_ptr<const AbstractOperator>& op,
                     const std::shared_ptr<AbstractExpression>& predicate)
    : AbstractReadOnlyOperator{OperatorType::TableScan, op, nullptr, std::make_unique<PerformanceData>()},
      _predicate(predicate) {
  /**
   * Register as a consumer for all uncorrelated subqueries.
   * In contrast, we do not register for correlated subqueries which cannot be reused by design. They are fully owned
   * and managed by the ExpressionEvaluator.
   */
  auto pqp_subquery_expressions = find_pqp_subquery_expressions(predicate);
  for (const auto& subquery_expression : pqp_subquery_expressions) {
    if (subquery_expression->is_correlated()) {
      continue;
    }
    /**
     * Uncorrelated subqueries will be resolved when TableScan::create_impl is called. Therefore, we
     * 1. register as a consumer and
     * 2. store pointers to eventually call ExpressionEvaluator::populate_uncorrelated_subquery_results_cache later on.
     */
    subquery_expression->pqp->register_consumer();
    _uncorrelated_subquery_expressions.push_back(subquery_expression);
  }
}

const std::shared_ptr<AbstractExpression>& TableScan::predicate() const {
  return _predicate;
}

const std::string& TableScan::name() const {
  static const auto name = std::string{"TableScan"};
  return name;
}

std::string TableScan::description(DescriptionMode description_mode) const {
  const auto separator = (description_mode == DescriptionMode::SingleLine ? ' ' : '\n');

  std::stringstream stream;

  stream << AbstractOperator::description(description_mode) << separator;
  stream << "Impl: " << _impl_description;
  stream << separator << _predicate->as_column_name();

  return stream.str();
}

void TableScan::_on_set_transaction_context(const std::weak_ptr<TransactionContext>& transaction_context) {
  expressions_set_transaction_context({_predicate}, transaction_context);
}

void TableScan::_on_set_parameters(const std::unordered_map<ParameterID, AllTypeVariant>& parameters) {
  expression_set_parameters(_predicate, parameters);
}

std::shared_ptr<AbstractOperator> TableScan::_on_deep_copy(
    const std::shared_ptr<AbstractOperator>& copied_left_input,
    const std::shared_ptr<AbstractOperator>& copied_right_input,
    std::unordered_map<const AbstractOperator*, std::shared_ptr<AbstractOperator>>& copied_ops) const {
  return std::make_shared<TableScan>(copied_left_input, _predicate->deep_copy(copied_ops));
}

std::shared_ptr<const Table> TableScan::_on_execute() {
  const auto in_table = left_input_table();

  _impl = create_impl();
  _impl_description = _impl->description();

  std::mutex output_mutex;

  const auto excluded_chunk_set = std::unordered_set<ChunkID>{excluded_chunk_ids.cbegin(), excluded_chunk_ids.cend()};

  auto output_chunks = std::vector<std::shared_ptr<Chunk>>{};
  output_chunks.reserve(in_table->chunk_count() - excluded_chunk_set.size());

  auto jobs = std::vector<std::shared_ptr<AbstractTask>>{};
  jobs.reserve(in_table->chunk_count() - excluded_chunk_set.size());

  const auto chunk_count = in_table->chunk_count();
<<<<<<< HEAD
  for (auto chunk_id = ChunkID{0}; chunk_id < chunk_count; ++chunk_id) {
    if (excluded_chunk_set.contains(chunk_id)) {
=======
  for (ChunkID chunk_id{0u}; chunk_id < chunk_count; ++chunk_id) {
    if (excluded_chunk_set.count(chunk_id)) {
>>>>>>> ac27bd52
      continue;
    }
    const auto chunk_in = in_table->get_chunk(chunk_id);
    Assert(chunk_in, "Physically deleted chunk should not reach this point, see get_chunk / #1686.");

    // chunk_in – Copy by value since copy by reference is not possible due to the limited scope of the for-iteration.
    auto perform_table_scan = [this, chunk_id, chunk_in, &in_table, &output_mutex, &output_chunks]() {
      // The actual scan happens in the sub classes of BaseTableScanImpl
      const auto matches_out = _impl->scan_chunk(chunk_id);
      if (matches_out->empty()) {
        return;
      }
<<<<<<< HEAD

      const auto column_count = in_table->column_count();
=======
>>>>>>> ac27bd52

      Segments out_segments;
      out_segments.reserve(column_count);

      /**
       * matches_out contains a list of row IDs into this chunk. If this is not a reference table, we can directly use
       * the matches to construct the reference segments of the output. If it is a reference segment, we need to
       * resolve the row IDs so that they reference the physical data segments (value, dictionary) instead, since we
       * don’t allow multi-level referencing. To save time and space, we want to share position lists between segments
       * as much as possible. Position lists can be shared between two segments iff (a) they point to the same table
       * and (b) the reference segments of the input table point to the same positions in the same order (i.e. they
       * share their position list).
       */
      auto keep_chunk_sort_order = true;
      if (in_table->type() == TableType::References) {
        if (matches_out->size() == chunk_in->size()) {
          // Shortcut - the entire input reference segment matches, so we can simply forward that chunk
          for (auto column_id = ColumnID{0}; column_id < column_count; ++column_id) {
            const auto segment_in = chunk_in->get_segment(column_id);
            out_segments.emplace_back(segment_in);
          }
        } else {
          auto filtered_pos_lists = std::map<std::shared_ptr<const AbstractPosList>, std::shared_ptr<RowIDPosList>>{};

          for (auto column_id = ColumnID{0}; column_id < column_count; ++column_id) {
            const auto segment_in = chunk_in->get_segment(column_id);

            auto ref_segment_in = std::dynamic_pointer_cast<const ReferenceSegment>(segment_in);
            DebugAssert(ref_segment_in, "All segments should be of type ReferenceSegment.");

            const auto pos_list_in = ref_segment_in->pos_list();

            const auto table_out = ref_segment_in->referenced_table();
            const auto column_id_out = ref_segment_in->referenced_column_id();

            auto& filtered_pos_list = filtered_pos_lists[pos_list_in];

            if (!filtered_pos_list) {
              filtered_pos_list = std::make_shared<RowIDPosList>(matches_out->size());
              if (pos_list_in->references_single_chunk()) {
                filtered_pos_list->guarantee_single_chunk();
              } else {
                // When segments reference multiple chunks, we do not keep the sort order of the input chunk. The main
                // reason is that several table scan implementations split the pos lists by chunks (see
                // AbstractDereferencedColumnTableScanImpl::_scan_reference_segment) and thus shuffle the data. While
                // this does not affect all scan implementations, we chose the safe and defensive path for now.
                keep_chunk_sort_order = false;
              }

              auto offset = size_t{0};
              for (const auto& match : *matches_out) {
                const auto row_id = (*pos_list_in)[match.chunk_offset];
                (*filtered_pos_list)[offset] = row_id;
                ++offset;
              }
            }

            const auto ref_segment_out =
                std::make_shared<ReferenceSegment>(table_out, column_id_out, filtered_pos_list);
            out_segments.push_back(ref_segment_out);
          }
        }
      } else {
        matches_out->guarantee_single_chunk();

        // If the entire chunk is matched, create an EntireChunkPosList instead
        const auto output_pos_list = matches_out->size() == chunk_in->size()
                                         ? static_cast<std::shared_ptr<AbstractPosList>>(
                                               std::make_shared<EntireChunkPosList>(chunk_id, chunk_in->size()))
                                         : static_cast<std::shared_ptr<AbstractPosList>>(matches_out);

        for (auto column_id = ColumnID{0}; column_id < column_count; ++column_id) {
          const auto ref_segment_out = std::make_shared<ReferenceSegment>(in_table, column_id, output_pos_list);
          out_segments.push_back(ref_segment_out);
        }
      }

      const auto chunk = std::make_shared<Chunk>(out_segments, nullptr, chunk_in->get_allocator());
      chunk->finalize();
      if (keep_chunk_sort_order && !chunk_in->individually_sorted_by().empty()) {
        chunk->set_individually_sorted_by(chunk_in->individually_sorted_by());
      }
      std::lock_guard<std::mutex> lock(output_mutex);
      output_chunks.emplace_back(chunk);
    };
    // Spawn job when chunk sufficiently large. The upper bound of the chunk size, still needs to be re-evaluated over
    // time to find the value which gives the best performance.
    constexpr auto JOB_SPAWN_THRESHOLD = ChunkOffset{500};
    if (chunk_in->size() >= JOB_SPAWN_THRESHOLD) {
      auto job_task = std::make_shared<JobTask>(perform_table_scan);
      jobs.push_back(job_task);
    } else {
      perform_table_scan();
    }
  }

  Hyrise::get().scheduler()->schedule_and_wait_for_tasks(jobs);

  auto& scan_performance_data = dynamic_cast<PerformanceData&>(*performance_data);
  scan_performance_data.num_chunks_with_early_out = _impl->num_chunks_with_early_out.load();
  scan_performance_data.num_chunks_with_all_rows_matching = _impl->num_chunks_with_all_rows_matching.load();
  scan_performance_data.num_chunks_with_binary_search = _impl->num_chunks_with_binary_search.load();

  return std::make_shared<Table>(in_table->column_definitions(), TableType::References, std::move(output_chunks));
}

std::shared_ptr<const AbstractExpression> TableScan::_resolve_uncorrelated_subqueries(
    const std::shared_ptr<const AbstractExpression>& predicate) {
  /**
   * If the predicate has an uncorrelated subquery as an argument, we resolve that subquery first. That way, we can
   * use, e.g., a regular ColumnVsValueTableScanImpl instead of the ExpressionEvaluator. That is faster. We do not care
   * about subqueries that are deeper within the expression tree, because we would need the ExpressionEvaluator for
   * those complex queries anyway.
   */
  if (!std::dynamic_pointer_cast<const BinaryPredicateExpression>(predicate) &&
      !std::dynamic_pointer_cast<const IsNullExpression>(predicate) &&
      !std::dynamic_pointer_cast<const BetweenExpression>(predicate)) {
    // We have no dedicated Impl for these, so we leave them untouched
    return predicate;
  }

  /**
   * (1) Create arguments for new predicate
   *      - resolve arguments of type uncorrelated subquery, and create ValueExpressions from the results
   *      - create deep copies for all other arguments
   */
  auto arguments_count = predicate->arguments.size();
  auto new_arguments = std::vector<std::shared_ptr<AbstractExpression>>();
  new_arguments.reserve(arguments_count);
  auto computed_subqueries_count = int{0};

  for (auto argument_idx = size_t{0}; argument_idx < arguments_count; ++argument_idx) {
    const auto subquery = std::dynamic_pointer_cast<PQPSubqueryExpression>(predicate->arguments.at(argument_idx));
    if (!subquery || subquery->is_correlated()) {
      new_arguments.emplace_back(predicate->arguments.at(argument_idx)->deep_copy());
      continue;
    }

    auto subquery_result = AllTypeVariant{};
    resolve_data_type(subquery->data_type(), [&](const auto data_type_t) {
      using ColumnDataType = typename decltype(data_type_t)::type;
      auto expression_result = ExpressionEvaluator{}.evaluate_expression_to_result<ColumnDataType>(*subquery);
      Assert(expression_result->size() == 1, "Expected subquery to return a single row");
      if (!expression_result->is_null(0)) {
        subquery_result = AllTypeVariant{expression_result->value(0)};
      }
    });
    new_arguments.emplace_back(std::make_shared<ValueExpression>(std::move(subquery_result)));

    // Deregister, because we obtained the subquery result and no longer need the subquery plan.
    subquery->pqp->deregister_consumer();
    computed_subqueries_count++;
  }
  DebugAssert(new_arguments.size() == predicate->arguments.size(), "Unexpected number of arguments.");
  DebugAssert(static_cast<int>(_uncorrelated_subquery_expressions.size()) == computed_subqueries_count,
              "Expected to resolve all uncorrelated subqueries.");

  // Return original predicate if we did not compute any subquery results
  if (computed_subqueries_count == 0) {
    return predicate;
  }

  /**
   * (2) Create new predicate with arguments from step (1)
   */
  if (auto binary_predicate = std::dynamic_pointer_cast<const BinaryPredicateExpression>(predicate)) {
    auto left_operand = new_arguments.at(0);
    auto right_operand = new_arguments.at(1);
    DebugAssert(left_operand && right_operand, "Unexpected null pointer.");
    return std::make_shared<BinaryPredicateExpression>(binary_predicate->predicate_condition, left_operand,
                                                       right_operand);
  }
  if (auto between_predicate = std::dynamic_pointer_cast<const BetweenExpression>(predicate)) {
    auto value = new_arguments.at(0);
    auto lower_bound = new_arguments.at(1);
    auto upper_bound = new_arguments.at(2);
    DebugAssert(value && lower_bound && upper_bound, "Unexpected null pointer.");
    return std::make_shared<BetweenExpression>(between_predicate->predicate_condition, value, lower_bound, upper_bound);
  }
  if (auto is_null_predicate = std::dynamic_pointer_cast<const IsNullExpression>(predicate)) {
    auto operand = new_arguments.at(0);
    DebugAssert(operand, "Unexpected null pointer.");
    return std::make_shared<IsNullExpression>(is_null_predicate->predicate_condition, operand);
  }

  Fail("Unexpected predicate type");
}

std::unique_ptr<AbstractTableScanImpl> TableScan::create_impl() {
  /**
   * Select the scanning implementation (`_impl`) to use based on the kind of the expression. For this we have to
   * closely examine the predicate expression.
   *
   * Many implementations require the comparison values to be of the same column type. If we were to cast the values
   * to the column type, `int_column = 16.25` would turn into `int_column = 16`, which is obviously wrong. As such, we
   * use lossless casts to guarantee safe type conversions. This was introduced by #1550.
   *
   * Use the ExpressionEvaluator as a powerful, but slower fallback if no dedicated scanning implementation exists for
   * an expression.
   */

  const auto resolved_predicate = _resolve_uncorrelated_subqueries(_predicate);

  if (const auto binary_predicate_expression =
          std::dynamic_pointer_cast<const BinaryPredicateExpression>(resolved_predicate)) {
    auto predicate_condition = binary_predicate_expression->predicate_condition;

    const auto left_operand = binary_predicate_expression->left_operand();
    const auto right_operand = binary_predicate_expression->right_operand();

    const auto left_column_expression = std::dynamic_pointer_cast<PQPColumnExpression>(left_operand);
    const auto right_column_expression = std::dynamic_pointer_cast<PQPColumnExpression>(right_operand);

    auto left_value = expression_get_value_or_parameter(*left_operand);
    auto right_value = expression_get_value_or_parameter(*right_operand);

    if (left_value && right_column_expression) {
      // Try to cast the value to the type of the column. This might require adjusting the predicate (see
      // lossless_predicate_cast.hpp for details).

      // lossless_predicate_variant_cast considers the input value to be the right-side value, so we need to flip the
      // condition twice.
      const auto adjusted_predicate_and_value = lossless_predicate_variant_cast(
          flip_predicate_condition(predicate_condition), *left_value, right_column_expression->data_type());
      if (adjusted_predicate_and_value) {
        predicate_condition = flip_predicate_condition(adjusted_predicate_and_value->first);
        left_value = adjusted_predicate_and_value->second;
      } else {
        // Incompatible types
        left_value = std::nullopt;
      }
    }
    if (right_value && left_column_expression) {
      // Same for the other side - no flip needed
      const auto adjusted_predicate_and_value =
          lossless_predicate_variant_cast(predicate_condition, *right_value, left_column_expression->data_type());
      if (adjusted_predicate_and_value) {
        predicate_condition = adjusted_predicate_and_value->first;
        right_value = adjusted_predicate_and_value->second;
      } else {
        right_value = std::nullopt;
      }
    }

    const auto is_like_predicate =
        predicate_condition == PredicateCondition::Like || predicate_condition == PredicateCondition::NotLike;

    // Predicate pattern: <column of type string> LIKE <value of type string>
    if (left_column_expression && left_column_expression->data_type() == DataType::String && is_like_predicate &&
        right_value) {
      return std::make_unique<ColumnLikeTableScanImpl>(left_input_table(), left_column_expression->column_id,
                                                       predicate_condition, boost::get<pmr_string>(*right_value));
    }

    // Predicate pattern: <column of type T> <binary predicate_condition> <value of type T>
    if (left_column_expression && right_value) {
      return std::make_unique<ColumnVsValueTableScanImpl>(left_input_table(), left_column_expression->column_id,
                                                          predicate_condition, *right_value);
    }
    if (right_column_expression && left_value) {
      return std::make_unique<ColumnVsValueTableScanImpl>(left_input_table(), right_column_expression->column_id,
                                                          flip_predicate_condition(predicate_condition), *left_value);
    }

    // Predicate pattern: <column> <binary predicate_condition> <column>
    if (left_column_expression && right_column_expression) {
      return std::make_unique<ColumnVsColumnTableScanImpl>(left_input_table(), left_column_expression->column_id,
                                                           predicate_condition, right_column_expression->column_id);
    }
  }

  if (const auto is_null_expression = std::dynamic_pointer_cast<const IsNullExpression>(resolved_predicate)) {
    // Predicate pattern: <column> IS NULL
    if (const auto left_column_expression =
            std::dynamic_pointer_cast<PQPColumnExpression>(is_null_expression->operand())) {
      return std::make_unique<ColumnIsNullTableScanImpl>(left_input_table(), left_column_expression->column_id,
                                                         is_null_expression->predicate_condition);
    }
  }

  if (const auto between_expression = std::dynamic_pointer_cast<const BetweenExpression>(resolved_predicate)) {
    // The ColumnBetweenTableScanImpl expects both values to be of the same data type as the column that is being
    // scanned. We retrieve the lower and upper bounds of the BetweenExpression, perform a
    // lossless_predicate_variant_cast into the column's data type and reassemble the between condition.

    auto predicate_condition = between_expression->predicate_condition;
    const auto left_column = std::dynamic_pointer_cast<PQPColumnExpression>(between_expression->value());

    auto [lower_condition, upper_condition] = between_to_conditions(predicate_condition);

    auto lower_bound_value = expression_get_value_or_parameter(*between_expression->lower_bound());
    if (lower_bound_value) {
      const auto adjusted_predicate_and_value = lossless_predicate_variant_cast(
          lower_condition, *lower_bound_value, between_expression->value()->data_type());
      if (adjusted_predicate_and_value) {
        lower_condition = adjusted_predicate_and_value->first;
        lower_bound_value = adjusted_predicate_and_value->second;
      } else {
        lower_bound_value = std::nullopt;
      }
    }

    auto upper_bound_value = expression_get_value_or_parameter(*between_expression->upper_bound());
    if (upper_bound_value) {
      const auto adjusted_predicate_and_value = lossless_predicate_variant_cast(
          upper_condition, *upper_bound_value, between_expression->value()->data_type());
      if (adjusted_predicate_and_value) {
        upper_condition = adjusted_predicate_and_value->first;
        upper_bound_value = adjusted_predicate_and_value->second;
      } else {
        upper_bound_value = std::nullopt;
      }
    }

    predicate_condition = conditions_to_between(lower_condition, upper_condition);

    // Predicate pattern: <column of type T> BETWEEN <value of type T> AND <value of type T>
    if (left_column && lower_bound_value && upper_bound_value &&
        lower_bound_value->type() == upper_bound_value->type()) {
      return std::make_unique<ColumnBetweenTableScanImpl>(left_input_table(), left_column->column_id,
                                                          *lower_bound_value, *upper_bound_value, predicate_condition);
    }
  }

  // Predicate pattern: Everything else. Fall back to ExpressionEvaluator.
  const auto& uncorrelated_subquery_results =
      ExpressionEvaluator::populate_uncorrelated_subquery_results_cache(_uncorrelated_subquery_expressions);
  // Deregister, because we obtained the results and no longer need the subquery plans.
  for (const auto& pqp_subquery_expression : _uncorrelated_subquery_expressions) {
    pqp_subquery_expression->pqp->deregister_consumer();
  }
  return std::make_unique<ExpressionEvaluatorTableScanImpl>(left_input_table(), resolved_predicate,
                                                            uncorrelated_subquery_results);
}

void TableScan::_on_cleanup() {
  _impl.reset();
}

}  // namespace opossum<|MERGE_RESOLUTION|>--- conflicted
+++ resolved
@@ -117,13 +117,8 @@
   jobs.reserve(in_table->chunk_count() - excluded_chunk_set.size());
 
   const auto chunk_count = in_table->chunk_count();
-<<<<<<< HEAD
   for (auto chunk_id = ChunkID{0}; chunk_id < chunk_count; ++chunk_id) {
     if (excluded_chunk_set.contains(chunk_id)) {
-=======
-  for (ChunkID chunk_id{0u}; chunk_id < chunk_count; ++chunk_id) {
-    if (excluded_chunk_set.count(chunk_id)) {
->>>>>>> ac27bd52
       continue;
     }
     const auto chunk_in = in_table->get_chunk(chunk_id);
@@ -136,12 +131,8 @@
       if (matches_out->empty()) {
         return;
       }
-<<<<<<< HEAD
 
       const auto column_count = in_table->column_count();
-=======
->>>>>>> ac27bd52
-
       Segments out_segments;
       out_segments.reserve(column_count);
 
