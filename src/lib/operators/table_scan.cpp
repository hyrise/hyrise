--- conflicted
+++ resolved
@@ -34,20 +34,14 @@
 
 namespace opossum {
 
-<<<<<<< HEAD
 TableScan::TableScan(const std::shared_ptr<const AbstractOperator>& in,
                      const std::shared_ptr<AbstractExpression>& predicate)
     : AbstractReadOnlyOperator{OperatorType::TableScan, in}, _predicate(predicate) {}
-=======
-TableScan::TableScan(const std::shared_ptr<const AbstractOperator>& in, const OperatorScanPredicate& predicate)
-    : AbstractReadOnlyOperator{OperatorType::TableScan, in}, _predicate{predicate} {}
->>>>>>> 2dea0137
 
 TableScan::~TableScan() = default;
 
 void TableScan::set_excluded_chunk_ids(const std::vector<ChunkID>& chunk_ids) { _excluded_chunk_ids = chunk_ids; }
 
-<<<<<<< HEAD
 const std::shared_ptr<AbstractExpression>& TableScan::predicate() const { return _predicate; }
 
 const std::string TableScan::name() const { return "TableScan"; }
@@ -56,36 +50,18 @@
   return name() + _predicate->as_column_name();
 }
 
+void TableScan::_on_set_transaction_context(const std::weak_ptr<TransactionContext>& transaction_context) {
+  expressions_set_transaction_context({_predicate}, transaction_context);
+}
+
 void TableScan::_on_set_parameters(const std::unordered_map<ParameterID, AllTypeVariant>& parameters){
   expression_set_parameters(_predicate, parameters);
-=======
-const std::string TableScan::name() const { return "TableScan"; }
-
-const std::string TableScan::description(DescriptionMode description_mode) const {
-  const auto separator = description_mode == DescriptionMode::MultiLine ? "\n" : " ";
-  return name() + separator + _predicate.to_string(input_table_left());
-}
-
-const OperatorScanPredicate& TableScan::predicate() const { return _predicate; }
-
-void TableScan::_on_set_parameters(const std::unordered_map<ParameterID, AllTypeVariant>& parameters) {
-  if (!is_parameter_id(_predicate.value)) return;
-
-  const auto value_iter = parameters.find(boost::get<ParameterID>(_predicate.value));
-  if (value_iter == parameters.end()) return;
-
-  _predicate.value = value_iter->second;
->>>>>>> 2dea0137
 }
 
 std::shared_ptr<AbstractOperator> TableScan::_on_deep_copy(
     const std::shared_ptr<AbstractOperator>& copied_input_left,
     const std::shared_ptr<AbstractOperator>& copied_input_right) const {
-<<<<<<< HEAD
   return std::make_shared<TableScan>(copied_input_left, _predicate->deep_copy());
-=======
-  return std::make_shared<TableScan>(copied_input_left, _predicate);
->>>>>>> 2dea0137
 }
 
 std::shared_ptr<const Table> TableScan::_on_execute() {
@@ -176,7 +152,6 @@
   return _output_table;
 }
 
-<<<<<<< HEAD
 std::unique_ptr<AbstractTableScanImpl> TableScan::_get_impl() const {
   /**
    * Select the scanning implementation (`_impl`) to use based on the nature of the expression. Use the
@@ -221,46 +196,6 @@
   }
 
   return std::make_unique<ExpressionEvaluatorTableScanImpl>(_in_table, _predicate);
-=======
-void TableScan::_on_cleanup() { _impl.reset(); }
-
-void TableScan::_init_scan() {
-  const auto column_id = _predicate.column_id;
-  const auto condition = _predicate.predicate_condition;
-  const auto parameter = _predicate.value;
-
-  if (condition == PredicateCondition::Like || condition == PredicateCondition::NotLike) {
-    const auto left_column_type = _in_table->column_data_type(column_id);
-    Assert((left_column_type == DataType::String), "LIKE operator only applicable on string columns.");
-
-    DebugAssert(is_variant(parameter), "Right parameter must be variant.");
-
-    const auto right_value = boost::get<AllTypeVariant>(parameter);
-
-    DebugAssert(!variant_is_null(right_value), "Right value must not be NULL.");
-
-    const auto right_wildcard = type_cast<std::string>(right_value);
-
-    _impl = std::make_unique<LikeTableScanImpl>(_in_table, column_id, condition, right_wildcard);
-
-    return;
-  }
-
-  if (condition == PredicateCondition::IsNull || condition == PredicateCondition::IsNotNull) {
-    _impl = std::make_unique<IsNullTableScanImpl>(_in_table, column_id, condition);
-    return;
-  }
-
-  if (is_variant(parameter)) {
-    const auto right_value = boost::get<AllTypeVariant>(parameter);
-
-    _impl = std::make_unique<SingleColumnTableScanImpl>(_in_table, column_id, condition, right_value);
-  } else /* is_column_name(parameter) */ {
-    const auto right_column_id = boost::get<ColumnID>(parameter);
-
-    _impl = std::make_unique<ColumnComparisonTableScanImpl>(_in_table, column_id, condition, right_column_id);
-  }
->>>>>>> 2dea0137
 }
 
 }  // namespace opossum