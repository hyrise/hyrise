--- conflicted
+++ resolved
@@ -149,14 +149,9 @@
           out_segments.push_back(ref_segment_out);
         }
       } else {
-<<<<<<< HEAD
         matches_out->guarantee_single_chunk();
-        for (ColumnID column_id{0u}; column_id < _in_table->column_count(); ++column_id) {
+        for (ColumnID column_id{0u}; column_id < in_table->column_count(); ++column_id) {
           auto ref_segment_out = std::make_shared<ReferenceSegment>(_in_table, column_id, matches_out);
-=======
-        for (ColumnID column_id{0u}; column_id < in_table->column_count(); ++column_id) {
-          auto ref_segment_out = std::make_shared<ReferenceSegment>(in_table, column_id, matches_out);
->>>>>>> 7113e8ad
           out_segments.push_back(ref_segment_out);
         }
       }
