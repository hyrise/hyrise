--- conflicted
+++ resolved
@@ -96,12 +96,7 @@
     const auto chunk_in = in_table->get_chunk(chunk_id);
     if (!chunk_in) continue;
 
-<<<<<<< HEAD
-    auto job_task = std::make_shared<JobTask>([=, &output_mutex, &output_chunks]() {
-=======
-    auto job_task = std::make_shared<JobTask>([this, chunk_id, &in_table, &output_mutex, &output_chunks]() {
-      const auto chunk_guard = in_table->get_chunk(chunk_id);
->>>>>>> 8c5f5435
+    auto job_task = std::make_shared<JobTask>([this, chunk_id, &chunk_in, &in_table, &output_mutex, &output_chunks]() {
       // The actual scan happens in the sub classes of BaseTableScanImpl
       const auto matches_out = _impl->scan_chunk(chunk_id);
       if (matches_out->empty()) return;
