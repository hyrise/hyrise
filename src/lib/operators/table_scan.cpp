#include "table_scan.hpp"

#include <map>
#include <memory>
#include <mutex>
#include <string>
#include <utility>
#include <vector>

#include "table_scan/column_comparison_table_scan_impl.hpp"
#include "table_scan/is_null_table_scan_impl.hpp"
#include "table_scan/like_table_scan_impl.hpp"
#include "table_scan/single_column_table_scan_impl.hpp"

#include "scheduler/abstract_task.hpp"
#include "scheduler/current_scheduler.hpp"
#include "scheduler/job_task.hpp"

#include "storage/base_column.hpp"
#include "storage/chunk.hpp"
#include "storage/reference_column.hpp"
#include "storage/table.hpp"

#include "all_parameter_variant.hpp"
#include "type_cast.hpp"
#include "utils/assert.hpp"

namespace opossum {

TableScan::TableScan(const std::shared_ptr<AbstractOperator> in, const std::string &left_column_name,
                     const ScanType scan_type, const AllParameterVariant right_parameter,
                     const optional<AllTypeVariant> right_value2)
    : AbstractReadOnlyOperator{in},
      _left_column_name{left_column_name},
      _scan_type{scan_type},
      _right_parameter{right_parameter},
      _right_value2{right_value2} {}

TableScan::~TableScan() = default;

const std::string &TableScan::column_name() const { return _column_name; }

ScanType TableScan::scan_type() const { return _scan_type; }

const AllParameterVariant &TableScan::value() const { return _value; }

const optional<AllTypeVariant> &TableScan::value2() const { return _value2; }

const std::string TableScan::name() const { return "TableScan"; }

uint8_t TableScan::num_in_tables() const { return 1; }

uint8_t TableScan::num_out_tables() const { return 1; }

std::shared_ptr<AbstractOperator> TableScan::recreate(const std::vector<AllParameterVariant> &args) const {
  // Replace value in the new operator, if it’s a parameter and an argument is available.
  if (is_placeholder(_right_parameter)) {
    const auto index = boost::get<ValuePlaceholder>(_right_parameter).index();
    if (index < args.size()) {
      return std::make_shared<TableScan>(_input_left->recreate(args), _left_column_name, _scan_type, args[index],
                                         _right_value2);
    }
  }
  return std::make_shared<TableScan>(_input_left->recreate(args), _left_column_name, _scan_type, _right_parameter,
                                     _right_value2);
}

std::shared_ptr<const Table> TableScan::on_execute() {
  _in_table = input_table_left();

  init_scan();
  init_output_table();

  std::mutex output_mutex;

<<<<<<< HEAD
  auto jobs = std::vector<std::shared_ptr<AbstractTask>>{};
  jobs.reserve(_in_table->chunk_count());
=======
// we need to use the impl pattern because the scan operator of the sort depends on the type of the column
template <typename T>
class TableScan::TableScanImpl : public AbstractReadOnlyOperatorImpl {
 public:
  // creates a new table with reference columns
  TableScanImpl(const std::shared_ptr<const AbstractOperator> in, const std::string &filter_column_name,
                const ScanType scan_type, const AllParameterVariant value, const optional<AllTypeVariant> value2)
      : _in_operator(in),
        _filter_column_name(filter_column_name),
        _scan_type(scan_type),
        _value(value),
        _value2(value2),
        _is_constant_value_scan(_value.type() == typeid(AllTypeVariant)) {}

  struct ScanContext : ColumnVisitableContext {
    ScanContext(std::shared_ptr<const Table> t, ChunkID c, std::vector<RowID> &mo,
                const tbb::concurrent_vector<T> &values, std::shared_ptr<std::vector<ChunkOffset>> co = nullptr)
        : table_in(t), chunk_id(c), matches_out(mo), values(values), chunk_offsets_in(std::move(co)) {}

    // constructor for use in ReferenceColumn::visit_dereferenced
    ScanContext(std::shared_ptr<BaseColumn>, const std::shared_ptr<const Table> referenced_table,
                std::shared_ptr<ColumnVisitableContext> base_context, ChunkID chunk_id,
                std::shared_ptr<std::vector<ChunkOffset>> chunk_offsets)
        : table_in(referenced_table),
          chunk_id(chunk_id),
          matches_out(std::static_pointer_cast<ScanContext>(base_context)->matches_out),
          values(std::static_pointer_cast<ScanContext>(base_context)->values),
          chunk_offsets_in(chunk_offsets) {}

    std::shared_ptr<const Table> table_in;
    const ChunkID chunk_id;
    std::vector<RowID> &matches_out;
    const tbb::concurrent_vector<T> &values;
    std::shared_ptr<std::vector<ChunkOffset>> chunk_offsets_in;
  };

  std::shared_ptr<const Table> on_execute() override {
    auto output = std::make_shared<Table>();

    auto in_table = _in_operator->get_output();
    ColumnID column_id1, column_id2;
    T casted_value1;
    optional<T> casted_value2;
    std::string like_regex;

    column_id1 = in_table->column_id_by_name(_filter_column_name);
    if (_is_constant_value_scan) {
      // column_a == 5
      casted_value1 = type_cast<T>(boost::get<AllTypeVariant>(_value));
      if (_value2) casted_value2 = type_cast<T>(*_value2);
    } else {
      // column_a == column_b
      ColumnName column_name = boost::get<ColumnName>(_value);
      column_id2 = in_table->column_id_by_name(column_name);
    }
>>>>>>> 08a3a9ee

  for (ChunkID chunk_id{0u}; chunk_id < _in_table->chunk_count(); ++chunk_id) {
    auto job_task = std::make_shared<JobTask>([=, &output_mutex]() {
      // The actual scan happens in the sub classes of ColumnScanBase
      const auto matches_out = std::make_shared<PosList>(_impl->scan_chunk(chunk_id));

      Chunk chunk_out;

      /**
       * matches_out contains a list of row IDs into this chunk. If this is not a reference table, we can
       * directly use the matches to construct the reference columns of the output. If it is a reference column,
       * we need to resolve the row IDs so that they reference the physical data columns (value, dictionary) instead,
       * since we don’t allow multi-level referencing. To save time and space, we want to share positions lists
       * between columns as much as possible. Position lists can be shared between two columns iff
       * (a) they point to the same table and
       * (b) the reference columns of the input table point to the same positions in the same order
       *     (i.e. they share their position list).
       */
      if (_is_reference_table) {
        const auto &chunk_in = _in_table->get_chunk(chunk_id);

        auto filtered_pos_lists = std::map<std::shared_ptr<const PosList>, std::shared_ptr<PosList>>{};

        // TODO(mjendruk): implement shortcut for pos_list is the same as the scanned column’s

        for (ColumnID column_id{0u}; column_id < _in_table->col_count(); ++column_id) {
          auto column_in = chunk_in.get_column(column_id);

          auto ref_column_in = std::dynamic_pointer_cast<const ReferenceColumn>(column_in);
          DebugAssert(ref_column_in != nullptr, "All columns should be of type ReferenceColumn.");

          const auto pos_list_in = ref_column_in->pos_list();

          const auto table_out = ref_column_in->referenced_table();
          const auto column_id_out = ref_column_in->referenced_column_id();

          auto &filtered_pos_list = filtered_pos_lists[pos_list_in];

          if (!filtered_pos_list) {
            filtered_pos_list = std::make_shared<PosList>();
            filtered_pos_list->reserve(matches_out->size());

            for (const auto &match : *matches_out) {
              const auto row_id = (*pos_list_in)[match.chunk_offset];
              filtered_pos_list->push_back(row_id);
            }
          }

          auto ref_column_out = std::make_shared<ReferenceColumn>(table_out, column_id_out, filtered_pos_list);
          chunk_out.add_column(ref_column_out);
        }
      } else {
        for (ColumnID column_id{0u}; column_id < _in_table->col_count(); ++column_id) {
          auto ref_column_out = std::make_shared<ReferenceColumn>(_in_table, column_id, matches_out);
          chunk_out.add_column(ref_column_out);
        }
      }

      std::lock_guard<std::mutex> lock(output_mutex);
      _output_table->add_chunk(std::move(chunk_out));
    });

    jobs.push_back(job_task);
    job_task->schedule();
  }

  CurrentScheduler::wait_for_tasks(jobs);

  return _output_table;
}

void TableScan::init_scan() {
  const auto left_column_id = _in_table->column_id_by_name(_left_column_name);

  DebugAssert(_in_table->chunk_count() > 0u, "Input table must contain at least 1 chunk.");
  const auto &first_chunk = _in_table->get_chunk(ChunkID{0u});

  _is_reference_table = first_chunk.get_column(left_column_id)->is_reference_column();

  if (_scan_type == ScanType::OpLike) {
    const auto left_column_type = _in_table->column_type(left_column_id);
    DebugAssert((left_column_type == "string"), "LIKE operator only applicable on string columns.");

    /**
     * LIKE is always executed on with constant value (containing a wildcard)
     * using a VariableTerm (ColumnName, see term.hpp) is not supported here
     */
    DebugAssert(is_variant(_right_parameter), "LIKE only supports ConstantTerms.");

    const auto right_value = boost::get<AllTypeVariant>(_right_parameter);

    DebugAssert(!is_null(right_value), "Right value must not be NULL.");

    const auto right_wildcard = type_cast<std::string>(right_value);

    _impl = std::make_unique<LikeTableScanImpl>(_in_table, left_column_id, right_wildcard);

    return;
  }

  if (is_variant(_right_parameter)) {
    const auto right_value = boost::get<AllTypeVariant>(_right_parameter);

    if (is_null(right_value)) {
      _impl = std::make_unique<IsNullTableScanImpl>(_in_table, left_column_id, _scan_type);

      return;
    }

    DebugAssert(!is_null(right_value), "Right value must not be NULL.");

    _impl = std::make_unique<SingleColumnTableScanImpl>(_in_table, left_column_id, _scan_type, right_value);
  } else /* is_column_name(_right_parameter) */ {
    const auto right_column_name = boost::get<ColumnName>(_right_parameter);
    const auto right_column_id = _in_table->column_id_by_name(right_column_name);

    _impl = std::make_unique<ColumnComparisonTableScanImpl>(_in_table, left_column_id, _scan_type, right_column_id);
  }
}

void TableScan::init_output_table() {
  _output_table = std::make_shared<Table>();

  for (ColumnID column_id{0}; column_id < _in_table->col_count(); ++column_id) {
    _output_table->add_column_definition(_in_table->column_name(column_id), _in_table->column_type(column_id));
  }
}

}  // namespace opossum<|MERGE_RESOLUTION|>--- conflicted
+++ resolved
@@ -38,13 +38,13 @@
 
 TableScan::~TableScan() = default;
 
-const std::string &TableScan::column_name() const { return _column_name; }
+const std::string &TableScan::column_name() const { return _left_column_name; }
 
 ScanType TableScan::scan_type() const { return _scan_type; }
 
-const AllParameterVariant &TableScan::value() const { return _value; }
-
-const optional<AllTypeVariant> &TableScan::value2() const { return _value2; }
+const AllParameterVariant &TableScan::value() const { return _right_parameter; }
+
+const optional<AllTypeVariant> &TableScan::value2() const { return _right_value2; }
 
 const std::string TableScan::name() const { return "TableScan"; }
 
@@ -73,66 +73,8 @@
 
   std::mutex output_mutex;
 
-<<<<<<< HEAD
   auto jobs = std::vector<std::shared_ptr<AbstractTask>>{};
   jobs.reserve(_in_table->chunk_count());
-=======
-// we need to use the impl pattern because the scan operator of the sort depends on the type of the column
-template <typename T>
-class TableScan::TableScanImpl : public AbstractReadOnlyOperatorImpl {
- public:
-  // creates a new table with reference columns
-  TableScanImpl(const std::shared_ptr<const AbstractOperator> in, const std::string &filter_column_name,
-                const ScanType scan_type, const AllParameterVariant value, const optional<AllTypeVariant> value2)
-      : _in_operator(in),
-        _filter_column_name(filter_column_name),
-        _scan_type(scan_type),
-        _value(value),
-        _value2(value2),
-        _is_constant_value_scan(_value.type() == typeid(AllTypeVariant)) {}
-
-  struct ScanContext : ColumnVisitableContext {
-    ScanContext(std::shared_ptr<const Table> t, ChunkID c, std::vector<RowID> &mo,
-                const tbb::concurrent_vector<T> &values, std::shared_ptr<std::vector<ChunkOffset>> co = nullptr)
-        : table_in(t), chunk_id(c), matches_out(mo), values(values), chunk_offsets_in(std::move(co)) {}
-
-    // constructor for use in ReferenceColumn::visit_dereferenced
-    ScanContext(std::shared_ptr<BaseColumn>, const std::shared_ptr<const Table> referenced_table,
-                std::shared_ptr<ColumnVisitableContext> base_context, ChunkID chunk_id,
-                std::shared_ptr<std::vector<ChunkOffset>> chunk_offsets)
-        : table_in(referenced_table),
-          chunk_id(chunk_id),
-          matches_out(std::static_pointer_cast<ScanContext>(base_context)->matches_out),
-          values(std::static_pointer_cast<ScanContext>(base_context)->values),
-          chunk_offsets_in(chunk_offsets) {}
-
-    std::shared_ptr<const Table> table_in;
-    const ChunkID chunk_id;
-    std::vector<RowID> &matches_out;
-    const tbb::concurrent_vector<T> &values;
-    std::shared_ptr<std::vector<ChunkOffset>> chunk_offsets_in;
-  };
-
-  std::shared_ptr<const Table> on_execute() override {
-    auto output = std::make_shared<Table>();
-
-    auto in_table = _in_operator->get_output();
-    ColumnID column_id1, column_id2;
-    T casted_value1;
-    optional<T> casted_value2;
-    std::string like_regex;
-
-    column_id1 = in_table->column_id_by_name(_filter_column_name);
-    if (_is_constant_value_scan) {
-      // column_a == 5
-      casted_value1 = type_cast<T>(boost::get<AllTypeVariant>(_value));
-      if (_value2) casted_value2 = type_cast<T>(*_value2);
-    } else {
-      // column_a == column_b
-      ColumnName column_name = boost::get<ColumnName>(_value);
-      column_id2 = in_table->column_id_by_name(column_name);
-    }
->>>>>>> 08a3a9ee
 
   for (ChunkID chunk_id{0u}; chunk_id < _in_table->chunk_count(); ++chunk_id) {
     auto job_task = std::make_shared<JobTask>([=, &output_mutex]() {
