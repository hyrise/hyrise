--- conflicted
+++ resolved
@@ -42,11 +42,7 @@
 
 TableScan::TableScan(const std::shared_ptr<const AbstractOperator>& in,
                      const std::shared_ptr<AbstractExpression>& predicate)
-<<<<<<< HEAD
-    : AbstractReadOnlyOperator{OperatorType::TableScan, in, nullptr, std::make_unique<TableScanPerformanceData>()},
-=======
     : AbstractReadOnlyOperator{OperatorType::TableScan, in, nullptr, std::make_unique<PerformanceData>()},
->>>>>>> e4a6d59c
       _predicate(predicate) {}
 
 const std::shared_ptr<AbstractExpression>& TableScan::predicate() const { return _predicate; }
@@ -184,11 +180,7 @@
 
   Hyrise::get().scheduler()->wait_for_tasks(jobs);
 
-<<<<<<< HEAD
-  auto& scan_performance_data = static_cast<TableScanPerformanceData&>(*performance_data);
-=======
   auto& scan_performance_data = static_cast<PerformanceData&>(*performance_data);
->>>>>>> e4a6d59c
   scan_performance_data.chunk_scans_skipped = _impl->chunk_scans_skipped;
   scan_performance_data.chunk_scans_sorted = _impl->chunk_scans_sorted;
 
