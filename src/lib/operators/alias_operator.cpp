--- conflicted
+++ resolved
@@ -66,12 +66,7 @@
       output_segments.emplace_back(input_chunk->get_segment(column_id));
     }
 
-<<<<<<< HEAD
-    output_chunks[chunk_id] =
-        std::make_shared<Chunk>(std::move(output_segments), input_table.get_chunk(chunk_id)->mvcc_data());
-=======
     output_chunks[chunk_id] = std::make_shared<Chunk>(std::move(output_segments), input_chunk->mvcc_data());
->>>>>>> 9b21e558
   }
 
   return std::make_shared<Table>(output_column_definitions, input_table.type(), std::move(output_chunks),
