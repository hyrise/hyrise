--- conflicted
+++ resolved
@@ -52,12 +52,7 @@
   /**
    * Generate the output table, forwarding segments from the input chunks and ordering them according to _column_ids
    */
-<<<<<<< HEAD
-  const auto output_table =
-      std::make_shared<Table>(output_column_definitions, input_table.type(), std::nullopt, input_table.uses_mvcc());
-=======
   auto output_chunks = std::vector<std::shared_ptr<Chunk>>{input_table.chunk_count()};
->>>>>>> 268846c2
 
   for (auto chunk_id = ChunkID{0}; chunk_id < input_table.chunk_count(); ++chunk_id) {
     const auto input_chunk = input_table.get_chunk(chunk_id);
@@ -74,7 +69,7 @@
   }
 
   return std::make_shared<Table>(output_column_definitions, input_table.type(), std::move(output_chunks),
-                                 input_table.has_mvcc());
+                                 input_table.uses_mvcc());
 }
 
 }  // namespace opossum