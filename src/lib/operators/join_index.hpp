--- conflicted
+++ resolved
@@ -13,36 +13,24 @@
 
 namespace opossum {
 
-<<<<<<< HEAD
-enum class IndexSide { Left, Right };
-=======
 class MultiPredicateJoinEvaluator;
 using IndexRange = std::pair<BaseIndex::Iterator, BaseIndex::Iterator>;
->>>>>>> 9b21e558
 
 /**
    * This operator joins two tables using one column of each table.
    * A speedup compared to the Nested Loop Join is achieved by avoiding the inner loop, and instead
    * finding the index side values utilizing the index.
-<<<<<<< HEAD
-=======
    * 
    * For index reference joins, only the join JoinMode::Inner is supported. Additionally, if the join segments of the
    * reference table don't provide the guarantee of referencing one single chunk (of the original data table), then the
    * fallback solution (nested join loop) is used. Using the fallback solution does not increment the number of chunks
    * scanned with index in the performance data.
->>>>>>> 9b21e558
    *
    * Note: An index needs to be present on the index side table in order to execute an index join.
    */
 class JoinIndex : public AbstractJoinOperator {
  public:
-<<<<<<< HEAD
-  static bool supports(JoinMode join_mode, PredicateCondition predicate_condition, DataType left_data_type,
-                       DataType right_data_type, bool secondary_predicates);
-=======
   static bool supports(const JoinConfiguration config);
->>>>>>> 9b21e558
 
   JoinIndex(const std::shared_ptr<const AbstractOperator>& left, const std::shared_ptr<const AbstractOperator>& right,
             const JoinMode mode, const OperatorJoinPredicate& primary_predicate,
@@ -66,14 +54,6 @@
       const std::shared_ptr<AbstractOperator>& copied_input_right) const override;
   void _on_set_parameters(const std::unordered_map<ParameterID, AllTypeVariant>& parameters) override;
 
-<<<<<<< HEAD
-  void _append_matches(const ChunkID& probe_chunk_id, const ChunkOffset& probe_chunk_offset,
-                       const PosList& index_table_matches);
-
-  template <typename ProbeIterator>
-  void _join_two_segments_using_index(ProbeIterator probe_iter, ProbeIterator probe_end, const ChunkID probe_chunk_id,
-                                      const ChunkID index_chunk_id, const std::shared_ptr<BaseIndex>& index);
-=======
   void _fallback_nested_loop(const ChunkID index_chunk_id, const bool track_probe_matches,
                              const bool track_index_matches, const bool is_semi_or_anti_join,
                              MultiPredicateJoinEvaluator& secondary_predicate_evaluator);
@@ -92,19 +72,15 @@
   template <typename SegmentPosition>
   const std::vector<IndexRange> _index_ranges_for_value(SegmentPosition probe_side_position,
                                                         const std::shared_ptr<BaseIndex>& index) const;
->>>>>>> 9b21e558
 
   void _append_matches(const BaseIndex::Iterator& range_begin, const BaseIndex::Iterator& range_end,
                        const ChunkOffset probe_chunk_offset, const ChunkID probe_chunk_id,
                        const ChunkID index_chunk_id);
-<<<<<<< HEAD
-=======
 
   void _append_matches_dereferenced(const ChunkID& probe_chunk_id, const ChunkOffset& probe_chunk_offset,
                                     const PosList& index_table_matches);
 
   void _append_matches_non_inner(const bool is_semi_or_anti_join);
->>>>>>> 9b21e558
 
   void _write_output_segments(Segments& output_segments, const std::shared_ptr<const Table>& input_table,
                               std::shared_ptr<PosList> pos_list);
@@ -115,17 +91,12 @@
   OperatorJoinPredicate _adjusted_primary_predicate;
   std::shared_ptr<Table> _output_table;
 
-<<<<<<< HEAD
-  std::shared_ptr<PosList> _probe_pos_list;
-  std::shared_ptr<PosList> _index_pos_list;
-=======
   std::shared_ptr<const Table> _probe_input_table;
   std::shared_ptr<const Table> _index_input_table;
 
   std::shared_ptr<PosList> _probe_pos_list;
   std::shared_ptr<PosList> _index_pos_list;
   std::vector<bool> _index_pos_dereferenced;
->>>>>>> 9b21e558
 
   // for left/right/outer joins
   // The outer vector enumerates chunks, the inner enumerates chunk_offsets
