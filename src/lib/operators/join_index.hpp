#pragma once

#include <memory>
#include <set>
#include <string>
#include <utility>
#include <vector>

#include "abstract_join_operator.hpp"
#include "storage/index/abstract_index.hpp"
#include "storage/pos_lists/row_id_pos_list.hpp"
#include "types.hpp"

namespace opossum {

class MultiPredicateJoinEvaluator;
using IndexRange = std::pair<AbstractIndex::Iterator, AbstractIndex::Iterator>;

/**
   * This operator joins two tables using one column of each table.
   * A speedup compared to the Nested Loop Join is achieved by avoiding the inner loop, and instead
   * finding the index side values utilizing the index.
   * 
   * For index reference joins, only the join JoinMode::Inner is supported. Additionally, if the join segments of the
   * reference table don't provide the guarantee of referencing one single chunk (of the original data table), then the
   * fallback solution (nested join loop) is used. Using the fallback solution does not increment the number of chunks
   * scanned with index in the performance data.
   *
   * Note: An index needs to be present on the index side table in order to execute an index join.
   */
class JoinIndex : public AbstractJoinOperator {
 public:
  static bool supports(const JoinConfiguration config);

  JoinIndex(const std::shared_ptr<const AbstractOperator>& left, const std::shared_ptr<const AbstractOperator>& right,
            const JoinMode mode, const OperatorJoinPredicate& primary_predicate,
            const std::vector<OperatorJoinPredicate>& secondary_predicates = {},
            const IndexSide index_side = IndexSide::Right);

  const std::string& name() const override;

<<<<<<< HEAD
  struct PerformanceData : public StepOperatorPerformanceData {
=======
  enum class OperatorSteps : uint8_t { IndexJoining, NestedLoopJoining, OutputWriting };

  struct PerformanceData : public OperatorPerformanceData<OperatorSteps> {
    void output_to_stream(std::ostream& stream, DescriptionMode description_mode) const;

>>>>>>> e4a6d59c
    size_t chunks_scanned_with_index{0};
    size_t chunks_scanned_without_index{0};
  };

  enum class OperatorSteps : uint8_t { IndexJoining, NestedLoopJoining, OutputWriting };

  std::string description(DescriptionMode description_mode) const override;

 protected:
  std::shared_ptr<const Table> _on_execute() override;

  std::shared_ptr<AbstractOperator> _on_deep_copy(
      const std::shared_ptr<AbstractOperator>& copied_left_input,
      const std::shared_ptr<AbstractOperator>& copied_right_input) const override;

  void _fallback_nested_loop(const ChunkID index_chunk_id, const bool track_probe_matches,
                             const bool track_index_matches, const bool is_semi_or_anti_join,
                             MultiPredicateJoinEvaluator& secondary_predicate_evaluator);

  template <typename ProbeIterator>
  void _data_join_two_segments_using_index(ProbeIterator probe_iter, ProbeIterator probe_end,
                                           const ChunkID probe_chunk_id, const ChunkID index_chunk_id,
                                           const std::shared_ptr<AbstractIndex>& index);

  template <typename ProbeIterator>
  void _reference_join_two_segments_using_index(
      ProbeIterator probe_iter, ProbeIterator probe_end, const ChunkID probe_chunk_id, const ChunkID index_chunk_id,
      const std::shared_ptr<AbstractIndex>& index,
      const std::shared_ptr<const AbstractPosList>& reference_segment_pos_list);

  template <typename SegmentPosition>
  std::vector<IndexRange> _index_ranges_for_value(const SegmentPosition probe_side_position,
                                                  const std::shared_ptr<AbstractIndex>& index) const;

  void _append_matches(const AbstractIndex::Iterator& range_begin, const AbstractIndex::Iterator& range_end,
                       const ChunkOffset probe_chunk_offset, const ChunkID probe_chunk_id,
                       const ChunkID index_chunk_id);

  void _append_matches_dereferenced(const ChunkID& probe_chunk_id, const ChunkOffset& probe_chunk_offset,
                                    const RowIDPosList& index_table_matches);

  void _append_matches_non_inner(const bool is_semi_or_anti_join);

  void _write_output_segments(Segments& output_segments, const std::shared_ptr<const Table>& input_table,
                              const std::shared_ptr<RowIDPosList>& pos_list);

  void _on_cleanup() override;

  const IndexSide _index_side;
  OperatorJoinPredicate _adjusted_primary_predicate;
  std::shared_ptr<Table> _output_table;

  std::shared_ptr<const Table> _probe_input_table;
  std::shared_ptr<const Table> _index_input_table;

  std::shared_ptr<RowIDPosList> _probe_pos_list;
  std::shared_ptr<RowIDPosList> _index_pos_list;
  std::vector<bool> _index_pos_dereferenced;

  // for left/right/outer joins
  // The outer vector enumerates chunks, the inner enumerates chunk_offsets
  std::vector<std::vector<bool>> _probe_matches;
  std::vector<std::vector<bool>> _index_matches;
};

}  // namespace opossum<|MERGE_RESOLUTION|>--- conflicted
+++ resolved
@@ -39,15 +39,11 @@
 
   const std::string& name() const override;
 
-<<<<<<< HEAD
-  struct PerformanceData : public StepOperatorPerformanceData {
-=======
   enum class OperatorSteps : uint8_t { IndexJoining, NestedLoopJoining, OutputWriting };
 
   struct PerformanceData : public OperatorPerformanceData<OperatorSteps> {
     void output_to_stream(std::ostream& stream, DescriptionMode description_mode) const;
 
->>>>>>> e4a6d59c
     size_t chunks_scanned_with_index{0};
     size_t chunks_scanned_without_index{0};
   };
