#pragma once

#include <memory>
#include <string>
#include <vector>

#include "abstract_read_only_operator.hpp"

#include "types.hpp"
#include "utils/assert.hpp"

namespace opossum {

/**
 * Operator to calculate the cartesian product (unconditional join)
 * This is for demonstration purposes and for supporting the full relational algebra.
 *
 * Note: Product does not support null values at the moment
 */
class Product : public AbstractReadOnlyOperator {
 public:
  Product(const std::shared_ptr<const AbstractOperator> left, const std::shared_ptr<const AbstractOperator> right);

  const std::string name() const override;
  uint8_t num_in_tables() const override;
  uint8_t num_out_tables() const override;
  std::shared_ptr<AbstractOperator> recreate(const std::vector<AllParameterVariant> &args) const override {
    Fail("Operator " + this->name() + " does not implement recreation.");
    return {};
  }

 protected:
  void add_product_of_two_chunks(std::shared_ptr<Table> output, ChunkID chunk_id_left, ChunkID chunk_id_right);
<<<<<<< HEAD
  std::shared_ptr<const Table> on_execute() override;
=======
  std::shared_ptr<const Table> _on_execute() override;
>>>>>>> c46160ee
};
}  // namespace opossum<|MERGE_RESOLUTION|>--- conflicted
+++ resolved
@@ -31,10 +31,6 @@
 
  protected:
   void add_product_of_two_chunks(std::shared_ptr<Table> output, ChunkID chunk_id_left, ChunkID chunk_id_right);
-<<<<<<< HEAD
-  std::shared_ptr<const Table> on_execute() override;
-=======
   std::shared_ptr<const Table> _on_execute() override;
->>>>>>> c46160ee
 };
 }  // namespace opossum