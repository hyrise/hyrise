#include "projection.hpp"

#include <algorithm>
#include <functional>
#include <memory>
#include <numeric>
#include <string>
#include <utility>
#include <vector>

#include "constant_mappings.hpp"
#include "operators/pqp_expression.hpp"
#include "resolve_type.hpp"
#include "storage/reference_column.hpp"
#include "utils/arithmetic_operator_expression.hpp"

namespace opossum {

Projection::Projection(const std::shared_ptr<const AbstractOperator> in, const ColumnExpressions& column_expressions)
    : AbstractReadOnlyOperator(in), _column_expressions(column_expressions) {}

const std::string Projection::name() const { return "Projection"; }

const std::string Projection::description(DescriptionMode description_mode) const {
  std::stringstream desc;
  desc << "[Projection] ";
  for (size_t expression_idx = 0; expression_idx < _column_expressions.size(); ++expression_idx) {
    desc << _column_expressions[expression_idx]->description();
    if (expression_idx + 1 < _column_expressions.size()) {
      desc << ", ";
    }
  }
  return desc.str();
}

const Projection::ColumnExpressions& Projection::column_expressions() const { return _column_expressions; }

std::shared_ptr<AbstractOperator> Projection::recreate(const std::vector<AllParameterVariant>& args) const {
  ColumnExpressions new_column_expressions;

  for (const auto& column_expression : _column_expressions) {
    if (column_expression->type() == ExpressionType::Placeholder) {
      auto value_placeholder = column_expression->value_placeholder();

      if (value_placeholder.index() < args.size()) {
        const auto& parameter_variant = args[value_placeholder.index()];
<<<<<<< HEAD
        assert(is_variant(parameter_variant));
        auto value = boost::get<AllTypeVariant>(parameter_variant);
        new_column_expressions.emplace_back(column_expression->set_placeholder_value(value));
        continue;
      }
    }

    new_column_expressions.emplace_back(column_expression);
=======
        auto value = boost::get<AllTypeVariant>(parameter_variant);
        new_column_expressions.emplace_back(column_expression->set_placeholder_value(value));
      }
    } else {
      new_column_expressions.emplace_back(column_expression);
    }
>>>>>>> 75d8d8d7
  }

  return std::make_shared<Projection>(_input_left->recreate(args), new_column_expressions);
}

template <typename T>
void Projection::_create_column(boost::hana::basic_type<T> type, const std::shared_ptr<Chunk>& chunk,
                                const ChunkID chunk_id, const std::shared_ptr<PQPExpression>& expression,
                                std::shared_ptr<const Table> input_table_left, bool reuse_column_from_input) {
  // check whether term is a just a simple column and bypass this column
  if (reuse_column_from_input) {
    // we have to use get_mutable_column here because we cannot add a const column to the chunk
    auto bypassed_column = input_table_left->get_chunk(chunk_id)->get_mutable_column(expression->column_id());
    return chunk->add_column(bypassed_column);
  }

  std::shared_ptr<BaseColumn> column;

  if (expression->is_null_literal()) {
    // fill a nullable column with NULLs
    auto row_count = input_table_left->get_chunk(chunk_id)->size();
    auto null_values = pmr_concurrent_vector<bool>(row_count, true);
    // Explicitly pass T{} because in some cases it won't initialize otherwise
    auto values = pmr_concurrent_vector<T>(row_count, T{});

    column = std::make_shared<ValueColumn<T>>(std::move(values), std::move(null_values));
  } else {
    // fill a value column with the specified expression
    auto values = _evaluate_expression<T>(expression, input_table_left, chunk_id);

    pmr_concurrent_vector<T> non_null_values;
    non_null_values.reserve(values.size());
    pmr_concurrent_vector<bool> null_values;
    null_values.reserve(values.size());

    for (const auto value : values) {
      non_null_values.push_back(value ? *value : T{});
      null_values.push_back(value == std::nullopt);
    }

    column = std::make_shared<ValueColumn<T>>(std::move(non_null_values), std::move(null_values));
  }

  chunk->add_column(column);
}

std::shared_ptr<const Table> Projection::_on_execute() {
  auto output = std::make_shared<Table>();
  auto reuse_column_from_input = true;

  // Prepare terms and output table for each column to project
  for (const auto& column_expression : _column_expressions) {
    std::string name;

    if (column_expression->alias()) {
      name = *column_expression->alias();
    } else if (column_expression->type() == ExpressionType::Column) {
      name = _input_table_left()->column_name(column_expression->column_id());
    } else if (column_expression->is_arithmetic_operator() || column_expression->type() == ExpressionType::Literal) {
      name = column_expression->to_string(_input_table_left()->column_names());
    } else {
      Fail("Expression type is not supported.");
    }

    if (column_expression->type() != ExpressionType::Column) {
      reuse_column_from_input = false;
    }

    const auto type = _get_type_of_expression(column_expression, _input_table_left());
    if (type == DataType::Null) {
      // in case of a NULL literal, simply add a nullable int column
      output->add_column_definition(name, DataType::Int, true);
    } else {
      output->add_column_definition(name, type);
    }
  }

  for (ChunkID chunk_id{0}; chunk_id < _input_table_left()->chunk_count(); ++chunk_id) {
    // fill the new table
    auto chunk_out = std::make_shared<Chunk>();

    for (uint16_t expression_index = 0u; expression_index < _column_expressions.size(); ++expression_index) {
      resolve_data_type(output->column_type(ColumnID{expression_index}), [&](auto type) {
        _create_column(type, chunk_out, chunk_id, _column_expressions[expression_index], _input_table_left(),
                       reuse_column_from_input);
      });
    }

    output->emplace_chunk(std::move(chunk_out));
  }

  return output;
}

DataType Projection::_get_type_of_expression(const std::shared_ptr<PQPExpression>& expression,
                                             const std::shared_ptr<const Table>& table) {
  if (expression->type() == ExpressionType::Literal || expression->type() == ExpressionType::Placeholder) {
    return data_type_from_all_type_variant(expression->value());
  }
  if (expression->type() == ExpressionType::Placeholder) {
    return data_type_from_all_type_variant(expression->value());
  }
  if (expression->type() == ExpressionType::Column) {
    return table->column_type(expression->column_id());
  }

  Assert(expression->is_arithmetic_operator(),
         "Only literals, columns, and arithmetic operators supported for expression type evaluation");

  const auto type_left = _get_type_of_expression(expression->left_child(), table);
  const auto type_right = _get_type_of_expression(expression->right_child(), table);

  if (type_left == DataType::Null) return type_right;
  if (type_right == DataType::Null) return type_left;

  const auto type_string_left = data_type_to_string.left.at(type_left);
  const auto type_string_right = data_type_to_string.left.at(type_right);

  // TODO(anybody): int + float = float etc...
  // This is currently not supported by `_evaluate_expression()` because it is only templated once.
  Assert(type_left == type_right, "Projection currently only supports expressions with same type on both sides (" +
                                      type_string_left + " vs " + type_string_right + ")");
  return type_left;
}

template <typename T>
const pmr_concurrent_vector<std::optional<T>> Projection::_evaluate_expression(
    const std::shared_ptr<PQPExpression>& expression, const std::shared_ptr<const Table> table,
    const ChunkID chunk_id) {
  /**
   * Handle Literal
   * This is only used if the Literal represents a constant column, e.g. in 'SELECT 5 FROM table_a'.
   * On the other hand this is not used for nested arithmetic Expressions, such as 'SELECT a + 5 FROM table_a'.
   */
  if (expression->type() == ExpressionType::Literal) {
    return pmr_concurrent_vector<std::optional<T>>(table->get_chunk(chunk_id)->size(),
                                                   boost::get<T>(expression->value()));
  }

  /**
   * Handle column reference
   */
  if (expression->type() == ExpressionType::Column) {
    auto column = table->get_chunk(chunk_id)->get_column(expression->column_id());

    if (auto value_column = std::dynamic_pointer_cast<const ValueColumn<T>>(column)) {
      // values are copied
      return value_column->materialize_values();
    }
    if (auto dict_column = std::dynamic_pointer_cast<const DeprecatedDictionaryColumn<T>>(column)) {
      return dict_column->materialize_values();
    }
    if (auto ref_column = std::dynamic_pointer_cast<const ReferenceColumn>(column)) {
      return ref_column->template materialize_values<T>();  // Clang needs the template prefix
    }

    Fail("Materializing chunk failed.");
  }

  /**
   * Handle arithmetic expression
   */
  Assert(expression->is_arithmetic_operator(), "Projection only supports literals, column refs and arithmetics");

  const auto& arithmetic_operator_function = function_for_arithmetic_expression<T>(expression->type());

  pmr_concurrent_vector<std::optional<T>> values;
  values.resize(table->get_chunk(chunk_id)->size());

  const auto& left = expression->left_child();
  const auto& right = expression->right_child();
  const auto left_is_literal = left->type() == ExpressionType::Literal;
  const auto right_is_literal = right->type() == ExpressionType::Literal;

  if ((left_is_literal && variant_is_null(left->value())) || (right_is_literal && variant_is_null(right->value()))) {
    // one of the operands is a literal null - early out.
    std::fill(values.begin(), values.end(), std::nullopt);
  } else if (left_is_literal && right_is_literal) {
    std::fill(values.begin(), values.end(),
              arithmetic_operator_function(boost::get<T>(left->value()), boost::get<T>(right->value())));
  } else if (right_is_literal) {
    auto left_values = _evaluate_expression<T>(left, table, chunk_id);
    auto right_value = boost::get<T>(right->value());
    // apply operator function to both vectors
    auto func = [&](std::optional<T> left_value) -> std::optional<T> {
      if (!left_value) return std::nullopt;
      return arithmetic_operator_function(*left_value, right_value);
    };
    std::transform(left_values.begin(), left_values.end(), values.begin(), func);

  } else if (left_is_literal) {
    auto right_values = _evaluate_expression<T>(right, table, chunk_id);
    auto left_value = boost::get<T>(left->value());
    // apply operator function to both vectors
    auto func = [&](std::optional<T> right_value) -> std::optional<T> {
      if (!right_value) return std::nullopt;
      return arithmetic_operator_function(left_value, *right_value);
    };
    std::transform(right_values.begin(), right_values.end(), values.begin(), func);

  } else {
    auto left_values = _evaluate_expression<T>(left, table, chunk_id);
    auto right_values = _evaluate_expression<T>(right, table, chunk_id);

    // apply operator function to both vectors
    auto func = [&](std::optional<T> left, std::optional<T> right) -> std::optional<T> {
      if (!left || !right) return std::nullopt;
      return arithmetic_operator_function(*left, *right);
    };
    std::transform(left_values.begin(), left_values.end(), right_values.begin(), values.begin(), func);
  }

  return values;
}

// returns the singleton dummy table used for literal projections
std::shared_ptr<Table> Projection::dummy_table() {
  static auto shared_dummy = std::make_shared<DummyTable>();
  return shared_dummy;
}

}  // namespace opossum<|MERGE_RESOLUTION|>--- conflicted
+++ resolved
@@ -43,24 +43,12 @@
       auto value_placeholder = column_expression->value_placeholder();
 
       if (value_placeholder.index() < args.size()) {
-        const auto& parameter_variant = args[value_placeholder.index()];
-<<<<<<< HEAD
-        assert(is_variant(parameter_variant));
-        auto value = boost::get<AllTypeVariant>(parameter_variant);
-        new_column_expressions.emplace_back(column_expression->set_placeholder_value(value));
-        continue;
-      }
-    }
-
-    new_column_expressions.emplace_back(column_expression);
-=======
         auto value = boost::get<AllTypeVariant>(parameter_variant);
         new_column_expressions.emplace_back(column_expression->set_placeholder_value(value));
       }
     } else {
       new_column_expressions.emplace_back(column_expression);
     }
->>>>>>> 75d8d8d7
   }
 
   return std::make_shared<Projection>(_input_left->recreate(args), new_column_expressions);
