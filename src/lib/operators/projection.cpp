--- conflicted
+++ resolved
@@ -40,13 +40,8 @@
 
 template <typename T>
 void Projection::_create_column(boost::hana::basic_type<T> type, const std::shared_ptr<Chunk>& chunk,
-<<<<<<< HEAD
-                                const ChunkID chunk_id, const std::shared_ptr<Expression>& expression,
+                                const ChunkID chunk_id, const std::shared_ptr<PQPExpression>& expression,
                                 std::shared_ptr<const Table> input_table_left, bool only_column_expressions) {
-=======
-                                const ChunkID chunk_id, const std::shared_ptr<PQPExpression>& expression,
-                                std::shared_ptr<const Table> input_table_left) {
->>>>>>> b79297df
   // check whether term is a just a simple column and bypass this column
   if (only_column_expressions) {
     // we have to use get_mutable_column here because we cannot add a const column to the chunk
