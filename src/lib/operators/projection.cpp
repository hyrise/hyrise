--- conflicted
+++ resolved
@@ -12,20 +12,8 @@
 
 namespace opossum {
 
-<<<<<<< HEAD
-Projection::Projection(const std::shared_ptr<const AbstractOperator> in, const ProjectionDefinitions& columns)
-    : AbstractReadOnlyOperator(in), _projection_definitions(columns) {}
-
-Projection::Projection(const std::shared_ptr<const AbstractOperator> in, const std::vector<ColumnID>& columns)
-    : AbstractReadOnlyOperator(in), _simple_projection(columns) {}
-=======
 Projection::Projection(const std::shared_ptr<const AbstractOperator> in, const ColumnExpressions& column_expressions)
     : AbstractReadOnlyOperator(in), _column_expressions(column_expressions) {}
->>>>>>> a555cef5
-
-const Projection::ProjectionDefinitions& Projection::projection_definitions() const { return _projection_definitions; }
-
-const std::vector<ColumnID>& Projection::simple_projection() const { return _simple_projection; }
 
 const std::string Projection::name() const { return "Projection"; }
 
@@ -38,18 +26,6 @@
 }
 
 std::shared_ptr<const Table> Projection::on_execute() {
-<<<<<<< HEAD
-  if (!_simple_projection.empty()) {
-    for (auto& column_id : _simple_projection) {
-      // TODO(mp): fix this with new projection. E.g., $a does not signal whether it is the first or the second column a
-      _projection_definitions.emplace_back(std::string("$") + input_table_left()->column_name(column_id),
-                                           input_table_left()->column_type(column_id),
-                                           input_table_left()->column_name(column_id));
-    }
-  }
-
-=======
->>>>>>> a555cef5
   auto output = std::make_shared<Table>();
 
   // Prepare terms and output table for each column to project
