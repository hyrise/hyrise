#include "projection.hpp"

#include <algorithm>
#include <atomic>
#include <functional>
#include <memory>
#include <numeric>
#include <string>
#include <utility>
#include <vector>

#include "expression/evaluation/expression_evaluator.hpp"
#include "expression/expression_utils.hpp"
#include "expression/pqp_column_expression.hpp"
#include "expression/value_expression.hpp"
#include "hyrise.hpp"
#include "scheduler/abstract_task.hpp"
#include "scheduler/job_task.hpp"
#include "storage/resolve_encoded_segment_type.hpp"
#include "storage/segment_iterate.hpp"
#include "storage/vector_compression/vector_compression.hpp"
#include "utils/assert.hpp"
#include "utils/timer.hpp"

namespace hyrise {

Projection::Projection(const std::shared_ptr<const AbstractOperator>& input_operator,
                       const std::vector<std::shared_ptr<AbstractExpression>>& init_expressions)
    : AbstractReadOnlyOperator(OperatorType::Projection, input_operator, nullptr,
                               std::make_unique<OperatorPerformanceData<OperatorSteps>>()),
      expressions(init_expressions) {
  for (const auto& expression : expressions) {
<<<<<<< HEAD
    _search_and_register_subqueries(expression);
=======
    _search_and_register_uncorrelated_subqueries(expression);
>>>>>>> 41512c37
  }
}

const std::string& Projection::name() const {
  static const auto name = std::string{"Projection"};
  return name;
}

std::shared_ptr<AbstractOperator> Projection::_on_deep_copy(
    const std::shared_ptr<AbstractOperator>& copied_left_input,
    const std::shared_ptr<AbstractOperator>& copied_right_input,
    std::unordered_map<const AbstractOperator*, std::shared_ptr<AbstractOperator>>& copied_ops) const {
  // Passing copied_ops is essential to allow for global subplan deduplication, including subqueries.
  return std::make_shared<Projection>(copied_left_input, expressions_deep_copy(expressions, copied_ops));
}

void Projection::_on_set_parameters(const std::unordered_map<ParameterID, AllTypeVariant>& parameters) {
  expressions_set_parameters(expressions, parameters);
}

void Projection::_on_set_transaction_context(const std::weak_ptr<TransactionContext>& transaction_context) {
  expressions_set_transaction_context(expressions, transaction_context);
}

std::shared_ptr<const Table> Projection::_on_execute() {
  Timer timer;

  const auto& input_table = *left_input_table();

  // Determine the type of the output table: If no input columns are forwarded, i.e., all output columns are newly
  // generated, the output type is always TableType::Data and all segments are ValueSegments. Otherwise, the output type
  // depends on the input table's type. If the forwarded columns come from a data table, so are the newly generated
  // columns. However, we cannot return a table that mixes data and reference segments, so if the forwarded columns are
  // reference columns, the newly generated columns contain reference segments, too. These point to an internal dummy
  // table, the projection_result_table. The life time of this table is managed by the shared_ptr in
  // ReferenceSegment::_referenced_table. The ReferenceSegments created for this use an EntireChunkPosList, so
  // segment_iterate on the ReferenceSegment decays to the underlying ValueSegment virtually without overhead.

  //           +-----+     +------+  Case 1
  //           |a |b |     |a |a+1|   * Input TableType::Data
  //           |DS|DS| --> |DS|VS |   * A column (a) is forwarded
  //           +-----+     +------+   Result: No type change needed, output TableType::Data
  //
  //           +-----+        +---+  Case 2
  //           |a |b |        |a+1|   * Input TableType::References
  //           |RS|RS| -->    |VS |   * No column is forwarded
  //           +-----+        +---+   Result: Output TableType::Data
  //
  // +------+  +-----+     +------+  Case 3
  // |orig_a|  |a |b |     |a |a+1|   * Input TableType::References
  // |VS    |  |RS|RS| --> |RS|RS |   * A column (a) is forwarded
  // +------+  +-----+     +------+   Result: Type change needed, output TableType::References, RS a is forwarded, a+1
  //    ^        |          |   |             is a new RS pointing to a new dummy table.
  //    +--------+----------+   v
  //                          +---+  (VS: ValueSegment, DS: DictionarySegment, RS: ReferenceSegment)
  //                          |a+1|
  //                          |VS |
  //                          +---+

  const auto forwards_any_columns = std::any_of(expressions.begin(), expressions.end(), [&](const auto& expression) {
    return expression->type == ExpressionType::PQPColumn;
  });
  const auto output_table_type = forwards_any_columns ? input_table.type() : TableType::Data;
<<<<<<< HEAD

  auto forwarding_cost = std::chrono::nanoseconds{};
  auto expression_evaluator_cost = std::chrono::nanoseconds{};

=======
>>>>>>> 41512c37
  const auto chunk_count = input_table.chunk_count();

  // Perform the actual projection on a per-chunk level. `output_segments_by_chunk` will contain both forwarded and
  // newly generated columns. In the upcoming loop, we do not yet deal with the projection_result_table indirection
  // described above.
  auto output_segments_by_chunk = std::vector<Segments>(chunk_count);

  auto jobs = std::vector<std::shared_ptr<AbstractTask>>{};
  jobs.reserve(chunk_count);

  const auto expression_count = expressions.size();
  const auto forwarded_pqp_columns = _determine_forwarded_columns(output_table_type);

  // NULLability information is either forwarded or collected during the execution of the ExpressionEvaluator. The
  // vector stores atomic bool values. This allows parallel write operation per thread.
  auto column_is_nullable = std::vector<std::atomic_bool>(expressions.size());

  auto forwarding_cost = std::chrono::nanoseconds{};
  auto expression_evaluator_cost = std::chrono::nanoseconds{};

  for (auto chunk_id = ChunkID{0}; chunk_id < chunk_count; ++chunk_id) {
    const auto input_chunk = input_table.get_chunk(chunk_id);
    Assert(input_chunk, "Physically deleted chunk should not reach this point, see get_chunk / #1686.");

    auto output_segments = Segments{expression_count};
    auto all_segments_forwarded = true;

    for (auto column_id = ColumnID{0}; column_id < expression_count; ++column_id) {
      // In this loop, we perform all projections that only forward an input column sequential.
      const auto& expression = expressions[column_id];
      if (!forwarded_pqp_columns.contains(expression)) {
        all_segments_forwarded = false;
        continue;
      }

      DebugAssert(std::dynamic_pointer_cast<PQPColumnExpression>(expression),
                  "Non-PQP column expressions should not reach this point.");

      // Forward input segment if possible
      const auto& pqp_column_expression = static_cast<const PQPColumnExpression&>(*expression);
      output_segments[column_id] = input_chunk->get_segment(pqp_column_expression.column_id);
      column_is_nullable[column_id] = input_table.column_is_nullable(pqp_column_expression.column_id);
    }
    forwarding_cost += timer.lap();

    // `output_segments_by_chunk` now contains all forwarded segments.
    output_segments_by_chunk[chunk_id] = std::move(output_segments);

    // All columns are forwarded. We do not need to evaluate newly generated columns.
    if (all_segments_forwarded) {
      continue;
    }

    // Defines the job that performs the evaluation if the columns are newly generated.
    auto perform_projection_evaluation = [this, chunk_id, expression_count, &output_segments_by_chunk,
                                          &column_is_nullable, &forwarded_pqp_columns]() {
      auto evaluator = ExpressionEvaluator{left_input_table(), chunk_id};

      for (auto column_id = ColumnID{0}; column_id < expression_count; ++column_id) {
        const auto& expression = expressions[column_id];

        if (!forwarded_pqp_columns.contains(expression)) {
          // Newly generated column - the expression needs to be evaluated
          auto output_segment = evaluator.evaluate_expression_to_segment(*expression);
          column_is_nullable[column_id] = column_is_nullable[column_id] || output_segment->is_nullable();
          // Storing the result in output_segments_by_chunk means that the vector for the separate chunks may contain
          // both ReferenceSegments and ValueSegments. We deal with this later.
          output_segments_by_chunk[chunk_id][column_id] = std::move(output_segment);
        }
      }
    };
    // Evaluate the expression immediately if it contains less than `JOB_SPAWN_THRESHOLD` rows, otherwise wrap
    // it into a task. The upper bound of the chunk size, which defines if it will be executed in parallel or not,
    // still needs to be re-evaluated over time to find the value which gives the best performance.
    constexpr auto JOB_SPAWN_THRESHOLD = ChunkOffset{500};
    if (input_chunk->size() >= JOB_SPAWN_THRESHOLD) {
      auto job_task = std::make_shared<JobTask>(perform_projection_evaluation);
      jobs.push_back(job_task);
    } else {
      perform_projection_evaluation();
      expression_evaluator_cost += timer.lap();
    }
  }

  Hyrise::get().scheduler()->schedule_and_wait_for_tasks(jobs);
  expression_evaluator_cost += timer.lap();

  auto& step_performance_data = dynamic_cast<OperatorPerformanceData<OperatorSteps>&>(*performance_data);
  step_performance_data.set_step_runtime(OperatorSteps::ForwardUnmodifiedColumns, forwarding_cost);
  step_performance_data.set_step_runtime(OperatorSteps::EvaluateNewColumns, expression_evaluator_cost);

  // Determine the TableColumnDefinitions. We can only do this now because column_is_nullable has been filled in the
  // loop above. If necessary, projection_result_column_definitions holds those newly generated columns that the
  // ReferenceSegments point to.
  TableColumnDefinitions output_column_definitions;
  TableColumnDefinitions projection_result_column_definitions;
  for (auto column_id = ColumnID{0}; column_id < expression_count; ++column_id) {
    const auto definition = TableColumnDefinition{expressions[column_id]->as_column_name(),
                                                  expressions[column_id]->data_type(), column_is_nullable[column_id]};
    output_column_definitions.emplace_back(definition);

    if (!forwarded_pqp_columns.contains(expressions[column_id]) && output_table_type == TableType::References) {
      projection_result_column_definitions.emplace_back(definition);
    }
  }

  // Create the projection_result_table if needed
  auto projection_result_table = std::shared_ptr<Table>{};
  if (!projection_result_column_definitions.empty()) {
    projection_result_table = std::make_shared<Table>(projection_result_column_definitions, TableType::Data,
                                                      std::nullopt, input_table.uses_mvcc());
  }

  auto output_chunks = std::vector<std::shared_ptr<Chunk>>{chunk_count};
  auto projection_result_chunks = std::vector<std::shared_ptr<Chunk>>{chunk_count};

  // Create a mapping from output columns to input columns for future use. This is necessary as the order may have been
  // changed. The mapping only contains column IDs that are forwarded without modfications.
  auto output_column_to_input_column = std::unordered_map<ColumnID, ColumnID>{};
  for (auto expression_id = ColumnID{0}; expression_id < expression_count; ++expression_id) {
    const auto& expression = expressions[expression_id];
    if (const auto pqp_column_expression = std::dynamic_pointer_cast<PQPColumnExpression>(expression)) {
      if (forwarded_pqp_columns.contains(expression)) {
        const auto& original_id = pqp_column_expression->column_id;
        output_column_to_input_column[expression_id] = original_id;
      }
    }
  }

  // Create the actual chunks, and, if needed, fill the projection_result_table. Also set MVCC and
  // individually_sorted_by information as needed.
  for (auto chunk_id = ChunkID{0}; chunk_id < chunk_count; ++chunk_id) {
    const auto input_chunk = input_table.get_chunk(chunk_id);
    Assert(input_chunk, "Physically deleted chunk should not reach this point, see get_chunk / #1686.");

    auto projection_result_segments = Segments{};
    const auto entire_chunk_pos_list = std::make_shared<EntireChunkPosList>(chunk_id, input_chunk->size());
    for (auto column_id = ColumnID{0}; column_id < expression_count; ++column_id) {
      // Turn newly generated ValueSegments into ReferenceSegments, if needed
      if (!forwarded_pqp_columns.contains(expressions[column_id]) && output_table_type == TableType::References) {
        projection_result_segments.emplace_back(output_segments_by_chunk[chunk_id][column_id]);

        const auto projection_result_column_id =
            ColumnID{static_cast<ColumnID::base_type>(projection_result_segments.size() - 1)};

        output_segments_by_chunk[chunk_id][column_id] = std::make_shared<ReferenceSegment>(
            projection_result_table, projection_result_column_id, entire_chunk_pos_list);
      }
    }

    // The output chunk contains all rows that are in the stored chunk, including invalid rows. We forward this
    // information so that following operators (currently, the Validate operator) can use it for optimizations.
    auto chunk = std::shared_ptr<Chunk>{};
    if (output_table_type == TableType::Data) {
      chunk = std::make_shared<Chunk>(std::move(output_segments_by_chunk[chunk_id]), input_chunk->mvcc_data());
      chunk->increase_invalid_row_count(input_chunk->invalid_row_count());
      chunk->finalize();

      DebugAssert(projection_result_segments.empty(),
                  "For TableType::Data, projection_result_segments should be unused");
    } else {
      chunk = std::make_shared<Chunk>(std::move(output_segments_by_chunk[chunk_id]));
      // No need to increase_invalid_row_count here, as it is ignored for reference chunks anyway
      chunk->finalize();

      if (projection_result_table) {
        projection_result_table->append_chunk(projection_result_segments, input_chunk->mvcc_data());
        projection_result_table->last_chunk()->increase_invalid_row_count(input_chunk->invalid_row_count());
      }
    }

    // Forward sorted_by flags, mapping column ids
    const auto& sorted_by = input_chunk->individually_sorted_by();
    if (!sorted_by.empty()) {
      std::vector<SortColumnDefinition> transformed;
      transformed.reserve(sorted_by.size());

      // We need to iterate both sorted information and the output/input mapping as multiple output columns might
      // originate from the same sorted input column.
      for (const auto& [output_column_id, input_column_id] : output_column_to_input_column) {
        const auto iter = std::find_if(
            sorted_by.begin(), sorted_by.end(),
            [input_column_id = input_column_id](const auto sort) { return input_column_id == sort.column; });
        if (iter != sorted_by.end()) {
          transformed.emplace_back(SortColumnDefinition{output_column_id, iter->sort_mode});
        }
      }
      if (!transformed.empty()) {
        chunk->set_individually_sorted_by(transformed);
      }
    }

    output_chunks[chunk_id] = chunk;
  }

  step_performance_data.set_step_runtime(OperatorSteps::BuildOutput, timer.lap());

  return std::make_shared<Table>(output_column_definitions, output_table_type, std::move(output_chunks),
                                 input_table.uses_mvcc());
}

// returns the singleton dummy table used for literal projections
std::shared_ptr<Table> Projection::dummy_table() {
  static auto shared_dummy = std::make_shared<DummyTable>();
  return shared_dummy;
}

/**
 *  Method to determine PQPColumns to forward. As explained above, we forward columns that are simply projected and
 *  need not be evaluated. But there are cases when forwarding is not beneficial. When a forwardable column is
 *  also evaluated in an expression, the expression evaluator materializes this column and caches it. In case of having
 *  a reference segment as input, forwarding the materialized and cached segment has a similar performance in the
 *  projection operator, but is faster in the following operator. The reason is that the following operator does not
 *  need to process the forwarded reference segment via its position list indirection but can directly access the value
 *  segment sequentially.
 */
ExpressionUnorderedSet Projection::_determine_forwarded_columns(const TableType table_type) const {
  // First gather all forwardable PQP column expressions.
  auto forwarded_pqp_columns = ExpressionUnorderedSet{};
  const auto expression_count = expressions.size();
  for (auto column_id = ColumnID{0}; column_id < expression_count; ++column_id) {
    const auto& expression = expressions[column_id];
    if (expression->type == ExpressionType::PQPColumn) {
      forwarded_pqp_columns.emplace(expression);
    }
  }

  // Iterate the expressions and check if a forwarded column is part of an expression. In this case, remove it from
  // the list of forwarded columns. When the input is a data table (and thus the output table is as well) the
  // forwarded column does not need to be accessed via its position list later. And since the following operator might
  // have optimizations for accessing an encoded segment, we always forward for data tables.
  if (table_type == TableType::References) {
    for (auto column_id = ColumnID{0}; column_id < expression_count; ++column_id) {
      const auto& expression = expressions[column_id];

      if (expression->type == ExpressionType::PQPColumn) {
        continue;
      }

      visit_expression(expression, [&](const auto& sub_expression) {
        if (sub_expression->type == ExpressionType::PQPColumn) {
          forwarded_pqp_columns.erase(sub_expression);
        }
        return ExpressionVisitation::VisitArguments;
      });
    }
  }

  return forwarded_pqp_columns;
}

}  // namespace hyrise<|MERGE_RESOLUTION|>--- conflicted
+++ resolved
@@ -30,11 +30,7 @@
                                std::make_unique<OperatorPerformanceData<OperatorSteps>>()),
       expressions(init_expressions) {
   for (const auto& expression : expressions) {
-<<<<<<< HEAD
-    _search_and_register_subqueries(expression);
-=======
     _search_and_register_uncorrelated_subqueries(expression);
->>>>>>> 41512c37
   }
 }
 
@@ -98,13 +94,6 @@
     return expression->type == ExpressionType::PQPColumn;
   });
   const auto output_table_type = forwards_any_columns ? input_table.type() : TableType::Data;
-<<<<<<< HEAD
-
-  auto forwarding_cost = std::chrono::nanoseconds{};
-  auto expression_evaluator_cost = std::chrono::nanoseconds{};
-
-=======
->>>>>>> 41512c37
   const auto chunk_count = input_table.chunk_count();
 
   // Perform the actual projection on a per-chunk level. `output_segments_by_chunk` will contain both forwarded and
