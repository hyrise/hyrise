#include <algorithm>
#include <memory>
#include <numeric>
#include <string>
#include <utility>
#include <vector>

#include "projection.hpp"
#include "storage/reference_column.hpp"
#include "termfactory.hpp"

#include "resolve_type.hpp"

namespace opossum {

Projection::Projection(const std::shared_ptr<const AbstractOperator> in, const ProjectionDefinitions& columns)
    : AbstractReadOnlyOperator(in), _projection_definitions(columns) {}

Projection::Projection(const std::shared_ptr<const AbstractOperator> in, const std::vector<std::string>& columns)
    : AbstractReadOnlyOperator(in), _simple_projection(columns) {}

const std::string Projection::name() const { return "Projection"; }

uint8_t Projection::num_in_tables() const { return 1; }

uint8_t Projection::num_out_tables() const { return 1; }

std::shared_ptr<const Table> Projection::on_execute() {
  if (!_simple_projection.empty()) {
    for (auto& column : _simple_projection) {
      auto column_id = input_table_left()->column_id_by_name(column);
      _projection_definitions.emplace_back(std::string("$") + column, input_table_left()->column_type(column_id),
                                           column);
    }
  }

  auto output = std::make_shared<Table>();

  // Prepare terms and output table for each column to project
  for (auto& definition : _projection_definitions) {
<<<<<<< HEAD
    output->add_column(std::get<2>(definition), std::get<1>(definition), false);
  }

  for (ChunkID chunk_id = 0; chunk_id < input_table_left()->chunk_count(); ++chunk_id) {
=======
    output->add_column_definition(std::get<2>(definition), std::get<1>(definition));
  }

  for (ChunkID chunk_id{0}; chunk_id < input_table_left()->chunk_count(); ++chunk_id) {
>>>>>>> 27761ead
    // fill the new table
    Chunk chunk_out;
    // if there is mvcc information, we have to link it
    if (input_table_left()->get_chunk(chunk_id).has_mvcc_columns()) {
      chunk_out.use_mvcc_columns_from(input_table_left()->get_chunk(chunk_id));
    }
    for (auto definition : _projection_definitions) {
      call_functor_by_column_type<ColumnCreator>(std::get<1>(definition), chunk_out, chunk_id, std::get<0>(definition),
                                                 input_table_left());
    }
    output->add_chunk(std::move(chunk_out));
  }
  return output;
}

}  // namespace opossum<|MERGE_RESOLUTION|>--- conflicted
+++ resolved
@@ -38,17 +38,10 @@
 
   // Prepare terms and output table for each column to project
   for (auto& definition : _projection_definitions) {
-<<<<<<< HEAD
-    output->add_column(std::get<2>(definition), std::get<1>(definition), false);
-  }
-
-  for (ChunkID chunk_id = 0; chunk_id < input_table_left()->chunk_count(); ++chunk_id) {
-=======
     output->add_column_definition(std::get<2>(definition), std::get<1>(definition));
   }
 
   for (ChunkID chunk_id{0}; chunk_id < input_table_left()->chunk_count(); ++chunk_id) {
->>>>>>> 27761ead
     // fill the new table
     Chunk chunk_out;
     // if there is mvcc information, we have to link it
