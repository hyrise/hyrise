--- conflicted
+++ resolved
@@ -9,11 +9,7 @@
 #include <vector>
 
 #include "constant_mappings.hpp"
-<<<<<<< HEAD
-#include "operators/operator_expression.hpp"
-=======
 #include "operators/pqp_expression.hpp"
->>>>>>> 9da0d9f3
 #include "resolve_type.hpp"
 #include "storage/reference_column.hpp"
 
@@ -24,11 +20,7 @@
 
 const std::string Projection::name() const { return "Projection"; }
 
-<<<<<<< HEAD
-const std::string Projection::description() const {
-=======
 const std::string Projection::description(DescriptionMode description_mode) const {
->>>>>>> 9da0d9f3
   std::stringstream desc;
   desc << "[Projection] ";
   for (size_t expression_idx = 0; expression_idx < _column_expressions.size(); ++expression_idx) {
@@ -48,13 +40,8 @@
 
 template <typename T>
 void Projection::_create_column(boost::hana::basic_type<T> type, const std::shared_ptr<Chunk>& chunk,
-<<<<<<< HEAD
-                                const ChunkID chunk_id, const std::shared_ptr<OperatorExpression>& expression,
-                                std::shared_ptr<const Table> input_table_left) {
-=======
                                 const ChunkID chunk_id, const std::shared_ptr<PQPExpression>& expression,
                                 std::shared_ptr<const Table> input_table_left, bool reuse_column_from_input) {
->>>>>>> 9da0d9f3
   // check whether term is a just a simple column and bypass this column
   if (reuse_column_from_input) {
     // we have to use get_mutable_column here because we cannot add a const column to the chunk
@@ -140,11 +127,7 @@
   return output;
 }
 
-<<<<<<< HEAD
-DataType Projection::_get_type_of_expression(const std::shared_ptr<OperatorExpression>& expression,
-=======
 DataType Projection::_get_type_of_expression(const std::shared_ptr<PQPExpression>& expression,
->>>>>>> 9da0d9f3
                                              const std::shared_ptr<const Table>& table) {
   if (expression->type() == ExpressionType::Literal) {
     return data_type_from_all_type_variant(expression->value());
@@ -174,11 +157,7 @@
 
 template <typename T>
 const pmr_concurrent_vector<std::optional<T>> Projection::_evaluate_expression(
-<<<<<<< HEAD
-    const std::shared_ptr<OperatorExpression>& expression, const std::shared_ptr<const Table> table,
-=======
     const std::shared_ptr<PQPExpression>& expression, const std::shared_ptr<const Table> table,
->>>>>>> 9da0d9f3
     const ChunkID chunk_id) {
   /**
    * Handle Literal
