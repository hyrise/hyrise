#include "projection.hpp"

#include <algorithm>
#include <functional>
#include <memory>
#include <numeric>
#include <string>
#include <utility>
#include <vector>

#include "constant_mappings.hpp"
#include "resolve_type.hpp"
#include "storage/reference_column.hpp"

namespace opossum {

Projection::Projection(const std::shared_ptr<const AbstractOperator> in, const ColumnExpressions& column_expressions)
    : AbstractReadOnlyOperator(in), _column_expressions(column_expressions) {}

const std::string Projection::name() const { return "Projection"; }

const Projection::ColumnExpressions& Projection::column_expressions() const { return _column_expressions; }

std::shared_ptr<AbstractOperator> Projection::recreate(const std::vector<AllParameterVariant>& args) const {
  return std::make_shared<Projection>(_input_left->recreate(args), _column_expressions);
}

template <typename T>
void Projection::_create_column(boost::hana::basic_type<T> type, Chunk& chunk, const ChunkID chunk_id,
                                const std::shared_ptr<const Expression>& expression,
                                std::shared_ptr<const Table> input_table_left) {
  // check whether term is a just a simple column and bypass this column
  if (expression->type() == ExpressionType::Column) {
    // we have to use get_mutable_column here because we cannot add a const column to the chunk
    auto bypassed_column = input_table_left->get_chunk(chunk_id).get_mutable_column(expression->column_id());
    return chunk.add_column(bypassed_column);
  }

  std::shared_ptr<BaseColumn> column;

  if (expression->is_null_literal()) {
    // fill a nullable column with NULLs
    auto row_count = input_table_left->get_chunk(chunk_id).size();
    auto null_values = pmr_concurrent_vector<bool>(row_count, true);
    // Explicitly pass T{} because in some cases it won't initialize otherwise
    auto values = pmr_concurrent_vector<T>(row_count, T{});

    column = std::make_shared<ValueColumn<T>>(std::move(values), std::move(null_values));
  } else {
    // fill a value column with the specified expression
    auto values = _evaluate_expression<T>(expression, input_table_left, chunk_id);

    pmr_concurrent_vector<T> non_null_values;
    non_null_values.reserve(values.size());
    pmr_concurrent_vector<bool> null_values;
    null_values.reserve(values.size());

    for (const auto value : values) {
      non_null_values.push_back(value ? *value : T{});
      null_values.push_back(value == std::nullopt);
    }

    column = std::make_shared<ValueColumn<T>>(std::move(non_null_values), std::move(null_values));
  }

  chunk.add_column(column);
}

std::shared_ptr<const Table> Projection::_on_execute() {
  auto output = std::make_shared<Table>();

  // Prepare terms and output table for each column to project
  for (const auto& column_expression : _column_expressions) {
    std::string name;

    if (column_expression->alias()) {
      name = *column_expression->alias();
    } else if (column_expression->type() == ExpressionType::Column) {
      name = _input_table_left()->column_name(column_expression->column_id());
    } else if (column_expression->is_arithmetic_operator() || column_expression->type() == ExpressionType::Literal) {
      name = column_expression->to_string(_input_table_left()->column_names());
    } else {
      Fail("Expression type is not supported.");
    }

    const auto type = _get_type_of_expression(column_expression, _input_table_left());
    if (type == DataType::Null) {
      // in case of a NULL literal, simply add a nullable int column
      output->add_column_definition(name, DataType::Int, true);
    } else {
      output->add_column_definition(name, type);
    }
  }

  for (ChunkID chunk_id{0}; chunk_id < _input_table_left()->chunk_count(); ++chunk_id) {
    // fill the new table
    Chunk chunk_out;

    // if there is mvcc information, we have to link it
    if (_input_table_left()->get_chunk(chunk_id).has_mvcc_columns()) {
      chunk_out.use_mvcc_columns_from(_input_table_left()->get_chunk(chunk_id));
    }

    for (uint16_t expression_index = 0u; expression_index < _column_expressions.size(); ++expression_index) {
      resolve_data_type(output->column_type(ColumnID{expression_index}), [&](auto type) {
        _create_column(type, chunk_out, chunk_id, _column_expressions[expression_index], _input_table_left());
      });
    }

    output->emplace_chunk(std::move(chunk_out));
  }

  return output;
}

<<<<<<< HEAD
const std::string Projection::_get_type_of_expression(const std::shared_ptr<const Expression>& expression,
                                                      const std::shared_ptr<const Table>& table) {
=======
DataType Projection::_get_type_of_expression(const std::shared_ptr<Expression>& expression,
                                             const std::shared_ptr<const Table>& table) {
>>>>>>> 5866e28d
  if (expression->type() == ExpressionType::Literal) {
    return data_type_from_all_type_variant(expression->value());
  }
  if (expression->type() == ExpressionType::Column) {
    return table->column_type(expression->column_id());
  }

  Assert(expression->is_arithmetic_operator(),
         "Only literals, columns, and arithmetic operators supported for expression type evaluation");

  const auto type_left = _get_type_of_expression(expression->left_child(), table);
  const auto type_right = _get_type_of_expression(expression->right_child(), table);

  if (type_left == DataType::Null) return type_right;
  if (type_right == DataType::Null) return type_left;

  const auto type_string_left = data_type_to_string.left.at(type_left);
  const auto type_string_right = data_type_to_string.left.at(type_right);

  // TODO(anybody): int + float = float etc...
  // This is currently not supported by `_evaluate_expression()` because it is only templated once.
  Assert(type_left == type_right, "Projection currently only supports expressions with same type on both sides (" +
                                      type_string_left + " vs " + type_string_right + ")");
  return type_left;
}

template <typename T>
const pmr_concurrent_vector<std::optional<T>> Projection::_evaluate_expression(
    const std::shared_ptr<const Expression>& expression, const std::shared_ptr<const Table> table,
    const ChunkID chunk_id) {
  /**
   * Handle Literal
   * This is only used if the Literal represents a constant column, e.g. in 'SELECT 5 FROM table_a'.
   * On the other hand this is not used for nested arithmetic Expressions, such as 'SELECT a + 5 FROM table_a'.
   */
  if (expression->type() == ExpressionType::Literal) {
    return pmr_concurrent_vector<std::optional<T>>(table->get_chunk(chunk_id).size(),
                                                   boost::get<T>(expression->value()));
  }

  /**
   * Handle column reference
   */
  if (expression->type() == ExpressionType::Column) {
    auto column = table->get_chunk(chunk_id).get_column(expression->column_id());

    if (auto value_column = std::dynamic_pointer_cast<const ValueColumn<T>>(column)) {
      // values are copied
      return value_column->materialize_values();
    }
    if (auto dict_column = std::dynamic_pointer_cast<const DictionaryColumn<T>>(column)) {
      return dict_column->materialize_values();
    }
    if (auto ref_column = std::dynamic_pointer_cast<const ReferenceColumn>(column)) {
      return ref_column->template materialize_values<T>();  // Clang needs the template prefix
    }

    Fail("Materializing chunk failed.");
  }

  /**
   * Handle arithmetic expression
   */
  Assert(expression->is_arithmetic_operator(), "Projection only supports literals, column refs and arithmetics");

  const auto& arithmetic_operator_function = _get_operator_function<T>(expression->type());

  pmr_concurrent_vector<std::optional<T>> values;
  values.resize(table->get_chunk(chunk_id).size());

  const auto& left = expression->left_child();
  const auto& right = expression->right_child();
  const auto left_is_literal = left->type() == ExpressionType::Literal;
  const auto right_is_literal = right->type() == ExpressionType::Literal;

  if ((left_is_literal && variant_is_null(left->value())) || (right_is_literal && variant_is_null(right->value()))) {
    // one of the operands is a literal null - early out.
    std::fill(values.begin(), values.end(), std::nullopt);
  } else if (left_is_literal && right_is_literal) {
    std::fill(values.begin(), values.end(),
              arithmetic_operator_function(boost::get<T>(left->value()), boost::get<T>(right->value())));
  } else if (right_is_literal) {
    auto left_values = _evaluate_expression<T>(left, table, chunk_id);
    auto right_value = boost::get<T>(right->value());
    // apply operator function to both vectors
    auto func = [&](std::optional<T> left_value) -> std::optional<T> {
      if (!left_value) return std::nullopt;
      return arithmetic_operator_function(*left_value, right_value);
    };
    std::transform(left_values.begin(), left_values.end(), values.begin(), func);

  } else if (left_is_literal) {
    auto right_values = _evaluate_expression<T>(right, table, chunk_id);
    auto left_value = boost::get<T>(left->value());
    // apply operator function to both vectors
    auto func = [&](std::optional<T> right_value) -> std::optional<T> {
      if (!right_value) return std::nullopt;
      return arithmetic_operator_function(left_value, *right_value);
    };
    std::transform(right_values.begin(), right_values.end(), values.begin(), func);

  } else {
    auto left_values = _evaluate_expression<T>(left, table, chunk_id);
    auto right_values = _evaluate_expression<T>(right, table, chunk_id);

    // apply operator function to both vectors
    auto func = [&](std::optional<T> left, std::optional<T> right) -> std::optional<T> {
      if (!left || !right) return std::nullopt;
      return arithmetic_operator_function(*left, *right);
    };
    std::transform(left_values.begin(), left_values.end(), right_values.begin(), values.begin(), func);
  }

  return values;
}

template <typename T>
std::function<T(const T&, const T&)> Projection::_get_base_operator_function(ExpressionType type) {
  switch (type) {
    case ExpressionType::Addition:
      return std::plus<T>();
    case ExpressionType::Subtraction:
      return std::minus<T>();
    case ExpressionType::Multiplication:
      return std::multiplies<T>();
    case ExpressionType::Division:
      return std::divides<T>();

    default:
      Fail("Unknown arithmetic operator");
      return {};
  }
}

template <typename T>
std::function<T(const T&, const T&)> Projection::_get_operator_function(ExpressionType type) {
  if (type == ExpressionType::Modulo) return std::modulus<T>();
  return _get_base_operator_function<T>(type);
}

/**
 * Specialized arithmetic operator implementation for std::string.
 * Two string terms can be added. Anything else is undefined.
 *
 * @returns a lambda function to solve arithmetic string terms
 *
 */
template <>
inline std::function<std::string(const std::string&, const std::string&)> Projection::_get_operator_function(
    ExpressionType type) {
  Assert(type == ExpressionType::Addition, "Arithmetic operator except for addition not defined for std::string");
  return std::plus<std::string>();
}

/**
 * Specialized arithmetic operator implementation for float/double
 * Modulo on float isn't defined.
 *
 * @returns a lambda function to solve arithmetic float/double terms
 *
 */
template <>
inline std::function<float(const float&, const float&)> Projection::_get_operator_function(ExpressionType type) {
  return _get_base_operator_function<float>(type);
}

template <>
inline std::function<double(const double&, const double&)> Projection::_get_operator_function(ExpressionType type) {
  return _get_base_operator_function<double>(type);
}

// returns the singleton dummy table used for literal projections
std::shared_ptr<Table> Projection::dummy_table() {
  static auto shared_dummy = std::make_shared<DummyTable>();
  return shared_dummy;
}

}  // namespace opossum<|MERGE_RESOLUTION|>--- conflicted
+++ resolved
@@ -113,13 +113,8 @@
   return output;
 }
 
-<<<<<<< HEAD
-const std::string Projection::_get_type_of_expression(const std::shared_ptr<const Expression>& expression,
-                                                      const std::shared_ptr<const Table>& table) {
-=======
-DataType Projection::_get_type_of_expression(const std::shared_ptr<Expression>& expression,
+DataType Projection::_get_type_of_expression(const std::shared_ptr<const Expression>& expression,
                                              const std::shared_ptr<const Table>& table) {
->>>>>>> 5866e28d
   if (expression->type() == ExpressionType::Literal) {
     return data_type_from_all_type_variant(expression->value());
   }
