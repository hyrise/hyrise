--- conflicted
+++ resolved
@@ -144,11 +144,7 @@
                     const auto& dictionary = typed_segment.dictionary();
 
                     output_segments[column_id] = std::make_shared<DictionarySegment<ColumnDataType>>(
-<<<<<<< HEAD
                         dictionary, std::move(compressed_attribute_vector));
-=======
-                        dictionary, std::move(compressed_attribute_vector),
-                        referenced_dictionary_segment->null_value_id());
                   } else if constexpr (std::is_same_v<DictionarySegmentType,  // NOLINT - lint.sh wants {} on same line
                                                       FixedStringDictionarySegment<ColumnDataType>>) {
                     const auto compressed_attribute_vector =
@@ -156,9 +152,7 @@
                     const auto& dictionary = typed_segment.fixed_string_dictionary();
 
                     output_segments[column_id] = std::make_shared<FixedStringDictionarySegment<ColumnDataType>>(
-                        dictionary, std::move(compressed_attribute_vector),
-                        referenced_dictionary_segment->null_value_id());
->>>>>>> 8851c504
+                        dictionary, std::move(compressed_attribute_vector));
                   } else {
                     Fail("Referenced segment was dynamically casted to BaseDictionarySegment, but resolve failed");
                   }
