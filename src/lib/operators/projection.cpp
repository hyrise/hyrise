#include "projection.hpp"

#include <algorithm>
#include <functional>
#include <memory>
#include <numeric>
#include <string>
#include <utility>
#include <vector>

#include "expression/evaluation/expression_evaluator.hpp"
#include "expression/expression_utils.hpp"
#include "expression/pqp_column_expression.hpp"
#include "expression/value_expression.hpp"
#include "storage/resolve_encoded_segment_type.hpp"
#include "storage/segment_iterables/create_iterable_from_attribute_vector.hpp"
#include "storage/segment_iterate.hpp"
#include "storage/vector_compression/vector_compression.hpp"
#include "utils/assert.hpp"

namespace opossum {

Projection::Projection(const std::shared_ptr<const AbstractOperator>& in,
                       const std::vector<std::shared_ptr<AbstractExpression>>& expressions)
    : AbstractReadOnlyOperator(OperatorType::Projection, in), expressions(expressions) {}

const std::string& Projection::name() const {
  static const auto name = std::string{"Projection"};
  return name;
}

std::shared_ptr<AbstractOperator> Projection::_on_deep_copy(
    const std::shared_ptr<AbstractOperator>& copied_input_left,
    const std::shared_ptr<AbstractOperator>& copied_input_right) const {
  return std::make_shared<Projection>(copied_input_left, expressions_deep_copy(expressions));
}

void Projection::_on_set_parameters(const std::unordered_map<ParameterID, AllTypeVariant>& parameters) {
  expressions_set_parameters(expressions, parameters);
}

void Projection::_on_set_transaction_context(const std::weak_ptr<TransactionContext>& transaction_context) {
  expressions_set_transaction_context(expressions, transaction_context);
}

std::shared_ptr<const Table> Projection::_on_execute() {
  const auto& input_table = *input_table_left();

  /**
   * If an expression is a PQPColumnExpression then it might be possible to forward the input column, if the
   * input TableType (References or Data) matches the output column type (ReferenceSegment or not).
   */
  const auto only_projects_columns = std::all_of(expressions.begin(), expressions.end(), [&](const auto& expression) {
    return expression->type == ExpressionType::PQPColumn;
  });

  const auto output_table_type = only_projects_columns ? input_table.type() : TableType::Data;
  const auto forward_columns = input_table.type() == output_table_type;

  const auto uncorrelated_subquery_results =
      ExpressionEvaluator::populate_uncorrelated_subquery_results_cache(expressions);

  auto column_is_nullable = std::vector<bool>(expressions.size(), false);

  /**
   * Perform the projection
   */
  auto output_chunk_segments = std::vector<Segments>(input_table.chunk_count());

  const auto chunk_count_input_table = input_table.chunk_count();
  for (auto chunk_id = ChunkID{0}; chunk_id < chunk_count_input_table; ++chunk_id) {
    const auto input_chunk = input_table.get_chunk(chunk_id);
    Assert(input_chunk, "Physically deleted chunk should not reach this point, see get_chunk / #1686.");

    auto output_segments = Segments{expressions.size()};

    ExpressionEvaluator evaluator(input_table_left(), chunk_id, uncorrelated_subquery_results);

    for (auto column_id = ColumnID{0}; column_id < expressions.size(); ++column_id) {
      const auto& expression = expressions[column_id];

      // Forward input column if possible
      if (expression->type == ExpressionType::PQPColumn && forward_columns) {
        const auto pqp_column_expression = std::static_pointer_cast<PQPColumnExpression>(expression);
        output_segments[column_id] = input_chunk->get_segment(pqp_column_expression->column_id);
        column_is_nullable[column_id] =
            column_is_nullable[column_id] || input_table.column_is_nullable(pqp_column_expression->column_id);
      } else if (expression->type == ExpressionType::PQPColumn && !forward_columns) {
        // The current column will be returned without any logical modifications. As other columns do get modified (and
        // returned as a ValueSegment), all segments (including this one) need to become ValueSegments. This segment is
        // not yet a ValueSegment (otherwise forward_columns would be true); thus we need to materialize it.

        // TODO(jk): Once we have a smart pos list that knows that a single chunk is referenced in its entirety, we can
        //           simply forward that chunk here instead of materializing it.

        const auto pqp_column_expression = std::static_pointer_cast<PQPColumnExpression>(expression);
        const auto segment = input_chunk->get_segment(pqp_column_expression->column_id);

        resolve_data_type(expression->data_type(), [&](const auto data_type) {
          using ColumnDataType = typename decltype(data_type)::type;
<<<<<<< HEAD
          bool has_null = false;
          auto values = pmr_vector<ColumnDataType>(segment->size());
          auto null_values = pmr_vector<bool>(segment->size());

          auto chunk_offset = ChunkOffset{0};
          segment_iterate<ColumnDataType>(*segment, [&](const auto& position) {
            if (position.is_null()) {
              has_null = true;
              null_values[chunk_offset] = true;
=======

          const auto reference_segment = std::dynamic_pointer_cast<ReferenceSegment>(segment);
          DebugAssert(reference_segment, "Expected ReferenceSegment");

          // If the ReferenceSegment references a single (FixedString)DictionarySegment, do not materialize it as a
          // ValueSegment, but re-use its dictionary and only copy the value ids.
          auto referenced_dictionary_segment = std::shared_ptr<BaseDictionarySegment>{};

          const auto& pos_list = reference_segment->pos_list();
          if (pos_list->references_single_chunk()) {
            const auto& referenced_table = reference_segment->referenced_table();
            const auto& referenced_chunk = referenced_table->get_chunk(pos_list->common_chunk_id());
            const auto& referenced_segment = referenced_chunk->get_segment(pqp_column_expression->column_id);
            referenced_dictionary_segment = std::dynamic_pointer_cast<BaseDictionarySegment>(referenced_segment);
          }

          if (referenced_dictionary_segment) {
            // Resolving the BaseDictionarySegment so that we can handle both regular and fixed-string dictionaries
            resolve_encoded_segment_type<ColumnDataType>(
                *referenced_dictionary_segment, [&](const auto& typed_segment) {
                  using DictionarySegmentType = std::decay_t<decltype(typed_segment)>;

                  if constexpr (std::is_same_v<DictionarySegmentType, DictionarySegment<ColumnDataType>> ||
                                std::is_same_v<DictionarySegmentType, FixedStringDictionarySegment<ColumnDataType>>) {
                    const auto& dictionary = typed_segment.dictionary();

                    auto filtered_attribute_vector = pmr_vector<ValueID::base_type>(pos_list->size());

                    auto iterable = create_iterable_from_attribute_vector(typed_segment);
                    auto chunk_offset = ChunkOffset{0};
                    iterable.with_iterators(pos_list, [&](auto it, auto end) {
                      while (it != end) {
                        filtered_attribute_vector[chunk_offset] = it->value();
                        ++it;
                        ++chunk_offset;
                      }
                    });

                    auto compressed_attribute_vector =
                        compress_vector(filtered_attribute_vector, VectorCompressionType::FixedSizeByteAligned, {});
                    output_segments[column_id] = std::make_shared<DictionarySegment<ColumnDataType>>(
                        dictionary, std::move(compressed_attribute_vector),
                        referenced_dictionary_segment->null_value_id());
                  } else {
                    Fail("Referenced segment was dynamically casted to BaseDictionarySegment, but resolve failed");
                  }
                });
          } else {
            // End of dictionary segment shortcut - handle all other referenced segments and ReferenceSegments that
            // reference more than a single chunk by materializing themm into a ValueSegment
            bool has_null = false;
            auto values = pmr_concurrent_vector<ColumnDataType>(segment->size());
            auto null_values = pmr_concurrent_vector<bool>(
                input_table.column_is_nullable(pqp_column_expression->column_id) ? segment->size() : 0);

            auto chunk_offset = ChunkOffset{0};
            segment_iterate<ColumnDataType>(*segment, [&](const auto& position) {
              if (position.is_null()) {
                DebugAssert(!null_values.empty(), "Mismatching NULL information");
                has_null = true;
                null_values[chunk_offset] = true;
              } else {
                values[chunk_offset] = position.value();
              }
              ++chunk_offset;
            });

            auto value_segment = std::shared_ptr<ValueSegment<ColumnDataType>>{};
            if (has_null) {
              value_segment = std::make_shared<ValueSegment<ColumnDataType>>(std::move(values), std::move(null_values));
>>>>>>> 6f0e4dd4
            } else {
              value_segment = std::make_shared<ValueSegment<ColumnDataType>>(std::move(values));
            }

            output_segments[column_id] = std::move(value_segment);
            column_is_nullable[column_id] = has_null;
          }
        });
      } else {
        auto output_segment = evaluator.evaluate_expression_to_segment(*expression);
        column_is_nullable[column_id] = column_is_nullable[column_id] || output_segment->is_nullable();
        output_segments[column_id] = std::move(output_segment);
      }
    }

    output_chunk_segments[chunk_id] = std::move(output_segments);
  }

  /**
   * Determine the TableColumnDefinitions and build the output table
   */
  TableColumnDefinitions column_definitions;
  for (auto column_id = ColumnID{0}; column_id < expressions.size(); ++column_id) {
    column_definitions.emplace_back(expressions[column_id]->as_column_name(), expressions[column_id]->data_type(),
                                    column_is_nullable[column_id]);
  }

  auto output_chunks = std::vector<std::shared_ptr<Chunk>>{chunk_count_input_table};

  for (auto chunk_id = ChunkID{0}; chunk_id < chunk_count_input_table; ++chunk_id) {
    const auto input_chunk = input_table.get_chunk(chunk_id);
    Assert(input_chunk, "Physically deleted chunk should not reach this point, see get_chunk / #1686.");

    // The output chunk contains all rows that are in the stored chunk, including invalid rows. We forward this
    // information so that following operators (currently, the Validate operator) can use it for optimizations.
    output_chunks[chunk_id] =
        std::make_shared<Chunk>(std::move(output_chunk_segments[chunk_id]), input_chunk->mvcc_data());
    output_chunks[chunk_id]->increase_invalid_row_count(input_chunk->invalid_row_count());
  }

  return std::make_shared<Table>(column_definitions, output_table_type, std::move(output_chunks),
                                 input_table.uses_mvcc());
}

// returns the singleton dummy table used for literal projections
std::shared_ptr<Table> Projection::dummy_table() {
  static auto shared_dummy = std::make_shared<DummyTable>();
  return shared_dummy;
}

}  // namespace opossum<|MERGE_RESOLUTION|>--- conflicted
+++ resolved
@@ -98,17 +98,6 @@
 
         resolve_data_type(expression->data_type(), [&](const auto data_type) {
           using ColumnDataType = typename decltype(data_type)::type;
-<<<<<<< HEAD
-          bool has_null = false;
-          auto values = pmr_vector<ColumnDataType>(segment->size());
-          auto null_values = pmr_vector<bool>(segment->size());
-
-          auto chunk_offset = ChunkOffset{0};
-          segment_iterate<ColumnDataType>(*segment, [&](const auto& position) {
-            if (position.is_null()) {
-              has_null = true;
-              null_values[chunk_offset] = true;
-=======
 
           const auto reference_segment = std::dynamic_pointer_cast<ReferenceSegment>(segment);
           DebugAssert(reference_segment, "Expected ReferenceSegment");
@@ -150,8 +139,7 @@
                     auto compressed_attribute_vector =
                         compress_vector(filtered_attribute_vector, VectorCompressionType::FixedSizeByteAligned, {});
                     output_segments[column_id] = std::make_shared<DictionarySegment<ColumnDataType>>(
-                        dictionary, std::move(compressed_attribute_vector),
-                        referenced_dictionary_segment->null_value_id());
+                        dictionary, std::move(compressed_attribute_vector));
                   } else {
                     Fail("Referenced segment was dynamically casted to BaseDictionarySegment, but resolve failed");
                   }
@@ -160,8 +148,8 @@
             // End of dictionary segment shortcut - handle all other referenced segments and ReferenceSegments that
             // reference more than a single chunk by materializing themm into a ValueSegment
             bool has_null = false;
-            auto values = pmr_concurrent_vector<ColumnDataType>(segment->size());
-            auto null_values = pmr_concurrent_vector<bool>(
+            auto values = pmr_vector<ColumnDataType>(segment->size());
+            auto null_values = pmr_vector<bool>(
                 input_table.column_is_nullable(pqp_column_expression->column_id) ? segment->size() : 0);
 
             auto chunk_offset = ChunkOffset{0};
@@ -179,7 +167,6 @@
             auto value_segment = std::shared_ptr<ValueSegment<ColumnDataType>>{};
             if (has_null) {
               value_segment = std::make_shared<ValueSegment<ColumnDataType>>(std::move(values), std::move(null_values));
->>>>>>> 6f0e4dd4
             } else {
               value_segment = std::make_shared<ValueSegment<ColumnDataType>>(std::move(values));
             }
