--- conflicted
+++ resolved
@@ -284,12 +284,8 @@
       // We need to iterate both sorted information and the output/input mapping as multiple output columns might
       // originate from the same sorted input column.
       for (const auto& [output_column_id, input_column_id] : output_column_to_input_column) {
-<<<<<<< HEAD
-        const auto iter = std::ranges::find_if(sorted_by, [input_column_id = input_column_id](const auto sort) {
-=======
         const auto iter = std::ranges::find_if(sorted_by, [input_column_id](const auto& sort) {
           // NOLINTNEXTLINE(clang-analyzer-core.CallAndMessage): False positive by clang tidy.
->>>>>>> 800a7e04
           return input_column_id == sort.column;
         });
         if (iter != sorted_by.end()) {
