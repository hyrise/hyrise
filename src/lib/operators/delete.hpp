#pragma once

#include <map>
#include <memory>
#include <string>
#include <vector>

#include "abstract_read_write_operator.hpp"
#include "storage/pos_list.hpp"
#include "utils/assert.hpp"

namespace opossum {

/**
 * Operator that marks the rows referenced by its input table as MVCC-expired.
 * Assumption: The input has been validated before.
 */
class Delete : public AbstractReadWriteOperator {
 public:
  explicit Delete(const std::shared_ptr<const AbstractOperator>& referencing_table_op);

  const std::string name() const override;

 protected:
  std::shared_ptr<const Table> _on_execute(std::shared_ptr<TransactionContext> context) override;
  std::shared_ptr<AbstractOperator> _on_deep_copy(
      const std::shared_ptr<AbstractOperator>& copied_input_left,
      const std::shared_ptr<AbstractOperator>& copied_input_right) const override;
  void _on_set_parameters(const std::unordered_map<ParameterID, AllTypeVariant>& parameters) override;
  void _on_commit_records(const CommitID cid) override;
  void _on_rollback_records() override;

 private:
  TransactionID _transaction_id;
<<<<<<< HEAD
  std::vector<std::shared_ptr<const PosList>> _pos_lists;
  uint64_t _num_rows_deleted;
  std::map<ChunkID, uint32_t> _num_rows_deleted_per_chunk;
=======

  std::shared_ptr<const Table> _referencing_table;
>>>>>>> a26145c5
};
}  // namespace opossum<|MERGE_RESOLUTION|>--- conflicted
+++ resolved
@@ -32,13 +32,7 @@
 
  private:
   TransactionID _transaction_id;
-<<<<<<< HEAD
-  std::vector<std::shared_ptr<const PosList>> _pos_lists;
-  uint64_t _num_rows_deleted;
   std::map<ChunkID, uint32_t> _num_rows_deleted_per_chunk;
-=======
-
   std::shared_ptr<const Table> _referencing_table;
->>>>>>> a26145c5
 };
 }  // namespace opossum