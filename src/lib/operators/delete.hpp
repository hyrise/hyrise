#pragma once

#include <memory>
#include <string>
#include <vector>

#include "abstract_read_write_operator.hpp"
#include "utils/assert.hpp"

namespace opossum {

/**
 * Operator that deletes a number of rows from one table.
 * Expects a table with one chunk referencing only one table which
 * is passed via the AbstractOperator in the constructor.
 *
 * Assumption: The input has been validated before.
 */
class Delete : public AbstractReadWriteOperator {
 public:
  explicit Delete(const std::string& table_name, const std::shared_ptr<const AbstractOperator>& values_to_delete);

  const std::string name() const override;
  uint8_t num_in_tables() const override;

<<<<<<< HEAD
=======
  void finish_commit() override;

>>>>>>> 412ba14d
 protected:
  std::shared_ptr<const Table> _on_execute(std::shared_ptr<TransactionContext> context) override;
  void _on_commit_records(const CommitID cid) override;
  void _finish_commit() override;
  void _on_rollback_records() override;

 private:
  /**
   * Validates the context and the input table
   */
  bool _execution_input_valid(const std::shared_ptr<TransactionContext>& context) const;

 private:
  const std::string _table_name;
  std::shared_ptr<Table> _table;
  TransactionID _transaction_id;
  std::vector<std::shared_ptr<const PosList>> _pos_lists;
};
}  // namespace opossum<|MERGE_RESOLUTION|>--- conflicted
+++ resolved
@@ -23,11 +23,6 @@
   const std::string name() const override;
   uint8_t num_in_tables() const override;
 
-<<<<<<< HEAD
-=======
-  void finish_commit() override;
-
->>>>>>> 412ba14d
  protected:
   std::shared_ptr<const Table> _on_execute(std::shared_ptr<TransactionContext> context) override;
   void _on_commit_records(const CommitID cid) override;
