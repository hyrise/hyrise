--- conflicted
+++ resolved
@@ -129,13 +129,8 @@
 
     auto remaining_rows = total_rows_to_insert;
     while (remaining_rows > 0) {
-<<<<<<< HEAD
-      auto& current_chunk = _target_table->get_modifiable_chunk(static_cast<ChunkID>(_target_table->chunk_count() - 1));
-      auto rows_to_insert_this_loop = std::min(_target_table->max_chunk_size() - current_chunk.size(), remaining_rows);
-=======
-      auto current_chunk = _target_table->get_chunk(static_cast<ChunkID>(_target_table->chunk_count() - 1));
+      auto current_chunk = _target_table->get_modifiable_chunk(static_cast<ChunkID>(_target_table->chunk_count() - 1));
       auto rows_to_insert_this_loop = std::min(_target_table->max_chunk_size() - current_chunk->size(), remaining_rows);
->>>>>>> 20855722
 
       // Resize MVCC vectors.
       current_chunk->grow_mvcc_column_size_by(rows_to_insert_this_loop, Chunk::MAX_COMMIT_ID);
@@ -165,11 +160,7 @@
 
   for (auto target_chunk_id = start_chunk_id; target_chunk_id <= start_chunk_id + total_chunks_inserted;
        target_chunk_id++) {
-<<<<<<< HEAD
-    auto& target_chunk = _target_table->get_modifiable_chunk(target_chunk_id);
-=======
-    auto target_chunk = _target_table->get_chunk(target_chunk_id);
->>>>>>> 20855722
+    auto target_chunk = _target_table->get_modifiable_chunk(target_chunk_id);
 
     const auto current_num_rows_to_insert =
         std::min(target_chunk->size() - start_index, total_rows_to_insert - input_offset);
@@ -217,11 +208,7 @@
 
 void Insert::_on_commit_records(const CommitID cid) {
   for (auto row_id : _inserted_rows) {
-<<<<<<< HEAD
-    auto& chunk = _target_table->get_modifiable_chunk(row_id.chunk_id);
-=======
-    auto chunk = _target_table->get_chunk(row_id.chunk_id);
->>>>>>> 20855722
+    auto chunk = _target_table->get_modifiable_chunk(row_id.chunk_id);
 
     auto mvcc_columns = chunk->mvcc_columns();
     mvcc_columns->begin_cids[row_id.chunk_offset] = cid;
@@ -231,11 +218,7 @@
 
 void Insert::_on_rollback_records() {
   for (auto row_id : _inserted_rows) {
-<<<<<<< HEAD
-    auto& chunk = _target_table->get_modifiable_chunk(row_id.chunk_id);
-=======
-    auto chunk = _target_table->get_chunk(row_id.chunk_id);
->>>>>>> 20855722
+    auto chunk = _target_table->get_modifiable_chunk(row_id.chunk_id);
     // We set the begin and end cids to 0 (effectively making it invisible for everyone) so that the ChunkCompression
     // does not think that this row is still incomplete. We need to make sure that the end is written before the begin.
     chunk->mvcc_columns()->end_cids[row_id.chunk_offset] = 0u;
