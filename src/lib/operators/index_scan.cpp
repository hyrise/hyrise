--- conflicted
+++ resolved
@@ -68,21 +68,8 @@
 
   auto matches_out = std::make_shared<RowIDPosList>();
 
-<<<<<<< HEAD
   const auto& indexes = _in_table->get_table_indexes(_left_column_id);
   Assert(!indexes.empty(), "No indexes for the requested ColumnID available.");
-=======
-      jobs.push_back(_create_job(chunk_id, output_mutex));
-    }
-  } else {
-    jobs.reserve(included_chunk_ids.size());
-    for (const auto chunk_id : included_chunk_ids) {
-      if (_in_table->get_chunk(chunk_id)) {
-        jobs.push_back(_create_job(chunk_id, output_mutex));
-      }
-    }
-  }
->>>>>>> 1c67da4b
 
   Assert(indexes.size() == 1, "We do not support the handling of multiple indexes for the same column.");
   const auto index = indexes.front();
@@ -90,7 +77,6 @@
   const auto in_operator = dynamic_pointer_cast<const GetTable>(_left_input);
   Assert(_left_input->type() == OperatorType::GetTable, "No get table");
 
-<<<<<<< HEAD
   const auto& pruned_chunk_ids = in_operator->pruned_chunk_ids();
   auto chunk_id_mapping = chunk_ids_after_pruning(pruned_chunk_ids.size() + _in_table->chunk_count(), pruned_chunk_ids);
 
@@ -101,70 +87,6 @@
       }
     }
   };
-=======
-std::shared_ptr<AbstractOperator> IndexScan::_on_deep_copy(
-    const std::shared_ptr<AbstractOperator>& copied_left_input,
-    const std::shared_ptr<AbstractOperator>& /*copied_right_input*/,
-    std::unordered_map<const AbstractOperator*, std::shared_ptr<AbstractOperator>>& /*copied_ops*/) const {
-  return std::make_shared<IndexScan>(copied_left_input, _index_type, _left_column_ids, _predicate_condition,
-                                     _right_values, _right_values2);
-}
-
-void IndexScan::_on_set_parameters(const std::unordered_map<ParameterID, AllTypeVariant>& parameters) {}
-
-std::shared_ptr<AbstractTask> IndexScan::_create_job(const ChunkID chunk_id, std::mutex& output_mutex) {
-  auto job_task = std::make_shared<JobTask>([this, chunk_id, &output_mutex]() {
-    // The output chunk is allocated on the same NUMA node as the input chunk.
-    const auto chunk = _in_table->get_chunk(chunk_id);
-    if (!chunk) {
-      return;
-    }
-
-    const auto matches_out = std::make_shared<RowIDPosList>(_scan_chunk(chunk_id));
-    if (matches_out->empty()) {
-      return;
-    }
-
-    auto segments = Segments{};
-    const auto column_count = _in_table->column_count();
-    for (auto column_id = ColumnID{0}; column_id < column_count; ++column_id) {
-      auto ref_segment_out = std::make_shared<ReferenceSegment>(_in_table, column_id, matches_out);
-      segments.push_back(ref_segment_out);
-    }
-
-    const auto lock = std::lock_guard<std::mutex>{output_mutex};
-    _out_table->append_chunk(segments, nullptr, chunk->get_allocator());
-  });
-
-  return job_task;
-}
-
-void IndexScan::_validate_input() {
-  Assert(_predicate_condition != PredicateCondition::Like, "Predicate condition not supported by index scan.");
-  Assert(_predicate_condition != PredicateCondition::NotLike, "Predicate condition not supported by index scan.");
-
-  Assert(_left_column_ids.size() == _right_values.size(),
-         "Count mismatch: left column IDs and right values don’t have same size.");
-  if (is_between_predicate_condition(_predicate_condition)) {
-    Assert(_left_column_ids.size() == _right_values2.size(),
-           "Count mismatch: left column IDs and right values don’t have same size.");
-  }
-
-  Assert(_in_table->type() == TableType::Data, "IndexScan only supports persistent tables right now.");
-}
-
-RowIDPosList IndexScan::_scan_chunk(const ChunkID chunk_id) {
-  const auto to_row_id = [chunk_id](ChunkOffset chunk_offset) { return RowID{chunk_id, chunk_offset}; };
-
-  auto range_begin = AbstractChunkIndex::Iterator{};
-  auto range_end = AbstractChunkIndex::Iterator{};
-
-  const auto chunk = _in_table->get_chunk(chunk_id);
-  auto matches_out = RowIDPosList{};
-
-  const auto index = chunk->get_index(_index_type, _left_column_ids);
-  Assert(index, "Index of specified type not found for segment (vector).");
->>>>>>> 1c67da4b
 
   switch (_predicate_condition) {
     case PredicateCondition::Equals: {
@@ -195,16 +117,10 @@
     matches_out->guarantee_single_chunk();
   }
 
-<<<<<<< HEAD
   Segments segments;
   for (ColumnID column_id{0u}; column_id < _in_table->column_count(); ++column_id) {
     auto ref_segment_out = std::make_shared<ReferenceSegment>(_in_table, column_id, matches_out);
     segments.push_back(ref_segment_out);
-=======
-  for (auto matches_position = current_matches_size; matches_position < final_matches_size; ++matches_position) {
-    matches_out[matches_position] = RowID{chunk_id, *range_begin};
-    ++range_begin;
->>>>>>> 1c67da4b
   }
   _out_table->append_chunk(segments, nullptr);
 
@@ -213,8 +129,8 @@
 
 std::shared_ptr<AbstractOperator> IndexScan::_on_deep_copy(
     const std::shared_ptr<AbstractOperator>& copied_left_input,
-    const std::shared_ptr<AbstractOperator>& copied_right_input,
-    std::unordered_map<const AbstractOperator*, std::shared_ptr<AbstractOperator>>& copied_ops) const {
+    const std::shared_ptr<AbstractOperator>& /*copied_right_input*/,
+    std::unordered_map<const AbstractOperator*, std::shared_ptr<AbstractOperator>>& /*copied_ops*/) const {
   return std::make_shared<IndexScan>(copied_left_input, _left_column_id, _predicate_condition, _right_value);
 }
 
