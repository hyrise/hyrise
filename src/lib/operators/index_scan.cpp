--- conflicted
+++ resolved
@@ -16,11 +16,7 @@
 
 namespace hyrise {
 
-<<<<<<< HEAD
-IndexScan::IndexScan(const std::shared_ptr<const AbstractOperator>& in, const ChunkIndexType index_type,
-=======
-IndexScan::IndexScan(const std::shared_ptr<const AbstractOperator>& input_operator, const SegmentIndexType index_type,
->>>>>>> 49f2199a
+IndexScan::IndexScan(const std::shared_ptr<const AbstractOperator>& input_operator, const ChunkIndexType index_type,
                      const std::vector<ColumnID>& left_column_ids, const PredicateCondition predicate_condition,
                      const std::vector<AllTypeVariant>& right_values, const std::vector<AllTypeVariant>& right_values2)
     : AbstractReadOnlyOperator{OperatorType::IndexScan, input_operator},
