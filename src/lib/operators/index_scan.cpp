--- conflicted
+++ resolved
@@ -61,13 +61,9 @@
                                      _right_values, _right_values2);
 }
 
-<<<<<<< HEAD
 void IndexScan::_on_set_parameters(const std::unordered_map<ParameterID, AllTypeVariant>& parameters) {}
 
-std::shared_ptr<JobTask> IndexScan::_create_job_and_schedule(const ChunkID chunk_id, std::mutex& output_mutex) {
-=======
 std::shared_ptr<AbstractTask> IndexScan::_create_job_and_schedule(const ChunkID chunk_id, std::mutex& output_mutex) {
->>>>>>> 34c71990
   auto job_task = std::make_shared<JobTask>([=, &output_mutex]() {
     const auto matches_out = std::make_shared<PosList>(_scan_chunk(chunk_id));
 
