#include "index_scan.hpp"

#include <algorithm>

#include "expression/between_expression.hpp"

#include "scheduler/abstract_task.hpp"
#include "scheduler/current_scheduler.hpp"
#include "scheduler/job_task.hpp"

#include "storage/index/base_index.hpp"
#include "storage/reference_segment.hpp"

#include "utils/assert.hpp"

namespace opossum {

IndexScan::IndexScan(const std::shared_ptr<const AbstractOperator>& in, const SegmentIndexType index_type,
                     const std::vector<ColumnID>& left_column_ids, const PredicateCondition predicate_condition,
                     const std::vector<AllTypeVariant>& right_values, const std::vector<AllTypeVariant>& right_values2)
    : AbstractReadOnlyOperator{OperatorType::IndexScan, in},
      _index_type{index_type},
      _left_column_ids{left_column_ids},
      _predicate_condition{predicate_condition},
      _right_values{right_values},
      _right_values2{right_values2} {}

const std::string IndexScan::name() const { return "IndexScan"; }

void IndexScan::set_included_chunk_ids(const std::vector<ChunkID>& chunk_ids) { _included_chunk_ids = chunk_ids; }

std::shared_ptr<const Table> IndexScan::_on_execute() {
  _in_table = input_table_left();

  _validate_input();

  _out_table = std::make_shared<Table>(_in_table->column_definitions(), TableType::References);

  std::mutex output_mutex;

  auto jobs = std::vector<std::shared_ptr<AbstractTask>>{};
  if (_included_chunk_ids.empty()) {
    jobs.reserve(_in_table->chunk_count());
    for (auto chunk_id = ChunkID{0u}; chunk_id < _in_table->chunk_count(); ++chunk_id) {
      const auto chunk = _in_table->get_chunk(chunk_id);
      if (!chunk) continue;

      jobs.push_back(_create_job_and_schedule(chunk_id, output_mutex));
    }
  } else {
    jobs.reserve(_included_chunk_ids.size());
    for (auto chunk_id : _included_chunk_ids) {
      if (_in_table->get_chunk(chunk_id)) {
        jobs.push_back(_create_job_and_schedule(chunk_id, output_mutex));
      }
    }
  }

  CurrentScheduler::wait_for_tasks(jobs);

  return _out_table;
}

std::shared_ptr<AbstractOperator> IndexScan::_on_deep_copy(
    const std::shared_ptr<AbstractOperator>& copied_input_left,
    const std::shared_ptr<AbstractOperator>& copied_input_right) const {
  return std::make_shared<IndexScan>(copied_input_left, _index_type, _left_column_ids, _predicate_condition,
                                     _right_values, _right_values2);
}

void IndexScan::_on_set_parameters(const std::unordered_map<ParameterID, AllTypeVariant>& parameters) {}

std::shared_ptr<AbstractTask> IndexScan::_create_job_and_schedule(const ChunkID chunk_id, std::mutex& output_mutex) {
<<<<<<< HEAD
  auto job_task = std::make_shared<JobTask>([=, &output_mutex]() {
=======
  auto job_task = std::make_shared<JobTask>([this, chunk_id, &output_mutex]() {
    const auto matches_out = std::make_shared<PosList>(_scan_chunk(chunk_id));

>>>>>>> 8c5f5435
    // The output chunk is allocated on the same NUMA node as the input chunk.
    const auto chunk = _in_table->get_chunk(chunk_id);
    if (!chunk) return;

    const auto matches_out = std::make_shared<PosList>(_scan_chunk(chunk_id));

    Segments segments;

    for (ColumnID column_id{0u}; column_id < _in_table->column_count(); ++column_id) {
      auto ref_segment_out = std::make_shared<ReferenceSegment>(_in_table, column_id, matches_out);
      segments.push_back(ref_segment_out);
    }

    std::lock_guard<std::mutex> lock(output_mutex);
    _out_table->append_chunk(segments, nullptr, chunk->get_allocator());
  });

  job_task->schedule();
  return job_task;
}

void IndexScan::_validate_input() {
  Assert(_predicate_condition != PredicateCondition::Like, "Predicate condition not supported by index scan.");
  Assert(_predicate_condition != PredicateCondition::NotLike, "Predicate condition not supported by index scan.");

  Assert(_left_column_ids.size() == _right_values.size(),
         "Count mismatch: left column IDs and right values don’t have same size.");
  if (is_between_predicate_condition(_predicate_condition)) {
    Assert(_left_column_ids.size() == _right_values2.size(),
           "Count mismatch: left column IDs and right values don’t have same size.");
  }

  Assert(_in_table->type() == TableType::Data, "IndexScan only supports persistent tables right now.");
}

PosList IndexScan::_scan_chunk(const ChunkID chunk_id) {
  const auto to_row_id = [chunk_id](ChunkOffset chunk_offset) { return RowID{chunk_id, chunk_offset}; };

  auto range_begin = BaseIndex::Iterator{};
  auto range_end = BaseIndex::Iterator{};

  const auto chunk = _in_table->get_chunk(chunk_id);
  auto matches_out = PosList{};

  const auto index = chunk->get_index(_index_type, _left_column_ids);
  Assert(index, "Index of specified type not found for segment (vector).");

  switch (_predicate_condition) {
    case PredicateCondition::Equals: {
      range_begin = index->lower_bound(_right_values);
      range_end = index->upper_bound(_right_values);
      break;
    }
    case PredicateCondition::NotEquals: {
      // first, get all values less than the search value
      range_begin = index->cbegin();
      range_end = index->lower_bound(_right_values);

      matches_out.reserve(std::distance(range_begin, range_end));
      std::transform(range_begin, range_end, std::back_inserter(matches_out), to_row_id);

      // set range for second half to all values greater than the search value
      range_begin = index->upper_bound(_right_values);
      range_end = index->cend();
      break;
    }
    case PredicateCondition::LessThan: {
      range_begin = index->cbegin();
      range_end = index->lower_bound(_right_values);
      break;
    }
    case PredicateCondition::LessThanEquals: {
      range_begin = index->cbegin();
      range_end = index->upper_bound(_right_values);
      break;
    }
    case PredicateCondition::GreaterThan: {
      range_begin = index->upper_bound(_right_values);
      range_end = index->cend();
      break;
    }
    case PredicateCondition::GreaterThanEquals: {
      range_begin = index->lower_bound(_right_values);
      range_end = index->cend();
      break;
    }
    case PredicateCondition::BetweenInclusive: {
      range_begin = index->lower_bound(_right_values);
      range_end = index->upper_bound(_right_values2);
      break;
    }
    case PredicateCondition::BetweenLowerExclusive: {
      range_begin = index->upper_bound(_right_values);
      range_end = index->upper_bound(_right_values2);
      break;
    }
    case PredicateCondition::BetweenUpperExclusive: {
      range_begin = index->lower_bound(_right_values);
      range_end = index->lower_bound(_right_values2);
      break;
    }
    case PredicateCondition::BetweenExclusive: {
      range_begin = index->upper_bound(_right_values);
      range_end = index->lower_bound(_right_values2);
      break;
    }
    default:
      Fail("Unsupported comparison type encountered");
  }

  DebugAssert(_in_table->type() == TableType::Data, "Cannot guarantee single chunk PosList for non-data tables.");
  matches_out.guarantee_single_chunk();

  const auto current_matches_size = matches_out.size();
  const auto final_matches_size = current_matches_size + static_cast<size_t>(std::distance(range_begin, range_end));
  matches_out.resize(final_matches_size);

  for (auto matches_position = current_matches_size; matches_position < final_matches_size; ++matches_position) {
    matches_out[matches_position] = RowID{chunk_id, *range_begin};
    range_begin++;
  }

  return matches_out;
}

}  // namespace opossum<|MERGE_RESOLUTION|>--- conflicted
+++ resolved
@@ -71,13 +71,7 @@
 void IndexScan::_on_set_parameters(const std::unordered_map<ParameterID, AllTypeVariant>& parameters) {}
 
 std::shared_ptr<AbstractTask> IndexScan::_create_job_and_schedule(const ChunkID chunk_id, std::mutex& output_mutex) {
-<<<<<<< HEAD
-  auto job_task = std::make_shared<JobTask>([=, &output_mutex]() {
-=======
   auto job_task = std::make_shared<JobTask>([this, chunk_id, &output_mutex]() {
-    const auto matches_out = std::make_shared<PosList>(_scan_chunk(chunk_id));
-
->>>>>>> 8c5f5435
     // The output chunk is allocated on the same NUMA node as the input chunk.
     const auto chunk = _in_table->get_chunk(chunk_id);
     if (!chunk) return;
