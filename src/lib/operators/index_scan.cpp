--- conflicted
+++ resolved
@@ -49,13 +49,9 @@
   } else {
     jobs.reserve(included_chunk_ids.size());
     for (auto chunk_id : included_chunk_ids) {
-<<<<<<< HEAD
-      jobs.push_back(_create_job_and_schedule(chunk_id, output_mutex));
-=======
       if (_in_table->get_chunk(chunk_id)) {
         jobs.push_back(_create_job_and_schedule(chunk_id, output_mutex));
       }
->>>>>>> 9b21e558
     }
   }
 
@@ -75,11 +71,6 @@
 
 std::shared_ptr<AbstractTask> IndexScan::_create_job_and_schedule(const ChunkID chunk_id, std::mutex& output_mutex) {
   auto job_task = std::make_shared<JobTask>([this, chunk_id, &output_mutex]() {
-<<<<<<< HEAD
-    const auto matches_out = std::make_shared<PosList>(_scan_chunk(chunk_id));
-
-=======
->>>>>>> 9b21e558
     // The output chunk is allocated on the same NUMA node as the input chunk.
     const auto chunk = _in_table->get_chunk(chunk_id);
     if (!chunk) return;
