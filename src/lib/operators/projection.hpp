#pragma once

#include <cstdint>

#include <algorithm>
#include <functional>
#include <memory>
#include <string>
#include <tuple>
#include <utility>
#include <vector>

#include "abstract_read_only_operator.hpp"
#include "optimizer/expression.hpp"
#include "storage/chunk.hpp"
#include "storage/dictionary_column.hpp"
#include "storage/reference_column.hpp"
#include "types.hpp"

namespace opossum {

/**
 * Operator to select a subset of the set of all columns found in the table
 *
 * Note: Projection does not support null values at the moment
 */
class Projection : public AbstractReadOnlyOperator {
 public:
  using ColumnExpressions = std::vector<std::shared_ptr<Expression>>;

  Projection(const std::shared_ptr<const AbstractOperator> in, const ColumnExpressions& column_expressions);

  const std::string name() const override;

  const ColumnExpressions& column_expressions() const;

  std::shared_ptr<AbstractOperator> recreate(const std::vector<AllParameterVariant>& args) const override;

  /**
   * The dummy table is used for literal projections that have no input table.
   * This was introduce to allow queries like INSERT INTO tbl VALUES (1, 2, 3);
   * Because each INSERT uses a projection as input, the above case needs to project the three
   * literals (1, 2, 3) without any specific input table. Therefore, this dummy table is used instead.
   *
   * The dummy table contains one (value) column with one row. This way, the above projection
   * contains exactly one row with the given literals.
   */
  class DummyTable : public Table {
   public:
<<<<<<< HEAD
    DummyTable() : Table(0) {
      add_column("dummy", DataType::Int);
=======
    DummyTable() : Table(Chunk::MAX_SIZE) {
      add_column("dummy", "int");
>>>>>>> bc0a8e5f
      append(std::vector<AllTypeVariant>{0});
    }
  };

  static std::shared_ptr<Table> dummy_table();

 protected:
  ColumnExpressions _column_expressions;

  template <typename T>
  static void _create_column(boost::hana::basic_type<T> type, Chunk& chunk, const ChunkID chunk_id,
                             const std::shared_ptr<Expression>& expression,
                             std::shared_ptr<const Table> input_table_left);

  static DataType _get_type_of_expression(const std::shared_ptr<Expression>& expression,
                                          const std::shared_ptr<const Table>& table);

  /**
   * This function evaluates the given expression on a single chunk.
   * It returns a vector containing the materialized values resulting from the expression.
   */
  template <typename T>
  static const pmr_concurrent_vector<std::optional<T>> _evaluate_expression(
      const std::shared_ptr<Expression>& expression, const std::shared_ptr<const Table> table, const ChunkID chunk_id);

  /**
   * Operators that all numerical types support.
   */
  template <typename T>
  static std::function<T(const T&, const T&)> _get_base_operator_function(ExpressionType type);

  /**
   * Operators that integral types support.
   */
  template <typename T>
  static std::function<T(const T&, const T&)> _get_operator_function(ExpressionType type);

  std::shared_ptr<const Table> _on_execute() override;
};

}  // namespace opossum<|MERGE_RESOLUTION|>--- conflicted
+++ resolved
@@ -47,13 +47,8 @@
    */
   class DummyTable : public Table {
    public:
-<<<<<<< HEAD
-    DummyTable() : Table(0) {
+    DummyTable() : Table(Chunk::MAX_SIZE) {
       add_column("dummy", DataType::Int);
-=======
-    DummyTable() : Table(Chunk::MAX_SIZE) {
-      add_column("dummy", "int");
->>>>>>> bc0a8e5f
       append(std::vector<AllTypeVariant>{0});
     }
   };
