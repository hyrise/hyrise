#pragma once

#include <cstdint>

#include <algorithm>
#include <functional>
#include <memory>
#include <string>
#include <tuple>
#include <utility>
#include <vector>

#include "abstract_read_only_operator.hpp"
#include "expression/abstract_expression.hpp"

namespace opossum {

class PQPSubqueryExpression;

/**
 * Operator to evaluate Expressions (except for AggregateExpressions)
 */
class Projection : public AbstractReadOnlyOperator {
 public:
  Projection(const std::shared_ptr<const AbstractOperator>& input_operator,
             const std::vector<std::shared_ptr<AbstractExpression>>& init_expressions);

  const std::string& name() const override;

  enum class OperatorSteps : uint8_t {
    UncorrelatedSubqueries,
    ForwardUnmodifiedColumns,
    EvaluateNewColumns,
    BuildOutput
  };

  /**
   * The dummy table is used for literal projections that have no input table.
   * This was introduce to allow queries like INSERT INTO tbl VALUES (1, 2, 3);
   * Because each INSERT uses a projection as input, the above case needs to project the three
   * literals (1, 2, 3) without any specific input table. Therefore, this dummy table is used instead.
   *
   * The dummy table contains one column, and a chunk with one (value) segment with one row. This way,
   * the above projection contains exactly one row with the given literals.
   */
  class DummyTable : public Table {
   public:
    DummyTable() : Table(TableColumnDefinitions{{"dummy", DataType::Int, false}}, TableType::Data) {
      append(std::vector<AllTypeVariant>{0});
    }
  };

  static std::shared_ptr<Table> dummy_table();

  const std::vector<std::shared_ptr<AbstractExpression>> expressions;

 protected:
  std::shared_ptr<const Table> _on_execute() override;
  void _on_set_parameters(const std::unordered_map<ParameterID, AllTypeVariant>& parameters) override;
  void _on_set_transaction_context(const std::weak_ptr<TransactionContext>& transaction_context) override;

  std::shared_ptr<AbstractOperator> _on_deep_copy(
      const std::shared_ptr<AbstractOperator>& copied_left_input,
<<<<<<< HEAD
      const std::shared_ptr<AbstractOperator>& copied_right_input,
      std::unordered_map<const AbstractOperator*, std::shared_ptr<AbstractOperator>>& copied_ops) const override;

  std::vector<std::shared_ptr<PQPSubqueryExpression>> _uncorrelated_subquery_expressions;
=======
      const std::shared_ptr<AbstractOperator>& copied_right_input) const override;

  ExpressionUnorderedSet _determine_forwarded_columns(const TableType table_type) const;
>>>>>>> 8827a258
};

}  // namespace opossum<|MERGE_RESOLUTION|>--- conflicted
+++ resolved
@@ -61,16 +61,12 @@
 
   std::shared_ptr<AbstractOperator> _on_deep_copy(
       const std::shared_ptr<AbstractOperator>& copied_left_input,
-<<<<<<< HEAD
       const std::shared_ptr<AbstractOperator>& copied_right_input,
       std::unordered_map<const AbstractOperator*, std::shared_ptr<AbstractOperator>>& copied_ops) const override;
 
+  ExpressionUnorderedSet _determine_forwarded_columns(const TableType table_type) const;
+
   std::vector<std::shared_ptr<PQPSubqueryExpression>> _uncorrelated_subquery_expressions;
-=======
-      const std::shared_ptr<AbstractOperator>& copied_right_input) const override;
-
-  ExpressionUnorderedSet _determine_forwarded_columns(const TableType table_type) const;
->>>>>>> 8827a258
 };
 
 }  // namespace opossum