#pragma once

#include <cstdint>

#include <algorithm>
#include <functional>
#include <memory>
#include <string>
#include <tuple>
#include <utility>
#include <vector>

#include "abstract_read_only_operator.hpp"
#include "optimizer/expression.hpp"
#include "storage/chunk.hpp"
#include "storage/dictionary_column.hpp"
#include "storage/reference_column.hpp"
#include "types.hpp"

namespace opossum {

/**
 * Operator to select a subset of the set of all columns found in the table
 *
 * Note: Projection does not support null values at the moment
 */
class Projection : public AbstractReadOnlyOperator {
 public:
  using ColumnExpressions = std::vector<std::shared_ptr<Expression>>;

  Projection(const std::shared_ptr<const AbstractOperator> in, const ColumnExpressions& column_expressions);

  const std::string name() const override;

  const ColumnExpressions& column_expressions() const;

  std::shared_ptr<AbstractOperator> recreate(const std::vector<AllParameterVariant>& args) const override;

  /**
   * The dummy table is used for literal projections that have no input table.
   * This was introduce to allow queries like INSERT INTO tbl VALUES (1, 2, 3);
   * Because each INSERT uses a projection as input, the above case needs to project the three
   * literals (1, 2, 3) without any specific input table. Therefore, this dummy table is used instead.
   *
   * The dummy table contains one (value) column with one row. This way, the above projection
   * contains exactly one row with the given literals.
   */
  class DummyTable : public Table {
   public:
    DummyTable() : Table(Chunk::MAX_SIZE) {
      add_column("dummy", DataType::Int);
      append(std::vector<AllTypeVariant>{0});
    }
  };

  static std::shared_ptr<Table> dummy_table();

 protected:
  ColumnExpressions _column_expressions;

  template <typename T>
  static void _create_column(boost::hana::basic_type<T> type, Chunk& chunk, const ChunkID chunk_id,
                             const std::shared_ptr<const Expression>& expression,
                             std::shared_ptr<const Table> input_table_left);

<<<<<<< HEAD
  static const std::string _get_type_of_expression(const std::shared_ptr<const Expression>& expression,
                                                   const std::shared_ptr<const Table>& table);
=======
  static DataType _get_type_of_expression(const std::shared_ptr<Expression>& expression,
                                          const std::shared_ptr<const Table>& table);
>>>>>>> 5866e28d

  /**
   * This function evaluates the given expression on a single chunk.
   * It returns a vector containing the materialized values resulting from the expression.
   */
  template <typename T>
  static const pmr_concurrent_vector<std::optional<T>> _evaluate_expression(
      const std::shared_ptr<const Expression>& expression, const std::shared_ptr<const Table> table,
      const ChunkID chunk_id);

  /**
   * Operators that all numerical types support.
   */
  template <typename T>
  static std::function<T(const T&, const T&)> _get_base_operator_function(ExpressionType type);

  /**
   * Operators that integral types support.
   */
  template <typename T>
  static std::function<T(const T&, const T&)> _get_operator_function(ExpressionType type);

  std::shared_ptr<const Table> _on_execute() override;
};

}  // namespace opossum<|MERGE_RESOLUTION|>--- conflicted
+++ resolved
@@ -63,13 +63,8 @@
                              const std::shared_ptr<const Expression>& expression,
                              std::shared_ptr<const Table> input_table_left);
 
-<<<<<<< HEAD
-  static const std::string _get_type_of_expression(const std::shared_ptr<const Expression>& expression,
-                                                   const std::shared_ptr<const Table>& table);
-=======
-  static DataType _get_type_of_expression(const std::shared_ptr<Expression>& expression,
+  static DataType _get_type_of_expression(const std::shared_ptr<const Expression>& expression,
                                           const std::shared_ptr<const Table>& table);
->>>>>>> 5866e28d
 
   /**
    * This function evaluates the given expression on a single chunk.
