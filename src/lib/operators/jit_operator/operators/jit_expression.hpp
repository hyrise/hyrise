--- conflicted
+++ resolved
@@ -73,14 +73,11 @@
   template <typename ResultValueType>
   std::optional<ResultValueType> compute(JitRuntimeContext& context) const;
 
-<<<<<<< HEAD
-  bool use_value_ids = false;
-=======
   const std::shared_ptr<const JitExpression> left_child;
   const std::shared_ptr<const JitExpression> right_child;
   const JitExpressionType expression_type;
   const JitTupleEntry result_entry;
->>>>>>> 209facc4
+  bool use_value_ids = false;
 
  private:
   std::pair<const DataType, const bool> _compute_result_type();
