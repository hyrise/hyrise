#include "jit_read_tuples.hpp"

#include "../jit_types.hpp"
#include "all_type_variant.hpp"
#include "expression/evaluation/expression_evaluator.hpp"
#include "jit_expression.hpp"
#include "resolve_type.hpp"
#include "storage/segment_iterables/create_iterable_from_attribute_vector.hpp"
#include "storage/segment_iterate.hpp"

namespace opossum {

namespace {

/*
 * AttributeIterableData holds all data to create a (filtered) iterable from an attribute vector of a dictionary
 * segment.
 *
 * If dictionary_segment is a nullptr, the iterable cannot be created.
 * If pos_list is a nullptr, no pos list is required to create the iterable.
 */
struct AttributeIterableData {
  std::shared_ptr<const BaseDictionarySegment> dictionary_segment = nullptr;
  std::shared_ptr<const PosList> pos_list = nullptr;
};

AttributeIterableData get_attribute_iterable_data(const std::shared_ptr<const BaseSegment>& segment) {
  // Only returns the attribute iterable data instead of the iterable itself as this method is also used to check
  // whether an iterable can be created (dictionary_segment != nullptr).
  // If this is not the case, a segment iterable is used.

  // Check if the input segment is a value segment that is dictionary-encoded
  if (const auto dict_segment = std::dynamic_pointer_cast<const BaseDictionarySegment>(segment)) {
    return {dict_segment};
  }

  // Check if the input segment is a reference segment that references a dictionary-encoded value segment
  const auto reference_segment = std::dynamic_pointer_cast<const ReferenceSegment>(segment);
  if (!reference_segment) return {};

  const auto pos_list = reference_segment->pos_list();
  if (!pos_list->references_single_chunk() || pos_list->empty()) return {};

  const auto referenced_chunk = reference_segment->referenced_table()->get_chunk(pos_list->common_chunk_id());
  const auto referenced_segment = referenced_chunk->get_segment(reference_segment->referenced_column_id());
  const auto dict_segment = std::dynamic_pointer_cast<const BaseDictionarySegment>(referenced_segment);
  return {dict_segment, pos_list};
}

ValueID get_search_value_id(const JitExpressionType expression_type,
                            const std::shared_ptr<const BaseDictionarySegment>& dict_segment,
                            const AllTypeVariant& value) {
  // Lookup the value id according to the comparison operator
  // See operators/table_scan/column_vs_value_table_scan_impl.cpp for details
  switch (expression_type) {
    case JitExpressionType::Equals:
    case JitExpressionType::NotEquals: {
      const auto value_id = dict_segment->lower_bound(value);
      // Check if value exists in dictionary
      if (value_id < dict_segment->unique_values_count() && dict_segment->value_of_value_id(value_id) != value) {
        return INVALID_VALUE_ID;
      }
      return value_id;
    }
    case JitExpressionType::LessThan:
    case JitExpressionType::GreaterThanEquals:
      return dict_segment->lower_bound(value);
    case JitExpressionType::LessThanEquals:
    case JitExpressionType::GreaterThan:
      return dict_segment->upper_bound(value);
    default:
      Fail("Unsupported expression type for binary value id predicate");
  }
}

}  // namespace

JitReadTuples::JitReadTuples(const bool has_validate, const std::shared_ptr<AbstractExpression>& row_count_expression)
    : row_count_expression(row_count_expression), _has_validate(has_validate) {}

std::string JitReadTuples::description() const {
  std::stringstream desc;
  desc << "[ReadTuple] ";
  for (const auto& input_column : _input_columns) {
    desc << "x" << input_column.tuple_entry->tuple_index << " = Column#" << input_column.column_id << ", ";
  }
  for (const auto& input_literal : _input_literals) {
    desc << "x" << input_literal.tuple_entry->tuple_index << " = " << input_literal.value << ", ";
  }
  for (const auto& input_parameter : _input_parameters) {
    desc << "x" << input_parameter.tuple_entry->tuple_index << " = Parameter#" << input_parameter.parameter_id << ", ";
  }
  return desc.str();
}

void JitReadTuples::before_specialization(const Table& in_table) {
  // Update the nullable information in the JitExpressions accessing input table values
  for (auto& input_column : _input_columns) {
    input_column.tuple_entry->is_nullable = in_table.column_is_nullable(input_column.column_id);
  }

  // Check for each JitValueIdExpression whether its referenced expression can be actually used with value ids.
  // If it can not be used, the JitValueIdExpression is removed from the vector of JitValueIdExpressions.
  // It it can be used, the corresponding expression is updated to use value ids.

  if (in_table.chunk_count() == 0) return;

  const auto& chunk = *in_table.get_chunk(ChunkID{0});
  // Remove expressions that use a column where the first segment is not dictionary-encoded
  _value_id_expressions.erase(
      std::remove_if(_value_id_expressions.begin(), _value_id_expressions.end(),
                     [&](const JitValueIdExpression& value_id_expression) {
                       const auto column_id = _input_columns[value_id_expression.input_column_index].column_id;
                       const auto segment = chunk.get_segment(column_id);
                       const auto casted_dictionary = get_attribute_iterable_data(segment);
                       const bool remove = casted_dictionary.dictionary_segment == nullptr;
                       if (remove) {
                         // Ensure that the actual values are loaded as this expression cannot use value ids
                         _input_columns[value_id_expression.input_column_index].use_actual_value = true;
                       }
                       return remove;
                     }),
      _value_id_expressions.end());

  // Update the remaining value id expressions
  for (const auto& value_id_expression : _value_id_expressions) {
    value_id_expression.jit_expression->use_value_ids = true;
  }
}

void JitReadTuples::before_query(const Table& in_table, const std::vector<AllTypeVariant>& parameter_values,
                                 JitRuntimeContext& context) const {
  // Create a runtime tuple of the appropriate size
  context.tuple.resize(_num_tuple_values);

  const auto set_value_in_tuple = [&](const JitTupleEntry& tuple_entry, const AllTypeVariant& value) {
    auto data_type = tuple_entry.data_type;
    if (data_type == DataType::Null || variant_is_null(value)) {
      tuple_entry.set_is_null(true, context);
    } else {
      resolve_data_type(data_type, [&](auto type) {
        using LiteralDataType = typename decltype(type)::type;
        tuple_entry.set<LiteralDataType>(boost::get<LiteralDataType>(value), context);
        // Non-jit operators store bool values as int values
        if constexpr (std::is_same_v<LiteralDataType, Bool>) {
          tuple_entry.set<bool>(boost::get<LiteralDataType>(value), context);
        }
      });
    }
  };

  // Copy all input literals to the runtime tuple
  for (const auto& input_literal : _input_literals) {
    set_value_in_tuple(*input_literal.tuple_entry, input_literal.value);
  }

  // Copy all parameter values to the runtime tuple
  DebugAssert(_input_parameters.size() == parameter_values.size(), "Wrong number of parameter values");
  auto parameter_value_itr = parameter_values.cbegin();
  for (const auto& input_parameter : _input_parameters) {
    set_value_in_tuple(*input_parameter.tuple_entry, *parameter_value_itr++);
  }

  // Not related to reading tuples - evaluate the limit expression if JitLimit operator is used.
  if (row_count_expression) {
    resolve_data_type(row_count_expression->data_type(), [&](const auto data_type_t) {
      using LimitDataType = typename decltype(data_type_t)::type;

      if constexpr (std::is_integral_v<LimitDataType>) {
        const auto num_rows_expression_result =
            ExpressionEvaluator{}.evaluate_expression_to_result<LimitDataType>(*row_count_expression);
        Assert(num_rows_expression_result->size() == 1, "Expected exactly one row for Limit");
        Assert(!num_rows_expression_result->is_null(0), "Expected non-null for Limit");

        const auto signed_num_rows = num_rows_expression_result->value(0);
        Assert(signed_num_rows >= 0, "Can't Limit to a negative number of Rows");

        context.limit_rows = static_cast<size_t>(signed_num_rows);
      } else {
        Fail("Non-integral types not allowed in Limit");
      }
    });
  } else {
    context.limit_rows = std::numeric_limits<size_t>::max();
  }
}

bool JitReadTuples::before_chunk(const Table& in_table, const ChunkID chunk_id,
                                 const std::vector<AllTypeVariant>& parameter_values, JitRuntimeContext& context) {
  const auto& in_chunk = *in_table.get_chunk(chunk_id);

  context.inputs.clear();
  context.chunk_offset = 0;
  context.chunk_size = in_chunk.size();
  context.chunk_id = chunk_id;

  // Further preparation for current chunk can be skipped if it is empty.
  if (context.chunk_size == 0) return true;

  // Not related to reading tuples - set MVCC in context if JitValidate operator is used.
  if (_has_validate) {
    if (in_chunk.has_mvcc_data()) {
      // materialize atomic transaction ids as specialization cannot handle atomics
      context.row_tids.resize(in_chunk.mvcc_data()->tids.size());
      auto itr = context.row_tids.begin();
      for (const auto& tid : in_chunk.mvcc_data()->tids) {
        *itr++ = tid.load();
      }
      // Lock MVCC data before accessing it.
      context.mvcc_data_lock = std::make_unique<SharedScopedLockingPtr<MvccData>>(in_chunk.get_scoped_mvcc_data_lock());
      context.mvcc_data = in_chunk.mvcc_data();
    } else {
      DebugAssert(in_chunk.references_exactly_one_table(),
                  "Input to Validate contains a Chunk referencing more than one table.");
      const auto& ref_col_in = std::dynamic_pointer_cast<const ReferenceSegment>(in_chunk.get_segment(ColumnID{0}));
      context.referenced_table = ref_col_in->referenced_table();
      context.pos_list = ref_col_in->pos_list();
    }
  }

  const auto add_iterator = [&](auto it, auto type, const JitInputColumn& input_column, const bool is_nullable) {
    using IteratorType = decltype(it);
    using Type = decltype(type);
    if (is_nullable) {
      context.inputs.push_back(std::make_shared<JitReadTuples::JitSegmentReader<IteratorType, Type, true>>(
          it, input_column.tuple_entry->tuple_index));
    } else {
      context.inputs.push_back(std::make_shared<JitReadTuples::JitSegmentReader<IteratorType, Type, false>>(
          it, input_column.tuple_entry->tuple_index));
    }
  };

  bool use_specialization = true;

  std::vector<bool> segments_are_dictionaries(_input_columns.size(), false);
  for (const auto& value_id_expression : _value_id_expressions) {
    // Check for each expression using value ids whether the corresponding segment is dictionary-encoded.
    const auto& jit_input_column = _input_columns[value_id_expression.input_column_index];
    const auto segment = in_chunk.get_segment(jit_input_column.column_id);
    const auto dict_segment = get_attribute_iterable_data(segment).dictionary_segment;
    segments_are_dictionaries[value_id_expression.input_column_index] = dict_segment != nullptr;

    if (dict_segment) {
      const auto expression_type = value_id_expression.jit_expression->expression_type;
      if (jit_expression_is_binary(expression_type)) {
        // Set the searched value id for each expression according to the segment's dictionary in the runtime tuple.

        // Retrieve the searched value
        AllTypeVariant value;
        size_t tuple_index;
        if (const auto literal_index = value_id_expression.input_literal_index) {
          value = _input_literals[*literal_index].value;
          tuple_index = _input_literals[*literal_index].tuple_entry->tuple_index;
        } else {
          const auto parameter_index = value_id_expression.input_parameter_index;
          value = parameter_values[*parameter_index];
          tuple_index = _input_parameters[*parameter_index].tuple_entry->tuple_index;
        }

        // Null values are set in before_query() function
        if (variant_is_null(value)) continue;

        // Convert the value to the column data type
        AllTypeVariant casted_value;
<<<<<<< HEAD
        resolve_data_type(jit_input_column.tuple_entry->data_type, [&](const auto current_data_type_t) {
          using CurrentType = typename decltype(current_data_type_t)::type;
          casted_value = type_cast_variant<CurrentType>(value);
=======
        resolve_data_type(jit_input_column.tuple_entry.data_type, [&](const auto column_data_type_t) {
          using ColumnDataType = typename decltype(column_data_type_t)::type;

          resolve_data_type(data_type_from_all_type_variant(value), [&](const auto value_data_type_t) {
            using ValueDataType = typename decltype(value_data_type_t)::type;

            if constexpr (std::is_same_v<ColumnDataType, pmr_string> == std::is_same_v<ValueDataType, pmr_string>) {
              casted_value = static_cast<ColumnDataType>(boost::get<ValueDataType>(value));
            } else {
              Fail("Cannot compare string type with non-string type");
            }
          });
>>>>>>> 298cfa51
        });

        // Lookup the value id according to the comparison operator
        const auto value_id = get_search_value_id(expression_type, dict_segment, casted_value);
        context.tuple.set<ValueID>(tuple_index, value_id);
      }
    } else {
      use_specialization = false;
    }
  }

  // If the specialized function cannot be used, the jit expressions must be updated according to the encoding of the
  // current chunk
  if (!use_specialization) {
    for (const auto& value_id_expression : _value_id_expressions) {
      const bool use_value_ids = segments_are_dictionaries[value_id_expression.input_column_index];
      value_id_expression.jit_expression->use_value_ids = use_value_ids;
    }
  }

  // Create the segment iterator for each input segment and store them to the runtime context
  for (size_t input_column_index{0}; input_column_index < _input_columns.size(); ++input_column_index) {
    const auto& input_column = _input_columns[input_column_index];
    const auto column_id = input_column.column_id;
    const auto segment = in_chunk.get_segment(column_id);
    const auto is_nullable = in_table.column_is_nullable(column_id);

    if (segments_are_dictionaries[input_column_index]) {
      // We need the value ids from a dictionary segment
      const auto [dict_segment, pos_list] = get_attribute_iterable_data(segment);  // NOLINT(whitespace/braces)
      DebugAssert(dict_segment, "Segment is not a dictionary or a reference segment referencing a dictionary");
      if (pos_list) {
        create_iterable_from_attribute_vector(*dict_segment).with_iterators(pos_list, [&](auto it, auto end) {
          add_iterator(it, ValueID{}, input_column, is_nullable);
        });
      } else {
        create_iterable_from_attribute_vector(*dict_segment).with_iterators([&](auto it, auto end) {
          add_iterator(it, ValueID{}, input_column, is_nullable);
        });
      }
    }

    // A query can require both value ids (for predicates) and actual values (for math operations) of a column
    if (input_column.use_actual_value || !segments_are_dictionaries[input_column_index]) {
      // We need the actual values of a segment
      segment_with_iterators(*segment, [&](auto it, const auto end) {
        using Type = typename decltype(it)::ValueType;
        add_iterator(it, Type{}, input_column, is_nullable);
      });
    }
  }
  return use_specialization;
}

void JitReadTuples::execute(JitRuntimeContext& context) const {
  for (; context.chunk_offset < context.chunk_size; ++context.chunk_offset) {
    // We read from and advance all segment iterators, before passing the tuple on to the next operator.
    for (const auto& input : context.inputs) {
      input->read_value(context);
    }
    _emit(context);
  }
}

std::shared_ptr<JitTupleEntry> JitReadTuples::add_input_column(const DataType data_type, const bool is_nullable,
                                                               const ColumnID column_id, const bool use_actual_value) {
  // There is no need to add the same input column twice.
  // If the same column is requested for the second time, we return the JitTupleEntry created previously.
  const auto it = std::find_if(_input_columns.begin(), _input_columns.end(),
                               [&column_id](const auto& input_column) { return input_column.column_id == column_id; });
  if (it != _input_columns.end()) {
    it->use_actual_value |= use_actual_value;
    return it->tuple_entry;
  }

  const auto tuple_entry = std::make_shared<JitTupleEntry>(data_type, is_nullable, _num_tuple_values++);
  _input_columns.push_back({column_id, tuple_entry, use_actual_value});
  return tuple_entry;
}

std::shared_ptr<JitTupleEntry> JitReadTuples::add_literal_value(const AllTypeVariant& value) {
  // Somebody needs a literal value. We assign it a position in the runtime tuple and store the literal value,
  // so we can initialize the corresponding tuple entry to the correct literal value later.
  const auto data_type = data_type_from_all_type_variant(value);
  const bool nullable = variant_is_null(value);
  const auto tuple_entry = std::make_shared<JitTupleEntry>(data_type, nullable, _num_tuple_values++);
  _input_literals.push_back({value, tuple_entry});
  return tuple_entry;
}

std::shared_ptr<JitTupleEntry> JitReadTuples::add_parameter(const DataType data_type, const ParameterID parameter_id) {
  const auto tuple_entry = std::make_shared<JitTupleEntry>(data_type, true, _num_tuple_values++);
  _input_parameters.push_back({parameter_id, tuple_entry});
  return tuple_entry;
}

size_t JitReadTuples::add_temporary_value() {
  // Somebody wants to store a temporary value in the runtime tuple. We don't really care about the value itself,
  // but have to remember to make some space for it when we create the runtime tuple.
  return _num_tuple_values++;
}

void JitReadTuples::add_value_id_expression(const std::shared_ptr<JitExpression>& jit_expression) {
  // Function ensures that the expression operands were added as input columns, values or parameters.
  // If this is the case, a reference to the expression is stored with the indices to the corresponding vector entries
  // which hold the information for one operand.

  const auto find_vector_entry = [](const auto& vector, const auto& tuple_entry) -> std::optional<size_t> {
    // Iterate backwards as the to be found items should have been inserted last
    const auto it = std::find_if(vector.crbegin(), vector.crend(),
                                 [&tuple_entry](const auto& item) { return item.tuple_entry == tuple_entry; });
    if (it != vector.crend()) {
      return std::distance(it, vector.crend()) - 1;  // -1 required due to backwards iterators
    }
    return std::nullopt;
  };
  const auto column_index = find_vector_entry(_input_columns, jit_expression->left_child->result_entry);
  Assert(column_index, "Column index must be set.");

  std::optional<size_t> literal_index, parameter_index;
  if (jit_expression_is_binary(jit_expression->expression_type)) {
    const auto right_child_result = jit_expression->right_child->result_entry;
    literal_index = find_vector_entry(_input_literals, right_child_result);
    if (!literal_index) {
      parameter_index = find_vector_entry(_input_parameters, right_child_result);
      Assert(parameter_index, "Neither input literal nor parameter index have been set.");
    }
  }

  _value_id_expressions.push_back({jit_expression, *column_index, literal_index, parameter_index});
}

const std::vector<JitInputColumn>& JitReadTuples::input_columns() const { return _input_columns; }

const std::vector<JitInputLiteral>& JitReadTuples::input_literals() const { return _input_literals; }

const std::vector<JitInputParameter>& JitReadTuples::input_parameters() const { return _input_parameters; }

const std::vector<JitValueIdExpression>& JitReadTuples::value_id_expressions() const { return _value_id_expressions; }

std::optional<ColumnID> JitReadTuples::find_input_column(const JitTupleEntry& tuple_entry) const {
  const auto it = std::find_if(_input_columns.begin(), _input_columns.end(), [&tuple_entry](const auto& input_column) {
    return *input_column.tuple_entry == tuple_entry;
  });

  if (it != _input_columns.end()) {
    return it->column_id;
  } else {
    return std::nullopt;
  }
}

std::optional<AllTypeVariant> JitReadTuples::find_literal_value(const JitTupleEntry& tuple_entry) const {
  const auto it = std::find_if(_input_literals.begin(), _input_literals.end(),
                               [&tuple_entry](const auto& literal) { return *literal.tuple_entry == tuple_entry; });

  if (it != _input_literals.end()) {
    return it->value;
  } else {
    return std::nullopt;
  }
}

}  // namespace opossum<|MERGE_RESOLUTION|>--- conflicted
+++ resolved
@@ -262,12 +262,7 @@
 
         // Convert the value to the column data type
         AllTypeVariant casted_value;
-<<<<<<< HEAD
-        resolve_data_type(jit_input_column.tuple_entry->data_type, [&](const auto current_data_type_t) {
-          using CurrentType = typename decltype(current_data_type_t)::type;
-          casted_value = type_cast_variant<CurrentType>(value);
-=======
-        resolve_data_type(jit_input_column.tuple_entry.data_type, [&](const auto column_data_type_t) {
+        resolve_data_type(jit_input_column.tuple_entry->data_type, [&](const auto column_data_type_t) {
           using ColumnDataType = typename decltype(column_data_type_t)::type;
 
           resolve_data_type(data_type_from_all_type_variant(value), [&](const auto value_data_type_t) {
@@ -279,7 +274,6 @@
               Fail("Cannot compare string type with non-string type");
             }
           });
->>>>>>> 298cfa51
         });
 
         // Lookup the value id according to the comparison operator
