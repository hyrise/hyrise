#include "jit_read_tuples.hpp"

#include "../jit_types.hpp"
#include "expression/evaluation/expression_evaluator.hpp"
#include "resolve_type.hpp"
#include "storage/segment_iterate.hpp"

namespace opossum {

JitReadTuples::JitReadTuples(const bool has_validate, const std::shared_ptr<AbstractExpression>& row_count_expression)
    : row_count_expression(row_count_expression), _has_validate(has_validate) {}

std::string JitReadTuples::description() const {
  std::stringstream desc;
  desc << "[ReadTuple] ";
  for (const auto& input_column : _input_columns) {
    desc << "x" << input_column.tuple_entry.tuple_index << " = Column#" << input_column.column_id << ", ";
  }
  for (const auto& input_literal : _input_literals) {
    desc << "x" << input_literal.tuple_entry.tuple_index << " = " << input_literal.value << ", ";
  }
  for (const auto& input_parameter : _input_parameters) {
    desc << "x" << input_parameter.tuple_entry.tuple_index << " = Parameter#" << input_parameter.parameter_id << ", ";
  }
  for (const auto& input_parameter : _input_parameters) {
    desc << "x" << input_parameter.tuple_value.tuple_index() << " = Parameter#" << input_parameter.parameter_id << ", ";
  }
  return desc.str();
}

void JitReadTuples::before_query(const Table& in_table, const std::vector<AllTypeVariant>& parameter_values,
                                 JitRuntimeContext& context) const {
  // Create a runtime tuple of the appropriate size
  context.tuple.resize(_num_tuple_values);

<<<<<<< HEAD
  const auto set_value_in_tuple = [&](const JitTupleValue& tuple_value, const AllTypeVariant& value) {
    auto data_type = tuple_value.data_type();
    if (data_type == DataType::Null) {
      tuple_value.set_is_null(true, context);
    } else {
      resolve_data_type(data_type, [&](auto type) {
        using LiteralDataType = typename decltype(type)::type;
        tuple_value.set<LiteralDataType>(boost::get<LiteralDataType>(value), context);
        // Non-jit operators store bool values as int values
        if constexpr (std::is_same_v<LiteralDataType, Bool>) {
          tuple_value.set<bool>(boost::get<LiteralDataType>(value), context);
=======
  const auto set_value_in_tuple = [&](const JitTupleEntry& tuple_entry, const AllTypeVariant& value) {
    auto data_type = tuple_entry.data_type;
    if (data_type == DataType::Null) {
      tuple_entry.set_is_null(true, context);
    } else {
      resolve_data_type(data_type, [&](auto type) {
        using LiteralDataType = typename decltype(type)::type;
        tuple_entry.set<LiteralDataType>(boost::get<LiteralDataType>(value), context);
        // Non-jit operators store bool values as int values
        if constexpr (std::is_same_v<LiteralDataType, Bool>) {
          tuple_entry.set<bool>(boost::get<LiteralDataType>(value), context);
>>>>>>> 555fc8ac
        }
      });
    }
  };

  // Copy all input literals to the runtime tuple
  for (const auto& input_literal : _input_literals) {
<<<<<<< HEAD
    set_value_in_tuple(input_literal.tuple_value, input_literal.value);
=======
    set_value_in_tuple(input_literal.tuple_entry, input_literal.value);
>>>>>>> 555fc8ac
  }

  // Copy all parameter values to the runtime tuple
  DebugAssert(_input_parameters.size() == parameter_values.size(), "Wrong number of parameter values");
  auto parameter_value_itr = parameter_values.cbegin();
  for (const auto& input_parameter : _input_parameters) {
<<<<<<< HEAD
    set_value_in_tuple(input_parameter.tuple_value, *parameter_value_itr++);
=======
    set_value_in_tuple(input_parameter.tuple_entry, *parameter_value_itr++);
>>>>>>> 555fc8ac
  }

  // Not related to reading tuples - evaluate the limit expression if JitLimit operator is used.
  if (row_count_expression) {
    const auto num_rows_expression_result =
        ExpressionEvaluator{}.evaluate_expression_to_result<int64_t>(*row_count_expression);
    Assert(num_rows_expression_result->size() == 1, "Expected exactly one row for Limit");
    Assert(!num_rows_expression_result->is_null(0), "Expected non-null for Limit");

    const auto signed_num_rows = num_rows_expression_result->value(0);
    Assert(signed_num_rows >= 0, "Can't Limit to a negative number of Rows");

    context.limit_rows = static_cast<size_t>(signed_num_rows);
  } else {
    context.limit_rows = std::numeric_limits<size_t>::max();
  }
}

void JitReadTuples::before_chunk(const Table& in_table, const ChunkID chunk_id, JitRuntimeContext& context) const {
  const auto& in_chunk = *in_table.get_chunk(chunk_id);

  context.inputs.clear();
  context.chunk_offset = 0;
  context.chunk_size = in_chunk.size();
  context.chunk_id = chunk_id;

  // Not related to reading tuples - set MVCC in context if JitValidate operator is used.
  if (_has_validate) {
    if (in_chunk.has_mvcc_data()) {
      // materialize atomic transaction ids as specialization cannot handle atomics
      context.row_tids.resize(in_chunk.mvcc_data()->tids.size());
      auto itr = context.row_tids.begin();
      for (const auto& tid : in_chunk.mvcc_data()->tids) {
        *itr++ = tid.load();
      }
      // Lock MVCC data before accessing it.
      context.mvcc_data_lock = std::make_unique<SharedScopedLockingPtr<MvccData>>(in_chunk.get_scoped_mvcc_data_lock());
      context.mvcc_data = in_chunk.mvcc_data();
    } else {
      DebugAssert(in_chunk.references_exactly_one_table(),
                  "Input to Validate contains a Chunk referencing more than one table.");
      const auto& ref_col_in = std::dynamic_pointer_cast<const ReferenceSegment>(in_chunk.get_segment(ColumnID{0}));
      context.referenced_table = ref_col_in->referenced_table();
      context.pos_list = ref_col_in->pos_list();
    }
  }

  // Create the segment iterator for each input segment and store them to the runtime context
  for (const auto& input_column : _input_columns) {
    const auto column_id = input_column.column_id;
    const auto segment = in_chunk.get_segment(column_id);
    const auto is_nullable = in_table.column_is_nullable(column_id);

    if (is_nullable) {
      segment_with_iterators(*segment, [&](auto it, const auto end) {
        using IteratorType = decltype(it);
        using Type = typename IteratorType::ValueType;

        context.inputs.push_back(
            std::make_shared<JitSegmentReader<IteratorType, Type, true>>(it, input_column.tuple_entry));
      });
    } else {
      segment_with_iterators(*segment, [&](auto it, const auto end) {
        using IteratorType = decltype(it);
        using Type = typename IteratorType::ValueType;
        context.inputs.push_back(
            std::make_shared<JitSegmentReader<IteratorType, Type, false>>(it, input_column.tuple_entry));
      });
    }
  }
}

void JitReadTuples::execute(JitRuntimeContext& context) const {
  for (; context.chunk_offset < context.chunk_size; ++context.chunk_offset) {
    // We read from and advance all segment iterators, before passing the tuple on to the next operator.
    for (const auto& input : context.inputs) {
      input->read_value(context);
    }
    _emit(context);
  }
}

JitTupleEntry JitReadTuples::add_input_column(const DataType data_type, const bool is_nullable,
                                              const ColumnID column_id) {
  // There is no need to add the same input column twice.
  // If the same column is requested for the second time, we return the JitTupleEntry created previously.
  const auto it = std::find_if(_input_columns.begin(), _input_columns.end(),
                               [&column_id](const auto& input_column) { return input_column.column_id == column_id; });
  if (it != _input_columns.end()) {
    return it->tuple_entry;
  }

  const auto tuple_entry = JitTupleEntry(data_type, is_nullable, _num_tuple_values++);
  _input_columns.push_back({column_id, tuple_entry});
  return tuple_entry;
}

JitTupleEntry JitReadTuples::add_literal_value(const AllTypeVariant& value) {
  // Somebody needs a literal value. We assign it a position in the runtime tuple and store the literal value,
  // so we can initialize the corresponding tuple entry to the correct literal value later.
  const auto data_type = data_type_from_all_type_variant(value);
  const bool nullable = variant_is_null(value);
  const auto tuple_entry = JitTupleEntry(data_type, nullable, _num_tuple_values++);
  _input_literals.push_back({value, tuple_entry});
  return tuple_entry;
}

JitTupleEntry JitReadTuples::add_parameter(const DataType data_type, const ParameterID parameter_id) {
  // Check if parameter was already added. A subquery uses the same parameter_id for all references to the same column.
  // The query "SELECT * FROM T1 WHERE EXISTS (SELECT * FROM T2 WHERE T1.a > T2.a AND T1.a < T2.b)" contains the
  // following subquery "SELECT * FROM T2 WHERE Parameter#0 > a AND Parameter#0 < b".
  const auto it =
      std::find_if(_input_parameters.begin(), _input_parameters.end(),
                   [parameter_id](const auto& parameter) { return parameter.parameter_id == parameter_id; });
  if (it != _input_parameters.end()) {
    return it->tuple_entry;
  }

  const auto tuple_entry = JitTupleEntry(data_type, true, _num_tuple_values++);
  _input_parameters.push_back({parameter_id, tuple_entry});
  return tuple_entry;
}

JitTupleValue JitReadTuples::add_parameter(const DataType data_type, const ParameterID parameter_id) {
  // Check if parameter was already added. A subquery uses the same parameter_id for all references to the same column.
  // The query "SELECT * FROM T1 WHERE EXISTS (SELECT * FROM T2 WHERE T1.a > T2.a AND T1.a < T2.b)" contains the
  // following subquery "SELECT * FROM T2 WHERE Parameter#0 > a AND Parameter#0 < b".
  const auto it =
      std::find_if(_input_parameters.begin(), _input_parameters.end(),
                   [parameter_id](const auto& parameter) { return parameter.parameter_id == parameter_id; });
  if (it != _input_parameters.end()) {
    return it->tuple_value;
  }

  const auto tuple_value = JitTupleValue(data_type, true, _num_tuple_values++);
  _input_parameters.push_back({parameter_id, tuple_value});
  return tuple_value;
}

size_t JitReadTuples::add_temporary_value() {
  // Somebody wants to store a temporary value in the runtime tuple. We don't really care about the value itself,
  // but have to remember to make some space for it when we create the runtime tuple.
  return _num_tuple_values++;
}

const std::vector<JitInputColumn>& JitReadTuples::input_columns() const { return _input_columns; }

const std::vector<JitInputLiteral>& JitReadTuples::input_literals() const { return _input_literals; }

const std::vector<JitInputParameter>& JitReadTuples::input_parameters() const { return _input_parameters; }

std::optional<ColumnID> JitReadTuples::find_input_column(const JitTupleEntry& tuple_entry) const {
  const auto it = std::find_if(_input_columns.begin(), _input_columns.end(), [&tuple_entry](const auto& input_column) {
    return input_column.tuple_entry == tuple_entry;
  });

  if (it != _input_columns.end()) {
    return it->column_id;
  } else {
    return {};
  }
}

std::optional<AllTypeVariant> JitReadTuples::find_literal_value(const JitTupleEntry& tuple_entry) const {
  const auto it = std::find_if(_input_literals.begin(), _input_literals.end(),
                               [&tuple_entry](const auto& literal) { return literal.tuple_entry == tuple_entry; });

  if (it != _input_literals.end()) {
    return it->value;
  } else {
    return {};
  }
}

}  // namespace opossum<|MERGE_RESOLUTION|>--- conflicted
+++ resolved
@@ -22,9 +22,6 @@
   for (const auto& input_parameter : _input_parameters) {
     desc << "x" << input_parameter.tuple_entry.tuple_index << " = Parameter#" << input_parameter.parameter_id << ", ";
   }
-  for (const auto& input_parameter : _input_parameters) {
-    desc << "x" << input_parameter.tuple_value.tuple_index() << " = Parameter#" << input_parameter.parameter_id << ", ";
-  }
   return desc.str();
 }
 
@@ -33,19 +30,6 @@
   // Create a runtime tuple of the appropriate size
   context.tuple.resize(_num_tuple_values);
 
-<<<<<<< HEAD
-  const auto set_value_in_tuple = [&](const JitTupleValue& tuple_value, const AllTypeVariant& value) {
-    auto data_type = tuple_value.data_type();
-    if (data_type == DataType::Null) {
-      tuple_value.set_is_null(true, context);
-    } else {
-      resolve_data_type(data_type, [&](auto type) {
-        using LiteralDataType = typename decltype(type)::type;
-        tuple_value.set<LiteralDataType>(boost::get<LiteralDataType>(value), context);
-        // Non-jit operators store bool values as int values
-        if constexpr (std::is_same_v<LiteralDataType, Bool>) {
-          tuple_value.set<bool>(boost::get<LiteralDataType>(value), context);
-=======
   const auto set_value_in_tuple = [&](const JitTupleEntry& tuple_entry, const AllTypeVariant& value) {
     auto data_type = tuple_entry.data_type;
     if (data_type == DataType::Null) {
@@ -57,7 +41,6 @@
         // Non-jit operators store bool values as int values
         if constexpr (std::is_same_v<LiteralDataType, Bool>) {
           tuple_entry.set<bool>(boost::get<LiteralDataType>(value), context);
->>>>>>> 555fc8ac
         }
       });
     }
@@ -65,22 +48,14 @@
 
   // Copy all input literals to the runtime tuple
   for (const auto& input_literal : _input_literals) {
-<<<<<<< HEAD
-    set_value_in_tuple(input_literal.tuple_value, input_literal.value);
-=======
     set_value_in_tuple(input_literal.tuple_entry, input_literal.value);
->>>>>>> 555fc8ac
   }
 
   // Copy all parameter values to the runtime tuple
   DebugAssert(_input_parameters.size() == parameter_values.size(), "Wrong number of parameter values");
   auto parameter_value_itr = parameter_values.cbegin();
   for (const auto& input_parameter : _input_parameters) {
-<<<<<<< HEAD
-    set_value_in_tuple(input_parameter.tuple_value, *parameter_value_itr++);
-=======
     set_value_in_tuple(input_parameter.tuple_entry, *parameter_value_itr++);
->>>>>>> 555fc8ac
   }
 
   // Not related to reading tuples - evaluate the limit expression if JitLimit operator is used.
@@ -204,22 +179,6 @@
   return tuple_entry;
 }
 
-JitTupleValue JitReadTuples::add_parameter(const DataType data_type, const ParameterID parameter_id) {
-  // Check if parameter was already added. A subquery uses the same parameter_id for all references to the same column.
-  // The query "SELECT * FROM T1 WHERE EXISTS (SELECT * FROM T2 WHERE T1.a > T2.a AND T1.a < T2.b)" contains the
-  // following subquery "SELECT * FROM T2 WHERE Parameter#0 > a AND Parameter#0 < b".
-  const auto it =
-      std::find_if(_input_parameters.begin(), _input_parameters.end(),
-                   [parameter_id](const auto& parameter) { return parameter.parameter_id == parameter_id; });
-  if (it != _input_parameters.end()) {
-    return it->tuple_value;
-  }
-
-  const auto tuple_value = JitTupleValue(data_type, true, _num_tuple_values++);
-  _input_parameters.push_back({parameter_id, tuple_value});
-  return tuple_value;
-}
-
 size_t JitReadTuples::add_temporary_value() {
   // Somebody wants to store a temporary value in the runtime tuple. We don't really care about the value itself,
   // but have to remember to make some space for it when we create the runtime tuple.
