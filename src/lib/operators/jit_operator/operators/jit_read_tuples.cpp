--- conflicted
+++ resolved
@@ -127,13 +127,8 @@
   context.tuple.resize(_num_tuple_values);
 
   const auto set_value_in_tuple = [&](const JitTupleEntry& tuple_entry, const AllTypeVariant& value) {
-<<<<<<< HEAD
-    auto data_type = tuple_entry.data_type();
+    auto data_type = tuple_entry.data_type;
     if (data_type == DataType::Null || variant_is_null(value)) {
-=======
-    auto data_type = tuple_entry.data_type;
-    if (data_type == DataType::Null) {
->>>>>>> 209facc4
       tuple_entry.set_is_null(true, context);
     } else {
       resolve_data_type(data_type, [&](auto type) {
@@ -213,10 +208,10 @@
     using Type = decltype(type);
     if (is_nullable) {
       context.inputs.push_back(std::make_shared<JitReadTuples::JitSegmentReader<IteratorType, Type, true>>(
-          it, input_column.tuple_entry.tuple_index()));
+          it, input_column.tuple_entry.tuple_index));
     } else {
       context.inputs.push_back(std::make_shared<JitReadTuples::JitSegmentReader<IteratorType, Type, false>>(
-          it, input_column.tuple_entry.tuple_index()));
+          it, input_column.tuple_entry.tuple_index));
     }
   };
 
@@ -231,7 +226,7 @@
     segments_are_dictionaries[value_id_expression.input_column_index] = dict_segment != nullptr;
 
     if (dict_segment) {
-      const auto expression_type = value_id_expression.jit_expression->expression_type();
+      const auto expression_type = value_id_expression.jit_expression->expression_type;
       if (jit_expression_is_binary(expression_type)) {
         // Set the searched value id for each expression according to the segment's dictionary in the runtime tuple.
 
@@ -240,11 +235,11 @@
         size_t tuple_index;
         if (const auto literal_index = value_id_expression.input_literal_index) {
           value = _input_literals[*literal_index].value;
-          tuple_index = _input_literals[*literal_index].tuple_entry.tuple_index();
+          tuple_index = _input_literals[*literal_index].tuple_entry.tuple_index;
         } else {
           const auto parameter_index = value_id_expression.input_parameter_index;
           value = parameter_values[*parameter_index];
-          tuple_index = _input_parameters[*parameter_index].tuple_entry.tuple_index();
+          tuple_index = _input_parameters[*parameter_index].tuple_entry.tuple_index;
         }
 
         // Null values are set in before_query() function
@@ -252,7 +247,7 @@
 
         // Convert the value to the column data type
         AllTypeVariant casted_value;
-        resolve_data_type(jit_input_column.tuple_entry.data_type(), [&](const auto current_data_type_t) {
+        resolve_data_type(jit_input_column.tuple_entry.data_type, [&](const auto current_data_type_t) {
           using CurrentType = typename decltype(current_data_type_t)::type;
           casted_value = type_cast_variant<CurrentType>(value);
         });
@@ -370,12 +365,12 @@
     }
     return std::nullopt;
   };
-  const auto column_index = find_vector_entry(_input_columns, jit_expression->left_child()->result_entry());
+  const auto column_index = find_vector_entry(_input_columns, jit_expression->left_child->result_entry);
   Assert(column_index, "Column index must be set.");
 
   std::optional<size_t> literal_index, parameter_index;
-  if (jit_expression_is_binary(jit_expression->expression_type())) {
-    const auto right_child_result = jit_expression->right_child()->result_entry();
+  if (jit_expression_is_binary(jit_expression->expression_type)) {
+    const auto right_child_result = jit_expression->right_child->result_entry;
     literal_index = find_vector_entry(_input_literals, right_child_result);
     if (!literal_index) {
       parameter_index = find_vector_entry(_input_parameters, right_child_result);
