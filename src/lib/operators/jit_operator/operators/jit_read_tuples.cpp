--- conflicted
+++ resolved
@@ -27,12 +27,6 @@
   // Copy all input literals to the runtime tuple
   for (const auto& input_literal : _input_literals) {
     auto data_type = input_literal.tuple_value.data_type();
-<<<<<<< HEAD
-    resolve_data_type(data_type, [&](auto type) {
-      using Type = typename decltype(type)::type;
-      context.tuple.set<Type>(input_literal.tuple_value.tuple_index(), boost::get<Type>(input_literal.value));
-    });
-=======
     if (data_type == DataType::Null) {
       input_literal.tuple_value.set_is_null(true, context);
     } else {
@@ -45,7 +39,6 @@
         }
       });
     }
->>>>>>> e25072aa
   }
 }
 
