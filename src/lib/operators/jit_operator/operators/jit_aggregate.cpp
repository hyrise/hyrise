--- conflicted
+++ resolved
@@ -15,13 +15,8 @@
   }
   desc << " Aggregates: ";
   for (const auto& aggregate_column : _aggregate_columns) {
-<<<<<<< HEAD
-    desc << aggregate_column.column_name << " = " << aggregate_function_to_string.left.at(aggregate_column.function)
-         << "(x" << aggregate_column.tuple_entry->tuple_index << "), ";
-=======
     desc << aggregate_column.column_name << " = " << aggregate_column.function << "(x"
-         << aggregate_column.tuple_entry.tuple_index << "), ";
->>>>>>> 298cfa51
+         << aggregate_column.tuple_entry->tuple_index << "), ";
   }
   return desc.str();
 }
