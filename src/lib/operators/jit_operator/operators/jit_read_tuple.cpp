--- conflicted
+++ resolved
@@ -58,14 +58,8 @@
 void JitReadTuple::execute(JitRuntimeContext& context) const {
   for (; context.chunk_offset < context.chunk_size; ++context.chunk_offset) {
     // We read from and advance all column iterators, before passing the tuple on to the next operator.
-<<<<<<< HEAD
-    for (auto& column_reader : _column_readers) {
-      column_reader->read_value(ctx);
-      column_reader->increment(ctx);
-=======
     for (const auto& input : context.inputs) {
       input->read_value();
->>>>>>> d9539f3d
     }
     _emit(context);
   }
