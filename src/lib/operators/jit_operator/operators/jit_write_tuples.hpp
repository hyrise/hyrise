#pragma once

#include "abstract_jittable_sink.hpp"

namespace opossum {

/* Base class for all column writers.
 * We need this class, so we can store a number of JitSegmentWriters with different template
 * specializations in a common data structure.
 */
class BaseJitSegmentWriter {
 public:
  virtual ~BaseJitSegmentWriter() = default;
  virtual void write_value(JitRuntimeContext& context) const = 0;
};

struct JitOutputColumn {
  std::string column_name;
  JitTupleEntry tuple_entry;
};

/* JitWriteTuples must be the last operator in any chain of jit operators.
 * It is responsible for
 * 1) adding column definitions to the output table
 * 2) appending the current tuple to the current output chunk
 * 3) creating a new output chunks and adding output chunks to the output table
 */
class JitWriteTuples : public AbstractJittableSink {
  /* JitSegmentWriters provide a template-free interface to store tuple values in ValueSegments in the output table.
   *
   * All ValueSegments have BaseValueSegment as their template-free super class. This allows us to store shared pointers
   * to all output segments in vector in the runtime context.
   * We then use JitSegmentWriter instances to access these segments. JitSegmentWriters are templated with the
   * type of ValueSegment they are accessing. They are initialized with an output_index and a tuple entry.
   * When requested to store a value, they will access the column from the runtime context corresponding to their
   * output_index and copy the value from their JitTupleEntry.
   *
   * All segment writers have a common template-free base class. That allows us to store the segment writers in a
   * vector as well and access all types of segments with a single interface.
   */
  template <typename ValueSegment, typename DataType, bool Nullable>
  class JitSegmentWriter : public BaseJitSegmentWriter {
   public:
    JitSegmentWriter(const std::shared_ptr<ValueSegment>& segment, const size_t tuple_index)
        : _segment{segment}, _tuple_index{tuple_index} {}

    // Reads the value from the _tuple_entry and appends it to the output ValueSegment.
    void write_value(JitRuntimeContext& context) const {
      _segment->values().push_back(context.tuple.get<DataType>(_tuple_index));
      // clang-format off
      if constexpr (Nullable) {
        _segment->null_values().push_back(context.tuple.is_null(_tuple_index));
      }
      // clang-format on
    }

   private:
    const std::shared_ptr<ValueSegment> _segment;
    const size_t _tuple_index;
  };

 public:
  std::string description() const final;

  // Is called by the JitOperatorWrapper.
  // Creates an empty output table with appropriate column definitions.
  std::shared_ptr<Table> create_output_table(const Table& in_table) const final;

  // Is called by the JitOperatorWrapper before any tuple is consumed.
  // This is used to initialize the JitSegmentWriters for the first chunk.
  void before_query(Table& out_table, JitRuntimeContext& context) const override;

  // Is called by the JitOperatorWrapper after all tuples of one chunk have been consumed.
  // This is used to append the created chunk to the output table and prepare the JitSegmentWriters for the next chunk.
  void after_chunk(const std::shared_ptr<const Table>& in_table, Table& out_table,
                   JitRuntimeContext& context) const override;

  // Is called by the jit-aware LQP translator.
  // This is used to define which columns are in the output table.
  // The order in which the columns are added defines the order of the columns in the output table.
<<<<<<< HEAD
  void add_output_column_definition(const std::string& column_name, const JitTupleValue& value);
=======
  void add_output_column_definition(const std::string& column_name, const JitTupleEntry& tuple_entry);
>>>>>>> 555fc8ac

  std::vector<JitOutputColumn> output_columns() const;

 private:
  // Add tuple values to the corresponding value segments in the output chunk.
  void _consume(JitRuntimeContext& context) const final;

  void _create_output_chunk(JitRuntimeContext& context) const;

  std::vector<JitOutputColumn> _output_columns;
};

}  // namespace opossum<|MERGE_RESOLUTION|>--- conflicted
+++ resolved
@@ -78,11 +78,7 @@
   // Is called by the jit-aware LQP translator.
   // This is used to define which columns are in the output table.
   // The order in which the columns are added defines the order of the columns in the output table.
-<<<<<<< HEAD
-  void add_output_column_definition(const std::string& column_name, const JitTupleValue& value);
-=======
   void add_output_column_definition(const std::string& column_name, const JitTupleEntry& tuple_entry);
->>>>>>> 555fc8ac
 
   std::vector<JitOutputColumn> output_columns() const;
 
