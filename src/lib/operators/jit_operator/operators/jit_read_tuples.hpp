#pragma once

#include "../jit_types.hpp"
#include "abstract_jittable.hpp"
#include "storage/chunk.hpp"
#include "storage/table.hpp"

namespace opossum {

/* Base class for all segment readers.
 * We need this class, so we can store a number of JitSegmentReaders with different template
 * specializations in a common data structure.
 */
class BaseJitSegmentReader {
 public:
  virtual ~BaseJitSegmentReader() = default;
  virtual void read_value(JitRuntimeContext& context) = 0;
};

struct JitInputColumn {
  ColumnID column_id;
  JitTupleEntry tuple_entry;
};

struct JitInputLiteral {
  AllTypeVariant value;
  JitTupleEntry tuple_entry;
};

// The JitReadTuples operator only stores the parameters without their actual values. This allows the same JitReadTuples
// operator to be executed with different parameters simultaneously. The JitOperatorWrapper stores the actual values.
struct JitInputParameter {
  ParameterID parameter_id;
  JitTupleEntry tuple_entry;
};

// The JitReadTuples operator only stores the parameters without their actual values. This allows the same JitReadTuples
// operator to be executed with different parameters simultaneously. The JitOperatorWrapper stores the actual values.
struct JitInputParameter {
  ParameterID parameter_id;
  JitTupleValue tuple_value;
};

/* JitReadTuples must be the first operator in any chain of jit operators.
 * It is responsible for:
 * 1) storing literal values to the runtime tuple before the query is executed
 * 2) reading data from the the input table to the runtime tuple
 * 3) advancing the segment iterators
 * 4) keeping track of the number of values in the runtime tuple. Whenever
 *    another operator needs to store a temporary value in the runtime tuple,
 *    it can request a slot in the tuple from JitReadTuples.
 */
class JitReadTuples : public AbstractJittable {
  /* JitSegmentReaders wrap the segment iterable interface used by most operators and makes it accessible
   * to the JitOperatorWrapper.
   *
   * Why we need this wrapper:
   * Most operators access data by creating a fixed number (usually one or two) of segment iterables and
   * then immediately use those iterators in a lambda. The JitOperatorWrapper, on the other hand, processes
   * data in a tuple-at-a-time fashion and thus needs access to an arbitrary number of segment iterators
   * at the same time.
   *
   * We solve this problem by introducing a template-free super class to all segment iterators. This allows us to
   * create an iterator for each input segment (before processing each chunk) and store these iterators in a
   * common vector in the runtime context.
   * We then use JitSegmentReader instances to access these iterators. JitSegmentReaders are templated with the
   * type of iterator they are supposed to handle. They are initialized with an input_index and a tuple entry.
   * When requested to read a value, they will access the iterator from the runtime context corresponding to their
   * input_index and copy the value to their JitTupleEntry.
   *
   * All segment readers have a common template-free base class. That allows us to store the segment readers in a
   * vector as well and access all types of segments with a single interface.
   */
  template <typename Iterator, typename DataType, bool Nullable>
  class JitSegmentReader : public BaseJitSegmentReader {
   public:
    JitSegmentReader(const Iterator& iterator, const JitTupleEntry& tuple_entry)
        : _iterator{iterator}, _tuple_entry{tuple_entry} {}

    // Reads a value from the _iterator into the _tuple_entry and increments the _iterator.
    void read_value(JitRuntimeContext& context) {
      const auto& value = *_iterator;
      ++_iterator;
      // clang-format off
      if constexpr (Nullable) {
        context.tuple.set_is_null(_tuple_entry.tuple_index, value.is_null());
        if (!value.is_null()) {
          context.tuple.set<DataType>(_tuple_entry.tuple_index, value.value());
        }
      } else {
        context.tuple.set<DataType>(_tuple_entry.tuple_index, value.value());
      }
      // clang-format on
    }

   private:
    Iterator _iterator;
    JitTupleEntry _tuple_entry;
  };

 public:
  explicit JitReadTuples(const bool has_validate = false,
                         const std::shared_ptr<AbstractExpression>& row_count_expression = nullptr);

  std::string description() const final;

  virtual void before_query(const Table& in_table, const std::vector<AllTypeVariant>& parameter_values,
                            JitRuntimeContext& context) const;
  virtual void before_chunk(const Table& in_table, const ChunkID chunk_id, JitRuntimeContext& context) const;

  /*
   * Methods create a place in the runtime tuple to hold a column, literal, parameter or temporary value which are used
   * by the jittable operators and expressions.
<<<<<<< HEAD
   * The returned JitTupleValue identifies the position of a value in the runtime tuple.
   */
  JitTupleValue add_input_column(const DataType data_type, const bool is_nullable, const ColumnID column_id);
  JitTupleValue add_literal_value(const AllTypeVariant& value);
  JitTupleValue add_parameter(const DataType data_type, const ParameterID parameter_id);
=======
   * The returned JitTupleEntry identifies the position of a value in the runtime tuple.
   */
  JitTupleEntry add_input_column(const DataType data_type, const bool is_nullable, const ColumnID column_id);
  JitTupleEntry add_literal_value(const AllTypeVariant& value);
  JitTupleEntry add_parameter(const DataType data_type, const ParameterID parameter_id);
>>>>>>> 555fc8ac
  size_t add_temporary_value();

  const std::vector<JitInputColumn>& input_columns() const;
  const std::vector<JitInputLiteral>& input_literals() const;
  const std::vector<JitInputParameter>& input_parameters() const;

  std::optional<ColumnID> find_input_column(const JitTupleEntry& tuple_entry) const;
  std::optional<AllTypeVariant> find_literal_value(const JitTupleEntry& tuple_entry) const;

  void execute(JitRuntimeContext& context) const;

  const std::shared_ptr<AbstractExpression> row_count_expression;

 protected:
  uint32_t _num_tuple_values{0};
  std::vector<JitInputColumn> _input_columns;
  std::vector<JitInputLiteral> _input_literals;
  std::vector<JitInputParameter> _input_parameters;

 private:
  void _consume(JitRuntimeContext& context) const final {}

  const bool _has_validate;
};

}  // namespace opossum<|MERGE_RESOLUTION|>--- conflicted
+++ resolved
@@ -32,13 +32,6 @@
 struct JitInputParameter {
   ParameterID parameter_id;
   JitTupleEntry tuple_entry;
-};
-
-// The JitReadTuples operator only stores the parameters without their actual values. This allows the same JitReadTuples
-// operator to be executed with different parameters simultaneously. The JitOperatorWrapper stores the actual values.
-struct JitInputParameter {
-  ParameterID parameter_id;
-  JitTupleValue tuple_value;
 };
 
 /* JitReadTuples must be the first operator in any chain of jit operators.
@@ -111,19 +104,11 @@
   /*
    * Methods create a place in the runtime tuple to hold a column, literal, parameter or temporary value which are used
    * by the jittable operators and expressions.
-<<<<<<< HEAD
-   * The returned JitTupleValue identifies the position of a value in the runtime tuple.
-   */
-  JitTupleValue add_input_column(const DataType data_type, const bool is_nullable, const ColumnID column_id);
-  JitTupleValue add_literal_value(const AllTypeVariant& value);
-  JitTupleValue add_parameter(const DataType data_type, const ParameterID parameter_id);
-=======
    * The returned JitTupleEntry identifies the position of a value in the runtime tuple.
    */
   JitTupleEntry add_input_column(const DataType data_type, const bool is_nullable, const ColumnID column_id);
   JitTupleEntry add_literal_value(const AllTypeVariant& value);
   JitTupleEntry add_parameter(const DataType data_type, const ParameterID parameter_id);
->>>>>>> 555fc8ac
   size_t add_temporary_value();
 
   const std::vector<JitInputColumn>& input_columns() const;
