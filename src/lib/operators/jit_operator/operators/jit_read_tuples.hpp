--- conflicted
+++ resolved
@@ -97,14 +97,9 @@
 
   std::string description() const final;
 
-<<<<<<< HEAD
-  virtual void before_query(const Table& in_table, JitRuntimeContext& context) const;
-  virtual void before_chunk(const Table& in_table, const ChunkID chunk_id, JitRuntimeContext& context) const;
-=======
   virtual void before_query(const Table& in_table, const std::vector<AllTypeVariant>& parameter_values,
                             JitRuntimeContext& context) const;
-  virtual void before_chunk(const Table& in_table, const Chunk& in_chunk, JitRuntimeContext& context) const;
->>>>>>> fc0a240f
+  virtual void before_chunk(const Table& in_table, const ChunkID chunk_id, JitRuntimeContext& context) const;
 
   /*
    * Methods create a place in the runtime tuple to hold a column, literal, parameter or temporary value which are used
