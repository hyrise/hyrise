--- conflicted
+++ resolved
@@ -91,28 +91,19 @@
       ++_iterator;
       // clang-format off
       if constexpr (Nullable) {
-<<<<<<< HEAD
         context.tuple.set_is_null(_tuple_index, value.is_null());
         if (!value.is_null()) {
           context.tuple.set<DataType>(_tuple_index, value.value());
         }
       } else {
         context.tuple.set<DataType>(_tuple_index, value.value());
-=======
-        context.tuple.set_is_null(_tuple_entry.tuple_index, value.is_null());
-        if (!value.is_null()) {
-          context.tuple.set<DataType>(_tuple_entry.tuple_index, value.value());
-        }
-      } else {
-        context.tuple.set<DataType>(_tuple_entry.tuple_index, value.value());
->>>>>>> 209facc4
       }
       // clang-format on
     }
 
    private:
     Iterator _iterator;
-    size_t _tuple_index;
+    const size_t _tuple_index;
   };
 
  public:
