#pragma once

#include <boost/preprocessor/seq/for_each.hpp>

#include "all_type_variant.hpp"
#include "storage/base_value_column.hpp"
#include "storage/chunk.hpp"
#include "storage/column_iterables/base_column_iterators.hpp"

namespace opossum {

// We need a boolean data type in the JitOperator, but don't want to add it to
// DATA_TYPE_INFO to avoid costly template instantiations.
// See "all_type_variant.hpp" for details.
#define JIT_DATA_TYPE_INFO ((bool, Bool, "bool")) DATA_TYPE_INFO

#define JIT_VARIANT_VECTOR_MEMBER(r, d, type) \
  std::vector<BOOST_PP_TUPLE_ELEM(3, 0, type)> BOOST_PP_TUPLE_ELEM(3, 1, type);

#define JIT_VARIANT_VECTOR_RESIZE(r, d, type) BOOST_PP_TUPLE_ELEM(3, 1, type).resize(new_size);

/* A brief overview of the type system and the way values are handled in the JitOperator:
 *
 * The JitOperator performs most of its operations on variant values, since this allows writing generic operators with
 * an unlimited number of variably-typed operands (without the need for excessive templating).
 * While this sounds costly at first, the jit engine knows the actual type of each value in advance and replaces generic
 * operations with specialized versions for the concrete data types.
 *
 * This entails two important restrictions:
 * 1) There can be no temporary (=local) variant values. This is because we support std::string as a data type.
 *    Strings are not POD types and they thus require memory allocations, destructors and exception
 *    handling. The specialization engine is not able to completely optimize this overhead away, even if no strings are
 *    processed in an operation.
 * 2) The data type of each value needs to be stored separately from the value itself. This is because we want the
 *    specialization engine to know about data type, but not concrete values.
 *
 * Both restrictions are enforced using the same mechanism:
 * All values (and other data that must not be available to the specialization engine) are encapsulated in the
 * JitRuntimeContext. This context is only passed to the operator after code specialization has taken place.
 * The JitRuntimeContext contains a vector of variant values (called tuple) which the JitOperator can access through
 * JitTupleValue instances.
 * The runtime tuple is created and destroyed outside the JitOperator's scope, so no memory management is
 * required from within the operator.
 * Each JitTupleValue encapsulates information about how to access a single value in the runtime tuple. However, the
 * JitTupleValues are part of the JitOperator and must thus not store a reference to the JitRuntimeContext. So while
 * they "know" how to access values in the runtime tuple, they do not have the means to do so.
 * Only by passing the runtime context to a JitTupleValue allows the value to be accessed.
 */

/* The JitVariantVector can be used in two ways:
 * 1) As a vector of variant values.
 *    Imagine you want to store a database row (aka tuple) of some table. Since each column of the table could have a
 *    different type, a std::vector<Variant> seems like a good choice. To store N values, the vector is resized to
 *    contain N slots and each value (representing one column) can be accessed by its index from [0, N).
 *    We do something slightly different here: Instead of one vector (where each vector element can hold any of a number
 *    of types), we create one strongly typed vector per data type. All of these vectors have size N, so each value
 *    (representing one column of the tuple) has a slot in each vector.
 *    Accessing the value at position P as an "int" will return the element at position P in the integer vector.
 *    There is no automatic type conversions happening here. Storing a value as "int" and reading it later as "double"
 *    won't work, since this accesses different memory locations in different vectors.
 *    This is not a problem, however, since the type of each value does not change throughout query execution.
 *
 * 2) As a variant vector.
 *    This data structure can also be used to store a vector of values of some unknown, but fixed type.
 *    Say you want to build an aggregate operator and need to store a column of aggregate values. All values
 *    produced will have the same type, but there is no way of knowing that type in advance.
 *    By adding a templated "push" function to the implementation below, we can add an arbitrary number of elements to
 *    the std::vector of that type. All other vectors will remain empty.
 *    This interpretation of the variant vector is not used in the code currently, but will be helpful when implementing
 *    further operators.
 */
class JitVariantVector {
 public:
  void resize(const size_t new_size) {
    BOOST_PP_SEQ_FOR_EACH(JIT_VARIANT_VECTOR_RESIZE, _, JIT_DATA_TYPE_INFO)
    _is_null.resize(new_size);
  }

  template <typename T>
  T get(const size_t index);
  template <typename T>
  void set(const size_t index, const T value);
  bool is_null(const size_t index) { return _is_null[index]; }
  void set_is_null(const size_t index, const bool is_null) { _is_null[index] = is_null; }
  template <typename T>
  size_t grow_by_one();
  template <typename T>
  std::vector<T>& get_vector();

 private:
  BOOST_PP_SEQ_FOR_EACH(JIT_VARIANT_VECTOR_MEMBER, _, JIT_DATA_TYPE_INFO)
  std::vector<uint8_t> _is_null;
};

class BaseJitColumnReader;
class BaseJitColumnWriter;

<<<<<<< HEAD
struct JitRuntimeHashmap {
  std::unordered_map<uint64_t, std::vector<size_t>> indices;
  std::vector<JitVariantVector> values;
};

=======
>>>>>>> c43ae3a6
// The structure encapsulates all data available to the JitOperator at runtime,
// but NOT during code specialization.
struct JitRuntimeContext {
  uint32_t chunk_size;
  ChunkOffset chunk_offset;
  JitVariantVector tuple;
  std::vector<std::shared_ptr<BaseJitColumnReader>> inputs;
  std::vector<std::shared_ptr<BaseJitColumnWriter>> outputs;
<<<<<<< HEAD
  JitRuntimeHashmap hashmap;
  ChunkColumns out_chunk;
};

// The JitTupleValue represents a value in the runtime tuple.
// The JitTupleValue has information about the DataType and index of the value it represents, but it does NOT have
// a reference to the runtime tuple with the actual values.
// However, this is enough for the jit engine to optimize any operation involving the value.
// It only knows how to access the value, once it gets converted to a JitMaterializedValue by providing the runtime
// context.
class JitTupleValue {
 public:
  JitTupleValue(const DataType data_type, const bool is_nullable, const size_t tuple_index)
          : _data_type{data_type}, _is_nullable{is_nullable}, _tuple_index{tuple_index} {}
  JitTupleValue(const std::pair<const DataType, const bool> data_type, const size_t tuple_index)
          : _data_type{data_type.first}, _is_nullable{data_type.second}, _tuple_index{tuple_index} {}

  DataType data_type() const { return _data_type; }
  bool is_nullable() const { return _is_nullable; }
  size_t tuple_index() const { return _tuple_index; }

  template <typename T>
  T get(JitRuntimeContext& context) const {
    return context.tuple.get<T>(_tuple_index);
  }
  template <typename T>
  void set(const T value, JitRuntimeContext& context) const {
    context.tuple.set<T>(_tuple_index, value);
  }
  inline bool is_null(JitRuntimeContext& context) const { return _is_nullable && context.tuple.is_null(_tuple_index); }
  inline void set_is_null(const bool is_null, JitRuntimeContext& context) const {
    context.tuple.set_is_null(_tuple_index, is_null);
  }

 private:
  const DataType _data_type;
  const bool _is_nullable;
  const size_t _tuple_index;
};

class JitHashmapValue {
=======
  ChunkColumns out_chunk;
};

// The JitTupleValue represents a value in the runtime tuple.
// The JitTupleValue has information about the DataType and index of the value it represents, but it does NOT have
// a reference to the runtime tuple with the actual values.
// However, this is enough for the jit engine to optimize any operation involving the value.
// It only knows how to access the value, once it gets converted to a JitMaterializedValue by providing the runtime
// context.
class JitTupleValue {
>>>>>>> c43ae3a6
 public:
  JitHashmapValue(const DataType data_type, const bool is_nullable, const size_t column_index)
          : _data_type{data_type}, _is_nullable{is_nullable}, _column_index{column_index} {}

  DataType data_type() const { return _data_type; }
  bool is_nullable() const { return _is_nullable; }
  size_t column_index() const { return _column_index; }

  template <typename T>
<<<<<<< HEAD
  T get(const size_t index, JitRuntimeContext& context) const {
    return context.hashmap.values[_column_index].get<T>(index);
  }
  template <typename T>
  void set(const T value, const size_t index, JitRuntimeContext& context) const {
    context.hashmap.values[_column_index].set<T>(index, value);
  }
  inline bool is_null(const size_t index, JitRuntimeContext& context) const { return _is_nullable && context.hashmap.values[_column_index].is_null(index); }
  inline void set_is_null(const bool is_null, const size_t index, JitRuntimeContext& context) const {
    context.hashmap.values[_column_index].set_is_null(index, is_null);
  }
  template <typename T>
  size_t grow_by_one(JitRuntimeContext& context) {
    return context.hashmap.values[_column_index].grow_by_one<T>();
=======
  T get(JitRuntimeContext& context) const {
    return context.tuple.get<T>(_tuple_index);
  }

  template <typename T>
  void set(const T value, JitRuntimeContext& context) const {
    context.tuple.set<T>(_tuple_index, value);
  }

  inline bool is_null(JitRuntimeContext& context) const { return _is_nullable && context.tuple.is_null(_tuple_index); }

  inline void set_is_null(const bool is_null, JitRuntimeContext& context) const {
    context.tuple.set_is_null(_tuple_index, is_null);
>>>>>>> c43ae3a6
  }

 private:
  const DataType _data_type;
  const bool _is_nullable;
  const size_t _column_index;
};

// cleanup
#undef JIT_VARIANT_VECTOR_MEMBER
#undef JIT_VARIANT_VECTOR_RESIZE

}  // namespace opossum<|MERGE_RESOLUTION|>--- conflicted
+++ resolved
@@ -95,14 +95,6 @@
 class BaseJitColumnReader;
 class BaseJitColumnWriter;
 
-<<<<<<< HEAD
-struct JitRuntimeHashmap {
-  std::unordered_map<uint64_t, std::vector<size_t>> indices;
-  std::vector<JitVariantVector> values;
-};
-
-=======
->>>>>>> c43ae3a6
 // The structure encapsulates all data available to the JitOperator at runtime,
 // but NOT during code specialization.
 struct JitRuntimeContext {
@@ -111,8 +103,6 @@
   JitVariantVector tuple;
   std::vector<std::shared_ptr<BaseJitColumnReader>> inputs;
   std::vector<std::shared_ptr<BaseJitColumnWriter>> outputs;
-<<<<<<< HEAD
-  JitRuntimeHashmap hashmap;
   ChunkColumns out_chunk;
 };
 
@@ -124,48 +114,6 @@
 // context.
 class JitTupleValue {
  public:
-  JitTupleValue(const DataType data_type, const bool is_nullable, const size_t tuple_index)
-          : _data_type{data_type}, _is_nullable{is_nullable}, _tuple_index{tuple_index} {}
-  JitTupleValue(const std::pair<const DataType, const bool> data_type, const size_t tuple_index)
-          : _data_type{data_type.first}, _is_nullable{data_type.second}, _tuple_index{tuple_index} {}
-
-  DataType data_type() const { return _data_type; }
-  bool is_nullable() const { return _is_nullable; }
-  size_t tuple_index() const { return _tuple_index; }
-
-  template <typename T>
-  T get(JitRuntimeContext& context) const {
-    return context.tuple.get<T>(_tuple_index);
-  }
-  template <typename T>
-  void set(const T value, JitRuntimeContext& context) const {
-    context.tuple.set<T>(_tuple_index, value);
-  }
-  inline bool is_null(JitRuntimeContext& context) const { return _is_nullable && context.tuple.is_null(_tuple_index); }
-  inline void set_is_null(const bool is_null, JitRuntimeContext& context) const {
-    context.tuple.set_is_null(_tuple_index, is_null);
-  }
-
- private:
-  const DataType _data_type;
-  const bool _is_nullable;
-  const size_t _tuple_index;
-};
-
-class JitHashmapValue {
-=======
-  ChunkColumns out_chunk;
-};
-
-// The JitTupleValue represents a value in the runtime tuple.
-// The JitTupleValue has information about the DataType and index of the value it represents, but it does NOT have
-// a reference to the runtime tuple with the actual values.
-// However, this is enough for the jit engine to optimize any operation involving the value.
-// It only knows how to access the value, once it gets converted to a JitMaterializedValue by providing the runtime
-// context.
-class JitTupleValue {
->>>>>>> c43ae3a6
- public:
   JitHashmapValue(const DataType data_type, const bool is_nullable, const size_t column_index)
           : _data_type{data_type}, _is_nullable{is_nullable}, _column_index{column_index} {}
 
@@ -174,22 +122,6 @@
   size_t column_index() const { return _column_index; }
 
   template <typename T>
-<<<<<<< HEAD
-  T get(const size_t index, JitRuntimeContext& context) const {
-    return context.hashmap.values[_column_index].get<T>(index);
-  }
-  template <typename T>
-  void set(const T value, const size_t index, JitRuntimeContext& context) const {
-    context.hashmap.values[_column_index].set<T>(index, value);
-  }
-  inline bool is_null(const size_t index, JitRuntimeContext& context) const { return _is_nullable && context.hashmap.values[_column_index].is_null(index); }
-  inline void set_is_null(const bool is_null, const size_t index, JitRuntimeContext& context) const {
-    context.hashmap.values[_column_index].set_is_null(index, is_null);
-  }
-  template <typename T>
-  size_t grow_by_one(JitRuntimeContext& context) {
-    return context.hashmap.values[_column_index].grow_by_one<T>();
-=======
   T get(JitRuntimeContext& context) const {
     return context.tuple.get<T>(_tuple_index);
   }
@@ -203,7 +135,6 @@
 
   inline void set_is_null(const bool is_null, JitRuntimeContext& context) const {
     context.tuple.set_is_null(_tuple_index, is_null);
->>>>>>> c43ae3a6
   }
 
  private:
