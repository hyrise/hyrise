--- conflicted
+++ resolved
@@ -211,12 +211,6 @@
 
       DebugAssert(chunk_in->has_mvcc_data(), "Trying to use Validate on a table that has no MVCC data");
 
-<<<<<<< HEAD
-=======
-      const auto mvcc_data = chunk_in->mvcc_data();
-      temp_pos_list.guarantee_single_chunk();
-
->>>>>>> 29b47d5b
       if (_can_use_chunk_shortcut && _is_entire_chunk_visible(chunk_in, snapshot_commit_id)) {
 #if 1
         pos_list_out = std::make_shared<MatchesAllPosList>(chunk_in, chunk_id);
@@ -230,6 +224,7 @@
         pos_list_out = std::make_shared<const PosList>(std::move(temp_pos_list));
 #endif
       } else {
+        const auto mvcc_data = chunk_in->mvcc_data();
         PosList temp_pos_list;
         temp_pos_list.guarantee_single_chunk();
         // Generate pos_list_out.
