#include "abstract_join_operator.hpp"

#include <memory>
#include <string>
#include <utility>

#include "constant_mappings.hpp"
#include "logical_query_plan/abstract_lqp_node.hpp"

using namespace std::string_literals;  // NOLINT

namespace opossum {

AbstractJoinOperator::AbstractJoinOperator(const OperatorType type, const std::shared_ptr<const AbstractOperator>& left,
                                           const std::shared_ptr<const AbstractOperator>& right, const JoinMode mode,
                                           const OperatorJoinPredicate& primary_predicate,
                                           const std::vector<OperatorJoinPredicate>& secondary_predicates,
<<<<<<< HEAD
                                           std::unique_ptr<OperatorPerformanceData> init_performance_data)
=======
                                           std::unique_ptr<AbstractOperatorPerformanceData> init_performance_data)
>>>>>>> e4a6d59c
    : AbstractReadOnlyOperator(type, left, right, std::move(init_performance_data)),
      _mode(mode),
      _primary_predicate(primary_predicate),
      _secondary_predicates(secondary_predicates) {
  Assert(mode != JoinMode::Cross, "Specified JoinMode not supported by an AbstractJoin, use Product etc. instead.");
  Assert(primary_predicate.predicate_condition == PredicateCondition::Equals ||
             primary_predicate.predicate_condition == PredicateCondition::LessThan ||
             primary_predicate.predicate_condition == PredicateCondition::GreaterThan ||
             primary_predicate.predicate_condition == PredicateCondition::LessThanEquals ||
             primary_predicate.predicate_condition == PredicateCondition::GreaterThanEquals ||
             primary_predicate.predicate_condition == PredicateCondition::NotEquals,
         "Unsupported predicate condition");
}

JoinMode AbstractJoinOperator::mode() const { return _mode; }

const OperatorJoinPredicate& AbstractJoinOperator::primary_predicate() const { return _primary_predicate; }

const std::vector<OperatorJoinPredicate>& AbstractJoinOperator::secondary_predicates() const {
  return _secondary_predicates;
}

std::string AbstractJoinOperator::description(DescriptionMode description_mode) const {
  const auto column_name = [&](const auto from_left, const auto column_id) {
    const auto& input_table = from_left ? _left_input->get_output() : _right_input->get_output();
    if (input_table) {
      // Input table is still available, use name from there
      return input_table->column_name(column_id);
    }

    if (lqp_node) {
      // LQP is available, use column name from there
      const auto& input_lqp_node = lqp_node->input(from_left ? LQPInputSide::Left : LQPInputSide::Right);
      return input_lqp_node->output_expressions()[column_id]->as_column_name();
    }

    // Fallback - use column ID
    return "Column #"s + std::to_string(column_id);
  };

  const auto* const separator = description_mode == DescriptionMode::MultiLine ? "\n" : " ";

  std::stringstream stream;
  stream << name() << separator << "(" << _mode << " Join where "
         << column_name(true, _primary_predicate.column_ids.first) << " " << _primary_predicate.predicate_condition
         << " " << column_name(false, _primary_predicate.column_ids.second);

  // add information about secondary join predicates
  for (const auto& secondary_predicate : _secondary_predicates) {
    stream << " AND " << column_name(true, secondary_predicate.column_ids.first) << " "
           << secondary_predicate.predicate_condition << " "
           << column_name(false, secondary_predicate.column_ids.second);
  }

  stream << ")";

  return stream.str();
}

void AbstractJoinOperator::_on_set_parameters(const std::unordered_map<ParameterID, AllTypeVariant>& parameters) {}

std::shared_ptr<Table> AbstractJoinOperator::_build_output_table(std::vector<std::shared_ptr<Chunk>>&& chunks,
                                                                 const TableType table_type) const {
  const auto left_in_table = _left_input->get_output();
  const auto right_in_table = _right_input->get_output();

  const bool left_may_produce_null = (_mode == JoinMode::Right || _mode == JoinMode::FullOuter);
  const bool right_may_produce_null = (_mode == JoinMode::Left || _mode == JoinMode::FullOuter);

  TableColumnDefinitions output_column_definitions;

  // Preparing output table by adding segments from left table
  for (ColumnID column_id{0}; column_id < left_in_table->column_count(); ++column_id) {
    const auto nullable = (left_may_produce_null || left_in_table->column_is_nullable(column_id));
    output_column_definitions.emplace_back(left_in_table->column_name(column_id),
                                           left_in_table->column_data_type(column_id), nullable);
  }

  // Preparing output table by adding segments from right table
  if (_mode != JoinMode::Semi && _mode != JoinMode::AntiNullAsTrue && _mode != JoinMode::AntiNullAsFalse) {
    for (ColumnID column_id{0}; column_id < right_in_table->column_count(); ++column_id) {
      const auto nullable = (right_may_produce_null || right_in_table->column_is_nullable(column_id));
      output_column_definitions.emplace_back(right_in_table->column_name(column_id),
                                             right_in_table->column_data_type(column_id), nullable);
    }
  }

  return std::make_shared<Table>(output_column_definitions, table_type, std::move(chunks));
}

}  // namespace opossum<|MERGE_RESOLUTION|>--- conflicted
+++ resolved
@@ -15,11 +15,7 @@
                                            const std::shared_ptr<const AbstractOperator>& right, const JoinMode mode,
                                            const OperatorJoinPredicate& primary_predicate,
                                            const std::vector<OperatorJoinPredicate>& secondary_predicates,
-<<<<<<< HEAD
-                                           std::unique_ptr<OperatorPerformanceData> init_performance_data)
-=======
                                            std::unique_ptr<AbstractOperatorPerformanceData> init_performance_data)
->>>>>>> e4a6d59c
     : AbstractReadOnlyOperator(type, left, right, std::move(init_performance_data)),
       _mode(mode),
       _primary_predicate(primary_predicate),
