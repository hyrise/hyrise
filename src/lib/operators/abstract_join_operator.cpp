--- conflicted
+++ resolved
@@ -10,27 +10,18 @@
 
 AbstractJoinOperator::AbstractJoinOperator(const std::shared_ptr<const AbstractOperator> left,
                                            const std::shared_ptr<const AbstractOperator> right, const JoinMode mode,
-<<<<<<< HEAD
-                                           const JoinColumnIDs& column_ids, const ScanType scan_type)
-    : AbstractReadOnlyOperator(left, right), _mode(mode), _column_ids(column_ids), _scan_type(scan_type) {
-=======
                                            const ColumnIDPair& column_ids, const PredicateCondition predicate_condition)
     : AbstractReadOnlyOperator(left, right),
       _mode(mode),
       _column_ids(column_ids),
       _predicate_condition(predicate_condition) {
->>>>>>> 9da0d9f3
   DebugAssert(mode != JoinMode::Cross && mode != JoinMode::Natural,
               "Specified JoinMode not supported by an AbstractJoin, use Product etc. instead.");
 }
 
 JoinMode AbstractJoinOperator::mode() const { return _mode; }
 
-<<<<<<< HEAD
-const JoinColumnIDs& AbstractJoinOperator::column_ids() const { return _column_ids; }
-=======
 const ColumnIDPair& AbstractJoinOperator::column_ids() const { return _column_ids; }
->>>>>>> 9da0d9f3
 
 PredicateCondition AbstractJoinOperator::predicate_condition() const { return _predicate_condition; }
 
