--- conflicted
+++ resolved
@@ -59,7 +59,6 @@
   }
   _out << "|" << std::endl;
 
-<<<<<<< HEAD
   // print each partition
   for (PartitionID partition_id{0}; partition_id < _input_table_left()->partition_count(); ++partition_id) {
     const auto partition = _input_table_left()->get_partition_schema()->get_partition(partition_id);
@@ -75,39 +74,6 @@
       }
 
       _out << "=== Chunk " << chunk_id << " === " << std::endl;
-=======
-  // print each chunk
-  for (ChunkID chunk_id{0}; chunk_id < _input_table_left()->chunk_count(); ++chunk_id) {
-    auto chunk = _input_table_left()->get_chunk(chunk_id);
-    if (chunk->size() == 0 && (_flags & PrintIgnoreEmptyChunks)) {
-      continue;
-    }
-
-    _out << "=== Chunk " << chunk_id << " === " << std::endl;
-
-    if (chunk->size() == 0) {
-      _out << "Empty chunk." << std::endl;
-      continue;
-    }
-
-    // print the rows in the chunk
-    for (size_t row = 0; row < chunk->size(); ++row) {
-      _out << "|";
-      for (ColumnID col{0}; col < chunk->column_count(); ++col) {
-        // well yes, we use BaseColumn::operator[] here, but since Print is not an operation that should
-        // be part of a regular query plan, let's keep things simple here
-        auto col_width = widths[col];
-        auto cell = _truncate_cell((*chunk->get_column(col))[row], col_width);
-        _out << std::setw(col_width) << cell << "|" << std::setw(0);
-      }
-
-      if (_flags & PrintMvcc && chunk->has_mvcc_columns()) {
-        auto mvcc_columns = chunk->mvcc_columns();
-
-        auto begin = mvcc_columns->begin_cids[row];
-        auto end = mvcc_columns->end_cids[row];
-        auto tid = mvcc_columns->tids[row];
->>>>>>> 20855722
 
       if (chunk.size() == 0) {
         _out << "Empty chunk." << std::endl;
