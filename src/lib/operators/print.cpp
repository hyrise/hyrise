--- conflicted
+++ resolved
@@ -36,12 +36,7 @@
   _out << "|" << std::endl;
 
   // print each chunk
-<<<<<<< HEAD
-  for (size_t chunk_id = 0; chunk_id < input_table_left()->chunk_count(); ++chunk_id) {
-=======
   for (ChunkID chunk_id{0}; chunk_id < input_table_left()->chunk_count(); ++chunk_id) {
-    _out << "=== Chunk " << chunk_id << " === " << std::endl;
->>>>>>> 65ea0108
     auto& chunk = input_table_left()->get_chunk(chunk_id);
     if (chunk.size() == 0 && _mode == PrintMode::IgnoreEmptyChunks) {
       continue;
