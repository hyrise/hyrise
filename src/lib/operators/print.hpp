#pragma once

#include <iostream>
#include <memory>
#include <string>
#include <vector>

#include "abstract_read_only_operator.hpp"

namespace opossum {
<<<<<<< HEAD
enum class PrintMode { PrintEmptyChunks, IgnoreEmptyChunks };
=======
enum PrintFlags { PrintIgnoreEmptyChunks = 1 << 0 };
>>>>>>> aa4de892

/**
 * operator to print the table with its data
 *
 * Note: Print does not support null values at the moment
 */
class Print : public AbstractReadOnlyOperator {
 public:
<<<<<<< HEAD
  explicit Print(const std::shared_ptr<const AbstractOperator> in, std::ostream& out = std::cout,
                 PrintMode mode = PrintMode::PrintEmptyChunks);
=======
  explicit Print(const std::shared_ptr<const AbstractOperator> in, std::ostream& out = std::cout, uint32_t flags = 0);
>>>>>>> aa4de892

  const std::string name() const override;
  uint8_t num_in_tables() const override;
  uint8_t num_out_tables() const override;
  std::shared_ptr<AbstractOperator> recreate(const std::vector<AllParameterVariant>& args) const override;

  static void print(std::shared_ptr<const Table> table, uint32_t flags = 0, std::ostream& out = std::cout);

 protected:
  std::vector<uint16_t> column_string_widths(uint16_t min, uint16_t max, std::shared_ptr<const Table> t) const;
  std::shared_ptr<const Table> on_execute() override;

  // stream to print the result
  std::ostream& _out;
<<<<<<< HEAD
  PrintMode _mode;
=======
  uint32_t _flags;
>>>>>>> aa4de892
};
}  // namespace opossum<|MERGE_RESOLUTION|>--- conflicted
+++ resolved
@@ -8,11 +8,7 @@
 #include "abstract_read_only_operator.hpp"
 
 namespace opossum {
-<<<<<<< HEAD
-enum class PrintMode { PrintEmptyChunks, IgnoreEmptyChunks };
-=======
 enum PrintFlags { PrintIgnoreEmptyChunks = 1 << 0 };
->>>>>>> aa4de892
 
 /**
  * operator to print the table with its data
@@ -21,12 +17,7 @@
  */
 class Print : public AbstractReadOnlyOperator {
  public:
-<<<<<<< HEAD
-  explicit Print(const std::shared_ptr<const AbstractOperator> in, std::ostream& out = std::cout,
-                 PrintMode mode = PrintMode::PrintEmptyChunks);
-=======
   explicit Print(const std::shared_ptr<const AbstractOperator> in, std::ostream& out = std::cout, uint32_t flags = 0);
->>>>>>> aa4de892
 
   const std::string name() const override;
   uint8_t num_in_tables() const override;
@@ -41,10 +32,6 @@
 
   // stream to print the result
   std::ostream& _out;
-<<<<<<< HEAD
-  PrintMode _mode;
-=======
   uint32_t _flags;
->>>>>>> aa4de892
 };
 }  // namespace opossum