--- conflicted
+++ resolved
@@ -112,12 +112,7 @@
   void _set_and_write_aggregate_value(pmr_vector<AggregateType>& aggregate_results,
                                       pmr_vector<bool>& aggregate_null_values, const uint64_t aggregate_group_index,
                                       [[maybe_unused]] const uint64_t aggregate_index,
-<<<<<<< HEAD
-                                      AggregateType& current_primary_aggregate,
-                                      SecondaryAggregates<AggregateType>& current_secondary_aggregates,
-=======
                                       AggregateAccumulator<aggregate_function, AggregateType>& accumulator,
->>>>>>> ed2b7874
                                       [[maybe_unused]] const uint64_t value_count,
                                       [[maybe_unused]] const uint64_t value_count_with_null,
                                       [[maybe_unused]] const uint64_t unique_value_count) const;
