--- conflicted
+++ resolved
@@ -99,12 +99,14 @@
 };
 
 template <typename ColumnDataType, typename AggregateType>
-<<<<<<< HEAD
 class AggregateFunctionBuilder<ColumnDataType, AggregateType, AggregateFunction::CountRows> {
  public:
   auto get_aggregate_function() {
     return [](const ColumnDataType&, std::optional<AggregateType>& current_aggregate) {};
-=======
+  }
+};
+
+template <typename ColumnDataType, typename AggregateType>
 class AggregateFunctionBuilder<ColumnDataType, AggregateType, AggregateFunction::StandardDeviationSample> {
  public:
   auto get_aggregate_function() {
@@ -148,16 +150,11 @@
         Fail("StandardDeviationSample not available for non-arithmetic types.");
       }
     };
->>>>>>> 7087c18b
   }
 };
 
 template <typename ColumnDataType, typename AggregateType>
-<<<<<<< HEAD
 class AggregateFunctionBuilder<ColumnDataType, AggregateType, AggregateFunction::CountNonNull> {
-=======
-class AggregateFunctionBuilder<ColumnDataType, AggregateType, AggregateFunction::Count> {
->>>>>>> 7087c18b
  public:
   auto get_aggregate_function() {
     return [](const ColumnDataType&, std::optional<AggregateType>& current_primary_aggregate,
