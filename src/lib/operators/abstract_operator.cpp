--- conflicted
+++ resolved
@@ -284,18 +284,7 @@
                 << output->column_count() << " column(s)/";
 
       fn_stream << format_bytes(output->memory_usage(MemoryUsageCalculationMode::Sampled));
-<<<<<<< HEAD
-      fn_stream << "/";
-      if (abstract_operator.executed()) {
-        fn_stream << "Executed. ";
-        fn_stream << *abstract_operator.performance_data;
-      } else {
-        fn_stream << "Not executed.";
-      }
-      fn_stream << ")";
-=======
       fn_stream << "/" << *abstract_operator.performance_data << ")";
->>>>>>> 972299e7
     }
   };
 
