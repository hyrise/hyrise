--- conflicted
+++ resolved
@@ -52,15 +52,11 @@
   // release any temporary data if possible
   _on_cleanup();
 
-<<<<<<< HEAD
-  _base_performance_data.walltime = performance_timer.lap();
+  _performance_data->walltime = performance_timer.lap();
 
-  DTRACE_PROBE5(HYRISE, OPERATOR_EXECUTED, name().c_str(), _base_performance_data.walltime.count(),
+  DTRACE_PROBE5(HYRISE, OPERATOR_EXECUTED, name().c_str(), _performance_data->walltime.count(),
                 _output ? _output->row_count() : 0, _output ? _output->chunk_count() : 0,
                 reinterpret_cast<uintptr_t>(this));
-=======
-  _performance_data->walltime = performance_timer.lap();
->>>>>>> 0e7b69d7
 }
 
 // returns the result of the operator
