#include "abstract_operator.hpp"

#include <memory>

#include "concurrency/transaction_context.hpp"

namespace opossum {

AbstractOperator::AbstractOperator(const std::shared_ptr<const AbstractOperator> left,
                                   const std::shared_ptr<const AbstractOperator> right)
    : _input_left(left), _input_right(right) {}

<<<<<<< HEAD
void AbstractOperator::execute(const TransactionContext *context) { _output = on_execute(context); }
=======
void AbstractOperator::execute() {
  if (_transaction_context) _transaction_context->on_operator_started();
  _output = on_execute(_transaction_context);
  if (_transaction_context) _transaction_context->on_operator_finished();
}
>>>>>>> 42a2d8b7

// returns the result of the operator
std::shared_ptr<const Table> AbstractOperator::get_output() const { return _output; }

std::shared_ptr<const Table> AbstractOperator::input_table_left() const { return _input_left->get_output(); }

std::shared_ptr<const Table> AbstractOperator::input_table_right() const { return _input_right->get_output(); }

<<<<<<< HEAD
=======
std::shared_ptr<TransactionContext> AbstractOperator::transaction_context() const { return _transaction_context; }

void AbstractOperator::set_transaction_context(std::shared_ptr<TransactionContext> transaction_context) {
  _transaction_context = transaction_context;
}

>>>>>>> 42a2d8b7
}  // namespace opossum<|MERGE_RESOLUTION|>--- conflicted
+++ resolved
@@ -10,15 +10,11 @@
                                    const std::shared_ptr<const AbstractOperator> right)
     : _input_left(left), _input_right(right) {}
 
-<<<<<<< HEAD
-void AbstractOperator::execute(const TransactionContext *context) { _output = on_execute(context); }
-=======
 void AbstractOperator::execute() {
   if (_transaction_context) _transaction_context->on_operator_started();
   _output = on_execute(_transaction_context);
   if (_transaction_context) _transaction_context->on_operator_finished();
 }
->>>>>>> 42a2d8b7
 
 // returns the result of the operator
 std::shared_ptr<const Table> AbstractOperator::get_output() const { return _output; }
@@ -27,13 +23,10 @@
 
 std::shared_ptr<const Table> AbstractOperator::input_table_right() const { return _input_right->get_output(); }
 
-<<<<<<< HEAD
-=======
 std::shared_ptr<TransactionContext> AbstractOperator::transaction_context() const { return _transaction_context; }
 
 void AbstractOperator::set_transaction_context(std::shared_ptr<TransactionContext> transaction_context) {
   _transaction_context = transaction_context;
 }
 
->>>>>>> 42a2d8b7
 }  // namespace opossum