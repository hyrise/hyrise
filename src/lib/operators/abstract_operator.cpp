#include "abstract_operator.hpp"

#include <chrono>
#include <memory>
#include <string>
#include <vector>

#include "abstract_read_only_operator.hpp"
#include "concurrency/transaction_context.hpp"
#include "storage/table.hpp"
#include "utils/assert.hpp"
#include "utils/format_duration.hpp"
#include "utils/print_directed_acyclic_graph.hpp"
#include "utils/timer.hpp"

namespace opossum {

AbstractOperator::AbstractOperator(const OperatorType type, const std::shared_ptr<const AbstractOperator> left,
                                   const std::shared_ptr<const AbstractOperator> right)
    : _type(type), _input_left(left), _input_right(right) {}

OperatorType AbstractOperator::type() const { return _type; }

void AbstractOperator::execute() {
  DebugAssert(!_output, "Operator has already been executed");

  Timer performance_timer;

  auto transaction_context = this->transaction_context();

  if (transaction_context) {
    /**
     * Do not execute Operators if transaction has been aborted.
     * Not doing so is crucial in order to make sure no other
     * tasks of the Transaction run while the Rollback happens.
     */
    if (transaction_context->aborted()) {
      return;
    }
    transaction_context->on_operator_started();
    _output = _on_execute(transaction_context);
    transaction_context->on_operator_finished();
  } else {
    _output = _on_execute(nullptr);
  }

  // release any temporary data if possible
  _on_cleanup();

<<<<<<< HEAD
  // Intentionally leave runtime at 0 when Operator is NOT executed because the Transaction was aborted
  _base_performance_data.total = performance_timer.lap();
=======
  _base_performance_data.walltime = performance_timer.lap();
>>>>>>> 5efcd93b
}

// returns the result of the operator
std::shared_ptr<const Table> AbstractOperator::get_output() const {
  DebugAssert(
      [&]() {
        if (_output == nullptr) return true;
        if (_output->chunk_count() <= ChunkID{1}) return true;
        for (auto chunk_id = ChunkID{0}; chunk_id < _output->chunk_count(); ++chunk_id) {
          if (_output->get_chunk(chunk_id)->size() < 1) return true;
        }
        return true;
      }(),
      "Empty chunk returned from operator " + description());

  DebugAssert(!_output || _output->column_count() > 0, "Operator " + description() + " did not output any columns");

  return _output;
}

const std::string AbstractOperator::description(DescriptionMode description_mode) const { return name(); }

std::shared_ptr<AbstractOperator> AbstractOperator::recreate(const std::vector<AllParameterVariant>& args) const {
  std::unordered_map<const AbstractOperator*, std::shared_ptr<AbstractOperator>> recreated_ops;
  return _recreate_impl(recreated_ops, args);
}

std::shared_ptr<const Table> AbstractOperator::input_table_left() const { return _input_left->get_output(); }

std::shared_ptr<const Table> AbstractOperator::input_table_right() const { return _input_right->get_output(); }

bool AbstractOperator::transaction_context_is_set() const { return _transaction_context.has_value(); }

std::shared_ptr<TransactionContext> AbstractOperator::transaction_context() const {
  DebugAssert(!transaction_context_is_set() || !_transaction_context->expired(),
              "TransactionContext is expired, but SQL Query Executor should still own it (Operator: " + name() + ")");
  return transaction_context_is_set() ? _transaction_context->lock() : nullptr;
}

void AbstractOperator::set_transaction_context(std::weak_ptr<TransactionContext> transaction_context) {
  _transaction_context = transaction_context;
}

void AbstractOperator::set_transaction_context_recursively(std::weak_ptr<TransactionContext> transaction_context) {
  set_transaction_context(transaction_context);

  if (_input_left != nullptr) mutable_input_left()->set_transaction_context_recursively(transaction_context);
  if (_input_right != nullptr) mutable_input_right()->set_transaction_context_recursively(transaction_context);
}

std::shared_ptr<AbstractOperator> AbstractOperator::mutable_input_left() const {
  return std::const_pointer_cast<AbstractOperator>(_input_left);
}

std::shared_ptr<AbstractOperator> AbstractOperator::mutable_input_right() const {
  return std::const_pointer_cast<AbstractOperator>(_input_right);
}

const BaseOperatorPerformanceData& AbstractOperator::base_performance_data() const { return _base_performance_data; }

std::shared_ptr<const AbstractOperator> AbstractOperator::input_left() const { return _input_left; }

std::shared_ptr<const AbstractOperator> AbstractOperator::input_right() const { return _input_right; }

void AbstractOperator::print(std::ostream& stream) const {
  const auto get_children_fn = [](const auto& op) {
    std::vector<std::shared_ptr<const AbstractOperator>> children;
    if (op->input_left()) children.emplace_back(op->input_left());
    if (op->input_right()) children.emplace_back(op->input_right());
    return children;
  };
  const auto node_print_fn = [](const auto& op, auto& stream) {
    stream << op->description();

    // If the operator was already executed, print some info about data and performance
    const auto output = op->get_output();
    if (output) {
      stream << " (" << output->row_count() << " row(s)/" << output->chunk_count() << " chunk(s)/"
             << output->column_count() << " column(s)/";

      stream << format_bytes(output->estimate_memory_usage());
      stream << "/";
<<<<<<< HEAD
      stream << format_duration(std::chrono::duration_cast<std::chrono::nanoseconds>(op->base_performance_data().total))
=======
      stream << format_duration(
                    std::chrono::duration_cast<std::chrono::nanoseconds>(op->base_performance_data().walltime))
>>>>>>> 5efcd93b
             << ")";
    }
  };

  print_directed_acyclic_graph<const AbstractOperator>(shared_from_this(), get_children_fn, node_print_fn, stream);
}

void AbstractOperator::_on_cleanup() {}

std::shared_ptr<AbstractOperator> AbstractOperator::_recreate_impl(
    std::unordered_map<const AbstractOperator*, std::shared_ptr<AbstractOperator>>& recreated_ops,
    const std::vector<AllParameterVariant>& args) const {
  const auto recreated_ops_iter = recreated_ops.find(this);
  if (recreated_ops_iter != recreated_ops.end()) return recreated_ops_iter->second;

  const auto recreated_input_left =
      input_left() ? input_left()->_recreate_impl(recreated_ops, args) : std::shared_ptr<AbstractOperator>{};
  const auto recreated_input_right =
      input_right() ? input_right()->_recreate_impl(recreated_ops, args) : std::shared_ptr<AbstractOperator>{};

  const auto recreated_op = _on_recreate(args, recreated_input_left, recreated_input_right);
  recreated_ops.emplace(this, recreated_op);

  return recreated_op;
}

}  // namespace opossum<|MERGE_RESOLUTION|>--- conflicted
+++ resolved
@@ -47,12 +47,7 @@
   // release any temporary data if possible
   _on_cleanup();
 
-<<<<<<< HEAD
-  // Intentionally leave runtime at 0 when Operator is NOT executed because the Transaction was aborted
-  _base_performance_data.total = performance_timer.lap();
-=======
   _base_performance_data.walltime = performance_timer.lap();
->>>>>>> 5efcd93b
 }
 
 // returns the result of the operator
@@ -135,12 +130,8 @@
 
       stream << format_bytes(output->estimate_memory_usage());
       stream << "/";
-<<<<<<< HEAD
-      stream << format_duration(std::chrono::duration_cast<std::chrono::nanoseconds>(op->base_performance_data().total))
-=======
       stream << format_duration(
                     std::chrono::duration_cast<std::chrono::nanoseconds>(op->base_performance_data().walltime))
->>>>>>> 5efcd93b
              << ")";
     }
   };
