#include "join_nested_loop_b.hpp"

#include <exception>
#include <memory>
#include <set>
#include <stdexcept>
#include <string>
#include <utility>
#include <vector>

#include "storage/base_attribute_vector.hpp"

#include "resolve_type.hpp"
#include "utils/assert.hpp"

namespace opossum {

JoinNestedLoopB::JoinNestedLoopB(const std::shared_ptr<const AbstractOperator> left,
                                 const std::shared_ptr<const AbstractOperator> right,
                                 optional<std::pair<ColumnID, ColumnID>> column_names, const ScanType scan_type,
                                 const JoinMode mode)
    : AbstractJoinOperator(left, right, column_names, scan_type, mode),
      _scan_type{scan_type},
      _mode{mode} {
  DebugAssert(
      (mode != JoinMode::Cross),
      "JoinNestedLoopA: this operator does not support Cross Joins, the optimizer should use Product operator.");
  DebugAssert(left != nullptr, "JoinNestedLoopB::JoinNestedLoopB: left input operator is null");
  DebugAssert(right != nullptr, "JoinNestedLoopB::JoinNestedLoopB: right input operator is null");

  // Check optional column names
  // Per definition either two names are specified or none
  if (column_names) {
    _left_column_name = column_names->first;
    _right_column_name = column_names->second;
  } else {
    Fail("JoinNestedLoopB::JoinNestedLoopB: No columns specified for join operator");
  }

  _output = std::make_shared<Table>(0);
  _pos_list_left = std::make_shared<PosList>();
  _pos_list_right = std::make_shared<PosList>();
}

// This funtion turns a pos list with references to a reference column into a pos list with references
// to the original columns.
// It is assumed that either non or all chunks of a table contain reference columns.
std::shared_ptr<PosList> JoinNestedLoopB::_dereference_pos_list(std::shared_ptr<const Table> input_table,
                                                                ColumnID column_id,
                                                                std::shared_ptr<const PosList> pos_list) {
  // Get all the input pos lists so that we only have to pointer cast the columns once
  auto input_pos_lists = std::vector<std::shared_ptr<const PosList>>();
  for (ChunkID chunk_id{0}; chunk_id < input_table->chunk_count(); chunk_id++) {
    auto base_column = input_table->get_chunk(chunk_id).get_column(column_id);
    auto reference_column = std::dynamic_pointer_cast<ReferenceColumn>(base_column);
    input_pos_lists.push_back(reference_column->pos_list());
  }

  // Get the row ids that are referenced
  auto new_pos_list = std::make_shared<PosList>();
  for (const auto& row : *pos_list) {
    new_pos_list->push_back(input_pos_lists.at(row.chunk_id)->at(row.chunk_offset));
  }

  return new_pos_list;
}

void JoinNestedLoopB::_append_columns_to_output(std::shared_ptr<const Table> input_table,
                                                std::shared_ptr<PosList> pos_list) {
  // Append each column of the input column to the output
  for (ColumnID column_id{0}; column_id < input_table->col_count(); column_id++) {
    // Add the column meta data
    _output->add_column_definition(input_table->column_name(column_id), input_table->column_type(column_id));

    // Check whether the column consists of reference columns
    const auto r_column =
        std::dynamic_pointer_cast<ReferenceColumn>(input_table->get_chunk(ChunkID{0}).get_column(column_id));
    if (r_column) {
      // Create a pos_list referencing the original column
      auto new_pos_list = _dereference_pos_list(input_table, column_id, pos_list);
      auto ref_column = std::make_shared<ReferenceColumn>(r_column->referenced_table(),
                                                          r_column->referenced_column_id(), new_pos_list);
      _output->get_chunk(ChunkID{0}).add_column(ref_column);
    } else {
      auto ref_column = std::make_shared<ReferenceColumn>(input_table, column_id, pos_list);
      _output->get_chunk(ChunkID{0}).add_column(ref_column);
    }
  }
}

// Join two columns of the input tables
void JoinNestedLoopB::_join_columns(ColumnID left_column_id, ColumnID right_column_id, std::string left_column_type) {
  auto impl = make_shared_by_column_type<ColumnVisitable, JoinNestedLoopBImpl>(left_column_type, *this);
  // For each combination of chunks from both input tables call visitor pattern to actually perform the join.
  for (ChunkID chunk_id_left = ChunkID{0}; chunk_id_left < input_table_left()->chunk_count(); ++chunk_id_left) {
    for (ChunkID chunk_id_right = ChunkID{0}; chunk_id_right < input_table_right()->chunk_count(); ++chunk_id_right) {
      auto& chunk_left = input_table_left()->get_chunk(chunk_id_left);
      auto column_left = chunk_left.get_column(left_column_id);
      auto& chunk_right = input_table_right()->get_chunk(chunk_id_right);
      auto column_right = chunk_right.get_column(right_column_id);

      auto context = std::make_shared<JoinContext>(column_left, column_right, chunk_id_left, chunk_id_right, _mode);
      column_left->visit(*impl, context);
    }
  }
}

// Adds the rows to the output that didn't match to any other rows in the join phase and
// fills those rows with null values
void JoinNestedLoopB::_add_outer_join_rows(std::shared_ptr<const Table> outer_side_table,
                                           std::shared_ptr<PosList> outer_side_pos_list,
                                           std::set<RowID>& outer_side_matches,
                                           std::shared_ptr<PosList> null_side_pos_list) {
  for (ChunkID chunk_id{0}; chunk_id < outer_side_table->chunk_count(); chunk_id++) {
    for (ChunkOffset chunk_offset = 0; chunk_offset < outer_side_table->get_chunk(chunk_id).size(); chunk_offset++) {
      RowID row_id = RowID{chunk_id, chunk_offset};

      // if there was no match during the join phase
      if (outer_side_matches.find(row_id) == outer_side_matches.end()) {
        outer_side_pos_list->push_back(row_id);
        null_side_pos_list->push_back(NULL_ROW_ID);
      }
    }
  }
}

std::shared_ptr<const Table> JoinNestedLoopB::on_execute() {
  // Get types and ids of the input columns
  auto left_column_id = _left_column_name;
  auto right_column_id = _right_column_name;
  auto left_column_type = input_table_left()->column_type(left_column_id);
  auto right_column_type = input_table_right()->column_type(right_column_id);

  // Ensure matching column types for simplicity
  // Joins on non-matching types can be added later.
<<<<<<< HEAD
  DebugAssert((left_column_type == right_column_type), "JoinNestedLoopB::execute: column type \"" + left_column_type +
                                                           "\" of left column \"" + input_table_left()->column_name(_left_column_name) +
                                                           "\" does not match colum type \"" + right_column_type +
                                                           "\" of right column \"" + input_table_right()->column_name(_right_column_name) + "\"!");
=======
  DebugAssert((left_column_type == right_column_type),
              "JoinNestedLoopB::execute: column type \"" + left_column_type + "\" of left column \"" +
                  _left_column_name + "\" does not match colum type \"" + right_column_type + "\" of right column \"" +
                  _right_column_name + "\"!");
>>>>>>> 9548f285

  _join_columns(left_column_id, right_column_id, left_column_type);

  if (_mode == JoinMode::Left || _mode == JoinMode::Outer) {
    _add_outer_join_rows(input_table_left(), _pos_list_left, _left_match, _pos_list_right);
  }

  if (_mode == JoinMode::Right || _mode == JoinMode::Outer) {
    _add_outer_join_rows(input_table_right(), _pos_list_right, _right_match, _pos_list_left);
  }

  _append_columns_to_output(input_table_left(), _pos_list_left);
  _append_columns_to_output(input_table_right(), _pos_list_right);

  return _output;
}

const std::string JoinNestedLoopB::name() const { return "JoinNestedLoopB"; }

uint8_t JoinNestedLoopB::num_in_tables() const { return 2u; }

uint8_t JoinNestedLoopB::num_out_tables() const { return 1u; }

std::shared_ptr<AbstractOperator> JoinNestedLoopB::recreate(const std::vector<AllParameterVariant>& args) const {
  return std::make_shared<JoinNestedLoopB>(_input_left->recreate(args), _input_right->recreate(args), _column_names,
                                           _scan_type, _mode);
}

template <typename T>
JoinNestedLoopB::JoinNestedLoopBImpl<T>::JoinNestedLoopBImpl(JoinNestedLoopB& join_nested_loop_b)
    : _join_nested_loop_b{join_nested_loop_b} {
  // No compare function is necessary for the cross join
  if (_join_nested_loop_b._mode == JoinMode::Cross) {
    return;
  }

  switch (_join_nested_loop_b._scan_type) {
    case ScanType::OpEquals: {
      _compare = [](const T& value_left, const T& value_right) -> bool { return value_left == value_right; };
      break;
    }
    case ScanType::OpLessThan: {
      _compare = [](const T& value_left, const T& value_right) -> bool { return value_left < value_right; };
      break;
    }
    case ScanType::OpGreaterThan: {
      _compare = [](const T& value_left, const T& value_right) -> bool { return value_left > value_right; };
      break;
    }
    case ScanType::OpGreaterThanEquals: {
      _compare = [](const T& value_left, const T& value_right) -> bool { return value_left >= value_right; };
      break;
    }
    case ScanType::OpLessThanEquals: {
      _compare = [](const T& value_left, const T& value_right) -> bool { return value_left <= value_right; };
      break;
    }
    case ScanType::OpNotEquals: {
      _compare = [](const T& value_left, const T& value_right) -> bool { return value_left != value_right; };
      break;
    }
    default:
      Fail("JoinNestedLoopBImpl::JoinNestedLoopBImpl: Unknown operator.");
  }
}

template <typename T>
std::shared_ptr<const Table> JoinNestedLoopB::JoinNestedLoopBImpl<T>::on_execute() {
  return _join_nested_loop_b._output;
}

/*
** All join functions only consider the combination of types of columns that can be joined.
** The ordering is mostly not important (equi-join, etc.) but for other compare function like "<" we use
** an additional flag 'reverse_order' to compute the right result.
*/

template <typename T>
void JoinNestedLoopB::JoinNestedLoopBImpl<T>::_match_values(const T& value_left, ChunkOffset left_chunk_offset,
                                                            const T& value_right, ChunkOffset right_chunk_offset,
                                                            std::shared_ptr<JoinContext> context, bool reverse_order) {
  bool values_match = reverse_order ? _compare(value_right, value_left) : _compare(value_left, value_right);
  if (values_match) {
    RowID left_row_id = _join_nested_loop_b.input_table_left()->calculate_row_id(
        context->_left_chunk_id, reverse_order ? right_chunk_offset : left_chunk_offset);
    RowID right_row_id = _join_nested_loop_b.input_table_right()->calculate_row_id(
        context->_right_chunk_id, reverse_order ? left_chunk_offset : right_chunk_offset);

    if (context->_mode == JoinMode::Left || context->_mode == JoinMode::Outer) {
      // For inner joins, the list of matched values is not needed and is not maintained
      _join_nested_loop_b._left_match.insert(left_row_id);
    }

    if (context->_mode == JoinMode::Right || context->_mode == JoinMode::Outer) {
      _join_nested_loop_b._right_match.insert(right_row_id);
    }

    _join_nested_loop_b._pos_list_left->push_back(left_row_id);
    _join_nested_loop_b._pos_list_right->push_back(right_row_id);
  }
}

template <typename T>
void JoinNestedLoopB::JoinNestedLoopBImpl<T>::join_value_value(ValueColumn<T>& left, ValueColumn<T>& right,
                                                               std::shared_ptr<JoinContext> context,
                                                               bool reverse_order) {
  const auto& values_left = left.values();
  const auto& values_right = right.values();

  for (ChunkOffset left_chunk_offset = 0; left_chunk_offset < values_left.size(); left_chunk_offset++) {
    const auto& value_left = values_left[left_chunk_offset];

    for (ChunkOffset right_chunk_offset = 0; right_chunk_offset < values_right.size(); right_chunk_offset++) {
      const auto& value_right = values_right[right_chunk_offset];
      _match_values(value_left, left_chunk_offset, value_right, right_chunk_offset, context, reverse_order);
    }
  }
}

template <typename T>
void JoinNestedLoopB::JoinNestedLoopBImpl<T>::join_value_dictionary(ValueColumn<T>& left, DictionaryColumn<T>& right,
                                                                    std::shared_ptr<JoinContext> context,
                                                                    bool reverse_order) {
  const auto& values = left.values();
  const auto& att = right.attribute_vector();

  for (ChunkOffset left_chunk_offset = 0; left_chunk_offset < values.size(); left_chunk_offset++) {
    const auto& value_left = values[left_chunk_offset];

    for (ChunkOffset right_chunk_offset = 0; right_chunk_offset < att->size(); right_chunk_offset++) {
      const auto& value_right = right.value_by_value_id(att->get(right_chunk_offset));
      _match_values(value_left, left_chunk_offset, value_right, right_chunk_offset, context, reverse_order);
    }
  }
}

// Resolves a reference in a reference column and returns the original value
template <typename T>
const T& JoinNestedLoopB::JoinNestedLoopBImpl<T>::_resolve_reference(ReferenceColumn& ref_column,
                                                                     ChunkOffset chunk_offset) {
  // TODO(anyone): This can be replaced by operator[] once gcc optimizes properly
  auto& ref_table = ref_column.referenced_table();
  auto& pos_list = ref_column.pos_list();
  const auto& row_location = ref_table->locate_row(pos_list->at(chunk_offset));
  const auto& referenced_chunk_id = row_location.first;
  const auto& referenced_chunk_offset = row_location.second;
  const auto& referenced_chunk = ref_table->get_chunk(referenced_chunk_id);
  const auto& referenced_column = referenced_chunk.get_column(ref_column.referenced_column_id());

  const auto& d_column = std::dynamic_pointer_cast<DictionaryColumn<T>>(referenced_column);
  const auto& v_column = std::dynamic_pointer_cast<ValueColumn<T>>(referenced_column);

  // Since it isn't ensured that the poslist isn't ordered according to the chunk distribution,
  // we have to check the column type for each row
  if (d_column) {
    return d_column->value_by_value_id(d_column->attribute_vector()->get(referenced_chunk_offset));
  } else if (v_column) {
    return v_column->values()[referenced_chunk_offset];
  } else {
    throw std::logic_error("JoinNestedLoopBImpl::_resolve_reference: can't figure out referenced column type");
  }
}

template <typename T>
void JoinNestedLoopB::JoinNestedLoopBImpl<T>::join_value_reference(ValueColumn<T>& left, ReferenceColumn& right,
                                                                   std::shared_ptr<JoinContext> context,
                                                                   bool reverse_order) {
  auto& values = left.values();
  auto& pos_list = right.pos_list();

  for (ChunkOffset left_chunk_offset = 0; left_chunk_offset < values.size(); left_chunk_offset++) {
    const auto& value_left = values[left_chunk_offset];

    for (ChunkOffset right_chunk_offset = 0; right_chunk_offset < pos_list->size(); right_chunk_offset++) {
      const auto& value_right = _resolve_reference(right, right_chunk_offset);
      _match_values(value_left, left_chunk_offset, value_right, right_chunk_offset, context, reverse_order);
    }
  }
}

template <typename T>
void JoinNestedLoopB::JoinNestedLoopBImpl<T>::join_dictionary_dictionary(DictionaryColumn<T>& left,
                                                                         DictionaryColumn<T>& right,
                                                                         std::shared_ptr<JoinContext> context,
                                                                         bool reverse_order) {
  const auto& att_left = left.attribute_vector();
  const auto& att_right = right.attribute_vector();

  for (ChunkOffset left_chunk_offset = 0; left_chunk_offset < att_left->size(); left_chunk_offset++) {
    const auto& value_left = left.value_by_value_id(att_left->get(left_chunk_offset));

    for (ChunkOffset right_chunk_offset = 0; right_chunk_offset < att_right->size(); right_chunk_offset++) {
      const auto& value_right = right.value_by_value_id(att_right->get(right_chunk_offset));
      _match_values(value_left, left_chunk_offset, value_right, right_chunk_offset, context, reverse_order);
    }
  }
}

template <typename T>
void JoinNestedLoopB::JoinNestedLoopBImpl<T>::join_dictionary_reference(DictionaryColumn<T>& left,
                                                                        ReferenceColumn& right,
                                                                        std::shared_ptr<JoinContext> context,
                                                                        bool reverse_order) {
  const auto& att_left = left.attribute_vector();
  auto& pos_list = right.pos_list();

  for (ChunkOffset left_chunk_offset = 0; left_chunk_offset < att_left->size(); left_chunk_offset++) {
    const auto& value_left = left.value_by_value_id(att_left->get(left_chunk_offset));

    for (ChunkOffset right_chunk_offset = 0; right_chunk_offset < pos_list->size(); right_chunk_offset++) {
      const auto& value_right = _resolve_reference(right, right_chunk_offset);
      _match_values(value_left, left_chunk_offset, value_right, right_chunk_offset, context, reverse_order);
    }
  }
}

template <typename T>
void JoinNestedLoopB::JoinNestedLoopBImpl<T>::join_reference_reference(ReferenceColumn& left, ReferenceColumn& right,
                                                                       std::shared_ptr<JoinContext> context,
                                                                       bool reverse_order) {
  auto& pos_list_left = left.pos_list();
  auto& pos_list_right = right.pos_list();

  for (ChunkOffset left_chunk_offset = 0; left_chunk_offset < pos_list_left->size(); left_chunk_offset++) {
    const auto& value_left = _resolve_reference(left, left_chunk_offset);

    for (ChunkOffset right_chunk_offset = 0; right_chunk_offset < pos_list_right->size(); right_chunk_offset++) {
      const auto& value_right = _resolve_reference(right, right_chunk_offset);
      _match_values(value_left, left_chunk_offset, value_right, right_chunk_offset, context, reverse_order);
    }
  }
}

/*
** This functions get called by the visitor and check for the type of the second column to actually call the
** join function.
** May be later replaced by left_builder/right_builder pattern.
*/

template <typename T>
void JoinNestedLoopB::JoinNestedLoopBImpl<T>::handle_value_column(BaseColumn& column,
                                                                  std::shared_ptr<ColumnVisitableContext> context) {
  auto join_context = std::static_pointer_cast<JoinContext>(context);
  auto& value_column_left = dynamic_cast<ValueColumn<T>&>(column);
  auto value_column_right = std::dynamic_pointer_cast<ValueColumn<T>>(join_context->_column_right);
  if (value_column_right) {
    join_value_value(value_column_left, *value_column_right, join_context);
    return;
  }
  auto dictionary_column_right = std::dynamic_pointer_cast<DictionaryColumn<T>>(join_context->_column_right);
  if (dictionary_column_right) {
    join_value_dictionary(value_column_left, *dictionary_column_right, join_context);
    return;
  }
  auto reference_column_right = std::dynamic_pointer_cast<ReferenceColumn>(join_context->_column_right);
  if (reference_column_right) {
    join_value_reference(value_column_left, *reference_column_right, join_context);
    return;
  }
}

template <typename T>
void JoinNestedLoopB::JoinNestedLoopBImpl<T>::handle_dictionary_column(
    BaseColumn& column, std::shared_ptr<ColumnVisitableContext> context) {
  auto join_context = std::static_pointer_cast<JoinContext>(context);
  auto& dictionary_column_left = dynamic_cast<DictionaryColumn<T>&>(column);

  auto value_column_right = std::dynamic_pointer_cast<ValueColumn<T>>(join_context->_column_right);
  if (value_column_right) {
    join_value_dictionary(*value_column_right, dictionary_column_left, join_context, true);
    return;
  }
  auto dictionary_column_right = std::dynamic_pointer_cast<DictionaryColumn<T>>(join_context->_column_right);
  if (dictionary_column_right) {
    join_dictionary_dictionary(dictionary_column_left, *dictionary_column_right, join_context);
    return;
  }
  auto reference_column_right = std::dynamic_pointer_cast<ReferenceColumn>(join_context->_column_right);
  if (reference_column_right) {
    join_dictionary_reference(dictionary_column_left, *reference_column_right, join_context);
    return;
  }
}

template <typename T>
void JoinNestedLoopB::JoinNestedLoopBImpl<T>::handle_reference_column(ReferenceColumn& reference_column_left,
                                                                      std::shared_ptr<ColumnVisitableContext> context) {
  auto join_context = std::static_pointer_cast<JoinContext>(context);

  auto value_column_right = std::dynamic_pointer_cast<ValueColumn<T>>(join_context->_column_right);
  if (value_column_right) {
    join_value_reference(*value_column_right, reference_column_left, join_context, true);
    return;
  }
  auto dictionary_column_right = std::dynamic_pointer_cast<DictionaryColumn<T>>(join_context->_column_right);
  if (dictionary_column_right) {
    join_dictionary_reference(*dictionary_column_right, reference_column_left, join_context, true);
    return;
  }
  auto reference_column_right = std::dynamic_pointer_cast<ReferenceColumn>(join_context->_column_right);
  if (reference_column_right) {
    join_reference_reference(reference_column_left, *reference_column_right, join_context);
    return;
  }
}
}  // namespace opossum<|MERGE_RESOLUTION|>--- conflicted
+++ resolved
@@ -133,17 +133,10 @@
 
   // Ensure matching column types for simplicity
   // Joins on non-matching types can be added later.
-<<<<<<< HEAD
   DebugAssert((left_column_type == right_column_type), "JoinNestedLoopB::execute: column type \"" + left_column_type +
                                                            "\" of left column \"" + input_table_left()->column_name(_left_column_name) +
                                                            "\" does not match colum type \"" + right_column_type +
                                                            "\" of right column \"" + input_table_right()->column_name(_right_column_name) + "\"!");
-=======
-  DebugAssert((left_column_type == right_column_type),
-              "JoinNestedLoopB::execute: column type \"" + left_column_type + "\" of left column \"" +
-                  _left_column_name + "\" does not match colum type \"" + right_column_type + "\" of right column \"" +
-                  _right_column_name + "\"!");
->>>>>>> 9548f285
 
   _join_columns(left_column_id, right_column_id, left_column_type);
 
