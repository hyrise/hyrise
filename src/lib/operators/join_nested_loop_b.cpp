#include "join_nested_loop_b.hpp"

#include <exception>
#include <memory>
#include <set>
#include <stdexcept>
#include <string>
#include <utility>
#include <vector>

#include "storage/base_attribute_vector.hpp"

#include "resolve_type.hpp"
#include "utils/assert.hpp"

namespace opossum {

JoinNestedLoopB::JoinNestedLoopB(const std::shared_ptr<const AbstractOperator> left,
                                 const std::shared_ptr<const AbstractOperator> right, const JoinMode mode,
                                 const std::pair<ColumnID, ColumnID>& column_ids, const ScanType scan_type)
    : AbstractJoinOperator(left, right, mode, column_ids, scan_type) {
  DebugAssert(left != nullptr, "JoinNestedLoopB::JoinNestedLoopB: left input operator is null");
  DebugAssert(right != nullptr, "JoinNestedLoopB::JoinNestedLoopB: right input operator is null");

  _output = std::make_shared<Table>(0);
  _pos_list_left = std::make_shared<PosList>();
  _pos_list_right = std::make_shared<PosList>();
}

// This funtion turns a pos list with references to a reference column into a pos list with references
// to the original columns.
// It is assumed that either non or all chunks of a table contain reference columns.
std::shared_ptr<PosList> JoinNestedLoopB::_dereference_pos_list(std::shared_ptr<const Table> input_table,
                                                                ColumnID column_id,
                                                                std::shared_ptr<const PosList> pos_list) {
  // Get all the input pos lists so that we only have to pointer cast the columns once
  auto input_pos_lists = std::vector<std::shared_ptr<const PosList>>();
  for (ChunkID chunk_id{0}; chunk_id < input_table->chunk_count(); chunk_id++) {
    auto base_column = input_table->get_chunk(chunk_id).get_column(column_id);
    auto reference_column = std::dynamic_pointer_cast<ReferenceColumn>(base_column);
    input_pos_lists.push_back(reference_column->pos_list());
  }

  // Get the row ids that are referenced
  auto new_pos_list = std::make_shared<PosList>();
  for (const auto& row : *pos_list) {
    new_pos_list->push_back(input_pos_lists.at(row.chunk_id)->at(row.chunk_offset));
  }

  return new_pos_list;
}

void JoinNestedLoopB::_append_columns_to_output(std::shared_ptr<const Table> input_table,
                                                std::shared_ptr<PosList> pos_list) {
  // Append each column of the input column to the output
  for (ColumnID column_id{0}; column_id < input_table->col_count(); column_id++) {
    // Add the column meta data
    _output->add_column_definition(input_table->column_name(column_id), input_table->column_type(column_id));

    // Check whether the column consists of reference columns
    const auto r_column =
        std::dynamic_pointer_cast<ReferenceColumn>(input_table->get_chunk(ChunkID{0}).get_column(column_id));
    if (r_column) {
      // Create a pos_list referencing the original column
      auto new_pos_list = _dereference_pos_list(input_table, column_id, pos_list);
      auto ref_column = std::make_shared<ReferenceColumn>(r_column->referenced_table(),
                                                          r_column->referenced_column_id(), new_pos_list);
      _output->get_chunk(ChunkID{0}).add_column(ref_column);
    } else {
      auto ref_column = std::make_shared<ReferenceColumn>(input_table, column_id, pos_list);
      _output->get_chunk(ChunkID{0}).add_column(ref_column);
    }
  }
}

// Join two columns of the input tables
void JoinNestedLoopB::_join_columns(ColumnID left_column_id, ColumnID right_column_id, std::string left_column_type) {
  auto impl = make_shared_by_column_type<ColumnVisitable, JoinNestedLoopBImpl>(left_column_type, *this);
  // For each combination of chunks from both input tables call visitor pattern to actually perform the join.
  for (ChunkID chunk_id_left = ChunkID{0}; chunk_id_left < _input_table_left()->chunk_count(); ++chunk_id_left) {
    for (ChunkID chunk_id_right = ChunkID{0}; chunk_id_right < _input_table_right()->chunk_count(); ++chunk_id_right) {
      auto& chunk_left = _input_table_left()->get_chunk(chunk_id_left);
      auto column_left = chunk_left.get_column(left_column_id);
      auto& chunk_right = _input_table_right()->get_chunk(chunk_id_right);
      auto column_right = chunk_right.get_column(right_column_id);

      auto context = std::make_shared<JoinContext>(column_left, column_right, chunk_id_left, chunk_id_right, _mode);
      column_left->visit(*impl, context);
    }
  }
}

// Adds the rows to the output that didn't match to any other rows in the join phase and
// fills those rows with null values
void JoinNestedLoopB::_add_outer_join_rows(std::shared_ptr<const Table> outer_side_table,
                                           std::shared_ptr<PosList> outer_side_pos_list,
                                           std::set<RowID>& outer_side_matches,
                                           std::shared_ptr<PosList> null_side_pos_list) {
  for (ChunkID chunk_id{0}; chunk_id < outer_side_table->chunk_count(); chunk_id++) {
    for (ChunkOffset chunk_offset = 0; chunk_offset < outer_side_table->get_chunk(chunk_id).size(); chunk_offset++) {
      RowID row_id = RowID{chunk_id, chunk_offset};

      // if there was no match during the join phase
      if (outer_side_matches.find(row_id) == outer_side_matches.end()) {
        outer_side_pos_list->push_back(row_id);
        null_side_pos_list->push_back(NULL_ROW_ID);
      }
    }
  }
}

std::shared_ptr<const Table> JoinNestedLoopB::_on_execute() {
  // Get types and ids of the input columns
<<<<<<< HEAD
  auto left_column_type = input_table_left()->column_type(_column_ids.first);
  auto right_column_type = input_table_right()->column_type(_column_ids.second);

  // Ensure matching column types for simplicity
  // Joins on non-matching types can be added later.
  DebugAssert((left_column_type == right_column_type), "Column types of join columns do not match.");
=======
  auto left_column_type = _input_table_left()->column_type(_column_ids.first);
  auto right_column_type = _input_table_right()->column_type(_column_ids.second);

  // Ensure matching column types for simplicity
  // Joins on non-matching types can be added later.
  // TODO(anybody) replace _column_ids.first/second with names
  DebugAssert((left_column_type == right_column_type),
              "JoinNestedLoopB::execute: column type \"" + left_column_type + "\" of left column \"" +
                  std::to_string(_column_ids.first) + "\" does not match colum type \"" + right_column_type +
                  "\" of right column \"" + std::to_string(_column_ids.second) + "\"!");
>>>>>>> c46160ee

  _join_columns(_column_ids.first, _column_ids.second, left_column_type);

  if (_mode == JoinMode::Left || _mode == JoinMode::Outer) {
    _add_outer_join_rows(_input_table_left(), _pos_list_left, _left_match, _pos_list_right);
  }

  if (_mode == JoinMode::Right || _mode == JoinMode::Outer) {
    _add_outer_join_rows(_input_table_right(), _pos_list_right, _right_match, _pos_list_left);
  }

<<<<<<< HEAD
  _append_columns_to_output(input_table_left(), _pos_list_left);
  _append_columns_to_output(input_table_right(), _pos_list_right);
=======
  _append_columns_to_output(_input_table_left(), _pos_list_left);
  _append_columns_to_output(_input_table_right(), _pos_list_right);
>>>>>>> c46160ee

  return _output;
}

const std::string JoinNestedLoopB::name() const { return "JoinNestedLoopB"; }

uint8_t JoinNestedLoopB::num_in_tables() const { return 2u; }

uint8_t JoinNestedLoopB::num_out_tables() const { return 1u; }

std::shared_ptr<AbstractOperator> JoinNestedLoopB::recreate(const std::vector<AllParameterVariant>& args) const {
  return std::make_shared<JoinNestedLoopB>(_input_left->recreate(args), _input_right->recreate(args), _mode,
                                           _column_ids, _scan_type);
}

template <typename T>
JoinNestedLoopB::JoinNestedLoopBImpl<T>::JoinNestedLoopBImpl(JoinNestedLoopB& join_nested_loop_b)
    : _join_nested_loop_b{join_nested_loop_b} {
  // No compare function is necessary for the cross join
  if (_join_nested_loop_b._mode == JoinMode::Cross) {
    return;
  }

  switch (join_nested_loop_b._scan_type) {
    case ScanType::OpEquals: {
      _compare = [](const T& value_left, const T& value_right) -> bool { return value_left == value_right; };
      break;
    }
    case ScanType::OpLessThan: {
      _compare = [](const T& value_left, const T& value_right) -> bool { return value_left < value_right; };
      break;
    }
    case ScanType::OpGreaterThan: {
      _compare = [](const T& value_left, const T& value_right) -> bool { return value_left > value_right; };
      break;
    }
    case ScanType::OpGreaterThanEquals: {
      _compare = [](const T& value_left, const T& value_right) -> bool { return value_left >= value_right; };
      break;
    }
    case ScanType::OpLessThanEquals: {
      _compare = [](const T& value_left, const T& value_right) -> bool { return value_left <= value_right; };
      break;
    }
    case ScanType::OpNotEquals: {
      _compare = [](const T& value_left, const T& value_right) -> bool { return value_left != value_right; };
      break;
    }
    default:
      Fail("JoinNestedLoopBImpl::JoinNestedLoopBImpl: Unknown operator.");
  }
}

template <typename T>
std::shared_ptr<const Table> JoinNestedLoopB::JoinNestedLoopBImpl<T>::_on_execute() {
  return _join_nested_loop_b._output;
}

/*
** All join functions only consider the combination of types of columns that can be joined.
** The ordering is mostly not important (equi-join, etc.) but for other compare function like "<" we use
** an additional flag 'reverse_order' to compute the right result.
*/

template <typename T>
void JoinNestedLoopB::JoinNestedLoopBImpl<T>::_match_values(const T& value_left, ChunkOffset left_chunk_offset,
                                                            const T& value_right, ChunkOffset right_chunk_offset,
                                                            std::shared_ptr<JoinContext> context, bool reverse_order) {
  bool values_match = reverse_order ? _compare(value_right, value_left) : _compare(value_left, value_right);
  if (values_match) {
    RowID left_row_id = _join_nested_loop_b._input_table_left()->calculate_row_id(
        context->_left_chunk_id, reverse_order ? right_chunk_offset : left_chunk_offset);
    RowID right_row_id = _join_nested_loop_b._input_table_right()->calculate_row_id(
        context->_right_chunk_id, reverse_order ? left_chunk_offset : right_chunk_offset);

    if (context->_mode == JoinMode::Left || context->_mode == JoinMode::Outer) {
      // For inner joins, the list of matched values is not needed and is not maintained
      _join_nested_loop_b._left_match.insert(left_row_id);
    }

    if (context->_mode == JoinMode::Right || context->_mode == JoinMode::Outer) {
      _join_nested_loop_b._right_match.insert(right_row_id);
    }

    _join_nested_loop_b._pos_list_left->push_back(left_row_id);
    _join_nested_loop_b._pos_list_right->push_back(right_row_id);
  }
}

template <typename T>
void JoinNestedLoopB::JoinNestedLoopBImpl<T>::join_value_value(ValueColumn<T>& left, ValueColumn<T>& right,
                                                               std::shared_ptr<JoinContext> context,
                                                               bool reverse_order) {
  const auto& values_left = left.values();
  const auto& values_right = right.values();

  for (ChunkOffset left_chunk_offset = 0; left_chunk_offset < values_left.size(); left_chunk_offset++) {
    const auto& value_left = values_left[left_chunk_offset];

    for (ChunkOffset right_chunk_offset = 0; right_chunk_offset < values_right.size(); right_chunk_offset++) {
      const auto& value_right = values_right[right_chunk_offset];
      _match_values(value_left, left_chunk_offset, value_right, right_chunk_offset, context, reverse_order);
    }
  }
}

template <typename T>
void JoinNestedLoopB::JoinNestedLoopBImpl<T>::join_value_dictionary(ValueColumn<T>& left, DictionaryColumn<T>& right,
                                                                    std::shared_ptr<JoinContext> context,
                                                                    bool reverse_order) {
  const auto& values = left.values();
  const auto& att = right.attribute_vector();

  for (ChunkOffset left_chunk_offset = 0; left_chunk_offset < values.size(); left_chunk_offset++) {
    const auto& value_left = values[left_chunk_offset];

    for (ChunkOffset right_chunk_offset = 0; right_chunk_offset < att->size(); right_chunk_offset++) {
      const auto& value_right = right.value_by_value_id(att->get(right_chunk_offset));
      _match_values(value_left, left_chunk_offset, value_right, right_chunk_offset, context, reverse_order);
    }
  }
}

// Resolves a reference in a reference column and returns the original value
template <typename T>
const T& JoinNestedLoopB::JoinNestedLoopBImpl<T>::_resolve_reference(ReferenceColumn& ref_column,
                                                                     ChunkOffset chunk_offset) {
  // TODO(anyone): This can be replaced by operator[] once gcc optimizes properly
  auto& ref_table = ref_column.referenced_table();
  auto& pos_list = ref_column.pos_list();
  const auto& row_location = ref_table->locate_row(pos_list->at(chunk_offset));
  const auto& referenced_chunk_id = row_location.first;
  const auto& referenced_chunk_offset = row_location.second;
  const auto& referenced_chunk = ref_table->get_chunk(referenced_chunk_id);
  const auto& referenced_column = referenced_chunk.get_column(ref_column.referenced_column_id());

  const auto& d_column = std::dynamic_pointer_cast<DictionaryColumn<T>>(referenced_column);
  const auto& v_column = std::dynamic_pointer_cast<ValueColumn<T>>(referenced_column);

  // Since it isn't ensured that the poslist isn't ordered according to the chunk distribution,
  // we have to check the column type for each row
  if (d_column) {
    return d_column->value_by_value_id(d_column->attribute_vector()->get(referenced_chunk_offset));
  } else if (v_column) {
    return v_column->values()[referenced_chunk_offset];
  } else {
    throw std::logic_error("JoinNestedLoopBImpl::_resolve_reference: can't figure out referenced column type");
  }
}

template <typename T>
void JoinNestedLoopB::JoinNestedLoopBImpl<T>::join_value_reference(ValueColumn<T>& left, ReferenceColumn& right,
                                                                   std::shared_ptr<JoinContext> context,
                                                                   bool reverse_order) {
  auto& values = left.values();
  auto& pos_list = right.pos_list();

  for (ChunkOffset left_chunk_offset = 0; left_chunk_offset < values.size(); left_chunk_offset++) {
    const auto& value_left = values[left_chunk_offset];

    for (ChunkOffset right_chunk_offset = 0; right_chunk_offset < pos_list->size(); right_chunk_offset++) {
      const auto& value_right = _resolve_reference(right, right_chunk_offset);
      _match_values(value_left, left_chunk_offset, value_right, right_chunk_offset, context, reverse_order);
    }
  }
}

template <typename T>
void JoinNestedLoopB::JoinNestedLoopBImpl<T>::join_dictionary_dictionary(DictionaryColumn<T>& left,
                                                                         DictionaryColumn<T>& right,
                                                                         std::shared_ptr<JoinContext> context,
                                                                         bool reverse_order) {
  const auto& att_left = left.attribute_vector();
  const auto& att_right = right.attribute_vector();

  for (ChunkOffset left_chunk_offset = 0; left_chunk_offset < att_left->size(); left_chunk_offset++) {
    const auto& value_left = left.value_by_value_id(att_left->get(left_chunk_offset));

    for (ChunkOffset right_chunk_offset = 0; right_chunk_offset < att_right->size(); right_chunk_offset++) {
      const auto& value_right = right.value_by_value_id(att_right->get(right_chunk_offset));
      _match_values(value_left, left_chunk_offset, value_right, right_chunk_offset, context, reverse_order);
    }
  }
}

template <typename T>
void JoinNestedLoopB::JoinNestedLoopBImpl<T>::join_dictionary_reference(DictionaryColumn<T>& left,
                                                                        ReferenceColumn& right,
                                                                        std::shared_ptr<JoinContext> context,
                                                                        bool reverse_order) {
  const auto& att_left = left.attribute_vector();
  auto& pos_list = right.pos_list();

  for (ChunkOffset left_chunk_offset = 0; left_chunk_offset < att_left->size(); left_chunk_offset++) {
    const auto& value_left = left.value_by_value_id(att_left->get(left_chunk_offset));

    for (ChunkOffset right_chunk_offset = 0; right_chunk_offset < pos_list->size(); right_chunk_offset++) {
      const auto& value_right = _resolve_reference(right, right_chunk_offset);
      _match_values(value_left, left_chunk_offset, value_right, right_chunk_offset, context, reverse_order);
    }
  }
}

template <typename T>
void JoinNestedLoopB::JoinNestedLoopBImpl<T>::join_reference_reference(ReferenceColumn& left, ReferenceColumn& right,
                                                                       std::shared_ptr<JoinContext> context,
                                                                       bool reverse_order) {
  auto& pos_list_left = left.pos_list();
  auto& pos_list_right = right.pos_list();

  for (ChunkOffset left_chunk_offset = 0; left_chunk_offset < pos_list_left->size(); left_chunk_offset++) {
    const auto& value_left = _resolve_reference(left, left_chunk_offset);

    for (ChunkOffset right_chunk_offset = 0; right_chunk_offset < pos_list_right->size(); right_chunk_offset++) {
      const auto& value_right = _resolve_reference(right, right_chunk_offset);
      _match_values(value_left, left_chunk_offset, value_right, right_chunk_offset, context, reverse_order);
    }
  }
}

/*
** This functions get called by the visitor and check for the type of the second column to actually call the
** join function.
** May be later replaced by left_builder/right_builder pattern.
*/

template <typename T>
void JoinNestedLoopB::JoinNestedLoopBImpl<T>::handle_value_column(BaseColumn& column,
                                                                  std::shared_ptr<ColumnVisitableContext> context) {
  auto join_context = std::static_pointer_cast<JoinContext>(context);
  auto& value_column_left = dynamic_cast<ValueColumn<T>&>(column);
  auto value_column_right = std::dynamic_pointer_cast<ValueColumn<T>>(join_context->_column_right);
  if (value_column_right) {
    join_value_value(value_column_left, *value_column_right, join_context);
    return;
  }
  auto dictionary_column_right = std::dynamic_pointer_cast<DictionaryColumn<T>>(join_context->_column_right);
  if (dictionary_column_right) {
    join_value_dictionary(value_column_left, *dictionary_column_right, join_context);
    return;
  }
  auto reference_column_right = std::dynamic_pointer_cast<ReferenceColumn>(join_context->_column_right);
  if (reference_column_right) {
    join_value_reference(value_column_left, *reference_column_right, join_context);
    return;
  }
}

template <typename T>
void JoinNestedLoopB::JoinNestedLoopBImpl<T>::handle_dictionary_column(
    BaseColumn& column, std::shared_ptr<ColumnVisitableContext> context) {
  auto join_context = std::static_pointer_cast<JoinContext>(context);
  auto& dictionary_column_left = dynamic_cast<DictionaryColumn<T>&>(column);

  auto value_column_right = std::dynamic_pointer_cast<ValueColumn<T>>(join_context->_column_right);
  if (value_column_right) {
    join_value_dictionary(*value_column_right, dictionary_column_left, join_context, true);
    return;
  }
  auto dictionary_column_right = std::dynamic_pointer_cast<DictionaryColumn<T>>(join_context->_column_right);
  if (dictionary_column_right) {
    join_dictionary_dictionary(dictionary_column_left, *dictionary_column_right, join_context);
    return;
  }
  auto reference_column_right = std::dynamic_pointer_cast<ReferenceColumn>(join_context->_column_right);
  if (reference_column_right) {
    join_dictionary_reference(dictionary_column_left, *reference_column_right, join_context);
    return;
  }
}

template <typename T>
void JoinNestedLoopB::JoinNestedLoopBImpl<T>::handle_reference_column(ReferenceColumn& reference_column_left,
                                                                      std::shared_ptr<ColumnVisitableContext> context) {
  auto join_context = std::static_pointer_cast<JoinContext>(context);

  auto value_column_right = std::dynamic_pointer_cast<ValueColumn<T>>(join_context->_column_right);
  if (value_column_right) {
    join_value_reference(*value_column_right, reference_column_left, join_context, true);
    return;
  }
  auto dictionary_column_right = std::dynamic_pointer_cast<DictionaryColumn<T>>(join_context->_column_right);
  if (dictionary_column_right) {
    join_dictionary_reference(*dictionary_column_right, reference_column_left, join_context, true);
    return;
  }
  auto reference_column_right = std::dynamic_pointer_cast<ReferenceColumn>(join_context->_column_right);
  if (reference_column_right) {
    join_reference_reference(reference_column_left, *reference_column_right, join_context);
    return;
  }
}
}  // namespace opossum<|MERGE_RESOLUTION|>--- conflicted
+++ resolved
@@ -111,14 +111,6 @@
 
 std::shared_ptr<const Table> JoinNestedLoopB::_on_execute() {
   // Get types and ids of the input columns
-<<<<<<< HEAD
-  auto left_column_type = input_table_left()->column_type(_column_ids.first);
-  auto right_column_type = input_table_right()->column_type(_column_ids.second);
-
-  // Ensure matching column types for simplicity
-  // Joins on non-matching types can be added later.
-  DebugAssert((left_column_type == right_column_type), "Column types of join columns do not match.");
-=======
   auto left_column_type = _input_table_left()->column_type(_column_ids.first);
   auto right_column_type = _input_table_right()->column_type(_column_ids.second);
 
@@ -129,7 +121,6 @@
               "JoinNestedLoopB::execute: column type \"" + left_column_type + "\" of left column \"" +
                   std::to_string(_column_ids.first) + "\" does not match colum type \"" + right_column_type +
                   "\" of right column \"" + std::to_string(_column_ids.second) + "\"!");
->>>>>>> c46160ee
 
   _join_columns(_column_ids.first, _column_ids.second, left_column_type);
 
@@ -141,13 +132,8 @@
     _add_outer_join_rows(_input_table_right(), _pos_list_right, _right_match, _pos_list_left);
   }
 
-<<<<<<< HEAD
-  _append_columns_to_output(input_table_left(), _pos_list_left);
-  _append_columns_to_output(input_table_right(), _pos_list_right);
-=======
   _append_columns_to_output(_input_table_left(), _pos_list_left);
   _append_columns_to_output(_input_table_right(), _pos_list_right);
->>>>>>> c46160ee
 
   return _output;
 }
