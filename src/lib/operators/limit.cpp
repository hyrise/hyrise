--- conflicted
+++ resolved
@@ -13,14 +13,9 @@
 
 namespace opossum {
 
-<<<<<<< HEAD
-Limit::Limit(const std::shared_ptr<const AbstractOperator> in,
+Limit::Limit(const std::shared_ptr<const AbstractOperator>& in,
              const std::shared_ptr<AbstractExpression>& row_count_expression)
     : AbstractReadOnlyOperator(OperatorType::Limit, in), _row_count_expression(row_count_expression) {}
-=======
-Limit::Limit(const std::shared_ptr<const AbstractOperator>& in, const size_t num_rows)
-    : AbstractReadOnlyOperator(OperatorType::Limit, in), _num_rows(num_rows) {}
->>>>>>> a267d952
 
 const std::string Limit::name() const { return "Limit"; }
 
