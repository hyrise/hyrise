--- conflicted
+++ resolved
@@ -10,14 +10,10 @@
                                                                             const AbstractLQPNode& left_input,
                                                                             const AbstractLQPNode& right_input) {
   const auto* abstract_predicate_expression = dynamic_cast<const AbstractPredicateExpression*>(&predicate);
-<<<<<<< HEAD
   if (!abstract_predicate_expression) {
     return std::nullopt;
   }
 
-=======
-  if (!abstract_predicate_expression) return std::nullopt;
->>>>>>> 1a624ece
   switch (abstract_predicate_expression->predicate_condition) {
     case PredicateCondition::Equals:
     case PredicateCondition::NotEquals:
