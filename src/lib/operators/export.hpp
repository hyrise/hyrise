--- conflicted
+++ resolved
@@ -28,11 +28,7 @@
    * @param file_type      Optional. Type indicating the file format. If not present, it is guessed by the filename.
    */
   explicit Export(const std::shared_ptr<const AbstractOperator>& in, const std::string& filename,
-<<<<<<< HEAD
-                  const FileType& type = FileType::Auto);
-=======
                   const FileType& file_type = FileType::Auto);
->>>>>>> 53a2e4a7
 
   const std::string& name() const final;
 
@@ -51,11 +47,7 @@
  private:
   // Path of the binary file
   const std::string _filename;
-<<<<<<< HEAD
-  FileType _type;
-=======
   FileType _file_type;
->>>>>>> 53a2e4a7
 };
 
 }  // namespace opossum