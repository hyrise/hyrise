--- conflicted
+++ resolved
@@ -164,13 +164,10 @@
       return _import_dictionary_segment<ColumnDataType>(file, row_count);
     case EncodingType::RunLength:
       return _import_run_length_segment<ColumnDataType>(file, row_count);
-<<<<<<< HEAD
     case EncodingType::FrameOfReference:
       if constexpr (encoding_supports_data_type(enum_c<EncodingType, EncodingType::FrameOfReference>, hana::type_c<ColumnDataType>)){
         return _import_frame_of_reference_segment<ColumnDataType>(file, row_count);  
       }
-=======
->>>>>>> c745e6a3
     default:
       // This case happens if the read column type is not a valid EncodingType.
       Fail("Cannot import column: invalid column type");
@@ -245,7 +242,6 @@
   return std::make_shared<RunLengthSegment<T>>(values, null_values, end_positions);
 }
 
-<<<<<<< HEAD
 template <typename T>
 std::shared_ptr<FrameOfReferenceSegment<T>> ImportBinary::_import_frame_of_reference_segment(std::ifstream& file,
                                                                                                    ChunkOffset row_count) {
@@ -259,6 +255,4 @@
   return std::make_shared<FrameOfReferenceSegment<T>>(block_minima, null_values, std::move(offset_values));
 }
 
-=======
->>>>>>> c745e6a3
 }  // namespace opossum