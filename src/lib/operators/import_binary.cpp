#include "import_binary.hpp"

#include <cstdint>
#include <fstream>
#include <memory>
#include <numeric>
#include <optional>
#include <string>
#include <utility>

#include "constant_mappings.hpp"
#include "hyrise.hpp"
#include "resolve_type.hpp"
#include "storage/chunk.hpp"
#include "storage/encoding_type.hpp"
#include "storage/vector_compression/fixed_size_byte_aligned/fixed_size_byte_aligned_vector.hpp"
#include "utils/assert.hpp"

namespace opossum {

ImportBinary::ImportBinary(const std::string& filename, const std::optional<std::string>& tablename)
    : AbstractReadOnlyOperator(OperatorType::ImportBinary), _filename(filename), _tablename(tablename) {}

const std::string& ImportBinary::name() const {
  static const auto name = std::string{"ImportBinary"};
  return name;
}

std::shared_ptr<Table> ImportBinary::read_binary(const std::string& filename) {
  std::ifstream file;
  file.open(filename, std::ios::binary);

  Assert(file.is_open(), "ImportBinary: Could not open file " + filename);

  file.exceptions(std::ifstream::failbit | std::ifstream::badbit);

  auto [table, chunk_count] = _read_header(file);
  for (ChunkID chunk_id{0}; chunk_id < chunk_count; ++chunk_id) {
    _import_chunk(file, table);
  }

  return table;
}

template <typename T>
pmr_vector<T> ImportBinary::_read_values(std::ifstream& file, const size_t count) {
  pmr_vector<T> values(count);
  file.read(reinterpret_cast<char*>(values.data()), values.size() * sizeof(T));
  return values;
}

// specialized implementation for string values
template <>
pmr_vector<pmr_string> ImportBinary::_read_values(std::ifstream& file, const size_t count) {
  return _read_string_values(file, count);
}

// specialized implementation for bool values
template <>
pmr_vector<bool> ImportBinary::_read_values(std::ifstream& file, const size_t count) {
  pmr_vector<BoolAsByteType> readable_bools(count);
  file.read(reinterpret_cast<char*>(readable_bools.data()), readable_bools.size() * sizeof(BoolAsByteType));
  return pmr_vector<bool>(readable_bools.begin(), readable_bools.end());
}

pmr_vector<pmr_string> ImportBinary::_read_string_values(std::ifstream& file, const size_t count) {
  const auto string_lengths = _read_values<size_t>(file, count);
  const auto total_length = std::accumulate(string_lengths.cbegin(), string_lengths.cend(), static_cast<size_t>(0));
  const auto buffer = _read_values<char>(file, total_length);

  pmr_vector<pmr_string> values(count);
  size_t start = 0;

  for (size_t i = 0; i < count; ++i) {
    values[i] = pmr_string(buffer.data() + start, buffer.data() + start + string_lengths[i]);
    start += string_lengths[i];
  }

  return values;
}

template <typename T>
T ImportBinary::_read_value(std::ifstream& file) {
  T result;
  file.read(reinterpret_cast<char*>(&result), sizeof(T));
  return result;
}

std::shared_ptr<const Table> ImportBinary::_on_execute() {
  if (_tablename && Hyrise::get().storage_manager.has_table(*_tablename)) {
    return Hyrise::get().storage_manager.get_table(*_tablename);
  }

  const auto table = read_binary(_filename);

  if (_tablename) {
    Hyrise::get().storage_manager.add_table(*_tablename, table);
  }

  return table;
}

std::shared_ptr<AbstractOperator> ImportBinary::_on_deep_copy(
    const std::shared_ptr<AbstractOperator>& copied_input_left,
    const std::shared_ptr<AbstractOperator>& copied_input_right) const {
  return std::make_shared<ImportBinary>(_filename, _tablename);
}

void ImportBinary::_on_set_parameters(const std::unordered_map<ParameterID, AllTypeVariant>& parameters) {}

std::pair<std::shared_ptr<Table>, ChunkID> ImportBinary::_read_header(std::ifstream& file) {
  const auto chunk_size = _read_value<ChunkOffset>(file);
  const auto chunk_count = _read_value<ChunkID>(file);
  const auto column_count = _read_value<ColumnID>(file);
  const auto column_data_types = _read_values<pmr_string>(file, column_count);
  const auto column_nullables = _read_values<bool>(file, column_count);
  const auto column_names = _read_string_values(file, column_count);

  TableColumnDefinitions output_column_definitions;
  for (ColumnID column_id{0}; column_id < column_count; ++column_id) {
    const auto data_type = data_type_to_string.right.at(std::string{column_data_types[column_id]});
    output_column_definitions.emplace_back(std::string{column_names[column_id]}, data_type,
                                           column_nullables[column_id]);
  }

  auto table = std::make_shared<Table>(output_column_definitions, TableType::Data, chunk_size, UseMvcc::Yes);

  return std::make_pair(table, chunk_count);
}

void ImportBinary::_import_chunk(std::ifstream& file, std::shared_ptr<Table>& table) {
  const auto row_count = _read_value<ChunkOffset>(file);

  Segments output_segments;
  for (ColumnID column_id{0}; column_id < table->column_count(); ++column_id) {
    output_segments.push_back(
        _import_segment(file, row_count, table->column_data_type(column_id), table->column_is_nullable(column_id)));
  }

  const auto mvcc_data = std::make_shared<MvccData>(row_count, CommitID{0});
  table->append_chunk(output_segments, mvcc_data);
}

std::shared_ptr<BaseSegment> ImportBinary::_import_segment(std::ifstream& file, ChunkOffset row_count,
                                                           DataType data_type, bool is_nullable) {
  std::shared_ptr<BaseSegment> result;
  resolve_data_type(data_type, [&](auto type) {
    using ColumnDataType = typename decltype(type)::type;
    result = _import_segment<ColumnDataType>(file, row_count, is_nullable);
  });

  return result;
}

template <typename ColumnDataType>
std::shared_ptr<BaseSegment> ImportBinary::_import_segment(std::ifstream& file, ChunkOffset row_count,
                                                           bool is_nullable) {
  const auto column_type = _read_value<EncodingType>(file);

  switch (column_type) {
    case EncodingType::Unencoded:
      return _import_value_segment<ColumnDataType>(file, row_count, is_nullable);
    case EncodingType::Dictionary:
      return _import_dictionary_segment<ColumnDataType>(file, row_count);
    case EncodingType::RunLength:
      return _import_run_length_segment<ColumnDataType>(file, row_count);
    default:
      // This case happens if the read column type is not a valid EncodingType.
      Fail("Cannot import column: invalid column type");
  }
}

std::shared_ptr<BaseCompressedVector> ImportBinary::_import_attribute_vector(
    std::ifstream& file, ChunkOffset row_count, AttributeVectorWidth attribute_vector_width) {
  switch (attribute_vector_width) {
    case 1:
      return std::make_shared<FixedSizeByteAlignedVector<uint8_t>>(_read_values<uint8_t>(file, row_count));
    case 2:
      return std::make_shared<FixedSizeByteAlignedVector<uint16_t>>(_read_values<uint16_t>(file, row_count));
    case 4:
      return std::make_shared<FixedSizeByteAlignedVector<uint32_t>>(_read_values<uint32_t>(file, row_count));
    default:
      Fail("Cannot import attribute vector with width: " + std::to_string(attribute_vector_width));
  }
}

template <typename T>
std::shared_ptr<ValueSegment<T>> ImportBinary::_import_value_segment(std::ifstream& file, ChunkOffset row_count,
                                                                     bool is_nullable) {
<<<<<<< HEAD
  if (is_nullable) {
    auto nullables = _read_values<bool>(file, row_count);
    auto values = _read_values<T>(file, row_count);
    return std::make_shared<ValueSegment<T>>(std::move(values), std::move(nullables));
  } else {
    auto values = _read_values<T>(file, row_count);
    return std::make_shared<ValueSegment<T>>(std::move(values));
=======
  // TODO(unknown): Ideally _read_values would directly write into a pmr_concurrent_vector so that no conversion is
  // needed
  if (is_nullable) {
    const auto nullables = _read_values<bool>(file, row_count);
    const auto values = _read_values<T>(file, row_count);
    return std::make_shared<ValueSegment<T>>(pmr_concurrent_vector<T>{values.begin(), values.end()},
                                             pmr_concurrent_vector<bool>{nullables.begin(), nullables.end()});
  } else {
    const auto values = _read_values<T>(file, row_count);
    return std::make_shared<ValueSegment<T>>(pmr_concurrent_vector<T>{values.begin(), values.end()});
>>>>>>> 05ca088c
  }
}

template <typename T>
std::shared_ptr<DictionarySegment<T>> ImportBinary::_import_dictionary_segment(std::ifstream& file,
                                                                               ChunkOffset row_count) {
  const auto attribute_vector_width = _read_value<AttributeVectorWidth>(file);
  const auto dictionary_size = _read_value<ValueID>(file);
  auto dictionary = std::make_shared<pmr_vector<T>>(_read_values<T>(file, dictionary_size));

  auto attribute_vector = _import_attribute_vector(file, row_count, attribute_vector_width);

  return std::make_shared<DictionarySegment<T>>(dictionary, attribute_vector);
}

template <typename T>
std::shared_ptr<RunLengthSegment<T>> ImportBinary::_import_run_length_segment(std::ifstream& file,
                                                                              ChunkOffset row_count) {
  const auto size = _read_value<uint32_t>(file);
  const auto values = std::make_shared<pmr_vector<T>>(_read_values<T>(file, size));
  const auto null_values = std::make_shared<pmr_vector<bool>>(_read_values<bool>(file, size));
  const auto end_positions = std::make_shared<pmr_vector<ChunkOffset>>(_read_values<ChunkOffset>(file, size));

  return std::make_shared<RunLengthSegment<T>>(values, null_values, end_positions);
}

}  // namespace opossum<|MERGE_RESOLUTION|>--- conflicted
+++ resolved
@@ -187,7 +187,6 @@
 template <typename T>
 std::shared_ptr<ValueSegment<T>> ImportBinary::_import_value_segment(std::ifstream& file, ChunkOffset row_count,
                                                                      bool is_nullable) {
-<<<<<<< HEAD
   if (is_nullable) {
     auto nullables = _read_values<bool>(file, row_count);
     auto values = _read_values<T>(file, row_count);
@@ -195,18 +194,6 @@
   } else {
     auto values = _read_values<T>(file, row_count);
     return std::make_shared<ValueSegment<T>>(std::move(values));
-=======
-  // TODO(unknown): Ideally _read_values would directly write into a pmr_concurrent_vector so that no conversion is
-  // needed
-  if (is_nullable) {
-    const auto nullables = _read_values<bool>(file, row_count);
-    const auto values = _read_values<T>(file, row_count);
-    return std::make_shared<ValueSegment<T>>(pmr_concurrent_vector<T>{values.begin(), values.end()},
-                                             pmr_concurrent_vector<bool>{nullables.begin(), nullables.end()});
-  } else {
-    const auto values = _read_values<T>(file, row_count);
-    return std::make_shared<ValueSegment<T>>(pmr_concurrent_vector<T>{values.begin(), values.end()});
->>>>>>> 05ca088c
   }
 }
 
