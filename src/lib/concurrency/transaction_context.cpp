--- conflicted
+++ resolved
@@ -203,11 +203,7 @@
 }
 
 void TransactionContext::on_operator_finished() {
-<<<<<<< HEAD
-  DebugAssert((_num_active_operators > 0), "Unexpected number of active operators detected.");
-=======
   DebugAssert(_num_active_operators > 0, "Unexpected number of active operators.");
->>>>>>> 8b53b13d
   const auto num_before = _num_active_operators--;
 
   if (num_before == 1) {
