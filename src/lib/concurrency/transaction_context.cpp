#include "transaction_context.hpp"

#include <future>
#include <memory>
#include <string>

#include "commit_context.hpp"
#include "operators/abstract_read_write_operator.hpp"
#include "operators/insert.hpp"
#include "storage/constraints/unique_checker.hpp"
#include "transaction_manager.hpp"
#include "utils/assert.hpp"

namespace opossum {

TransactionContext::TransactionContext(const TransactionID transaction_id, const CommitID snapshot_commit_id)
    : _transaction_id{transaction_id},
      _snapshot_commit_id{snapshot_commit_id},
      _phase{TransactionPhase::Active},
      _num_active_operators{0} {}

TransactionContext::~TransactionContext() {
  DebugAssert(([this]() {
                auto an_operator_failed = false;
                for (const auto& op : _rw_operators) {
                  if (op->state() == ReadWriteOperatorState::Failed) {
                    an_operator_failed = true;
                    break;
                  }
                }

                const auto is_rolled_back = _phase == TransactionPhase::RolledBack;
                return (!an_operator_failed || is_rolled_back);
              }()),
              "A registered operator failed but the transaction has not been rolled back. You may also see this "
              "exception if an operator threw an uncaught exception.");

  DebugAssert(([this]() {
                const auto has_registered_operators = !_rw_operators.empty();
                const auto committed_or_rolled_back =
                    _phase == TransactionPhase::Committed || _phase == TransactionPhase::RolledBack;
                return !has_registered_operators || committed_or_rolled_back;
              }()),
              "Has registered operators but has neither been committed nor rolled back.");
}

TransactionID TransactionContext::transaction_id() const { return _transaction_id; }
CommitID TransactionContext::snapshot_commit_id() const { return _snapshot_commit_id; }

CommitID TransactionContext::commit_id() const {
  Assert((_commit_context != nullptr), "TransactionContext cid only available after commit context has been created.");

  return _commit_context->commit_id();
}

TransactionPhase TransactionContext::phase() const { return _phase; }

bool TransactionContext::aborted() const {
  const auto phase = _phase.load();
  return (phase == TransactionPhase::Aborted) || (phase == TransactionPhase::RolledBack);
}

bool TransactionContext::rollback() {
  const auto success = _abort();

  if (!success) return false;

  for (const auto& op : _rw_operators) {
    op->rollback_records();
  }

  _mark_as_rolled_back();

  return true;
}

bool TransactionContext::commit_async(const std::function<void(TransactionID)>& callback) {
  const auto success = _prepare_commit();

  if (!success) return false;

  // Check all _rw_operators for potential violations of unique constraints.
  // If the constraint check fails, set the commit as failed.
  for (const auto& op : _rw_operators) {
    const auto& type = op->type();
<<<<<<< HEAD
    // TOOD(all): Remove as soon as the transaction context phase model got refactored
    // auto table_names_to_inserted_values = std::make_shared<std::map<std::string, boost::container::small_vector<std::shared_ptr<const Table>, 3>>>();

    if (type == OperatorType::Insert) {
      std::shared_ptr<const Insert> insert_op = std::dynamic_pointer_cast<const Insert>(op);
      const auto& [valid, _] =
          check_constraints_for_values(op->table_name(), op->input_table_left(), _commit_context->commit_id(),
                                       TransactionManager::UNUSED_TRANSACTION_ID, insert_op->first_value_segment());
      if (!valid) {
        // TODO hier erst ab dem ersten value segment prüfen
=======
    // TOOD(all): This is a dirty hack necessary because, currently, the transaction phase model does not support the
    // abort of a commit during the "committing" phase. If there is a change to this phase model this code needs to be
    // refactored
    if (type == OperatorType::Insert) {
      auto insert_op = std::dynamic_pointer_cast<Insert>(op);
      if (!insert_op) {
        Fail(opossum::trim_source_file_path(__FILE__) + ":" BOOST_PP_STRINGIZE(__LINE__) " " +
             "Expected Insert operator but cast wasn't successful");
      }
      if (!constraints_satisfied(insert_op->target_table_name(), _commit_context->commit_id(), _transaction_id)) {
>>>>>>> 7f7537ff
        _transition(TransactionPhase::Committing, TransactionPhase::Active, TransactionPhase::RolledBack);
        return false;
      }
    }
  }

  for (const auto& op : _rw_operators) {
    op->commit_records(commit_id());
  }

  _mark_as_pending_and_try_commit(callback);

  return true;
}

bool TransactionContext::commit() {
  auto committed = std::promise<void>{};
  const auto committed_future = committed.get_future();
  const auto callback = [&committed](TransactionID) { committed.set_value(); };

  const auto success = commit_async(callback);
  if (!success) return false;

  committed_future.wait();
  return true;
}

bool TransactionContext::_abort() {
  const auto from_phase = TransactionPhase::Active;
  const auto to_phase = TransactionPhase::Aborted;
  const auto end_phase = TransactionPhase::RolledBack;
  auto success = _transition(from_phase, to_phase, end_phase);

  if (!success) return false;

  _wait_for_active_operators_to_finish();
  return true;
}

void TransactionContext::_mark_as_rolled_back() {
  DebugAssert(([this]() {
                for (const auto& op : _rw_operators) {
                  if (op->state() != ReadWriteOperatorState::RolledBack) return false;
                }
                return true;
              }()),
              "All read/write operators need to have been rolled back.");

  _phase = TransactionPhase::RolledBack;
}

bool TransactionContext::_prepare_commit() {
  const auto from_phase = TransactionPhase::Active;
  const auto to_phase = TransactionPhase::Committing;
  const auto end_phase = TransactionPhase::Committed;
  const auto success = _transition(from_phase, to_phase, end_phase);

  if (!success) return false;

  DebugAssert(([this]() {
                for (const auto& op : _rw_operators) {
                  if (op->state() != ReadWriteOperatorState::Executed) return false;
                }
                return true;
              }()),
              "All read/write operators need to be in state Executed (especially not Failed).");

  _wait_for_active_operators_to_finish();

  _commit_context = TransactionManager::get()._new_commit_context();
  return true;
}

void TransactionContext::_mark_as_pending_and_try_commit(std::function<void(TransactionID)> callback) {
  DebugAssert(([this]() {
                for (const auto& op : _rw_operators) {
                  if (op->state() != ReadWriteOperatorState::Committed) return false;
                }
                return true;
              }()),
              "All read/write operators need to have been committed.");

  auto context_weak_ptr = std::weak_ptr<TransactionContext>{this->shared_from_this()};
  _commit_context->make_pending(_transaction_id, [context_weak_ptr, callback](auto transaction_id) {
    // If the transaction context still exists, set its phase to Committed.
    if (auto context_ptr = context_weak_ptr.lock()) {
      context_ptr->_phase = TransactionPhase::Committed;
    }

    if (callback) callback(transaction_id);
  });

  TransactionManager::get()._try_increment_last_commit_id(_commit_context);
}

void TransactionContext::on_operator_started() { ++_num_active_operators; }

void TransactionContext::on_operator_finished() {
  DebugAssert((_num_active_operators > 0), "Bug detected");
  const auto num_before = _num_active_operators--;

  if (num_before == 1) {
    _active_operators_cv.notify_all();
  }
}

void TransactionContext::_wait_for_active_operators_to_finish() const {
  std::unique_lock<std::mutex> lock(_active_operators_mutex);
  if (_num_active_operators == 0) return;
  _active_operators_cv.wait(lock, [&] { return _num_active_operators != 0; });
}

bool TransactionContext::_transition(TransactionPhase from_phase, TransactionPhase to_phase,
                                     TransactionPhase end_phase) {
  auto expected = from_phase;
  const auto success = _phase.compare_exchange_strong(expected, to_phase);

  if (success) {
    return true;
  } else {
    Assert((expected == to_phase) || (expected == end_phase), "Invalid phase transition detected.");
    return false;
  }
}

}  // namespace opossum<|MERGE_RESOLUTION|>--- conflicted
+++ resolved
@@ -83,18 +83,7 @@
   // If the constraint check fails, set the commit as failed.
   for (const auto& op : _rw_operators) {
     const auto& type = op->type();
-<<<<<<< HEAD
-    // TOOD(all): Remove as soon as the transaction context phase model got refactored
-    // auto table_names_to_inserted_values = std::make_shared<std::map<std::string, boost::container::small_vector<std::shared_ptr<const Table>, 3>>>();
-
-    if (type == OperatorType::Insert) {
-      std::shared_ptr<const Insert> insert_op = std::dynamic_pointer_cast<const Insert>(op);
-      const auto& [valid, _] =
-          check_constraints_for_values(op->table_name(), op->input_table_left(), _commit_context->commit_id(),
-                                       TransactionManager::UNUSED_TRANSACTION_ID, insert_op->first_value_segment());
-      if (!valid) {
-        // TODO hier erst ab dem ersten value segment prüfen
-=======
+
     // TOOD(all): This is a dirty hack necessary because, currently, the transaction phase model does not support the
     // abort of a commit during the "committing" phase. If there is a change to this phase model this code needs to be
     // refactored
@@ -104,8 +93,10 @@
         Fail(opossum::trim_source_file_path(__FILE__) + ":" BOOST_PP_STRINGIZE(__LINE__) " " +
              "Expected Insert operator but cast wasn't successful");
       }
-      if (!constraints_satisfied(insert_op->target_table_name(), _commit_context->commit_id(), _transaction_id)) {
->>>>>>> 7f7537ff
+      const auto& [valid, _] =
+          check_constraints_for_values(insert_op->target_table_name(), op->input_table_left(), _commit_context->commit_id(),
+                                       TransactionManager::UNUSED_TRANSACTION_ID, insert_op->first_value_segment());
+      if (!valid) {
         _transition(TransactionPhase::Committing, TransactionPhase::Active, TransactionPhase::RolledBack);
         return false;
       }
