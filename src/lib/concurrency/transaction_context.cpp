#include "transaction_context.hpp"

#include <future>
#include <memory>
#include <string>

#include "commit_context.hpp"
#include "operators/abstract_read_write_operator.hpp"
#include "operators/insert.hpp"
#include "storage/constraints/unique_checker.hpp"
#include "transaction_manager.hpp"
#include "utils/assert.hpp"

namespace opossum {

TransactionContext::TransactionContext(const TransactionID transaction_id, const CommitID snapshot_commit_id)
    : _transaction_id{transaction_id},
      _snapshot_commit_id{snapshot_commit_id},
      _phase{TransactionPhase::Active},
      _num_active_operators{0} {}

TransactionContext::~TransactionContext() {
  DebugAssert(([this]() {
                auto an_operator_failed = false;
                for (const auto& op : _rw_operators) {
                  if (op->state() == ReadWriteOperatorState::Failed) {
                    an_operator_failed = true;
                    break;
                  }
                }

                const auto is_rolled_back = _phase == TransactionPhase::RolledBack;
                return (!an_operator_failed || is_rolled_back);
              }()),
              "A registered operator failed but the transaction has not been rolled back. You may also see this "
              "exception if an operator threw an uncaught exception.");

  DebugAssert(([this]() {
                const auto has_registered_operators = !_rw_operators.empty();
                const auto committed_or_rolled_back =
                    _phase == TransactionPhase::Committed || _phase == TransactionPhase::RolledBack;
                return !has_registered_operators || committed_or_rolled_back;
              }()),
              "Has registered operators but has neither been committed nor rolled back.");
}

TransactionID TransactionContext::transaction_id() const { return _transaction_id; }
CommitID TransactionContext::snapshot_commit_id() const { return _snapshot_commit_id; }

CommitID TransactionContext::commit_id() const {
  Assert((_commit_context != nullptr), "TransactionContext cid only available after commit context has been created.");

  return _commit_context->commit_id();
}

TransactionPhase TransactionContext::phase() const { return _phase; }

bool TransactionContext::aborted() const {
  const auto phase = _phase.load();
  return (phase == TransactionPhase::Aborted) || (phase == TransactionPhase::RolledBack);
}

bool TransactionContext::rollback() {
  const auto success = _abort();

  if (!success) return false;

  for (const auto& op : _rw_operators) {
    op->rollback_records();
  }

  _mark_as_rolled_back();

  return true;
}

bool TransactionContext::commit_async(const std::function<void(TransactionID)>& callback) {
  const auto success = _prepare_commit();

  if (!success) return false;

<<<<<<< HEAD
=======
  // Check all _rw_operators for potential violations of unique constraints.
  // If the constraint check fails, set the commit as failed.
  for (const auto& op : _rw_operators) {
    const auto& type = op->type();
    // TOOD(all): This is a dirty hack necessary because, currently, the transaction phase model does not support the
    // abort of a commit during the "committing" phase. If there is a change to this phase model this code needs to be
    // refactored
    if (type == OperatorType::Insert) {
      auto insert_op = std::dynamic_pointer_cast<Insert>(op);
      if (!insert_op) {
        Fail(opossum::trim_source_file_path(__FILE__) + ":" BOOST_PP_STRINGIZE(__LINE__) " " +
             "Expected Insert operator but cast wasn't successful");
      }
      const auto& [constraints_satisfied, _] = check_constraints_for_values(
          insert_op->target_table_name(), op->input_table_left(), _commit_context->commit_id(),
          TransactionManager::UNUSED_TRANSACTION_ID, insert_op->first_chunk_to_check());
      if (!constraints_satisfied) {
        _transition(TransactionPhase::Committing, TransactionPhase::Active, TransactionPhase::RolledBack);
        return false;
      }
    }
  }

>>>>>>> 9be15398
  for (const auto& op : _rw_operators) {
    op->commit_records(commit_id());
  }

  _mark_as_pending_and_try_commit(callback);

  return true;
}

bool TransactionContext::commit() {
  auto committed = std::promise<void>{};
  const auto committed_future = committed.get_future();
  const auto callback = [&committed](TransactionID) { committed.set_value(); };

  const auto success = commit_async(callback);
  if (!success) return false;

  committed_future.wait();

  const auto phase = _phase.load();
  return phase == TransactionPhase::Committed;
}

bool TransactionContext::_abort() {
  const auto from_phase = TransactionPhase::Active;
  const auto to_phase = TransactionPhase::Aborted;
  const auto end_phase = TransactionPhase::RolledBack;
  auto success = _transition(from_phase, to_phase, end_phase);

  if (!success) return false;

  _wait_for_active_operators_to_finish();
  return true;
}

void TransactionContext::_mark_as_rolled_back() {
  DebugAssert(([this]() {
                for (const auto& op : _rw_operators) {
                  if (op->state() != ReadWriteOperatorState::RolledBack) return false;
                }
                return true;
              }()),
              "All read/write operators need to have been rolled back.");

  _phase = TransactionPhase::RolledBack;
}

bool TransactionContext::_prepare_commit() {
  const auto from_phase = TransactionPhase::Active;
  const auto to_phase = TransactionPhase::Committing;
  const auto end_phase = TransactionPhase::Committed;
  const auto success = _transition(from_phase, to_phase, end_phase);

  if (!success) return false;

  DebugAssert(([this]() {
                for (const auto& op : _rw_operators) {
                  if (op->state() != ReadWriteOperatorState::Executed) return false;
                }
                return true;
              }()),
              "All read/write operators need to be in state Executed (especially not Failed).");

  _wait_for_active_operators_to_finish();

  _commit_context = TransactionManager::get()._new_commit_context();
  return true;
}

void TransactionContext::_mark_as_pending_and_try_commit(std::function<void(TransactionID)> callback) {
  DebugAssert(([this]() {
                for (const auto& op : _rw_operators) {
                  if (op->state() != ReadWriteOperatorState::Committed) return false;
                }
                return true;
              }()),
              "All read/write operators need to have been committed.");

  auto context_weak_ptr = std::weak_ptr<TransactionContext>{this->shared_from_this()};
  _commit_context->make_pending(_transaction_id, [context_weak_ptr, callback](auto transaction_id) {
    // If the transaction context still exists, set its phase to Committed.
    if (auto context_ptr = context_weak_ptr.lock()) {
      auto success = true;

      // Check all _rw_operators for potential violations of unique constraints.
      // If the constraint check fails, set the commit as failed.
      for (const auto& op : context_ptr->_rw_operators) {
        const auto& type = op->type();
        // TOOD(all): This is a dirty hack necessary because, currently, the transaction phase model does not support
        // the abort of a commit during the "committing" phase. If there is a change to this phase model this code
        // needs to be refactored
        if (type == OperatorType::Insert) {
          auto insert_op = std::dynamic_pointer_cast<Insert>(op);
          if (!insert_op) {
            Fail(opossum::trim_source_file_path(__FILE__) + ":" BOOST_PP_STRINGIZE(__LINE__) " " +
                 "Expected Insert operator but cast wasn't successful");
          }
          const auto& [constraints_satisfied, _] = check_constraints_for_values(
              insert_op->target_table_name(), op->input_table_left(), context_ptr->_commit_context->commit_id() - 1,
              TransactionManager::UNUSED_TRANSACTION_ID, insert_op->first_chunk_to_check());
          if (!constraints_satisfied) {
            context_ptr->_transition(TransactionPhase::Committing, TransactionPhase::Active,
                                     TransactionPhase::RolledBack);
            context_ptr->rollback();
            success = false;
            break;
          }
        }
      }
      if (success) context_ptr->_phase = TransactionPhase::Committed;
    }

    if (callback) callback(transaction_id);
  });

  TransactionManager::get()._try_increment_last_commit_id(_commit_context);
}

void TransactionContext::on_operator_started() { ++_num_active_operators; }

void TransactionContext::on_operator_finished() {
  DebugAssert((_num_active_operators > 0), "Bug detected");
  const auto num_before = _num_active_operators--;

  if (num_before == 1) {
    _active_operators_cv.notify_all();
  }
}

void TransactionContext::_wait_for_active_operators_to_finish() const {
  std::unique_lock<std::mutex> lock(_active_operators_mutex);
  if (_num_active_operators == 0) return;
  _active_operators_cv.wait(lock, [&] { return _num_active_operators != 0; });
}

bool TransactionContext::_transition(TransactionPhase from_phase, TransactionPhase to_phase,
                                     TransactionPhase end_phase) {
  auto expected = from_phase;
  const auto success = _phase.compare_exchange_strong(expected, to_phase);

  if (success) {
    return true;
  } else {
    Assert((expected == to_phase) || (expected == end_phase), "Invalid phase transition detected.");
    return false;
  }
}

}  // namespace opossum<|MERGE_RESOLUTION|>--- conflicted
+++ resolved
@@ -79,32 +79,7 @@
 
   if (!success) return false;
 
-<<<<<<< HEAD
-=======
-  // Check all _rw_operators for potential violations of unique constraints.
-  // If the constraint check fails, set the commit as failed.
-  for (const auto& op : _rw_operators) {
-    const auto& type = op->type();
-    // TOOD(all): This is a dirty hack necessary because, currently, the transaction phase model does not support the
-    // abort of a commit during the "committing" phase. If there is a change to this phase model this code needs to be
-    // refactored
-    if (type == OperatorType::Insert) {
-      auto insert_op = std::dynamic_pointer_cast<Insert>(op);
-      if (!insert_op) {
-        Fail(opossum::trim_source_file_path(__FILE__) + ":" BOOST_PP_STRINGIZE(__LINE__) " " +
-             "Expected Insert operator but cast wasn't successful");
-      }
-      const auto& [constraints_satisfied, _] = check_constraints_for_values(
-          insert_op->target_table_name(), op->input_table_left(), _commit_context->commit_id(),
-          TransactionManager::UNUSED_TRANSACTION_ID, insert_op->first_chunk_to_check());
-      if (!constraints_satisfied) {
-        _transition(TransactionPhase::Committing, TransactionPhase::Active, TransactionPhase::RolledBack);
-        return false;
-      }
-    }
-  }
-
->>>>>>> 9be15398
+
   for (const auto& op : _rw_operators) {
     op->commit_records(commit_id());
   }
