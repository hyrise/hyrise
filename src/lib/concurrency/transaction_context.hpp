--- conflicted
+++ resolved
@@ -63,11 +63,7 @@
 
  public:
   TransactionContext(TransactionID transaction_id, CommitID snapshot_commit_id,
-<<<<<<< HEAD
-                     IsAutoCommitTransaction is_auto_commit = IsAutoCommitTransaction::Yes);
-=======
                      AutoCommit is_auto_commit = AutoCommit::No);
->>>>>>> 207c3eb7
   ~TransactionContext();
 
   /**
@@ -213,7 +209,5 @@
 
   mutable std::condition_variable _active_operators_cv;
   mutable std::mutex _active_operators_mutex;
-
-  const IsAutoCommitTransaction _is_auto_commit;
 };
 }  // namespace opossum