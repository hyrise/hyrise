--- conflicted
+++ resolved
@@ -213,11 +213,9 @@
 // see union_positions.hpp for details.
 enum class SetOperationMode { Unique, All, Positions };
 
-<<<<<<< HEAD
-enum class OrderByMode { Ascending, Descending };
-=======
-enum class SortMode { Ascending, Descending, AscendingNullsLast, DescendingNullsLast };
->>>>>>> b02d238e
+// According to the SQL standard, the position of NULLs is implementation-defined. In Hyrise, NULLs come before all
+// values, both for ascending and descending sorts. See sort.cpp for details.
+enum class SortMode { Ascending, Descending };
 
 enum class TableType { References, Data };
 
