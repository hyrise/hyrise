--- conflicted
+++ resolved
@@ -95,13 +95,8 @@
   High = 0     // Schedule task at the beginning of the queue
 };
 
-<<<<<<< HEAD
 enum AggregateFunction { Min, Max, Sum, Avg, Count };
 
-struct AggregateColumnDefinition {
-  AggregateFunction function;
-  std::string column;
-=======
 // Part of AllParameterVariant to reference parameters that will be replaced later.
 // When stored in an operator, the operator's recreate method can contain functionality
 // that will replace a ValuePlaceholder with an explicit value from a given list of arguments
@@ -113,7 +108,6 @@
 
  private:
   uint16_t _index;
->>>>>>> 4f04e266
 };
 
 enum class ScanType {
