--- conflicted
+++ resolved
@@ -219,15 +219,8 @@
 
 enum class UseMvcc : bool { Yes = true, No = false };
 
-<<<<<<< HEAD
-enum class IsAutoCommitTransaction : bool { Yes = true, No = false };
-
 enum class RollBackReason : bool { RollBackByUser, RollBackAfterConflict };
 
-enum class CleanupTemporaries : bool { Yes = true, No = false };
-
-=======
->>>>>>> 207c3eb7
 enum class MemoryUsageCalculationMode { Sampled, Full };
 
 enum class EraseReferencedSegmentType : bool { Yes = true, No = false };
