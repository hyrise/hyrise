--- conflicted
+++ resolved
@@ -122,10 +122,6 @@
   OpLike
 };
 
-<<<<<<< HEAD
-std::string scan_type_to_string(ScanType scan_type);
-ScanType scan_type_from_string(const std::string &scan_str);
-=======
 enum class ExpressionType {
   Literal,
   Star,
@@ -160,6 +156,5 @@
 };
 
 enum class JoinMode { Inner, Left, Right, Outer, Cross, Natural, Self };
->>>>>>> 35a0ff27
 
 }  // namespace opossum