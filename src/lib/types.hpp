#pragma once

#include <tbb/concurrent_vector.h>

#include <cstdint>
#include <iostream>
#include <limits>
#include <optional>
#include <string>
#include <tuple>
#include <vector>

#include <boost/bimap.hpp>
#include <boost/circular_buffer.hpp>
#include <boost/container/pmr/polymorphic_allocator.hpp>
#include <boost/operators.hpp>

#include "strong_typedef.hpp"
#include "utils/assert.hpp"

/**
 * We use STRONG_TYPEDEF to avoid things like adding chunk ids and value ids.
 * Because implicit constructors are deleted, you cannot initialize a ChunkID
 * like this
 *   ChunkID x = 3;
 * but need to use
 *   ChunkID x{3}; or
 *   auto x = ChunkID{3};
 *
 * WorkerID, TaskID, CommitID, and TransactionID are used in std::atomics and
 * therefore need to be trivially copyable. That's currently not possible with
 * the strong typedef (as far as I know).
 *
 * TODO(anyone): Also, strongly typing ChunkOffset causes a lot of errors in
 * the group key and adaptive radix tree implementations. Unfortunately, I
 * wasn’t able to properly resolve these issues because I am not familiar with
 * the code there
 */

STRONG_TYPEDEF(uint32_t, ChunkID);
STRONG_TYPEDEF(uint16_t, ColumnID);
STRONG_TYPEDEF(opossum::ColumnID::base_type, ColumnCount);
STRONG_TYPEDEF(uint32_t, ValueID);  // Cannot be larger than ChunkOffset
STRONG_TYPEDEF(uint32_t, NodeID);
STRONG_TYPEDEF(uint32_t, CpuID);

// Used to identify a Parameter within a subquery. This can be either a parameter of a Prepared SELECT statement
// `SELECT * FROM t WHERE a > ?` or a correlated parameter in a subquery.
STRONG_TYPEDEF(size_t, ParameterID);

namespace opossum {

// Float aliases used in cardinality estimations/statistics
using Cardinality = float;
using DistinctCount = float;
using Selectivity = float;

// Cost that an AbstractCostModel assigns to an Operator/LQP node. The unit of the Cost is left to the Cost estimator
// and could be, e.g., "Estimated Runtime" or "Estimated Memory Usage" (though the former is by far the most common)
using Cost = float;

// We use polymorphic memory resources to allow containers (e.g., vectors, or strings) to retrieve their memory from
// different memory sources. These sources are, for example, specific NUMA nodes or non-volatile memory. Without PMR,
// we would need to explicitly make the allocator part of the class. This would make DRAM and NVM containers type-
// incompatible. Thanks to PMR, the type is erased and both can co-exist.
template <typename T>
using PolymorphicAllocator = boost::container::pmr::polymorphic_allocator<T>;

// The string type that is used internally to store data. It's hard to draw the line between this and std::string or
// give advice when to use what. Generally, everything that is user-supplied data (mostly, data stored in a table) is a
// pmr_string. Also, the string literals in SQL queries will get converted into a pmr_string (and then stored in an
// AllTypeVariant). This way, they can be compared to the pmr_string stored in the table. Strings that are built, e.g.,
// for debugging, do not need to use PMR. This might sound complicated, but since the Hyrise data type registered in
// all_type_variant.hpp is pmr_string, the compiler will complain if you use std::string when you should use pmr_string.
using pmr_string = std::basic_string<char, std::char_traits<char>, PolymorphicAllocator<char>>;

// A vector that gets its memory from a memory resource. It is is not necessary to replace each and every std::vector
// with this. It only makes sense to use this if you also supply a memory resource. Otherwise, default memory will be
// used and we do not gain anything but have minimal runtime overhead. As a side note, PMR propagates, so a
// `pmr_vector<pmr_string>` will pass its memory resource down to the strings while a `pmr_vector<std::string>` will
// allocate the space for the vector at the correct location while the content of the strings will be in default
// storage.
template <typename T>
using pmr_vector = std::vector<T, PolymorphicAllocator<T>>;

// We are not using PMR here because of the problems described in #281.
// Short version: The current TBB breaks with it, because it needs rebind.
// Once that works, replace the class below with
// using pmr_concurrent_vector = tbb::concurrent_vector<T, PolymorphicAllocator<T>>;
template <typename T>
class pmr_concurrent_vector : public tbb::concurrent_vector<T> {
 public:
  pmr_concurrent_vector(PolymorphicAllocator<T> alloc = {}) : pmr_concurrent_vector(0, alloc) {}  // NOLINT
  pmr_concurrent_vector(std::initializer_list<T> init_list, PolymorphicAllocator<T> alloc = {})
      : tbb::concurrent_vector<T>(init_list), _alloc(alloc) {}         // NOLINT
  pmr_concurrent_vector(size_t n, PolymorphicAllocator<T> alloc = {})  // NOLINT
      : pmr_concurrent_vector(n, T{}, alloc) {}
  pmr_concurrent_vector(size_t n, T val, PolymorphicAllocator<T> alloc = {})  // NOLINT
      : tbb::concurrent_vector<T>(n, val), _alloc(alloc) {}
  pmr_concurrent_vector(tbb::concurrent_vector<T> other, PolymorphicAllocator<T> alloc = {})  // NOLINT
      : tbb::concurrent_vector<T>(other), _alloc(alloc) {}
  pmr_concurrent_vector(const std::vector<T>& values, PolymorphicAllocator<T> alloc = {})  // NOLINT
      : tbb::concurrent_vector<T>(values.begin(), values.end()), _alloc(alloc) {}
  pmr_concurrent_vector(std::vector<T>&& values, PolymorphicAllocator<T> alloc = {})  // NOLINT
      : tbb::concurrent_vector<T>(std::make_move_iterator(values.begin()), std::make_move_iterator(values.end())),
        _alloc(alloc) {}

  template <class I>
  pmr_concurrent_vector(I first, I last, PolymorphicAllocator<T> alloc = {})
      : tbb::concurrent_vector<T>(first, last), _alloc(alloc) {}

  const PolymorphicAllocator<T>& get_allocator() const { return _alloc; }

 protected:
  PolymorphicAllocator<T> _alloc;
};

template <typename T>
using pmr_ring_buffer = boost::circular_buffer<T, PolymorphicAllocator<T>>;

using ChunkOffset = uint32_t;

constexpr ChunkOffset INVALID_CHUNK_OFFSET{std::numeric_limits<ChunkOffset>::max()};
constexpr ChunkID INVALID_CHUNK_ID{std::numeric_limits<ChunkID::base_type>::max()};

struct RowID {
  ChunkID chunk_id{INVALID_CHUNK_ID};
  ChunkOffset chunk_offset{INVALID_CHUNK_OFFSET};

  // Faster than row_id == ROW_ID_NULL, since we only compare the ChunkOffset
  bool is_null() const { return chunk_offset == INVALID_CHUNK_OFFSET; }

  // Joins need to use RowIDs as keys for maps.
  bool operator<(const RowID& other) const {
    return std::tie(chunk_id, chunk_offset) < std::tie(other.chunk_id, other.chunk_offset);
  }

  // Useful when comparing a row ID to NULL_ROW_ID
  bool operator==(const RowID& other) const {
    return std::tie(chunk_id, chunk_offset) == std::tie(other.chunk_id, other.chunk_offset);
  }

  friend std::ostream& operator<<(std::ostream& o, const RowID& row_id) {
    o << "RowID(" << row_id.chunk_id << "," << row_id.chunk_offset << ")";
    return o;
  }
};

using WorkerID = uint32_t;
using TaskID = uint32_t;

// When changing these to 64-bit types, reading and writing to them might not be atomic anymore.
// Among others, the validate operator might break when another operator is simultaneously writing begin or end CIDs.
using CommitID = uint32_t;
using TransactionID = uint32_t;

using AttributeVectorWidth = uint8_t;

using ColumnIDPair = std::pair<ColumnID, ColumnID>;

constexpr NodeID INVALID_NODE_ID{std::numeric_limits<NodeID::base_type>::max()};
constexpr TaskID INVALID_TASK_ID{std::numeric_limits<TaskID>::max()};
constexpr CpuID INVALID_CPU_ID{std::numeric_limits<CpuID::base_type>::max()};
constexpr WorkerID INVALID_WORKER_ID{std::numeric_limits<WorkerID>::max()};
constexpr ColumnID INVALID_COLUMN_ID{std::numeric_limits<ColumnID::base_type>::max()};

// TransactionID = 0 means "not set" in the MVCC data. This is the case if the row has (a) just been reserved, but
// not yet filled with content, (b) been inserted, committed and not marked for deletion, or (c) inserted but
// deleted in the same transaction (which has not yet committed)
constexpr auto INVALID_TRANSACTION_ID = TransactionID{0};
constexpr auto INITIAL_TRANSACTION_ID = TransactionID{1};

constexpr NodeID CURRENT_NODE_ID{std::numeric_limits<NodeID::base_type>::max() - 1};

// Declaring one part of a RowID as invalid would suffice to represent NULL values. However, this way we add an extra
// safety net which ensures that NULL values are handled correctly. E.g., getting a chunk with INVALID_CHUNK_ID
// immediately crashes.
const RowID NULL_ROW_ID = RowID{INVALID_CHUNK_ID, INVALID_CHUNK_OFFSET};  // TODO(anyone): Couldn’t use constexpr here

constexpr ValueID INVALID_VALUE_ID{std::numeric_limits<ValueID::base_type>::max()};

// The Scheduler currently supports just these 3 priorities, subject to change.
enum class SchedulePriority {
  Default = 1,  // Schedule task at the end of the queue
  High = 0      // Schedule task at the beginning of the queue
};

enum class PredicateCondition {
  Equals,
  NotEquals,
  LessThan,
  LessThanEquals,
  GreaterThan,
  GreaterThanEquals,
  BetweenInclusive,
  BetweenLowerExclusive,
  BetweenUpperExclusive,
  BetweenExclusive,
  In,
  NotIn,
  Like,
  NotLike,
  IsNull,
  IsNotNull
};

// @return whether the PredicateCondition takes exactly two arguments
bool is_binary_predicate_condition(const PredicateCondition predicate_condition);

// @return whether the PredicateCondition takes exactly two arguments and is not one of LIKE or IN
bool is_binary_numeric_predicate_condition(const PredicateCondition predicate_condition);

bool is_between_predicate_condition(PredicateCondition predicate_condition);

bool is_lower_inclusive_between(PredicateCondition predicate_condition);

bool is_upper_inclusive_between(PredicateCondition predicate_condition);

// ">" becomes "<" etc.
PredicateCondition flip_predicate_condition(const PredicateCondition predicate_condition);

// ">" becomes "<=" etc.
PredicateCondition inverse_predicate_condition(const PredicateCondition predicate_condition);

// Split up, e.g., BetweenUpperExclusive into {GreaterThanEquals, LessThan}
std::pair<PredicateCondition, PredicateCondition> between_to_conditions(const PredicateCondition predicate_condition);

// Join, e.g., {GreaterThanEquals, LessThan} into BetweenUpperExclusive
PredicateCondition conditions_to_between(const PredicateCondition lower, const PredicateCondition upper);

// Let R and S be two tables and we want to perform `R <JoinMode> S ON <condition>`
// AntiNullAsTrue:    If for a tuple Ri in R, there is a tuple Sj in S so that <condition> is NULL or TRUE, Ri is
//                      dropped. This behavior mirrors NOT IN.
// AntiNullAsFalse:   If for a tuple Ri in R, there is a tuple Sj in S so that <condition> is TRUE, Ri is
//                      dropped. This behavior mirrors NOT EXISTS
enum class JoinMode { Inner, Left, Right, FullOuter, Cross, Semi, AntiNullAsTrue, AntiNullAsFalse };

enum class UnionMode { Positions, All };

enum class OrderByMode { Ascending, Descending, AscendingNullsLast, DescendingNullsLast };

enum class TableType { References, Data };

enum class DescriptionMode { SingleLine, MultiLine };

enum class UseMvcc : bool { Yes = true, No = false };

enum class CleanupTemporaries : bool { Yes = true, No = false };

<<<<<<< HEAD
=======
enum class HasNullTerminator : bool { Yes = true, No = false };

enum class SendExecutionInfo : bool { Yes = true, No = false };

enum class EraseReferencedSegmentType : bool { Yes = true, No = false };

>>>>>>> 05ca088c
// Used as a template parameter that is passed whenever we conditionally erase the type of a template. This is done to
// reduce the compile time at the cost of the runtime performance. Examples are iterators, which are replaced by
// AnySegmentIterators that use virtual method calls.
enum class EraseTypes { OnlyInDebugBuild, Always };

class Noncopyable {
 protected:
  Noncopyable() = default;
  Noncopyable(Noncopyable&&) noexcept = default;
  Noncopyable& operator=(Noncopyable&&) noexcept = default;
  ~Noncopyable() = default;
  Noncopyable(const Noncopyable&) = delete;
  const Noncopyable& operator=(const Noncopyable&) = delete;
};

// Dummy type, can be used to overload functions with a variant accepting a Null value
struct Null {};

extern const boost::bimap<PredicateCondition, std::string> predicate_condition_to_string;
extern const boost::bimap<OrderByMode, std::string> order_by_mode_to_string;
extern const boost::bimap<JoinMode, std::string> join_mode_to_string;
extern const boost::bimap<UnionMode, std::string> union_mode_to_string;
extern const boost::bimap<TableType, std::string> table_type_to_string;

std::ostream& operator<<(std::ostream& stream, PredicateCondition predicate_condition);
std::ostream& operator<<(std::ostream& stream, OrderByMode order_by_mode);
std::ostream& operator<<(std::ostream& stream, JoinMode join_mode);
std::ostream& operator<<(std::ostream& stream, UnionMode union_mode);
std::ostream& operator<<(std::ostream& stream, TableType table_type);

using BoolAsByteType = uint8_t;

}  // namespace opossum

namespace std {
// The hash method for pmr_string (see above). We explicitly don't use the alias here as this allows us to write
// `using pmr_string = std::string` above. If we had `pmr_string` here, we would try to redefine an existing hash
// function.
template <>
struct hash<std::basic_string<char, std::char_traits<char>, opossum::PolymorphicAllocator<char>>> {
  size_t operator()(
      const std::basic_string<char, std::char_traits<char>, opossum::PolymorphicAllocator<char>>& string) const {
    return std::hash<std::string_view>{}(string.c_str());
  }
};
}  // namespace std<|MERGE_RESOLUTION|>--- conflicted
+++ resolved
@@ -247,15 +247,8 @@
 
 enum class CleanupTemporaries : bool { Yes = true, No = false };
 
-<<<<<<< HEAD
-=======
-enum class HasNullTerminator : bool { Yes = true, No = false };
-
-enum class SendExecutionInfo : bool { Yes = true, No = false };
-
 enum class EraseReferencedSegmentType : bool { Yes = true, No = false };
 
->>>>>>> 05ca088c
 // Used as a template parameter that is passed whenever we conditionally erase the type of a template. This is done to
 // reduce the compile time at the cost of the runtime performance. Examples are iterators, which are replaced by
 // AnySegmentIterators that use virtual method calls.
