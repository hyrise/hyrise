#pragma once

<<<<<<< HEAD
#include <tbb/concurrent_vector.h>
#include <boost/serialization/strong_typedef.hpp>

=======
>>>>>>> 0074eabc
#include <cstdint>
#include <iostream>
#include <limits>
#include <string>
#include <tuple>
#include <vector>

#include "polymorphic_allocator.hpp"
#include "strong_typedef.hpp"

<<<<<<< HEAD
namespace opossum {

// We use vectors with custom allocators, e.g, to bind the data object to
// specific NUMA nodes. This is mainly used in the data objects, i.e.,
// Chunk, ValueColumn, DictionaryColumn, ReferenceColumn and attribute vectors.
// The PolymorphicAllocator provides an abstraction over several allocation
// methods by adapting to subclasses of boost::container::pmr::memory_resource.

template <typename T>
using pmr_vector = std::vector<T, PolymorphicAllocator<T>>;

template <typename T>
using pmr_concurrent_vector = tbb::concurrent_vector<T, PolymorphicAllocator<T>>;

//
// We use STRONG_TYPEDEF to avoid things like adding chunk ids and value ids.
// Because implicit constructors are deleted, you cannot initialize a ChunkID
// like this
//   ChunkId x = 3;
// but need to use
//   ChunkId x{3};
//
// WorkerID, TaskID, CommitID, and TransactionID are used in std::atomics and
// therefore need to be trivially copyable. That's currently not possible with
// the strong typedef (as far as I know).
// TODO(anyone): Also, strongly typing ChunkOffset causes a lot of errors in
// the group key and adaptive radix tree implementations. Unfortunately, I
// wasn't able to properly resolve these issues because I am not familiar with
// the code there
=======
/**
 * We use STRONG_TYPEDEF to avoid things like adding chunk ids and value ids.
 * Because implicit constructors are deleted, you cannot initialize a ChunkID
 * like this
 *   ChunkID x = 3;
 * but need to use
 *   ChunkID x{3}; or
 *   auto x = ChunkID{3};
 *
 * WorkerID, TaskID, CommitID, and TransactionID are used in std::atomics and
 * therefore need to be trivially copyable. That's currently not possible with
 * the strong typedef (as far as I know).
 *
 * TODO(anyone): Also, strongly typing ChunkOffset causes a lot of errors in
 * the group key and adaptive radix tree implementations. Unfortunately, I
 * wasn’t able to properly resolve these issues because I am not familiar with
 * the code there
 */
>>>>>>> 0074eabc

STRONG_TYPEDEF(uint32_t, ChunkID);
STRONG_TYPEDEF(uint16_t, ColumnID);
STRONG_TYPEDEF(uint32_t, ValueID);  // Cannot be larger than ChunkOffset
STRONG_TYPEDEF(uint32_t, NodeID);
STRONG_TYPEDEF(int32_t, CpuID);

namespace opossum {

using ChunkOffset = uint32_t;

struct RowID {
  ChunkID chunk_id;
  ChunkOffset chunk_offset;

  // Joins need to use RowIDs as keys for maps.
  bool operator<(const RowID &rhs) const {
    return std::tie(chunk_id, chunk_offset) < std::tie(rhs.chunk_id, rhs.chunk_offset);
  }

  // Useful when comparing a row ID to NULL_ROW_ID
  bool operator==(const RowID &rhs) const {
    return std::tie(chunk_id, chunk_offset) == std::tie(rhs.chunk_id, rhs.chunk_offset);
  }
};

using WorkerID = uint32_t;
using TaskID = uint32_t;

// When changing these to 64-bit types, reading and writing to them might not be atomic anymore.
// Among others, the validate operator might break when another operator is simultaneously writing begin or end CIDs.
using CommitID = uint32_t;
using TransactionID = uint32_t;

using StringLength = uint16_t;     // The length of column value strings must fit in this type.
using ColumnNameLength = uint8_t;  // The length of column names must fit in this type.
using AttributeVectorWidth = uint8_t;

using PosList = pmr_vector<RowID>;

class ColumnName {
 public:
  explicit ColumnName(const std::string &name) : _name(name) {}

  operator std::string() const { return _name; }

  friend std::ostream &operator<<(std::ostream &o, const ColumnName &column_name) {
    o << column_name._name;
    return o;
  }

  bool operator==(const ColumnName &rhs) const { return _name == rhs._name; }

 protected:
  std::string _name;
};

constexpr NodeID INVALID_NODE_ID{std::numeric_limits<NodeID::base_type>::max()};
constexpr TaskID INVALID_TASK_ID{std::numeric_limits<TaskID>::max()};
constexpr CpuID INVALID_CPU_ID{std::numeric_limits<CpuID::base_type>::max()};
constexpr WorkerID INVALID_WORKER_ID{std::numeric_limits<WorkerID>::max()};

constexpr NodeID CURRENT_NODE_ID{std::numeric_limits<NodeID::base_type>::max() - 1};

// Used to represent NULL values
constexpr ChunkOffset INVALID_CHUNK_OFFSET{std::numeric_limits<ChunkOffset>::max()};

// ... in ReferenceColumns
const RowID NULL_ROW_ID = RowID{ChunkID{0u}, INVALID_CHUNK_OFFSET};  // TODO(anyone): Couldn’t use constexpr here

// ... in DictionaryColumns
constexpr ValueID NULL_VALUE_ID{std::numeric_limits<ValueID::base_type>::max()};

// The Scheduler currently supports just these 2 priorities, subject to change.
enum class SchedulePriority {
  Normal = 1,  // Schedule task at the end of the queue
  High = 0     // Schedule task at the beginning of the queue
};

// Part of AllParameterVariant to reference parameters that will be replaced later.
// When stored in an operator, the operator's recreate method can contain functionality
// that will replace a ValuePlaceholder with an explicit value from a given list of arguments
class ValuePlaceholder {
 public:
  explicit ValuePlaceholder(uint16_t index) : _index(index) {}

  uint16_t index() const { return _index; }

  friend std::ostream &operator<<(std::ostream &o, const ValuePlaceholder &placeholder) {
    o << "?" << placeholder.index();
    return o;
  }

  bool operator==(const ValuePlaceholder &rhs) const { return _index == rhs._index; }

 private:
  uint16_t _index;
};

// TODO(anyone): integrate and replace with ExpressionType
enum class ScanType {
  OpEquals,
  OpNotEquals,
  OpLessThan,
  OpLessThanEquals,
  OpGreaterThan,
  OpGreaterThanEquals,
  OpBetween,
  OpLike
};

enum class ExpressionType {
  /*Any literal value*/
  Literal,
  /*A star as in SELECT * FROM ...*/
  Star,
  /*A parameter used in PreparedStatements*/
  Placeholder,
  /*An identifier for a column*/
  ColumnIdentifier,
  /*An identifier for a function, such as COUNT, MIN, MAX*/
  FunctionIdentifier,

  /*A subselect*/
  Select,

  /*Arithmetic operators*/
  Addition,
  Subtraction,
  Multiplication,
  Division,
  Modulo,
  Power,

  /*Logical operators*/
  Equals,
  NotEquals,
  LessThan,
  LessThanEquals,
  GreaterThan,
  GreaterThanEquals,
  Like,
  NotLike,
  And,
  Or,
  Between,
  Not,

  /*Set operators*/
  In,
  Exists,

  /*Others*/
  IsNull,
  Case,
  Hint
};

enum class JoinMode { Inner, Left, Right, Outer, Cross, Natural, Self };

enum class AggregateFunction { Min, Max, Sum, Avg, Count };

enum class OrderByMode { Ascending, Descending };

class Noncopyable {
 protected:
  Noncopyable() = default;
  Noncopyable(Noncopyable &&) = default;
  Noncopyable &operator=(Noncopyable &&) = default;
  ~Noncopyable() = default;
  Noncopyable(const Noncopyable &) = delete;
  const Noncopyable &operator=(const Noncopyable &) = delete;
};

}  // namespace opossum<|MERGE_RESOLUTION|>--- conflicted
+++ resolved
@@ -1,11 +1,5 @@
 #pragma once
 
-<<<<<<< HEAD
-#include <tbb/concurrent_vector.h>
-#include <boost/serialization/strong_typedef.hpp>
-
-=======
->>>>>>> 0074eabc
 #include <cstdint>
 #include <iostream>
 #include <limits>
@@ -13,40 +7,11 @@
 #include <tuple>
 #include <vector>
 
+#include <tbb/concurrent_vector.h>
+
 #include "polymorphic_allocator.hpp"
 #include "strong_typedef.hpp"
 
-<<<<<<< HEAD
-namespace opossum {
-
-// We use vectors with custom allocators, e.g, to bind the data object to
-// specific NUMA nodes. This is mainly used in the data objects, i.e.,
-// Chunk, ValueColumn, DictionaryColumn, ReferenceColumn and attribute vectors.
-// The PolymorphicAllocator provides an abstraction over several allocation
-// methods by adapting to subclasses of boost::container::pmr::memory_resource.
-
-template <typename T>
-using pmr_vector = std::vector<T, PolymorphicAllocator<T>>;
-
-template <typename T>
-using pmr_concurrent_vector = tbb::concurrent_vector<T, PolymorphicAllocator<T>>;
-
-//
-// We use STRONG_TYPEDEF to avoid things like adding chunk ids and value ids.
-// Because implicit constructors are deleted, you cannot initialize a ChunkID
-// like this
-//   ChunkId x = 3;
-// but need to use
-//   ChunkId x{3};
-//
-// WorkerID, TaskID, CommitID, and TransactionID are used in std::atomics and
-// therefore need to be trivially copyable. That's currently not possible with
-// the strong typedef (as far as I know).
-// TODO(anyone): Also, strongly typing ChunkOffset causes a lot of errors in
-// the group key and adaptive radix tree implementations. Unfortunately, I
-// wasn't able to properly resolve these issues because I am not familiar with
-// the code there
-=======
 /**
  * We use STRONG_TYPEDEF to avoid things like adding chunk ids and value ids.
  * Because implicit constructors are deleted, you cannot initialize a ChunkID
@@ -65,7 +30,6 @@
  * wasn’t able to properly resolve these issues because I am not familiar with
  * the code there
  */
->>>>>>> 0074eabc
 
 STRONG_TYPEDEF(uint32_t, ChunkID);
 STRONG_TYPEDEF(uint16_t, ColumnID);
@@ -73,7 +37,21 @@
 STRONG_TYPEDEF(uint32_t, NodeID);
 STRONG_TYPEDEF(int32_t, CpuID);
 
+
 namespace opossum {
+
+/** We use vectors with custom allocators, e.g, to bind the data object to
+ * specific NUMA nodes. This is mainly used in the data objects, i.e.,
+ * Chunk, ValueColumn, DictionaryColumn, ReferenceColumn and attribute vectors.
+ * The PolymorphicAllocator provides an abstraction over several allocation
+ * methods by adapting to subclasses of boost::container::pmr::memory_resource.
+ */
+
+template <typename T>
+using pmr_vector = std::vector<T, PolymorphicAllocator<T>>;
+
+template <typename T>
+using pmr_concurrent_vector = tbb::concurrent_vector<T, PolymorphicAllocator<T>>;
 
 using ChunkOffset = uint32_t;
 
@@ -240,4 +218,4 @@
   const Noncopyable &operator=(const Noncopyable &) = delete;
 };
 
-}  // namespace opossum+}  // namespace opossum
