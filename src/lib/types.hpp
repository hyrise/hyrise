--- conflicted
+++ resolved
@@ -95,7 +95,6 @@
   High = 0     // Schedule task at the beginning of the queue
 };
 
-<<<<<<< HEAD
 // Part of AllParameterVariant to reference parameters that will be replaced later.
 // When stored in an operator, the operator's recreate method can contain functionality
 // that will replace a ParameterValue with an explicit value from a given list of arguments
@@ -107,7 +106,8 @@
 
  private:
   uint16_t _index;
-=======
+};
+
 enum class ScanType {
   OpEquals,
   OpNotEquals,
@@ -117,7 +117,6 @@
   OpGreaterThanEquals,
   OpBetween,
   OpLike
->>>>>>> 6a844ef3
 };
 
 }  // namespace opossum