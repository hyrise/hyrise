#pragma once

<<<<<<< HEAD
=======
#include <boost/serialization/strong_typedef.hpp>

>>>>>>> 27761ead
#include <cstdint>
#include <limits>
#include <string>
#include <vector>

#include "strong_typedef.hpp"

<<<<<<< HEAD
using ChunkID = uint32_t;
=======
namespace opossum {

//
// We use STRONG_TYPEDEF to avoid things like adding chunk ids and value ids.
// Because implicit constructors are deleted, you cannot initialize a ChunkID
// like this
//   ChunkId x = 3;
// but need to use
//   ChunkId x{3};
//
// WorkerID, TaskID, CommitID, and TransactionID are used in std::atomics and
// therefore need to be trivially copyable. That's currently not possible with
// the strong typedef (as far as I know).
// TODO(anyone): Also, strongly typing ChunkOffset causes a lot of errors in
// the group key and adaptive radix tree implementations. Unfortunately, I
// wasn't able to properly resolve these issues because I am not familiar with
// the code there

STRONG_TYPEDEF(uint32_t, ChunkID);
>>>>>>> 27761ead
using ChunkOffset = uint32_t;

struct RowID {
  ChunkID chunk_id;
  ChunkOffset chunk_offset;

  // Joins need to use RowIDs as keys for maps.
  bool operator<(const RowID &rhs) const {
    return std::tie(chunk_id, chunk_offset) < std::tie(rhs.chunk_id, rhs.chunk_offset);
  }

  // Useful when comparing a row ID to NULL_ROW_ID
  bool operator==(const RowID &rhs) const {
    return std::tie(chunk_id, chunk_offset) == std::tie(rhs.chunk_id, rhs.chunk_offset);
  }
};

STRONG_TYPEDEF(uint16_t, ColumnID);
STRONG_TYPEDEF(uint32_t, ValueID);  // Cannot be larger than ChunkOffset
using WorkerID = uint32_t;
STRONG_TYPEDEF(uint32_t, NodeID);
using TaskID = uint32_t;
STRONG_TYPEDEF(int32_t, CpuID);

// When changing these to 64-bit types, reading and writing to them might not be atomic anymore.
// Among others, the validate operator might break when another operator is simultaneously writing begin or end CIDs.
using CommitID = uint32_t;
using TransactionID = uint32_t;

using StringLength = uint16_t;     // The length of column value strings must fit in this type.
using ColumnNameLength = uint8_t;  // The length of column names must fit in this type.
using AttributeVectorWidth = uint8_t;

using PosList = std::vector<RowID>;

class ColumnName {
 public:
  explicit ColumnName(const std::string &name) : _name(name) {}

  operator std::string() const { return _name; }

 protected:
  const std::string _name;
};

constexpr NodeID INVALID_NODE_ID{std::numeric_limits<NodeID::base_type>::max()};
constexpr TaskID INVALID_TASK_ID{std::numeric_limits<TaskID>::max()};
constexpr CpuID INVALID_CPU_ID{std::numeric_limits<CpuID::base_type>::max()};
constexpr WorkerID INVALID_WORKER_ID{std::numeric_limits<WorkerID>::max()};

constexpr NodeID CURRENT_NODE_ID{std::numeric_limits<NodeID::base_type>::max() - 1};

// Used to represent NULL values
constexpr ChunkOffset INVALID_CHUNK_OFFSET{std::numeric_limits<ChunkOffset>::max()};

// ... in ReferenceColumns
const RowID NULL_ROW_ID = RowID{ChunkID{0u}, INVALID_CHUNK_OFFSET};  // TODO(anyone): Couldn’t use constexpr here

// ... in DictionaryColumns
constexpr ValueID NULL_VALUE_ID{std::numeric_limits<ValueID::base_type>::max()};

// The Scheduler currently supports just these 2 priorities, subject to change.
enum class SchedulePriority {
  Normal = 1,  // Schedule task at the end of the queue
  High = 0     // Schedule task at the beginning of the queue
};

}  // namespace opossum<|MERGE_RESOLUTION|>--- conflicted
+++ resolved
@@ -1,10 +1,7 @@
 #pragma once
 
-<<<<<<< HEAD
-=======
 #include <boost/serialization/strong_typedef.hpp>
 
->>>>>>> 27761ead
 #include <cstdint>
 #include <limits>
 #include <string>
@@ -12,9 +9,6 @@
 
 #include "strong_typedef.hpp"
 
-<<<<<<< HEAD
-using ChunkID = uint32_t;
-=======
 namespace opossum {
 
 //
@@ -34,7 +28,6 @@
 // the code there
 
 STRONG_TYPEDEF(uint32_t, ChunkID);
->>>>>>> 27761ead
 using ChunkOffset = uint32_t;
 
 struct RowID {
