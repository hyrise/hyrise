--- conflicted
+++ resolved
@@ -148,21 +148,12 @@
   Select,
 
   /*Arithmetic operators*/
-<<<<<<< HEAD
-  Plus,
-  Minus,
-  Asterisk,
-  Slash,
-  Percentage,
-  Caret,
-=======
   Addition,
   Subtraction,
   Multiplication,
   Division,
   Modulo,
   Power,
->>>>>>> 6726ad06
 
   /*Logical operators*/
   Equals,
