--- conflicted
+++ resolved
@@ -42,13 +42,13 @@
 using CommitID = uint32_t;
 using TransactionID = uint32_t;
 
-<<<<<<< HEAD
-=======
+using CommitID = uint32_t;
+using TransactionID = uint32_t;
+
 using StringLength = uint16_t;     // The length of column value strings must fit in this type.
 using ColumnNameLength = uint8_t;  // The length of column names must fit in this type.
 using AttributeVectorWidth = uint8_t;
 
->>>>>>> 52bacec8
 using PosList = std::vector<RowID>;
 
 class ColumnName {
