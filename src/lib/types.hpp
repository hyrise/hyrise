--- conflicted
+++ resolved
@@ -247,15 +247,8 @@
 
 enum class CleanupTemporaries : bool { Yes = true, No = false };
 
-<<<<<<< HEAD
-enum class HasNullTerminator : bool { Yes = true, No = false };
-
-enum class SendExecutionInfo : bool { Yes = true, No = false };
-
 enum class MemoryUsageCalculationMode { Sampled, Full };
 
-=======
->>>>>>> 9b96b297
 enum class EraseReferencedSegmentType : bool { Yes = true, No = false };
 
 // Used as a template parameter that is passed whenever we conditionally erase the type of a template. This is done to
