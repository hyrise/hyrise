#pragma once

#include <tbb/concurrent_vector.h>

#include <cstdint>
#include <iostream>
#include <limits>
#include <optional>
#include <string>
#include <tuple>
#include <vector>

#include <boost/bimap.hpp>
#include <boost/circular_buffer.hpp>
#include <boost/container/pmr/polymorphic_allocator.hpp>
#include <boost/operators.hpp>

#include "strong_typedef.hpp"
#include "utils/assert.hpp"

/**
 * We use STRONG_TYPEDEF to avoid things like adding chunk ids and value ids.
 * Because implicit constructors are deleted, you cannot initialize a ChunkID
 * like this
 *   ChunkID x = 3;
 * but need to use
 *   ChunkID x{3}; or
 *   auto x = ChunkID{3};
 *
 * WorkerID, TaskID, CommitID, and TransactionID are used in std::atomics and
 * therefore need to be trivially copyable. That's currently not possible with
 * the strong typedef (as far as I know).
 *
 * TODO(anyone): Also, strongly typing ChunkOffset causes a lot of errors in
 * the group key and adaptive radix tree implementations. Unfortunately, I
 * wasn’t able to properly resolve these issues because I am not familiar with
 * the code there
 */

STRONG_TYPEDEF(uint32_t, ChunkID);
STRONG_TYPEDEF(uint16_t, ColumnID);
STRONG_TYPEDEF(opossum::ColumnID::base_type, ColumnCount);
STRONG_TYPEDEF(uint32_t, ValueID);  // Cannot be larger than ChunkOffset
STRONG_TYPEDEF(uint32_t, NodeID);
STRONG_TYPEDEF(uint32_t, CpuID);

// Used to identify a Parameter within a subquery. This can be either a parameter of a Prepared SELECT statement
// `SELECT * FROM t WHERE a > ?` or a correlated parameter in a subquery.
STRONG_TYPEDEF(size_t, ParameterID);

namespace opossum {

// Float aliases used in cardinality estimations/statistics
using Cardinality = float;
using DistinctCount = float;
using Selectivity = float;

// Cost that an AbstractCostModel assigns to an Operator/LQP node. The unit of the Cost is left to the Cost estimator
// and could be, e.g., "Estimated Runtime" or "Estimated Memory Usage" (though the former is by far the most common)
using Cost = float;

// We use polymorphic memory resources to allow containers (e.g., vectors, or strings) to retrieve their memory from
// different memory sources. These sources are, for example, specific NUMA nodes or non-volatile memory. Without PMR,
// we would need to explicitly make the allocator part of the class. This would make DRAM and NVM containers type-
// incompatible. Thanks to PMR, the type is erased and both can co-exist.
template <typename T>
using PolymorphicAllocator = boost::container::pmr::polymorphic_allocator<T>;

// The string type that is used internally to store data. It's hard to draw the line between this and std::string or
// give advice when to use what. Generally, everything that is user-supplied data (mostly, data stored in a table) is a
// pmr_string. Also, the string literals in SQL queries will get converted into a pmr_string (and then stored in an
// AllTypeVariant). This way, they can be compared to the pmr_string stored in the table. Strings that are built, e.g.,
// for debugging, do not need to use PMR. This might sound complicated, but since the Hyrise data type registered in
// all_type_variant.hpp is pmr_string, the compiler will complain if you use std::string when you should use pmr_string.
using pmr_string = std::basic_string<char, std::char_traits<char>, PolymorphicAllocator<char>>;

// A vector that gets its memory from a memory resource. It is is not necessary to replace each and every std::vector
// with this. It only makes sense to use this if you also supply a memory resource. Otherwise, default memory will be
// used and we do not gain anything but have minimal runtime overhead. As a side note, PMR propagates, so a
// `pmr_vector<pmr_string>` will pass its memory resource down to the strings while a `pmr_vector<std::string>` will
// allocate the space for the vector at the correct location while the content of the strings will be in default
// storage.
template <typename T>
using pmr_vector = std::vector<T, PolymorphicAllocator<T>>;

// We are not using PMR here because of the problems described in #281.
// Short version: The current TBB breaks with it, because it needs rebind.
// Once that works, replace the class below with
// using pmr_concurrent_vector = tbb::concurrent_vector<T, PolymorphicAllocator<T>>;
template <typename T>
class pmr_concurrent_vector : public tbb::concurrent_vector<T> {
 public:
  pmr_concurrent_vector(PolymorphicAllocator<T> alloc = {}) : pmr_concurrent_vector(0, alloc) {}  // NOLINT
  pmr_concurrent_vector(std::initializer_list<T> init_list, PolymorphicAllocator<T> alloc = {})
      : tbb::concurrent_vector<T>(init_list), _alloc(alloc) {}         // NOLINT
  pmr_concurrent_vector(size_t n, PolymorphicAllocator<T> alloc = {})  // NOLINT
      : pmr_concurrent_vector(n, T{}, alloc) {}
  pmr_concurrent_vector(size_t n, T val, PolymorphicAllocator<T> alloc = {})  // NOLINT
      : tbb::concurrent_vector<T>(n, val), _alloc(alloc) {}
  pmr_concurrent_vector(tbb::concurrent_vector<T> other, PolymorphicAllocator<T> alloc = {})  // NOLINT
      : tbb::concurrent_vector<T>(other), _alloc(alloc) {}
  pmr_concurrent_vector(const std::vector<T>& values, PolymorphicAllocator<T> alloc = {})  // NOLINT
      : tbb::concurrent_vector<T>(values.begin(), values.end()), _alloc(alloc) {}
  pmr_concurrent_vector(std::vector<T>&& values, PolymorphicAllocator<T> alloc = {})  // NOLINT
      : tbb::concurrent_vector<T>(std::make_move_iterator(values.begin()), std::make_move_iterator(values.end())),
        _alloc(alloc) {}

  template <class I>
  pmr_concurrent_vector(I first, I last, PolymorphicAllocator<T> alloc = {})
      : tbb::concurrent_vector<T>(first, last), _alloc(alloc) {}

  const PolymorphicAllocator<T>& get_allocator() const { return _alloc; }

 protected:
  PolymorphicAllocator<T> _alloc;
};

template <typename T>
using pmr_ring_buffer = boost::circular_buffer<T, PolymorphicAllocator<T>>;

using ChunkOffset = uint32_t;

constexpr ChunkOffset INVALID_CHUNK_OFFSET{std::numeric_limits<ChunkOffset>::max()};
constexpr ChunkID INVALID_CHUNK_ID{std::numeric_limits<ChunkID::base_type>::max()};

struct RowID {
  ChunkID chunk_id{INVALID_CHUNK_ID};
  ChunkOffset chunk_offset{INVALID_CHUNK_OFFSET};

  // Faster than row_id == ROW_ID_NULL, since we only compare the ChunkOffset
  bool is_null() const { return chunk_offset == INVALID_CHUNK_OFFSET; }

  // Joins need to use RowIDs as keys for maps.
  bool operator<(const RowID& other) const {
    return std::tie(chunk_id, chunk_offset) < std::tie(other.chunk_id, other.chunk_offset);
  }

  // Useful when comparing a row ID to NULL_ROW_ID
  bool operator==(const RowID& other) const {
    return std::tie(chunk_id, chunk_offset) == std::tie(other.chunk_id, other.chunk_offset);
  }

  friend std::ostream& operator<<(std::ostream& o, const RowID& row_id) {
    o << "RowID(" << row_id.chunk_id << "," << row_id.chunk_offset << ")";
    return o;
  }
};

using WorkerID = uint32_t;
using TaskID = uint32_t;

// When changing these to 64-bit types, reading and writing to them might not be atomic anymore.
// Among others, the validate operator might break when another operator is simultaneously writing begin or end CIDs.
using CommitID = uint32_t;
using TransactionID = uint32_t;

using AttributeVectorWidth = uint8_t;

using ColumnIDPair = std::pair<ColumnID, ColumnID>;

constexpr NodeID INVALID_NODE_ID{std::numeric_limits<NodeID::base_type>::max()};
constexpr TaskID INVALID_TASK_ID{std::numeric_limits<TaskID>::max()};
constexpr CpuID INVALID_CPU_ID{std::numeric_limits<CpuID::base_type>::max()};
constexpr WorkerID INVALID_WORKER_ID{std::numeric_limits<WorkerID>::max()};
constexpr ColumnID INVALID_COLUMN_ID{std::numeric_limits<ColumnID::base_type>::max()};

// TransactionID = 0 means "not set" in the MVCC data. This is the case if the row has (a) just been reserved, but
// not yet filled with content, (b) been inserted, committed and not marked for deletion, or (c) inserted but
// deleted in the same transaction (which has not yet committed)
constexpr auto INVALID_TRANSACTION_ID = TransactionID{0};
constexpr auto INITIAL_TRANSACTION_ID = TransactionID{1};

constexpr NodeID CURRENT_NODE_ID{std::numeric_limits<NodeID::base_type>::max() - 1};

// Declaring one part of a RowID as invalid would suffice to represent NULL values. However, this way we add an extra
// safety net which ensures that NULL values are handled correctly. E.g., getting a chunk with INVALID_CHUNK_ID
// immediately crashes.
const RowID NULL_ROW_ID = RowID{INVALID_CHUNK_ID, INVALID_CHUNK_OFFSET};  // TODO(anyone): Couldn’t use constexpr here

constexpr ValueID INVALID_VALUE_ID{std::numeric_limits<ValueID::base_type>::max()};

// The Scheduler currently supports just these 3 priorities, subject to change.
enum class SchedulePriority {
  Default = 1,  // Schedule task at the end of the queue
  High = 0      // Schedule task at the beginning of the queue
};

enum class PredicateCondition {
  Equals,
  NotEquals,
  LessThan,
  LessThanEquals,
  GreaterThan,
  GreaterThanEquals,
  BetweenInclusive,
  BetweenLowerExclusive,
  BetweenUpperExclusive,
  BetweenExclusive,
  In,
  NotIn,
  Like,
  NotLike,
  IsNull,
  IsNotNull
};

// @return whether the PredicateCondition takes exactly two arguments
bool is_binary_predicate_condition(const PredicateCondition predicate_condition);

// @return whether the PredicateCondition takes exactly two arguments and is not one of LIKE or IN
bool is_binary_numeric_predicate_condition(const PredicateCondition predicate_condition);

bool is_between_predicate_condition(PredicateCondition predicate_condition);

bool is_lower_inclusive_between(PredicateCondition predicate_condition);

bool is_upper_inclusive_between(PredicateCondition predicate_condition);

// ">" becomes "<" etc.
PredicateCondition flip_predicate_condition(const PredicateCondition predicate_condition);

// ">" becomes "<=" etc.
PredicateCondition inverse_predicate_condition(const PredicateCondition predicate_condition);

// Split up, e.g., BetweenUpperExclusive into {GreaterThanEquals, LessThan}
std::pair<PredicateCondition, PredicateCondition> between_to_conditions(const PredicateCondition predicate_condition);

// Join, e.g., {GreaterThanEquals, LessThan} into BetweenUpperExclusive
PredicateCondition conditions_to_between(const PredicateCondition lower, const PredicateCondition upper);

// Let R and S be two tables and we want to perform `R <JoinMode> S ON <condition>`
// AntiNullAsTrue:    If for a tuple Ri in R, there is a tuple Sj in S so that <condition> is NULL or TRUE, Ri is
//                      dropped. This behavior mirrors NOT IN.
// AntiNullAsFalse:   If for a tuple Ri in R, there is a tuple Sj in S so that <condition> is TRUE, Ri is
//                      dropped. This behavior mirrors NOT EXISTS
enum class JoinMode { Inner, Left, Right, FullOuter, Cross, Semi, AntiNullAsTrue, AntiNullAsFalse };

enum class UnionMode { Positions, All };

enum class OrderByMode { Ascending, Descending, AscendingNullsLast, DescendingNullsLast };

enum class TableType { References, Data };

enum class DescriptionMode { SingleLine, MultiLine };

enum class UseMvcc : bool { Yes = true, No = false };

enum class CleanupTemporaries : bool { Yes = true, No = false };

enum class HasNullTerminator : bool { Yes = true, No = false };

enum class SendExecutionInfo : bool { Yes = true, No = false };

<<<<<<< HEAD
enum class MemoryUsageCalculationMode { Sampled, Full };
=======
enum class EraseReferencedSegmentType : bool { Yes = true, No = false };
>>>>>>> b2eb734a

// Used as a template parameter that is passed whenever we conditionally erase the type of a template. This is done to
// reduce the compile time at the cost of the runtime performance. Examples are iterators, which are replaced by
// AnySegmentIterators that use virtual method calls.
enum class EraseTypes { OnlyInDebugBuild, Always };

class Noncopyable {
 protected:
  Noncopyable() = default;
  Noncopyable(Noncopyable&&) noexcept = default;
  Noncopyable& operator=(Noncopyable&&) noexcept = default;
  ~Noncopyable() = default;
  Noncopyable(const Noncopyable&) = delete;
  const Noncopyable& operator=(const Noncopyable&) = delete;
};

// Dummy type, can be used to overload functions with a variant accepting a Null value
struct Null {};

extern const boost::bimap<PredicateCondition, std::string> predicate_condition_to_string;
extern const boost::bimap<OrderByMode, std::string> order_by_mode_to_string;
extern const boost::bimap<JoinMode, std::string> join_mode_to_string;
extern const boost::bimap<UnionMode, std::string> union_mode_to_string;
extern const boost::bimap<TableType, std::string> table_type_to_string;

std::ostream& operator<<(std::ostream& stream, PredicateCondition predicate_condition);
std::ostream& operator<<(std::ostream& stream, OrderByMode order_by_mode);
std::ostream& operator<<(std::ostream& stream, JoinMode join_mode);
std::ostream& operator<<(std::ostream& stream, UnionMode union_mode);
std::ostream& operator<<(std::ostream& stream, TableType table_type);

using BoolAsByteType = uint8_t;

}  // namespace opossum

namespace std {
// The hash method for pmr_string (see above). We explicitly don't use the alias here as this allows us to write
// `using pmr_string = std::string` above. If we had `pmr_string` here, we would try to redefine an existing hash
// function.
template <>
struct hash<std::basic_string<char, std::char_traits<char>, opossum::PolymorphicAllocator<char>>> {
  size_t operator()(
      const std::basic_string<char, std::char_traits<char>, opossum::PolymorphicAllocator<char>>& string) const {
    return std::hash<std::string_view>{}(string.c_str());
  }
};
}  // namespace std<|MERGE_RESOLUTION|>--- conflicted
+++ resolved
@@ -251,11 +251,9 @@
 
 enum class SendExecutionInfo : bool { Yes = true, No = false };
 
-<<<<<<< HEAD
 enum class MemoryUsageCalculationMode { Sampled, Full };
-=======
+
 enum class EraseReferencedSegmentType : bool { Yes = true, No = false };
->>>>>>> b2eb734a
 
 // Used as a template parameter that is passed whenever we conditionally erase the type of a template. This is done to
 // reduce the compile time at the cost of the runtime performance. Examples are iterators, which are replaced by
