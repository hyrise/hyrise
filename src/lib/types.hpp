#pragma once

#include <tbb/concurrent_vector.h>
#include <boost/container/pmr/polymorphic_allocator.hpp>

#include <cstdint>
#include <iostream>
#include <limits>
#include <string>
#include <tuple>
#include <vector>

#include "strong_typedef.hpp"

/**
 * We use STRONG_TYPEDEF to avoid things like adding chunk ids and value ids.
 * Because implicit constructors are deleted, you cannot initialize a ChunkID
 * like this
 *   ChunkID x = 3;
 * but need to use
 *   ChunkID x{3}; or
 *   auto x = ChunkID{3};
 *
 * WorkerID, TaskID, CommitID, and TransactionID are used in std::atomics and
 * therefore need to be trivially copyable. That's currently not possible with
 * the strong typedef (as far as I know).
 *
 * TODO(anyone): Also, strongly typing ChunkOffset causes a lot of errors in
 * the group key and adaptive radix tree implementations. Unfortunately, I
 * wasn’t able to properly resolve these issues because I am not familiar with
 * the code there
 */

STRONG_TYPEDEF(uint32_t, ChunkID);
STRONG_TYPEDEF(uint16_t, ColumnID);
STRONG_TYPEDEF(uint32_t, ValueID);  // Cannot be larger than ChunkOffset
STRONG_TYPEDEF(uint32_t, NodeID);
STRONG_TYPEDEF(int32_t, CpuID);

namespace opossum {

/** We use vectors with custom allocators, e.g, to bind the data object to
 * specific NUMA nodes. This is mainly used in the data objects, i.e.,
 * Chunk, ValueColumn, DictionaryColumn, ReferenceColumn and attribute vectors.
 * The PolymorphicAllocator provides an abstraction over several allocation
 * methods by adapting to subclasses of boost::container::pmr::memory_resource.
 */

template <typename T>
using PolymorphicAllocator = boost::container::pmr::polymorphic_allocator<T>;

template <typename T>
using pmr_vector = std::vector<T, PolymorphicAllocator<T>>;

// We are not using PMR here because of the problems described in #281.
// Short version: The current TBB breaks with it, because it needs rebind.
// Once that works, replace the class below with
// using pmr_concurrent_vector = tbb::concurrent_vector<T, PolymorphicAllocator<T>>;
template <typename T>
class pmr_concurrent_vector : public tbb::concurrent_vector<T> {
 public:
  pmr_concurrent_vector(PolymorphicAllocator<T> alloc = {}) : pmr_concurrent_vector(0, alloc) {}  // NOLINT
<<<<<<< HEAD
  pmr_concurrent_vector(size_t n, PolymorphicAllocator<T> alloc = {}) : pmr_concurrent_vector(0, T{}, alloc) {}  // NOLINT
  pmr_concurrent_vector(size_t n, T val, PolymorphicAllocator<T> alloc = {}) : tbb::concurrent_vector<T>(n, val), _alloc(alloc) {}                                     // NOLINT
=======
  pmr_concurrent_vector(size_t n, PolymorphicAllocator<T> alloc = {}) // NOLINT
      : pmr_concurrent_vector(0, T{}, alloc) {}
  pmr_concurrent_vector(size_t n, T val, PolymorphicAllocator<T> alloc = {})
      : tbb::concurrent_vector<T>(n, val), _alloc(alloc) {}                                     // NOLINT
>>>>>>> 412ba14d
  pmr_concurrent_vector(tbb::concurrent_vector<T> other) : tbb::concurrent_vector<T>(other) {}  // NOLINT

  PolymorphicAllocator<T>& get_allocator() { return _alloc; }

 protected:
  PolymorphicAllocator<T> _alloc;
};

using ChunkOffset = uint32_t;

struct RowID {
  ChunkID chunk_id;
  ChunkOffset chunk_offset;

  // Joins need to use RowIDs as keys for maps.
  bool operator<(const RowID& rhs) const {
    return std::tie(chunk_id, chunk_offset) < std::tie(rhs.chunk_id, rhs.chunk_offset);
  }

  // Useful when comparing a row ID to NULL_ROW_ID
  bool operator==(const RowID& rhs) const {
    return std::tie(chunk_id, chunk_offset) == std::tie(rhs.chunk_id, rhs.chunk_offset);
  }
};

using WorkerID = uint32_t;
using TaskID = uint32_t;

// When changing these to 64-bit types, reading and writing to them might not be atomic anymore.
// Among others, the validate operator might break when another operator is simultaneously writing begin or end CIDs.
using CommitID = uint32_t;
using TransactionID = uint32_t;

using StringLength = uint16_t;     // The length of column value strings must fit in this type.
using ColumnNameLength = uint8_t;  // The length of column names must fit in this type.
using AttributeVectorWidth = uint8_t;

using PosList = pmr_vector<RowID>;

constexpr NodeID INVALID_NODE_ID{std::numeric_limits<NodeID::base_type>::max()};
constexpr TaskID INVALID_TASK_ID{std::numeric_limits<TaskID>::max()};
constexpr CpuID INVALID_CPU_ID{std::numeric_limits<CpuID::base_type>::max()};
constexpr WorkerID INVALID_WORKER_ID{std::numeric_limits<WorkerID>::max()};
constexpr ColumnID INVALID_COLUMN_ID{std::numeric_limits<ColumnID::base_type>::max()};

constexpr NodeID CURRENT_NODE_ID{std::numeric_limits<NodeID::base_type>::max() - 1};

// Used to represent NULL values
constexpr ChunkOffset INVALID_CHUNK_OFFSET{std::numeric_limits<ChunkOffset>::max()};

// ... in ReferenceColumns
const RowID NULL_ROW_ID = RowID{ChunkID{0u}, INVALID_CHUNK_OFFSET};  // TODO(anyone): Couldn’t use constexpr here

// ... in DictionaryColumns
constexpr ValueID NULL_VALUE_ID{std::numeric_limits<ValueID::base_type>::max()};

// The Scheduler currently supports just these 2 priorities, subject to change.
enum class SchedulePriority {
  Normal = 1,  // Schedule task at the end of the queue
  High = 0     // Schedule task at the beginning of the queue
};

// Part of AllParameterVariant to reference parameters that will be replaced later.
// When stored in an operator, the operator's recreate method can contain functionality
// that will replace a ValuePlaceholder with an explicit value from a given list of arguments
class ValuePlaceholder {
 public:
  explicit ValuePlaceholder(uint16_t index) : _index(index) {}

  uint16_t index() const { return _index; }

  friend std::ostream& operator<<(std::ostream& o, const ValuePlaceholder& placeholder) {
    o << "?" << placeholder.index();
    return o;
  }

  bool operator==(const ValuePlaceholder& rhs) const { return _index == rhs._index; }

 private:
  uint16_t _index;
};

// TODO(anyone): integrate and replace with ExpressionType
enum class ScanType {
  OpEquals,
  OpNotEquals,
  OpLessThan,
  OpLessThanEquals,
  OpGreaterThan,
  OpGreaterThanEquals,
  OpBetween,
  OpLike
};

enum class ExpressionType {
  /*Any literal value*/
  Literal,
  /*A star as in SELECT * FROM ...*/
  Star,
  /*A parameter used in PreparedStatements*/
  Placeholder,
  /*An identifier for a column*/
  Column,
  /*An identifier for a function, such as COUNT, MIN, MAX*/
  Function,

  /*A subselect*/
  Select,

  /*Arithmetic operators*/
  Addition,
  Subtraction,
  Multiplication,
  Division,
  Modulo,
  Power,

  /*Logical operators*/
  Equals,
  NotEquals,
  LessThan,
  LessThanEquals,
  GreaterThan,
  GreaterThanEquals,
  Like,
  NotLike,
  And,
  Or,
  Between,
  Not,

  /*Set operators*/
  In,
  Exists,

  /*Others*/
  IsNull,
  Case,
  Hint
};

enum class JoinMode { Inner, Left, Right, Outer, Cross, Natural, Self };

enum class AggregateFunction { Min, Max, Sum, Avg, Count, CountDistinct };

enum class OrderByMode { Ascending, Descending, AscendingNullsLast, DescendingNullsLast };

class Noncopyable {
 protected:
  Noncopyable() = default;
  Noncopyable(Noncopyable&&) = default;
  Noncopyable& operator=(Noncopyable&&) = default;
  ~Noncopyable() = default;
  Noncopyable(const Noncopyable&) = delete;
  const Noncopyable& operator=(const Noncopyable&) = delete;
};

}  // namespace opossum<|MERGE_RESOLUTION|>--- conflicted
+++ resolved
@@ -60,15 +60,10 @@
 class pmr_concurrent_vector : public tbb::concurrent_vector<T> {
  public:
   pmr_concurrent_vector(PolymorphicAllocator<T> alloc = {}) : pmr_concurrent_vector(0, alloc) {}  // NOLINT
-<<<<<<< HEAD
-  pmr_concurrent_vector(size_t n, PolymorphicAllocator<T> alloc = {}) : pmr_concurrent_vector(0, T{}, alloc) {}  // NOLINT
-  pmr_concurrent_vector(size_t n, T val, PolymorphicAllocator<T> alloc = {}) : tbb::concurrent_vector<T>(n, val), _alloc(alloc) {}                                     // NOLINT
-=======
   pmr_concurrent_vector(size_t n, PolymorphicAllocator<T> alloc = {}) // NOLINT
       : pmr_concurrent_vector(0, T{}, alloc) {}
   pmr_concurrent_vector(size_t n, T val, PolymorphicAllocator<T> alloc = {})
       : tbb::concurrent_vector<T>(n, val), _alloc(alloc) {}                                     // NOLINT
->>>>>>> 412ba14d
   pmr_concurrent_vector(tbb::concurrent_vector<T> other) : tbb::concurrent_vector<T>(other) {}  // NOLINT
 
   PolymorphicAllocator<T>& get_allocator() { return _alloc; }
