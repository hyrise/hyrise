--- conflicted
+++ resolved
@@ -15,13 +15,6 @@
 
 namespace opossum {
 
-<<<<<<< HEAD
-template <typename T>
-using alloc_vector = std::vector<T, PolymorphicAllocator<T>>;
-
-template <typename T>
-using alloc_concurrent_vector = tbb::concurrent_vector<T, PolymorphicAllocator<T>>;
-=======
 // We use vectors with custom allocators, e.g, to bind the data object to
 // specific NUMA nodes. This is mainly used in the data objects, i.e.,
 // Chunk, ValueColumn, DictionaryColumn, ReferenceColumn and attribute vectors.
@@ -33,7 +26,6 @@
 
 template <typename T>
 using pmr_concurrent_vector = tbb::concurrent_vector<T, PolymorphicAllocator<T>>;
->>>>>>> ced95c04
 
 //
 // We use STRONG_TYPEDEF to avoid things like adding chunk ids and value ids.
