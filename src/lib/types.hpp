#pragma once

#include <boost/serialization/strong_typedef.hpp>

#include <cstdint>
#include <limits>
#include <string>
#include <tuple>
#include <vector>

#include "strong_typedef.hpp"

namespace opossum {

//
// We use STRONG_TYPEDEF to avoid things like adding chunk ids and value ids.
// Because implicit constructors are deleted, you cannot initialize a ChunkID
// like this
//   ChunkId x = 3;
// but need to use
//   ChunkId x{3};
//
// WorkerID, TaskID, CommitID, and TransactionID are used in std::atomics and
// therefore need to be trivially copyable. That's currently not possible with
// the strong typedef (as far as I know).
// TODO(anyone): Also, strongly typing ChunkOffset causes a lot of errors in
// the group key and adaptive radix tree implementations. Unfortunately, I
// wasn't able to properly resolve these issues because I am not familiar with
// the code there

STRONG_TYPEDEF(uint32_t, ChunkID);
using ChunkOffset = uint32_t;

struct RowID {
  ChunkID chunk_id;
  ChunkOffset chunk_offset;

  // Joins need to use RowIDs as keys for maps.
  bool operator<(const RowID &rhs) const {
    return std::tie(chunk_id, chunk_offset) < std::tie(rhs.chunk_id, rhs.chunk_offset);
  }

  // Useful when comparing a row ID to NULL_ROW_ID
  bool operator==(const RowID &rhs) const {
    return std::tie(chunk_id, chunk_offset) == std::tie(rhs.chunk_id, rhs.chunk_offset);
  }
};

STRONG_TYPEDEF(uint16_t, ColumnID);
STRONG_TYPEDEF(uint32_t, ValueID);  // Cannot be larger than ChunkOffset
using WorkerID = uint32_t;
STRONG_TYPEDEF(uint32_t, NodeID);
using TaskID = uint32_t;
STRONG_TYPEDEF(int32_t, CpuID);

// When changing these to 64-bit types, reading and writing to them might not be atomic anymore.
// Among others, the validate operator might break when another operator is simultaneously writing begin or end CIDs.
using CommitID = uint32_t;
using TransactionID = uint32_t;

using StringLength = uint16_t;     // The length of column value strings must fit in this type.
using ColumnNameLength = uint8_t;  // The length of column names must fit in this type.
using AttributeVectorWidth = uint8_t;

using PosList = std::vector<RowID>;

class ColumnName {
 public:
  explicit ColumnName(const std::string &name) : _name(name) {}

  operator std::string() const { return _name; }

 protected:
  const std::string _name;
};

constexpr NodeID INVALID_NODE_ID{std::numeric_limits<NodeID::base_type>::max()};
constexpr TaskID INVALID_TASK_ID{std::numeric_limits<TaskID>::max()};
constexpr CpuID INVALID_CPU_ID{std::numeric_limits<CpuID::base_type>::max()};
constexpr WorkerID INVALID_WORKER_ID{std::numeric_limits<WorkerID>::max()};

constexpr NodeID CURRENT_NODE_ID{std::numeric_limits<NodeID::base_type>::max() - 1};

// Used to represent NULL values
constexpr ChunkOffset INVALID_CHUNK_OFFSET{std::numeric_limits<ChunkOffset>::max()};

// ... in ReferenceColumns
const RowID NULL_ROW_ID = RowID{ChunkID{0u}, INVALID_CHUNK_OFFSET};  // TODO(anyone): Couldn’t use constexpr here

// ... in DictionaryColumns
constexpr ValueID NULL_VALUE_ID{std::numeric_limits<ValueID::base_type>::max()};

// The Scheduler currently supports just these 2 priorities, subject to change.
enum class SchedulePriority {
  Normal = 1,  // Schedule task at the end of the queue
  High = 0     // Schedule task at the beginning of the queue
};

<<<<<<< HEAD
/**
 * Used by TableScans, Joins, etc. and the respective Optimizer entities
 */
=======
// Part of AllParameterVariant to reference parameters that will be replaced later.
// When stored in an operator, the operator's recreate method can contain functionality
// that will replace a ValuePlaceholder with an explicit value from a given list of arguments
class ValuePlaceholder {
 public:
  explicit ValuePlaceholder(uint16_t index) : _index(index) {}

  uint16_t index() const { return _index; }

 private:
  uint16_t _index;
};

>>>>>>> 9cbda2a5
enum class ScanType {
  OpEquals,
  OpNotEquals,
  OpLessThan,
  OpLessThanEquals,
  OpGreaterThan,
  OpGreaterThanEquals,
  OpBetween,
<<<<<<< HEAD
  OpLike,
  OpUnknown
};

std::string scan_type_to_string(ScanType scan_type);
ScanType scan_type_from_string(const std::string &scan_str);

=======
  OpLike
};

>>>>>>> 9cbda2a5
}  // namespace opossum<|MERGE_RESOLUTION|>--- conflicted
+++ resolved
@@ -96,11 +96,6 @@
   High = 0     // Schedule task at the beginning of the queue
 };
 
-<<<<<<< HEAD
-/**
- * Used by TableScans, Joins, etc. and the respective Optimizer entities
- */
-=======
 // Part of AllParameterVariant to reference parameters that will be replaced later.
 // When stored in an operator, the operator's recreate method can contain functionality
 // that will replace a ValuePlaceholder with an explicit value from a given list of arguments
@@ -114,7 +109,6 @@
   uint16_t _index;
 };
 
->>>>>>> 9cbda2a5
 enum class ScanType {
   OpEquals,
   OpNotEquals,
@@ -123,17 +117,10 @@
   OpGreaterThan,
   OpGreaterThanEquals,
   OpBetween,
-<<<<<<< HEAD
-  OpLike,
-  OpUnknown
+  OpLike
 };
 
 std::string scan_type_to_string(ScanType scan_type);
 ScanType scan_type_from_string(const std::string &scan_str);
 
-=======
-  OpLike
-};
-
->>>>>>> 9cbda2a5
 }  // namespace opossum