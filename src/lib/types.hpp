#pragma once

#include <boost/serialization/strong_typedef.hpp>

#include <cstdint>
#include <limits>
#include <string>
#include <tuple>
#include <vector>

#include "strong_typedef.hpp"

namespace opossum {

//
// We use STRONG_TYPEDEF to avoid things like adding chunk ids and value ids.
// Because implicit constructors are deleted, you cannot initialize a ChunkID
// like this
//   ChunkId x = 3;
// but need to use
//   ChunkId x{3};
//
// WorkerID, TaskID, CommitID, and TransactionID are used in std::atomics and
// therefore need to be trivially copyable. That's currently not possible with
// the strong typedef (as far as I know).
// TODO(anyone): Also, strongly typing ChunkOffset causes a lot of errors in
// the group key and adaptive radix tree implementations. Unfortunately, I
// wasn't able to properly resolve these issues because I am not familiar with
// the code there

STRONG_TYPEDEF(uint32_t, ChunkID);
using ChunkOffset = uint32_t;

struct RowID {
  ChunkID chunk_id;
  ChunkOffset chunk_offset;

  // Joins need to use RowIDs as keys for maps.
  bool operator<(const RowID &rhs) const {
    return std::tie(chunk_id, chunk_offset) < std::tie(rhs.chunk_id, rhs.chunk_offset);
  }

  // Useful when comparing a row ID to NULL_ROW_ID
  bool operator==(const RowID &rhs) const {
    return std::tie(chunk_id, chunk_offset) == std::tie(rhs.chunk_id, rhs.chunk_offset);
  }
};

STRONG_TYPEDEF(uint16_t, ColumnID);
STRONG_TYPEDEF(uint32_t, ValueID);  // Cannot be larger than ChunkOffset
using WorkerID = uint32_t;
STRONG_TYPEDEF(uint32_t, NodeID);
using TaskID = uint32_t;
STRONG_TYPEDEF(int32_t, CpuID);

// When changing these to 64-bit types, reading and writing to them might not be atomic anymore.
// Among others, the validate operator might break when another operator is simultaneously writing begin or end CIDs.
using CommitID = uint32_t;
using TransactionID = uint32_t;

using StringLength = uint16_t;     // The length of column value strings must fit in this type.
using ColumnNameLength = uint8_t;  // The length of column names must fit in this type.
using AttributeVectorWidth = uint8_t;

using PosList = std::vector<RowID>;

class ColumnName {
 public:
  explicit ColumnName(const std::string &name) : _name(name) {}

  operator std::string() const { return _name; }

 protected:
  const std::string _name;
};

constexpr NodeID INVALID_NODE_ID{std::numeric_limits<NodeID::base_type>::max()};
constexpr TaskID INVALID_TASK_ID{std::numeric_limits<TaskID>::max()};
constexpr CpuID INVALID_CPU_ID{std::numeric_limits<CpuID::base_type>::max()};
constexpr WorkerID INVALID_WORKER_ID{std::numeric_limits<WorkerID>::max()};

constexpr NodeID CURRENT_NODE_ID{std::numeric_limits<NodeID::base_type>::max() - 1};

// Used to represent NULL values
constexpr ChunkOffset INVALID_CHUNK_OFFSET{std::numeric_limits<ChunkOffset>::max()};

// ... in ReferenceColumns
const RowID NULL_ROW_ID = RowID{ChunkID{0u}, INVALID_CHUNK_OFFSET};  // TODO(anyone): Couldn’t use constexpr here

// ... in DictionaryColumns
constexpr ValueID NULL_VALUE_ID{std::numeric_limits<ValueID::base_type>::max()};

// The Scheduler currently supports just these 2 priorities, subject to change.
enum class SchedulePriority {
  Normal = 1,  // Schedule task at the end of the queue
  High = 0     // Schedule task at the beginning of the queue
};

enum AggregateFunction { Min, Max, Sum, Avg, Count };

// Part of AllParameterVariant to reference parameters that will be replaced later.
// When stored in an operator, the operator's recreate method can contain functionality
// that will replace a ValuePlaceholder with an explicit value from a given list of arguments
class ValuePlaceholder {
 public:
  explicit ValuePlaceholder(uint16_t index) : _index(index) {}

  uint16_t index() const { return _index; }

 private:
  uint16_t _index;
};

enum class ScanType {
  OpEquals,
  OpNotEquals,
  OpLessThan,
  OpLessThanEquals,
  OpGreaterThan,
  OpGreaterThanEquals,
  OpBetween,
  OpLike
};

<<<<<<< HEAD
enum class ExpressionType {
  Literal,
  Star,
  Parameter,
  ColumnReference,
  FunctionReference,
  Operator,
  Select,
  Plus,
  Minus,
  Asterisk,
  Slash,
  Percentage,
  Caret,
  Equals,
  NotEquals,
  Less,
  LessEquals,
  Greater,
  GreaterEquals,
  Like,
  NotLike,
  And,
  Or,
  In,
  Not,
  IsNull,
  Exists,
  Between,
  Case,
  Hint
};
=======
enum class JoinMode { Inner, Left, Right, Outer, Cross, Natural, Self };
>>>>>>> e7aa510f

}  // namespace opossum<|MERGE_RESOLUTION|>--- conflicted
+++ resolved
@@ -122,7 +122,6 @@
   OpLike
 };
 
-<<<<<<< HEAD
 enum class ExpressionType {
   Literal,
   Star,
@@ -155,8 +154,7 @@
   Case,
   Hint
 };
-=======
+
 enum class JoinMode { Inner, Left, Right, Outer, Cross, Natural, Self };
->>>>>>> e7aa510f
 
 }  // namespace opossum