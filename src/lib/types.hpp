--- conflicted
+++ resolved
@@ -256,12 +256,6 @@
 // Dummy type, can be used to overload functions with a variant accepting a Null value
 struct Null {};
 
-<<<<<<< HEAD
-// A helper class that is undefined. It can be used as `whatis<T>{};` in the code and causes the compiler to print
-// T as part of the error message;
-template <typename T>
-class whatis;
-=======
 extern const boost::bimap<PredicateCondition, std::string> predicate_condition_to_string;
 extern const boost::bimap<OrderByMode, std::string> order_by_mode_to_string;
 extern const boost::bimap<JoinMode, std::string> join_mode_to_string;
@@ -273,7 +267,6 @@
 std::ostream& operator<<(std::ostream& stream, JoinMode join_mode);
 std::ostream& operator<<(std::ostream& stream, UnionMode union_mode);
 std::ostream& operator<<(std::ostream& stream, TableType table_type);
->>>>>>> 43d2b546
 
 }  // namespace opossum
 
