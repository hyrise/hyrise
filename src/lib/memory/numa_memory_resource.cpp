--- conflicted
+++ resolved
@@ -5,65 +5,19 @@
 
 namespace hyrise {
 
-<<<<<<< HEAD
-NumaMemoryResource::NumaMemoryResource(const NodeID node_id)
-    : _num_allocations(0), _num_deallocations(0), _sum_allocated_bytes(0), _node_id(node_id) {
-  _lap_num_allocations = 0;
-  buffer = (char*)numa_alloc_onnode(ALLOCATED_BYTES, node_id);
-=======
 NumaMemoryResource::NumaMemoryResource(const NodeID node_id) : _num_allocations(0), _num_deallocations(0), _sum_allocated_bytes(0), _node_id(node_id) {
   _lap_num_allocations = 0; 
->>>>>>> 2452cd42
 }
 
 void* NumaMemoryResource::do_allocate(std::size_t bytes, std::size_t alignment) {
-  _lap_num_allocations++;
-<<<<<<< HEAD
-  auto align_bytes = size_t{0};
-  auto offset = size_t{0};
-  if ((align_bytes = (bytes % alignment)) > 0) {
-    bytes += alignment - align_bytes;
-  }
-  if (((offset = __sync_fetch_and_add(&_sum_allocated_bytes, bytes))) > ALLOCATED_BYTES) {
-    std::cout << "Out of allocated memory on node" << _node_id << std::endl;
-    return (nullptr);
-  } else {
-    return (void*)(buffer + offset);
-  }
-  return (nullptr);
-}
-
-void NumaMemoryResource::do_deallocate(void* pointer, std::size_t bytes, std::size_t alignment) {
-  // TODO: Free memory somewhere (Destructor of NumaMemoryResource)
-  _num_deallocations++;
-=======
-  _sum_allocated_bytes += bytes; 
   return numa_alloc_onnode(bytes, _node_id);
 }
 
 void NumaMemoryResource::do_deallocate(void* pointer, std::size_t bytes, std::size_t alignment) {
   numa_free(pointer, bytes);
-  _num_deallocations++; 
->>>>>>> 2452cd42
 }
 
 bool NumaMemoryResource::do_is_equal(const memory_resource& other) const noexcept {
   return &other == this;
 }
-
-<<<<<<< HEAD
-size_t NumaMemoryResource::lap_num_allocations() {
-  _num_allocations += _lap_num_allocations;
-  size_t tmp = _lap_num_allocations;
-  _lap_num_allocations = 0;
-  return tmp;
-=======
-size_t NumaMemoryResource::lap_num_allocations(){
-  _num_allocations += _lap_num_allocations; 
-  size_t tmp = _lap_num_allocations; 
-  _lap_num_allocations = 0; 
-  return tmp; 
->>>>>>> 2452cd42
-}
-
 }  // namespace hyrise