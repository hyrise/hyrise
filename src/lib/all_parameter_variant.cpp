#include "all_parameter_variant.hpp"

#include <boost/lexical_cast.hpp>
#include <string>

namespace opossum {
std::string to_string(const AllParameterVariant& x) {
  if (is_placeholder(x)) {
    return std::string("Placeholder #") + std::to_string(boost::get<ValuePlaceholder>(x).index());
  } else if (is_column_id(x)) {
    return std::string("Col #") + std::to_string(boost::get<ColumnID>(x));
<<<<<<< HEAD
  } else if (is_lqp_column_origin(x)) {
    return boost::get<LQPColumnOrigin>(x).description();
=======
  } else if (is_lqp_column_reference(x)) {
    return boost::get<LQPColumnReference>(x).description();
>>>>>>> 9da0d9f3
  } else {
    return boost::lexical_cast<std::string>(x);
  }
}
}  // namespace opossum<|MERGE_RESOLUTION|>--- conflicted
+++ resolved
@@ -9,13 +9,8 @@
     return std::string("Placeholder #") + std::to_string(boost::get<ValuePlaceholder>(x).index());
   } else if (is_column_id(x)) {
     return std::string("Col #") + std::to_string(boost::get<ColumnID>(x));
-<<<<<<< HEAD
-  } else if (is_lqp_column_origin(x)) {
-    return boost::get<LQPColumnOrigin>(x).description();
-=======
   } else if (is_lqp_column_reference(x)) {
     return boost::get<LQPColumnReference>(x).description();
->>>>>>> 9da0d9f3
   } else {
     return boost::lexical_cast<std::string>(x);
   }
