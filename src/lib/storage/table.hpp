--- conflicted
+++ resolved
@@ -180,12 +180,8 @@
   const TableType _type;
   const UseMvcc _use_mvcc;
   const uint32_t _max_chunk_size;
-<<<<<<< HEAD
   std::vector<TableConstraintDefinition> _constraint_definitions;
-  std::vector<std::shared_ptr<Chunk>> _chunks;
-=======
   tbb::concurrent_vector<std::shared_ptr<Chunk>> _chunks;
->>>>>>> 93370954
   std::shared_ptr<TableStatistics> _table_statistics;
   std::unique_ptr<std::mutex> _append_mutex;
   std::vector<IndexInfo> _indexes;
