--- conflicted
+++ resolved
@@ -150,11 +150,7 @@
     _indexes.emplace_back(i);
   }
 
-<<<<<<< HEAD
-  ChunkID get_chunk_id(const Chunk& chunk) const;
-=======
   ChunkID get_chunk_id(const std::shared_ptr<Chunk> chunk) const;
->>>>>>> 26df3abe
 
   /**
    * Partitioning
@@ -162,10 +158,7 @@
    * On empty Tables, the PartitionSchema can be altered using the functions below.
    * The logic behind partitioning (which tuples goes in which Partition) is handled by PartitionSchema.
    */
-<<<<<<< HEAD
-=======
   void set_partitioning_and_clear(std::shared_ptr<AbstractPartitionSchema> partition_schema);
->>>>>>> 26df3abe
   void apply_partitioning(std::shared_ptr<AbstractPartitionSchema> partition_schema);
   void create_hash_partitioning(const ColumnID column_id, const HashFunction hash_function,
                                 const size_t number_of_partitions);
