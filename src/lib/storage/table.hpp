#pragma once

#include <memory>
#include <mutex>
#include <string>
#include <utility>
#include <vector>

#include "base_column.hpp"
#include "chunk.hpp"
#include "proxy_chunk.hpp"
<<<<<<< HEAD
#include "storage/partitioning/abstract_partition_schema.hpp"
#include "storage/partitioning/hash_function.hpp"
=======
#include "storage/index/index_info.hpp"
>>>>>>> bc84ed4b
#include "type_cast.hpp"
#include "types.hpp"
#include "utils/assert.hpp"
#include "utils/performance_warning.hpp"

namespace opossum {

class TableStatistics;

// A table is partitioned horizontally into a number of chunks
class Table : private Noncopyable {
 public:
  // Creates a new table that has the same layout (column-{types, names}) as the input table
  static std::shared_ptr<Table> create_with_layout_from(const std::shared_ptr<const Table>& in_table,
                                                        const uint32_t max_chunk_size = Chunk::MAX_SIZE);

  /**
   * @returns whether both tables contain the same columns (in name and type) in the same order
   */
  static bool layouts_equal(const std::shared_ptr<const Table>& left, const std::shared_ptr<const Table>& right);

  // creates a table
  // the parameter specifies the maximum chunk size, i.e., partition size
  // default is the maximum allowed chunk size. A table holds always at least one chunk
  explicit Table(const uint32_t max_chunk_size = Chunk::MAX_SIZE);

  // we need to explicitly set the move constructor to default when
  // we overwrite the copy constructor
  Table(Table&&) = default;
  Table& operator=(Table&&) = default;

  // returns the number of columns (cannot exceed ColumnID (uint16_t))
  uint16_t column_count() const;

  // Returns the number of rows.
  // This number includes invalidated (deleted) rows.
  // Use approx_valid_row_count() for an approximate count of valid rows instead.
  uint64_t row_count() const;

  // returns the number of chunks (cannot exceed ChunkID (uint32_t))
  ChunkID chunk_count() const;

  // creates a new chunk and appends it
  void create_new_chunk(PartitionID partition_id = PartitionID{0});

  // returns the chunk with the given id
  std::shared_ptr<Chunk> get_modifiable_chunk(ChunkID chunk_id);
  std::shared_ptr<const Chunk> get_chunk(ChunkID chunk_id) const;
  ProxyChunk get_modifiable_chunk_with_access_counting(ChunkID chunk_id);
  const ProxyChunk get_chunk_with_access_counting(ChunkID chunk_id) const;

  // Adds a chunk to the table. If the first chunk is empty, it is replaced.
  void emplace_chunk(const std::shared_ptr<Chunk>& chunk, PartitionID partition_id = PartitionID{0});

  // Returns a list of all column names.
  const std::vector<std::string>& column_names() const;

  // returns the column name of the nth column
  const std::string& column_name(ColumnID column_id) const;

  // returns the data type of the nth column
  DataType column_type(ColumnID column_id) const;

  // return whether nth column is nullable
  bool column_is_nullable(ColumnID column_id) const;

  // returns the vector of column types
  const std::vector<DataType>& column_types() const;

  // returns the vector of column nullables
  const std::vector<bool>& column_nullables() const;

  // Returns the column with the given name.
  // This method is intended for debugging purposes only.
  // It does not verify whether a column name is unambiguous.
  ColumnID column_id_by_name(const std::string& column_name) const;

  // return the maximum chunk size (cannot exceed ChunkOffset (uint32_t))
  uint32_t max_chunk_size() const;

  // adds column definition without creating the actual columns
  void add_column_definition(const std::string& name, DataType data_type, bool nullable = false);

  // adds a column to the end, i.e., right, of the table
  void add_column(const std::string& name, DataType data_type, bool nullable = false);

  // inserts a row at the end of the table
  // note this is slow and not thread-safe and should be used for testing purposes only
  void append(std::vector<AllTypeVariant> values);

  // returns one materialized value
  // multiversion concurrency control values of chunks are ignored
  // - table needs to be validated before by Validate operator
  // If you want to write efficient operators, back off!
  template <typename T>
  T get_value(const ColumnID column_id, const size_t row_number) const {
    PerformanceWarning("get_value() used");

    Assert(column_id < column_count(), "column_id invalid");

    size_t row_counter = 0u;
    for (auto& chunk : _chunks) {
      size_t current_size = chunk->size();
      row_counter += current_size;
      if (row_counter > row_number) {
        return get<T>((*chunk->get_column(column_id))[row_number + current_size - row_counter]);
      }
    }
    Fail("Row does not exist.");
  }

  std::unique_lock<std::mutex> acquire_append_mutex();

  void set_table_statistics(std::shared_ptr<TableStatistics> table_statistics) { _table_statistics = table_statistics; }

  std::shared_ptr<TableStatistics> table_statistics() { return _table_statistics; }
  std::shared_ptr<const TableStatistics> table_statistics() const { return _table_statistics; }

  /**
   * Determines whether this table consists solely of ReferenceColumns, in which case it is a TableType::References,
   * or contains Dictionary/ValueColumns, which makes it a TableType::Data.
   * A table containing both ReferenceColumns and Dictionary/ValueColumns is invalid.
   */
  TableType get_type() const;

<<<<<<< HEAD
  // partitioning
  void apply_partitioning(std::shared_ptr<AbstractPartitionSchema> partition_schema);
  void create_hash_partitioning(const ColumnID column_id, const HashFunction hash_function,
                                const size_t number_of_partitions);
  void create_null_partitioning();
  void create_range_partitioning(const ColumnID column_id, const std::vector<AllTypeVariant> bounds);
  void create_round_robin_partitioning(const size_t number_of_partitions);

  bool is_partitioned() const;
  const std::shared_ptr<AbstractPartitionSchema> get_partition_schema() const;

#if IS_DEBUG
  std::shared_ptr<AbstractPartitionSchema> get_modifiable_partition_schema();
#endif

  void remove_partitioning();
  uint16_t partition_count() const;
  ChunkID get_chunk_id(const Chunk& chunk) const;
=======
  std::vector<IndexInfo> get_indexes() const;

  template <typename Index>
  void create_index(const std::vector<ColumnID>& column_ids, const std::string& name = "") {
    ColumnIndexType index_type = get_index_type_of<Index>();

    for (auto& chunk : _chunks) {
      chunk->create_index<Index>(column_ids);
    }
    IndexInfo i = {column_ids, name, index_type};
    _indexes.emplace_back(i);
  }
>>>>>>> bc84ed4b

 protected:
  const uint32_t _max_chunk_size;
  std::vector<std::shared_ptr<Chunk>> _chunks;

  // these should be const strings, but having a vector of const values is a C++17 feature
  // that is not yet completely implemented in all compilers
  std::vector<std::string> _column_names;
  std::vector<DataType> _column_types;
  std::vector<bool> _column_nullable;

  std::shared_ptr<TableStatistics> _table_statistics;

  std::unique_ptr<std::mutex> _append_mutex;

<<<<<<< HEAD
  std::shared_ptr<AbstractPartitionSchema> _partition_schema;

  void create_initial_chunks(PartitionID number_of_partitions);
=======
  std::vector<IndexInfo> _indexes;
>>>>>>> bc84ed4b
};
}  // namespace opossum<|MERGE_RESOLUTION|>--- conflicted
+++ resolved
@@ -9,12 +9,9 @@
 #include "base_column.hpp"
 #include "chunk.hpp"
 #include "proxy_chunk.hpp"
-<<<<<<< HEAD
+#include "storage/index/index_info.hpp"
 #include "storage/partitioning/abstract_partition_schema.hpp"
 #include "storage/partitioning/hash_function.hpp"
-=======
-#include "storage/index/index_info.hpp"
->>>>>>> bc84ed4b
 #include "type_cast.hpp"
 #include "types.hpp"
 #include "utils/assert.hpp"
@@ -140,7 +137,6 @@
    */
   TableType get_type() const;
 
-<<<<<<< HEAD
   // partitioning
   void apply_partitioning(std::shared_ptr<AbstractPartitionSchema> partition_schema);
   void create_hash_partitioning(const ColumnID column_id, const HashFunction hash_function,
@@ -159,7 +155,6 @@
   void remove_partitioning();
   uint16_t partition_count() const;
   ChunkID get_chunk_id(const Chunk& chunk) const;
-=======
   std::vector<IndexInfo> get_indexes() const;
 
   template <typename Index>
@@ -172,7 +167,6 @@
     IndexInfo i = {column_ids, name, index_type};
     _indexes.emplace_back(i);
   }
->>>>>>> bc84ed4b
 
  protected:
   const uint32_t _max_chunk_size;
@@ -188,12 +182,9 @@
 
   std::unique_ptr<std::mutex> _append_mutex;
 
-<<<<<<< HEAD
   std::shared_ptr<AbstractPartitionSchema> _partition_schema;
 
   void create_initial_chunks(PartitionID number_of_partitions);
-=======
   std::vector<IndexInfo> _indexes;
->>>>>>> bc84ed4b
 };
 }  // namespace opossum