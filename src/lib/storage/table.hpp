#pragma once

#include <map>
#include <memory>
#include <mutex>
#include <string>
#include <utility>
#include <vector>

#include "chunk.hpp"
#include "common.hpp"
#include "types.hpp"

namespace opossum {
// A table is partitioned horizontally into a number of chunks
class Table {
 public:
  // creates a table
  // the parameter specifies the maximum chunk size, i.e., partition size
  // default (0) is an unlimited size. A table holds always at least one chunk
  explicit Table(const size_t chunk_size = 0, const bool auto_compress = false);

  // copying a table is not allowed
  Table(Table const &) = delete;
  Table &operator=(const Table &) = delete;

  // we need to explicitly set the move constructor to default when
  // we overwrite the copy constructor
  Table(Table &&) = default;
  Table &operator=(Table &&) = default;

  // returns the number of columns (cannot exceed ColumnID (uint16_t))
  uint16_t col_count() const;

  // returns the number of rows (cannot exceed ChunkOffset (uint32_t))
  uint32_t row_count() const;

  // returns the number of chunks (cannot exceed ChunkID (uint32_t))
  uint32_t chunk_count() const;

  // returns the chunk with the given id
  Chunk &get_chunk(ChunkID chunk_id);
  const Chunk &get_chunk(ChunkID chunk_id) const;

  // adds a chunk to the table
  void add_chunk(Chunk chunk);

  // returns the column name of the nth column
  const std::string &column_name(ColumnID column_id) const;

  // returns the column type of the nth column
  const std::string &column_type(ColumnID column_id) const;

  // returns the column with the given name
  ColumnID column_id_by_name(const std::string &column_name) const;

  // return the maximum chunk size (cannot exceed ChunkOffset (uint32_t))
  uint32_t chunk_size() const;

  // adds a column to the end, i.e., right, of the table
  void add_column(const std::string &name, const std::string &type, bool create_value_column = true);

  // inserts a row at the end of the table
  // note this is slow and not thread-safe and should be used for testing purposes only
  void append(std::vector<AllTypeVariant> values);

  // creates a new chunk and appends it
  void create_new_chunk();

  // returns the number of the chunk and the position in the chunk for a given row
  // TODO(md): this would be a nice place to use structured bindings once they are supported by the compilers
  std::pair<ChunkID, ChunkOffset> locate_row(RowID row) const { return {row.chunk_id, row.chunk_offset}; }

  // calculates the row id from a given chunk and the chunk offset
  RowID calculate_row_id(ChunkID chunk, ChunkOffset offset) const { return RowID{chunk, offset}; }

<<<<<<< HEAD
  std::unique_lock<std::mutex> acquire_append_mutex();
=======
  // enforces dictionary compression on a certain chunk
  // not thread-safe
  void compress_chunk(ChunkID chunk_id);
>>>>>>> 6581478b

  std::unique_lock<std::mutex> acquire_append_mutex();

 protected:
  // 0 means that the chunk has an unlimited size.
  const uint32_t _chunk_size;
  const bool _auto_compress;
  std::vector<Chunk> _chunks;

  // these should be const strings, but having a vector of const values is a C++17 feature
  // that is not yet completely implemented in all compilers
  std::vector<std::string> _column_names;
  std::vector<std::string> _column_types;

  std::unique_ptr<std::mutex> _append_mutex;
};
}  // namespace opossum<|MERGE_RESOLUTION|>--- conflicted
+++ resolved
@@ -74,14 +74,6 @@
   // calculates the row id from a given chunk and the chunk offset
   RowID calculate_row_id(ChunkID chunk, ChunkOffset offset) const { return RowID{chunk, offset}; }
 
-<<<<<<< HEAD
-  std::unique_lock<std::mutex> acquire_append_mutex();
-=======
-  // enforces dictionary compression on a certain chunk
-  // not thread-safe
-  void compress_chunk(ChunkID chunk_id);
->>>>>>> 6581478b
-
   std::unique_lock<std::mutex> acquire_append_mutex();
 
  protected:
