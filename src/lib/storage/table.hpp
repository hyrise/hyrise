--- conflicted
+++ resolved
@@ -33,21 +33,16 @@
   // returns the number of columns (cannot exceed ColumnID (uint16_t))
   uint16_t col_count() const;
 
-<<<<<<< HEAD
-  // Returns the number of rows (cannot exceed ChunkOffset (uint32_t)).
+  // Returns the number of rows.
   // This number includes invalidated (deleted) rows.
   // Use approx_valid_row_count() for an approximate count of valid rows instead.
-  uint32_t row_count() const;
-=======
-  // returns the number of rows
   uint64_t row_count() const;
->>>>>>> 3e54293c
 
   // Returns the number of valid rows (using approximate count of deleted rows)
-  uint32_t approx_valid_row_count() const;
+  uint64_t approx_valid_row_count() const;
 
   // Increases the (approximate) count of invalid rows in the table (caused by deletes).
-  void inc_invalid_row_count(uint32_t count);
+  void inc_invalid_row_count(uint64_t count);
 
   // returns the number of chunks (cannot exceed ChunkID (uint32_t))
   uint32_t chunk_count() const;
@@ -118,7 +113,7 @@
   // Stores the number of invalid (deleted) rows.
   // This is currently not an atomic due to performance considerations.
   // It is simply used as an estimate for the optimizer, and therefore does not need to be exact.
-  uint32_t _approx_invalid_row_count{0};
+  uint64_t _approx_invalid_row_count{0};
 
   // these should be const strings, but having a vector of const values is a C++17 feature
   // that is not yet completely implemented in all compilers
