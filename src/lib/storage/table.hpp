#pragma once

#include <memory>
#include <mutex>
#include <string>
#include <utility>
#include <vector>

#include "base_segment.hpp"
#include "boost/variant.hpp"
#include "chunk.hpp"
#include "storage/index/index_statistics.hpp"
#include "storage/table_column_definition.hpp"
#include "types.hpp"
#include "utils/assert.hpp"
#include "utils/performance_warning.hpp"

namespace opossum {

class TableStatistics;

/**
 * A Table is partitioned horizontally into a number of chunks.
 */
class Table : private Noncopyable {
  friend class StorageTableTest;

 public:
  static std::shared_ptr<Table> create_dummy_table(const TableColumnDefinitions& column_definitions);

  // We want a common interface for tables that contain data (TableType::Data) and tables that contain reference
  // segments (TableType::References). The attribute max_chunk_size is only used for data tables. If it is unset,
  // Chunk::DEFAULT_SIZE is used. It must not be set for reference tables.
  Table(const TableColumnDefinitions& column_definitions, const TableType type,
        const std::optional<ChunkOffset> max_chunk_size = std::nullopt, const UseMvcc use_mvcc = UseMvcc::No);

  Table(const TableColumnDefinitions& column_definitions, const TableType type,
        std::vector<std::shared_ptr<Chunk>>&& chunks, const UseMvcc use_mvcc = UseMvcc::No);

  /**
   * @defgroup Getter and convenience functions for the column definitions
   * @{
   */

  const TableColumnDefinitions& column_definitions() const;

  size_t column_count() const;

  const std::string& column_name(const ColumnID column_id) const;
  std::vector<std::string> column_names() const;

  DataType column_data_type(const ColumnID column_id) const;
  std::vector<DataType> column_data_types() const;

  bool column_is_nullable(const ColumnID column_id) const;
  std::vector<bool> columns_are_nullable() const;

  // Fail()s, if there is no column of that name
  ColumnID column_id_by_name(const std::string& column_name) const;

  /** @} */

  TableType type() const;

  UseMvcc has_mvcc() const;

  // return the maximum chunk size (cannot exceed ChunkOffset (uint32_t))
  ChunkOffset max_chunk_size() const;

  // Returns the number of rows.
  // This number includes invalidated (deleted) rows.
  // Use approx_valid_row_count() for an approximate count of valid rows instead.
  uint64_t row_count() const;

  /**
   * @return row_count() == 0
   */
  bool empty() const;

  /**
   * @defgroup Accessing and adding Chunks
   * @{
   */
  // returns the number of chunks (cannot exceed ChunkID (uint32_t))
  ChunkID chunk_count() const;

  // returns the chunk with the given id
  std::shared_ptr<Chunk> get_chunk(ChunkID chunk_id);
  std::shared_ptr<const Chunk> get_chunk(ChunkID chunk_id) const;

  /**
   * Removes the chunk with the given id.
   * Makes sure that the the chunk was fully invalidated by the logical delete before deleting it physically.
   */
  void remove_chunk(ChunkID chunk_id);

  /**
   * Creates a new Chunk from a set of segments and appends it to this table.
   * When implementing operators, prefer building the Chunks upfront and adding them to the output table on
   * construction of the Table. This avoids having to append repeatedly to the tbb::concurrent_vector storing the Chunks
   *
   * Asserts that the @param segments match with the TableType (only ReferenceSegments or only data containing segments)
   *
   * @param mvcc_data   Has to be passed in iff the Table is a data Table that uses MVCC
   */
  void append_chunk(const Segments& segments, std::shared_ptr<MvccData> mvcc_data = nullptr,
                    const std::optional<PolymorphicAllocator<Chunk>>& alloc = std::nullopt);

  // Create and append a Chunk consisting of ValueSegments.
  void append_mutable_chunk();
  /** @} */

  /**
   * @defgroup Convenience methods for accessing/adding Table data. Slow, use only for testing!
   * @{
   */
  // inserts a row at the end of the table
  // note this is slow and not thread-safe and should be used for testing purposes only
  void append(const std::vector<AllTypeVariant>& values);

  // returns one materialized value
  // multiversion concurrency control values of chunks are ignored
  // - table needs to be validated before by Validate operator
  // If you want to write efficient operators, back off!
  template <typename T>
  T get_value(const ColumnID column_id, const size_t row_number) const {
    PerformanceWarning("get_value() used");

    Assert(column_id < column_count(), "column_id invalid");

    size_t row_counter = 0u;
    const auto chunk_count = _chunks.size();
    for (auto chunk_id = ChunkID{0}; chunk_id < chunk_count; ++chunk_id) {
      auto chunk = std::atomic_load(&_chunks[chunk_id]);
      if (!chunk) continue;

      size_t current_size = chunk->size();
      row_counter += current_size;
      if (row_counter > row_number) {
        return boost::get<T>(
            (*chunk->get_segment(column_id))[static_cast<ChunkOffset>(row_number + current_size - row_counter)]);
      }
    }
    Fail("Row does not exist.");
  }

  // Materialize a single Tuple
  std::vector<AllTypeVariant> get_row(size_t row_idx) const;

  // Materialize the entire Table
  std::vector<std::vector<AllTypeVariant>> get_rows() const;
  /** @} */

  std::unique_lock<std::mutex> acquire_append_mutex();

  /**
   * Tables, typically those stored in the StorageManager, can be associated with statistics to perform Cardinality
   * estimation during optimization.
   * @{
   */
  std::shared_ptr<TableStatistics> table_statistics() const;

  void set_table_statistics(const std::shared_ptr<TableStatistics>& table_statistics);
  /** @} */

  std::vector<IndexStatistics> indexes_statistics() const;

  template <typename Index>
  void create_index(const std::vector<ColumnID>& column_ids, const std::string& name = "") {
    SegmentIndexType index_type = get_index_type_of<Index>();

    const auto chunk_count = _chunks.size();
    for (auto chunk_id = ChunkID{0}; chunk_id < chunk_count; ++chunk_id) {
      auto chunk = std::atomic_load(&_chunks[chunk_id]);
      Assert(chunk, "Did not expect deleted chunk here.");  // see #1686

      chunk->create_index<Index>(column_ids);
    }
    IndexStatistics index_statistics = {column_ids, name, index_type};
    _indexes.emplace_back(index_statistics);
  }

  /**
   * For debugging purposes, makes an estimation about the memory used by this Table (including Chunk and Segments)
   */
  size_t estimate_memory_usage() const;

 protected:
  const TableColumnDefinitions _column_definitions;
  const TableType _type;
  const UseMvcc _use_mvcc;
<<<<<<< HEAD
  const ChunkOffset _max_chunk_size;
=======
  const uint32_t _max_chunk_size;

  /**
   * To prevent data races for TableType::Data tables, we must access _chunks atomically.
   * This is due to the existence of the MvccDeletePlugin, which might modify shared pointers from a separate thread.
   *
   * With C++20 we will get std::atomic<std::shared_ptr<T>>, which allows us to omit the std::atomic_load() and
   * std::atomic_store() function calls.
   */
>>>>>>> eec31d61
  tbb::concurrent_vector<std::shared_ptr<Chunk>> _chunks;

  std::shared_ptr<TableStatistics> _table_statistics;
  std::unique_ptr<std::mutex> _append_mutex;
  std::vector<IndexStatistics> _indexes;
};
}  // namespace opossum<|MERGE_RESOLUTION|>--- conflicted
+++ resolved
@@ -189,10 +189,7 @@
   const TableColumnDefinitions _column_definitions;
   const TableType _type;
   const UseMvcc _use_mvcc;
-<<<<<<< HEAD
   const ChunkOffset _max_chunk_size;
-=======
-  const uint32_t _max_chunk_size;
 
   /**
    * To prevent data races for TableType::Data tables, we must access _chunks atomically.
@@ -201,7 +198,7 @@
    * With C++20 we will get std::atomic<std::shared_ptr<T>>, which allows us to omit the std::atomic_load() and
    * std::atomic_store() function calls.
    */
->>>>>>> eec31d61
+
   tbb::concurrent_vector<std::shared_ptr<Chunk>> _chunks;
 
   std::shared_ptr<TableStatistics> _table_statistics;
