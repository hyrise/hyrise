--- conflicted
+++ resolved
@@ -212,13 +212,9 @@
    * NOTE: constraints are currently NOT ENFORCED and are only used to develop optimization rules.
    * We call them "soft" constraints to draw attention to that.
    */
-<<<<<<< HEAD
-=======
   void add_soft_constraint(const AbstractTableConstraint& table_constraint);
 
->>>>>>> 1d7f8607
   const TableKeyConstraints& soft_key_constraints() const;
-  void add_soft_key_constraint(const TableKeyConstraint& table_key_constraint);
   void delete_key_constraint(const TableKeyConstraint& constraint);
   /**
    * Check if MVCC data tells us that the existing UCC is guaranteed to be still valid.
