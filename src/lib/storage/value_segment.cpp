#include "value_segment.hpp"

#include <climits>
#include <cstddef>
#include <memory>
#include <mutex>
#include <utility>
#include <vector>

#include "all_type_variant.hpp"
#include "resolve_type.hpp"
#include "storage/abstract_segment.hpp"
#include "storage/base_value_segment.hpp"
#include "storage/segment_access_counter.hpp"
#include "types.hpp"
#include "utils/assert.hpp"
#include "utils/performance_warning.hpp"
#include "utils/size_estimation_utils.hpp"

namespace hyrise {

template <typename T>
ValueSegment<T>::ValueSegment(bool nullable, ChunkOffset capacity) : BaseValueSegment(data_type_from_type<T>()) {
  _values.reserve(capacity);
  if (nullable) {
    _null_values = pmr_vector<bool>();
    _null_values->reserve(capacity);
  }
}

template <typename T>
ValueSegment<T>::ValueSegment(pmr_vector<T>&& values)
    : BaseValueSegment(data_type_from_type<T>()), _values(std::move(values)) {}

template <typename T>
ValueSegment<T>::ValueSegment(pmr_vector<T>&& values, pmr_vector<bool>&& null_values)
    : BaseValueSegment(data_type_from_type<T>()), _values(std::move(values)), _null_values(std::move(null_values)) {
  DebugAssert(_values.size() == _null_values->size(), "The number of values and null_values should be equal");

  // We cannot check for the capacity being equal because of the implementation details of vector<bool>
  DebugAssert(_values.capacity() <= _null_values->capacity(),
              "The capacity of values and null_values should be compatible");
}

template <typename T>
AllTypeVariant ValueSegment<T>::operator[](const ChunkOffset chunk_offset) const {
  DebugAssert(chunk_offset != INVALID_CHUNK_OFFSET, "Passed chunk offset must be valid.");
  PerformanceWarning("operator[] used");
  access_counter[SegmentAccessCounter::AccessType::Point] += 1;

  // Segment supports null values and value is null
  if (is_nullable() && _null_values->at(chunk_offset)) {
    return NULL_VALUE;
  }

  return _values.at(chunk_offset);
}

template <typename T>
bool ValueSegment<T>::is_null(const ChunkOffset chunk_offset) const {
  access_counter[SegmentAccessCounter::AccessType::Point] += 1;
  return is_nullable() && (*_null_values)[chunk_offset];
}

template <typename T>
T ValueSegment<T>::get(const ChunkOffset chunk_offset) const {
  DebugAssert(chunk_offset != INVALID_CHUNK_OFFSET, "Passed chunk offset must be valid.");

  Assert(!is_nullable() || !(*_null_values).at(chunk_offset), "Can’t return value of segment type because it is null.");
  access_counter[SegmentAccessCounter::AccessType::Point] += 1;
  return _values.at(chunk_offset);
}

template <typename T>
void ValueSegment<T>::append(const AllTypeVariant& val) {
  Assert(size() < _values.capacity(), "ValueSegment is full");

  const auto is_null = variant_is_null(val);
  access_counter[SegmentAccessCounter::AccessType::Point] += 1;

  if (is_nullable()) {
    (*_null_values).push_back(is_null);
    _values.push_back(is_null ? T{} : boost::get<T>(val));
    return;
  }

  Assert(!is_null, "ValueSegment is not nullable but value passed is null.");

  _values.push_back(boost::get<T>(val));
}

template <typename T>
const pmr_vector<T>& ValueSegment<T>::values() const {
  return _values;
}

template <typename T>
pmr_vector<T>& ValueSegment<T>::values() {
  return _values;
}

template <typename T>
bool ValueSegment<T>::is_nullable() const {
  return _null_values.has_value();
}

template <typename T>
const pmr_vector<bool>& ValueSegment<T>::null_values() const {
  DebugAssert(is_nullable(), "This ValueSegment does not support null values.");
  return *_null_values;
}

template <typename T>
void ValueSegment<T>::set_null_value(const ChunkOffset chunk_offset) {
  Assert(is_nullable(), "This ValueSegment does not support null values.");

  const auto lock = std::lock_guard<std::mutex>{_null_value_modification_mutex};
  (*_null_values)[chunk_offset] = true;
}

template <typename T>
ChunkOffset ValueSegment<T>::size() const {
  return static_cast<ChunkOffset>(_values.size());
}

template <typename T>
void ValueSegment<T>::resize(const size_t size) {
  DebugAssert(size > _values.size() && size <= _values.capacity(),
              "ValueSegments should not be shrunk or resized beyond their original capacity");
  _values.resize(size);
  if (is_nullable()) {
    const auto lock = std::lock_guard<std::mutex>{_null_value_modification_mutex};
    _null_values->resize(size);
  }
}

template <typename T>
std::shared_ptr<AbstractSegment> ValueSegment<T>::copy_using_memory_resource(MemoryResource& memory_resource) const {
  auto new_values = pmr_vector<T>{_values, &memory_resource};  // NOLINT(cppcoreguidelines-slicing)
  auto copy = std::shared_ptr<AbstractSegment>{};
  if (is_nullable()) {
    auto new_null_values =
        pmr_vector<bool>{*_null_values, &memory_resource};  // NOLINT(cppcoreguidelines-slicing) (see above)
    copy = std::make_shared<ValueSegment<T>>(std::move(new_values), std::move(new_null_values));
  } else {
    copy = std::make_shared<ValueSegment<T>>(std::move(new_values));
  }
  copy->access_counter = access_counter;
  return copy;
}

template <typename T>
size_t ValueSegment<T>::memory_usage(const MemoryUsageCalculationMode mode) const {
  auto null_value_vector_size = size_t{0};
  if (_null_values) {
    null_value_vector_size = _null_values->capacity() / CHAR_BIT;
  }

  const auto common_elements_size = sizeof(*this) + null_value_vector_size;

  // Contrary to usual clang-tidy guidelines (else-after-return), else in a constexpr if is fine. See PR 2708 for
  // details.
  if constexpr (std::is_same_v<T, pmr_string>) {
    return common_elements_size + string_vector_memory_usage(_values, mode);
  } else {
    return common_elements_size + _values.capacity() * sizeof(T);
  }
<<<<<<< HEAD
=======

  return common_elements_size + (_values.capacity() * sizeof(T));
>>>>>>> 800a7e04
}

EXPLICITLY_INSTANTIATE_DATA_TYPES(ValueSegment);

}  // namespace hyrise<|MERGE_RESOLUTION|>--- conflicted
+++ resolved
@@ -163,13 +163,8 @@
   if constexpr (std::is_same_v<T, pmr_string>) {
     return common_elements_size + string_vector_memory_usage(_values, mode);
   } else {
-    return common_elements_size + _values.capacity() * sizeof(T);
+    return common_elements_size + (_values.capacity() * sizeof(T));
   }
-<<<<<<< HEAD
-=======
-
-  return common_elements_size + (_values.capacity() * sizeof(T));
->>>>>>> 800a7e04
 }
 
 EXPLICITLY_INSTANTIATE_DATA_TYPES(ValueSegment);
