#include "value_segment.hpp"

#include <climits>
#include <limits>
#include <memory>
#include <sstream>
#include <string>
#include <utility>
#include <vector>

#include "resolve_type.hpp"
#include "utils/assert.hpp"
#include "utils/performance_warning.hpp"
#include "utils/size_estimation_utils.hpp"

namespace opossum {

template <typename T>
ValueSegment<T>::ValueSegment(bool nullable, ChunkOffset capacity) : BaseValueSegment(data_type_from_type<T>()) {
  _values.reserve(capacity);
  if (nullable) {
    _null_values = pmr_vector<bool>();
    _null_values->reserve(capacity);
  }
}

template <typename T>
ValueSegment<T>::ValueSegment(pmr_vector<T>&& values)
    : BaseValueSegment(data_type_from_type<T>()), _values(std::move(values)) {}

template <typename T>
ValueSegment<T>::ValueSegment(pmr_vector<T>&& values, pmr_vector<bool>&& null_values)
    : BaseValueSegment(data_type_from_type<T>()), _values(std::move(values)), _null_values(std::move(null_values)) {
  DebugAssert(values.size() == null_values.size(), "The number of values and null values should be equal");
}

template <typename T>
AllTypeVariant ValueSegment<T>::operator[](const ChunkOffset chunk_offset) const {
  DebugAssert(chunk_offset != INVALID_CHUNK_OFFSET, "Passed chunk offset must be valid.");
  PerformanceWarning("operator[] used");

  // Segment supports null values and value is null
  if (is_nullable() && _null_values->at(chunk_offset)) {
    return NULL_VALUE;
  }

  return _values.at(chunk_offset);
}

template <typename T>
bool ValueSegment<T>::is_null(const ChunkOffset chunk_offset) const {
  return is_nullable() && (*_null_values)[chunk_offset];
}

template <typename T>
T ValueSegment<T>::get(const ChunkOffset chunk_offset) const {
  DebugAssert(chunk_offset != INVALID_CHUNK_OFFSET, "Passed chunk offset must be valid.");

  Assert(!is_nullable() || !(*_null_values).at(chunk_offset), "Can’t return value of segment type because it is null.");
  return _values.at(chunk_offset);
}

template <typename T>
void ValueSegment<T>::append(const AllTypeVariant& val) {
  bool is_null = variant_is_null(val);

  if (is_nullable()) {
    (*_null_values).push_back(is_null);
    _values.push_back(is_null ? T{} : boost::get<T>(val));
    return;
  }

  Assert(!is_null, "ValueSegments is not nullable but value passed is null.");

  _values.push_back(boost::get<T>(val));
}

template <typename T>
void ValueSegment<T>::reserve(const size_t capacity) {
  _values.reserve(capacity);
  if (_null_values) _null_values->reserve(capacity);
}

template <typename T>
const pmr_vector<T>& ValueSegment<T>::values() const {
  return _values;
}

template <typename T>
pmr_vector<T>& ValueSegment<T>::values() {
  return _values;
}

template <typename T>
bool ValueSegment<T>::is_nullable() const {
  return static_cast<bool>(_null_values);
}

template <typename T>
const pmr_vector<bool>& ValueSegment<T>::null_values() const {
  DebugAssert(is_nullable(), "This ValueSegment does not support null values.");

  return *_null_values;
}

template <typename T>
pmr_vector<bool>& ValueSegment<T>::null_values() {
  DebugAssert(is_nullable(), "This ValueSegment does not support null values.");

  return *_null_values;
}

template <typename T>
ChunkOffset ValueSegment<T>::size() const {
  return static_cast<ChunkOffset>(_values.size());
}

template <typename T>
std::shared_ptr<BaseSegment> ValueSegment<T>::copy_using_allocator(const PolymorphicAllocator<size_t>& alloc) const {
  pmr_vector<T> new_values(_values, alloc);  // NOLINT(cppcoreguidelines-slicing)
  if (is_nullable()) {
    pmr_vector<bool> new_null_values(*_null_values, alloc);  // NOLINT(cppcoreguidelines-slicing) (see above)
    return std::make_shared<ValueSegment<T>>(std::move(new_values), std::move(new_null_values));
  } else {
    return std::make_shared<ValueSegment<T>>(std::move(new_values));
  }
}

template <typename T>
<<<<<<< HEAD
size_t ValueSegment<T>::estimate_memory_usage() const {
  size_t null_values_size = 0u;
  if (_null_values) {
    null_values_size = _null_values->capacity() % CHAR_BIT ? _null_values->capacity() / CHAR_BIT + 1
                                                           : _null_values->capacity() / CHAR_BIT;
  }

  return sizeof(*this) + _values.capacity() * sizeof(T) + null_values_size;
=======
size_t ValueSegment<T>::memory_usage([[maybe_unused]] const MemoryUsageCalculationMode mode) const {
  auto null_value_vector_size = size_t{0};
  if (_null_values) {
    null_value_vector_size = _null_values->size() * sizeof(bool);
    // Integer ceiling, since sizeof(bool) equals 1, but boolean vectors are optimized.
    null_value_vector_size =
        sizeof(_null_values) +
        (_null_values->size() % CHAR_BIT ? null_value_vector_size / CHAR_BIT + 1 : null_value_vector_size / CHAR_BIT);
  }

  const auto common_elements_size = sizeof(*this) + null_value_vector_size;

  if constexpr (std::is_same_v<T, pmr_string>) {  // NOLINT
    return common_elements_size + string_vector_memory_usage(_values, mode);
  }

  return common_elements_size + _values.size() * sizeof(T);
>>>>>>> 6f0e4dd4
}

EXPLICITLY_INSTANTIATE_DATA_TYPES(ValueSegment);

}  // namespace opossum<|MERGE_RESOLUTION|>--- conflicted
+++ resolved
@@ -127,24 +127,14 @@
 }
 
 template <typename T>
-<<<<<<< HEAD
-size_t ValueSegment<T>::estimate_memory_usage() const {
-  size_t null_values_size = 0u;
-  if (_null_values) {
-    null_values_size = _null_values->capacity() % CHAR_BIT ? _null_values->capacity() / CHAR_BIT + 1
-                                                           : _null_values->capacity() / CHAR_BIT;
-  }
-
-  return sizeof(*this) + _values.capacity() * sizeof(T) + null_values_size;
-=======
 size_t ValueSegment<T>::memory_usage([[maybe_unused]] const MemoryUsageCalculationMode mode) const {
   auto null_value_vector_size = size_t{0};
   if (_null_values) {
-    null_value_vector_size = _null_values->size() * sizeof(bool);
+    null_value_vector_size = _null_values->capacity() * sizeof(bool);
     // Integer ceiling, since sizeof(bool) equals 1, but boolean vectors are optimized.
     null_value_vector_size =
         sizeof(_null_values) +
-        (_null_values->size() % CHAR_BIT ? null_value_vector_size / CHAR_BIT + 1 : null_value_vector_size / CHAR_BIT);
+        (_null_values->capacity() % CHAR_BIT ? null_value_vector_size / CHAR_BIT + 1 : null_value_vector_size / CHAR_BIT);
   }
 
   const auto common_elements_size = sizeof(*this) + null_value_vector_size;
@@ -153,8 +143,7 @@
     return common_elements_size + string_vector_memory_usage(_values, mode);
   }
 
-  return common_elements_size + _values.size() * sizeof(T);
->>>>>>> 6f0e4dd4
+  return common_elements_size + _values.capacity() * sizeof(T);
 }
 
 EXPLICITLY_INSTANTIATE_DATA_TYPES(ValueSegment);
