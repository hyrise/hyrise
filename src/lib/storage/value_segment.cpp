--- conflicted
+++ resolved
@@ -9,7 +9,6 @@
 #include <vector>
 
 #include "resolve_type.hpp"
-#include "segment_access_counter.hpp"
 #include "utils/assert.hpp"
 #include "utils/performance_warning.hpp"
 #include "utils/size_estimation_utils.hpp"
@@ -83,23 +82,14 @@
 }
 
 template <typename T>
-<<<<<<< HEAD
-void ValueSegment<T>::reserve(const size_t capacity) {
+const pmr_vector<T>& ValueSegment<T>::values() const {
   access_counter.on_other_access(1);
-  _values.reserve(capacity);
-  if (_null_values) _null_values->reserve(capacity);
-}
-
-template <typename T>
-const pmr_concurrent_vector<T>& ValueSegment<T>::values() const {
-=======
-const pmr_vector<T>& ValueSegment<T>::values() const {
->>>>>>> 53a2e4a7
   return _values;
 }
 
 template <typename T>
 pmr_vector<T>& ValueSegment<T>::values() {
+  access_counter.on_other_access(1);
   return _values;
 }
 
@@ -131,6 +121,7 @@
 void ValueSegment<T>::resize(const size_t size) {
   DebugAssert(size > _values.size() && size <= _values.capacity(),
               "ValueSegments should not be shrunk or resized beyond their original capacity");
+  access_counter.on_other_access(1);
   _values.resize(size);
   if (is_nullable()) {
     _null_values->resize(size);
@@ -139,27 +130,16 @@
 
 template <typename T>
 std::shared_ptr<BaseSegment> ValueSegment<T>::copy_using_allocator(const PolymorphicAllocator<size_t>& alloc) const {
-<<<<<<< HEAD
-  pmr_concurrent_vector<T> new_values(_values, alloc);  // NOLINT(cppcoreguidelines-slicing)
-                                                        // (clang-tidy reports slicing that comes from tbb)
-
-  std::shared_ptr<BaseSegment> copied_segment;
-  if (is_nullable()) {
-    pmr_concurrent_vector<bool> new_null_values(*_null_values, alloc);  // NOLINT(cppcoreguidelines-slicing) (see above)
-    copied_segment = std::allocate_shared<ValueSegment<T>>(alloc, std::move(new_values), std::move(new_null_values));
-  } else {
-    copied_segment = std::allocate_shared<ValueSegment<T>>(alloc, std::move(new_values));
-=======
   pmr_vector<T> new_values(_values, alloc);  // NOLINT(cppcoreguidelines-slicing)
+  std::shared_ptr<BaseSegment> copy;
   if (is_nullable()) {
     pmr_vector<bool> new_null_values(*_null_values, alloc);  // NOLINT(cppcoreguidelines-slicing) (see above)
-    return std::make_shared<ValueSegment<T>>(std::move(new_values), std::move(new_null_values));
+    copy = std::make_shared<ValueSegment<T>>(std::move(new_values), std::move(new_null_values));
   } else {
-    return std::make_shared<ValueSegment<T>>(std::move(new_values));
->>>>>>> 53a2e4a7
+    copy =  std::make_shared<ValueSegment<T>>(std::move(new_values));
   }
-  copied_segment->access_counter.set_counter_values(access_counter);
-  return copied_segment;
+  copy->access_counter.set_counter_values(access_counter);
+  return copy;
 }
 
 template <typename T>
