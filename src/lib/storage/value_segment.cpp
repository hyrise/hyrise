--- conflicted
+++ resolved
@@ -136,15 +136,12 @@
 void ValueSegment<T>::resize(const size_t size) {
   DebugAssert(size > _values.size() && size <= _values.capacity(),
               "ValueSegments should not be shrunk or resized beyond their original capacity");
+  // TODO
   auto values_pin_guard = WritePinGuard{_values};
   _values.resize(size);
   if (is_nullable()) {
-<<<<<<< HEAD
     auto values_pin_guard = WritePinGuard{*_null_values};
-    std::lock_guard<std::mutex> lock{_null_value_modification_mutex};
-=======
     const auto lock = std::lock_guard<std::mutex>{_null_value_modification_mutex};
->>>>>>> 8114ddda
     _null_values->resize(size);
   }
 }
