--- conflicted
+++ resolved
@@ -59,15 +59,6 @@
 
       using PosListIteratorType = decltype(pos_list->cbegin());
       if (_segment.null_values()) {
-<<<<<<< HEAD
-        auto begin = PointAccessIterator<PosListIteratorType>{decompressed_filtered_segment.begin(), _segment.null_values()->cbegin(), pos_list->cbegin(), pos_list->cbegin()};
-        auto end = PointAccessIterator<PosListIteratorType>{decompressed_filtered_segment.begin(), _segment.null_values()->cend(), pos_list->cbegin(), pos_list->cend()};
-
-        functor(begin, end);
-      } else {
-        auto begin = PointAccessIterator<PosListIteratorType>{decompressed_filtered_segment.begin(), std::nullopt, pos_list->cbegin(), pos_list->cbegin()};
-        auto end = PointAccessIterator<PosListIteratorType>{decompressed_filtered_segment.begin(), std::nullopt, pos_list->cbegin(), pos_list->cend()};
-=======
         auto begin = PointAccessIterator<PosListIteratorType>{decompressed_filtered_segment.begin(),
                                                               _segment.null_values()->cbegin(), pos_list->cbegin(),
                                                               pos_list->cbegin()};
@@ -81,7 +72,6 @@
                                                               pos_list->cbegin(), pos_list->cbegin()};
         auto end = PointAccessIterator<PosListIteratorType>{decompressed_filtered_segment.begin(), std::nullopt,
                                                             pos_list->cbegin(), pos_list->cend()};
->>>>>>> 9d83c1c9
 
         functor(begin, end);
       }
@@ -146,13 +136,8 @@
   };
 
   template <typename _PosListIteratorType>
-<<<<<<< HEAD
-  class PointAccessIterator
-      : public BasePointAccessSegmentIterator<PointAccessIterator<_PosListIteratorType>, SegmentPosition<T>, _PosListIteratorType> {
-=======
   class PointAccessIterator : public BasePointAccessSegmentIterator<PointAccessIterator<_PosListIteratorType>,
                                                                     SegmentPosition<T>, _PosListIteratorType> {
->>>>>>> 9d83c1c9
    public:
     using PosListIteratorType = _PosListIteratorType;
     using ValueType = T;
@@ -163,15 +148,9 @@
     // Begin Iterator
     PointAccessIterator(DataIteratorType data_it, std::optional<NullValueIterator> null_value_it,
                         _PosListIteratorType position_filter_begin, _PosListIteratorType position_filter_it)
-<<<<<<< HEAD
-        : BasePointAccessSegmentIterator<PointAccessIterator<_PosListIteratorType>,
-                                         SegmentPosition<T>, _PosListIteratorType>{std::move(position_filter_begin),
-                                                             std::move(position_filter_it)},
-=======
         : BasePointAccessSegmentIterator<PointAccessIterator<_PosListIteratorType>, SegmentPosition<T>,
                                          _PosListIteratorType>{std::move(position_filter_begin),
                                                                std::move(position_filter_it)},
->>>>>>> 9d83c1c9
           _data_it{std::move(data_it)},
           _null_value_it{std::move(null_value_it)} {}
 
