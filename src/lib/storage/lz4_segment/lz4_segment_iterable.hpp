--- conflicted
+++ resolved
@@ -21,30 +21,16 @@
     using ValueIterator = typename std::vector<T>::const_iterator;
 
     auto decompressed_segment = _segment.decompress();
-<<<<<<< HEAD
-
-    /**
-     * If the null value vector doesn't exist, then the segment does not have any row value that is null. In that case,
-     * we can just use a default initialized boolean vector.
-     */
-    const auto null_values = _segment.null_values() ? *_segment.null_values() : pmr_vector<bool>(_segment.size());
-
     _segment.access_statistics().on_iterator_create(decompressed_segment.size());
-    auto begin = Iterator<ValueIterator>{decompressed_segment.cbegin(), null_values.cbegin(), &_segment};
-    auto end = Iterator<ValueIterator>{decompressed_segment.cend(), null_values.cend(), &_segment};
-
-    functor(begin, end);
-=======
     if (_segment.null_values()) {
-      auto begin = Iterator<ValueIterator>{decompressed_segment.cbegin(), _segment.null_values()->cbegin()};
-      auto end = Iterator<ValueIterator>{decompressed_segment.cend(), _segment.null_values()->cend()};
+      auto begin = Iterator<ValueIterator>{decompressed_segment.cbegin(), _segment.null_values()->cbegin(), &_segment};
+      auto end = Iterator<ValueIterator>{decompressed_segment.cend(), _segment.null_values()->cend(), &_segment};
       functor(begin, end);
     } else {
-      auto begin = Iterator<ValueIterator>{decompressed_segment.cbegin(), std::nullopt};
-      auto end = Iterator<ValueIterator>{decompressed_segment.cend(), std::nullopt};
+      auto begin = Iterator<ValueIterator>{decompressed_segment.cbegin(), std::nullopt, &_segment};
+      auto end = Iterator<ValueIterator>{decompressed_segment.cend(), std::nullopt, &_segment};
       functor(begin, end);
     }
->>>>>>> 108c3ec0
   }
 
   /**
@@ -55,15 +41,9 @@
   template <typename Functor>
   void _on_with_iterators(const std::shared_ptr<const PosList>& position_filter, const Functor& functor) const {
     using ValueIterator = typename std::vector<T>::const_iterator;
-<<<<<<< HEAD
-    _segment.access_statistics().on_iterator_create_with_pos_list(position_filter->size());
-    auto decompressed_filtered_segment = std::vector<ValueType>(position_filter->size());
-    auto cached_block = std::vector<char>{};
-    auto cached_block_index = std::optional<size_t>{};
-    for (auto index = size_t{0u}; index < position_filter->size(); ++index) {
-=======
 
     const auto position_filter_size = position_filter->size();
+    _segment.access_statistics().on_iterator_create_with_pos_list(position_filter_size);
 
     // vector storing the uncompressed values
     auto decompressed_filtered_segment = std::vector<ValueType>(position_filter_size);
@@ -73,7 +53,6 @@
     // `cached_block` while the value and the new block id are returned. In case the requested element is within the
     // cached block, the value and the input block id are returned.
     for (auto index = size_t{0u}; index < position_filter_size; ++index) {
->>>>>>> 108c3ec0
       const auto& position = (*position_filter)[index];
       // NOLINTNEXTLINE
       auto [value, block_index] = _segment.decompress(position.chunk_offset, cached_block_index, cached_block);
@@ -81,31 +60,22 @@
       cached_block_index = block_index;
     }
 
-<<<<<<< HEAD
-    auto begin = PointAccessIterator<ValueIterator>{decompressed_filtered_segment, &_segment.null_values(),
-                                                    position_filter->cbegin(), position_filter->cbegin(), &_segment};
-    auto end = PointAccessIterator<ValueIterator>{decompressed_filtered_segment, &_segment.null_values(),
-                                                  position_filter->cbegin(), position_filter->cend(), &_segment};
-
-    functor(begin, end);
-=======
     if (_segment.null_values()) {
       auto begin =
           PointAccessIterator<ValueIterator>{decompressed_filtered_segment.begin(), _segment.null_values()->cbegin(),
-                                             position_filter->cbegin(), position_filter->cbegin()};
+                                             position_filter->cbegin(), position_filter->cbegin(), &_segment};
       auto end =
           PointAccessIterator<ValueIterator>{decompressed_filtered_segment.begin(), _segment.null_values()->cend(),
-                                             position_filter->cbegin(), position_filter->cend()};
+                                             position_filter->cbegin(), position_filter->cend(), &_segment};
       functor(begin, end);
     } else {
       auto begin = PointAccessIterator<ValueIterator>{decompressed_filtered_segment.begin(), std::nullopt,
-                                                      position_filter->cbegin(), position_filter->cbegin()};
+                                                      position_filter->cbegin(), position_filter->cbegin(), &_segment};
       auto end = PointAccessIterator<ValueIterator>{decompressed_filtered_segment.begin(), std::nullopt,
-                                                    position_filter->cbegin(), position_filter->cend()};
+                                                    position_filter->cbegin(), position_filter->cend(), &_segment};
 
       functor(begin, end);
     }
->>>>>>> 108c3ec0
   }
 
   size_t _on_size() const { return _segment.size(); }
@@ -127,13 +97,8 @@
 
    public:
     // Begin and End Iterator
-<<<<<<< HEAD
-    explicit Iterator(ValueIterator data_it, const NullValueIterator null_value_it, const BaseSegment* segment)
-        : _chunk_offset{0u}, _data_it{data_it}, _null_value_it{null_value_it}, _segment{segment} {}
-=======
-    explicit Iterator(ValueIterator data_it, std::optional<NullValueIterator> null_value_it)
-        : _chunk_offset{0u}, _data_it{std::move(data_it)}, _null_value_it{std::move(null_value_it)} {}
->>>>>>> 108c3ec0
+    explicit Iterator(ValueIterator data_it, std::optional<NullValueIterator> null_value_it, const BaseSegment* segment)
+        : _chunk_offset{0u}, _data_it{std::move(data_it)}, _null_value_it{std::move(null_value_it)}, _segment{segment} {}
 
    private:
     friend class boost::iterator_core_access;  // grants the boost::iterator_facade access to the private interface
@@ -163,23 +128,15 @@
     }
 
     SegmentPosition<T> dereference() const {
-<<<<<<< HEAD
       _segment->access_statistics().on_iterator_dereference(1);
-      return SegmentPosition<T>{*_data_it, *_null_value_it, _chunk_offset};
-=======
       return SegmentPosition<T>{*_data_it, _null_value_it ? **_null_value_it : false, _chunk_offset};
->>>>>>> 108c3ec0
     }
 
    private:
     ChunkOffset _chunk_offset;
     ValueIterator _data_it;
-<<<<<<< HEAD
-    NullValueIterator _null_value_it;
+    std::optional<NullValueIterator> _null_value_it;
     const BaseSegment* _segment;
-=======
-    std::optional<NullValueIterator> _null_value_it;
->>>>>>> 108c3ec0
   };
 
   template <typename ValueIterator>
@@ -192,51 +149,30 @@
     using NullValueIterator = typename pmr_vector<bool>::const_iterator;
 
     // Begin Iterator
-<<<<<<< HEAD
-    PointAccessIterator(const std::vector<T>& data, const std::optional<pmr_vector<bool>>* null_values,
-                        const PosList::const_iterator position_filter_begin, PosList::const_iterator position_filter_it,
-                        const BaseSegment* segment)
-        : BasePointAccessSegmentIterator<PointAccessIterator<ValueIterator>,
-                                         SegmentPosition<T>>{std::move(position_filter_begin),
-                                                             std::move(position_filter_it)},
-          _data{data},
-          _null_values{null_values},
-          _segment{segment} {}
-=======
     PointAccessIterator(DataIteratorType data_it, std::optional<NullValueIterator> null_value_it,
-                        PosList::const_iterator position_filter_begin, PosList::const_iterator position_filter_it)
+                        PosList::const_iterator position_filter_begin, PosList::const_iterator position_filter_it, const BaseSegment* segment)
         : BasePointAccessSegmentIterator<PointAccessIterator<ValueIterator>,
                                          SegmentPosition<T>>{std::move(position_filter_begin),
                                                              std::move(position_filter_it)},
           _data_it{std::move(data_it)},
-          _null_value_it{std::move(null_value_it)} {}
->>>>>>> 108c3ec0
+          _null_value_it{std::move(null_value_it)},
+          _segment{segment} {}
 
    private:
     friend class boost::iterator_core_access;  // grants the boost::iterator_facade access to the private interface
 
     SegmentPosition<T> dereference() const {
       const auto& chunk_offsets = this->chunk_offsets();
-<<<<<<< HEAD
-      const auto& value = _data[chunk_offsets.offset_in_poslist];
-      const auto is_null = *_null_values && (**_null_values)[chunk_offsets.offset_in_referenced_chunk];
-      _segment->access_statistics().on_iterator_dereference_using_pos_list(1);
-=======
       const auto& value = *(_data_it + chunk_offsets.offset_in_poslist);
       const auto is_null = _null_value_it && *(*_null_value_it + chunk_offsets.offset_in_referenced_chunk);
->>>>>>> 108c3ec0
+      _segment->access_statistics().on_iterator_dereference_using_pos_list(1);
       return SegmentPosition<T>{value, is_null, chunk_offsets.offset_in_poslist};
     }
 
    private:
-<<<<<<< HEAD
-    const std::vector<T> _data;
-    const std::optional<pmr_vector<bool>>* _null_values;
-    const BaseSegment* _segment;
-=======
     DataIteratorType _data_it;
     std::optional<NullValueIterator> _null_value_it;
->>>>>>> 108c3ec0
+    const BaseSegment* _segment;
   };
 };
 
