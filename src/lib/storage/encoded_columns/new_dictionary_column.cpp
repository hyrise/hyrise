--- conflicted
+++ resolved
@@ -99,16 +99,10 @@
 std::shared_ptr<BaseColumn> NewDictionaryColumn<T>::copy_using_allocator(
     const PolymorphicAllocator<size_t>& alloc) const {
   auto new_attribute_vector_ptr = _attribute_vector->copy_using_allocator(alloc);
-<<<<<<< HEAD
   auto new_dictionary = pmr_vector<T>{*_dictionary, alloc};
   auto new_dictionary_ptr = std::allocate_shared<pmr_vector<T>>(alloc, std::move(new_dictionary));
-  return std::allocate_shared<NewDictionaryColumn<T>>(alloc, new_dictionary_ptr, new_attribute_vector_ptr, _null_value_id);
-=======
-  auto new_dictionary = std::pmr_vector<T>{*_dictionary, alloc};
-  auto new_dictionary_ptr = std::allocate_shared(alloc, std::move(new_dictionary));
   return std::allocate_shared<NewDictionaryColumn<T>>(alloc, new_dictionary_ptr, new_attribute_vector_ptr,
                                                       _null_value_id);
->>>>>>> 05c4c6c1
 }
 
 template <typename T>
