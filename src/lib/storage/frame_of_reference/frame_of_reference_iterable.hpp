--- conflicted
+++ resolved
@@ -89,10 +89,7 @@
     }
 
     void advance(std::ptrdiff_t n) {
-<<<<<<< HEAD
-=======
       DebugAssert(n >= 0, "Rewinding iterators is not implemented");
->>>>>>> eecc9bd4
       // For now, the lazy approach
       for (std::ptrdiff_t i = 0; i < n; ++i) {
         increment();
