#include "fixed_string_dictionary_column.hpp"

#include <algorithm>
#include <memory>
#include <string>

#include "resolve_type.hpp"
#include "storage/vector_compression/base_compressed_vector.hpp"
#include "type_cast.hpp"
#include "utils/assert.hpp"
#include "utils/performance_warning.hpp"

namespace opossum {

template <typename T>
FixedStringDictionaryColumn<T>::FixedStringDictionaryColumn(
    const std::shared_ptr<const FixedStringVector>& dictionary,
    const std::shared_ptr<const BaseCompressedVector>& attribute_vector, const ValueID null_value_id)
    : BaseDictionaryColumn(data_type_from_type<std::string>()),
      _dictionary{dictionary},
      _attribute_vector{attribute_vector},
      _null_value_id{null_value_id},
      _decoder{_attribute_vector->create_base_decoder()} {}

template <typename T>
const AllTypeVariant FixedStringDictionaryColumn<T>::operator[](const ChunkOffset chunk_offset) const {
  PerformanceWarning("operator[] used");
  DebugAssert(chunk_offset != INVALID_CHUNK_OFFSET, "Passed chunk offset must be valid.");

  const auto typed_value = get_typed_value(chunk_offset);
  if (!typed_value.has_value()) {
    return NULL_VALUE;
  }
  return *typed_value;
}

<<<<<<< HEAD
template <typename T>
const std::optional<T> FixedStringDictionaryColumn<T>::get_typed_value(const ChunkOffset chunk_offset) const {
  const auto value_id = _decoder->get(chunk_offset);
  if (value_id == _null_value_id) {
    return std::nullopt;
  }
  return _dictionary->get_string_at(value_id);
=======
  return AllTypeVariant{std::move(_dictionary->get_string_at(value_id))};
>>>>>>> c770cbd3
}

template <typename T>
void FixedStringDictionaryColumn<T>::append_typed_value(const std::optional<T>) {
  Fail("Encoded column is immutable.");
}

template <typename T>
std::shared_ptr<const pmr_vector<std::string>> FixedStringDictionaryColumn<T>::dictionary() const {
  return _dictionary->dictionary();
}

template <typename T>
std::shared_ptr<const FixedStringVector> FixedStringDictionaryColumn<T>::fixed_string_dictionary() const {
  return _dictionary;
}

template <typename T>
size_t FixedStringDictionaryColumn<T>::size() const {
  return _attribute_vector->size();
}

template <typename T>
std::shared_ptr<BaseColumn> FixedStringDictionaryColumn<T>::copy_using_allocator(
    const PolymorphicAllocator<size_t>& alloc) const {
  auto new_attribute_vector_ptr = _attribute_vector->copy_using_allocator(alloc);
  auto new_attribute_vector_sptr = std::shared_ptr<const BaseCompressedVector>(std::move(new_attribute_vector_ptr));
  auto new_dictionary = FixedStringVector(*_dictionary);
  auto new_dictionary_ptr = std::allocate_shared<FixedStringVector>(alloc, std::move(new_dictionary));
  return std::allocate_shared<FixedStringDictionaryColumn<T>>(alloc, new_dictionary_ptr, new_attribute_vector_sptr,
                                                              _null_value_id);
}

template <typename T>
size_t FixedStringDictionaryColumn<T>::estimate_memory_usage() const {
  return sizeof(*this) + _dictionary->data_size() + _attribute_vector->data_size();
}

template <typename T>
CompressedVectorType FixedStringDictionaryColumn<T>::compressed_vector_type() const {
  return _attribute_vector->type();
}

template <typename T>
EncodingType FixedStringDictionaryColumn<T>::encoding_type() const {
  return EncodingType::FixedStringDictionary;
}

template <typename T>
ValueID FixedStringDictionaryColumn<T>::lower_bound(const AllTypeVariant& value) const {
  DebugAssert(!variant_is_null(value), "Null value passed.");

  const auto typed_value = type_cast<std::string>(value);

  auto it = std::lower_bound(_dictionary->cbegin(), _dictionary->cend(), typed_value);
  if (it == _dictionary->cend()) return INVALID_VALUE_ID;
  return static_cast<ValueID>(std::distance(_dictionary->cbegin(), it));
}

template <typename T>
ValueID FixedStringDictionaryColumn<T>::upper_bound(const AllTypeVariant& value) const {
  DebugAssert(!variant_is_null(value), "Null value passed.");

  const auto typed_value = type_cast<std::string>(value);

  auto it = std::upper_bound(_dictionary->cbegin(), _dictionary->cend(), typed_value);
  if (it == _dictionary->cend()) return INVALID_VALUE_ID;
  return static_cast<ValueID>(std::distance(_dictionary->cbegin(), it));
}

template <typename T>
size_t FixedStringDictionaryColumn<T>::unique_values_count() const {
  return _dictionary->size();
}

template <typename T>
std::shared_ptr<const BaseCompressedVector> FixedStringDictionaryColumn<T>::attribute_vector() const {
  return _attribute_vector;
}

template <typename T>
const ValueID FixedStringDictionaryColumn<T>::null_value_id() const {
  return _null_value_id;
}

template class FixedStringDictionaryColumn<std::string>;

}  // namespace opossum<|MERGE_RESOLUTION|>--- conflicted
+++ resolved
@@ -34,7 +34,6 @@
   return *typed_value;
 }
 
-<<<<<<< HEAD
 template <typename T>
 const std::optional<T> FixedStringDictionaryColumn<T>::get_typed_value(const ChunkOffset chunk_offset) const {
   const auto value_id = _decoder->get(chunk_offset);
@@ -42,9 +41,6 @@
     return std::nullopt;
   }
   return _dictionary->get_string_at(value_id);
-=======
-  return AllTypeVariant{std::move(_dictionary->get_string_at(value_id))};
->>>>>>> c770cbd3
 }
 
 template <typename T>
