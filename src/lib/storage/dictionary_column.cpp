--- conflicted
+++ resolved
@@ -3,13 +3,8 @@
 #include <memory>
 #include <string>
 
-<<<<<<< HEAD
 #include "fixed_string.hpp"
-#include "storage/column_visitable.hpp"
-#include "storage/value_column.hpp"
-=======
 #include "resolve_type.hpp"
->>>>>>> b2df3870
 #include "storage/vector_compression/base_compressed_vector.hpp"
 #include "type_cast.hpp"
 #include "utils/assert.hpp"
@@ -55,17 +50,10 @@
 template <typename T>
 std::shared_ptr<BaseColumn> DictionaryColumn<T>::copy_using_allocator(const PolymorphicAllocator<size_t>& alloc) const {
   auto new_attribute_vector_ptr = _attribute_vector->copy_using_allocator(alloc);
-<<<<<<< HEAD
+  auto new_attribute_vector_sptr = std::shared_ptr<const BaseCompressedVector>(std::move(new_attribute_vector_ptr));
   auto new_dictionary = dictionary_vector_t<T>{*_dictionary, alloc};
   auto new_dictionary_ptr = std::allocate_shared<dictionary_vector_t<T>>(alloc, std::move(new_dictionary));
-  return std::allocate_shared<DictionaryColumn<T>>(alloc, new_dictionary_ptr, new_attribute_vector_ptr, _null_value_id);
-=======
-  auto new_attribute_vector_sptr = std::shared_ptr<const BaseCompressedVector>(std::move(new_attribute_vector_ptr));
-  auto new_dictionary = pmr_vector<T>{*_dictionary, alloc};
-  auto new_dictionary_ptr = std::allocate_shared<pmr_vector<T>>(alloc, std::move(new_dictionary));
-  return std::allocate_shared<DictionaryColumn<T>>(alloc, new_dictionary_ptr, new_attribute_vector_sptr,
-                                                   _null_value_id);
->>>>>>> b2df3870
+  return std::allocate_shared<DictionaryColumn<T>>(alloc, new_dictionary_ptr, new_attribute_vector_sptr, _null_value_id);                                                 _null_value_id);
 }
 
 template <typename T>
@@ -146,7 +134,7 @@
 
 // Since FixedString data type is not part of the AllTypeVariant, we have
 // too explicitly instantiate FixedString template class.
+EXPLICITLY_INSTANTIATE_DATA_TYPES(DictionaryColumn);
 template class DictionaryColumn<FixedString>;
-EXPLICITLY_INSTANTIATE_DATA_TYPES(DictionaryColumn);
 
 }  // namespace opossum