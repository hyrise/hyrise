--- conflicted
+++ resolved
@@ -161,36 +161,6 @@
   }
 }
 
-<<<<<<< HEAD
-// TODO(anyone): This method is part of an algorithm that hasn’t yet been updated to support null values.
-template <typename T>
-const std::shared_ptr<pmr_vector<std::pair<RowID, T>>> DictionaryColumn<T>::materialize(
-    ChunkID chunk_id, std::shared_ptr<std::vector<ChunkOffset>> offsets) {
-  auto materialized_vector = std::make_shared<pmr_vector<std::pair<RowID, T>>>(_dictionary->get_allocator());
-
-  /*
-  We only offset if this ValueColumn was referenced by a ReferenceColumn. Thus it might actually be filtered.
-  */
-  if (offsets) {
-    materialized_vector->reserve(offsets->size());
-    for (auto& offset : *offsets) {
-      T value = (*_dictionary)[_attribute_vector->get(offset)];
-      auto materialized_row = std::make_pair(RowID{chunk_id, offset}, value);
-      materialized_vector->push_back(materialized_row);
-    }
-  } else {
-    materialized_vector->reserve(_attribute_vector->size());
-    for (ChunkOffset offset = 0; offset < _attribute_vector->size(); offset++) {
-      T value = (*_dictionary)[_attribute_vector->get(offset)];
-      auto materialized_row = std::make_pair(RowID{chunk_id, offset}, value);
-      materialized_vector->push_back(materialized_row);
-    }
-  }
-
-  return materialized_vector;
-}
-
-// Copies a DictionaryColumn using a new allocator. This is useful for placing the DictionaryColumn on a new NUMA node.
 template <typename T>
 std::shared_ptr<BaseColumn> DictionaryColumn<T>::copy_using_allocator(const PolymorphicAllocator<size_t>& alloc) const {
   const auto new_attribute_vector = _attribute_vector->copy_using_allocator(alloc);
@@ -199,8 +169,6 @@
       alloc, std::allocate_shared<pmr_vector<T>>(alloc, std::move(new_dictionary)), new_attribute_vector);
 }
 
-=======
->>>>>>> 7b819c0c
 EXPLICITLY_INSTANTIATE_COLUMN_TYPES(DictionaryColumn);
 
 }  // namespace opossum