--- conflicted
+++ resolved
@@ -60,25 +60,15 @@
 }
 
 template <typename T>
-<<<<<<< HEAD
-size_t RunLengthSegment<T>::estimate_memory_usage() const {
-  const auto null_values_size = _null_values->capacity() % CHAR_BIT ? _null_values->capacity() / CHAR_BIT + 1
-                                                                    : _null_values->capacity() / CHAR_BIT;
-
-  return sizeof(*this) + _values->capacity() * sizeof(typename decltype(_values)::element_type::value_type) +
-         null_values_size +
-         _end_positions->capacity() * sizeof(typename decltype(_end_positions)::element_type::value_type);
-=======
 size_t RunLengthSegment<T>::memory_usage([[maybe_unused]] const MemoryUsageCalculationMode mode) const {
   const auto common_elements_size =
-      sizeof(*this) + _null_values->size() / CHAR_BIT +
-      _end_positions->size() * sizeof(typename decltype(_end_positions)::element_type::value_type);
+      sizeof(*this) + _null_values->capacity() / CHAR_BIT +
+      _end_positions->capacity() * sizeof(typename decltype(_end_positions)::element_type::value_type);
 
   if constexpr (std::is_same_v<T, pmr_string>) {  // NOLINT
     return common_elements_size + string_vector_memory_usage(*_values, mode);
   }
-  return common_elements_size + _values->size() * sizeof(typename decltype(_values)::element_type::value_type);
->>>>>>> 6f0e4dd4
+  return common_elements_size + _values->capacity() * sizeof(typename decltype(_values)::element_type::value_type);
 }
 
 template <typename T>
