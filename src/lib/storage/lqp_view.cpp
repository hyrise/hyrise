--- conflicted
+++ resolved
@@ -6,13 +6,8 @@
 namespace opossum {
 
 LQPView::LQPView(const std::shared_ptr<AbstractLQPNode>& lqp,
-<<<<<<< HEAD
-                 const std::unordered_map<ColumnID, std::vector<std::string>>& column_names)
-    : lqp(lqp), column_names(column_names) {}
-=======
                  std::unordered_map<ColumnID, std::string> column_names = {})
     : lqp(lqp), column_names(std::move(column_names)) {}
->>>>>>> 9b21e558
 
 std::shared_ptr<LQPView> LQPView::deep_copy() const {
   return std::make_shared<LQPView>(lqp->deep_copy(), column_names);
