--- conflicted
+++ resolved
@@ -41,11 +41,7 @@
       // for (auto b = dictionary.cbegin(); b != dictionary.cend(); ++b) { std::cout << " '" << *b << "' "; }
 
       auto begin = Iterator<CompressedVectorIterator, DictionaryIteratorType>{
-<<<<<<< HEAD
-          dictionary.cbegin(), _segment.null_value_id(), vector.cbegin(), ChunkOffset{0u}};
-=======
-          _dictionary->cbegin(), _segment.null_value_id(), vector.cbegin(), ChunkOffset{0}};
->>>>>>> 9717fa19
+          dictionary.cbegin(), _segment.null_value_id(), vector.cbegin(), ChunkOffset{0}};
       auto end = Iterator<CompressedVectorIterator, DictionaryIteratorType>{
           dictionary.cbegin(), _segment.null_value_id(), vector.cend(), static_cast<ChunkOffset>(_segment.size())};
 
