--- conflicted
+++ resolved
@@ -38,35 +38,22 @@
   }
 
   template <typename Functor>
-<<<<<<< HEAD
   void _on_with_iterators(const std::shared_ptr<const AbstractPosList>& position_filter, const Functor& functor) const {
-=======
-  void _on_with_iterators(const std::shared_ptr<const PosList>& position_filter, const Functor& functor) const {
     _segment.access_counter[SegmentAccessCounter::access_type(*position_filter)] += position_filter->size();
->>>>>>> 29b47d5b
     resolve_compressed_vector_type(*_segment.attribute_vector(), [&](const auto& vector) {
       using ZsDecompressorType = std::decay_t<decltype(vector.create_decompressor())>;
       using DictionaryIteratorType = decltype(_dictionary->cbegin());
 
-<<<<<<< HEAD
-      resolve_pos_list_type(position_filter, [&, *this](auto& pos_list) {
+      resolve_pos_list_type(position_filter, [&vector, &functor, *this](auto& pos_list) {
         using PosListIteratorType = decltype(pos_list->cbegin());
         auto begin = PointAccessIterator<ZsDecompressorType, DictionaryIteratorType, PosListIteratorType>{
-            _dictionary->cbegin(), _segment.null_value_id(), std::move(decompressor), pos_list->cbegin(),
+            _dictionary->cbegin(), _segment.null_value_id(), vector.create_decompressor(), pos_list->cbegin(),
             pos_list->cbegin()};
         auto end = PointAccessIterator<ZsDecompressorType, DictionaryIteratorType, PosListIteratorType>{
-            _dictionary->cbegin(), _segment.null_value_id(), nullptr, pos_list->cbegin(), pos_list->cend()};
+            _dictionary->cbegin(), _segment.null_value_id(), vector.create_decompressor(), pos_list->cbegin(),
+            pos_list->cend()};
         functor(begin, end);
       });
-=======
-      auto begin = PointAccessIterator<ZsDecompressorType, DictionaryIteratorType>{
-          _dictionary->cbegin(), _segment.null_value_id(), vector.create_decompressor(), position_filter->cbegin(),
-          position_filter->cbegin()};
-      auto end = PointAccessIterator<ZsDecompressorType, DictionaryIteratorType>{
-          _dictionary->cbegin(), _segment.null_value_id(), vector.create_decompressor(), position_filter->cbegin(),
-          position_filter->cend()};
-      functor(begin, end);
->>>>>>> 29b47d5b
     });
   }
 
@@ -133,23 +120,13 @@
     using ValueType = T;
     using IterableType = DictionarySegmentIterable<T, Dictionary>;
 
-<<<<<<< HEAD
     PointAccessIterator(DictionaryIteratorType dictionary_begin_it, const ValueID null_value_id,
-                        const std::shared_ptr<ZsDecompressorType>& attribute_decompressor,
-                        _PosListIteratorType position_filter_begin, _PosListIteratorType position_filter_it)
-        : BasePointAccessSegmentIterator<
-              PointAccessIterator<ZsDecompressorType, DictionaryIteratorType, _PosListIteratorType>, SegmentPosition<T>,
-              _PosListIteratorType>{std::move(position_filter_begin), std::move(position_filter_it)},
-          _dictionary_begin_it{dictionary_begin_it},
-=======
-    PointAccessIterator(DictionaryIteratorType dictionary_begin_it, ValueID null_value_id,
-                        ZsDecompressorType attribute_decompressor, PosList::const_iterator position_filter_begin,
-                        PosList::const_iterator position_filter_it)
-        : BasePointAccessSegmentIterator<PointAccessIterator<ZsDecompressorType, DictionaryIteratorType>,
-                                         SegmentPosition<T>>{std::move(position_filter_begin),
+                        ZsDecompressorType attribute_decompressor, _PosListIteratorType position_filter_begin,
+                        _PosListIteratorType position_filter_it)
+        : BasePointAccessSegmentIterator<PointAccessIterator<ZsDecompressorType, DictionaryIteratorType, _PosListIteratorType>,
+                                         SegmentPosition<T>, _PosListIteratorType>{std::move(position_filter_begin),
                                                              std::move(position_filter_it)},
           _dictionary_begin_it{std::move(dictionary_begin_it)},
->>>>>>> 29b47d5b
           _null_value_id{null_value_id},
           _attribute_decompressor{std::move(attribute_decompressor)} {}
 
