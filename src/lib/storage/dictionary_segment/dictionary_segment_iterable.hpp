--- conflicted
+++ resolved
@@ -98,11 +98,7 @@
 
       if (is_null) return SegmentPosition<T>{T{}, true, chunk_offset};
 
-<<<<<<< HEAD
-      return SegmentPosition<T>{*(_dictionary_begin_it + value_id), false, _chunk_offset};
-=======
-      return SegmentPosition<T>{T{*(_dictionary_begin_it + value_id)}, false, chunk_offset};
->>>>>>> 845c242d
+      return SegmentPosition<T>{*(_dictionary_begin_it + value_id), false, chunk_offset};
     }
 
    private:
