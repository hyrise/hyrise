--- conflicted
+++ resolved
@@ -116,13 +116,8 @@
     using IterableType = DictionarySegmentIterable<T, Dictionary>;
 
     PointAccessIterator(DictionaryIteratorType&& dictionary_begin_it, const ValueID null_value_id,
-<<<<<<< HEAD
-                        const std::shared_ptr<ZsDecompressorType>& attribute_decompressor,
-                        PosList::const_iterator&& position_filter_begin, PosList::const_iterator&& position_filter_it)
-=======
                         ZsDecompressorType&& attribute_decompressor, PosList::const_iterator&& position_filter_begin,
                         PosList::const_iterator&& position_filter_it)
->>>>>>> c4d0cd29
         : BasePointAccessSegmentIterator<PointAccessIterator<ZsDecompressorType, DictionaryIteratorType>,
                                          SegmentPosition<T>>{std::move(position_filter_begin),
                                                              std::move(position_filter_it)},
