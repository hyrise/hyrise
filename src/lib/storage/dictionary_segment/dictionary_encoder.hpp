--- conflicted
+++ resolved
@@ -56,41 +56,6 @@
           null_values[current_position] = true;
         }
       }
-<<<<<<< HEAD
-
-      // Erase null values
-      dictionary.erase(erase_from_here_it, dictionary.end());
-    }
-
-    std::sort(dictionary.begin(), dictionary.end());
-    dictionary.erase(std::unique(dictionary.begin(), dictionary.end()), dictionary.end());
-    dictionary.shrink_to_fit();
-
-    if constexpr (std::is_same_v<T, pmr_string> && Encoding != EncodingType::FixedStringDictionary) {
-      // Somewhere before, pmr_string::operator= is called, which overallocates memory to enable amortized linear
-      // growth. As these strings won't change again, we return that overallocated memory.
-      for (auto& string : dictionary) string.shrink_to_fit();
-    }
-
-    auto attribute_vector = pmr_vector<uint32_t>{values.get_allocator()};
-    attribute_vector.reserve(values.size());
-
-    const auto null_value_id = static_cast<uint32_t>(dictionary.size());
-
-    if (value_segment->is_nullable()) {
-      const auto& null_values = value_segment->null_values();
-
-      /**
-       * Iterators are used because values and null_values are of
-       * type tbb::concurrent_vector and thus index-based access isn’t in O(1)
-       */
-      auto value_it = values.cbegin();
-      auto null_value_it = null_values.cbegin();
-      for (; value_it != values.cend(); ++value_it, ++null_value_it) {
-        if (*null_value_it) {
-          attribute_vector.push_back(null_value_id);
-          continue;
-=======
     });
 
     auto temp_dictionary = std::make_shared<pmr_vector<T>>(dense_values.cbegin(), dense_values.cend(), allocator);
@@ -112,7 +77,6 @@
           ++values_iter;
         } else {
           attribute_vector[current_position] = null_value_id;
->>>>>>> cfb3e3a8
         }
       }
 
