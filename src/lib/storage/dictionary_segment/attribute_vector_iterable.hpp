#pragma once

#include <utility>

#include "storage/segment_iterables.hpp"
#include "storage/vector_compression/resolve_compressed_vector_type.hpp"

namespace opossum {

class AttributeVectorIterable : public PointAccessibleSegmentIterable<AttributeVectorIterable> {
 public:
  using ValueType = ValueID;

  explicit AttributeVectorIterable(const BaseCompressedVector& attribute_vector, const ValueID null_value_id)
      : _attribute_vector{attribute_vector}, _null_value_id{null_value_id} {}

  template <typename Functor>
  void _on_with_iterators(const Functor& functor) const {
    resolve_compressed_vector_type(_attribute_vector, [&](const auto& vector) {
      using ZsIteratorType = decltype(vector.cbegin());

      auto begin = Iterator<ZsIteratorType>{_null_value_id, vector.cbegin(), ChunkOffset{0u}};
      auto end =
          Iterator<ZsIteratorType>{_null_value_id, vector.cend(), static_cast<ChunkOffset>(_attribute_vector.size())};
      functor(begin, end);
    });
  }

  template <typename Functor>
  void _on_with_iterators(const std::shared_ptr<const PosList>& position_filter, const Functor& functor) const {
    resolve_compressed_vector_type(_attribute_vector, [&](const auto& vector) {
      auto decompressor = vector.create_decompressor();
      using ZsDecompressorType = std::decay_t<decltype(*decompressor)>;

      auto begin = PointAccessIterator<ZsDecompressorType>{_null_value_id, std::move(decompressor),
                                                           position_filter->cbegin(), position_filter->cbegin()};
      auto end = PointAccessIterator<ZsDecompressorType>{_null_value_id, nullptr, position_filter->cbegin(),
                                                         position_filter->cend()};
      functor(begin, end);
    });
  }

  size_t _on_size() const { return _attribute_vector.size(); }

 private:
  const BaseCompressedVector& _attribute_vector;
  const ValueID _null_value_id;

 private:
  template <typename ZsIteratorType>
  class Iterator : public BaseSegmentIterator<Iterator<ZsIteratorType>, SegmentPosition<ValueID>> {
   public:
    explicit Iterator(const ValueID null_value_id, ZsIteratorType attribute_it, ChunkOffset chunk_offset)
        : _null_value_id{null_value_id}, _attribute_it{attribute_it}, _chunk_offset{chunk_offset} {}

   private:
    friend class boost::iterator_core_access;  // grants the boost::iterator_facade access to the private interface

    void increment() {
      ++_attribute_it;
      ++_chunk_offset;
    }

    void decrement() {
      --_attribute_it;
      --_chunk_offset;
    }

    bool equal(const Iterator& other) const { return _attribute_it == other._attribute_it; }

    void advance(std::ptrdiff_t n) {
<<<<<<< HEAD
      DebugAssert(n >= 0, "Rewinding iterators is not implemented");
=======
>>>>>>> 555fc8ac
      _attribute_it += n;
      _chunk_offset += n;
    }

    std::ptrdiff_t distance_to(const Iterator& other) const { return other._attribute_it - _attribute_it; }

    SegmentPosition<ValueID> dereference() const {
      const auto value_id = static_cast<ValueID>(*_attribute_it);
      const auto is_null = (value_id == _null_value_id);

      return {value_id, is_null, _chunk_offset};
    }

   private:
    const ValueID _null_value_id;
    ZsIteratorType _attribute_it;
    ChunkOffset _chunk_offset;
  };

  template <typename ZsDecompressorType>
  class PointAccessIterator
      : public BasePointAccessSegmentIterator<PointAccessIterator<ZsDecompressorType>, SegmentPosition<ValueID>> {
   public:
    PointAccessIterator(const ValueID null_value_id, const std::shared_ptr<ZsDecompressorType>& attribute_decompressor,
                        const PosList::const_iterator position_filter_begin, PosList::const_iterator position_filter_it)
        : BasePointAccessSegmentIterator<PointAccessIterator<ZsDecompressorType>,
                                         SegmentPosition<ValueID>>{std::move(position_filter_begin),
                                                                   std::move(position_filter_it)},
          _null_value_id{null_value_id},
          _attribute_decompressor{attribute_decompressor} {}

   private:
    friend class boost::iterator_core_access;  // grants the boost::iterator_facade access to the private interface

    SegmentPosition<ValueID> dereference() const {
      const auto& chunk_offsets = this->chunk_offsets();

      const auto value_id =
          static_cast<ValueID>(_attribute_decompressor->get(chunk_offsets.offset_in_referenced_chunk));
      const auto is_null = (value_id == _null_value_id);

      return {value_id, is_null, chunk_offsets.offset_in_poslist};
    }

   private:
    const ValueID _null_value_id;
    std::shared_ptr<ZsDecompressorType> _attribute_decompressor;
  };
};

}  // namespace opossum<|MERGE_RESOLUTION|>--- conflicted
+++ resolved
@@ -69,10 +69,6 @@
     bool equal(const Iterator& other) const { return _attribute_it == other._attribute_it; }
 
     void advance(std::ptrdiff_t n) {
-<<<<<<< HEAD
-      DebugAssert(n >= 0, "Rewinding iterators is not implemented");
-=======
->>>>>>> 555fc8ac
       _attribute_it += n;
       _chunk_offset += n;
     }
