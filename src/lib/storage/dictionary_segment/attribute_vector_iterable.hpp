#pragma once

#include <utility>

#include "storage/segment_iterables.hpp"
#include "storage/vector_compression/resolve_compressed_vector_type.hpp"

namespace opossum {

class AttributeVectorIterable : public PointAccessibleSegmentIterable<AttributeVectorIterable> {
 public:
  using ValueType = ValueID;

  explicit AttributeVectorIterable(const BaseCompressedVector& attribute_vector, const ValueID null_value_id)
      : _attribute_vector{attribute_vector}, _null_value_id{null_value_id} {}

  template <typename Functor>
  void _on_with_iterators(const Functor& functor) const {
    resolve_compressed_vector_type(_attribute_vector, [&](const auto& vector) {
      using ZsIteratorType = decltype(vector.cbegin());

      auto begin = Iterator<ZsIteratorType>{_null_value_id, vector.cbegin(), ChunkOffset{0u}};
      auto end =
          Iterator<ZsIteratorType>{_null_value_id, vector.cend(), static_cast<ChunkOffset>(_attribute_vector.size())};
      functor(begin, end);
    });
  }

  template <typename Functor>
  void _on_with_iterators(const std::shared_ptr<const PosList>& position_filter, const Functor& functor) const {
    resolve_compressed_vector_type(_attribute_vector, [&](const auto& vector) {
      using ZsDecompressorType = std::decay_t<decltype(vector.create_decompressor())>;

      auto begin = PointAccessIterator<ZsDecompressorType>{_null_value_id, vector.create_decompressor(),
                                                           position_filter->cbegin(), position_filter->cbegin()};
      auto end = PointAccessIterator<ZsDecompressorType>{_null_value_id, vector.create_decompressor(),
                                                         position_filter->cbegin(), position_filter->cend()};
      functor(begin, end);
    });
  }

  size_t _on_size() const { return _attribute_vector.size(); }

 private:
  const BaseCompressedVector& _attribute_vector;
  const ValueID _null_value_id;

 private:
  template <typename ZsIteratorType>
  class Iterator : public BaseSegmentIterator<Iterator<ZsIteratorType>, SegmentPosition<ValueID>> {
   public:
    using ValueType = ValueID;
    explicit Iterator(const ValueID null_value_id, ZsIteratorType&& attribute_it, ChunkOffset chunk_offset)
        : _null_value_id{null_value_id}, _attribute_it{std::move(attribute_it)}, _chunk_offset{chunk_offset} {}

   private:
    friend class boost::iterator_core_access;  // grants the boost::iterator_facade access to the private interface

    void increment() {
      ++_attribute_it;
      ++_chunk_offset;
    }

    void decrement() {
      --_attribute_it;
      --_chunk_offset;
    }

    bool equal(const Iterator& other) const { return _attribute_it == other._attribute_it; }

    void advance(std::ptrdiff_t n) {
      _attribute_it += n;
      _chunk_offset += n;
    }

    std::ptrdiff_t distance_to(const Iterator& other) const { return other._attribute_it - _attribute_it; }

    SegmentPosition<ValueID> dereference() const {
      const auto value_id = static_cast<ValueID>(*_attribute_it);
      const auto is_null = (value_id == _null_value_id);

      return {value_id, is_null, _chunk_offset};
    }

   private:
    const ValueID _null_value_id;
    ZsIteratorType _attribute_it;
    ChunkOffset _chunk_offset;
  };

  template <typename ZsDecompressorType>
  class PointAccessIterator
      : public BasePointAccessSegmentIterator<PointAccessIterator<ZsDecompressorType>, SegmentPosition<ValueID>> {
   public:
    using ValueType = ValueID;
<<<<<<< HEAD
    PointAccessIterator(const ValueID null_value_id, const std::shared_ptr<ZsDecompressorType>& attribute_decompressor,
                        const PosList::const_iterator&& position_filter_begin, PosList::const_iterator&& position_filter_it)
=======
    PointAccessIterator(const ValueID null_value_id, ZsDecompressorType&& attribute_decompressor,
                        const PosList::const_iterator&& position_filter_begin,
                        PosList::const_iterator&& position_filter_it)
>>>>>>> c4d0cd29
        : BasePointAccessSegmentIterator<PointAccessIterator<ZsDecompressorType>,
                                         SegmentPosition<ValueID>>{std::move(position_filter_begin),
                                                                   std::move(position_filter_it)},
          _null_value_id{null_value_id},
          _attribute_decompressor{std::move(attribute_decompressor)} {}

   private:
    friend class boost::iterator_core_access;  // grants the boost::iterator_facade access to the private interface

    SegmentPosition<ValueID> dereference() const {
      const auto& chunk_offsets = this->chunk_offsets();

      const auto value_id = static_cast<ValueID>(_attribute_decompressor.get(chunk_offsets.offset_in_referenced_chunk));
      const auto is_null = (value_id == _null_value_id);

      return {value_id, is_null, chunk_offsets.offset_in_poslist};
    }

   private:
    const ValueID _null_value_id;
    mutable ZsDecompressorType _attribute_decompressor;
  };
};

}  // namespace opossum<|MERGE_RESOLUTION|>--- conflicted
+++ resolved
@@ -93,14 +93,9 @@
       : public BasePointAccessSegmentIterator<PointAccessIterator<ZsDecompressorType>, SegmentPosition<ValueID>> {
    public:
     using ValueType = ValueID;
-<<<<<<< HEAD
-    PointAccessIterator(const ValueID null_value_id, const std::shared_ptr<ZsDecompressorType>& attribute_decompressor,
-                        const PosList::const_iterator&& position_filter_begin, PosList::const_iterator&& position_filter_it)
-=======
     PointAccessIterator(const ValueID null_value_id, ZsDecompressorType&& attribute_decompressor,
                         const PosList::const_iterator&& position_filter_begin,
                         PosList::const_iterator&& position_filter_it)
->>>>>>> c4d0cd29
         : BasePointAccessSegmentIterator<PointAccessIterator<ZsDecompressorType>,
                                          SegmentPosition<ValueID>>{std::move(position_filter_begin),
                                                                    std::move(position_filter_it)},
