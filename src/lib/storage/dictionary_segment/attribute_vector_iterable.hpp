#pragma once

#include <utility>

#include "storage/segment_iterables.hpp"
#include "storage/vector_compression/resolve_compressed_vector_type.hpp"

namespace opossum {

class AttributeVectorIterable : public PointAccessibleSegmentIterable<AttributeVectorIterable> {
 public:
  using ValueType = ValueID;

  explicit AttributeVectorIterable(const BaseCompressedVector& attribute_vector, const ValueID null_value_id)
      : _attribute_vector{attribute_vector}, _null_value_id{null_value_id} {}

  template <typename Functor>
  void _on_with_iterators(const Functor& functor) const {
    resolve_compressed_vector_type(_attribute_vector, [&](const auto& vector) {
      using ZsIteratorType = decltype(vector.cbegin());

      auto begin = Iterator<ZsIteratorType>{_null_value_id, vector.cbegin(), ChunkOffset{0u}};
      auto end =
          Iterator<ZsIteratorType>{_null_value_id, vector.cend(), static_cast<ChunkOffset>(_attribute_vector.size())};
      functor(begin, end);
    });
  }

  template <typename Functor>
  void _on_with_iterators(const std::shared_ptr<const AbstractPosList>& position_filter, const Functor& functor) const {
    // TODO: Some callers resolve already before calling this. This has become unnecessary
    resolve_compressed_vector_type(_attribute_vector, [&](const auto& vector) {
      auto decompressor = vector.create_decompressor();
      using ZsDecompressorType = std::decay_t<decltype(*decompressor)>;

      resolve_pos_list_type(position_filter, [&, *this](auto& pos_list) {
        using PosListIteratorType = std::decay_t<decltype(pos_list->cbegin())>;

<<<<<<< HEAD
        auto begin = PointAccessIterator<ZsDecompressorType, PosListIteratorType>{_null_value_id, std::move(decompressor),
                                         pos_list->cbegin(), pos_list->cbegin()};
        auto end = PointAccessIterator<ZsDecompressorType, PosListIteratorType>{_null_value_id, nullptr, pos_list->cbegin(),
                                       pos_list->cend()};
=======
        auto begin = PointAccessIterator<ZsDecompressorType, PosListIteratorType>{
            _null_value_id, std::move(decompressor), pos_list->cbegin(), pos_list->cbegin()};
        auto end = PointAccessIterator<ZsDecompressorType, PosListIteratorType>{_null_value_id, nullptr,
                                                                                pos_list->cbegin(), pos_list->cend()};
>>>>>>> 9d83c1c9
        functor(begin, end);
      });
    });
  }

  size_t _on_size() const { return _attribute_vector.size(); }

 private:
  const BaseCompressedVector& _attribute_vector;
  const ValueID _null_value_id;

 private:
  template <typename ZsIteratorType>
  class Iterator : public BaseSegmentIterator<Iterator<ZsIteratorType>, SegmentPosition<ValueID>> {
   public:
    using ValueType = ValueID;
    explicit Iterator(const ValueID null_value_id, ZsIteratorType attribute_it, ChunkOffset chunk_offset)
        : _null_value_id{null_value_id}, _attribute_it{attribute_it}, _chunk_offset{chunk_offset} {}

   private:
    friend class boost::iterator_core_access;  // grants the boost::iterator_facade access to the private interface

    void increment() {
      ++_attribute_it;
      ++_chunk_offset;
    }

    void decrement() {
      --_attribute_it;
      --_chunk_offset;
    }

    bool equal(const Iterator& other) const { return _attribute_it == other._attribute_it; }

    void advance(std::ptrdiff_t n) {
      _attribute_it += n;
      _chunk_offset += n;
    }

    std::ptrdiff_t distance_to(const Iterator& other) const { return other._attribute_it - _attribute_it; }

    SegmentPosition<ValueID> dereference() const {
      const auto value_id = static_cast<ValueID>(*_attribute_it);
      const auto is_null = (value_id == _null_value_id);

      return {value_id, is_null, _chunk_offset};
    }

   private:
    const ValueID _null_value_id;
    ZsIteratorType _attribute_it;
    ChunkOffset _chunk_offset;
  };

  template <typename ZsDecompressorType, typename _PosListIteratorType>
  class PointAccessIterator
<<<<<<< HEAD
      : public BasePointAccessSegmentIterator<PointAccessIterator<ZsDecompressorType, _PosListIteratorType>, SegmentPosition<ValueID>, _PosListIteratorType> {
=======
      : public BasePointAccessSegmentIterator<PointAccessIterator<ZsDecompressorType, _PosListIteratorType>,
                                              SegmentPosition<ValueID>, _PosListIteratorType> {
>>>>>>> 9d83c1c9
   public:
    using PosListIteratorType = _PosListIteratorType;
    using ValueType = ValueID;

    PointAccessIterator(const ValueID null_value_id, const std::shared_ptr<ZsDecompressorType>& attribute_decompressor,
                        const _PosListIteratorType position_filter_begin, _PosListIteratorType position_filter_it)
        : BasePointAccessSegmentIterator<PointAccessIterator<ZsDecompressorType, _PosListIteratorType>,
<<<<<<< HEAD
                                         SegmentPosition<ValueID>, _PosListIteratorType>{std::move(position_filter_begin),
                                                                   std::move(position_filter_it)},
=======
                                         SegmentPosition<ValueID>, _PosListIteratorType>{std::move(
                                                                                             position_filter_begin),
                                                                                         std::move(position_filter_it)},
>>>>>>> 9d83c1c9
          _null_value_id{null_value_id},
          _attribute_decompressor{attribute_decompressor} {}

   private:
    friend class boost::iterator_core_access;  // grants the boost::iterator_facade access to the private interface

    SegmentPosition<ValueID> dereference() const {
      const auto& chunk_offsets = this->chunk_offsets();

      const auto value_id =
          static_cast<ValueID>(_attribute_decompressor->get(chunk_offsets.offset_in_referenced_chunk));
      const auto is_null = (value_id == _null_value_id);

      return {value_id, is_null, chunk_offsets.offset_in_poslist};
    }

   private:
    const ValueID _null_value_id;
    std::shared_ptr<ZsDecompressorType> _attribute_decompressor;
  };
};

}  // namespace opossum<|MERGE_RESOLUTION|>--- conflicted
+++ resolved
@@ -36,17 +36,10 @@
       resolve_pos_list_type(position_filter, [&, *this](auto& pos_list) {
         using PosListIteratorType = std::decay_t<decltype(pos_list->cbegin())>;
 
-<<<<<<< HEAD
-        auto begin = PointAccessIterator<ZsDecompressorType, PosListIteratorType>{_null_value_id, std::move(decompressor),
-                                         pos_list->cbegin(), pos_list->cbegin()};
-        auto end = PointAccessIterator<ZsDecompressorType, PosListIteratorType>{_null_value_id, nullptr, pos_list->cbegin(),
-                                       pos_list->cend()};
-=======
         auto begin = PointAccessIterator<ZsDecompressorType, PosListIteratorType>{
             _null_value_id, std::move(decompressor), pos_list->cbegin(), pos_list->cbegin()};
         auto end = PointAccessIterator<ZsDecompressorType, PosListIteratorType>{_null_value_id, nullptr,
                                                                                 pos_list->cbegin(), pos_list->cend()};
->>>>>>> 9d83c1c9
         functor(begin, end);
       });
     });
@@ -103,12 +96,8 @@
 
   template <typename ZsDecompressorType, typename _PosListIteratorType>
   class PointAccessIterator
-<<<<<<< HEAD
-      : public BasePointAccessSegmentIterator<PointAccessIterator<ZsDecompressorType, _PosListIteratorType>, SegmentPosition<ValueID>, _PosListIteratorType> {
-=======
       : public BasePointAccessSegmentIterator<PointAccessIterator<ZsDecompressorType, _PosListIteratorType>,
                                               SegmentPosition<ValueID>, _PosListIteratorType> {
->>>>>>> 9d83c1c9
    public:
     using PosListIteratorType = _PosListIteratorType;
     using ValueType = ValueID;
@@ -116,14 +105,9 @@
     PointAccessIterator(const ValueID null_value_id, const std::shared_ptr<ZsDecompressorType>& attribute_decompressor,
                         const _PosListIteratorType position_filter_begin, _PosListIteratorType position_filter_it)
         : BasePointAccessSegmentIterator<PointAccessIterator<ZsDecompressorType, _PosListIteratorType>,
-<<<<<<< HEAD
-                                         SegmentPosition<ValueID>, _PosListIteratorType>{std::move(position_filter_begin),
-                                                                   std::move(position_filter_it)},
-=======
                                          SegmentPosition<ValueID>, _PosListIteratorType>{std::move(
                                                                                              position_filter_begin),
                                                                                          std::move(position_filter_it)},
->>>>>>> 9d83c1c9
           _null_value_id{null_value_id},
           _attribute_decompressor{attribute_decompressor} {}
 
