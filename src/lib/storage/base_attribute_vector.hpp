#pragma once

#include "types.hpp"

namespace opossum {

// BaseAttributeVector is the abstract super class for all attribute vectors,
// e.g., FittedAttributeVector
class BaseAttributeVector : private Noncopyable {
 public:
  BaseAttributeVector() = default;
  virtual ~BaseAttributeVector() = default;

  // we need to explicitly set the move constructor to default when
  // we overwrite the copy constructor
  BaseAttributeVector(BaseAttributeVector&&) = default;
  BaseAttributeVector& operator=(BaseAttributeVector&&) = default;

  virtual ValueID get(const ChunkOffset chunk_offset) const = 0;

<<<<<<< HEAD
  // inserts the value_id at a given position
  virtual void set(const ChunkOffset chunk_offset, const ValueID value_id) = 0;
=======
  // sets the value_id at a given position
  virtual void set(const size_t i, const ValueID value_id) = 0;
>>>>>>> 6698e122

  // returns the number of values
  virtual size_t size() const = 0;

  // returns the width of the values in bytes
  virtual AttributeVectorWidth width() const = 0;
};
}  // namespace opossum<|MERGE_RESOLUTION|>--- conflicted
+++ resolved
@@ -18,13 +18,8 @@
 
   virtual ValueID get(const ChunkOffset chunk_offset) const = 0;
 
-<<<<<<< HEAD
-  // inserts the value_id at a given position
+  // sets the value_id at a given position
   virtual void set(const ChunkOffset chunk_offset, const ValueID value_id) = 0;
-=======
-  // sets the value_id at a given position
-  virtual void set(const size_t i, const ValueID value_id) = 0;
->>>>>>> 6698e122
 
   // returns the number of values
   virtual size_t size() const = 0;
