--- conflicted
+++ resolved
@@ -22,11 +22,8 @@
 
 enum class EncodingType : uint8_t { Unencoded, Dictionary, RunLength, FixedStringDictionary, FrameOfReference, LZ4 };
 
-<<<<<<< HEAD
-=======
 std::ostream& operator<<(std::ostream& stream, const EncodingType encoding_type);
 
->>>>>>> 8b8bd4f5
 /**
  * @brief Maps each encoding type to its supported data types
  *
