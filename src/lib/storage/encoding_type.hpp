#pragma once

#include <boost/hana/at_key.hpp>
#include <boost/hana/contains.hpp>
#include <boost/hana/equal.hpp>
#include <boost/hana/map.hpp>
#include <boost/hana/pair.hpp>
#include <boost/hana/type.hpp>

#include <cstdint>

#include "all_type_variant.hpp"
#include "utils/enum_constant.hpp"

namespace opossum {

namespace hana = boost::hana;

<<<<<<< HEAD
enum class EncodingType : uint8_t { Unencoded, DeprecatedDictionary, Dictionary, RunLength, FrameOfReference };
=======
enum class EncodingType : uint8_t { Unencoded, Dictionary, RunLength };
>>>>>>> 55d240b2

/**
 * @brief Maps each encoding type to its supported data types
 *
 * This map ensures that column and encoder templates are only
 * instantiated for supported types and not for all data types.
 *
 * Use data_types if the encoding supports all data types.
 */
constexpr auto supported_data_types_for_type =
<<<<<<< HEAD
    hana::make_map(hana::make_pair(enum_c<EncodingType, EncodingType::DeprecatedDictionary>, data_types),
                   hana::make_pair(enum_c<EncodingType, EncodingType::Dictionary>, data_types),
                   hana::make_pair(enum_c<EncodingType, EncodingType::RunLength>, data_types),
                   hana::make_pair(enum_c<EncodingType, EncodingType::FrameOfReference>, hana::tuple_t<int32_t, int64_t>));
=======
    hana::make_map(hana::make_pair(enum_c<EncodingType, EncodingType::Dictionary>, data_types),
                   hana::make_pair(enum_c<EncodingType, EncodingType::RunLength>, data_types));
>>>>>>> 55d240b2

//  Example for an encoding that doesn’t support all data types:
//  hane::make_pair(enum_c<EncodingType, EncodingType::NewEncoding>, hana::tuple_t<int32_t, int64_t>)

/**
 * @return an integral constant implicitly convertible to bool
 *
 * Hint: Use decltype(result)::value if you want to use the result
 *       in a constant expression such as constexpr-if.
 */
template <typename ColumnEncodingType, typename ColumnDataType>
constexpr auto encoding_supports_data_type(ColumnEncodingType encoding_type, ColumnDataType data_type) {
  return hana::contains(hana::at_key(supported_data_types_for_type, encoding_type), data_type);
}

template <EncodingType encoding_type, typename T>
constexpr auto encoding_supports = encoding_supports_data_type(
    enum_c<EncodingType, EncodingType::FrameOfReference>, hana::type_c<T>);

}  // namespace opossum<|MERGE_RESOLUTION|>--- conflicted
+++ resolved
@@ -16,11 +16,7 @@
 
 namespace hana = boost::hana;
 
-<<<<<<< HEAD
-enum class EncodingType : uint8_t { Unencoded, DeprecatedDictionary, Dictionary, RunLength, FrameOfReference };
-=======
-enum class EncodingType : uint8_t { Unencoded, Dictionary, RunLength };
->>>>>>> 55d240b2
+enum class EncodingType : uint8_t { Unencoded, Dictionary, RunLength, FrameOfReference };
 
 /**
  * @brief Maps each encoding type to its supported data types
@@ -31,15 +27,9 @@
  * Use data_types if the encoding supports all data types.
  */
 constexpr auto supported_data_types_for_type =
-<<<<<<< HEAD
-    hana::make_map(hana::make_pair(enum_c<EncodingType, EncodingType::DeprecatedDictionary>, data_types),
-                   hana::make_pair(enum_c<EncodingType, EncodingType::Dictionary>, data_types),
+    hana::make_map(hana::make_pair(enum_c<EncodingType, EncodingType::Dictionary>, data_types),
                    hana::make_pair(enum_c<EncodingType, EncodingType::RunLength>, data_types),
                    hana::make_pair(enum_c<EncodingType, EncodingType::FrameOfReference>, hana::tuple_t<int32_t, int64_t>));
-=======
-    hana::make_map(hana::make_pair(enum_c<EncodingType, EncodingType::Dictionary>, data_types),
-                   hana::make_pair(enum_c<EncodingType, EncodingType::RunLength>, data_types));
->>>>>>> 55d240b2
 
 //  Example for an encoding that doesn’t support all data types:
 //  hane::make_pair(enum_c<EncodingType, EncodingType::NewEncoding>, hana::tuple_t<int32_t, int64_t>)
