#pragma once

#include <utility>
#include <vector>

#include "types.hpp"
#include "utils/assert.hpp"

namespace opossum {

// For a long time, PosList was just a pmr_vector<RowID>. With this class, we want to add functionality to that vector,
// more specifically, flags that give us some guarantees about its contents. If we know, e.g., that all entries point
// into the same chunk, we can simplify things in split_pos_list_by_chunk_id.
// Inheriting from std::vector is generally not encouraged, because the STL containers are not prepared for
// inheritance. By making the inheritance private and this class final, we can assure that the problems that come with
// a non-virtual destructor do not occur.

struct PosList final : private pmr_vector<RowID> {
 public:
  using Vector = pmr_vector<RowID>;

  using value_type = Vector::value_type;
  using allocator_type = Vector::allocator_type;
  using size_type = Vector::size_type;
  using difference_type = Vector::difference_type;
  using reference = Vector::reference;
  using const_reference = Vector::const_reference;
  using pointer = Vector::pointer;
  using const_pointer = Vector::const_pointer;
  using iterator = Vector::iterator;
  using const_iterator = Vector::const_iterator;
  using reverse_iterator = Vector::reverse_iterator;
  using const_reverse_iterator = Vector::const_reverse_iterator;

  /* (1 ) */ PosList() noexcept(noexcept(allocator_type())) {}
  /* (1 ) */ explicit PosList(const allocator_type& allocator) noexcept : Vector(allocator) {}
  /* (2 ) */ PosList(size_type count, const RowID& value, const allocator_type& alloc = allocator_type())
      : Vector(count, value, alloc) {}
  /* (3 ) */ explicit PosList(size_type count, const allocator_type& alloc = allocator_type()) : Vector(count, alloc) {}
  /* (4 ) */ template <class InputIt>
  PosList(InputIt first, InputIt last, const allocator_type& alloc = allocator_type())
      : Vector(std::move(first), std::move(last)) {}
  /* (5 ) */  // PosList(const Vector& other) : Vector(other); - Oh no, you don't.
  /* (5 ) */  // PosList(const Vector& other, const allocator_type& alloc) : Vector(other, alloc);
  /* (6 ) */ PosList(PosList&& other) noexcept
      : Vector(std::move(other)), _references_single_chunk{other._references_single_chunk} {}
  /* (6+) */ explicit PosList(Vector&& other) noexcept : Vector(std::move(other)) {}
  /* (7 ) */ PosList(PosList&& other, const allocator_type& alloc)
      : Vector(std::move(other), alloc), _references_single_chunk{other._references_single_chunk} {}
  /* (7+) */ PosList(Vector&& other, const allocator_type& alloc) : Vector(std::move(other), alloc) {}
  /* (8 ) */ PosList(std::initializer_list<RowID> init, const allocator_type& alloc = allocator_type())
      : Vector(std::move(init), alloc) {}

  PosList& operator=(PosList&& other) = default;

<<<<<<< HEAD
  // If all PosList-entries share a single ChunkID, it makes sense to explicitly give this guarantee in order
  // to enable some optimizations.
=======
  // If we know that all entries in the PosList share a single ChunkID, we can optimize the indirection by retrieving
  // the respective chunk once and using only the ChunkOffsets to access values. As the consumer will likely call
  // table->get_chunk(common_chunk_id), we require that the common chunk id is valid, i.e., the PosList contains no NULL
  // values. Note that this is not about NULL values being referenced, but about NULL value contained in the PosList
  // itself.

>>>>>>> 64ed84e2
  void guarantee_single_chunk() { _references_single_chunk = true; }

  // Returns whether the single ChunkID has been given (not necessarily, if it has been met)
  bool references_single_chunk() const {
    if (_references_single_chunk) {
      DebugAssert(
          [&]() {
            if (size() == 0) return true;
            const auto& common_chunk_id = (*this)[0].chunk_id;
            return std::all_of(cbegin(), cend(), [&](const auto& row_id) {
              return row_id.chunk_id == common_chunk_id && row_id.chunk_offset != INVALID_CHUNK_OFFSET;
            });
          }(),
          "PosList was marked as referencing a single chunk, but references more");
    }
    return _references_single_chunk;
  }

  // For chunks that share a common ChunkID, returns that ID.
  ChunkID common_chunk_id() const {
    DebugAssert(references_single_chunk(),
                "Can only retrieve the common_chunk_id if the PosList is guaranteed to reference a single chunk.");
    Assert(!empty(), "Cannot retrieve common_chunk_id of an empty chunk");
    Assert((*this)[0].chunk_id != INVALID_CHUNK_ID, "PosList that references_single_chunk must not contain NULL");
    return (*this)[0].chunk_id;
  }

  using Vector::assign;
  using Vector::get_allocator;

  // Element access
  // using Vector::at; - Oh no. People have misused this in the past.
  using Vector::operator[];
  using Vector::back;
  using Vector::data;
  using Vector::front;

  // Iterators
  using Vector::begin;
  using Vector::cbegin;
  using Vector::cend;
  using Vector::crbegin;
  using Vector::crend;
  using Vector::end;
  using Vector::rbegin;
  using Vector::rend;

  // Capacity
  using Vector::capacity;
  using Vector::empty;
  using Vector::max_size;
  using Vector::reserve;
  using Vector::shrink_to_fit;
  using Vector::size;

  // Modifiers
  using Vector::clear;
  using Vector::emplace;
  using Vector::emplace_back;
  using Vector::erase;
  using Vector::insert;
  using Vector::pop_back;
  using Vector::push_back;
  using Vector::resize;
  using Vector::swap;

  friend bool operator==(const PosList& lhs, const PosList& rhs);
  friend bool operator==(const PosList& lhs, const pmr_vector<RowID>& rhs);
  friend bool operator==(const pmr_vector<RowID>& lhs, const PosList& rhs);

 private:
  bool _references_single_chunk = false;
};

inline bool operator==(const PosList& lhs, const PosList& rhs) {
  return static_cast<const pmr_vector<RowID>&>(lhs) == static_cast<const pmr_vector<RowID>&>(rhs);
}

inline bool operator==(const PosList& lhs, const pmr_vector<RowID>& rhs) {
  return static_cast<const pmr_vector<RowID>&>(lhs) == rhs;
}

inline bool operator==(const pmr_vector<RowID>& lhs, const PosList& rhs) {
  return lhs == static_cast<const pmr_vector<RowID>&>(rhs);
}

}  // namespace opossum<|MERGE_RESOLUTION|>--- conflicted
+++ resolved
@@ -53,17 +53,12 @@
 
   PosList& operator=(PosList&& other) = default;
 
-<<<<<<< HEAD
-  // If all PosList-entries share a single ChunkID, it makes sense to explicitly give this guarantee in order
-  // to enable some optimizations.
-=======
   // If we know that all entries in the PosList share a single ChunkID, we can optimize the indirection by retrieving
   // the respective chunk once and using only the ChunkOffsets to access values. As the consumer will likely call
   // table->get_chunk(common_chunk_id), we require that the common chunk id is valid, i.e., the PosList contains no NULL
   // values. Note that this is not about NULL values being referenced, but about NULL value contained in the PosList
   // itself.
 
->>>>>>> 64ed84e2
   void guarantee_single_chunk() { _references_single_chunk = true; }
 
   // Returns whether the single ChunkID has been given (not necessarily, if it has been met)
