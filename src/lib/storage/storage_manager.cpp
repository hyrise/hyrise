#include "storage_manager.hpp"

#include <memory>
#include <string>
#include <utility>
#include <vector>

#include "logical_query_plan/abstract_lqp_node.hpp"
#include "operators/export_csv.hpp"
#include "operators/table_wrapper.hpp"
#include "optimizer/optimizer.hpp"
#include "scheduler/current_scheduler.hpp"
#include "scheduler/job_task.hpp"
#include "statistics/generate_table_statistics.hpp"
#include "statistics/table_statistics.hpp"
#include "utils/assert.hpp"

namespace opossum {

<<<<<<< HEAD
void StorageManager::add_benchmark_runner(std::shared_ptr<BenchmarkRunner> br) {
  _br = br;
}

std::shared_ptr<BenchmarkRunner> StorageManager::get_benchmark_runner() {
  return _br;
=======
StorageManager::StorageManager() {
  {
    TableColumnDefinitions column_definitions;

    const auto optimizer = Optimizer::create_default_optimizer();
    for (const auto& rule : optimizer->_rules) {
      const auto& r = *rule;
      const auto rule_name = std::string(typeid(r).name() + 11, typeid(r).name() + strlen(typeid(r).name()) - 1);
      std::cout << rule_name << " <- " << true << std::endl;
      optimizer_rule_status[rule_name] = true;
      column_definitions.emplace_back(rule_name, DataType::Int);
    }

    auto t = std::make_shared<Table>(column_definitions, TableType::Data, 2);
    add_table("config", t);
  }

  {
    TableColumnDefinitions column_definitions;

    column_definitions.emplace_back("CPU", DataType::Int);
    column_definitions.emplace_back("RSS", DataType::Int);

    auto t = std::make_shared<Table>(column_definitions, TableType::Data, 2);
    add_table("system", t);
  }
>>>>>>> 0ed497c7
}

void StorageManager::add_table(const std::string& name, std::shared_ptr<Table> table) {
  Assert(_tables.find(name) == _tables.end(), "A table with the name " + name + " already exists");
  Assert(_views.find(name) == _views.end(), "Cannot add table " + name + " - a view with the same name already exists");

  for (ChunkID chunk_id{0}; chunk_id < table->chunk_count(); chunk_id++) {
    Assert(table->get_chunk(chunk_id)->has_mvcc_data(), "Table must have MVCC data.");
  }

  table->set_table_statistics(std::make_shared<TableStatistics>(generate_table_statistics(*table)));
  _tables.emplace(name, std::move(table));
}

void StorageManager::drop_table(const std::string& name) {
  const auto num_deleted = _tables.erase(name);
  Assert(num_deleted == 1, "Error deleting table " + name + ": _erase() returned " + std::to_string(num_deleted) + ".");
}

std::shared_ptr<Table> StorageManager::get_table(const std::string& name) const {
  const auto iter = _tables.find(name);
  Assert(iter != _tables.end(), "No such table named '" + name + "'");

  return iter->second;
}

bool StorageManager::has_table(const std::string& name) const { return _tables.count(name); }

std::vector<std::string> StorageManager::table_names() const {
  std::vector<std::string> table_names;
  table_names.reserve(_tables.size());

  for (const auto& table_item : _tables) {
    table_names.emplace_back(table_item.first);
  }

  return table_names;
}

const std::map<std::string, std::shared_ptr<Table>>& StorageManager::tables() const { return _tables; }

void StorageManager::add_view(const std::string& name, const std::shared_ptr<LQPView>& view) {
  Assert(_tables.find(name) == _tables.end(),
         "Cannot add view " + name + " - a table with the same name already exists");
  Assert(_views.find(name) == _views.end(), "A view with the name " + name + " already exists");

  _views.emplace(name, view);
}

void StorageManager::drop_view(const std::string& name) {
  const auto num_deleted = _views.erase(name);
  Assert(num_deleted == 1, "Error deleting view " + name + ": _erase() returned " + std::to_string(num_deleted) + ".");
}

std::shared_ptr<LQPView> StorageManager::get_view(const std::string& name) const {
  const auto iter = _views.find(name);
  Assert(iter != _views.end(), "No such view named '" + name + "'");

  return iter->second->deep_copy();
}

bool StorageManager::has_view(const std::string& name) const { return _views.count(name); }

std::vector<std::string> StorageManager::view_names() const {
  std::vector<std::string> view_names;
  view_names.reserve(_views.size());

  for (const auto& view_item : _views) {
    view_names.emplace_back(view_item.first);
  }

  return view_names;
}

const std::map<std::string, std::shared_ptr<LQPView>>& StorageManager::views() const { return _views; }

void StorageManager::add_prepared_plan(const std::string& name, const std::shared_ptr<PreparedPlan>& prepared_plan) {
  Assert(_prepared_plans.find(name) == _prepared_plans.end(),
         "Cannot add prepared plan " + name + " - a prepared plan with the same name already exists");

  _prepared_plans.emplace(name, prepared_plan);
}

std::shared_ptr<PreparedPlan> StorageManager::get_prepared_plan(const std::string& name) const {
  const auto iter = _prepared_plans.find(name);
  Assert(iter != _prepared_plans.end(), "No such prepared plan named '" + name + "'");

  return iter->second;
}

bool StorageManager::has_prepared_plan(const std::string& name) const {
  return _prepared_plans.find(name) != _prepared_plans.end();
}

void StorageManager::drop_prepared_plan(const std::string& name) {
  const auto iter = _prepared_plans.find(name);
  Assert(iter != _prepared_plans.end(), "No such prepared plan named '" + name + "'");

  _prepared_plans.erase(iter);
}

const std::map<std::string, std::shared_ptr<PreparedPlan>>& StorageManager::prepared_plans() const {
  return _prepared_plans;
}

void StorageManager::reset() { get() = StorageManager(); }

void StorageManager::export_all_tables_as_csv(const std::string& path) {
  auto tasks = std::vector<std::shared_ptr<AbstractTask>>{};
  tasks.reserve(_tables.size());

  for (auto& pair : _tables) {
    auto job_task = std::make_shared<JobTask>([pair, &path]() {
      const auto& name = pair.first;
      auto& table = pair.second;

      auto table_wrapper = std::make_shared<TableWrapper>(table);
      table_wrapper->execute();

      auto export_csv = std::make_shared<ExportCsv>(table_wrapper, path + "/" + name + ".csv");  // NOLINT
      export_csv->execute();
    });
    tasks.push_back(job_task);
    job_task->schedule();
  }

  CurrentScheduler::wait_for_tasks(tasks);
}

std::ostream& operator<<(std::ostream& stream, const StorageManager& storage_manager) {
  stream << "==================" << std::endl;
  stream << "===== Tables =====" << std::endl << std::endl;

  for (auto const& table : storage_manager.tables()) {
    stream << "==== table >> " << table.first << " <<";
    stream << " (" << table.second->column_count() << " columns, " << table.second->row_count() << " rows in "
           << table.second->chunk_count() << " chunks)";
    stream << std::endl;
  }

  stream << "==================" << std::endl;
  stream << "===== Views ======" << std::endl << std::endl;

  for (auto const& view : storage_manager.views()) {
    stream << "==== view >> " << view.first << " <<";
    stream << std::endl;
  }

  stream << "==================" << std::endl;
  stream << "= PreparedPlans ==" << std::endl << std::endl;

  for (auto const& prepared_plan : storage_manager.prepared_plans()) {
    stream << "==== prepared plan >> " << prepared_plan.first << " <<";
    stream << std::endl;
  }

  return stream;
}

}  // namespace opossum<|MERGE_RESOLUTION|>--- conflicted
+++ resolved
@@ -17,14 +17,14 @@
 
 namespace opossum {
 
-<<<<<<< HEAD
 void StorageManager::add_benchmark_runner(std::shared_ptr<BenchmarkRunner> br) {
   _br = br;
 }
 
 std::shared_ptr<BenchmarkRunner> StorageManager::get_benchmark_runner() {
   return _br;
-=======
+}
+
 StorageManager::StorageManager() {
   {
     TableColumnDefinitions column_definitions;
@@ -42,16 +42,15 @@
     add_table("config", t);
   }
 
-  {
-    TableColumnDefinitions column_definitions;
-
-    column_definitions.emplace_back("CPU", DataType::Int);
-    column_definitions.emplace_back("RSS", DataType::Int);
-
-    auto t = std::make_shared<Table>(column_definitions, TableType::Data, 2);
-    add_table("system", t);
-  }
->>>>>>> 0ed497c7
+  // {
+  //   TableColumnDefinitions column_definitions;
+
+  //   column_definitions.emplace_back("CPU", DataType::Int);
+  //   column_definitions.emplace_back("RSS", DataType::Int);
+
+  //   auto t = std::make_shared<Table>(column_definitions, TableType::Data, 2);
+  //   add_table("system", t);
+  // }
 }
 
 void StorageManager::add_table(const std::string& name, std::shared_ptr<Table> table) {
