--- conflicted
+++ resolved
@@ -6,10 +6,7 @@
 
 #include "operators/export_csv.hpp"
 #include "operators/table_wrapper.hpp"
-<<<<<<< HEAD
 #include "optimizer/table_statistics.hpp"
-=======
->>>>>>> aa4de892
 #include "utils/assert.hpp"
 
 namespace opossum {
@@ -21,18 +18,11 @@
 }
 
 void StorageManager::add_table(const std::string &name, std::shared_ptr<Table> table) {
-<<<<<<< HEAD
-  for (opossum::ChunkID chunk_id{0}; chunk_id < table->chunk_count(); chunk_id++) {
+  for (ChunkID chunk_id{0}; chunk_id < table->chunk_count(); chunk_id++) {
     Assert(table->get_chunk(chunk_id).has_mvcc_columns(), "Table must have MVCC columns.");
   }
 
   table->set_table_statistics(std::make_shared<TableStatistics>(name, table));
-=======
-  for (ChunkID chunk_id{0}; chunk_id < table->chunk_count(); chunk_id++) {
-    Assert(table->get_chunk(chunk_id).has_mvcc_columns(), "Table must have MVCC columns.");
-  }
-
->>>>>>> aa4de892
   _tables.insert(std::make_pair(name, std::move(table)));
 }
 
@@ -67,11 +57,7 @@
 
 void StorageManager::reset() { get() = StorageManager(); }
 
-<<<<<<< HEAD
-void StorageManager::dump_as_csv(const std::string &path) {
-=======
 void StorageManager::export_all_tables_as_csv(const std::string &path) {
->>>>>>> aa4de892
   for (auto &pair : _tables) {
     const auto &name = pair.first;
     auto &table = pair.second;
