--- conflicted
+++ resolved
@@ -53,13 +53,9 @@
   return table_names;
 }
 
-<<<<<<< HEAD
-void StorageManager::add_view(const std::string& name, const std::shared_ptr<LQPView>& view) {
-=======
 const std::map<std::string, std::shared_ptr<Table>>& StorageManager::tables() const { return _tables; }
 
-void StorageManager::add_lqp_view(const std::string& name, const std::shared_ptr<LQPView>& view) {
->>>>>>> f2ef5858
+void StorageManager::add_view(const std::string& name, const std::shared_ptr<LQPView>& view) {
   Assert(_tables.find(name) == _tables.end(),
          "Cannot add view " + name + " - a table with the same name already exists");
   Assert(_views.find(name) == _views.end(), "A view with the name " + name + " already exists");
