#include "table_key_constraint.hpp"

namespace hyrise {

TableKeyConstraint::TableKeyConstraint(std::set<ColumnID> init_columns, KeyConstraintType init_key_type)
    : AbstractTableConstraint(std::move(init_columns)), _key_type(init_key_type) {}

KeyConstraintType TableKeyConstraint::key_type() const {
  return _key_type;
}

size_t TableKeyConstraint::hash() const {
  auto hash = boost::hash_value(_key_type);
  for (const auto& column : columns()) {
    boost::hash_combine(hash, column);
  }
  return hash;
}

bool TableKeyConstraint::_on_equals(const AbstractTableConstraint& table_constraint) const {
  DebugAssert(dynamic_cast<const TableKeyConstraint*>(&table_constraint),
              "Different table_constraint type should have been caught by AbstractTableConstraint::operator==");
  return key_type() == static_cast<const TableKeyConstraint&>(table_constraint).key_type();
}

<<<<<<< HEAD
bool TableKeyConstraint::operator<(const TableKeyConstraint& rhs) const {
  // PRIMARY_KEY constraints are "smaller" than UNIQUE constraints. Thus, they are listed first (e.g., for printing).
  if (_key_type < rhs.key_type()) {
    return true;
  }
  const auto& columns = this->columns();
  const auto& rhs_columns = rhs.columns();
  // As the columns are stored in a std::set, iteration is sorted and the result is not ambiguous.
  // We do not use the < operator for the column sets because it is deprecated in C++20.
  return std::lexicographical_compare(columns.cbegin(), columns.cend(), rhs_columns.cbegin(), rhs_columns.cend());
}

}  // namespace opossum
=======
}  // namespace hyrise
>>>>>>> b644fe31
<|MERGE_RESOLUTION|>--- conflicted
+++ resolved
@@ -23,7 +23,6 @@
   return key_type() == static_cast<const TableKeyConstraint&>(table_constraint).key_type();
 }
 
-<<<<<<< HEAD
 bool TableKeyConstraint::operator<(const TableKeyConstraint& rhs) const {
   // PRIMARY_KEY constraints are "smaller" than UNIQUE constraints. Thus, they are listed first (e.g., for printing).
   if (_key_type < rhs.key_type()) {
@@ -36,7 +35,4 @@
   return std::lexicographical_compare(columns.cbegin(), columns.cend(), rhs_columns.cbegin(), rhs_columns.cend());
 }
 
-}  // namespace opossum
-=======
-}  // namespace hyrise
->>>>>>> b644fe31
+}  // namespace hyrise