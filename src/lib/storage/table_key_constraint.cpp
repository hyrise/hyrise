--- conflicted
+++ resolved
@@ -2,32 +2,19 @@
 
 namespace hyrise {
 
-<<<<<<< HEAD
-TableKeyConstraint::TableKeyConstraint(std::unordered_set<ColumnID> init_columns, KeyConstraintType init_key_type,
-                                       std::optional<CommitID> latest_validated_commit /* = std::nullopt*/)
-    : AbstractTableConstraint(std::move(init_columns)),
-      _key_type(init_key_type),
-      _latest_validated_commit(latest_validated_commit) {}
-=======
 TableKeyConstraint::TableKeyConstraint(std::set<ColumnID> init_columns, KeyConstraintType init_key_type)
     : AbstractTableConstraint(std::move(init_columns)), _key_type(init_key_type) {}
->>>>>>> fc92de18
 
 KeyConstraintType TableKeyConstraint::key_type() const {
   return _key_type;
 }
 
-<<<<<<< HEAD
-std::optional<CommitID> TableKeyConstraint::latest_validated_commit() const {
-  return _latest_validated_commit;
-=======
 size_t TableKeyConstraint::hash() const {
   auto hash = boost::hash_value(_key_type);
   for (const auto& column : columns()) {
     boost::hash_combine(hash, column);
   }
   return hash;
->>>>>>> fc92de18
 }
 
 bool TableKeyConstraint::_on_equals(const AbstractTableConstraint& table_constraint) const {
