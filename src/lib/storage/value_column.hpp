#pragma once

#include <memory>
#include <optional>
#include <string>
#include <utility>
#include <vector>

#include "base_value_column.hpp"

namespace opossum {

// ValueColumn is a specific column type that stores all its values in a vector.
template <typename T>
class ValueColumn : public BaseValueColumn {
 public:
  explicit ValueColumn(bool nullable = false);
  explicit ValueColumn(const PolymorphicAllocator<T>& alloc, bool nullable = false);

  // Create a ValueColumn with the given values.
  explicit ValueColumn(pmr_concurrent_vector<T>&& values);
  explicit ValueColumn(pmr_concurrent_vector<T>&& values, pmr_concurrent_vector<bool>&& null_values);

  // Return the value at a certain position. If you want to write efficient operators, back off!
  // Use values() and null_values() to get the vectors and check the content yourself.
  const AllTypeVariant operator[](const size_t i) const override;

  // Only use if you are certain that no null values are present, otherwise an Assert fails.
  const T get(const size_t i) const;

  // Add a value to the end of the column.
  void append(const AllTypeVariant& val) override;

  // Return all values. This is the preferred method to check a value at a certain index. Usually you need to
  // access more than a single value anyway.
  // e.g. auto& values = col.values(); and then: values.at(i); in your loop.
  const pmr_concurrent_vector<T>& values() const;
  pmr_concurrent_vector<T>& values();

  // Return whether column supports null values.
  bool is_nullable() const final;

  // Return null value vector that indicates whether a value is null with true at position i.
  // Throws exception if is_nullable() returns false
  // This is the preferred method to check a for a null value at a certain index.
  // Usually you need to access more than a single value anyway.
  const pmr_concurrent_vector<bool>& null_values() const final;
  pmr_concurrent_vector<bool>& null_values() final;

  // Return the number of entries in the column.
  size_t size() const override;

  // Visitor pattern, see base_column.hpp
  void visit(ColumnVisitable& visitable, std::shared_ptr<ColumnVisitableContext> context = nullptr) const override;

  // Write the length and value at the chunk_offset to the end of row_string.
  void write_string_representation(std::string& row_string, const ChunkOffset chunk_offset) const override;

  // Copy own value to a different ValueColumn - mainly used for materialization.
  // We cannot always use the materialize method below because sort results might come from different BaseColumns.
  void copy_value_to_value_column(BaseColumn& value_column, ChunkOffset chunk_offset) const override;

<<<<<<< HEAD
  const std::shared_ptr<pmr_vector<std::pair<RowID, T>>> materialize(
      ChunkID chunk_id, std::shared_ptr<std::vector<ChunkOffset>> offsets = nullptr);

  std::shared_ptr<BaseColumn> copy_using_allocator(const PolymorphicAllocator<size_t>& alloc) const override;

=======
>>>>>>> 7b819c0c
 protected:
  pmr_concurrent_vector<T> _values;
  std::optional<pmr_concurrent_vector<bool>> _null_values;
  // While a ValueColumn knows if it is nullable or not by looking at this optional, a DictionaryColumn does not.
  // For this reason, we need to store the nullable information separately in the table's definition.
};

}  // namespace opossum<|MERGE_RESOLUTION|>--- conflicted
+++ resolved
@@ -60,19 +60,15 @@
   // We cannot always use the materialize method below because sort results might come from different BaseColumns.
   void copy_value_to_value_column(BaseColumn& value_column, ChunkOffset chunk_offset) const override;
 
-<<<<<<< HEAD
-  const std::shared_ptr<pmr_vector<std::pair<RowID, T>>> materialize(
-      ChunkID chunk_id, std::shared_ptr<std::vector<ChunkOffset>> offsets = nullptr);
-
+  // Copies a ValueColumn using a new allocator. This is useful for placing the ValueColumn on a new NUMA node.
   std::shared_ptr<BaseColumn> copy_using_allocator(const PolymorphicAllocator<size_t>& alloc) const override;
 
-=======
->>>>>>> 7b819c0c
  protected:
   pmr_concurrent_vector<T> _values;
-  std::optional<pmr_concurrent_vector<bool>> _null_values;
+
   // While a ValueColumn knows if it is nullable or not by looking at this optional, a DictionaryColumn does not.
   // For this reason, we need to store the nullable information separately in the table's definition.
+  std::optional<pmr_concurrent_vector<bool>> _null_values;
 };
 
 }  // namespace opossum