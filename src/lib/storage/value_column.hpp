#pragma once

#include <iostream>
#include <limits>
#include <memory>
#include <string>
#include <utility>
#include <vector>

#include "tbb/concurrent_vector.h"

#include "base_column.hpp"

namespace opossum {

// ValueColumn is a specific column type that stores all its values in a vector
template <typename T>
class ValueColumn : public BaseColumn {
 public:
  ValueColumn() = default;

  // Create a ValueColumn with the given values
  explicit ValueColumn(std::vector<T>&& values) : _values(std::move(values)) {}

  // return the value at a certain position. If you want to write efficient operators, back off!
  const AllTypeVariant operator[](const size_t i) const override {
    /*
    Handle null values, this is only used for testing the results of joins so far.
    In order to be able to define an expected output table, we need to replace INVALID_CHUNK_OFFSET
    with some printable character, in our case 0, resp. "0".
    Since there is no constructor for String, which takes a numeric 0, we have to differentiate between numbers and
    strings.

    This should be replaced as soon as we have proper NULL values in Opossum.
    Similar code is in dictionary_column.hpp
    */
    if (i == INVALID_CHUNK_OFFSET) {
      if (std::is_same<T, std::string>::value) {
        return "0";
      }
      return T(0);
    }
    return _values.at(i);
  }

  // add a value to the end
  void append(const AllTypeVariant& val) override;

  // returns all values
<<<<<<< HEAD
  const tbb::concurrent_vector<T>& values() const { return _values; }
  tbb::concurrent_vector<T>& values() { return _values; }
=======
  const std::vector<T>& values() const { return _values; }
  std::vector<T>& values() { return _values; }
>>>>>>> 52bacec8

  // return the number of entries
  size_t size() const override { return _values.size(); }

  // visitor pattern, see base_column.hpp
  void visit(ColumnVisitable& visitable, std::shared_ptr<ColumnVisitableContext> context = nullptr) override {
    visitable.handle_value_column(*this, std::move(context));
  }

  // writes the length and value at the chunk_offset to the end off row_string
  void write_string_representation(std::string& row_string, const ChunkOffset chunk_offset) const override {
    std::stringstream buffer;
    // buffering value at chunk_offset
    buffer << _values[chunk_offset];
    uint32_t length = buffer.str().length();
    // writing byte representation of length
    buffer.write(reinterpret_cast<const char*>(&length), sizeof(length));

    // appending the new string to the already present string
    row_string += buffer.str();
  }

 protected:
  tbb::concurrent_vector<T> _values;
};

// generic implementation for append
template <typename T>
void ValueColumn<T>::append(const AllTypeVariant& val) {
  _values.push_back(type_cast<T>(val));
}

// specialized implementation for String ValueColumns
// includes a length check
template <>
inline void ValueColumn<std::string>::append(const AllTypeVariant& val) {
  auto typed_val = type_cast<std::string>(val);
  if (typed_val.length() > std::numeric_limits<StringLength>::max()) {
    throw std::runtime_error("String value is too long to append!");
  }
  _values.push_back(typed_val);
}

}  // namespace opossum<|MERGE_RESOLUTION|>--- conflicted
+++ resolved
@@ -47,13 +47,8 @@
   void append(const AllTypeVariant& val) override;
 
   // returns all values
-<<<<<<< HEAD
   const tbb::concurrent_vector<T>& values() const { return _values; }
   tbb::concurrent_vector<T>& values() { return _values; }
-=======
-  const std::vector<T>& values() const { return _values; }
-  std::vector<T>& values() { return _values; }
->>>>>>> 52bacec8
 
   // return the number of entries
   size_t size() const override { return _values.size(); }
