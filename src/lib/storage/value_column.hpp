--- conflicted
+++ resolved
@@ -8,10 +8,7 @@
 #include "tbb/concurrent_vector.h"
 
 #include "base_column.hpp"
-<<<<<<< HEAD
-=======
 #include "utils/assert.hpp"
->>>>>>> 59cd80ba
 
 namespace opossum {
 
@@ -23,18 +20,12 @@
 
   // Create a ValueColumn with the given values
   explicit ValueColumn(tbb::concurrent_vector<T>&& values);
-<<<<<<< HEAD
   explicit ValueColumn(tbb::concurrent_vector<T>&& values, tbb::concurrent_vector<bool>&& null_values);
-=======
->>>>>>> 59cd80ba
 
   // return the value at a certain position. If you want to write efficient operators, back off!
   const AllTypeVariant operator[](const size_t i) const override;
 
-<<<<<<< HEAD
   // TODO(mjendruk): Is this even used?
-=======
->>>>>>> 59cd80ba
   const T get(const size_t i) const;
 
   // add a value to the end
@@ -43,7 +34,6 @@
   // returns all values
   const tbb::concurrent_vector<T>& values() const;
   tbb::concurrent_vector<T>& values();
-<<<<<<< HEAD
 
   // checks if columns supports null values
   bool can_be_null() const override;
@@ -55,8 +45,6 @@
    */
   const tbb::concurrent_vector<bool>& null_values() const;
   tbb::concurrent_vector<bool>& null_values();
-=======
->>>>>>> 59cd80ba
 
   // return the number of entries
   size_t size() const override;
@@ -78,8 +66,5 @@
   tbb::concurrent_vector<T> _values;
   std::unique_ptr<tbb::concurrent_vector<bool>> _null_values;
 };
-<<<<<<< HEAD
 
-=======
->>>>>>> 59cd80ba
 }  // namespace opossum