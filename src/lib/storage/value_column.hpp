--- conflicted
+++ resolved
@@ -41,13 +41,8 @@
    *
    * Throws exception if is_nullable() returns false
    */
-<<<<<<< HEAD
-  const pmr_concurrent_vector<bool>& null_values() const;
-  pmr_concurrent_vector<bool>& null_values();
-=======
-  const tbb::concurrent_vector<bool>& null_values() const final;
-  tbb::concurrent_vector<bool>& null_values() final;
->>>>>>> 0074eabc
+  const pmr_concurrent_vector<bool>& null_values() const final;
+  pmr_concurrent_vector<bool>& null_values() final;
 
   // return the number of entries
   size_t size() const override;
