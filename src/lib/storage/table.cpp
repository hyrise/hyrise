#include "table.hpp"

#include <algorithm>
#include <atomic>
#include <cstddef>
#include <cstdint>
#include <iterator>
#include <memory>
#include <mutex>
#include <optional>
#include <set>
#include <string>
#include <type_traits>
#include <unordered_map>
#include <utility>
#include <vector>

#include <oneapi/tbb/concurrent_vector.h>  // NOLINT(build/include_order): cpplint identifies TBB as C system headers.

#include "all_type_variant.hpp"
#include "resolve_type.hpp"
#include "statistics/table_statistics.hpp"
#include "storage/chunk.hpp"
#include "storage/constraints/abstract_table_constraint.hpp"
#include "storage/constraints/foreign_key_constraint.hpp"
#include "storage/constraints/table_key_constraint.hpp"
#include "storage/constraints/table_order_constraint.hpp"
#include "storage/index/adaptive_radix_tree/adaptive_radix_tree_index.hpp"  // IWYU pragma: keep
#include "storage/index/chunk_index_statistics.hpp"
#include "storage/index/group_key/composite_group_key_index.hpp"  // IWYU pragma: keep
#include "storage/index/group_key/group_key_index.hpp"            // IWYU pragma: keep
#include "storage/index/partial_hash/partial_hash_index.hpp"      // IWYU pragma: keep
#include "storage/index/table_index_statistics.hpp"
#include "storage/mvcc_data.hpp"
#include "storage/reference_segment.hpp"
#include "storage/segment_iterate.hpp"
#include "storage/table_column_definition.hpp"
#include "types.hpp"
#include "utils/assert.hpp"
#include "utils/performance_warning.hpp"
#include "value_segment.hpp"

namespace {

using namespace hyrise;  // NOLINT(build/namespaces)

// Checks if the two vectors have common elements, e.g., lhs = [0, 2] and rhs = [2, 1, 3]. We expect very short
// vectors, so we use a simple but quadratic solution. For larger vectors, we could create sets and check set
// containment.
bool columns_intersect(const std::vector<ColumnID>& lhs, const std::vector<ColumnID>& rhs) {
  return std::ranges::any_of(lhs, [&](const auto column_id) {
    return std::ranges::find(rhs, column_id) != rhs.cend();
  });
}

bool columns_intersect(const std::set<ColumnID>& lhs, const std::set<ColumnID>& rhs) {
  return std::ranges::any_of(lhs, [&](const auto column_id) {
    return rhs.contains(column_id);
  });
}

}  // namespace

namespace hyrise {

std::shared_ptr<Table> Table::create_dummy_table(const TableColumnDefinitions& column_definitions) {
  return std::make_shared<Table>(column_definitions, TableType::Data);
}

Table::Table(const TableColumnDefinitions& column_definitions, const TableType type,
             const std::optional<ChunkOffset> target_chunk_size, const UseMvcc use_mvcc,
             const pmr_vector<std::shared_ptr<PartialHashIndex>>& table_indexes)
    : _column_definitions(column_definitions),
      _type(type),
      _use_mvcc(use_mvcc),
      _target_chunk_size(type == TableType::Data ? target_chunk_size.value_or(Chunk::DEFAULT_SIZE) : Chunk::MAX_SIZE),
      _table_indexes(table_indexes) {
  DebugAssert(target_chunk_size <= Chunk::MAX_SIZE, "Chunk size exceeds maximum.");
  DebugAssert(type == TableType::Data || !target_chunk_size, "Must not set target_chunk_size for reference tables.");
  DebugAssert(!target_chunk_size || *target_chunk_size > 0, "Table must have a chunk size greater than 0.");
}

Table::Table(const TableColumnDefinitions& column_definitions, const TableType type,
             const std::vector<std::shared_ptr<Chunk>>& chunks, const UseMvcc use_mvcc,
             pmr_vector<std::shared_ptr<PartialHashIndex>> const& table_indexes)
    : Table(column_definitions, type, type == TableType::Data ? std::optional{Chunk::DEFAULT_SIZE} : std::nullopt,
            use_mvcc, table_indexes) {
  _chunks = {chunks.begin(), chunks.end()};

  if constexpr (HYRISE_DEBUG) {
    const auto chunk_count = _chunks.size();
    const auto num_columns = column_count();

    // Used to check for referenced tables of segments of each column.
    auto common_referenced_tables = std::vector<std::shared_ptr<const Table>>(num_columns);

    for (auto chunk_id = ChunkID{0}; chunk_id < chunk_count; ++chunk_id) {
      const auto chunk = get_chunk(chunk_id);
      if (!chunk) {
        continue;
      }

      Assert(chunk->size() > 0 || (type == TableType::Data && chunk_id == chunk_count - 1 && chunk->is_mutable()),
             "Empty chunk other than mutable chunk at the end was found.");
      Assert(chunk->has_mvcc_data() == (_use_mvcc == UseMvcc::Yes), "Supply MvccData for Chunks iff Table uses MVCC.");
      Assert(chunk->column_count() == num_columns, "Invalid Chunk column count.");

      for (auto column_id = ColumnID{0}; column_id < num_columns; ++column_id) {
        const auto& segment = chunk->get_segment(column_id);
        Assert(segment->data_type() == column_data_type(column_id), "Invalid Segment DataType.");

        // Currently, tables in Hyrise are either entirely of type TableType::Data or TableTable::References. Within a
        // table, different segments can reference different tables (e.g., when two tables have been joined). However,
        // reference segments of the same column must reference the same table.
        const auto reference_segment = std::dynamic_pointer_cast<const ReferenceSegment>(segment);
        if (type == TableType::References) {
          Assert(reference_segment, "Expected reference segment for table of type TableType::References.");
          if (!common_referenced_tables[column_id]) {
            common_referenced_tables[column_id] = reference_segment->referenced_table();
          }
          Assert(common_referenced_tables[column_id] == reference_segment->referenced_table(),
                 "Reference segment of same column reference different tables.");
        } else {
          Assert(!reference_segment, "Expected data segment for table of type TableType::Data.");
        }
      }
    }
  }
}

const TableColumnDefinitions& Table::column_definitions() const {
  return _column_definitions;
}

TableType Table::type() const {
  return _type;
}

UseMvcc Table::uses_mvcc() const {
  return _use_mvcc;
}

ColumnCount Table::column_count() const {
  return ColumnCount{static_cast<ColumnCount::base_type>(_column_definitions.size())};
}

const std::string& Table::column_name(const ColumnID column_id) const {
  Assert(column_id < _column_definitions.size(), "ColumnID out of range.");
  return _column_definitions[column_id].name;
}

std::vector<std::string> Table::column_names() const {
  auto names = std::vector<std::string>{};
  names.reserve(_column_definitions.size());
  for (const auto& column_definition : _column_definitions) {
    names.emplace_back(column_definition.name);
  }
  return names;
}

DataType Table::column_data_type(const ColumnID column_id) const {
  Assert(column_id < _column_definitions.size(), "ColumnID out of range.");
  return _column_definitions[column_id].data_type;
}

std::vector<DataType> Table::column_data_types() const {
  auto types = std::vector<DataType>{};
  types.reserve(_column_definitions.size());
  for (const auto& column_definition : _column_definitions) {
    types.emplace_back(column_definition.data_type);
  }
  return types;
}

bool Table::column_is_nullable(const ColumnID column_id) const {
  Assert(column_id < _column_definitions.size(), "ColumnID out of range.");
  return _column_definitions[column_id].nullable;
}

std::vector<bool> Table::columns_are_nullable() const {
  auto nullable = std::vector<bool>(column_count());
  for (auto column_id = ColumnID{0}; column_id < column_count(); ++column_id) {
    nullable[column_id] = _column_definitions[column_id].nullable;
  }
  return nullable;
}

ColumnID Table::column_id_by_name(const std::string& column_name) const {
  const auto iter = std::ranges::find_if(_column_definitions, [&](const auto& column_definition) {
    return column_definition.name == column_name;
  });
  Assert(iter != _column_definitions.end(), "Could not find column '" + column_name + "'.");
  return ColumnID{static_cast<ColumnID::base_type>(std::distance(_column_definitions.begin(), iter))};
}

void Table::append(const std::vector<AllTypeVariant>& values) {
  auto last_chunk = !_chunks.empty() ? get_chunk(ChunkID{chunk_count() - 1}) : nullptr;
  if (!last_chunk || last_chunk->size() >= _target_chunk_size || !last_chunk->is_mutable()) {
    // One chunk reached its capacity and was not marked as immutable before.
    if (last_chunk && last_chunk->is_mutable()) {
      last_chunk->set_immutable();
    }

    append_mutable_chunk();
    last_chunk = get_chunk(ChunkID{chunk_count() - 1});
  }

  last_chunk->append(values);
}

void Table::append_mutable_chunk() {
  auto segments = Segments{};
  for (const auto& column_definition : _column_definitions) {
    resolve_data_type(column_definition.data_type, [&](auto type) {
      using ColumnDataType = typename decltype(type)::type;
      segments.push_back(
          std::make_shared<ValueSegment<ColumnDataType>>(column_definition.nullable, _target_chunk_size));
    });
  }

  auto mvcc_data = std::shared_ptr<MvccData>{};
  if (_use_mvcc == UseMvcc::Yes) {
    mvcc_data = std::make_shared<MvccData>(_target_chunk_size, MAX_COMMIT_ID);
  }

  append_chunk(segments, mvcc_data);
}

uint64_t Table::row_count() const {
  if (_type == TableType::References && _cached_row_count && !HYRISE_DEBUG) {
    return *_cached_row_count;
  }

  auto row_count = uint64_t{0};
  const auto chunk_count = _chunks.size();
  for (auto chunk_id = ChunkID{0}; chunk_id < chunk_count; ++chunk_id) {
    const auto chunk = get_chunk(chunk_id);
    if (chunk) {
      row_count += chunk->size();
    }
  }

  if (_type == TableType::References) {
    // After being created, reference tables should never be changed again.
    DebugAssert(!_cached_row_count || row_count == *_cached_row_count, "Size of reference table has changed.");

    // row_count() is called by AbstractOperator after the operator has finished to fill the performance data. As such,
    // no synchronization is necessary.
    _cached_row_count = row_count;
  }

  return row_count;
}

bool Table::empty() const {
  return row_count() == 0;
}

ChunkID Table::chunk_count() const {
  return ChunkID{static_cast<ChunkID::base_type>(_chunks.size())};
}

ChunkOffset Table::target_chunk_size() const {
  DebugAssert(_type == TableType::Data, "target_chunk_size is only valid for data tables.");
  return _target_chunk_size;
}

std::shared_ptr<Chunk> Table::get_chunk(ChunkID chunk_id) {
  DebugAssert(chunk_id < _chunks.size(), "ChunkID " + std::to_string(chunk_id) + " out of range.");
  if (_type == TableType::References) {
    // Not written concurrently, since reference tables are not modified anymore once they are written.
    return _chunks[chunk_id];
  }

  return std::atomic_load(&_chunks[chunk_id]);
}

std::shared_ptr<const Chunk> Table::get_chunk(ChunkID chunk_id) const {
  DebugAssert(chunk_id < _chunks.size(), "ChunkID " + std::to_string(chunk_id) + " out of range.");
  if (_type == TableType::References) {
    // see comment in non-const function
    return _chunks[chunk_id];
  }

  return std::atomic_load(&_chunks[chunk_id]);
}

std::shared_ptr<Chunk> Table::last_chunk() const {
  DebugAssert(!_chunks.empty(), "last_chunk() called on Table without chunks.");
  if (_type == TableType::References) {
    // Not written concurrently, since reference tables are not modified anymore once they are written.
    return _chunks.back();
  }

  return std::atomic_load(&_chunks.back());
}

void Table::remove_chunk(ChunkID chunk_id) {
<<<<<<< HEAD
  DebugAssert(chunk_id < _chunks.size(), "ChunkID " + std::to_string(chunk_id) + " out of range.");
  DebugAssert(([this, chunk_id]() {
                const auto chunk = get_chunk(chunk_id);
                return (chunk->invalid_row_count() == chunk->size());
              }()),
              "Physical delete of chunk prevented: Chunk needs to be fully invalidated before.");
=======
>>>>>>> e1a91792
  Assert(_type == TableType::Data, "Removing chunks from other tables than data tables is not intended yet.");
  if constexpr (HYRISE_DEBUG) {
    Assert(chunk_id < _chunks.size(), "ChunkID " + std::to_string(chunk_id) + " out of range.");
    const auto chunk = get_chunk(chunk_id);
    Assert(chunk && chunk->invalid_row_count() == chunk->size(),
           "Physical delete of chunk prevented: Chunk needs to be fully invalidated before.");
  }

  std::atomic_store(&_chunks[chunk_id], std::shared_ptr<Chunk>{});
}

void Table::append_chunk(const Segments& segments, const std::shared_ptr<MvccData>& mvcc_data,
                         PolymorphicAllocator<Chunk> alloc) {
  Assert(_type != TableType::Data || static_cast<bool>(mvcc_data) == (_use_mvcc == UseMvcc::Yes),
         "Supply MvccData to data Tables if MVCC is enabled.");
  AssertInput(static_cast<ColumnCount::base_type>(segments.size()) == column_count(),
              "Input does not have the same number of columns.");

  if constexpr (HYRISE_DEBUG) {
    for (const auto& segment : segments) {
      const auto is_reference_segment = std::dynamic_pointer_cast<ReferenceSegment>(segment) != nullptr;
      Assert(is_reference_segment == (_type == TableType::References), "Invalid Segment type.");
    }

    // Check that existing chunks are not empty
    const auto chunk_count = _chunks.size();
    for (auto chunk_id = ChunkID{0}; chunk_id < chunk_count; ++chunk_id) {
      const auto chunk = get_chunk(chunk_id);
      if (!chunk) {
        continue;
      }

      // An empty, mutable chunk at the end is fine, but in that case, append_chunk shouldn't have to be called.
      DebugAssert(chunk->size() > 0, "append_chunk called on a table that has an empty chunk.");
    }
  }

  // tbb::concurrent_vector does not guarantee that elements reported by size() are fully initialized yet.
  // https://oneapi-src.github.io/oneTBB/main/tbb_userguide/concurrent_vector_ug.html
  // To avoid someone reading an incomplete shared_ptr<Chunk>, we (1) use the ZeroAllocator for the concurrent_vector,
  // making sure that an uninitialized entry compares equal to nullptr and (2) insert the desired chunk atomically.

  auto new_chunk_iter = _chunks.push_back(nullptr);
  std::atomic_store(&*new_chunk_iter, std::make_shared<Chunk>(segments, mvcc_data, alloc));
}

std::vector<AllTypeVariant> Table::get_row(size_t row_idx) const {
  PerformanceWarning("get_row() used");
  const auto chunk_count = _chunks.size();
  const auto num_columns = column_count();
  for (auto chunk_id = ChunkID{0}; chunk_id < chunk_count; ++chunk_id) {
    const auto chunk = get_chunk(chunk_id);
    if (!chunk) {
      continue;
    }

    if (row_idx < chunk->size()) {
      auto row = std::vector<AllTypeVariant>(num_columns);

      for (auto column_id = ColumnID{0}; column_id < num_columns; ++column_id) {
        row[column_id] = chunk->get_segment(column_id)->operator[](static_cast<ChunkOffset>(row_idx));
      }

      return row;
    }

    row_idx -= chunk->size();
  }

  Fail("row_idx out of bounds.");
}

std::vector<std::vector<AllTypeVariant>> Table::get_rows() const {
  PerformanceWarning("get_rows() used.");

  // Allocate all rows
  auto rows = std::vector<std::vector<AllTypeVariant>>{row_count()};
  const auto num_columns = column_count();
  for (auto& row : rows) {
    row.resize(num_columns);
  }

  // Materialize the Chunks
  auto chunk_begin_row_idx = size_t{0};
  const auto chunk_count = _chunks.size();
  for (auto chunk_id = ChunkID{0}; chunk_id < chunk_count; ++chunk_id) {
    const auto chunk = get_chunk(chunk_id);
    if (!chunk) {
      continue;
    }

    for (auto column_id = ColumnID{0}; column_id < num_columns; ++column_id) {
      segment_iterate(*chunk->get_segment(column_id), [&](const auto& segment_position) {
        if (!segment_position.is_null()) {
          rows[chunk_begin_row_idx + segment_position.chunk_offset()][column_id] = segment_position.value();
        }
      });
    }

    chunk_begin_row_idx += chunk->size();
  }

  return rows;
}

std::unique_lock<std::mutex> Table::acquire_append_mutex() {
  return std::unique_lock<std::mutex>(_append_mutex);
}

std::shared_ptr<TableStatistics> Table::table_statistics() const {
  return _table_statistics;
}

void Table::set_table_statistics(const std::shared_ptr<TableStatistics>& table_statistics) {
  _table_statistics = table_statistics;
}

std::vector<ChunkIndexStatistics> Table::chunk_indexes_statistics() const {
  return _chunk_indexes_statistics;
}

std::vector<TableIndexStatistics> Table::table_indexes_statistics() const {
  return _table_indexes_statistics;
}

template <typename Index>
void Table::create_chunk_index(const std::vector<ColumnID>& column_ids, const std::string& name) {
  static_assert(std::is_base_of_v<AbstractChunkIndex, Index>,
                "'Index' template argument is not an AbstractChunkIndex.");

  const auto chunk_index_type = get_chunk_index_type_of<Index>();

  const auto chunk_count = _chunks.size();
  for (auto chunk_id = ChunkID{0}; chunk_id < chunk_count; ++chunk_id) {
    const auto& chunk = get_chunk(chunk_id);
    Assert(chunk, "Requested index on deleted chunk.");
    Assert(!chunk->is_mutable(), "Cannot index mutable chunk.");
    chunk->create_index<Index>(column_ids);
  }
  _chunk_indexes_statistics.emplace_back(ChunkIndexStatistics{column_ids, name, chunk_index_type});
}

void Table::add_soft_constraint(const AbstractTableConstraint& table_constraint) {
  Assert(_type == TableType::Data, "Constraints are not tracked for reference tables across the PQP.");
  switch (table_constraint.type()) {
    case TableConstraintType::Key:
      _add_soft_key_constraint(static_cast<const TableKeyConstraint&>(table_constraint));
      return;
    case TableConstraintType::ForeignKey:
      _add_soft_foreign_key_constraint(static_cast<const ForeignKeyConstraint&>(table_constraint));
      return;
    case TableConstraintType::Order:
      _add_soft_order_constraint(static_cast<const TableOrderConstraint&>(table_constraint));
      return;
  }
}

const TableKeyConstraints& Table::soft_key_constraints() const {
  return _table_key_constraints;
}

const ForeignKeyConstraints& Table::soft_foreign_key_constraints() const {
  return _foreign_key_constraints;
}

const ForeignKeyConstraints& Table::referenced_foreign_key_constraints() const {
  return _referenced_foreign_key_constraints;
}

const TableOrderConstraints& Table::soft_order_constraints() const {
  return _table_order_constraints;
}

void Table::_add_soft_key_constraint(const TableKeyConstraint& table_key_constraint) {
  // Check validity of specified columns.
  const auto column_count = this->column_count();
  for (const auto& column_id : table_key_constraint.columns()) {
    Assert(column_id < column_count, "ColumnID out of range.");

    // PRIMARY KEY requires non-nullable columns.
    if (table_key_constraint.key_type() == KeyConstraintType::PRIMARY_KEY) {
      Assert(!column_is_nullable(column_id), "Column must be non-nullable to comply with PRIMARY KEY.");
    }
  }

  for (const auto& existing_constraint : _table_key_constraints) {
    // Ensure that no other PRIMARY KEY is defined.
    Assert(existing_constraint.key_type() == KeyConstraintType::UNIQUE ||
               table_key_constraint.key_type() == KeyConstraintType::UNIQUE,
           "Another primary TableKeyConstraint exists for this table.");

    // Ensure there is only one key constraint per column(s). Theoretically, there could be two unique constraints
    // {a, b} and {b, c}, but for now we prohibit these cases.
    Assert(!columns_intersect(existing_constraint.columns(), table_key_constraint.columns()),
           "Another TableKeyConstraint for the same column(s) has already been defined.");
  }
  const auto inserted = _table_key_constraints.insert(table_key_constraint).second;
  Assert(inserted, "TableKeyConstraint has already been set.");
}

void Table::_add_soft_foreign_key_constraint(const ForeignKeyConstraint& foreign_key_constraint) {
  Assert(foreign_key_constraint.foreign_key_table().get() == this, "ForeignKeyConstraint is added to the wrong table.");

  // Check validity of specified columns.
  const auto column_count = this->column_count();
  for (const auto& column_id : foreign_key_constraint.foreign_key_columns()) {
    Assert(column_id < column_count, "ColumnID out of range.");
  }

  const auto referenced_table = foreign_key_constraint.primary_key_table();
  Assert(referenced_table && referenced_table.get() != this,
         "ForeignKeyConstraint must reference another existing table.");

  // Check validity of key columns from other table.
  const auto referenced_table_column_count = referenced_table->column_count();
  for (const auto& column_id : foreign_key_constraint.primary_key_columns()) {
    Assert(column_id < referenced_table_column_count, "ColumnID out of range.");
  }

  const auto [_, inserted] = _foreign_key_constraints.insert(foreign_key_constraint);
  Assert(inserted, "ForeignKeyConstraint has already been set.");
  referenced_table->_referenced_foreign_key_constraints.insert(foreign_key_constraint);
}

void Table::_add_soft_order_constraint(const TableOrderConstraint& table_order_constraint) {
  // Check validity of columns.
  const auto column_count = this->column_count();
  for (const auto& column_id : table_order_constraint.ordering_columns()) {
    Assert(column_id < column_count, "ColumnID out of range.");
  }

  // Check validity of ordered columns.
  for (const auto& column_id : table_order_constraint.ordered_columns()) {
    Assert(column_id < column_count, "ColumnID out of range.");
  }

  for (const auto& existing_constraint : _table_order_constraints) {
    // Do not allow intersecting order constraints. Though they can be valid, we are pessimistic for now and notice if
    // we run into intricate cases.
    const auto ordering_columns_invalid =
        columns_intersect(existing_constraint.ordering_columns(), table_order_constraint.ordering_columns()) &&
        existing_constraint.ordered_columns() == table_order_constraint.ordered_columns();
    const auto ordered_columns_invalid =
        columns_intersect(existing_constraint.ordered_columns(), table_order_constraint.ordered_columns()) &&
        existing_constraint.ordering_columns() == table_order_constraint.ordering_columns();
    Assert(!ordering_columns_invalid && !ordered_columns_invalid,
           "TableOrderConstraint for affected columns has already been set.");
  }
  _table_order_constraints.insert(table_order_constraint);
}

const std::vector<ColumnID>& Table::value_clustered_by() const {
  return _value_clustered_by;
}

void Table::set_value_clustered_by(const std::vector<ColumnID>& value_clustered_by) {
  // Ensure that all chunks are marked as immutable because the table should not be altered afterwards.
  const auto chunk_count = _chunks.size();
  for (auto chunk_id = ChunkID{0}; chunk_id < chunk_count; ++chunk_id) {
    const auto chunk = get_chunk(chunk_id);
    if (!chunk) {
      continue;
    }

    Assert(!get_chunk(chunk_id)->is_mutable(), "Cannot set value_clustering on table with mutable chunks.");
  }

  if constexpr (HYRISE_DEBUG) {
    if (chunk_count > 1) {
      for (const auto& column_id : value_clustered_by) {
        resolve_data_type(_column_definitions[column_id].data_type, [&](const auto column_data_type) {
          using ColumnDataType = typename decltype(column_data_type)::type;

          auto value_to_chunk_map = std::unordered_map<ColumnDataType, ChunkID>{};
          for (auto chunk_id = ChunkID{0}; chunk_id < chunk_count; ++chunk_id) {
            const auto& chunk = get_chunk(chunk_id);
            const auto& segment = chunk->get_segment(column_id);
            segment_iterate<ColumnDataType>(*segment, [&](const auto& position) {
              Assert(!position.is_null(), "Value clustering is not defined for columns storing NULLs.");

              const auto& [iter, inserted] = value_to_chunk_map.try_emplace(position.value(), chunk_id);
              if (!inserted) {
                Assert(iter->second == chunk_id,
                       "Table cannot be set to value-clustered as same value is found in more than one chunk.");
              }
            });
          }
        });
      }
    }
  }

  _value_clustered_by = value_clustered_by;
}

pmr_vector<std::shared_ptr<PartialHashIndex>> Table::get_table_indexes() const {
  return _table_indexes;
}

std::vector<std::shared_ptr<PartialHashIndex>> Table::get_table_indexes(const ColumnID column_id) const {
  auto result = std::vector<std::shared_ptr<PartialHashIndex>>();
  std::ranges::copy_if(_table_indexes, std::back_inserter(result), [&](const auto& index) {
    return index->is_index_for(column_id);
  });
  return result;
}

size_t Table::memory_usage(const MemoryUsageCalculationMode mode) const {
  auto bytes = size_t{sizeof(*this)};

  const auto chunk_count = _chunks.size();
  for (auto chunk_id = ChunkID{0}; chunk_id < chunk_count; ++chunk_id) {
    const auto chunk = get_chunk(chunk_id);
    if (!chunk) {
      continue;
    }

    bytes += chunk->memory_usage(mode);
  }

  for (const auto& column_definition : _column_definitions) {
    bytes += column_definition.name.size();
  }

  // TODO(anybody) Statistics and Indexes missing from Memory Usage Estimation
  // TODO(anybody) TableLayout missing

  return bytes;
}

void Table::create_partial_hash_index(const ColumnID column_id, const std::vector<ChunkID>& chunk_ids) {
  if (chunk_ids.empty()) {
    Fail("Creating a partial hash index with no chunks being indexed is not supported.");
  }

  auto table_index = std::shared_ptr<PartialHashIndex>{};
  auto chunks_to_index = std::vector<std::pair<ChunkID, std::shared_ptr<Chunk>>>{};

  chunks_to_index.reserve(chunk_ids.size());
  for (const auto chunk_id : chunk_ids) {
    const auto& chunk = get_chunk(chunk_id);
    Assert(chunk, "Requested index on deleted chunk.");
    Assert(!chunk->is_mutable(), "Cannot index mutable chunk.");
    chunks_to_index.emplace_back(chunk_id, chunk);
  }

  table_index = std::make_shared<PartialHashIndex>(chunks_to_index, column_id);

  _table_indexes.emplace_back(table_index);

  _table_indexes_statistics.emplace_back(TableIndexStatistics{.column_ids = {column_id}, .chunk_ids = chunks_to_index});
}

template void Table::create_chunk_index<GroupKeyIndex>(const std::vector<ColumnID>& column_ids,
                                                       const std::string& name);
template void Table::create_chunk_index<CompositeGroupKeyIndex>(const std::vector<ColumnID>& column_ids,
                                                                const std::string& name);
template void Table::create_chunk_index<AdaptiveRadixTreeIndex>(const std::vector<ColumnID>& column_ids,
                                                                const std::string& name);

}  // namespace hyrise<|MERGE_RESOLUTION|>--- conflicted
+++ resolved
@@ -296,15 +296,6 @@
 }
 
 void Table::remove_chunk(ChunkID chunk_id) {
-<<<<<<< HEAD
-  DebugAssert(chunk_id < _chunks.size(), "ChunkID " + std::to_string(chunk_id) + " out of range.");
-  DebugAssert(([this, chunk_id]() {
-                const auto chunk = get_chunk(chunk_id);
-                return (chunk->invalid_row_count() == chunk->size());
-              }()),
-              "Physical delete of chunk prevented: Chunk needs to be fully invalidated before.");
-=======
->>>>>>> e1a91792
   Assert(_type == TableType::Data, "Removing chunks from other tables than data tables is not intended yet.");
   if constexpr (HYRISE_DEBUG) {
     Assert(chunk_id < _chunks.size(), "ChunkID " + std::to_string(chunk_id) + " out of range.");
