--- conflicted
+++ resolved
@@ -114,21 +114,9 @@
 
 bool Table::empty() const { return row_count() == 0u; }
 
-<<<<<<< HEAD
 ChunkID Table::chunk_count() const { return static_cast<ChunkID>(_chunks.size()); }
-=======
+
 const std::vector<std::shared_ptr<Chunk>>& Table::chunks() const { return _chunks; }
-
-ColumnID Table::column_id_by_name(const std::string& column_name) const {
-  for (ColumnID column_id{0}; column_id < column_count(); ++column_id) {
-    // TODO(Anyone): make more efficient
-    if (_column_names[column_id] == column_name) {
-      return column_id;
-    }
-  }
-  Fail("Column " + column_name + " not found.");
-}
->>>>>>> df32c623
 
 uint32_t Table::max_chunk_size() const { return _max_chunk_size; }
 
