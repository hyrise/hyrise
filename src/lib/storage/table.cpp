#include "table.hpp"

#include <algorithm>
#include <iomanip>
#include <limits>
#include <memory>
#include <numeric>
#include <string>
#include <utility>
#include <vector>

#include "value_column.hpp"

#include "resolve_type.hpp"
#include "types.hpp"
#include "utils/assert.hpp"

namespace opossum {

Table::Table(const uint32_t chunk_size) : _chunk_size(chunk_size), _append_mutex(std::make_unique<std::mutex>()) {
  _chunks.push_back(Chunk{true});
}

void Table::add_column_definition(const std::string& name, const std::string& type, bool nullable) {
  Assert((name.size() < std::numeric_limits<ColumnNameLength>::max()), "Cannot add column. Column name is too long.");

  _column_names.push_back(name);
  _column_types.push_back(type);
  _column_nullable.push_back(nullable);
}

void Table::add_column(const std::string& name, const std::string& type, bool nullable) {
  add_column_definition(name, type, nullable);

  for (auto& chunk : _chunks) {
    chunk.add_column(make_shared_by_column_type<BaseColumn, ValueColumn>(type, nullable));
  }
}

void Table::append(std::vector<AllTypeVariant> values) {
  // TODO(Anyone): Chunks should be preallocated for chunk size
  if (_chunk_size > 0 && _chunks.back().size() == _chunk_size) create_new_chunk();

  _chunks.back().append(values);
}

void Table::inc_invalid_row_count(uint64_t count) { _approx_invalid_row_count += count; }

void Table::create_new_chunk() {
  // Create chunk with mvcc columns
  Chunk newChunk{true};

  for (auto column_id = 0u; column_id < _column_types.size(); ++column_id) {
    const auto& type = _column_types[column_id];
    auto nullable = _column_nullable[column_id];

    newChunk.add_column(make_shared_by_column_type<BaseColumn, ValueColumn>(type, nullable));
  }
  _chunks.push_back(std::move(newChunk));
}

uint16_t Table::col_count() const { return _column_types.size(); }

uint64_t Table::row_count() const {
  uint64_t ret = 0;
  for (auto&& chunk : _chunks) {
    ret += chunk.size();
  }
  return ret;
}

uint64_t Table::approx_valid_row_count() const { return row_count() - _approx_invalid_row_count; }

ChunkID Table::chunk_count() const { return static_cast<ChunkID>(_chunks.size()); }

ColumnID Table::column_id_by_name(const std::string& column_name) const {
  for (ColumnID column_id{0}; column_id < col_count(); ++column_id) {
    // TODO(Anyone): make more efficient
    if (_column_names[column_id] == column_name) {
      return column_id;
    }
  }
  Fail("Column " + column_name + " not found.");
  return {};
}

uint32_t Table::chunk_size() const { return _chunk_size; }

const std::vector<std::string>& Table::column_names() const { return _column_names; }

<<<<<<< HEAD
const std::string& Table::column_name(ColumnID column_id) const { return _column_names[column_id]; }

const std::string& Table::column_type(ColumnID column_id) const { return _column_types[column_id]; }
=======
const std::string& Table::column_name(ColumnID column_id) const {
  DebugAssert(column_id < _column_names.size(), "ColumnID " + std::to_string(column_id) + " out of range");
  return _column_names[column_id];
}

const std::string& Table::column_type(ColumnID column_id) const {
  DebugAssert(column_id < _column_names.size(), "ColumnID " + std::to_string(column_id) + " out of range");
  return _column_types[column_id];
}

bool Table::column_is_nullable(ColumnID column_id) const {
  DebugAssert(column_id < _column_names.size(), "ColumnID " + std::to_string(column_id) + " out of range");
  return _column_nullable[column_id];
}
>>>>>>> b4ce9106

const std::vector<std::string>& Table::column_types() const { return _column_types; }

<<<<<<< HEAD
const std::vector<std::string>& Table::column_types() const { return _column_types; }

const std::vector<bool>& Table::column_nullables() const { return _column_nullable; }

Chunk& Table::get_chunk(ChunkID chunk_id) { return _chunks[chunk_id]; }
const Chunk& Table::get_chunk(ChunkID chunk_id) const { return _chunks[chunk_id]; }

ProxyChunk Table::get_chunk_with_access_counting(ChunkID chunk_id) { return ProxyChunk(_chunks.at(chunk_id)); }
const ProxyChunk Table::get_chunk_with_access_counting(ChunkID chunk_id) const {
  return ProxyChunk(_chunks.at(chunk_id));
=======
const std::vector<bool>& Table::column_nullables() const { return _column_nullable; }

Chunk& Table::get_chunk(ChunkID chunk_id) {
  DebugAssert(chunk_id < _chunks.size(), "ChunkID " + std::to_string(chunk_id) + " out of range");
  return _chunks[chunk_id];
}

const Chunk& Table::get_chunk(ChunkID chunk_id) const {
  DebugAssert(chunk_id < _chunks.size(), "ChunkID " + std::to_string(chunk_id) + " out of range");
  return _chunks[chunk_id];
>>>>>>> b4ce9106
}

void Table::emplace_chunk(Chunk chunk) {
  if (_chunks.size() == 1 && (_chunks.back().col_count() == 0 || _chunks.back().size() == 0)) {
    // the initial chunk was not used yet
    _chunks.clear();
  }
  DebugAssert(chunk.col_count() == col_count(), std::string("adding chunk with ") + std::to_string(chunk.col_count()) +
                                                    " columns to table with " + std::to_string(col_count()) +
                                                    " columns");
  _chunks.emplace_back(std::move(chunk));
}

std::unique_lock<std::mutex> Table::acquire_append_mutex() { return std::unique_lock<std::mutex>(*_append_mutex); }

}  // namespace opossum<|MERGE_RESOLUTION|>--- conflicted
+++ resolved
@@ -88,11 +88,6 @@
 
 const std::vector<std::string>& Table::column_names() const { return _column_names; }
 
-<<<<<<< HEAD
-const std::string& Table::column_name(ColumnID column_id) const { return _column_names[column_id]; }
-
-const std::string& Table::column_type(ColumnID column_id) const { return _column_types[column_id]; }
-=======
 const std::string& Table::column_name(ColumnID column_id) const {
   DebugAssert(column_id < _column_names.size(), "ColumnID " + std::to_string(column_id) + " out of range");
   return _column_names[column_id];
@@ -107,22 +102,9 @@
   DebugAssert(column_id < _column_names.size(), "ColumnID " + std::to_string(column_id) + " out of range");
   return _column_nullable[column_id];
 }
->>>>>>> b4ce9106
 
 const std::vector<std::string>& Table::column_types() const { return _column_types; }
 
-<<<<<<< HEAD
-const std::vector<std::string>& Table::column_types() const { return _column_types; }
-
-const std::vector<bool>& Table::column_nullables() const { return _column_nullable; }
-
-Chunk& Table::get_chunk(ChunkID chunk_id) { return _chunks[chunk_id]; }
-const Chunk& Table::get_chunk(ChunkID chunk_id) const { return _chunks[chunk_id]; }
-
-ProxyChunk Table::get_chunk_with_access_counting(ChunkID chunk_id) { return ProxyChunk(_chunks.at(chunk_id)); }
-const ProxyChunk Table::get_chunk_with_access_counting(ChunkID chunk_id) const {
-  return ProxyChunk(_chunks.at(chunk_id));
-=======
 const std::vector<bool>& Table::column_nullables() const { return _column_nullable; }
 
 Chunk& Table::get_chunk(ChunkID chunk_id) {
@@ -133,7 +115,16 @@
 const Chunk& Table::get_chunk(ChunkID chunk_id) const {
   DebugAssert(chunk_id < _chunks.size(), "ChunkID " + std::to_string(chunk_id) + " out of range");
   return _chunks[chunk_id];
->>>>>>> b4ce9106
+}
+
+ProxyChunk Table::get_chunk_with_access_counting(ChunkID chunk_id) {
+  DebugAssert(chunk_id < _chunks.size(), "ChunkID " + std::to_string(chunk_id) + " out of range");
+  return ProxyChunk(_chunks[chunk_id]);
+}
+
+const ProxyChunk Table::get_chunk_with_access_counting(ChunkID chunk_id) const {
+  DebugAssert(chunk_id < _chunks.size(), "ChunkID " + std::to_string(chunk_id) + " out of range");
+  return ProxyChunk(_chunks[chunk_id]);
 }
 
 void Table::emplace_chunk(Chunk chunk) {
