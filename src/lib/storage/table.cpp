#include "table.hpp"

#include <algorithm>
#include <limits>
#include <memory>
#include <numeric>
#include <string>
#include <utility>
#include <vector>

#include "resolve_type.hpp"
#include "types.hpp"
#include "utils/assert.hpp"
#include "value_column.hpp"

namespace opossum {

std::shared_ptr<Table> Table::create_with_layout_from(const std::shared_ptr<const Table>& in_table,
                                                      const uint32_t max_chunk_size) {
  auto new_table = std::make_shared<Table>(max_chunk_size);

  for (ColumnID::base_type column_idx = 0; column_idx < in_table->column_count(); ++column_idx) {
    const auto type = in_table->column_type(ColumnID{column_idx});
    const auto name = in_table->column_name(ColumnID{column_idx});
    const auto is_nullable = in_table->column_is_nullable(ColumnID{column_idx});

    new_table->add_column_definition(name, type, is_nullable);
  }

  return new_table;
}

bool Table::layouts_equal(const std::shared_ptr<const Table>& left, const std::shared_ptr<const Table>& right) {
  if (left->column_count() != right->column_count()) {
    return false;
  }

  for (auto column_id = ColumnID{0}; column_id < left->column_count(); ++column_id) {
    if (left->column_type(column_id) != right->column_type(column_id)) {
      return false;
    }
    if (left->column_name(column_id) != right->column_name(column_id)) {
      return false;
    }
  }

  return true;
}

Table::Table(const uint32_t max_chunk_size)
    : _max_chunk_size(max_chunk_size), _append_mutex(std::make_unique<std::mutex>()) {
  Assert(max_chunk_size > 0, "Table must have a chunk size greater than 0.");
  _chunks.push_back(Chunk{ChunkUseMvcc::Yes});
}

void Table::add_column_definition(const std::string& name, DataType data_type, bool nullable) {
  Assert((name.size() < std::numeric_limits<ColumnNameLength>::max()), "Cannot add column. Column name is too long.");

  _column_names.push_back(name);
  _column_types.push_back(data_type);
  _column_nullable.push_back(nullable);
}

void Table::add_column(const std::string& name, DataType data_type, bool nullable) {
  add_column_definition(name, data_type, nullable);

  for (auto& chunk : _chunks) {
    chunk.add_column(make_shared_by_data_type<BaseColumn, ValueColumn>(data_type, nullable));
  }
}

void Table::append(std::vector<AllTypeVariant> values) {
  // TODO(Anyone): Chunks should be preallocated for chunk size
  if (_chunks.back().size() == _max_chunk_size) create_new_chunk();

  _chunks.back().append(values);
}

void Table::inc_invalid_row_count(uint64_t count) { _approx_invalid_row_count += count; }

void Table::create_new_chunk() {
  // Create chunk with mvcc columns
  Chunk new_chunk{ChunkUseMvcc::Yes};

  for (auto column_id = 0u; column_id < _column_types.size(); ++column_id) {
    const auto& type = _column_types[column_id];
    auto nullable = _column_nullable[column_id];

<<<<<<< HEAD
    newChunk.add_column(make_shared_by_data_type<BaseColumn, ValueColumn>(type, nullable));
=======
    new_chunk.add_column(make_shared_by_column_type<BaseColumn, ValueColumn>(type, nullable));
>>>>>>> bc0a8e5f
  }
  _chunks.push_back(std::move(new_chunk));
}

uint16_t Table::column_count() const { return _column_types.size(); }

uint64_t Table::row_count() const {
  uint64_t ret = 0;
  for (const auto& chunk : _chunks) {
    ret += chunk.size();
  }
  return ret;
}

uint64_t Table::approx_valid_row_count() const { return row_count() - _approx_invalid_row_count; }

ChunkID Table::chunk_count() const { return static_cast<ChunkID>(_chunks.size()); }

ColumnID Table::column_id_by_name(const std::string& column_name) const {
  for (ColumnID column_id{0}; column_id < column_count(); ++column_id) {
    // TODO(Anyone): make more efficient
    if (_column_names[column_id] == column_name) {
      return column_id;
    }
  }
  Fail("Column " + column_name + " not found.");
  return {};
}

uint32_t Table::max_chunk_size() const { return _max_chunk_size; }

const std::vector<std::string>& Table::column_names() const { return _column_names; }

const std::string& Table::column_name(ColumnID column_id) const {
  DebugAssert(column_id < _column_names.size(), "ColumnID " + std::to_string(column_id) + " out of range");
  return _column_names[column_id];
}

DataType Table::column_type(ColumnID column_id) const {
  DebugAssert(column_id < _column_names.size(), "ColumnID " + std::to_string(column_id) + " out of range");
  return _column_types[column_id];
}

bool Table::column_is_nullable(ColumnID column_id) const {
  DebugAssert(column_id < _column_names.size(), "ColumnID " + std::to_string(column_id) + " out of range");
  return _column_nullable[column_id];
}

const std::vector<DataType>& Table::column_types() const { return _column_types; }

const std::vector<bool>& Table::column_nullables() const { return _column_nullable; }

Chunk& Table::get_chunk(ChunkID chunk_id) {
  DebugAssert(chunk_id < _chunks.size(), "ChunkID " + std::to_string(chunk_id) + " out of range");
  return _chunks[chunk_id];
}

const Chunk& Table::get_chunk(ChunkID chunk_id) const {
  DebugAssert(chunk_id < _chunks.size(), "ChunkID " + std::to_string(chunk_id) + " out of range");
  return _chunks[chunk_id];
}

ProxyChunk Table::get_chunk_with_access_counting(ChunkID chunk_id) {
  DebugAssert(chunk_id < _chunks.size(), "ChunkID " + std::to_string(chunk_id) + " out of range");
  return ProxyChunk(_chunks[chunk_id]);
}

const ProxyChunk Table::get_chunk_with_access_counting(ChunkID chunk_id) const {
  DebugAssert(chunk_id < _chunks.size(), "ChunkID " + std::to_string(chunk_id) + " out of range");
  return ProxyChunk(_chunks[chunk_id]);
}

void Table::emplace_chunk(Chunk chunk) {
  if (_chunks.size() == 1 && (_chunks.back().column_count() == 0 || _chunks.back().size() == 0)) {
    // the initial chunk was not used yet
    _chunks.clear();
  }
  DebugAssert(chunk.column_count() == column_count(),
              std::string("adding chunk with ") + std::to_string(chunk.column_count()) + " columns to table with " +
                  std::to_string(column_count()) + " columns");
  _chunks.emplace_back(std::move(chunk));
}

std::unique_lock<std::mutex> Table::acquire_append_mutex() { return std::unique_lock<std::mutex>(*_append_mutex); }

TableType Table::get_type() const {
  // Cannot answer this if the table has no content
  Assert(!_chunks.empty() && column_count() > 0, "Table has no content, can't specify type");

  // We assume if one column is a reference column, all are.
  const auto column = _chunks[0].get_column(ColumnID{0});
  const auto ref_column = std::dynamic_pointer_cast<const ReferenceColumn>(column);

  if (ref_column != nullptr) {
// In debug mode we're pedantic and check whether all columns in all chunks are Reference Columns
#if IS_DEBUG
    for (auto chunk_idx = ChunkID{0}; chunk_idx < chunk_count(); ++chunk_idx) {
      for (auto column_idx = ColumnID{0}; column_idx < column_count(); ++column_idx) {
        const auto column2 = _chunks[chunk_idx].get_column(ColumnID{column_idx});
        const auto ref_column2 = std::dynamic_pointer_cast<const ReferenceColumn>(column);
        DebugAssert(ref_column2 != nullptr, "Invalid table: Contains Reference and Non-Reference Columns");
      }
    }
#endif
    return TableType::References;
  } else {
// In debug mode we're pedantic and check whether all columns in all chunks are Value/Dict Columns
#if IS_DEBUG
    for (auto chunk_idx = ChunkID{0}; chunk_idx < chunk_count(); ++chunk_idx) {
      for (auto column_idx = ColumnID{0}; column_idx < column_count(); ++column_idx) {
        const auto column2 = _chunks[chunk_idx].get_column(ColumnID{column_idx});
        const auto ref_column2 = std::dynamic_pointer_cast<const ReferenceColumn>(column);
        DebugAssert(ref_column2 == nullptr, "Invalid table: Contains Reference and Non-Reference Columns");
      }
    }
#endif
    return TableType::Data;
  }
}

}  // namespace opossum<|MERGE_RESOLUTION|>--- conflicted
+++ resolved
@@ -16,8 +16,8 @@
 namespace opossum {
 
 std::shared_ptr<Table> Table::create_with_layout_from(const std::shared_ptr<const Table>& in_table,
-                                                      const uint32_t max_chunk_size) {
-  auto new_table = std::make_shared<Table>(max_chunk_size);
+                                                      const uint32_t chunk_size) {
+  auto new_table = std::make_shared<Table>(chunk_size);
 
   for (ColumnID::base_type column_idx = 0; column_idx < in_table->column_count(); ++column_idx) {
     const auto type = in_table->column_type(ColumnID{column_idx});
@@ -47,9 +47,7 @@
   return true;
 }
 
-Table::Table(const uint32_t max_chunk_size)
-    : _max_chunk_size(max_chunk_size), _append_mutex(std::make_unique<std::mutex>()) {
-  Assert(max_chunk_size > 0, "Table must have a chunk size greater than 0.");
+Table::Table(const uint32_t chunk_size) : _max_chunk_size(chunk_size), _append_mutex(std::make_unique<std::mutex>()) {
   _chunks.push_back(Chunk{ChunkUseMvcc::Yes});
 }
 
@@ -71,7 +69,7 @@
 
 void Table::append(std::vector<AllTypeVariant> values) {
   // TODO(Anyone): Chunks should be preallocated for chunk size
-  if (_chunks.back().size() == _max_chunk_size) create_new_chunk();
+  if (_max_chunk_size > 0 && _chunks.back().size() == _max_chunk_size) create_new_chunk();
 
   _chunks.back().append(values);
 }
@@ -80,19 +78,15 @@
 
 void Table::create_new_chunk() {
   // Create chunk with mvcc columns
-  Chunk new_chunk{ChunkUseMvcc::Yes};
+  Chunk newChunk{ChunkUseMvcc::Yes};
 
   for (auto column_id = 0u; column_id < _column_types.size(); ++column_id) {
     const auto& type = _column_types[column_id];
     auto nullable = _column_nullable[column_id];
 
-<<<<<<< HEAD
     newChunk.add_column(make_shared_by_data_type<BaseColumn, ValueColumn>(type, nullable));
-=======
-    new_chunk.add_column(make_shared_by_column_type<BaseColumn, ValueColumn>(type, nullable));
->>>>>>> bc0a8e5f
-  }
-  _chunks.push_back(std::move(new_chunk));
+  }
+  _chunks.push_back(std::move(newChunk));
 }
 
 uint16_t Table::column_count() const { return _column_types.size(); }
@@ -120,7 +114,7 @@
   return {};
 }
 
-uint32_t Table::max_chunk_size() const { return _max_chunk_size; }
+uint32_t Table::chunk_size() const { return _max_chunk_size; }
 
 const std::vector<std::string>& Table::column_names() const { return _column_names; }
 
