#include "table.hpp"

#include <algorithm>
#include <atomic>
#include <cstddef>
#include <cstdint>
#include <iterator>
#include <memory>
#include <mutex>
#include <optional>
#include <set>
#include <string>
#include <type_traits>
#include <unordered_map>
#include <utility>
#include <vector>

#include <oneapi/tbb/concurrent_vector.h>  // NOLINT(build/include_order): cpplint identifies TBB as C system headers.

#include "all_type_variant.hpp"
#include "resolve_type.hpp"
#include "statistics/table_statistics.hpp"
#include "storage/chunk.hpp"
#include "storage/constraints/abstract_table_constraint.hpp"
#include "storage/constraints/foreign_key_constraint.hpp"
#include "storage/constraints/table_key_constraint.hpp"
#include "storage/constraints/table_order_constraint.hpp"
#include "storage/index/adaptive_radix_tree/adaptive_radix_tree_index.hpp"  // IWYU pragma: keep
#include "storage/index/chunk_index_statistics.hpp"
#include "storage/index/group_key/composite_group_key_index.hpp"  // IWYU pragma: keep
#include "storage/index/group_key/group_key_index.hpp"            // IWYU pragma: keep
#include "storage/index/partial_hash/partial_hash_index.hpp"      // IWYU pragma: keep
#include "storage/index/table_index_statistics.hpp"
#include "storage/mvcc_data.hpp"
#include "storage/reference_segment.hpp"
#include "storage/segment_iterate.hpp"
#include "storage/table_column_definition.hpp"
#include "types.hpp"
#include "utils/assert.hpp"
#include "utils/performance_warning.hpp"
#include "value_segment.hpp"

namespace {

using namespace hyrise;  // NOLINT(build/namespaces)

// Checks if the two vectors have common elements, e.g., lhs = [0, 2] and rhs = [2, 1, 3]. We expect very short
// vectors, so we use a simple but quadratic solution. For larger vectors, we could create sets and check set
// containment.
bool columns_intersect(const std::vector<ColumnID>& lhs, const std::vector<ColumnID>& rhs) {
  for (const auto column_id : lhs) {
    if (std::find(rhs.cbegin(), rhs.cend(), column_id) != rhs.cend()) {
      return true;
    }
  }
  return false;
}

bool columns_intersect(const std::set<ColumnID>& lhs, const std::set<ColumnID>& rhs) {
  for (const auto column_id : lhs) {
    if (rhs.contains(column_id)) {
      return true;
    }
  }
  return false;
}

}  // namespace

namespace hyrise {

std::shared_ptr<Table> Table::create_dummy_table(const TableColumnDefinitions& column_definitions) {
  return std::make_shared<Table>(column_definitions, TableType::Data);
}

Table::Table(const TableColumnDefinitions& column_definitions, const TableType type,
             const std::optional<ChunkOffset> target_chunk_size, const UseMvcc use_mvcc,
             const pmr_vector<std::shared_ptr<PartialHashIndex>>& table_indexes)
    : _column_definitions(column_definitions),
      _type(type),
      _use_mvcc(use_mvcc),
      _target_chunk_size(type == TableType::Data ? target_chunk_size.value_or(Chunk::DEFAULT_SIZE) : Chunk::MAX_SIZE),
      _table_indexes(table_indexes) {
  DebugAssert(target_chunk_size <= Chunk::MAX_SIZE, "Chunk size exceeds maximum.");
  DebugAssert(type == TableType::Data || !target_chunk_size, "Must not set target_chunk_size for reference tables.");
  DebugAssert(!target_chunk_size || *target_chunk_size > 0, "Table must have a chunk size greater than 0.");
}

Table::Table(const TableColumnDefinitions& column_definitions, const TableType type,
             const std::vector<std::shared_ptr<Chunk>>& chunks, const UseMvcc use_mvcc,
             pmr_vector<std::shared_ptr<PartialHashIndex>> const& table_indexes)
    : Table(column_definitions, type, type == TableType::Data ? std::optional{Chunk::DEFAULT_SIZE} : std::nullopt,
            use_mvcc, table_indexes) {
  _chunks = {chunks.begin(), chunks.end()};

  if constexpr (HYRISE_DEBUG) {
    const auto chunk_count = _chunks.size();
    const auto num_columns = column_count();

    // Used to check for referenced tables of segments of each column.
    auto common_referenced_tables = std::vector<std::shared_ptr<const Table>>(num_columns);

    for (auto chunk_id = ChunkID{0}; chunk_id < chunk_count; ++chunk_id) {
      const auto chunk = get_chunk(chunk_id);
      if (!chunk) {
        continue;
      }

      Assert(chunk->size() > 0 || (type == TableType::Data && chunk_id == chunk_count - 1 && chunk->is_mutable()),
             "Empty chunk other than mutable chunk at the end was found.");
      Assert(chunk->has_mvcc_data() == (_use_mvcc == UseMvcc::Yes), "Supply MvccData for Chunks iff Table uses MVCC.");
      Assert(chunk->column_count() == num_columns, "Invalid Chunk column count.");

      for (auto column_id = ColumnID{0}; column_id < num_columns; ++column_id) {
        const auto& segment = chunk->get_segment(column_id);
        Assert(segment->data_type() == column_data_type(column_id), "Invalid Segment DataType.");

        // Currently, tables in Hyrise are either entirely of type TableType::Data or TableTable::References. Within a
        // table, different segments can reference different tables (e.g., when two tables have been joined). However,
        // reference segments of the same column must reference the same table.
        const auto reference_segment = std::dynamic_pointer_cast<const ReferenceSegment>(segment);
        if (type == TableType::References) {
          Assert(reference_segment, "Expected reference segment for table of type TableType::References.");
          if (!common_referenced_tables[column_id]) {
            common_referenced_tables[column_id] = reference_segment->referenced_table();
          }
          Assert(common_referenced_tables[column_id] == reference_segment->referenced_table(),
                 "Reference segment of same column reference different tables.");
        } else {
          Assert(!reference_segment, "Expected data segment for table of type TableType::Data.");
        }
      }
    }
  }
}

const TableColumnDefinitions& Table::column_definitions() const {
  return _column_definitions;
}

TableType Table::type() const {
  return _type;
}

UseMvcc Table::uses_mvcc() const {
  return _use_mvcc;
}

ColumnCount Table::column_count() const {
  return ColumnCount{static_cast<ColumnCount::base_type>(_column_definitions.size())};
}

const std::string& Table::column_name(const ColumnID column_id) const {
  Assert(column_id < _column_definitions.size(), "ColumnID out of range.");
  return _column_definitions[column_id].name;
}

std::vector<std::string> Table::column_names() const {
  auto names = std::vector<std::string>{};
  names.reserve(_column_definitions.size());
  for (const auto& column_definition : _column_definitions) {
    names.emplace_back(column_definition.name);
  }
  return names;
}

DataType Table::column_data_type(const ColumnID column_id) const {
  Assert(column_id < _column_definitions.size(), "ColumnID out of range.");
  return _column_definitions[column_id].data_type;
}

std::vector<DataType> Table::column_data_types() const {
  auto types = std::vector<DataType>{};
  types.reserve(_column_definitions.size());
  for (const auto& column_definition : _column_definitions) {
    types.emplace_back(column_definition.data_type);
  }
  return types;
}

bool Table::column_is_nullable(const ColumnID column_id) const {
  Assert(column_id < _column_definitions.size(), "ColumnID out of range.");
  return _column_definitions[column_id].nullable;
}

std::vector<bool> Table::columns_are_nullable() const {
  auto nullable = std::vector<bool>(column_count());
  for (auto column_id = ColumnID{0}; column_id < column_count(); ++column_id) {
    nullable[column_id] = _column_definitions[column_id].nullable;
  }
  return nullable;
}

ColumnID Table::column_id_by_name(const std::string& column_name) const {
  const auto iter =
      std::find_if(_column_definitions.begin(), _column_definitions.end(), [&](const auto& column_definition) {
        return column_definition.name == column_name;
      });
  Assert(iter != _column_definitions.end(), "Could not find column '" + column_name + "'.");
  return ColumnID{static_cast<ColumnID::base_type>(std::distance(_column_definitions.begin(), iter))};
}

void Table::append(const std::vector<AllTypeVariant>& values) {
  auto last_chunk = !_chunks.empty() ? get_chunk(ChunkID{chunk_count() - 1}) : nullptr;
  if (!last_chunk || last_chunk->size() >= _target_chunk_size || !last_chunk->is_mutable()) {
    // One chunk reached its capacity and was not marked as immutable before.
    if (last_chunk && last_chunk->is_mutable()) {
      last_chunk->set_immutable();
    }

    append_mutable_chunk();
    last_chunk = get_chunk(ChunkID{chunk_count() - 1});
  }

  last_chunk->append(values);
}

void Table::append_mutable_chunk() {
  auto segments = Segments{};
  for (const auto& column_definition : _column_definitions) {
    resolve_data_type(column_definition.data_type, [&](auto type) {
      using ColumnDataType = typename decltype(type)::type;
      segments.push_back(
          std::make_shared<ValueSegment<ColumnDataType>>(column_definition.nullable, _target_chunk_size));
    });
  }

  auto mvcc_data = std::shared_ptr<MvccData>{};
  if (_use_mvcc == UseMvcc::Yes) {
    mvcc_data = std::make_shared<MvccData>(_target_chunk_size, MAX_COMMIT_ID);
  }

  append_chunk(segments, mvcc_data);
}

uint64_t Table::row_count() const {
  if (_type == TableType::References && _cached_row_count && !HYRISE_DEBUG) {
    return *_cached_row_count;
  }

  auto row_count = uint64_t{0};
  const auto chunk_count = _chunks.size();
  for (auto chunk_id = ChunkID{0}; chunk_id < chunk_count; ++chunk_id) {
    const auto chunk = get_chunk(chunk_id);
    if (chunk) {
      row_count += chunk->size();
    }
  }

  if (_type == TableType::References) {
    // After being created, reference tables should never be changed again.
    DebugAssert(!_cached_row_count || row_count == *_cached_row_count, "Size of reference table has changed.");

    // row_count() is called by AbstractOperator after the operator has finished to fill the performance data. As such,
    // no synchronization is necessary.
    _cached_row_count = row_count;
  }

  return row_count;
}

bool Table::empty() const {
  return row_count() == 0;
}

ChunkID Table::chunk_count() const {
  return ChunkID{static_cast<ChunkID::base_type>(_chunks.size())};
}

ChunkOffset Table::target_chunk_size() const {
  DebugAssert(_type == TableType::Data, "target_chunk_size is only valid for data tables.");
  return _target_chunk_size;
}

std::shared_ptr<Chunk> Table::get_chunk(ChunkID chunk_id) {
  DebugAssert(chunk_id < _chunks.size(), "ChunkID " + std::to_string(chunk_id) + " out of range.");
  if (_type == TableType::References) {
    // Not written concurrently, since reference tables are not modified anymore once they are written.
    return _chunks[chunk_id];
  }

  return std::atomic_load(&_chunks[chunk_id]);
}

std::shared_ptr<const Chunk> Table::get_chunk(ChunkID chunk_id) const {
  DebugAssert(chunk_id < _chunks.size(), "ChunkID " + std::to_string(chunk_id) + " out of range.");
  if (_type == TableType::References) {
    // see comment in non-const function
    return _chunks[chunk_id];
  }

  return std::atomic_load(&_chunks[chunk_id]);
}

std::shared_ptr<Chunk> Table::last_chunk() const {
  DebugAssert(!_chunks.empty(), "last_chunk() called on Table without chunks.");
  if (_type == TableType::References) {
    // Not written concurrently, since reference tables are not modified anymore once they are written.
    return _chunks.back();
  }

  return std::atomic_load(&_chunks.back());
}

void Table::remove_chunk(ChunkID chunk_id) {
  DebugAssert(chunk_id < _chunks.size(), "ChunkID " + std::to_string(chunk_id) + " out of range.");
  DebugAssert(([this, chunk_id]() {  // NOLINT
                const auto chunk = get_chunk(chunk_id);
                return (chunk->invalid_row_count() == chunk->size());
              }()),
              "Physical delete of chunk prevented: Chunk needs to be fully invalidated before.");
  Assert(_type == TableType::Data, "Removing chunks from other tables than data tables is not intended yet.");
  std::atomic_store(&_chunks[chunk_id], std::shared_ptr<Chunk>(nullptr));
}

void Table::append_chunk(const Segments& segments, std::shared_ptr<MvccData> mvcc_data,  // NOLINT
                         PolymorphicAllocator<Chunk> alloc) {
  Assert(_type != TableType::Data || static_cast<bool>(mvcc_data) == (_use_mvcc == UseMvcc::Yes),
         "Supply MvccData to data Tables if MVCC is enabled.");
  AssertInput(static_cast<ColumnCount::base_type>(segments.size()) == column_count(),
              "Input does not have the same number of columns.");

  if constexpr (HYRISE_DEBUG) {
    for (const auto& segment : segments) {
      const auto is_reference_segment = std::dynamic_pointer_cast<ReferenceSegment>(segment) != nullptr;
      Assert(is_reference_segment == (_type == TableType::References), "Invalid Segment type.");
    }

    // Check that existing chunks are not empty
    const auto chunk_count = _chunks.size();
    for (auto chunk_id = ChunkID{0}; chunk_id < chunk_count; ++chunk_id) {
      const auto chunk = get_chunk(chunk_id);
      if (!chunk) {
        continue;
      }

      // An empty, mutable chunk at the end is fine, but in that case, append_chunk shouldn't have to be called.
      DebugAssert(chunk->size() > 0, "append_chunk called on a table that has an empty chunk.");
    }
  }

  // tbb::concurrent_vector does not guarantee that elements reported by size() are fully initialized yet.
  // https://oneapi-src.github.io/oneTBB/main/tbb_userguide/concurrent_vector_ug.html
  // To avoid someone reading an incomplete shared_ptr<Chunk>, we (1) use the ZeroAllocator for the concurrent_vector,
  // making sure that an uninitialized entry compares equal to nullptr and (2) insert the desired chunk atomically.

  auto new_chunk_iter = _chunks.push_back(nullptr);
  std::atomic_store(&*new_chunk_iter, std::make_shared<Chunk>(segments, mvcc_data, alloc));
}

std::vector<AllTypeVariant> Table::get_row(size_t row_idx) const {
  PerformanceWarning("get_row() used");
  const auto chunk_count = _chunks.size();
  const auto num_columns = column_count();
  for (auto chunk_id = ChunkID{0}; chunk_id < chunk_count; ++chunk_id) {
    const auto chunk = get_chunk(chunk_id);
    if (!chunk) {
      continue;
    }

    if (row_idx < chunk->size()) {
      auto row = std::vector<AllTypeVariant>(num_columns);

      for (auto column_id = ColumnID{0}; column_id < num_columns; ++column_id) {
        row[column_id] = chunk->get_segment(column_id)->operator[](static_cast<ChunkOffset>(row_idx));
      }

      return row;
    }

    row_idx -= chunk->size();
  }

  Fail("row_idx out of bounds.");
}

std::vector<std::vector<AllTypeVariant>> Table::get_rows() const {
  PerformanceWarning("get_rows() used.");

  // Allocate all rows
  auto rows = std::vector<std::vector<AllTypeVariant>>{row_count()};
  const auto num_columns = column_count();
  for (auto& row : rows) {
    row.resize(num_columns);
  }

  // Materialize the Chunks
  auto chunk_begin_row_idx = size_t{0};
  const auto chunk_count = _chunks.size();
  for (auto chunk_id = ChunkID{0}; chunk_id < chunk_count; ++chunk_id) {
    const auto chunk = get_chunk(chunk_id);
    if (!chunk) {
      continue;
    }

    for (auto column_id = ColumnID{0}; column_id < num_columns; ++column_id) {
      segment_iterate(*chunk->get_segment(column_id), [&](const auto& segment_position) {
        if (!segment_position.is_null()) {
          rows[chunk_begin_row_idx + segment_position.chunk_offset()][column_id] = segment_position.value();
        }
      });
    }

    chunk_begin_row_idx += chunk->size();
  }

  return rows;
}

std::unique_lock<std::mutex> Table::acquire_append_mutex() {
  return std::unique_lock<std::mutex>(_append_mutex);
}

std::shared_ptr<TableStatistics> Table::table_statistics() const {
  return _table_statistics;
}

void Table::set_table_statistics(const std::shared_ptr<TableStatistics>& table_statistics) {
  _table_statistics = table_statistics;
}

std::vector<ChunkIndexStatistics> Table::chunk_indexes_statistics() const {
  return _chunk_indexes_statistics;
}

std::vector<TableIndexStatistics> Table::table_indexes_statistics() const {
  return _table_indexes_statistics;
}

template <typename Index>
void Table::create_chunk_index(const std::vector<ColumnID>& column_ids, const std::string& name) {
  static_assert(std::is_base_of<AbstractChunkIndex, Index>::value,
                "'Index' template argument is not an AbstractChunkIndex.");

  const auto chunk_index_type = get_chunk_index_type_of<Index>();

  const auto chunk_count = _chunks.size();
  for (auto chunk_id = ChunkID{0}; chunk_id < chunk_count; ++chunk_id) {
    const auto& chunk = get_chunk(chunk_id);
    Assert(chunk, "Requested index on deleted chunk.");
    Assert(!chunk->is_mutable(), "Cannot index mutable chunk.");
    chunk->create_index<Index>(column_ids);
  }
  _chunk_indexes_statistics.emplace_back(ChunkIndexStatistics{column_ids, name, chunk_index_type});
}

void Table::add_soft_constraint(const AbstractTableConstraint& table_constraint) {
  Assert(_type == TableType::Data, "Constraints are not tracked for reference tables across the PQP.");
  switch (table_constraint.type()) {
    case TableConstraintType::Key:
      _add_soft_key_constraint(static_cast<const TableKeyConstraint&>(table_constraint));
      return;
    case TableConstraintType::ForeignKey:
      _add_soft_foreign_key_constraint(static_cast<const ForeignKeyConstraint&>(table_constraint));
      return;
    case TableConstraintType::Order:
      _add_soft_order_constraint(static_cast<const TableOrderConstraint&>(table_constraint));
      return;
  }
}

const TableKeyConstraints& Table::soft_key_constraints() const {
  return _table_key_constraints;
}

const ForeignKeyConstraints& Table::soft_foreign_key_constraints() const {
  return _foreign_key_constraints;
}

const ForeignKeyConstraints& Table::referenced_foreign_key_constraints() const {
  return _referenced_foreign_key_constraints;
}

const TableOrderConstraints& Table::soft_order_constraints() const {
  return _table_order_constraints;
}

void Table::_add_soft_key_constraint(const TableKeyConstraint& table_key_constraint) {
  // Check validity of specified columns.
  const auto column_count = this->column_count();
  for (const auto& column_id : table_key_constraint.columns()) {
    Assert(column_id < column_count, "ColumnID out of range.");

    // PRIMARY KEY requires non-nullable columns.
    if (table_key_constraint.key_type() == KeyConstraintType::PRIMARY_KEY) {
      Assert(!column_is_nullable(column_id), "Column must be non-nullable to comply with PRIMARY KEY.");
    }
  }

  for (const auto& existing_constraint : _table_key_constraints) {
    // Ensure that no other PRIMARY KEY is defined.
    Assert(existing_constraint.key_type() == KeyConstraintType::UNIQUE ||
               table_key_constraint.key_type() == KeyConstraintType::UNIQUE,
           "Another primary TableKeyConstraint exists for this table.");

    // Ensure there is only one key constraint per column(s). Theoretically, there could be two unique constraints
    // {a, b} and {b, c}, but for now we prohibit these cases.
    Assert(!columns_intersect(existing_constraint.columns(), table_key_constraint.columns()),
           "Another TableKeyConstraint for the same column(s) has already been defined.");
  }
  const auto inserted = _table_key_constraints.insert(table_key_constraint).second;
  Assert(inserted, "TableKeyConstraint has already been set.");
}

void Table::_add_soft_foreign_key_constraint(const ForeignKeyConstraint& foreign_key_constraint) {
  Assert(foreign_key_constraint.foreign_key_table().get() == this, "ForeignKeyConstraint is added to the wrong table.");

  // Check validity of specified columns.
  const auto column_count = this->column_count();
  for (const auto& column_id : foreign_key_constraint.foreign_key_columns()) {
    Assert(column_id < column_count, "ColumnID out of range.");
  }

  const auto referenced_table = foreign_key_constraint.primary_key_table();
  Assert(referenced_table && referenced_table.get() != this,
         "ForeignKeyConstraint must reference another existing table.");

  // Check validity of key columns from other table.
  const auto referenced_table_column_count = referenced_table->column_count();
  for (const auto& column_id : foreign_key_constraint.primary_key_columns()) {
    Assert(column_id < referenced_table_column_count, "ColumnID out of range.");
  }

<<<<<<< HEAD
  // We cannot call `acquire_append_mutex` on both tables individually because that could cause a deadlock if two tables
  // try to add foreign keys to each other at the same time.
  const auto lock = std::scoped_lock{_append_mutex, referenced_table->_append_mutex};
=======
>>>>>>> 2f0f50fc
  const auto [_, inserted] = _foreign_key_constraints.insert(foreign_key_constraint);
  Assert(inserted, "ForeignKeyConstraint has already been set.");
  referenced_table->_referenced_foreign_key_constraints.insert(foreign_key_constraint);
}

void Table::_add_soft_order_constraint(const TableOrderConstraint& table_order_constraint) {
  // Check validity of columns.
  const auto column_count = this->column_count();
  for (const auto& column_id : table_order_constraint.ordering_columns()) {
    Assert(column_id < column_count, "ColumnID out of range.");
  }

  // Check validity of ordered columns.
  for (const auto& column_id : table_order_constraint.ordered_columns()) {
    Assert(column_id < column_count, "ColumnID out of range.");
  }

  for (const auto& existing_constraint : _table_order_constraints) {
    // Do not allow intersecting order constraints. Though they can be valid, we are pessimistic for now and notice if
    // we run into intricate cases.
    const auto ordering_columns_invalid =
        columns_intersect(existing_constraint.ordering_columns(), table_order_constraint.ordering_columns()) &&
        existing_constraint.ordered_columns() == table_order_constraint.ordered_columns();
    const auto ordered_columns_invalid =
        columns_intersect(existing_constraint.ordered_columns(), table_order_constraint.ordered_columns()) &&
        existing_constraint.ordering_columns() == table_order_constraint.ordering_columns();
    Assert(!ordering_columns_invalid && !ordered_columns_invalid,
           "TableOrderConstraint for affected columns has already been set.");
  }
  _table_order_constraints.insert(table_order_constraint);
}

const std::vector<ColumnID>& Table::value_clustered_by() const {
  return _value_clustered_by;
}

void Table::set_value_clustered_by(const std::vector<ColumnID>& value_clustered_by) {
  // Ensure that all chunks are marked as immutable because the table should not be altered afterwards.
  const auto chunk_count = _chunks.size();
  for (auto chunk_id = ChunkID{0}; chunk_id < chunk_count; ++chunk_id) {
    const auto chunk = get_chunk(chunk_id);
    if (!chunk) {
      continue;
    }

    Assert(!get_chunk(chunk_id)->is_mutable(), "Cannot set value_clustering on table with mutable chunks.");
  }

  if constexpr (HYRISE_DEBUG) {
    if (chunk_count > 1) {
      for (const auto& column_id : value_clustered_by) {
        resolve_data_type(_column_definitions[column_id].data_type, [&](const auto column_data_type) {
          using ColumnDataType = typename decltype(column_data_type)::type;

          auto value_to_chunk_map = std::unordered_map<ColumnDataType, ChunkID>{};
          for (auto chunk_id = ChunkID{0}; chunk_id < chunk_count; ++chunk_id) {
            const auto& chunk = get_chunk(chunk_id);
            const auto& segment = chunk->get_segment(column_id);
            segment_iterate<ColumnDataType>(*segment, [&](const auto position) {
              Assert(!position.is_null(), "Value clustering is not defined for columns storing NULLs.");

              const auto& [iter, inserted] = value_to_chunk_map.try_emplace(position.value(), chunk_id);
              if (!inserted) {
                Assert(iter->second == chunk_id,
                       "Table cannot be set to value-clustered as same value is found in more than one chunk.");
              }
            });
          }
        });
      }
    }
  }

  _value_clustered_by = value_clustered_by;
}

pmr_vector<std::shared_ptr<PartialHashIndex>> Table::get_table_indexes() const {
  return _table_indexes;
}

std::vector<std::shared_ptr<PartialHashIndex>> Table::get_table_indexes(const ColumnID column_id) const {
  auto result = std::vector<std::shared_ptr<PartialHashIndex>>();
  std::copy_if(_table_indexes.cbegin(), _table_indexes.cend(), std::back_inserter(result), [&](const auto& index) {
    return index->is_index_for(column_id);
  });
  return result;
}

size_t Table::memory_usage(const MemoryUsageCalculationMode mode) const {
  auto bytes = size_t{sizeof(*this)};

  const auto chunk_count = _chunks.size();
  for (auto chunk_id = ChunkID{0}; chunk_id < chunk_count; ++chunk_id) {
    const auto chunk = get_chunk(chunk_id);
    if (!chunk) {
      continue;
    }

    bytes += chunk->memory_usage(mode);
  }

  for (const auto& column_definition : _column_definitions) {
    bytes += column_definition.name.size();
  }

  // TODO(anybody) Statistics and Indexes missing from Memory Usage Estimation
  // TODO(anybody) TableLayout missing

  return bytes;
}

void Table::create_partial_hash_index(const ColumnID column_id, const std::vector<ChunkID>& chunk_ids) {
  if (chunk_ids.empty()) {
    Fail("Creating a partial hash index with no chunks being indexed is not supported.");
  }

  auto table_index = std::shared_ptr<PartialHashIndex>{};
  auto chunks_to_index = std::vector<std::pair<ChunkID, std::shared_ptr<Chunk>>>{};

  chunks_to_index.reserve(chunk_ids.size());
  for (const auto chunk_id : chunk_ids) {
    const auto& chunk = get_chunk(chunk_id);
    Assert(chunk, "Requested index on deleted chunk.");
    Assert(!chunk->is_mutable(), "Cannot index mutable chunk.");
    chunks_to_index.emplace_back(chunk_id, chunk);
  }

  table_index = std::make_shared<PartialHashIndex>(chunks_to_index, column_id);

  _table_indexes.emplace_back(table_index);

  _table_indexes_statistics.emplace_back(TableIndexStatistics{{column_id}, chunks_to_index});
}

template void Table::create_chunk_index<GroupKeyIndex>(const std::vector<ColumnID>& column_ids,
                                                       const std::string& name);
template void Table::create_chunk_index<CompositeGroupKeyIndex>(const std::vector<ColumnID>& column_ids,
                                                                const std::string& name);
template void Table::create_chunk_index<AdaptiveRadixTreeIndex>(const std::vector<ColumnID>& column_ids,
                                                                const std::string& name);

}  // namespace hyrise<|MERGE_RESOLUTION|>--- conflicted
+++ resolved
@@ -521,12 +521,6 @@
     Assert(column_id < referenced_table_column_count, "ColumnID out of range.");
   }
 
-<<<<<<< HEAD
-  // We cannot call `acquire_append_mutex` on both tables individually because that could cause a deadlock if two tables
-  // try to add foreign keys to each other at the same time.
-  const auto lock = std::scoped_lock{_append_mutex, referenced_table->_append_mutex};
-=======
->>>>>>> 2f0f50fc
   const auto [_, inserted] = _foreign_key_constraints.insert(foreign_key_constraint);
   Assert(inserted, "ForeignKeyConstraint has already been set.");
   referenced_table->_referenced_foreign_key_constraints.insert(foreign_key_constraint);
