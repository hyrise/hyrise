--- conflicted
+++ resolved
@@ -168,14 +168,7 @@
   DebugAssert(chunk_id < _chunks.size(), "ChunkID " + std::to_string(chunk_id) + " out of range");
   DebugAssert(_chunks[chunk_id]->invalid_row_count() == _chunks[chunk_id]->size(),
               "Physical delete of chunk prevented: Chunk needs to be fully invalidated before.");
-<<<<<<< HEAD
-  if (_table_statistics) {
-    auto invalidated_rows_count = _chunks[chunk_id]->size();
-    _table_statistics->decrease_invalid_row_count(invalidated_rows_count);
-  }
   std::unique_lock lock(_chunk_mutex);
-=======
->>>>>>> 4f5cfc84
   _chunks[chunk_id] = nullptr;
 }
 
