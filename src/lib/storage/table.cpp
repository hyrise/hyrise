--- conflicted
+++ resolved
@@ -15,11 +15,7 @@
 namespace opossum {
 
 Table::Table(const size_t chunk_size, const bool auto_compress)
-<<<<<<< HEAD
     : _chunk_size(chunk_size), _auto_compress(auto_compress), append_mutex(std::make_unique<std::mutex>()) {
-=======
-    : _chunk_size(chunk_size), _auto_compress(auto_compress) {
->>>>>>> 52bacec8
   _chunks.push_back(Chunk{true});
 }
 
@@ -41,16 +37,7 @@
   if (_chunk_size > 0 && _chunks.back().size() == _chunk_size) {
     if (_auto_compress) compress_chunk(chunk_count() - 1);
 
-<<<<<<< HEAD
     create_new_chunk();
-=======
-    // creates chunk with mvcc columns
-    Chunk newChunk{true};
-    for (auto &&type : _column_types) {
-      newChunk.add_column(make_shared_by_column_type<BaseColumn, ValueColumn>(type));
-    }
-    _chunks.push_back(std::move(newChunk));
->>>>>>> 52bacec8
   }
 
   _chunks.back().append(values);
