--- conflicted
+++ resolved
@@ -61,13 +61,9 @@
   return ret;
 }
 
-<<<<<<< HEAD
-ChunkID Table::chunk_count() const { return static_cast<ChunkID>(_chunks.size()); }
-=======
 uint64_t Table::approx_valid_row_count() const { return row_count() - _approx_invalid_row_count; }
 
-uint32_t Table::chunk_count() const { return _chunks.size(); }
->>>>>>> 84c60746
+ChunkID Table::chunk_count() const { return _chunks.size(); }
 
 ColumnID Table::column_id_by_name(const std::string &column_name) const {
   for (ColumnID column_id{0}; column_id < col_count(); ++column_id) {
