--- conflicted
+++ resolved
@@ -54,11 +54,7 @@
 Table::Table(const uint32_t max_chunk_size)
     : _max_chunk_size(max_chunk_size), _append_mutex(std::make_unique<std::mutex>()) {
   Assert(max_chunk_size > 0, "Table must have a chunk size greater than 0.");
-<<<<<<< HEAD
   create_null_partitioning();
-=======
-  _chunks.push_back(std::make_shared<Chunk>(ChunkUseMvcc::Yes));
->>>>>>> 20855722
 }
 
 void Table::add_column_definition(const std::string& name, DataType data_type, bool nullable) {
@@ -72,18 +68,13 @@
 void Table::add_column(const std::string& name, DataType data_type, bool nullable) {
   add_column_definition(name, data_type, nullable);
 
-<<<<<<< HEAD
-  for (auto chunk : _chunks) {
-=======
   for (auto& chunk : _chunks) {
->>>>>>> 20855722
     chunk->add_column(make_shared_by_data_type<BaseColumn, ValueColumn>(data_type, nullable));
   }
 }
 
 void Table::append(std::vector<AllTypeVariant> values) {
   // TODO(Anyone): Chunks should be preallocated for chunk size
-<<<<<<< HEAD
   auto partition_id = _partition_schema->get_matching_partition_for(values);
   auto last_chunk = _partition_schema->last_chunk(partition_id);
   if (last_chunk->size() >= max_chunk_size()) {
@@ -92,17 +83,7 @@
   _partition_schema->append(values, partition_id);
 }
 
-void Table::inc_invalid_row_count(uint64_t count) { _approx_invalid_row_count += count; }
-
 void Table::create_new_chunk(PartitionID partition_id) {
-=======
-  if (_chunks.back()->size() == _max_chunk_size) create_new_chunk();
-
-  _chunks.back()->append(values);
-}
-
-void Table::create_new_chunk() {
->>>>>>> 20855722
   // Create chunk with mvcc columns
   auto new_chunk = std::make_shared<Chunk>(ChunkUseMvcc::Yes);
 
@@ -120,11 +101,7 @@
 
 uint64_t Table::row_count() const {
   uint64_t ret = 0;
-<<<<<<< HEAD
-  for (const auto chunk : _chunks) {
-=======
   for (const auto& chunk : _chunks) {
->>>>>>> 20855722
     ret += chunk->size();
   }
   return ret;
@@ -165,35 +142,27 @@
 
 const std::vector<bool>& Table::column_nullables() const { return _column_nullable; }
 
-<<<<<<< HEAD
-Chunk& Table::get_modifiable_chunk(ChunkID chunk_id) {
-=======
-std::shared_ptr<Chunk> Table::get_chunk(ChunkID chunk_id) {
->>>>>>> 20855722
-  DebugAssert(chunk_id < _chunks.size(), "ChunkID " + std::to_string(chunk_id) + " out of range");
-  return *(_chunks[chunk_id]);
+std::shared_ptr<Chunk> Table::get_modifiable_chunk(ChunkID chunk_id) {
+  DebugAssert(chunk_id < _chunks.size(), "ChunkID " + std::to_string(chunk_id) + " out of range");
+  return _chunks[chunk_id];
 }
 
 std::shared_ptr<const Chunk> Table::get_chunk(ChunkID chunk_id) const {
   DebugAssert(chunk_id < _chunks.size(), "ChunkID " + std::to_string(chunk_id) + " out of range");
-  return *(_chunks[chunk_id]);
+  return _chunks[chunk_id];
 }
 
 ProxyChunk Table::get_modifiable_chunk_with_access_counting(ChunkID chunk_id) {
   DebugAssert(chunk_id < _chunks.size(), "ChunkID " + std::to_string(chunk_id) + " out of range");
-  return ProxyChunk(*(_chunks[chunk_id]));
+  return ProxyChunk(_chunks[chunk_id]);
 }
 
 const ProxyChunk Table::get_chunk_with_access_counting(ChunkID chunk_id) const {
   DebugAssert(chunk_id < _chunks.size(), "ChunkID " + std::to_string(chunk_id) + " out of range");
-  return ProxyChunk(*(_chunks[chunk_id]));
-}
-
-<<<<<<< HEAD
-void Table::emplace_chunk(Chunk chunk, PartitionID partition_id) {
-=======
-void Table::emplace_chunk(const std::shared_ptr<Chunk>& chunk) {
->>>>>>> 20855722
+  return ProxyChunk(_chunks[chunk_id]);
+}
+
+void Table::emplace_chunk(const std::shared_ptr<Chunk>& chunk, PartitionID partition_id) {
   if (_chunks.size() == 1 && (_chunks.back()->column_count() == 0 || _chunks.back()->size() == 0)) {
     // the initial chunk was not used yet
     _chunks.clear();
@@ -203,13 +172,8 @@
   DebugAssert(chunk->column_count() == column_count(),
               std::string("adding chunk with ") + std::to_string(chunk->column_count()) + " columns to table with " +
                   std::to_string(column_count()) + " columns");
-<<<<<<< HEAD
-  auto new_chunk = std::make_shared<Chunk>(std::move(chunk));
-  _chunks.emplace_back(new_chunk);
-  _partition_schema->add_new_chunk(new_chunk, partition_id);
-=======
   _chunks.emplace_back(chunk);
->>>>>>> 20855722
+  _partition_schema->add_new_chunk(chunk, partition_id);
 }
 
 std::unique_lock<std::mutex> Table::acquire_append_mutex() { return std::unique_lock<std::mutex>(*_append_mutex); }
