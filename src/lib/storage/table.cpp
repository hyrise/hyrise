--- conflicted
+++ resolved
@@ -223,61 +223,32 @@
       Assert(!column_is_nullable(column_id), "Column must be not nullable for primary key constraint")
     }
   }
-<<<<<<< HEAD
-
-  TableConstraintDefinition new_constraint;
 
   {
     auto scoped_lock = acquire_append_mutex();
     if (primary) {
-      Assert(_constraint_definitions.end() ==
-                 std::find_if(_constraint_definitions.begin(), _constraint_definitions.end(),
-                              [](const auto& constraint) { return constraint.is_primary_key; }),
-             "Another primary key already exists for this table.");
-    }
-
-    new_constraint = TableConstraintDefinition({column_ids, primary});
-
-    Assert(_constraint_definitions.end() == std::find_if(_constraint_definitions.begin(), _constraint_definitions.end(),
-                                                         [&new_constraint](const auto& existing_constraint) {
-                                                           return new_constraint.columns == existing_constraint.columns;
-                                                         }),
+      Assert(
+          std::find_if(_constraint_definitions.begin(), _constraint_definitions.end(),
+                       [](const auto& constraint) { return constraint.is_primary_key; }) == _constraint_definitions.end(),
+          "Another primary key already exists for this table.");
+    }
+
+    auto sorted_columns_ids = column_ids;
+    std::sort(sorted_columns_ids.begin(), sorted_columns_ids.end());
+    TableConstraintDefinition new_constraint{sorted_columns_ids, primary};
+
+    Assert(std::find_if(_constraint_definitions.begin(), _constraint_definitions.end(),
+                        [&new_constraint](const auto& existing_constraint) {
+                          return new_constraint.columns == existing_constraint.columns;
+                        }) == _constraint_definitions.end(),
            "Another constraint on the same columns already exists.");
 
+    // Check current values for possible violations of uniqueness
     Assert(constraint_valid_for(*this, new_constraint, TransactionManager::get().last_commit_id(),
                                 TransactionManager::UNUSED_TRANSACTION_ID),
            "Constraint is not satisfied on table values");
-  }
-
-  _constraint_definitions.emplace_back(new_constraint);
-=======
-  if (primary) {
-    Assert(
-        std::find_if(_constraint_definitions.begin(), _constraint_definitions.end(),
-                     [](const auto& constraint) { return constraint.is_primary_key; }) == _constraint_definitions.end(),
-        "Another primary key already exists for this table.");
-  }
-
-  auto sorted_columns_ids = column_ids;
-  std::sort(sorted_columns_ids.begin(), sorted_columns_ids.end());
-  TableConstraintDefinition constraint{sorted_columns_ids, primary};
-
-  Assert(std::find_if(_constraint_definitions.begin(), _constraint_definitions.end(),
-                      [&constraint](const auto& existing_constraint) {
-                        return constraint.columns == existing_constraint.columns;
-                      }) == _constraint_definitions.end(),
-         "Another constraint on the same columns already exists.");
-
-  // Since we don't work with a transaction context here we need to make sure no other operation adds a value before
-  // we finished our check
-  auto append_lock = acquire_append_mutex();
-
-  // Check current values for possible violations of uniqueness
-  Assert(constraint_valid_for(*this, constraint, TransactionManager::get().last_commit_id(),
-                              TransactionManager::UNUSED_TRANSACTION_ID),
-         "Constraint is not satisfied on table values");
-  _constraint_definitions.push_back(constraint);
->>>>>>> 7f7537ff
+    _constraint_definitions.push_back(new_constraint);
+  }
 }
 
 }  // namespace opossum