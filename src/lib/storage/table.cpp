#include "table.hpp"

#include <algorithm>
#include <limits>
#include <memory>
#include <numeric>
#include <string>
#include <utility>
#include <vector>

#include "resolve_type.hpp"
#include "statistics/attribute_statistics.hpp"
#include "statistics/table_statistics.hpp"
#include "storage/segment_iterate.hpp"
#include "types.hpp"
#include "utils/assert.hpp"
#include "value_segment.hpp"

namespace opossum {

std::shared_ptr<Table> Table::create_dummy_table(const TableColumnDefinitions& column_definitions) {
  return std::make_shared<Table>(column_definitions, TableType::Data);
}

Table::Table(const TableColumnDefinitions& column_definitions, const TableType type,
             const std::optional<ChunkOffset> max_chunk_size, const UseMvcc use_mvcc)
    : _column_definitions(column_definitions),
      _type(type),
      _use_mvcc(use_mvcc),
      _max_chunk_size(type == TableType::Data ? max_chunk_size.value_or(Chunk::DEFAULT_SIZE) : Chunk::MAX_SIZE),
      _append_mutex(std::make_unique<std::mutex>()) {
  // _max_chunk_size has no meaning if the table is a reference table.
  DebugAssert(type == TableType::Data || !max_chunk_size, "Must not set max_chunk_size for reference tables");
  DebugAssert(!max_chunk_size || *max_chunk_size > 0, "Table must have a chunk size greater than 0.");
}

Table::Table(const TableColumnDefinitions& column_definitions, const TableType type,
             std::vector<std::shared_ptr<Chunk>>&& chunks, const UseMvcc use_mvcc)
    : Table(column_definitions, type, type == TableType::Data ? std::optional{Chunk::MAX_SIZE} : std::nullopt,
            use_mvcc) {
  _chunks = {chunks.begin(), chunks.end()};

#if HYRISE_DEBUG
  for (const auto& chunk : _chunks) {
    DebugAssert(chunk->has_mvcc_data() == (_use_mvcc == UseMvcc::Yes),
                "Supply MvccData for Chunks iff Table uses MVCC");
    DebugAssert(chunk->column_count() == column_count(), "Invalid Chunk column count");

    for (auto column_id = ColumnID{0}; column_id < column_count(); ++column_id) {
      DebugAssert(chunk->get_segment(column_id)->data_type() == column_data_type(column_id),
                  "Invalid Segment DataType");
    }
  }
#endif
}

const TableColumnDefinitions& Table::column_definitions() const { return _column_definitions; }

TableType Table::type() const { return _type; }

UseMvcc Table::has_mvcc() const { return _use_mvcc; }

size_t Table::column_count() const { return _column_definitions.size(); }

const std::string& Table::column_name(const ColumnID column_id) const {
  DebugAssert(column_id < _column_definitions.size(), "ColumnID out of range");
  return _column_definitions[column_id].name;
}

std::vector<std::string> Table::column_names() const {
  std::vector<std::string> names;
  names.reserve(_column_definitions.size());
  for (const auto& column_definition : _column_definitions) {
    names.emplace_back(column_definition.name);
  }
  return names;
}

DataType Table::column_data_type(const ColumnID column_id) const {
  DebugAssert(column_id < _column_definitions.size(), "ColumnID out of range");
  return _column_definitions[column_id].data_type;
}

std::vector<DataType> Table::column_data_types() const {
  std::vector<DataType> types;
  types.reserve(_column_definitions.size());
  for (const auto& column_definition : _column_definitions) {
    types.emplace_back(column_definition.data_type);
  }
  return types;
}

bool Table::column_is_nullable(const ColumnID column_id) const {
  DebugAssert(column_id < _column_definitions.size(), "ColumnID out of range");
  return _column_definitions[column_id].nullable;
}

std::vector<bool> Table::columns_are_nullable() const {
  std::vector<bool> nullable(column_count());
  for (size_t column_idx = 0; column_idx < column_count(); ++column_idx) {
    nullable[column_idx] = _column_definitions[column_idx].nullable;
  }
  return nullable;
}

ColumnID Table::column_id_by_name(const std::string& column_name) const {
  const auto iter = std::find_if(_column_definitions.begin(), _column_definitions.end(),
                                 [&](const auto& column_definition) { return column_definition.name == column_name; });
  Assert(iter != _column_definitions.end(), "Couldn't find column '" + column_name + "'");
  return ColumnID{static_cast<ColumnID::base_type>(std::distance(_column_definitions.begin(), iter))};
}

void Table::append(const std::vector<AllTypeVariant>& values) {
  if (_chunks.empty() || _chunks.back()->size() >= _max_chunk_size) {
    append_mutable_chunk();
  }

  _chunks.back()->append(values);
}

void Table::append_mutable_chunk() {
  Segments segments;
  for (const auto& column_definition : _column_definitions) {
    resolve_data_type(column_definition.data_type, [&](auto type) {
      using ColumnDataType = typename decltype(type)::type;
      segments.push_back(std::make_shared<ValueSegment<ColumnDataType>>(column_definition.nullable));
    });
  }

  std::shared_ptr<MvccData> mvcc_data;
  if (_use_mvcc == UseMvcc::Yes) {
    mvcc_data = std::make_shared<MvccData>(0, CommitID{0});
  }

  append_chunk(segments, mvcc_data);
}

uint64_t Table::row_count() const {
  uint64_t ret = 0;
  for (const auto& chunk : _chunks) {
    if (chunk) ret += chunk->size();
  }
  return ret;
}

bool Table::empty() const { return row_count() == 0u; }

ChunkID Table::chunk_count() const { return ChunkID{static_cast<ChunkID::base_type>(_chunks.size())}; }

<<<<<<< HEAD
const tbb::concurrent_vector<std::shared_ptr<Chunk>>& Table::chunks() const { return _chunks; }

ChunkOffset Table::max_chunk_size() const { return _max_chunk_size; }
=======
uint32_t Table::max_chunk_size() const { return _max_chunk_size; }
>>>>>>> 464381c0

std::shared_ptr<Chunk> Table::get_chunk(ChunkID chunk_id) {
  DebugAssert(chunk_id < _chunks.size(), "ChunkID " + std::to_string(chunk_id) + " out of range");
  return _chunks[chunk_id];
}

std::shared_ptr<const Chunk> Table::get_chunk(ChunkID chunk_id) const {
  DebugAssert(chunk_id < _chunks.size(), "ChunkID " + std::to_string(chunk_id) + " out of range");
  return _chunks[chunk_id];
}

void Table::remove_chunk(ChunkID chunk_id) {
  DebugAssert(chunk_id < _chunks.size(), "ChunkID " + std::to_string(chunk_id) + " out of range");
  DebugAssert(_chunks[chunk_id]->invalid_row_count() == _chunks[chunk_id]->size(),
              "Physical delete of chunk prevented: Chunk needs to be fully invalidated before.");
  _chunks[chunk_id] = nullptr;
}

void Table::append_chunk(const Segments& segments, std::shared_ptr<MvccData> mvcc_data,
                         const std::optional<PolymorphicAllocator<Chunk>>& alloc) {
  Assert(_type != TableType::Data || static_cast<bool>(mvcc_data) == (_use_mvcc == UseMvcc::Yes),
         "Supply MvccData to data Tables iff MVCC is enabled");

#if HYRISE_DEBUG
  for (const auto& segment : segments) {
    const auto is_reference_segment = std::dynamic_pointer_cast<ReferenceSegment>(segment) != nullptr;
    DebugAssert(is_reference_segment == (_type == TableType::References), "Invalid Segment type");
  }
#endif

  _chunks.push_back(std::make_shared<Chunk>(segments, mvcc_data, alloc));
}

std::vector<AllTypeVariant> Table::get_row(size_t row_idx) const {
  PerformanceWarning("get_row() used");

  for (const auto& chunk : _chunks) {
    if (row_idx < chunk->size()) {
      auto row = std::vector<AllTypeVariant>(column_count());

      for (ColumnID column_id{0}; column_id < column_count(); ++column_id) {
        row[column_id] = chunk->get_segment(column_id)->operator[](static_cast<ChunkOffset>(row_idx));
      }

      return row;
    } else {
      row_idx -= chunk->size();
    }
  }

  Fail("row_idx out of bounds");
}

std::vector<std::vector<AllTypeVariant>> Table::get_rows() const {
  PerformanceWarning("get_rows() used");

  // Allocate all rows
  auto rows = std::vector<std::vector<AllTypeVariant>>{row_count()};
  const auto num_columns = column_count();
  for (auto& row : rows) {
    row.resize(num_columns);
  }

  // Materialize the Chunks
  auto chunk_begin_row_idx = size_t{0};
  for (const auto& chunk : _chunks) {
    for (auto column_id = ColumnID{0}; column_id < num_columns; ++column_id) {
      segment_iterate(*chunk->get_segment(column_id), [&](const auto& segment_position) {
        if (!segment_position.is_null()) {
          rows[chunk_begin_row_idx + segment_position.chunk_offset()][column_id] = segment_position.value();
        }
      });
    }

    chunk_begin_row_idx += chunk->size();
  }

  return rows;
}

std::unique_lock<std::mutex> Table::acquire_append_mutex() { return std::unique_lock<std::mutex>(*_append_mutex); }

std::shared_ptr<TableStatistics> Table::table_statistics() const { return _table_statistics; }

void Table::set_table_statistics(const std::shared_ptr<TableStatistics>& table_statistics) {
  _table_statistics = table_statistics;
}

std::vector<IndexStatistics> Table::indexes_statistics() const { return _indexes; }

size_t Table::estimate_memory_usage() const {
  auto bytes = size_t{sizeof(*this)};

  for (const auto& chunk : _chunks) {
    bytes += chunk->estimate_memory_usage();
  }

  for (const auto& column_definition : _column_definitions) {
    bytes += column_definition.name.size();
  }

  // TODO(anybody) Statistics and Indexes missing from Memory Usage Estimation
  // TODO(anybody) TableLayout missing

  return bytes;
}

}  // namespace opossum<|MERGE_RESOLUTION|>--- conflicted
+++ resolved
@@ -147,13 +147,7 @@
 
 ChunkID Table::chunk_count() const { return ChunkID{static_cast<ChunkID::base_type>(_chunks.size())}; }
 
-<<<<<<< HEAD
-const tbb::concurrent_vector<std::shared_ptr<Chunk>>& Table::chunks() const { return _chunks; }
-
 ChunkOffset Table::max_chunk_size() const { return _max_chunk_size; }
-=======
-uint32_t Table::max_chunk_size() const { return _max_chunk_size; }
->>>>>>> 464381c0
 
 std::shared_ptr<Chunk> Table::get_chunk(ChunkID chunk_id) {
   DebugAssert(chunk_id < _chunks.size(), "ChunkID " + std::to_string(chunk_id) + " out of range");
