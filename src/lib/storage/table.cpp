--- conflicted
+++ resolved
@@ -462,7 +462,6 @@
   }
 }
 
-<<<<<<< HEAD
 std::unordered_set<TableKeyConstraint> Table::valid_soft_key_constraints() const {
   auto filter = _table_key_constraints | std::views::filter([](const auto& constraint) {
                   return constraint.is_valid();
@@ -472,8 +471,6 @@
   return valid_soft_key_constraints_filter;
 }
 
-=======
->>>>>>> 2399fdcc
 TableKeyConstraints& Table::soft_key_constraints() const {
   return _table_key_constraints;
 }
