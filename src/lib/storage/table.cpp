#include "table.hpp"

#include <algorithm>
#include <limits>
#include <memory>
#include <numeric>
#include <string>
#include <utility>
#include <vector>

#include "resolve_type.hpp"
#include "types.hpp"
#include "utils/assert.hpp"
#include "value_column.hpp"

namespace opossum {

Table::Table(const TableLayout& layout, const ChunkUseMvcc use_mvcc, const uint32_t max_chunk_size)
    : _layout(layout), _use_mvcc(use_mvcc), _max_chunk_size(max_chunk_size), _append_mutex(std::make_unique<std::mutex>()) {
  Assert(max_chunk_size > 0, "Table must have a chunk size greater than 0.");
<<<<<<< HEAD
=======
  _chunks.push_back(std::make_shared<Chunk>(UseMvcc::Yes));
}

void Table::add_column_definition(const std::string& name, DataType data_type, bool nullable) {
  Assert((name.size() < std::numeric_limits<ColumnNameLength>::max()), "Cannot add column. Column name is too long.");

  _column_names.push_back(name);
  _column_types.push_back(data_type);
  _column_nullable.push_back(nullable);
}

void Table::add_column(const std::string& name, DataType data_type, bool nullable) {
  add_column_definition(name, data_type, nullable);

  for (auto& chunk : _chunks) {
    chunk->add_column(make_shared_by_data_type<BaseColumn, ValueColumn>(data_type, nullable));
  }
>>>>>>> 0d25c7e2
}

void Table::append(std::vector<AllTypeVariant> values) {
  // TODO(Anyone): Chunks should be preallocated for chunk size
  if (_chunks.back()->size() == _max_chunk_size) emplace_chunk();

  _chunks.back()->append(values);
}

<<<<<<< HEAD
const TableLayout& Table::layout() const {
  return _layout;
=======
void Table::create_new_chunk() {
  // Create chunk with mvcc columns
  auto new_chunk = std::make_shared<Chunk>(UseMvcc::Yes);

  for (auto column_id = 0u; column_id < _column_types.size(); ++column_id) {
    const auto type = _column_types[column_id];
    auto nullable = _column_nullable[column_id];

    new_chunk->add_column(make_shared_by_data_type<BaseColumn, ValueColumn>(type, nullable));
  }
  _chunks.push_back(std::move(new_chunk));
>>>>>>> 0d25c7e2
}

uint64_t Table::row_count() const {
  uint64_t ret = 0;
  for (const auto& chunk : _chunks) {
    ret += chunk->size();
  }
  return ret;
}

ChunkID Table::chunk_count() const { return static_cast<ChunkID>(_chunks.size()); }

uint32_t Table::max_chunk_size() const { return _max_chunk_size; }

std::shared_ptr<Chunk> Table::get_chunk(ChunkID chunk_id) {
  DebugAssert(chunk_id < _chunks.size(), "ChunkID " + std::to_string(chunk_id) + " out of range");
  return _chunks[chunk_id];
}

std::shared_ptr<const Chunk> Table::get_chunk(ChunkID chunk_id) const {
  DebugAssert(chunk_id < _chunks.size(), "ChunkID " + std::to_string(chunk_id) + " out of range");
  return _chunks[chunk_id];
}

ProxyChunk Table::get_chunk_with_access_counting(ChunkID chunk_id) {
  DebugAssert(chunk_id < _chunks.size(), "ChunkID " + std::to_string(chunk_id) + " out of range");
  return ProxyChunk(_chunks[chunk_id]);
}

const ProxyChunk Table::get_chunk_with_access_counting(ChunkID chunk_id) const {
  DebugAssert(chunk_id < _chunks.size(), "ChunkID " + std::to_string(chunk_id) + " out of range");
  return ProxyChunk(_chunks[chunk_id]);
}

std::shared_ptr<Chunk> Table::emplace_chunk(const std::vector<std::shared_ptr<BaseColumn>>& columns,
                                            const std::optional<PolymorphicAllocator<Chunk>>& alloc,
                                            const std::shared_ptr<Chunk::AccessCounter>& access_counter) {
  _chunks.emplace_back(std::make_shared<Chunk>(_layout, _use_mvcc, alloc, access_counter));
  return _chunks.back();
}

std::unique_lock<std::mutex> Table::acquire_append_mutex() { return std::unique_lock<std::mutex>(*_append_mutex); }

TableType Table::get_type() const {
  // Cannot answer this if the table has no content
  Assert(!_chunks.empty() && column_count() > 0, "Table has no content, can't specify type");

  // We assume if one column is a reference column, all are.
  const auto column = _chunks[0]->get_column(ColumnID{0});
  const auto ref_column = std::dynamic_pointer_cast<const ReferenceColumn>(column);

  if (ref_column != nullptr) {
// In debug mode we're pedantic and check whether all columns in all chunks are Reference Columns
#if IS_DEBUG
    for (auto chunk_idx = ChunkID{0}; chunk_idx < chunk_count(); ++chunk_idx) {
      for (auto column_idx = ColumnID{0}; column_idx < column_count(); ++column_idx) {
        const auto column2 = _chunks[chunk_idx]->get_column(ColumnID{column_idx});
        const auto ref_column2 = std::dynamic_pointer_cast<const ReferenceColumn>(column);
        DebugAssert(ref_column2 != nullptr, "Invalid table: Contains Reference and Non-Reference Columns");
      }
    }
#endif
    return TableType::References;
  } else {
// In debug mode we're pedantic and check whether all columns in all chunks are Value/Dict Columns
#if IS_DEBUG
    for (auto chunk_idx = ChunkID{0}; chunk_idx < chunk_count(); ++chunk_idx) {
      for (auto column_idx = ColumnID{0}; column_idx < column_count(); ++column_idx) {
        const auto column2 = _chunks[chunk_idx]->get_column(ColumnID{column_idx});
        const auto ref_column2 = std::dynamic_pointer_cast<const ReferenceColumn>(column);
        DebugAssert(ref_column2 == nullptr, "Invalid table: Contains Reference and Non-Reference Columns");
      }
    }
#endif
    return TableType::Data;
  }
}

std::vector<IndexInfo> Table::get_indexes() const { return _indexes; }

size_t Table::estimate_memory_usage() const {
  auto bytes = size_t{sizeof(*this)};

  for (const auto& chunk : _chunks) {
    bytes += chunk->estimate_memory_usage();
  }

  for (const auto& column_name : _column_names) {
    bytes += column_name.size();
  }

  bytes += _column_types.size() * sizeof(decltype(_column_types)::value_type);
  bytes += _column_nullable.size() * sizeof(decltype(_column_nullable)::value_type);

  // TODO(anybody) Statistics and Indices missing from Memory Usage Estimation

  return bytes;
}

}  // namespace opossum<|MERGE_RESOLUTION|>--- conflicted
+++ resolved
@@ -15,54 +15,21 @@
 
 namespace opossum {
 
-Table::Table(const TableLayout& layout, const ChunkUseMvcc use_mvcc, const uint32_t max_chunk_size)
+Table::Table(const TableLayout& layout, const UseMvcc use_mvcc, const uint32_t max_chunk_size)
     : _layout(layout), _use_mvcc(use_mvcc), _max_chunk_size(max_chunk_size), _append_mutex(std::make_unique<std::mutex>()) {
   Assert(max_chunk_size > 0, "Table must have a chunk size greater than 0.");
-<<<<<<< HEAD
-=======
-  _chunks.push_back(std::make_shared<Chunk>(UseMvcc::Yes));
-}
-
-void Table::add_column_definition(const std::string& name, DataType data_type, bool nullable) {
-  Assert((name.size() < std::numeric_limits<ColumnNameLength>::max()), "Cannot add column. Column name is too long.");
-
-  _column_names.push_back(name);
-  _column_types.push_back(data_type);
-  _column_nullable.push_back(nullable);
-}
-
-void Table::add_column(const std::string& name, DataType data_type, bool nullable) {
-  add_column_definition(name, data_type, nullable);
-
-  for (auto& chunk : _chunks) {
-    chunk->add_column(make_shared_by_data_type<BaseColumn, ValueColumn>(data_type, nullable));
-  }
->>>>>>> 0d25c7e2
 }
 
 void Table::append(std::vector<AllTypeVariant> values) {
-  // TODO(Anyone): Chunks should be preallocated for chunk size
-  if (_chunks.back()->size() == _max_chunk_size) emplace_chunk();
+  Fail("Todo");
+//  // TODO(Anyone): Chunks should be preallocated for chunk size
+//  if (_chunks.back()->size() == _max_chunk_size) emplace_chunk();
 
-  _chunks.back()->append(values);
+//  _chunks.back()->append(values);
 }
 
-<<<<<<< HEAD
 const TableLayout& Table::layout() const {
   return _layout;
-=======
-void Table::create_new_chunk() {
-  // Create chunk with mvcc columns
-  auto new_chunk = std::make_shared<Chunk>(UseMvcc::Yes);
-
-  for (auto column_id = 0u; column_id < _column_types.size(); ++column_id) {
-    const auto type = _column_types[column_id];
-    auto nullable = _column_nullable[column_id];
-
-    new_chunk->add_column(make_shared_by_data_type<BaseColumn, ValueColumn>(type, nullable));
-  }
-  _chunks.push_back(std::move(new_chunk));
->>>>>>> 0d25c7e2
 }
 
 uint64_t Table::row_count() const {
@@ -106,41 +73,6 @@
 
 std::unique_lock<std::mutex> Table::acquire_append_mutex() { return std::unique_lock<std::mutex>(*_append_mutex); }
 
-TableType Table::get_type() const {
-  // Cannot answer this if the table has no content
-  Assert(!_chunks.empty() && column_count() > 0, "Table has no content, can't specify type");
-
-  // We assume if one column is a reference column, all are.
-  const auto column = _chunks[0]->get_column(ColumnID{0});
-  const auto ref_column = std::dynamic_pointer_cast<const ReferenceColumn>(column);
-
-  if (ref_column != nullptr) {
-// In debug mode we're pedantic and check whether all columns in all chunks are Reference Columns
-#if IS_DEBUG
-    for (auto chunk_idx = ChunkID{0}; chunk_idx < chunk_count(); ++chunk_idx) {
-      for (auto column_idx = ColumnID{0}; column_idx < column_count(); ++column_idx) {
-        const auto column2 = _chunks[chunk_idx]->get_column(ColumnID{column_idx});
-        const auto ref_column2 = std::dynamic_pointer_cast<const ReferenceColumn>(column);
-        DebugAssert(ref_column2 != nullptr, "Invalid table: Contains Reference and Non-Reference Columns");
-      }
-    }
-#endif
-    return TableType::References;
-  } else {
-// In debug mode we're pedantic and check whether all columns in all chunks are Value/Dict Columns
-#if IS_DEBUG
-    for (auto chunk_idx = ChunkID{0}; chunk_idx < chunk_count(); ++chunk_idx) {
-      for (auto column_idx = ColumnID{0}; column_idx < column_count(); ++column_idx) {
-        const auto column2 = _chunks[chunk_idx]->get_column(ColumnID{column_idx});
-        const auto ref_column2 = std::dynamic_pointer_cast<const ReferenceColumn>(column);
-        DebugAssert(ref_column2 == nullptr, "Invalid table: Contains Reference and Non-Reference Columns");
-      }
-    }
-#endif
-    return TableType::Data;
-  }
-}
-
 std::vector<IndexInfo> Table::get_indexes() const { return _indexes; }
 
 size_t Table::estimate_memory_usage() const {
@@ -150,14 +82,12 @@
     bytes += chunk->estimate_memory_usage();
   }
 
-  for (const auto& column_name : _column_names) {
-    bytes += column_name.size();
+  for (const auto& column_definition : _layout.column_definitions) {
+    bytes += column_definition.name.size();
   }
 
-  bytes += _column_types.size() * sizeof(decltype(_column_types)::value_type);
-  bytes += _column_nullable.size() * sizeof(decltype(_column_nullable)::value_type);
-
   // TODO(anybody) Statistics and Indices missing from Memory Usage Estimation
+  // TODO(anybody) TableLayout missing
 
   return bytes;
 }
