--- conflicted
+++ resolved
@@ -186,11 +186,6 @@
   _chunks.push_back(std::make_shared<Chunk>(segments, mvcc_data, alloc));
 }
 
-<<<<<<< HEAD
-  if (_use_mvcc == UseMvcc::Yes) {
-    // append_chunk is a helper method and rows are made visible immediately
-    mvcc_data = std::make_shared<MvccData>(chunk_size, CommitID{0});
-=======
 std::vector<AllTypeVariant> Table::get_row(size_t row_idx) const {
   PerformanceWarning("get_row() used");
 
@@ -206,7 +201,6 @@
     } else {
       row_idx -= chunk->size();
     }
->>>>>>> 438b52e1
   }
 
   Fail("row_idx out of bounds");
