#include "table.hpp"

#include <algorithm>
#include <atomic>
#include <cstddef>
#include <cstdint>
#include <iterator>
#include <memory>
#include <mutex>
#include <optional>
#include <set>
#include <string>
#include <type_traits>
#include <unordered_map>
#include <utility>
#include <vector>

#include <oneapi/tbb/concurrent_vector.h>  // NOLINT(build/include_order): cpplint identifies TBB as C system headers.

#include "all_type_variant.hpp"
#include "resolve_type.hpp"
#include "statistics/table_statistics.hpp"
#include "storage/chunk.hpp"
#include "storage/constraints/abstract_table_constraint.hpp"
#include "storage/constraints/foreign_key_constraint.hpp"
#include "storage/constraints/table_key_constraint.hpp"
#include "storage/constraints/table_order_constraint.hpp"
#include "storage/index/adaptive_radix_tree/adaptive_radix_tree_index.hpp"  // IWYU pragma: keep
#include "storage/index/chunk_index_statistics.hpp"
#include "storage/index/group_key/composite_group_key_index.hpp"  // IWYU pragma: keep
#include "storage/index/group_key/group_key_index.hpp"            // IWYU pragma: keep
#include "storage/index/partial_hash/partial_hash_index.hpp"      // IWYU pragma: keep
#include "storage/index/table_index_statistics.hpp"
#include "storage/mvcc_data.hpp"
#include "storage/reference_segment.hpp"
#include "storage/segment_iterate.hpp"
#include "storage/table_column_definition.hpp"
#include "types.hpp"
#include "utils/assert.hpp"
#include "utils/performance_warning.hpp"
#include "value_segment.hpp"

namespace {

using namespace hyrise;  // NOLINT(build/namespaces)

// Checks if the two vectors have common elements, e.g., lhs = [0, 2] and rhs = [2, 1, 3]. We expect very short
// vectors, so we use a simple but quadratic solution. For larger vectors, we could create sets and check set
// containment.
bool columns_intersect(const std::vector<ColumnID>& lhs, const std::vector<ColumnID>& rhs) {
  for (const auto column_id : lhs) {
    if (std::find(rhs.cbegin(), rhs.cend(), column_id) != rhs.cend()) {
      return true;
    }
  }
  return false;
}

bool columns_intersect(const std::set<ColumnID>& lhs, const std::set<ColumnID>& rhs) {
  for (const auto column_id : lhs) {
    if (rhs.contains(column_id)) {
      return true;
    }
  }
  return false;
}

}  // namespace

namespace hyrise {

std::shared_ptr<Table> Table::create_dummy_table(const TableColumnDefinitions& column_definitions) {
  return std::make_shared<Table>(column_definitions, TableType::Data);
}

Table::Table(const TableColumnDefinitions& column_definitions, const TableType type,
             const std::optional<ChunkOffset> target_chunk_size, const UseMvcc use_mvcc,
             const pmr_vector<std::shared_ptr<PartialHashIndex>>& table_indexes)
    : _column_definitions(column_definitions),
      _type(type),
      _use_mvcc(use_mvcc),
      _target_chunk_size(type == TableType::Data ? target_chunk_size.value_or(Chunk::DEFAULT_SIZE) : Chunk::MAX_SIZE),
      _table_indexes(table_indexes) {
  DebugAssert(target_chunk_size <= Chunk::MAX_SIZE, "Chunk size exceeds maximum.");
  DebugAssert(type == TableType::Data || !target_chunk_size, "Must not set target_chunk_size for reference tables.");
  DebugAssert(!target_chunk_size || *target_chunk_size > 0, "Table must have a chunk size greater than 0.");
}

Table::Table(const TableColumnDefinitions& column_definitions, const TableType type,
             const std::vector<std::shared_ptr<Chunk>>& chunks, const UseMvcc use_mvcc,
             pmr_vector<std::shared_ptr<PartialHashIndex>> const& table_indexes)
    : Table(column_definitions, type, type == TableType::Data ? std::optional{Chunk::DEFAULT_SIZE} : std::nullopt,
            use_mvcc, table_indexes) {
  _chunks = {chunks.begin(), chunks.end()};

  if constexpr (HYRISE_DEBUG) {
    const auto chunk_count = _chunks.size();
    const auto num_columns = column_count();

    // Used to check for referenced tables of segments of each column.
    auto common_referenced_tables = std::vector<std::shared_ptr<const Table>>(num_columns);

    for (auto chunk_id = ChunkID{0}; chunk_id < chunk_count; ++chunk_id) {
      const auto chunk = get_chunk(chunk_id);
      if (!chunk) {
        continue;
      }

      Assert(chunk->size() > 0 || (type == TableType::Data && chunk_id == chunk_count - 1 && chunk->is_mutable()),
             "Empty chunk other than mutable chunk at the end was found.");
      Assert(chunk->has_mvcc_data() == (_use_mvcc == UseMvcc::Yes), "Supply MvccData for Chunks iff Table uses MVCC.");
      Assert(chunk->column_count() == num_columns, "Invalid Chunk column count.");

      for (auto column_id = ColumnID{0}; column_id < num_columns; ++column_id) {
        const auto& segment = chunk->get_segment(column_id);
        Assert(segment->data_type() == column_data_type(column_id), "Invalid Segment DataType.");

        // Currently, tables in Hyrise are either entirely of type TableType::Data or TableTable::References. Within a
        // table, different segments can reference different tables (e.g., when two tables have been joined). However,
        // reference segments of the same column must reference the same table.
        const auto reference_segment = std::dynamic_pointer_cast<const ReferenceSegment>(segment);
        if (type == TableType::References) {
          Assert(reference_segment, "Expected reference segment for table of type TableType::References.");
          if (!common_referenced_tables[column_id]) {
            common_referenced_tables[column_id] = reference_segment->referenced_table();
          }
          Assert(common_referenced_tables[column_id] == reference_segment->referenced_table(),
                 "Reference segment of same column reference different tables.");
        } else {
          Assert(!reference_segment, "Expected data segment for table of type TableType::Data.");
        }
      }
    }
  }
}

const TableColumnDefinitions& Table::column_definitions() const {
  return _column_definitions;
}

TableType Table::type() const {
  return _type;
}

UseMvcc Table::uses_mvcc() const {
  return _use_mvcc;
}

ColumnCount Table::column_count() const {
  return ColumnCount{static_cast<ColumnCount::base_type>(_column_definitions.size())};
}

const std::string& Table::column_name(const ColumnID column_id) const {
  Assert(column_id < _column_definitions.size(), "ColumnID out of range.");
  return _column_definitions[column_id].name;
}

std::vector<std::string> Table::column_names() const {
  auto names = std::vector<std::string>{};
  names.reserve(_column_definitions.size());
  for (const auto& column_definition : _column_definitions) {
    names.emplace_back(column_definition.name);
  }
  return names;
}

DataType Table::column_data_type(const ColumnID column_id) const {
  Assert(column_id < _column_definitions.size(), "ColumnID out of range.");
  return _column_definitions[column_id].data_type;
}

std::vector<DataType> Table::column_data_types() const {
  auto types = std::vector<DataType>{};
  types.reserve(_column_definitions.size());
  for (const auto& column_definition : _column_definitions) {
    types.emplace_back(column_definition.data_type);
  }
  return types;
}

bool Table::column_is_nullable(const ColumnID column_id) const {
  Assert(column_id < _column_definitions.size(), "ColumnID out of range.");
  return _column_definitions[column_id].nullable;
}

std::vector<bool> Table::columns_are_nullable() const {
  auto nullable = std::vector<bool>(column_count());
  for (auto column_id = ColumnID{0}; column_id < column_count(); ++column_id) {
    nullable[column_id] = _column_definitions[column_id].nullable;
  }
  return nullable;
}

ColumnID Table::column_id_by_name(const std::string& column_name) const {
  const auto iter =
      std::find_if(_column_definitions.begin(), _column_definitions.end(), [&](const auto& column_definition) {
        return column_definition.name == column_name;
      });
  Assert(iter != _column_definitions.end(), "Could not find column '" + column_name + "'.");
  return ColumnID{static_cast<ColumnID::base_type>(std::distance(_column_definitions.begin(), iter))};
}

void Table::append(const std::vector<AllTypeVariant>& values) {
  auto last_chunk = !_chunks.empty() ? get_chunk(ChunkID{chunk_count() - 1}) : nullptr;
  if (!last_chunk || last_chunk->size() >= _target_chunk_size || !last_chunk->is_mutable()) {
    // One chunk reached its capacity and was not marked as immutable before.
    if (last_chunk && last_chunk->is_mutable()) {
      last_chunk->set_immutable();
    }

    append_mutable_chunk();
    last_chunk = get_chunk(ChunkID{chunk_count() - 1});
  }

  last_chunk->append(values);
}

void Table::append_mutable_chunk() {
  auto segments = Segments{};
  for (const auto& column_definition : _column_definitions) {
    resolve_data_type(column_definition.data_type, [&](auto type) {
      using ColumnDataType = typename decltype(type)::type;
      segments.push_back(
          std::make_shared<ValueSegment<ColumnDataType>>(column_definition.nullable, _target_chunk_size));
    });
  }

  auto mvcc_data = std::shared_ptr<MvccData>{};
  if (_use_mvcc == UseMvcc::Yes) {
    mvcc_data = std::make_shared<MvccData>(_target_chunk_size, MvccData::MAX_COMMIT_ID);
  }

  append_chunk(segments, mvcc_data);
}

uint64_t Table::row_count() const {
  if (_type == TableType::References && _cached_row_count && !HYRISE_DEBUG) {
    return *_cached_row_count;
  }

  auto row_count = uint64_t{0};
  const auto chunk_count = _chunks.size();
  for (auto chunk_id = ChunkID{0}; chunk_id < chunk_count; ++chunk_id) {
    const auto chunk = get_chunk(chunk_id);
    if (chunk) {
      row_count += chunk->size();
    }
  }

  if (_type == TableType::References) {
    // After being created, reference tables should never be changed again.
    DebugAssert(!_cached_row_count || row_count == *_cached_row_count, "Size of reference table has changed.");

    // row_count() is called by AbstractOperator after the operator has finished to fill the performance data. As such,
    // no synchronization is necessary.
    _cached_row_count = row_count;
  }

  return row_count;
}

bool Table::empty() const {
  return row_count() == 0;
}

ChunkID Table::chunk_count() const {
  return ChunkID{static_cast<ChunkID::base_type>(_chunks.size())};
}

ChunkOffset Table::target_chunk_size() const {
  DebugAssert(_type == TableType::Data, "target_chunk_size is only valid for data tables.");
  return _target_chunk_size;
}

std::shared_ptr<Chunk> Table::get_chunk(ChunkID chunk_id) {
  DebugAssert(chunk_id < _chunks.size(), "ChunkID " + std::to_string(chunk_id) + " out of range.");
  if (_type == TableType::References) {
    // Not written concurrently, since reference tables are not modified anymore once they are written.
    return _chunks[chunk_id];
  }

  return std::atomic_load(&_chunks[chunk_id]);
}

std::shared_ptr<const Chunk> Table::get_chunk(ChunkID chunk_id) const {
  DebugAssert(chunk_id < _chunks.size(), "ChunkID " + std::to_string(chunk_id) + " out of range.");
  if (_type == TableType::References) {
    // see comment in non-const function
    return _chunks[chunk_id];
  }

  return std::atomic_load(&_chunks[chunk_id]);
}

std::shared_ptr<Chunk> Table::last_chunk() const {
  DebugAssert(!_chunks.empty(), "last_chunk() called on Table without chunks.");
  if (_type == TableType::References) {
    // Not written concurrently, since reference tables are not modified anymore once they are written.
    return _chunks.back();
  }

  return std::atomic_load(&_chunks.back());
}

void Table::remove_chunk(ChunkID chunk_id) {
  DebugAssert(chunk_id < _chunks.size(), "ChunkID " + std::to_string(chunk_id) + " out of range.");
  DebugAssert(([this, chunk_id]() {  // NOLINT
                const auto chunk = get_chunk(chunk_id);
                return (chunk->invalid_row_count() == chunk->size());
              }()),
              "Physical delete of chunk prevented: Chunk needs to be fully invalidated before.");
  Assert(_type == TableType::Data, "Removing chunks from other tables than data tables is not intended yet.");
  std::atomic_store(&_chunks[chunk_id], std::shared_ptr<Chunk>(nullptr));
}

void Table::append_chunk(const Segments& segments, std::shared_ptr<MvccData> mvcc_data,  // NOLINT
                         const std::optional<PolymorphicAllocator<Chunk>>& alloc) {
  Assert(_type != TableType::Data || static_cast<bool>(mvcc_data) == (_use_mvcc == UseMvcc::Yes),
         "Supply MvccData to data Tables if MVCC is enabled.");
  AssertInput(static_cast<ColumnCount::base_type>(segments.size()) == column_count(),
              "Input does not have the same number of columns.");

  if constexpr (HYRISE_DEBUG) {
    for (const auto& segment : segments) {
      const auto is_reference_segment = std::dynamic_pointer_cast<ReferenceSegment>(segment) != nullptr;
      Assert(is_reference_segment == (_type == TableType::References), "Invalid Segment type.");
    }

    // Check that existing chunks are not empty
    const auto chunk_count = _chunks.size();
    for (auto chunk_id = ChunkID{0}; chunk_id < chunk_count; ++chunk_id) {
      const auto chunk = get_chunk(chunk_id);
      if (!chunk) {
        continue;
      }

      // An empty, mutable chunk at the end is fine, but in that case, append_chunk shouldn't have to be called.
      DebugAssert(chunk->size() > 0, "append_chunk called on a table that has an empty chunk.");
    }
  }

  // tbb::concurrent_vector does not guarantee that elements reported by size() are fully initialized yet.
  // https://oneapi-src.github.io/oneTBB/main/tbb_userguide/concurrent_vector_ug.html
  // To avoid someone reading an incomplete shared_ptr<Chunk>, we (1) use the ZeroAllocator for the concurrent_vector,
  // making sure that an uninitialized entry compares equal to nullptr and (2) insert the desired chunk atomically.

  auto new_chunk_iter = _chunks.push_back(nullptr);
  std::atomic_store(&*new_chunk_iter, std::make_shared<Chunk>(segments, mvcc_data, alloc));
}

std::vector<AllTypeVariant> Table::get_row(size_t row_idx) const {
  PerformanceWarning("get_row() used");
  const auto chunk_count = _chunks.size();
  const auto num_columns = column_count();
  for (auto chunk_id = ChunkID{0}; chunk_id < chunk_count; ++chunk_id) {
    const auto chunk = get_chunk(chunk_id);
    if (!chunk) {
      continue;
    }

    if (row_idx < chunk->size()) {
      auto row = std::vector<AllTypeVariant>(num_columns);

      for (auto column_id = ColumnID{0}; column_id < num_columns; ++column_id) {
        row[column_id] = chunk->get_segment(column_id)->operator[](static_cast<ChunkOffset>(row_idx));
      }

      return row;
    }

    row_idx -= chunk->size();
  }

  Fail("row_idx out of bounds.");
}

std::vector<std::vector<AllTypeVariant>> Table::get_rows() const {
  PerformanceWarning("get_rows() used.");

  // Allocate all rows
  auto rows = std::vector<std::vector<AllTypeVariant>>{row_count()};
  const auto num_columns = column_count();
  for (auto& row : rows) {
    row.resize(num_columns);
  }

  // Materialize the Chunks
  auto chunk_begin_row_idx = size_t{0};
  const auto chunk_count = _chunks.size();
  for (auto chunk_id = ChunkID{0}; chunk_id < chunk_count; ++chunk_id) {
    const auto chunk = get_chunk(chunk_id);
    if (!chunk) {
      continue;
    }

    for (auto column_id = ColumnID{0}; column_id < num_columns; ++column_id) {
      segment_iterate(*chunk->get_segment(column_id), [&](const auto& segment_position) {
        if (!segment_position.is_null()) {
          rows[chunk_begin_row_idx + segment_position.chunk_offset()][column_id] = segment_position.value();
        }
      });
    }

    chunk_begin_row_idx += chunk->size();
  }

  return rows;
}

std::unique_lock<std::mutex> Table::acquire_append_mutex() {
  return std::unique_lock<std::mutex>(_append_mutex);
}

std::shared_ptr<TableStatistics> Table::table_statistics() const {
  return _table_statistics;
}

void Table::set_table_statistics(const std::shared_ptr<TableStatistics>& table_statistics) {
  _table_statistics = table_statistics;
}

std::vector<ChunkIndexStatistics> Table::chunk_indexes_statistics() const {
  return _chunk_indexes_statistics;
}

std::vector<TableIndexStatistics> Table::table_indexes_statistics() const {
  return _table_indexes_statistics;
}

template <typename Index>
void Table::create_chunk_index(const std::vector<ColumnID>& column_ids, const std::string& name) {
  static_assert(std::is_base_of<AbstractChunkIndex, Index>::value,
                "'Index' template argument is not an AbstractChunkIndex.");

  const auto chunk_index_type = get_chunk_index_type_of<Index>();

  const auto chunk_count = _chunks.size();
  for (auto chunk_id = ChunkID{0}; chunk_id < chunk_count; ++chunk_id) {
    const auto& chunk = get_chunk(chunk_id);
    Assert(chunk, "Requested index on deleted chunk.");
    Assert(!chunk->is_mutable(), "Cannot index mutable chunk.");
    chunk->create_index<Index>(column_ids);
  }
  _chunk_indexes_statistics.emplace_back(ChunkIndexStatistics{column_ids, name, chunk_index_type});
}

<<<<<<< HEAD
=======
void Table::add_soft_constraint(const AbstractTableConstraint& table_constraint) {
  Assert(_type == TableType::Data, "Constraints are not tracked for reference tables across the PQP.");
  switch (table_constraint.type()) {
    case TableConstraintType::Key:
      _add_soft_key_constraint(static_cast<const TableKeyConstraint&>(table_constraint));
      return;
    case TableConstraintType::ForeignKey:
      _add_soft_foreign_key_constraint(static_cast<const ForeignKeyConstraint&>(table_constraint));
      return;
    case TableConstraintType::Order:
      _add_soft_order_constraint(static_cast<const TableOrderConstraint&>(table_constraint));
      return;
  }
}

>>>>>>> 1d7f8607
const TableKeyConstraints& Table::soft_key_constraints() const {
  return _table_key_constraints;
}

<<<<<<< HEAD
void Table::add_soft_key_constraint(const TableKeyConstraint& table_key_constraint) {
  Assert(_type == TableType::Data, "TableKeyConstraints are not tracked for reference tables across the PQP.");
=======
const ForeignKeyConstraints& Table::soft_foreign_key_constraints() const {
  return _foreign_key_constraints;
}

const ForeignKeyConstraints& Table::referenced_foreign_key_constraints() const {
  return _referenced_foreign_key_constraints;
}

const TableOrderConstraints& Table::soft_order_constraints() const {
  return _table_order_constraints;
}
>>>>>>> 1d7f8607

void Table::_add_soft_key_constraint(const TableKeyConstraint& table_key_constraint) {
  // Check validity of specified columns.
  const auto column_count = this->column_count();
  for (const auto& column_id : table_key_constraint.columns()) {
    Assert(column_id < column_count, "ColumnID out of range.");

    // PRIMARY KEY requires non-nullable columns.
    if (table_key_constraint.key_type() == KeyConstraintType::PRIMARY_KEY) {
      Assert(!column_is_nullable(column_id), "Column must be non-nullable to comply with PRIMARY KEY.");
    }
  }

  const auto append_lock = acquire_append_mutex();

  for (const auto& existing_constraint : _table_key_constraints) {
    // Ensure that no other PRIMARY KEY is defined.
    Assert(existing_constraint.key_type() == KeyConstraintType::UNIQUE ||
               table_key_constraint.key_type() == KeyConstraintType::UNIQUE,
           "Another primary TableKeyConstraint exists for this table.");

    // Ensure there is only one key constraint per column(s). Theoretically, there could be two unique constraints
    // {a, b} and {b, c}, but for now we prohibit these cases.
    Assert(!columns_intersect(existing_constraint.columns(), table_key_constraint.columns()),
           "Another TableKeyConstraint for the same column(s) has already been defined.");
  }

  _table_key_constraints.insert(table_key_constraint);
}

<<<<<<< HEAD
void Table::delete_key_constraint(const TableKeyConstraint& constraint) {
  _table_key_constraints.erase(constraint);
}

bool Table::constraint_guaranteed_to_be_valid(const TableKeyConstraint& table_key_constraint) const {
  if (!table_key_constraint.can_become_invalid()) {
    return true;
  }

  const auto chunk_count = this->chunk_count();
  // Iterate through the chunks backwards as inserts are more likely to happen in later chunks, potentially enabling us
  // to return faster.
  // Subtract 1 from the chunk_id only inside the loop to avoid underflows.
  for (auto chunk_id = chunk_count; chunk_id > 0; --chunk_id) {
    const auto source_chunk = get_chunk(ChunkID{chunk_id - 1});
    if (source_chunk->mvcc_data()->max_begin_cid != MvccData::MAX_COMMIT_ID &&
        source_chunk->mvcc_data()->max_begin_cid > table_key_constraint.last_validated_on()) {
      return false;
    }
  }

  return true;
}

void Table::add_soft_foreign_key_constraint(const ForeignKeyConstraint& foreign_key_constraint) {
  Assert(_type == TableType::Data, "ForeignKeyConstraints are not tracked for reference tables across the PQP.");

  Assert(&*foreign_key_constraint.foreign_key_table() == this, "ForeignKeyConstraint is added to the wrong table.");
=======
void Table::_add_soft_foreign_key_constraint(const ForeignKeyConstraint& foreign_key_constraint) {
  Assert(foreign_key_constraint.foreign_key_table().get() == this, "ForeignKeyConstraint is added to the wrong table.");
>>>>>>> 1d7f8607

  // Check validity of specified columns.
  const auto column_count = this->column_count();
  for (const auto& column_id : foreign_key_constraint.foreign_key_columns()) {
    Assert(column_id < column_count, "ColumnID out of range.");
  }

  const auto referenced_table = foreign_key_constraint.primary_key_table();
  Assert(referenced_table && referenced_table.get() != this,
         "ForeignKeyConstraint must reference another existing table.");

  // Check validity of key columns from other table.
  const auto referenced_table_column_count = referenced_table->column_count();
  for (const auto& column_id : foreign_key_constraint.primary_key_columns()) {
    Assert(column_id < referenced_table_column_count, "ColumnID out of range.");
  }

  const auto append_lock = acquire_append_mutex();
  const auto [_, inserted] = _foreign_key_constraints.insert(foreign_key_constraint);
  Assert(inserted, "ForeignKeyConstraint has already been set.");
  const auto referenced_table_append_lock = referenced_table->acquire_append_mutex();
  referenced_table->_referenced_foreign_key_constraints.insert(foreign_key_constraint);
}

void Table::_add_soft_order_constraint(const TableOrderConstraint& table_order_constraint) {
  // Check validity of columns.
  const auto column_count = this->column_count();
  for (const auto& column_id : table_order_constraint.ordering_columns()) {
    Assert(column_id < column_count, "ColumnID out of range.");
  }

  // Check validity of ordered columns.
  for (const auto& column_id : table_order_constraint.ordered_columns()) {
    Assert(column_id < column_count, "ColumnID out of range.");
  }

  const auto append_lock = acquire_append_mutex();
  for (const auto& existing_constraint : _table_order_constraints) {
    // Do not allow intersecting order constraints. Though they can be valid, we are pessimistic for now and notice if
    // we run into intricate cases.
    const auto ordering_columns_invalid =
        columns_intersect(existing_constraint.ordering_columns(), table_order_constraint.ordering_columns()) &&
        existing_constraint.ordered_columns() == table_order_constraint.ordered_columns();
    const auto ordered_columns_invalid =
        columns_intersect(existing_constraint.ordered_columns(), table_order_constraint.ordered_columns()) &&
        existing_constraint.ordering_columns() == table_order_constraint.ordering_columns();
    Assert(!ordering_columns_invalid && !ordered_columns_invalid,
           "TableOrderConstraint for affected columns has already been set.");
  }
  _table_order_constraints.insert(table_order_constraint);
}

const std::vector<ColumnID>& Table::value_clustered_by() const {
  return _value_clustered_by;
}

void Table::set_value_clustered_by(const std::vector<ColumnID>& value_clustered_by) {
  // Ensure that all chunks are marked as immutable because the table should not be altered afterwards.
  const auto chunk_count = _chunks.size();
  for (auto chunk_id = ChunkID{0}; chunk_id < chunk_count; ++chunk_id) {
    const auto chunk = get_chunk(chunk_id);
    if (!chunk) {
      continue;
    }

    Assert(!get_chunk(chunk_id)->is_mutable(), "Cannot set value_clustering on table with mutable chunks.");
  }

  if constexpr (HYRISE_DEBUG) {
    if (chunk_count > 1) {
      for (const auto& column_id : value_clustered_by) {
        resolve_data_type(_column_definitions[column_id].data_type, [&](const auto column_data_type) {
          using ColumnDataType = typename decltype(column_data_type)::type;

          auto value_to_chunk_map = std::unordered_map<ColumnDataType, ChunkID>{};
          for (auto chunk_id = ChunkID{0}; chunk_id < chunk_count; ++chunk_id) {
            const auto& chunk = get_chunk(chunk_id);
            const auto& segment = chunk->get_segment(column_id);
            segment_iterate<ColumnDataType>(*segment, [&](const auto position) {
              Assert(!position.is_null(), "Value clustering is not defined for columns storing NULLs.");

              const auto& [iter, inserted] = value_to_chunk_map.try_emplace(position.value(), chunk_id);
              if (!inserted) {
                Assert(iter->second == chunk_id,
                       "Table cannot be set to value-clustered as same value is found in more than one chunk.");
              }
            });
          }
        });
      }
    }
  }

  _value_clustered_by = value_clustered_by;
}

pmr_vector<std::shared_ptr<PartialHashIndex>> Table::get_table_indexes() const {
  return _table_indexes;
}

std::vector<std::shared_ptr<PartialHashIndex>> Table::get_table_indexes(const ColumnID column_id) const {
  auto result = std::vector<std::shared_ptr<PartialHashIndex>>();
  std::copy_if(_table_indexes.cbegin(), _table_indexes.cend(), std::back_inserter(result), [&](const auto& index) {
    return index->is_index_for(column_id);
  });
  return result;
}

size_t Table::memory_usage(const MemoryUsageCalculationMode mode) const {
  auto bytes = size_t{sizeof(*this)};

  const auto chunk_count = _chunks.size();
  for (auto chunk_id = ChunkID{0}; chunk_id < chunk_count; ++chunk_id) {
    const auto chunk = get_chunk(chunk_id);
    if (!chunk) {
      continue;
    }

    bytes += chunk->memory_usage(mode);
  }

  for (const auto& column_definition : _column_definitions) {
    bytes += column_definition.name.size();
  }

  // TODO(anybody) Statistics and Indexes missing from Memory Usage Estimation
  // TODO(anybody) TableLayout missing

  return bytes;
}

void Table::create_partial_hash_index(const ColumnID column_id, const std::vector<ChunkID>& chunk_ids) {
  if (chunk_ids.empty()) {
    Fail("Creating a partial hash index with no chunks being indexed is not supported.");
  }

  auto table_index = std::shared_ptr<PartialHashIndex>{};
  auto chunks_to_index = std::vector<std::pair<ChunkID, std::shared_ptr<Chunk>>>{};

  chunks_to_index.reserve(chunk_ids.size());
  for (const auto chunk_id : chunk_ids) {
    const auto& chunk = get_chunk(chunk_id);
    Assert(chunk, "Requested index on deleted chunk.");
    Assert(!chunk->is_mutable(), "Cannot index mutable chunk.");
    chunks_to_index.emplace_back(chunk_id, chunk);
  }

  table_index = std::make_shared<PartialHashIndex>(chunks_to_index, column_id);

  _table_indexes.emplace_back(table_index);

  _table_indexes_statistics.emplace_back(TableIndexStatistics{{column_id}, chunks_to_index});
}

template void Table::create_chunk_index<GroupKeyIndex>(const std::vector<ColumnID>& column_ids,
                                                       const std::string& name);
template void Table::create_chunk_index<CompositeGroupKeyIndex>(const std::vector<ColumnID>& column_ids,
                                                                const std::string& name);
template void Table::create_chunk_index<AdaptiveRadixTreeIndex>(const std::vector<ColumnID>& column_ids,
                                                                const std::string& name);

}  // namespace hyrise<|MERGE_RESOLUTION|>--- conflicted
+++ resolved
@@ -444,8 +444,6 @@
   _chunk_indexes_statistics.emplace_back(ChunkIndexStatistics{column_ids, name, chunk_index_type});
 }
 
-<<<<<<< HEAD
-=======
 void Table::add_soft_constraint(const AbstractTableConstraint& table_constraint) {
   Assert(_type == TableType::Data, "Constraints are not tracked for reference tables across the PQP.");
   switch (table_constraint.type()) {
@@ -461,15 +459,10 @@
   }
 }
 
->>>>>>> 1d7f8607
 const TableKeyConstraints& Table::soft_key_constraints() const {
   return _table_key_constraints;
 }
 
-<<<<<<< HEAD
-void Table::add_soft_key_constraint(const TableKeyConstraint& table_key_constraint) {
-  Assert(_type == TableType::Data, "TableKeyConstraints are not tracked for reference tables across the PQP.");
-=======
 const ForeignKeyConstraints& Table::soft_foreign_key_constraints() const {
   return _foreign_key_constraints;
 }
@@ -481,7 +474,6 @@
 const TableOrderConstraints& Table::soft_order_constraints() const {
   return _table_order_constraints;
 }
->>>>>>> 1d7f8607
 
 void Table::_add_soft_key_constraint(const TableKeyConstraint& table_key_constraint) {
   // Check validity of specified columns.
@@ -512,7 +504,6 @@
   _table_key_constraints.insert(table_key_constraint);
 }
 
-<<<<<<< HEAD
 void Table::delete_key_constraint(const TableKeyConstraint& constraint) {
   _table_key_constraints.erase(constraint);
 }
@@ -537,14 +528,9 @@
   return true;
 }
 
-void Table::add_soft_foreign_key_constraint(const ForeignKeyConstraint& foreign_key_constraint) {
-  Assert(_type == TableType::Data, "ForeignKeyConstraints are not tracked for reference tables across the PQP.");
-
-  Assert(&*foreign_key_constraint.foreign_key_table() == this, "ForeignKeyConstraint is added to the wrong table.");
-=======
+
 void Table::_add_soft_foreign_key_constraint(const ForeignKeyConstraint& foreign_key_constraint) {
   Assert(foreign_key_constraint.foreign_key_table().get() == this, "ForeignKeyConstraint is added to the wrong table.");
->>>>>>> 1d7f8607
 
   // Check validity of specified columns.
   const auto column_count = this->column_count();
