--- conflicted
+++ resolved
@@ -47,12 +47,8 @@
    * @param column_types from the chunk’s table
    * @param chunk to be compressed
    */
-<<<<<<< HEAD
-  static void compress_chunk(const std::vector<DataType>& column_types, Chunk& chunk,
+  static void compress_chunk(const std::vector<DataType>& column_types, const std::shared_ptr<Chunk>& chunk,
                              EncodingType encoding_type = EncodingType::DeprecatedDictionary);
-=======
-  static void compress_chunk(const std::vector<DataType>& column_types, const std::shared_ptr<Chunk>& chunk);
->>>>>>> 20855722
 
   /**
    * @brief Compresses specified chunks of a table
