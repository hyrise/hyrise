#pragma once

#include <cstddef>

#include <boost/blank.hpp>

#include "types.hpp"

namespace opossum {

/**
 * @brief Return type of segment iterators
 *
 * The class documents the interface that can be expected
 * of an object returned by a segment iterator.
 * The actual returned method will however be a sub-class
 * in order to avoid expensive virtual method calls.
 * For this reason, all methods in sub-classes should be
 * declared using `final`.
 */
template <typename T>
class AbstractSegmentPosition {
 public:
  using Type = T;

 public:
  AbstractSegmentPosition() = default;
  AbstractSegmentPosition(const AbstractSegmentPosition&) = default;
  AbstractSegmentPosition(AbstractSegmentPosition&&) = default;
  AbstractSegmentPosition& operator=(const AbstractSegmentPosition&) = default;
  AbstractSegmentPosition& operator=(AbstractSegmentPosition&&) = default;
  virtual ~AbstractSegmentPosition() = default;

  virtual const T& value() const = 0;
  virtual bool is_null() const = 0;

  /**
   * @brief Returns the chunk offset of the current value.
   *
   * The chunk offset can point either into a reference segment,
   * if returned by a point-access iterator, or into an actual data segment.
   */
  virtual ChunkOffset chunk_offset() const = 0;
};

/**
 * @brief The most generic segment iterator position
 *
 * Used in most segment iterators.
 */
template <typename T>
class SegmentPosition final : public AbstractSegmentPosition<T> {
 public:
  static constexpr bool Nullable = true;

  SegmentPosition(T value, const bool null_value, const ChunkOffset& chunk_offset) noexcept
      : _value{std::move(value)}, _null_value{null_value}, _chunk_offset{chunk_offset} {}

<<<<<<< HEAD
  const T& value() const noexcept { return _value; }
  bool is_null() const noexcept { return _null_value; }
  ChunkOffset chunk_offset() const noexcept { return _chunk_offset; }
=======
  const T& value() const override { return _value; }
  bool is_null() const override { return _null_value; }
  ChunkOffset chunk_offset() const override { return _chunk_offset; }
>>>>>>> 37d36653

 private:
  // The alignment improves the suitability of the iterator for (auto-)vectorization
  T _value;
  bool _null_value;
  ChunkOffset _chunk_offset;
};

template <>
class SegmentPosition<pmr_string> final : public AbstractSegmentPosition<std::string_view> {
 public:
  static constexpr bool Nullable = true;

  SegmentPosition(std::string_view value, const bool null_value, const ChunkOffset& chunk_offset) noexcept
      : _value{std::move(value)}, _null_value{null_value}, _chunk_offset{chunk_offset} {}

  // TODO if HYRISE_DEBUG copy string and assert equality on value(), same for NonNullSegmentPosition

  const std::string_view& value() const noexcept { return _value; }
  bool is_null() const noexcept { return _null_value; }
  ChunkOffset chunk_offset() const noexcept { return _chunk_offset; }

 private:
  // The alignment improves the suitability of the iterator for (auto-)vectorization
  std::string_view _value;
  bool _null_value;
  ChunkOffset _chunk_offset;
};

/**
 * @brief Segment iterator position which is never null.
 *
 * Used when an underlying segment (or data structure) cannot be null.
 */
template <typename T>
class NonNullSegmentPosition final : public AbstractSegmentPosition<T> {
 public:
  static constexpr bool Nullable = false;

  NonNullSegmentPosition(T value, const ChunkOffset& chunk_offset) noexcept
      : _value{std::move(value)}, _chunk_offset{chunk_offset} {}

  const T& value() const override { return _value; }
  bool is_null() const override { return false; }
  ChunkOffset chunk_offset() const override { return _chunk_offset; }

 private:
  // The alignment improves the suitability of the iterator for (auto-)vectorization
  T _value;
  ChunkOffset _chunk_offset;
};

template <>
class NonNullSegmentPosition<pmr_string> final : public AbstractSegmentPosition<std::string_view> {
 public:
  static constexpr bool Nullable = false;

  NonNullSegmentPosition(std::string_view value, const ChunkOffset& chunk_offset) noexcept
      : _value{value}, _chunk_offset{chunk_offset} {}

  const std::string_view& value() const { return _value; }
  bool is_null() const { return false; }
  ChunkOffset chunk_offset() const { return _chunk_offset; }

 private:
  // The alignment improves the suitability of the iterator for (auto-)vectorization
  std::string_view _value;
  ChunkOffset _chunk_offset;
};

/**
 * @brief Segment iterator position without value information
 *
 * Used for data structures that only store if the entry is null or not.
 *
 * @see NullValueVectorIterable
 */
class IsNullSegmentPosition final : public AbstractSegmentPosition<boost::blank> {
 public:
  static constexpr bool Nullable = true;

  IsNullSegmentPosition(const bool null_value, const ChunkOffset& chunk_offset)
      : _null_value{null_value}, _chunk_offset{chunk_offset} {}

  const boost::blank& value() const override { return _blank; }
  bool is_null() const override { return _null_value; }
  ChunkOffset chunk_offset() const override { return _chunk_offset; }

 private:
  // The alignment improves the suitability of the iterator for (auto-)vectorization
  static constexpr auto _blank = boost::blank{};
  alignas(8) const bool _null_value;
  alignas(8) const ChunkOffset _chunk_offset;
};

}  // namespace opossum<|MERGE_RESOLUTION|>--- conflicted
+++ resolved
@@ -56,15 +56,9 @@
   SegmentPosition(T value, const bool null_value, const ChunkOffset& chunk_offset) noexcept
       : _value{std::move(value)}, _null_value{null_value}, _chunk_offset{chunk_offset} {}
 
-<<<<<<< HEAD
-  const T& value() const noexcept { return _value; }
-  bool is_null() const noexcept { return _null_value; }
-  ChunkOffset chunk_offset() const noexcept { return _chunk_offset; }
-=======
   const T& value() const override { return _value; }
   bool is_null() const override { return _null_value; }
   ChunkOffset chunk_offset() const override { return _chunk_offset; }
->>>>>>> 37d36653
 
  private:
   // The alignment improves the suitability of the iterator for (auto-)vectorization
@@ -83,9 +77,9 @@
 
   // TODO if HYRISE_DEBUG copy string and assert equality on value(), same for NonNullSegmentPosition
 
-  const std::string_view& value() const noexcept { return _value; }
-  bool is_null() const noexcept { return _null_value; }
-  ChunkOffset chunk_offset() const noexcept { return _chunk_offset; }
+  const std::string_view& value() const noexcept override { return _value; }
+  bool is_null() const noexcept override { return _null_value; }
+  ChunkOffset chunk_offset() const noexcept override { return _chunk_offset; }
 
  private:
   // The alignment improves the suitability of the iterator for (auto-)vectorization
@@ -125,9 +119,9 @@
   NonNullSegmentPosition(std::string_view value, const ChunkOffset& chunk_offset) noexcept
       : _value{value}, _chunk_offset{chunk_offset} {}
 
-  const std::string_view& value() const { return _value; }
-  bool is_null() const { return false; }
-  ChunkOffset chunk_offset() const { return _chunk_offset; }
+  const std::string_view& value() const override { return _value; }
+  bool is_null() const override { return false; }
+  ChunkOffset chunk_offset() const override { return _chunk_offset; }
 
  private:
   // The alignment improves the suitability of the iterator for (auto-)vectorization
