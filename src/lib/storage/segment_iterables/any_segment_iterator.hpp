--- conflicted
+++ resolved
@@ -130,16 +130,9 @@
 
   void increment() { _wrapper->increment(); }
 
-<<<<<<< HEAD
   void decrement() { _wrapper->decrement(); }
 
   void advance(std::ptrdiff_t n) { _wrapper->advance(n); }
-=======
-  void advance(std::ptrdiff_t n) {
-    DebugAssert(n >= 0, "Rewinding iterators is not implemented");
-    _wrapper->advance(n);
-  }
->>>>>>> 72aeb206
 
   bool equal(const AnySegmentIterator<T>& other) const { return _wrapper->equal(other._wrapper.get()); }
 
