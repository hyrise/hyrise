#pragma once

#include <boost/iterator/iterator_facade.hpp>

#include "storage/pos_list.hpp"
#include "storage/segment_iterables/segment_positions.hpp"
#include "types.hpp"

namespace opossum {

/**
 * @brief template-free base class of all iterators used by iterables
 *
 * The class allows the JitOperatorWrapper to keep pointers to differently specialized versions
 * of the iterators in a common data structure.
 */
class JitBaseSegmentIterator {};

/**
 * @brief base class of all iterators used by iterables
 *
 * Instantiations of this template are part of the segment iterable
 * interface (see segment_iterables/.hpp) and are implemented
 * in sub-classes of SegmentIterable (see e.g. value_segment_iterable.hpp)
 *
 * Value must be a sub-class of AbstractSegmentPosition<T>.
 *
 *
 * Why is boost::iterator_core_access a friend class?
 *
 * Boost’s iterator facade needs access to the three methods listed in the example.
 * They could be made public, but that’s not really desirable because they are
 * part of an internal interface and should not be accessed by the user of iterator.
 * This friend class gives the iterator facade access to the methods.
 *
 *
 * Example Usage
 *
 * class Iterator : public BaseSegmentIterator<Iterator, Value> {
 *  private:
 *   friend class boost::iterator_core_access;  // the following methods need to be accessible by the base class
 *
 *   void increment() { ... }
 *   bool equal(const Iterator& other) const { return false; }
 *   Value dereference() const { return Value{}; }
 * };
 */
template <typename Derived, typename Value>
class BaseSegmentIterator : public boost::iterator_facade<Derived, Value, boost::random_access_traversal_tag, Value>,
                            public JitBaseSegmentIterator {};

/**
 * Mapping between chunk offset into a reference segment and
 * its dereferenced counter part, i.e., a reference into the
 * referenced value or dictionary segment.
 */
struct ChunkOffsetMapping {
  ChunkOffset offset_in_poslist;           // chunk offset in reference segment
  ChunkOffset offset_in_referenced_chunk;  // chunk offset in referenced segment
};

/**
 * @brief base class of all point-access iterators used by iterables
 *
 * This iterator should be used whenever a reference segment is “dereferenced”,
 * i.e., its underlying value or dictionary segment is iterated over.
 * The passed position_filter is used to select which of the iterable's values
 * are returned.
 */

template <typename Derived, typename Value>
class BasePointAccessSegmentIterator : public BaseSegmentIterator<Derived, Value> {
 public:
  explicit BasePointAccessSegmentIterator(const PosList::const_iterator position_filter_begin,
                                          PosList::const_iterator position_filter_it)
      : _position_filter_begin{std::move(position_filter_begin)}, _position_filter_it{std::move(position_filter_it)} {}

 protected:
  const ChunkOffsetMapping chunk_offsets() const {
    DebugAssert(_position_filter_it->chunk_offset != INVALID_CHUNK_OFFSET,
                "Invalid ChunkOffset, calling code should handle null values");
    return {static_cast<ChunkOffset>(std::distance(_position_filter_begin, _position_filter_it)),
            _position_filter_it->chunk_offset};
  }

 private:
  friend class boost::iterator_core_access;  // grants the boost::iterator_facade access to the private interface

  void increment() { ++_position_filter_it; }

<<<<<<< HEAD
  void advance(std::ptrdiff_t n) { _position_filter_it += n; }
=======
  void advance(std::ptrdiff_t n) {
    DebugAssert(n >= 0, "Rewinding iterators is not implemented");
    _position_filter_it += n;
  }
>>>>>>> eecc9bd4

  bool equal(const BasePointAccessSegmentIterator& other) const {
    return (_position_filter_it == other._position_filter_it);
  }

  std::ptrdiff_t distance_to(const BasePointAccessSegmentIterator& other) const {
    return other._position_filter_it - _position_filter_it;
  }

 private:
  const PosList::const_iterator _position_filter_begin;
  PosList::const_iterator _position_filter_it;
};

}  // namespace opossum<|MERGE_RESOLUTION|>--- conflicted
+++ resolved
@@ -88,14 +88,10 @@
 
   void increment() { ++_position_filter_it; }
 
-<<<<<<< HEAD
-  void advance(std::ptrdiff_t n) { _position_filter_it += n; }
-=======
   void advance(std::ptrdiff_t n) {
     DebugAssert(n >= 0, "Rewinding iterators is not implemented");
     _position_filter_it += n;
   }
->>>>>>> eecc9bd4
 
   bool equal(const BasePointAccessSegmentIterator& other) const {
     return (_position_filter_it == other._position_filter_it);
