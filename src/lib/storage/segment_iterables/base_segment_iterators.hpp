--- conflicted
+++ resolved
@@ -65,10 +65,6 @@
  * are returned.
  */
 
-<<<<<<< HEAD
-
-=======
->>>>>>> 9d83c1c9
 template <typename Derived, typename Value, typename _PosListIteratorType>
 class BasePointAccessSegmentIterator : public BaseSegmentIterator<Derived, Value> {
  public:
