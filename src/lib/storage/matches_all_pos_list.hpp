#pragma once

#include "./chunk.hpp"
#include "abstract_pos_list.hpp"

namespace opossum {

class MatchesAllPosList : public AbstractPosList {
 public:
  explicit MatchesAllPosList(std::shared_ptr<const Chunk> common_chunk, const ChunkID common_chunk_id)
      : _common_chunk(common_chunk), _common_chunk_id(common_chunk_id) {}

  MatchesAllPosList& operator=(MatchesAllPosList&& other) = default;

  MatchesAllPosList() = delete;

  bool references_single_chunk() const final { return true; }

  ChunkID common_chunk_id() const final {
    DebugAssert(_common_chunk_id != INVALID_CHUNK_ID, "common_chunk_id called on invalid chunk id");
    return _common_chunk_id;
  }

  RowID operator[](size_t n) const final {
    DebugAssert(_common_chunk_id != INVALID_CHUNK_ID, "operator[] called on invalid chunk id");
    return RowID{_common_chunk_id, static_cast<ChunkOffset>(n)};
  }

  bool empty() const override final { return size() == 0; }

  size_t size() const override final { return _common_chunk->size(); }

  size_t memory_usage(const MemoryUsageCalculationMode) const final { return sizeof *this; }

<<<<<<< HEAD
  bool operator==(const MatchesAllPosList* other) const { return _common_chunk == other->_common_chunk; }

  bool operator==(const AbstractPosList* other) const final {
    // TODO
    return false;
  }

=======
>>>>>>> e0396dae
  PosListIterator<const MatchesAllPosList*, RowID> begin() const {
    return PosListIterator<const MatchesAllPosList*, RowID>(this, ChunkOffset{0}, static_cast<ChunkOffset>(size()));
  }

  PosListIterator<const MatchesAllPosList*, RowID> end() const {
    return PosListIterator<const MatchesAllPosList*, RowID>(this, static_cast<ChunkOffset>(size()),
                                                            static_cast<ChunkOffset>(size()));
  }

  PosListIterator<const MatchesAllPosList*, RowID> cbegin() const { return begin(); }

  PosListIterator<const MatchesAllPosList*, RowID> cend() const { return end(); }

 private:
  std::shared_ptr<const Chunk> _common_chunk = nullptr;
  ChunkID _common_chunk_id = INVALID_CHUNK_ID;
};

}  // namespace opossum<|MERGE_RESOLUTION|>--- conflicted
+++ resolved
@@ -32,16 +32,6 @@
 
   size_t memory_usage(const MemoryUsageCalculationMode) const final { return sizeof *this; }
 
-<<<<<<< HEAD
-  bool operator==(const MatchesAllPosList* other) const { return _common_chunk == other->_common_chunk; }
-
-  bool operator==(const AbstractPosList* other) const final {
-    // TODO
-    return false;
-  }
-
-=======
->>>>>>> e0396dae
   PosListIterator<const MatchesAllPosList*, RowID> begin() const {
     return PosListIterator<const MatchesAllPosList*, RowID>(this, ChunkOffset{0}, static_cast<ChunkOffset>(size()));
   }
