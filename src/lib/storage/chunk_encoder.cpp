--- conflicted
+++ resolved
@@ -93,18 +93,6 @@
 }
 
 void ChunkEncoder::encode_chunk(const std::shared_ptr<Chunk>& chunk, const std::vector<DataType>& column_data_types,
-<<<<<<< HEAD
-                                const ChunkEncodingSpec& chunk_encoding_spec, const bool parallelize_encoding) {
-  const auto column_count = chunk->column_count();
-  Assert((column_data_types.size() == column_count),
-         "Number of column types must match the chunk’s column count.");
-  Assert((chunk_encoding_spec.size() == column_count),
-         "Number of column encoding specs must match the chunk’s column count.");
-
-  const auto thread_count = std::thread::hardware_concurrency();
-  const auto segments_per_thread = std::ceil(static_cast<float>(column_count) / thread_count);
-  auto threads = std::vector<std::thread>{};
-=======
                                 const ChunkEncodingSpec& chunk_encoding_spec) {
   const auto column_count = chunk->column_count();
   Assert((column_data_types.size() == column_count), "Number of column types must match the chunk’s column count.");
@@ -113,31 +101,13 @@
 
   for (auto column_id = ColumnID{0}; column_id < column_count; ++column_id) {
     const auto spec = chunk_encoding_spec[column_id];
->>>>>>> 21cd56e4
-
-  for (auto thread_id = uint16_t{0}; thread_id < thread_count; ++thread_id) {
-    auto task = [&, thread_id] {
-      const auto column_id_start = static_cast<uint16_t>(thread_id * segments_per_thread);
-      const auto column_id_end = std::min(column_count, static_cast<uint16_t>((thread_id + 1) * segments_per_thread));
-      for (auto column_id = ColumnID{column_id_start}; column_id < column_id_end; ++column_id) {
-        const auto spec = chunk_encoding_spec[column_id];
-
-        const auto data_type = column_data_types[column_id];
-        const auto base_segment = chunk->get_segment(column_id);
-
-        const auto encoded_segment = encode_segment(base_segment, data_type, spec);
-        chunk->replace_segment(column_id, encoded_segment);
-      }
-    };
-
-    if (parallelize_encoding) {
-      threads.emplace_back(task);
-    } else {
-      task();
-    }
-  }
-
-  for (auto& thread : threads) thread.join();
+
+    const auto data_type = column_data_types[column_id];
+    const auto base_segment = chunk->get_segment(column_id);
+
+    const auto encoded_segment = encode_segment(base_segment, data_type, spec);
+    chunk->replace_segment(column_id, encoded_segment);
+  }
 
   chunk->mark_immutable();
 
