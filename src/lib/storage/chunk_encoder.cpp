--- conflicted
+++ resolved
@@ -12,6 +12,7 @@
 #include "storage/segment_encoding_utils.hpp"
 #include "storage/segment_iterables/any_segment_iterable.hpp"
 #include "storage/value_segment.hpp"
+#include "statistics/generate_pruning_statistics.hpp"
 #include "utils/assert.hpp"
 
 namespace opossum {
@@ -97,11 +98,6 @@
   Assert((chunk_encoding_spec.size() == chunk->column_count()),
          "Number of column encoding specs must match the chunk’s column count.");
 
-<<<<<<< HEAD
-=======
-  const auto chunk_statistics = chunk->statistics();
-  std::vector<std::shared_ptr<SegmentStatistics>> column_statistics;
->>>>>>> 8c36e779
   for (ColumnID column_id{0}; column_id < chunk->column_count(); ++column_id) {
     const auto spec = chunk_encoding_spec[column_id];
 
@@ -110,25 +106,13 @@
 
     const auto encoded_segment = encode_segment(base_segment, data_type, spec);
     chunk->replace_segment(column_id, encoded_segment);
-
-<<<<<<< HEAD
-    if (spec.encoding_type != EncodingType::Unencoded) {
-      auto encoded_segment = encode_segment(spec.encoding_type, data_type, value_segment, spec.vector_compression_type);
-      chunk->replace_segment(column_id, encoded_segment);
-=======
-    if (!chunk_statistics) {
-      column_statistics.push_back(SegmentStatistics::build_statistics(data_type, encoded_segment));
->>>>>>> 8c36e779
-    }
   }
 
   chunk->mark_immutable();
-<<<<<<< HEAD
-=======
-  if (!chunk_statistics) {
-    chunk->set_statistics(std::make_shared<ChunkStatistics>(column_statistics));
+
+  if (!chunk->pruning_statistics()) {
+    generate_chunk_pruning_statistics(chunk);
   }
->>>>>>> 8c36e779
 
   if (chunk->has_mvcc_data()) {
     // MvccData::shrink() will acquire a write lock itself
