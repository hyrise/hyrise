#pragma once

#include <atomic>
#include <shared_mutex>  // NOLINT lint thinks this is a C header or something

#include "types.hpp"
#include "utils/copyable_atomic.hpp"

namespace opossum {

/**
 * Stores visibility information for multiversion concurrency control
 */
struct MvccData {
  friend class Chunk;

 public:
  // The last commit id is reserved for uncommitted changes
  static constexpr CommitID MAX_COMMIT_ID = std::numeric_limits<CommitID>::max() - 1;

<<<<<<< HEAD
  pmr_vector<copyable_atomic<TransactionID>> tids;  ///< 0 unless locked by a transaction
  pmr_vector<CommitID> begin_cids;                  ///< commit id when record was added
  pmr_vector<CommitID> end_cids;                    ///< commit id when record was deleted

  // Creates MVCC data that supports a maximum of `size` rows. If the underlying chunk has less rows, the extra rows
  // here are ignored. This is to avoid resizing the vectors, which would cause reallocations and require locking.
  explicit MvccData(const size_t size, CommitID begin_commit_id);
=======
  // Entries that have just been appended might be uninitialized (i.e., have a random value):
  // https://software.intel.com/en-us/blogs/2009/04/09/delusion-of-tbbconcurrent_vectors-size-or-3-ways-to-traverse-in-parallel-correctly  // NOLINT
  // However, they are not accessed by any other transaction as long as only the MvccData but not the Chunk's size
  // has been incremented. This is because Chunk::size() looks at the size of the first segment. The Insert operator
  // makes sure that the first segment is elongated only once the MvccData has been completely written.

  pmr_concurrent_vector<copyable_atomic<TransactionID>> tids;  ///< 0 unless locked by a transaction
  pmr_concurrent_vector<CommitID> begin_cids;                  ///< commit id when record was added
  pmr_concurrent_vector<CommitID> end_cids;                    ///< commit id when record was deleted

  // This is used for optimizing the validation process. It is set during Chunk::finalize(). Consult
  // Validate::_on_execute for further details.
  std::optional<CommitID> max_begin_cid;

  explicit MvccData(const size_t size, CommitID begin_commit_id);

  size_t size() const;

  /**
   * Compacts the internal representation of the mvcc data in order to reduce fragmentation.
   * Locks mvcc data exclusively in order to do so.
   */
  void shrink();

  /**
   * Grows mvcc data by the given delta. The caller should guard this using the table's append_mutex.
   */
  void grow_by(size_t delta, TransactionID transaction_id, CommitID begin_commit_id);

  /**
   * The thread sanitizer (tsan) complains about concurrent writes and reads to begin/end_cids. That is because it is
   * unaware of their thread-safety being guaranteed by the update of the global last_cid. Furthermore, we exploit that
   * writes up to eight bytes are atomic on x64, which C++ and tsan do not know about. These helper methods were added
   * to .tsan-ignore.txt and can be used (carefully) to avoid those false positives.
   */
  CommitID get_begin_cid(const ChunkOffset offset) const;
  void set_begin_cid(const ChunkOffset offset, const CommitID commit_id);

  CommitID get_end_cid(const ChunkOffset offset) const;
  void set_end_cid(const ChunkOffset offset, const CommitID commit_id);

 private:
  /**
   * @brief Mutex used to manage access to MVCC data
   *
   * Exclusively locked in shrink()
   * Locked for shared ownership when MVCC data of a Chunk are accessed
   * via the get_scoped_mvcc_data_lock() getters
   */
  std::shared_mutex _mutex;

  /**
   * This does not need to be atomic, as appends to a chunk's MvccData are guarded by the table's append_mutex.
   */
  size_t _size{0};
>>>>>>> 05ca088c
};

std::ostream& operator<<(std::ostream& stream, const MvccData& mvcc_data);

}  // namespace opossum<|MERGE_RESOLUTION|>--- conflicted
+++ resolved
@@ -18,43 +18,19 @@
   // The last commit id is reserved for uncommitted changes
   static constexpr CommitID MAX_COMMIT_ID = std::numeric_limits<CommitID>::max() - 1;
 
-<<<<<<< HEAD
   pmr_vector<copyable_atomic<TransactionID>> tids;  ///< 0 unless locked by a transaction
   pmr_vector<CommitID> begin_cids;                  ///< commit id when record was added
   pmr_vector<CommitID> end_cids;                    ///< commit id when record was deleted
-
-  // Creates MVCC data that supports a maximum of `size` rows. If the underlying chunk has less rows, the extra rows
-  // here are ignored. This is to avoid resizing the vectors, which would cause reallocations and require locking.
-  explicit MvccData(const size_t size, CommitID begin_commit_id);
-=======
-  // Entries that have just been appended might be uninitialized (i.e., have a random value):
-  // https://software.intel.com/en-us/blogs/2009/04/09/delusion-of-tbbconcurrent_vectors-size-or-3-ways-to-traverse-in-parallel-correctly  // NOLINT
-  // However, they are not accessed by any other transaction as long as only the MvccData but not the Chunk's size
-  // has been incremented. This is because Chunk::size() looks at the size of the first segment. The Insert operator
-  // makes sure that the first segment is elongated only once the MvccData has been completely written.
-
-  pmr_concurrent_vector<copyable_atomic<TransactionID>> tids;  ///< 0 unless locked by a transaction
-  pmr_concurrent_vector<CommitID> begin_cids;                  ///< commit id when record was added
-  pmr_concurrent_vector<CommitID> end_cids;                    ///< commit id when record was deleted
 
   // This is used for optimizing the validation process. It is set during Chunk::finalize(). Consult
   // Validate::_on_execute for further details.
   std::optional<CommitID> max_begin_cid;
 
+  // Creates MVCC data that supports a maximum of `size` rows. If the underlying chunk has less rows, the extra rows
+  // here are ignored. This is to avoid resizing the vectors, which would cause reallocations and require locking.
   explicit MvccData(const size_t size, CommitID begin_commit_id);
 
   size_t size() const;
-
-  /**
-   * Compacts the internal representation of the mvcc data in order to reduce fragmentation.
-   * Locks mvcc data exclusively in order to do so.
-   */
-  void shrink();
-
-  /**
-   * Grows mvcc data by the given delta. The caller should guard this using the table's append_mutex.
-   */
-  void grow_by(size_t delta, TransactionID transaction_id, CommitID begin_commit_id);
 
   /**
    * The thread sanitizer (tsan) complains about concurrent writes and reads to begin/end_cids. That is because it is
@@ -82,7 +58,6 @@
    * This does not need to be atomic, as appends to a chunk's MvccData are guarded by the table's append_mutex.
    */
   size_t _size{0};
->>>>>>> 05ca088c
 };
 
 std::ostream& operator<<(std::ostream& stream, const MvccData& mvcc_data);
