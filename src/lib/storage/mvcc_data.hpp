#pragma once

#include <atomic>
#include <limits>
#include <shared_mutex>

#include "types.hpp"
#include "utils/copyable_atomic.hpp"

namespace hyrise {

/**
 * Stores visibility information for multiversion concurrency control.
 */
struct MvccData {
  friend class Chunk;
  friend std::ostream& operator<<(std::ostream& stream, const MvccData& mvcc_data);

 public:
  // The last commit id is reserved for uncommitted changes
  static constexpr CommitID MAX_COMMIT_ID = CommitID{std::numeric_limits<CommitID::base_type>::max() - 1};

  // This is used for optimizing the validation process. It is set during `Chunk::set_immutable()` and for each
  // commit of an Insert/Delete operator. Consult `Validate::_on_execute()` for further details.
  std::atomic<CommitID> max_begin_cid{MAX_COMMIT_ID};
  std::atomic<CommitID> max_end_cid{MAX_COMMIT_ID};

  // Creates MVCC data that supports a maximum of `size` rows. If the underlying chunk has less rows, the extra rows
  // here are ignored. This is to avoid resizing the vectors, which would cause reallocations and require locking.
  explicit MvccData(const size_t size, CommitID begin_commit_id);

  CommitID get_begin_cid(const ChunkOffset offset) const;
  void set_begin_cid(const ChunkOffset offset, const CommitID commit_id,
                     const std::memory_order memory_order = std::memory_order_seq_cst);

  CommitID get_end_cid(const ChunkOffset offset) const;
  void set_end_cid(const ChunkOffset offset, const CommitID commit_id,
                   const std::memory_order memory_order = std::memory_order_seq_cst);

  TransactionID get_tid(const ChunkOffset offset) const;
  void set_tid(const ChunkOffset offset, const TransactionID transaction_id,
               const std::memory_order memory_order = std::memory_order_seq_cst);
  bool compare_exchange_tid(const ChunkOffset offset, TransactionID expected_transaction_id,
                            TransactionID new_transaction_id);

  size_t memory_usage() const;

  // Register and deregister Insert operators that write to the chunk. We use this information to notice when all
  // Inserts are either committed or rolled back and if we can mark a chunk as immutable. For more details, see
  // `chunk.hpp`.
  void register_insert();
  void deregister_insert();
  uint32_t pending_inserts() const;

 private:
  // These vectors are pre-allocated. Do not resize them as someone might be reading them concurrently.
<<<<<<< HEAD
  pmr_vector<copyable_atomic<CommitID>> _begin_cids;                  // < CommitID when record was added
  pmr_vector<copyable_atomic<CommitID>> _end_cids;                    // < CommitID when record was deleted
  pmr_vector<copyable_atomic<TransactionID>> _tids;  // < 0 unless locked by a transaction
=======
  pmr_vector<copyable_atomic<CommitID>> _begin_cids;  // < CommitID when record was added
  pmr_vector<copyable_atomic<CommitID>> _end_cids;    // < CommitID when record was deleted
  pmr_vector<copyable_atomic<TransactionID>> _tids;   // < 0 unless locked by a transaction
>>>>>>> 8917450e

  std::atomic_uint32_t _pending_inserts{0};
};

std::ostream& operator<<(std::ostream& stream, const MvccData& mvcc_data);

}  // namespace hyrise<|MERGE_RESOLUTION|>--- conflicted
+++ resolved
@@ -54,15 +54,9 @@
 
  private:
   // These vectors are pre-allocated. Do not resize them as someone might be reading them concurrently.
-<<<<<<< HEAD
-  pmr_vector<copyable_atomic<CommitID>> _begin_cids;                  // < CommitID when record was added
-  pmr_vector<copyable_atomic<CommitID>> _end_cids;                    // < CommitID when record was deleted
-  pmr_vector<copyable_atomic<TransactionID>> _tids;  // < 0 unless locked by a transaction
-=======
   pmr_vector<copyable_atomic<CommitID>> _begin_cids;  // < CommitID when record was added
   pmr_vector<copyable_atomic<CommitID>> _end_cids;    // < CommitID when record was deleted
   pmr_vector<copyable_atomic<TransactionID>> _tids;   // < 0 unless locked by a transaction
->>>>>>> 8917450e
 
   std::atomic_uint32_t _pending_inserts{0};
 };
