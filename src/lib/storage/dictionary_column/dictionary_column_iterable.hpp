--- conflicted
+++ resolved
@@ -48,13 +48,8 @@
   template <typename ZsIteratorType>
   class Iterator : public BaseColumnIterator<Iterator<ZsIteratorType>, ColumnIteratorValue<T>> {
    public:
-<<<<<<< HEAD
-    explicit Iterator(const ValueVector<T>& dictionary, const ValueID null_value_id,
-                      const ZsIteratorType begin_attribute_it, ZsIteratorType attribute_it)
-=======
-    explicit Iterator(const pmr_vector<T>& dictionary, const ValueID null_value_id, const ZsIteratorType attribute_it,
+    explicit Iterator(const ValueVector<T>& dictionary, const ValueID null_value_id, const ZsIteratorType attribute_it,
                       ChunkOffset chunk_offset)
->>>>>>> 75d8d8d7
         : _dictionary{dictionary},
           _null_value_id{null_value_id},
           _attribute_it{attribute_it},
