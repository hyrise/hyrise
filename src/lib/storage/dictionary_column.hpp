--- conflicted
+++ resolved
@@ -79,15 +79,9 @@
   // we cannot always use the materialize method below because sort results might come from different BaseColumns
   void copy_value_to_value_column(BaseColumn& value_column, ChunkOffset chunk_offset) const override;
 
-<<<<<<< HEAD
-  // TODO(anyone): Move this to base column once final optimization is supported by gcc
-  const std::shared_ptr<pmr_vector<std::pair<RowID, T>>> materialize(
-      ChunkID chunk_id, std::shared_ptr<std::vector<ChunkOffset>> offsets = nullptr);
-
+  // Copies a DictionaryColumn using a new allocator. This is useful for placing the DictionaryColumn on a new NUMA node.
   std::shared_ptr<BaseColumn> copy_using_allocator(const PolymorphicAllocator<size_t>& alloc) const override;
 
-=======
->>>>>>> 7b819c0c
  protected:
   std::shared_ptr<pmr_vector<T>> _dictionary;
   std::shared_ptr<BaseAttributeVector> _attribute_vector;
