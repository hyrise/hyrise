#pragma once

#include <fstream>
#include <memory>
#include <regex>
#include <string>
#include <utility>
#include <vector>

#include "tbb/concurrent_vector.h"

#include "base_attribute_vector.hpp"
#include "untyped_dictionary_column.hpp"

#include "types.hpp"

namespace opossum {
template <typename T>
class ValueColumn;

// Dictionary is a specific column type that stores all its values in a vector
template <typename T>
class DictionaryColumn : public UntypedDictionaryColumn {
 public:
  // Creates a Dictionary column from a given dictionary and attribute vector.
  explicit DictionaryColumn(const std::vector<T>&& dictionary,
                            const std::shared_ptr<BaseAttributeVector>& attribute_vector)
      : _dictionary(std::make_shared<std::vector<T>>(std::move(dictionary))), _attribute_vector(attribute_vector) {}

  // return the value at a certain position. If you want to write efficient operators, back off!
  const AllTypeVariant operator[](const size_t i) const override {
    /*
    Handle null values, this is only used for testing the results of joins so far.
    In order to be able to define an expected output table, we need to replace INVALID_CHUNK_OFFSET
    with some printable character, in our case 0, resp. "0".
    Since there is no constructor for String, which takes a numeric 0, we have to differentiate between numbers and
    strings.

    This should be replaced as soon as we have proper NULL values in Opossum.
    Similar code is in value_column.hpp
    */
    if (i == INVALID_CHUNK_OFFSET) {
      if (std::is_same<T, std::string>::value) {
        return "0";
      }
      return T(0);
    }
    return (*_dictionary)[_attribute_vector->get(i)];
  }

  // return the value at a certain position.
<<<<<<< HEAD
  const T get(const size_t i) const { return (*_dictionary)[_attribute_vector->get(i)]; }
=======
  const T get(const size_t i) const { return _dictionary[_attribute_vector->get(i)]; }
>>>>>>> 2f524fc2

  // dictionary columns are immutable
  void append(const AllTypeVariant&) override { throw std::logic_error("DictionaryColumn is immutable"); }

  // returns an underlying dictionary
  std::shared_ptr<const std::vector<T>> dictionary() const { return _dictionary; }

  // returns an underlying data structure
  std::shared_ptr<const BaseAttributeVector> attribute_vector() const final { return _attribute_vector; }

  // return a generated vector of all values
  const tbb::concurrent_vector<T> materialize_values() const {
    tbb::concurrent_vector<T> values(_attribute_vector->size());

    for (ChunkOffset chunk_offset = 0; chunk_offset < _attribute_vector->size(); ++chunk_offset) {
<<<<<<< HEAD
      values[chunk_offset] = (*_dictionary)[_attribute_vector->get(chunk_offset)];
=======
      values[chunk_offset] = _dictionary[_attribute_vector->get(chunk_offset)];
>>>>>>> 2f524fc2
    }

    return values;
  }

  // return the value represented by a given ValueID
  const T& value_by_value_id(ValueID value_id) const { return _dictionary->at(value_id); }

  // returns the first value ID that refers to a value >= the search value
  // returns INVALID_VALUE_ID if all values are smaller than the search value
  ValueID lower_bound(T value) const {
    auto it = std::lower_bound(_dictionary->cbegin(), _dictionary->cend(), value);
    if (it == _dictionary->cend()) return INVALID_VALUE_ID;
    return std::distance(_dictionary->cbegin(), it);
  }

  // same as lower_bound(T), but accepts an AllTypeVariant
  ValueID lower_bound(const AllTypeVariant& value) const final {
    auto typed_value = type_cast<T>(value);
    return lower_bound(typed_value);
  }

  // returns the first value ID that refers to a value > the search value
  // returns INVALID_VALUE_ID if all values are smaller than or equal to the search value
  ValueID upper_bound(T value) const {
    auto it = std::upper_bound(_dictionary->cbegin(), _dictionary->cend(), value);
    if (it == _dictionary->cend()) return INVALID_VALUE_ID;
    return std::distance(_dictionary->cbegin(), it);
  }

  // same as upper_bound(T), but accepts an AllTypeVariant
  ValueID upper_bound(const AllTypeVariant& value) const final {
    auto typed_value = type_cast<T>(value);
    return upper_bound(typed_value);
  }

  // return the number of unique_values (dictionary entries)
  size_t unique_values_count() const final { return _dictionary->size(); }

  // return the number of entries
  size_t size() const override { return _attribute_vector->size(); }

  // visitor pattern, see base_column.hpp
  void visit(ColumnVisitable& visitable, std::shared_ptr<ColumnVisitableContext> context = nullptr) override {
    visitable.handle_dictionary_column(*this, std::move(context));
  }

  // writes the length and value at the chunk_offset to the end off row_string
  void write_string_representation(std::string& row_string, const ChunkOffset chunk_offset) const override {
    std::stringstream buffer;
    // buffering value at chunk_offset
    T value = _dictionary->at(_attribute_vector->get(chunk_offset));
    buffer << value;
    uint32_t length = buffer.str().length();
    // writing byte representation of length
    buffer.write(reinterpret_cast<const char*>(&length), sizeof(length));

    // appending the new string to the already present string
    row_string += buffer.str();
  }

  // copies one of its own values to a different ValueColumn - mainly used for materialization
  // we cannot always use the materialize method below because sort results might come from different BaseColumns
  void copy_value_to_value_column(BaseColumn& value_column, ChunkOffset chunk_offset) const override {
    auto& output_column = static_cast<ValueColumn<T>&>(value_column);
    auto& values_out = output_column.values();

    auto value = value_by_value_id(_attribute_vector->get(chunk_offset));
    values_out.push_back(value);
  }

  // TODO(anyone): Move this to base column once final optimization is supported by gcc
  const std::shared_ptr<std::vector<std::pair<RowID, T>>> materialize(
      ChunkID chunk_id, std::shared_ptr<std::vector<ChunkOffset>> offsets = nullptr) {
    auto materialized_vector = std::make_shared<std::vector<std::pair<RowID, T>>>();

    /*
<<<<<<< HEAD
    We only offset if this ValueColumn was referenced by a ReferenceColumn. Thus it might actually be filtered.
=======
    We only offsets if this ValueColumn was referenced by a ReferenceColumn. Thus it might actually be filtered.
>>>>>>> 2f524fc2
    */
    if (offsets) {
      materialized_vector->reserve(offsets->size());
      for (auto& offset : *offsets) {
<<<<<<< HEAD
        T value = (*_dictionary)[_attribute_vector->get(offset)];
        auto materialized_row = std::make_pair(RowID{chunk_id, offset}, value);
        materialized_vector->push_back(materialized_row);
      }
=======
        T value = _dictionary[_attribute_vector->get(offset)];
        auto materialized_row = std::make_pair(RowID{chunk_id, offset}, value);
        materialized_vector->push_back(materialized_row);
      }

    } else {
      materialized_vector->reserve(_attribute_vector->size());
      for (ChunkOffset offset = 0; offset < _attribute_vector->size(); offset++) {
        T value = _dictionary[_attribute_vector->get(offset)];
        auto materialized_row = std::make_pair(RowID{chunk_id, offset}, value);
        materialized_vector->push_back(materialized_row);
      }
    }

    return materialized_vector;
  }

 protected:
  std::vector<T> _dictionary;
  std::shared_ptr<BaseAttributeVector> _attribute_vector;
  std::shared_ptr<std::vector<T>> _dictionary_ptr;
>>>>>>> 2f524fc2

    } else {
      materialized_vector->reserve(_attribute_vector->size());
      for (ChunkOffset offset = 0; offset < _attribute_vector->size(); offset++) {
        T value = (*_dictionary)[_attribute_vector->get(offset)];
        auto materialized_row = std::make_pair(RowID{chunk_id, offset}, value);
        materialized_vector->push_back(materialized_row);
      }
    }

    return materialized_vector;
  }

 protected:
  std::shared_ptr<std::vector<T>> _dictionary;
  std::shared_ptr<BaseAttributeVector> _attribute_vector;
};
}  // namespace opossum<|MERGE_RESOLUTION|>--- conflicted
+++ resolved
@@ -49,11 +49,7 @@
   }
 
   // return the value at a certain position.
-<<<<<<< HEAD
   const T get(const size_t i) const { return (*_dictionary)[_attribute_vector->get(i)]; }
-=======
-  const T get(const size_t i) const { return _dictionary[_attribute_vector->get(i)]; }
->>>>>>> 2f524fc2
 
   // dictionary columns are immutable
   void append(const AllTypeVariant&) override { throw std::logic_error("DictionaryColumn is immutable"); }
@@ -69,11 +65,7 @@
     tbb::concurrent_vector<T> values(_attribute_vector->size());
 
     for (ChunkOffset chunk_offset = 0; chunk_offset < _attribute_vector->size(); ++chunk_offset) {
-<<<<<<< HEAD
       values[chunk_offset] = (*_dictionary)[_attribute_vector->get(chunk_offset)];
-=======
-      values[chunk_offset] = _dictionary[_attribute_vector->get(chunk_offset)];
->>>>>>> 2f524fc2
     }
 
     return values;
@@ -151,44 +143,15 @@
     auto materialized_vector = std::make_shared<std::vector<std::pair<RowID, T>>>();
 
     /*
-<<<<<<< HEAD
     We only offset if this ValueColumn was referenced by a ReferenceColumn. Thus it might actually be filtered.
-=======
-    We only offsets if this ValueColumn was referenced by a ReferenceColumn. Thus it might actually be filtered.
->>>>>>> 2f524fc2
     */
     if (offsets) {
       materialized_vector->reserve(offsets->size());
       for (auto& offset : *offsets) {
-<<<<<<< HEAD
         T value = (*_dictionary)[_attribute_vector->get(offset)];
         auto materialized_row = std::make_pair(RowID{chunk_id, offset}, value);
         materialized_vector->push_back(materialized_row);
       }
-=======
-        T value = _dictionary[_attribute_vector->get(offset)];
-        auto materialized_row = std::make_pair(RowID{chunk_id, offset}, value);
-        materialized_vector->push_back(materialized_row);
-      }
-
-    } else {
-      materialized_vector->reserve(_attribute_vector->size());
-      for (ChunkOffset offset = 0; offset < _attribute_vector->size(); offset++) {
-        T value = _dictionary[_attribute_vector->get(offset)];
-        auto materialized_row = std::make_pair(RowID{chunk_id, offset}, value);
-        materialized_vector->push_back(materialized_row);
-      }
-    }
-
-    return materialized_vector;
-  }
-
- protected:
-  std::vector<T> _dictionary;
-  std::shared_ptr<BaseAttributeVector> _attribute_vector;
-  std::shared_ptr<std::vector<T>> _dictionary_ptr;
->>>>>>> 2f524fc2
-
     } else {
       materialized_vector->reserve(_attribute_vector->size());
       for (ChunkOffset offset = 0; offset < _attribute_vector->size(); offset++) {
