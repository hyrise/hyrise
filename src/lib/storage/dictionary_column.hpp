#pragma once

#include <memory>
#include <sstream>
#include <string>
#include <utility>
#include <vector>

#include "tbb/concurrent_vector.h"

#include "untyped_dictionary_column.hpp"
#include "utils/assert.hpp"

#include "types.hpp"

namespace opossum {
template <typename T>
class ValueColumn;

class BaseAttributeVector;

// Dictionary is a specific column type that stores all its values in a vector
template <typename T>
class DictionaryColumn : public UntypedDictionaryColumn {
 public:
  // Creates a Dictionary column from a given dictionary and attribute vector.
  explicit DictionaryColumn(const std::vector<T>&& dictionary,
                            const std::shared_ptr<BaseAttributeVector>& attribute_vector);

  // return the value at a certain position. If you want to write efficient operators, back off!
  const AllTypeVariant operator[](const size_t i) const override;

  // return the value at a certain position.
  const T get(const size_t i) const;

  // dictionary columns are immutable
<<<<<<< HEAD
  void append(const AllTypeVariant&) override { Fail("DictionaryColumn is immutable"); }
=======
  void append(const AllTypeVariant&) override;
>>>>>>> b2421409

  // returns an underlying dictionary
  std::shared_ptr<const std::vector<T>> dictionary() const;

  // returns an underlying data structure
  std::shared_ptr<const BaseAttributeVector> attribute_vector() const final;

  // return a generated vector of all values
  const tbb::concurrent_vector<T> materialize_values() const;

  // return the value represented by a given ValueID
  const T& value_by_value_id(ValueID value_id) const;

  // returns the first value ID that refers to a value >= the search value
  // returns INVALID_VALUE_ID if all values are smaller than the search value
  ValueID lower_bound(T value) const;

  // same as lower_bound(T), but accepts an AllTypeVariant
  ValueID lower_bound(const AllTypeVariant& value) const final;

  // returns the first value ID that refers to a value > the search value
  // returns INVALID_VALUE_ID if all values are smaller than or equal to the search value
  ValueID upper_bound(T value) const;

  // same as upper_bound(T), but accepts an AllTypeVariant
  ValueID upper_bound(const AllTypeVariant& value) const final;

  // return the number of unique_values (dictionary entries)
  size_t unique_values_count() const final;

  // return the number of entries
  size_t size() const override;

  // visitor pattern, see base_column.hpp
  void visit(ColumnVisitable& visitable, std::shared_ptr<ColumnVisitableContext> context = nullptr) override;

  // writes the length and value at the chunk_offset to the end off row_string
  void write_string_representation(std::string& row_string, const ChunkOffset chunk_offset) const override;

  // copies one of its own values to a different ValueColumn - mainly used for materialization
  // we cannot always use the materialize method below because sort results might come from different BaseColumns
  void copy_value_to_value_column(BaseColumn& value_column, ChunkOffset chunk_offset) const override;

  // TODO(anyone): Move this to base column once final optimization is supported by gcc
  const std::shared_ptr<std::vector<std::pair<RowID, T>>> materialize(
      ChunkID chunk_id, std::shared_ptr<std::vector<ChunkOffset>> offsets = nullptr);

 protected:
  std::shared_ptr<std::vector<T>> _dictionary;
  std::shared_ptr<BaseAttributeVector> _attribute_vector;
};

}  // namespace opossum<|MERGE_RESOLUTION|>--- conflicted
+++ resolved
@@ -34,11 +34,7 @@
   const T get(const size_t i) const;
 
   // dictionary columns are immutable
-<<<<<<< HEAD
   void append(const AllTypeVariant&) override { Fail("DictionaryColumn is immutable"); }
-=======
-  void append(const AllTypeVariant&) override;
->>>>>>> b2421409
 
   // returns an underlying dictionary
   std::shared_ptr<const std::vector<T>> dictionary() const;
