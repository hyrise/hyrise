#pragma once

#include <memory>
#include <type_traits>
#include <utility>
#include <vector>

#include "types.hpp"
#include "utils/assert.hpp"
#include "utils/performance_warning.hpp"

namespace opossum {

class PosList;

class AbstractPosList {
<<<<<<< HEAD
public:
  template <typename PosListType = const AbstractPosList*, typename DereferenceReturnType = RowID>
  class PosListIterator : public boost::iterator_facade<
                          PosListIterator<PosListType, DereferenceReturnType>,
                          RowID,
                          boost::random_access_traversal_tag,
                          DereferenceReturnType> {
public:
  PosListIterator(PosListType pl_pointer, ChunkOffset pos, ChunkOffset max_size) {
    _pl_pointer = pl_pointer;
    _chunk_offset = pos;
    _max_size = max_size;
  }
=======
 public:
  template <typename PosListType = const AbstractPosList*, typename DereferenceReturnType = RowID>
  class PosListIterator : public boost::iterator_facade<PosListIterator<PosListType, DereferenceReturnType>, RowID,
                                                        boost::random_access_traversal_tag, DereferenceReturnType> {
   public:
    PosListIterator(PosListType pl_pointer, ChunkOffset pos, ChunkOffset max_size) {
      _pl_pointer = pl_pointer;
      _chunk_offset = pos;
      _max_size = max_size;
    }
>>>>>>> 9d83c1c9

    // boost will not use the random_access_iterator_tag if reference_type is not a c++ reference (which it isn't here)
    // we still want to use random access (for binary search, distance, ...)
    typedef std::random_access_iterator_tag iterator_category;

    PosListIterator() = delete;

    void increment() { ++_chunk_offset; }

    void decrement() { --_chunk_offset; }

    void advance(std::ptrdiff_t n) { _chunk_offset += n; }

    bool equal(const PosListIterator& other) const {
      DebugAssert(_pl_pointer == other._pl_pointer, "You trusted me and I failed you.");
      return other._chunk_offset == _chunk_offset;
    }

<<<<<<< HEAD
  DereferenceReturnType dereference() const {
    DebugAssert(_chunk_offset < _max_size, "You foool");
    return (*_pl_pointer)[_chunk_offset];
  }

  PosListType _pl_pointer;
  ChunkOffset _chunk_offset;
  ChunkOffset _max_size;
};
=======
    std::ptrdiff_t distance_to(const PosListIterator& other) const {
      return static_cast<std::ptrdiff_t>(other._chunk_offset) - _chunk_offset;
    }

    DereferenceReturnType dereference() const {
      DebugAssert(_chunk_offset < _max_size, "You foool");
      return (*_pl_pointer)[_chunk_offset];
    }
>>>>>>> 9d83c1c9

    PosListType _pl_pointer;
    ChunkOffset _chunk_offset;
    ChunkOffset _max_size;
  };

  // public:
  virtual ~AbstractPosList() = default;

  AbstractPosList& operator=(AbstractPosList&& other) = default;

  // Returns whether it is guaranteed that the PosList references a single ChunkID.
  // However, it may be false even if this is the case.
  virtual bool references_single_chunk() const = 0;

  // For chunks that share a common ChunkID, returns that ID.
  virtual ChunkID common_chunk_id() const = 0;

  virtual RowID operator[](size_t n) const = 0;

  PosListIterator<> begin() const {
    PerformanceWarning("AbstractPosList::begin() called - dereferencing this iterator will be slow.");
    return PosListIterator<>(this, ChunkOffset{0}, static_cast<ChunkOffset>(size()));
  }

  PosListIterator<> end() const {
    PerformanceWarning("AbstractPosList::end() called - dereferencing this iterator will be slow.");
    return PosListIterator<>(this, static_cast<ChunkOffset>(size()), static_cast<ChunkOffset>(size()));
  }

<<<<<<< HEAD
  PosListIterator<> cbegin() const {
    return begin();
  }

  PosListIterator<> cend() const {
    return end();
  }
=======
  PosListIterator<> cbegin() const { return begin(); }

  PosListIterator<> cend() const { return end(); }
>>>>>>> 9d83c1c9

  // Capacity
  virtual bool empty() const = 0;
  virtual size_t size() const = 0;

  virtual size_t memory_usage(const MemoryUsageCalculationMode) const = 0;

  virtual bool operator==(const AbstractPosList* other) const = 0;
};

}  // namespace opossum<|MERGE_RESOLUTION|>--- conflicted
+++ resolved
@@ -14,21 +14,6 @@
 class PosList;
 
 class AbstractPosList {
-<<<<<<< HEAD
-public:
-  template <typename PosListType = const AbstractPosList*, typename DereferenceReturnType = RowID>
-  class PosListIterator : public boost::iterator_facade<
-                          PosListIterator<PosListType, DereferenceReturnType>,
-                          RowID,
-                          boost::random_access_traversal_tag,
-                          DereferenceReturnType> {
-public:
-  PosListIterator(PosListType pl_pointer, ChunkOffset pos, ChunkOffset max_size) {
-    _pl_pointer = pl_pointer;
-    _chunk_offset = pos;
-    _max_size = max_size;
-  }
-=======
  public:
   template <typename PosListType = const AbstractPosList*, typename DereferenceReturnType = RowID>
   class PosListIterator : public boost::iterator_facade<PosListIterator<PosListType, DereferenceReturnType>, RowID,
@@ -39,7 +24,6 @@
       _chunk_offset = pos;
       _max_size = max_size;
     }
->>>>>>> 9d83c1c9
 
     // boost will not use the random_access_iterator_tag if reference_type is not a c++ reference (which it isn't here)
     // we still want to use random access (for binary search, distance, ...)
@@ -58,17 +42,6 @@
       return other._chunk_offset == _chunk_offset;
     }
 
-<<<<<<< HEAD
-  DereferenceReturnType dereference() const {
-    DebugAssert(_chunk_offset < _max_size, "You foool");
-    return (*_pl_pointer)[_chunk_offset];
-  }
-
-  PosListType _pl_pointer;
-  ChunkOffset _chunk_offset;
-  ChunkOffset _max_size;
-};
-=======
     std::ptrdiff_t distance_to(const PosListIterator& other) const {
       return static_cast<std::ptrdiff_t>(other._chunk_offset) - _chunk_offset;
     }
@@ -77,7 +50,6 @@
       DebugAssert(_chunk_offset < _max_size, "You foool");
       return (*_pl_pointer)[_chunk_offset];
     }
->>>>>>> 9d83c1c9
 
     PosListType _pl_pointer;
     ChunkOffset _chunk_offset;
@@ -108,19 +80,9 @@
     return PosListIterator<>(this, static_cast<ChunkOffset>(size()), static_cast<ChunkOffset>(size()));
   }
 
-<<<<<<< HEAD
-  PosListIterator<> cbegin() const {
-    return begin();
-  }
-
-  PosListIterator<> cend() const {
-    return end();
-  }
-=======
   PosListIterator<> cbegin() const { return begin(); }
 
   PosListIterator<> cend() const { return end(); }
->>>>>>> 9d83c1c9
 
   // Capacity
   virtual bool empty() const = 0;
