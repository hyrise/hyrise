--- conflicted
+++ resolved
@@ -6,10 +6,6 @@
 #include <vector>
 
 #include "all_type_variant.hpp"
-<<<<<<< HEAD
-#include "scheduler/job_task.hpp"
-=======
->>>>>>> 11c05589
 #include "storage/abstract_segment.hpp"
 #include "storage/chunk.hpp"
 #include "storage/chunk_encoder.hpp"
@@ -83,18 +79,6 @@
   Fail("Invalid enum value.");
 }
 
-<<<<<<< HEAD
-void spawn_encoding_task(const std::shared_ptr<Chunk>& chunk) {
-  const auto encoding_task = std::make_shared<JobTask>([=]() {
-    const auto column_count = chunk->column_count();
-    auto data_types = std::vector<DataType>(column_count);
-    for (auto column_id = ColumnID{0}; column_id < column_count; ++column_id) {
-      data_types[column_id] = chunk->get_segment(column_id)->data_type();
-    }
-    ChunkEncoder::encode_chunk(chunk, data_types);
-  });
-  encoding_task->schedule();
-=======
 ChunkEncodingSpec auto_select_chunk_encoding_spec(const std::vector<DataType>& types,
                                                   const std::vector<ColumnID>& unique_columns) {
   const auto column_count = types.size();
@@ -127,7 +111,6 @@
   }
 
   return SegmentEncodingSpec{EncodingType::Dictionary};
->>>>>>> 11c05589
 }
 
 }  // namespace hyrise