#include "segment_encoding_utils.hpp"

#include <map>
#include <memory>

#include "storage/dictionary_segment/dictionary_encoder.hpp"
#include "storage/frame_of_reference_segment/frame_of_reference_encoder.hpp"
#include "storage/lz4_segment/lz4_encoder.hpp"
#include "storage/run_length_segment/run_length_encoder.hpp"

#include "utils/assert.hpp"
#include "utils/enum_constant.hpp"

namespace opossum {

namespace {

/**
 * @brief Mapping of encoding types to encoders
 *
 * Add your segment encoder here!
 */
const auto encoder_for_type = std::map<EncodingType, std::shared_ptr<BaseSegmentEncoder>>{
    {EncodingType::Dictionary, std::make_shared<DictionaryEncoder<EncodingType::Dictionary>>()},
    {EncodingType::RunLength, std::make_shared<RunLengthEncoder>()},
    {EncodingType::FixedStringDictionary, std::make_shared<DictionaryEncoder<EncodingType::FixedStringDictionary>>()},
    {EncodingType::FrameOfReference, std::make_shared<FrameOfReferenceEncoder>()},
    {EncodingType::LZ4, std::make_shared<LZ4Encoder>()}};

}  // namespace

std::unique_ptr<BaseSegmentEncoder> create_encoder(EncodingType encoding_type) {
  Assert(encoding_type != EncodingType::Unencoded, "Encoding type must not be Unencoded`.");

  auto it = encoder_for_type.find(encoding_type);
  Assert(it != encoder_for_type.cend(), "All encoding types must be in encoder_for_type.");

  const auto& encoder = it->second;
  return encoder->create_new();
}

SegmentEncodingSpec get_segment_encoding_spec(const std::shared_ptr<const BaseSegment>& segment) {
  Assert(!std::dynamic_pointer_cast<const ReferenceSegment>(segment), "Reference segments cannot be encoded.");

  if (std::dynamic_pointer_cast<const BaseValueSegment>(segment)) {
    return SegmentEncodingSpec{EncodingType::Unencoded};
  }

  if (const auto encoded_segment = std::dynamic_pointer_cast<const BaseEncodedSegment>(segment)) {
    std::optional<VectorCompressionType> vector_compression;
    if (encoded_segment->compressed_vector_type()) {
      vector_compression = parent_vector_compression_type(*encoded_segment->compressed_vector_type());
    }
    return SegmentEncodingSpec{encoded_segment->encoding_type(), vector_compression};
  }

  Fail("Unexpected segment encoding found.");
}

<<<<<<< HEAD
SegmentEncodingSpec get_segment_encoding_spec(const std::shared_ptr<const BaseSegment>& segment) {
  SegmentEncodingSpec result;
  resolve_data_type(segment->data_type(), [&](const auto type) {
    using ColumnDataType = typename decltype(type)::type;

    if (const auto reference_segment = std::dynamic_pointer_cast<const ReferenceSegment>(segment)) {
      Fail("Reference segments cannot be encoded.");
    }

    const auto unencoded_segment = std::dynamic_pointer_cast<const ValueSegment<ColumnDataType>>(segment);
    if (unencoded_segment) {
      result = SegmentEncodingSpec{EncodingType::Unencoded};
      return;
    }

    const auto encoded_segment = std::dynamic_pointer_cast<const BaseEncodedSegment>(segment);
    if (encoded_segment) {
      std::optional<VectorCompressionType> vector_compression = std::nullopt;
      if (encoded_segment->compressed_vector_type()) {
        vector_compression = parent_vector_compression_type(*encoded_segment->compressed_vector_type());
      }
      result = SegmentEncodingSpec{encoded_segment->encoding_type(), vector_compression};
      return;
    }

    Fail("Unexpected segment encoding found.");
  });
  return result;
}

=======
>>>>>>> 29b47d5b
VectorCompressionType parent_vector_compression_type(const CompressedVectorType compressed_vector_type) {
  switch (compressed_vector_type) {
    case CompressedVectorType::FixedSize4ByteAligned:
    case CompressedVectorType::FixedSize2ByteAligned:
    case CompressedVectorType::FixedSize1ByteAligned:
      return VectorCompressionType::FixedSizeByteAligned;
      break;
    case CompressedVectorType::SimdBp128:
      return VectorCompressionType::SimdBp128;
  }
  Fail("Invalid enum value");
}

}  // namespace opossum<|MERGE_RESOLUTION|>--- conflicted
+++ resolved
@@ -57,39 +57,6 @@
   Fail("Unexpected segment encoding found.");
 }
 
-<<<<<<< HEAD
-SegmentEncodingSpec get_segment_encoding_spec(const std::shared_ptr<const BaseSegment>& segment) {
-  SegmentEncodingSpec result;
-  resolve_data_type(segment->data_type(), [&](const auto type) {
-    using ColumnDataType = typename decltype(type)::type;
-
-    if (const auto reference_segment = std::dynamic_pointer_cast<const ReferenceSegment>(segment)) {
-      Fail("Reference segments cannot be encoded.");
-    }
-
-    const auto unencoded_segment = std::dynamic_pointer_cast<const ValueSegment<ColumnDataType>>(segment);
-    if (unencoded_segment) {
-      result = SegmentEncodingSpec{EncodingType::Unencoded};
-      return;
-    }
-
-    const auto encoded_segment = std::dynamic_pointer_cast<const BaseEncodedSegment>(segment);
-    if (encoded_segment) {
-      std::optional<VectorCompressionType> vector_compression = std::nullopt;
-      if (encoded_segment->compressed_vector_type()) {
-        vector_compression = parent_vector_compression_type(*encoded_segment->compressed_vector_type());
-      }
-      result = SegmentEncodingSpec{encoded_segment->encoding_type(), vector_compression};
-      return;
-    }
-
-    Fail("Unexpected segment encoding found.");
-  });
-  return result;
-}
-
-=======
->>>>>>> 29b47d5b
 VectorCompressionType parent_vector_compression_type(const CompressedVectorType compressed_vector_type) {
   switch (compressed_vector_type) {
     case CompressedVectorType::FixedSize4ByteAligned:
