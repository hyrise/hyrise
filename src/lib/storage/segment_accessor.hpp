--- conflicted
+++ resolved
@@ -116,12 +116,8 @@
   }
 
  protected:
-<<<<<<< HEAD
+  mutable uint64_t _accesses{0};
   const AbstractPosList& _pos_list;
-=======
-  mutable uint64_t _accesses{0};
-  const PosList& _pos_list;
->>>>>>> 29b47d5b
   const ChunkID _chunk_id;
   const Segment& _segment;
 };
