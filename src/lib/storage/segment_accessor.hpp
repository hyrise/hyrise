#pragma once

#include <memory>
#include <optional>
#include <type_traits>

#include "storage/base_segment_accessor.hpp"
#include "storage/dictionary_segment.hpp"
#include "storage/segment_iterables/segment_positions.hpp"
#include "types.hpp"
#include "utils/performance_warning.hpp"

#include "storage/create_iterable_from_segment.hpp"

namespace opossum {

namespace detail {

// We want to instantiate create_segment_accessor() for all data types, but our EXPLICITLY_INSTANTIATE_DATA_TYPES macro
// only supports classes. So we wrap create_segment_accessor() in this class and instantiate the class in the .cpp
template <typename T>
class CreateSegmentAccessor {
 public:
  static std::unique_ptr<AbstractSegmentAccessor<T>> create(const std::shared_ptr<const BaseSegment>& segment);
  static std::unique_ptr<AbstractSegmentAccessor<T>> create(const std::shared_ptr<const BaseSegment>& segment, const std::shared_ptr<const PosList>& pos_list);
};

}  // namespace detail

/**
 * Utility method to create a SegmentAccessor for a given BaseSegment.
 */
template <typename T>
std::unique_ptr<AbstractSegmentAccessor<T>> create_segment_accessor(const std::shared_ptr<const BaseSegment>& segment) {
  return opossum::detail::CreateSegmentAccessor<T>::create(segment);
}
template <typename T>
std::unique_ptr<AbstractSegmentAccessor<T>> create_segment_accessor(const std::shared_ptr<const BaseSegment>& segment, const std::shared_ptr<const PosList>& pos_list) {
  return opossum::detail::CreateSegmentAccessor<T>::create(segment, pos_list);
}

/**
 * A SegmentAccessor is templated per SegmentType and DataType (T).
 * It requires that the underlying segment implements an implicit interface:
 *
 *   std::optional<T> get_typed_value(const ChunkOffset chunk_offset) const;
 *
 * Accessors are not guaranteed to be thread-safe. For multiple threads that access the same segment, create one
 * accessor each.
 */
template <typename T, typename Segment>
class SegmentAccessor final : public AbstractSegmentAccessor<T> {
 public:
  explicit SegmentAccessor(const Segment& segment) : AbstractSegmentAccessor<T>{}, _segment{segment} {}

  const std::optional<T> access(ChunkOffset offset) const final {
    ++_accesses;
    return _segment.get_typed_value(offset);
  }

  ~SegmentAccessor() { _segment.access_counter[SegmentAccessCounter::AccessType::Random] += _accesses; }

 protected:
  mutable uint64_t _accesses{0};
<<<<<<< HEAD
  const Segment& _segment;
};
template <typename T, typename Segment, typename Iterable>
class SegmentAccessor2 final : public AbstractSegmentAccessor<T> {
 public:
  explicit SegmentAccessor2(const Segment& segment, const std::shared_ptr<const PosList>& pos_list) :
    AbstractSegmentAccessor<T>{}, _segment{segment}, _pos_list{pos_list} {
      // Gather referenced positions for iterables
      std::vector<std::shared_ptr<PosList>> pos_lists_per_segment{8};

      auto max_chunk_id = ChunkID{0};
      for (const auto& position : *pos_list) {
        const auto chunk_id = position.chunk_id;
        max_chunk_id = std::max(chunk_id, max_chunk_id);
        if (static_cast<size_t>(chunk_id) >= pos_lists_per_segment.size()) {
          pos_lists_per_segment.resize(static_cast<size_t>(chunk_id * 2));  // grow fast, don't care about a little bit of oversizing here.
        }

        if (!pos_lists_per_segment[chunk_id]) {
          pos_lists_per_segment[chunk_id] = std::make_shared<PosList>();
          pos_lists_per_segment[chunk_id]->reserve(64);
        }
        pos_lists_per_segment[chunk_id]->emplace_back(position);
      }

      std::vector<std::vector<SegmentPosition<T>>> segment_positions_per_segment{max_chunk_id + 1};
      for (auto chunk_id = size_t{0}; chunk_id < pos_lists_per_segment.size(); ++chunk_id) {
        const auto& iterable_pos_list = pos_lists_per_segment[chunk_id];
        if (!iterable_pos_list) {
          continue;
        }
        iterable_pos_list->guarantee_single_chunk();

        auto& segment_positions = segment_positions_per_segment[chunk_id];
        segment_positions.reserve(iterable_pos_list->size());

        const auto iterable = create_iterable_from_segment<T>(segment);
        iterable.with_iterators(iterable_pos_list, [&](auto it, const auto end) {
          while (it != end) {
            segment_positions.emplace_back(SegmentPosition<T>{it->value(), it->is_null(), it->chunk_offset()});
            ++it;
          }
        });
      }

      _segment_positions.reserve(pos_list->size());
      std::vector<size_t> segment_position_list_offsets(max_chunk_id + 1, 0ul);
      for (const auto& position : *pos_list) {
        std::cout << position << std::endl;
        const auto chunk_id = position.chunk_id;

        const auto& segment_position = segment_positions_per_segment[chunk_id][segment_position_list_offsets[chunk_id]];
        _segment_positions.emplace_back(SegmentPosition<T>{segment_position.value(), segment_position.is_null(), segment_position.chunk_offset()});
        const auto insert = _tmp_pos_list_offset_mapping.emplace(position.chunk_offset, _segment_positions.size() - 1);
        DebugAssert(insert.second, "Inserted chunk offset " + std::to_string(position.chunk_offset) + " twice");

        ++segment_position_list_offsets[chunk_id];
      }
    }

  const std::optional<T> access(ChunkOffset offset) const final {
    // if constexpr (std::is_same_v<Segment, DictionarySegment<T>> || std::is_same_v<Segment, ValueSegment<T>>) {
    if constexpr (std::is_same_v<Segment, DictionarySegment<T>>) {
      ++_accesses;
      const auto referenced_chunk_offset = (*_pos_list)[offset].chunk_offset;
      return _segment.get_typed_value(referenced_chunk_offset);
    } else {
      PerformanceWarning("iterating ...");
      const auto segment_position = _segment_positions[_tmp_pos_list_offset_mapping.at(offset)];
      if (segment_position.is_null()) return std::nullopt;
      return segment_position.value();

      // for (const auto& pos : *_pos_list) {
      //   std::cout << pos << std::endl;
      // }
      // std::cout << std::endl;
      Fail("Desired offset (" + std::to_string(offset) + ") is not in pos list.");
    }
  }

  ~SegmentAccessor2() { _segment.access_counter[SegmentAccessCounter::AccessType::Random] += _accesses; }

 protected:
  mutable uint64_t _accesses{0};  // TODO: remove once iterators are properly used.
  const Segment& _segment;
  const std::shared_ptr<const PosList>& _pos_list;

  std::unordered_map<size_t, size_t> _tmp_pos_list_offset_mapping;

  std::vector<SegmentPosition<T>> _segment_positions;
=======
  const SegmentType& _segment;
>>>>>>> 41a3307d
};

/**
 * For ReferenceSegments, we don't use the SegmentAccessor but either the MultipleChunkReferenceSegmentAccessor or the.
 * SingleChunkReferenceSegmentAccessor. The first one is generally applicable. However, we will have more overhead,
 * because we cannot be sure that two consecutive offsets reference the same chunk. In the
 * SingleChunkReferenceSegmentAccessor, we know that the same chunk is referenced, so we create the accessor only once.
 */
template <typename T>
class MultipleChunkReferenceSegmentAccessor final : public AbstractSegmentAccessor<T> {
 public:
  explicit MultipleChunkReferenceSegmentAccessor(const ReferenceSegment& segment)
      : _segment{segment}, _table{segment.referenced_table()}, _accessors{8} {}

  const std::optional<T> access(ChunkOffset offset) const final {
    std::cout << _segment.pos_list()->size() << " & " << offset << std::endl;
    const auto& row_id = (*_segment.pos_list())[offset];
    if (row_id.is_null()) {
      return std::nullopt;
    }

    const auto chunk_id = row_id.chunk_id;

    // Grow the _accessors vector faster than linearly if the chunk_id is out of its current bounds
    if (static_cast<size_t>(chunk_id) >= _accessors.size()) {
      _accessors.resize(static_cast<size_t>(chunk_id + _accessors.size()));
    }

    if (!_accessors[chunk_id]) {
      _accessors[chunk_id] =
          create_segment_accessor<T>(_table->get_chunk(chunk_id)->get_segment(_segment.referenced_column_id()));
    }

    return _accessors[chunk_id]->access(row_id.chunk_offset);
  }

 protected:
  const ReferenceSegment& _segment;
  const std::shared_ptr<const Table> _table;
  // Serves as a "dictionary" from ChunkID to Accessor. Lazily increased in size as Chunks are accessed.
  mutable std::vector<std::unique_ptr<AbstractSegmentAccessor<T>>> _accessors;
};

// Accessor for ReferenceSegments that reference single chunks - see comment above
template <typename T, typename Segment>
class SingleChunkReferenceSegmentAccessor final : public AbstractSegmentAccessor<T> {
 public:
<<<<<<< HEAD
  explicit SingleChunkReferenceSegmentAccessor(const PosList& pos_list, const ChunkID chunk_id, const Segment& segment)
      : _pos_list{pos_list}, _chunk_id(chunk_id), _segment(segment) {
      }
=======
  explicit SingleChunkReferenceSegmentAccessor(const AbstractPosList& pos_list, const ChunkID chunk_id,
                                               const Segment& segment)
      : _pos_list{pos_list}, _chunk_id(chunk_id), _segment(segment) {}
>>>>>>> 41a3307d

  const std::optional<T> access(ChunkOffset offset) const final {
    ++_accesses;
    const auto referenced_chunk_offset = _pos_list[offset].chunk_offset;
    return _segment.get_typed_value(referenced_chunk_offset);
  }

  ~SingleChunkReferenceSegmentAccessor() {
    _segment.access_counter[SegmentAccessCounter::AccessType::Random] += _accesses;
  }

 protected:
  mutable uint64_t _accesses{0};
  const AbstractPosList& _pos_list;
  const ChunkID _chunk_id;
  const Segment& _segment;
};

// Accessor for ReferenceSegments that reference single chunks - see comment above
template <typename T, typename Segment, typename Iterable>
class SingleChunkReferenceSegmentAccessor2 final : public AbstractSegmentAccessor<T> {
 public:
  explicit SingleChunkReferenceSegmentAccessor2(const std::shared_ptr<const PosList>& pos_list, const ChunkID chunk_id, const Segment& segment)
      : _pos_list{pos_list}, _chunk_id(chunk_id), _segment(segment), _iterable{create_iterable_from_segment<T>(segment)} {
        _segment_positions.reserve(pos_list->size());

        _iterable.with_iterators(pos_list, [&](auto it, const auto end) {
          while (it != end) {
            _segment_positions.emplace_back(SegmentPosition<T>{it->value(), it->is_null(), it->chunk_offset()});
            ++it;
          }
        });
      }

  const std::optional<T> access(ChunkOffset offset) const final {
    if constexpr (std::is_same_v<Segment, DictionarySegment<T>>) {
      ++_accesses;
      const auto referenced_chunk_offset = (*_pos_list)[offset].chunk_offset;
      return _segment.get_typed_value(referenced_chunk_offset);
    } else {
      PerformanceWarning("iterating ...");
      for (const auto& segment_position : _segment_positions) {
        if (segment_position.chunk_offset() == offset) {
          if (segment_position.is_null()) return std::nullopt;
          return segment_position.value();
        }
      }
      Fail("Desired offset not in pos list.");
    }
  }

  ~SingleChunkReferenceSegmentAccessor2() {
    _segment.access_counter[SegmentAccessCounter::AccessType::Random] += _accesses;
  }

 protected:
  mutable uint64_t _accesses{0};
  const std::shared_ptr<const PosList>& _pos_list;
  const ChunkID _chunk_id;
  const Segment& _segment;
  const Iterable _iterable;

  std::vector<SegmentPosition<T>> _segment_positions;
};

// Accessor for ReferenceSegments that reference only NULL values
template <typename T>
class NullAccessor final : public AbstractSegmentAccessor<T> {
  const std::optional<T> access(ChunkOffset offset) const final { return std::nullopt; }
};

}  // namespace opossum<|MERGE_RESOLUTION|>--- conflicted
+++ resolved
@@ -22,7 +22,7 @@
 class CreateSegmentAccessor {
  public:
   static std::unique_ptr<AbstractSegmentAccessor<T>> create(const std::shared_ptr<const BaseSegment>& segment);
-  static std::unique_ptr<AbstractSegmentAccessor<T>> create(const std::shared_ptr<const BaseSegment>& segment, const std::shared_ptr<const PosList>& pos_list);
+  static std::unique_ptr<AbstractSegmentAccessor<T>> create(const std::shared_ptr<const BaseSegment>& segment, const std::shared_ptr<const RowIDPosList>& pos_list);
 };
 
 }  // namespace detail
@@ -35,7 +35,7 @@
   return opossum::detail::CreateSegmentAccessor<T>::create(segment);
 }
 template <typename T>
-std::unique_ptr<AbstractSegmentAccessor<T>> create_segment_accessor(const std::shared_ptr<const BaseSegment>& segment, const std::shared_ptr<const PosList>& pos_list) {
+std::unique_ptr<AbstractSegmentAccessor<T>> create_segment_accessor(const std::shared_ptr<const BaseSegment>& segment, const std::shared_ptr<const RowIDPosList>& pos_list) {
   return opossum::detail::CreateSegmentAccessor<T>::create(segment, pos_list);
 }
 
@@ -62,19 +62,20 @@
 
  protected:
   mutable uint64_t _accesses{0};
-<<<<<<< HEAD
-  const Segment& _segment;
-};
+  const Segment& _segment;
+};
+
 template <typename T, typename Segment, typename Iterable>
 class SegmentAccessor2 final : public AbstractSegmentAccessor<T> {
  public:
-  explicit SegmentAccessor2(const Segment& segment, const std::shared_ptr<const PosList>& pos_list) :
+  explicit SegmentAccessor2(const Segment& segment, const std::shared_ptr<const AbstractPosList>& pos_list) :
     AbstractSegmentAccessor<T>{}, _segment{segment}, _pos_list{pos_list} {
+      std::cout << "SegmentAccessor2" << std::endl;
       // Gather referenced positions for iterables
-      std::vector<std::shared_ptr<PosList>> pos_lists_per_segment{8};
+      std::vector<std::shared_ptr<RowIDPosList>> pos_lists_per_segment{8};
 
       auto max_chunk_id = ChunkID{0};
-      for (const auto& position : *pos_list) {
+      for (const auto position : *pos_list) { // TODO: back to auto& ????
         const auto chunk_id = position.chunk_id;
         max_chunk_id = std::max(chunk_id, max_chunk_id);
         if (static_cast<size_t>(chunk_id) >= pos_lists_per_segment.size()) {
@@ -82,7 +83,7 @@
         }
 
         if (!pos_lists_per_segment[chunk_id]) {
-          pos_lists_per_segment[chunk_id] = std::make_shared<PosList>();
+          pos_lists_per_segment[chunk_id] = std::make_shared<RowIDPosList>();
           pos_lists_per_segment[chunk_id]->reserve(64);
         }
         pos_lists_per_segment[chunk_id]->emplace_back(position);
@@ -110,8 +111,7 @@
 
       _segment_positions.reserve(pos_list->size());
       std::vector<size_t> segment_position_list_offsets(max_chunk_id + 1, 0ul);
-      for (const auto& position : *pos_list) {
-        std::cout << position << std::endl;
+      for (const auto position : *pos_list) {
         const auto chunk_id = position.chunk_id;
 
         const auto& segment_position = segment_positions_per_segment[chunk_id][segment_position_list_offsets[chunk_id]];
@@ -148,14 +148,11 @@
  protected:
   mutable uint64_t _accesses{0};  // TODO: remove once iterators are properly used.
   const Segment& _segment;
-  const std::shared_ptr<const PosList>& _pos_list;
+  const std::shared_ptr<const AbstractPosList>& _pos_list;
 
   std::unordered_map<size_t, size_t> _tmp_pos_list_offset_mapping;
 
   std::vector<SegmentPosition<T>> _segment_positions;
-=======
-  const SegmentType& _segment;
->>>>>>> 41a3307d
 };
 
 /**
@@ -171,7 +168,6 @@
       : _segment{segment}, _table{segment.referenced_table()}, _accessors{8} {}
 
   const std::optional<T> access(ChunkOffset offset) const final {
-    std::cout << _segment.pos_list()->size() << " & " << offset << std::endl;
     const auto& row_id = (*_segment.pos_list())[offset];
     if (row_id.is_null()) {
       return std::nullopt;
@@ -203,15 +199,9 @@
 template <typename T, typename Segment>
 class SingleChunkReferenceSegmentAccessor final : public AbstractSegmentAccessor<T> {
  public:
-<<<<<<< HEAD
-  explicit SingleChunkReferenceSegmentAccessor(const PosList& pos_list, const ChunkID chunk_id, const Segment& segment)
+  explicit SingleChunkReferenceSegmentAccessor(const AbstractPosList& pos_list, const ChunkID chunk_id, const Segment& segment)
       : _pos_list{pos_list}, _chunk_id(chunk_id), _segment(segment) {
       }
-=======
-  explicit SingleChunkReferenceSegmentAccessor(const AbstractPosList& pos_list, const ChunkID chunk_id,
-                                               const Segment& segment)
-      : _pos_list{pos_list}, _chunk_id(chunk_id), _segment(segment) {}
->>>>>>> 41a3307d
 
   const std::optional<T> access(ChunkOffset offset) const final {
     ++_accesses;
@@ -234,8 +224,9 @@
 template <typename T, typename Segment, typename Iterable>
 class SingleChunkReferenceSegmentAccessor2 final : public AbstractSegmentAccessor<T> {
  public:
-  explicit SingleChunkReferenceSegmentAccessor2(const std::shared_ptr<const PosList>& pos_list, const ChunkID chunk_id, const Segment& segment)
+  explicit SingleChunkReferenceSegmentAccessor2(const std::shared_ptr<const AbstractPosList>& pos_list, const ChunkID chunk_id, const Segment& segment)
       : _pos_list{pos_list}, _chunk_id(chunk_id), _segment(segment), _iterable{create_iterable_from_segment<T>(segment)} {
+        std::cout << "SingleChunkReferenceSegmentAccessor2" << std::endl;
         _segment_positions.reserve(pos_list->size());
 
         _iterable.with_iterators(pos_list, [&](auto it, const auto end) {
@@ -269,7 +260,7 @@
 
  protected:
   mutable uint64_t _accesses{0};
-  const std::shared_ptr<const PosList>& _pos_list;
+  const std::shared_ptr<const AbstractPosList>& _pos_list;
   const ChunkID _chunk_id;
   const Segment& _segment;
   const Iterable _iterable;
