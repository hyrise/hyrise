#pragma once

extern "C" {
  #include "lib/lz4hc.h"
}

#include <algorithm>
#include <array>
#include <limits>
#include <memory>
#include <string>

#include "storage/base_segment_encoder.hpp"

#include "storage/lz4_segment.hpp"
#include "storage/value_segment.hpp"
#include "storage/value_segment/value_segment_iterable.hpp"
#include "storage/vector_compression/vector_compression.hpp"
#include "types.hpp"
#include "utils/enum_constant.hpp"

<<<<<<< HEAD
#include "lib/lz4hc.h"
#include "lib/dictBuilder/zdict.h"

=======
>>>>>>> 40179ee0
namespace opossum {

class LZ4Encoder : public SegmentEncoder<LZ4Encoder> {
 public:
  static constexpr auto _encoding_type = enum_c<EncodingType, EncodingType::LZ4>;
  static constexpr auto _uses_vector_compression = false;

  template <typename T>
  std::shared_ptr<BaseEncodedSegment> _on_encode(const std::shared_ptr<const ValueSegment<T>>& value_segment) {
    const auto values = value_segment->values();
    const auto alloc = value_segment->values().get_allocator();

    // copy data from concurrent vector to stl vector
    auto input_data = std::vector<T>(values.size());
    for (size_t index = 0u; index < values.size(); index++) {
      input_data[index] = values[index];
    }

    // size in bytes
    const auto input_size = static_cast<int>(input_data.size()) * sizeof(T);

    // calculate output size
    auto output_size = LZ4_compressBound(static_cast<int>(input_size));

    // create output buffer
    auto compressed_data = std::make_shared<std::vector<char>>(static_cast<size_t>(output_size));

    // use the HC (high compression) compress method
    const int compressed_result = LZ4_compress_HC(reinterpret_cast<char*>(input_data.data()),
                                                  compressed_data->data(), static_cast<int>(input_size), output_size,
                                                  LZ4HC_CLEVEL_MAX);

    if (compressed_result <= 0) {
      // something went wrong
      throw std::runtime_error("LZ4 compression failed");
    }

    // create lz4 segment
    return std::allocate_shared<LZ4Segment<T>>(alloc, input_size, output_size, std::move(compressed_data));
  }

  std::shared_ptr<BaseEncodedSegment> _on_encode(const std::shared_ptr<const ValueSegment<std::string>>& value_segment) {
    const auto values = value_segment->values();
    const auto alloc = value_segment->values().get_allocator();

    // copy data from concurrent vector to stl vector
    auto input_data = std::vector<char>();

    for (const auto& element : values) {
      auto c_string = element.c_str();
      input_data.insert(input_data.cend(), c_string, c_string + strlen(c_string) + 1);
    }

    auto input_size = static_cast<int>(input_data.size());

//    for (size_t index = 0u; index < values.size(); index++) {
//      auto c_string = values[index].c_str();
//      auto fixed_string = FixedString(element.data(), element.size());
//      input_data[index] = fixed_string;
//      input_size += fixed_string.size();
//
//      const auto c_string = elem.c_str();
//      // append char pointer as well as null byte (as separator) to vector
//      converted.insert(converted.end(), c_string, c_string + strlen(c_string) + 1);
//    }

    // calculate output size
    auto output_size = LZ4_compressBound(static_cast<int>(input_size));

    // create output buffer
    auto compressed_data = std::make_shared<std::vector<char>>(static_cast<size_t>(output_size));

    // use the HC (high compression) compress method
    const int compressed_result = LZ4_compress_HC(input_data.data(),
                                                  compressed_data->data(), static_cast<int>(input_size), output_size,
                                                  LZ4HC_CLEVEL_MAX);

    if (compressed_result <= 0) {
      // something went wrong
      throw std::runtime_error("LZ4 compression failed");
    }

    // create lz4 segment
    return std::allocate_shared<LZ4Segment<std::string>>(alloc, input_size, output_size, std::move(compressed_data));
  }

 private:
  std::shared_ptr<char> _generate_dictionary(std::data samples) {
    
    std::shared_ptr<char> dictSize = ZDICT_trainFromBuffer()
    
  }
};

}  // namespace opossum<|MERGE_RESOLUTION|>--- conflicted
+++ resolved
@@ -19,12 +19,6 @@
 #include "types.hpp"
 #include "utils/enum_constant.hpp"
 
-<<<<<<< HEAD
-#include "lib/lz4hc.h"
-#include "lib/dictBuilder/zdict.h"
-
-=======
->>>>>>> 40179ee0
 namespace opossum {
 
 class LZ4Encoder : public SegmentEncoder<LZ4Encoder> {
