#pragma once

#include <algorithm>
#include <array>
#include <limits>
#include <memory>
#include <string>

#include "storage/base_segment_encoder.hpp"
#include "storage/lz4_segment.hpp"
#include "storage/value_segment.hpp"
#include "storage/value_segment/value_segment_iterable.hpp"
#include "storage/vector_compression/vector_compression.hpp"
#include "types.hpp"
#include "utils/enum_constant.hpp"
#include "utils/assert.hpp"

#include "lib/lz4hc.h"
#include "lib/dictBuilder/zdict.h"

namespace opossum {

class LZ4Encoder : public SegmentEncoder<LZ4Encoder> {
 public:
  static constexpr auto _encoding_type = enum_c<EncodingType, EncodingType::LZ4>;
  static constexpr auto _uses_vector_compression = false;

  template <typename T>
  std::shared_ptr<BaseEncodedSegment> _on_encode(const std::shared_ptr<const ValueSegment<T>>& value_segment) {
    const auto alloc = value_segment->values().get_allocator();
    const auto num_elements = value_segment->size();
    DebugAssert(num_elements <= std::numeric_limits<int>::max(), "Trying to compress a ValueSegment with more "
                                                                 "elements than fit into an int.");

    // TODO (anyone): when value segments switch to using pmr_vectors, the data can be copied directly instead of
    // copying it element by element
    auto values = pmr_vector<T>{alloc};
    values.reserve(num_elements);
    auto null_values = pmr_vector<bool>{alloc};
    null_values.reserve(num_elements);

    // copy values and null flags from value segment
    auto iterable = ValueSegmentIterable<T>{*value_segment};
    iterable.with_iterators([&](auto it, auto end) {
      for (; it != end; ++it) {
        auto segment_value = *it;
        values.emplace_back(segment_value.value());
        null_values.push_back(segment_value.is_null());
      }
    });

    // lz4 compression
    const auto input_size = static_cast<int>(values.size() * sizeof(T));
    auto output_size = LZ4_compressBound(input_size);
    auto compressed_data = pmr_vector<char>{alloc};
    compressed_data.reserve(static_cast<size_t>(output_size));
    const int compression_result = LZ4_compress_HC(reinterpret_cast<char*>(values.data()), compressed_data.data(),
                                                   input_size, output_size, LZ4HC_CLEVEL_MAX);
    if (compression_result <= 0) {
      Fail("LZ4 compression failed");
    }

    auto data_ptr = std::allocate_shared<pmr_vector<char>>(alloc, std::move(compressed_data));
    auto null_values_ptr = std::allocate_shared<pmr_vector<bool>>(alloc, std::move(null_values));

    return std::allocate_shared<LZ4Segment<T>>(alloc, data_ptr, null_values_ptr, nullptr, compression_result,
                                               input_size, num_elements);
  }

    std::shared_ptr<BaseEncodedSegment> _on_encode(const std::shared_ptr<const ValueSegment<std::string>>& value_segment) {
      const auto alloc = value_segment->values().get_allocator();
      const auto num_elements = value_segment->size();

      // copy values and null flags from value segment
      auto values = pmr_vector<char>{alloc};
      auto null_values = pmr_vector<bool>{alloc};
      null_values.reserve(num_elements);
      // the offset is the beginning of the string in the decompressed data vector
      // to look up the end the offset of the next element has to be looked up (in case of the last element the end is
      // the end of the vector)
      // null values are not saved and the offset is the same as the next element (i.e. the previous offset + the length
      // of the previous value)
      auto offsets = pmr_vector<size_t>{alloc};
      offsets.reserve(num_elements);

      auto iterable = ValueSegmentIterable<std::string>{*value_segment};
      iterable.with_iterators([&](auto it, auto end) {
        size_t offset = 0u;
        bool is_null;
        for (; it != end; ++it) {
          auto segment_value = *it;
          is_null = segment_value.is_null();
          null_values.push_back(is_null);
          offsets.emplace_back(offset);
          if (!is_null) {
            auto c_string = segment_value.value().c_str();
            auto length = strlen(c_string);
            values.insert(values.cend(), c_string, c_string + length);
            offset += length;
          }
        }
      });

      // lz4 compression
      const auto input_size = static_cast<int>(values.size());
      auto output_size = LZ4_compressBound(input_size);
      auto compressed_data = pmr_vector<char>{alloc};
      compressed_data.reserve(static_cast<size_t>(output_size));
      const int compression_result = LZ4_compress_HC(values.data(), compressed_data.data(),
                                                     input_size, output_size, LZ4HC_CLEVEL_MAX);
      if (compression_result <= 0) {
        Fail("LZ4 compression failed");
      }

      auto data_ptr = std::allocate_shared<pmr_vector<char>>(alloc, std::move(compressed_data));
      auto null_values_ptr = std::allocate_shared<pmr_vector<bool>>(alloc, std::move(null_values));
      auto offset_ptr = std::allocate_shared<pmr_vector<size_t>>(alloc, std::move(offsets));

      return std::allocate_shared<LZ4Segment<std::string>>(alloc, data_ptr, null_values_ptr, offset_ptr,
                                                           compression_result, input_size, num_elements);
    }
<<<<<<< HEAD

    // create lz4 segment
    return std::allocate_shared<LZ4Segment<std::string>>(alloc, input_size, output_size, std::move(compressed_data));
  }

  private:
  std::shared_ptr<std::vector<char>> _generate_dictionary(const std::vector<char> &samples) {

    const size_t num_samples = samples.size();
    const std::vector<size_t> sample_lens(num_samples, size_t(1)); // all samples are of size 1
    const size_t max_dict_bytes = num_samples / 100; // recommended dict size is about 1/100th of size of samples
    DebugAssert(samples.empty() == sample_lens.empty(), "Error in dictionary generation");
    if (samples.empty()) {
      return nullptr;
    }
    std::vector<char> dict_data(max_dict_bytes);

    const size_t dict_len = ZDICT_trainFromBuffer(
        dict_data.data(), max_dict_bytes,
        samples.data(),
        sample_lens.data(),
        static_cast<unsigned>(sample_lens.size()));
    
    if (ZDICT_isError(dict_len)) {
      return nullptr;
    }
    DebugAssert(dict_len <= max_dict_bytes, "Dictionary is larger than the memory allocated for it.");
    dict_data.resize(dict_len);

    return std::make_shared<std::vector<char>>(dict_data);
  }
=======
>>>>>>> 76e91660
};

}  // namespace opossum<|MERGE_RESOLUTION|>--- conflicted
+++ resolved
@@ -21,138 +21,131 @@
 namespace opossum {
 
 class LZ4Encoder : public SegmentEncoder<LZ4Encoder> {
- public:
-  static constexpr auto _encoding_type = enum_c<EncodingType, EncodingType::LZ4>;
-  static constexpr auto _uses_vector_compression = false;
+  public:
+    static constexpr auto _encoding_type = enum_c<EncodingType, EncodingType::LZ4>;
+    static constexpr auto _uses_vector_compression = false;
 
-  template <typename T>
-  std::shared_ptr<BaseEncodedSegment> _on_encode(const std::shared_ptr<const ValueSegment<T>>& value_segment) {
+    template <typename T>
+    std::shared_ptr<BaseEncodedSegment> _on_encode(const std::shared_ptr<const ValueSegment<T>>& value_segment) {
+      const auto alloc = value_segment->values().get_allocator();
+      const auto num_elements = value_segment->size();
+      DebugAssert(num_elements <= std::numeric_limits<int>::max(), "Trying to compress a ValueSegment with more "
+                                                                  "elements than fit into an int.");
+
+      // TODO (anyone): when value segments switch to using pmr_vectors, the data can be copied directly instead of
+      // copying it element by element
+      auto values = pmr_vector<T>{alloc};
+      values.reserve(num_elements);
+      auto null_values = pmr_vector<bool>{alloc};
+      null_values.reserve(num_elements);
+
+      // copy values and null flags from value segment
+      auto iterable = ValueSegmentIterable<T>{*value_segment};
+      iterable.with_iterators([&](auto it, auto end) {
+        for (; it != end; ++it) {
+          auto segment_value = *it;
+          values.emplace_back(segment_value.value());
+          null_values.push_back(segment_value.is_null());
+        }
+      });
+
+      // lz4 compression
+      const auto input_size = static_cast<int>(values.size() * sizeof(T));
+      auto output_size = LZ4_compressBound(input_size);
+      auto compressed_data = pmr_vector<char>{alloc};
+      compressed_data.reserve(static_cast<size_t>(output_size));
+      const int compression_result = LZ4_compress_HC(reinterpret_cast<char*>(values.data()), compressed_data.data(),
+                                                    input_size, output_size, LZ4HC_CLEVEL_MAX);
+      if (compression_result <= 0) {
+        Fail("LZ4 compression failed");
+      }
+
+      auto data_ptr = std::allocate_shared<pmr_vector<char>>(alloc, std::move(compressed_data));
+      auto null_values_ptr = std::allocate_shared<pmr_vector<bool>>(alloc, std::move(null_values));
+
+      return std::allocate_shared<LZ4Segment<T>>(alloc, data_ptr, null_values_ptr, nullptr, compression_result,
+                                                input_size, num_elements);
+    }
+
+  std::shared_ptr<BaseEncodedSegment> _on_encode(const std::shared_ptr<const ValueSegment<std::string>>& value_segment) {
     const auto alloc = value_segment->values().get_allocator();
     const auto num_elements = value_segment->size();
-    DebugAssert(num_elements <= std::numeric_limits<int>::max(), "Trying to compress a ValueSegment with more "
-                                                                 "elements than fit into an int.");
 
-    // TODO (anyone): when value segments switch to using pmr_vectors, the data can be copied directly instead of
-    // copying it element by element
-    auto values = pmr_vector<T>{alloc};
-    values.reserve(num_elements);
+    // copy values and null flags from value segment
+    auto values = pmr_vector<char>{alloc};
     auto null_values = pmr_vector<bool>{alloc};
     null_values.reserve(num_elements);
+    // the offset is the beginning of the string in the decompressed data vector
+    // to look up the end the offset of the next element has to be looked up (in case of the last element the end is
+    // the end of the vector)
+    // null values are not saved and the offset is the same as the next element (i.e. the previous offset + the length
+    // of the previous value)
+    auto offsets = pmr_vector<size_t>{alloc};
+    offsets.reserve(num_elements);
 
-    // copy values and null flags from value segment
-    auto iterable = ValueSegmentIterable<T>{*value_segment};
+    auto iterable = ValueSegmentIterable<std::string>{*value_segment};
     iterable.with_iterators([&](auto it, auto end) {
+      size_t offset = 0u;
+      bool is_null;
       for (; it != end; ++it) {
         auto segment_value = *it;
-        values.emplace_back(segment_value.value());
-        null_values.push_back(segment_value.is_null());
+        is_null = segment_value.is_null();
+        null_values.push_back(is_null);
+        offsets.emplace_back(offset);
+        if (!is_null) {
+          auto c_string = segment_value.value().c_str();
+          auto length = strlen(c_string);
+          values.insert(values.cend(), c_string, c_string + length);
+          offset += length;
+        }
       }
     });
 
     // lz4 compression
-    const auto input_size = static_cast<int>(values.size() * sizeof(T));
+    const auto input_size = static_cast<int>(values.size());
     auto output_size = LZ4_compressBound(input_size);
     auto compressed_data = pmr_vector<char>{alloc};
     compressed_data.reserve(static_cast<size_t>(output_size));
-    const int compression_result = LZ4_compress_HC(reinterpret_cast<char*>(values.data()), compressed_data.data(),
-                                                   input_size, output_size, LZ4HC_CLEVEL_MAX);
+    const int compression_result = LZ4_compress_HC(values.data(), compressed_data.data(),
+                                                    input_size, output_size, LZ4HC_CLEVEL_MAX);
     if (compression_result <= 0) {
       Fail("LZ4 compression failed");
     }
 
     auto data_ptr = std::allocate_shared<pmr_vector<char>>(alloc, std::move(compressed_data));
     auto null_values_ptr = std::allocate_shared<pmr_vector<bool>>(alloc, std::move(null_values));
+    auto offset_ptr = std::allocate_shared<pmr_vector<size_t>>(alloc, std::move(offsets));
 
-    return std::allocate_shared<LZ4Segment<T>>(alloc, data_ptr, null_values_ptr, nullptr, compression_result,
-                                               input_size, num_elements);
-  }
-
-    std::shared_ptr<BaseEncodedSegment> _on_encode(const std::shared_ptr<const ValueSegment<std::string>>& value_segment) {
-      const auto alloc = value_segment->values().get_allocator();
-      const auto num_elements = value_segment->size();
-
-      // copy values and null flags from value segment
-      auto values = pmr_vector<char>{alloc};
-      auto null_values = pmr_vector<bool>{alloc};
-      null_values.reserve(num_elements);
-      // the offset is the beginning of the string in the decompressed data vector
-      // to look up the end the offset of the next element has to be looked up (in case of the last element the end is
-      // the end of the vector)
-      // null values are not saved and the offset is the same as the next element (i.e. the previous offset + the length
-      // of the previous value)
-      auto offsets = pmr_vector<size_t>{alloc};
-      offsets.reserve(num_elements);
-
-      auto iterable = ValueSegmentIterable<std::string>{*value_segment};
-      iterable.with_iterators([&](auto it, auto end) {
-        size_t offset = 0u;
-        bool is_null;
-        for (; it != end; ++it) {
-          auto segment_value = *it;
-          is_null = segment_value.is_null();
-          null_values.push_back(is_null);
-          offsets.emplace_back(offset);
-          if (!is_null) {
-            auto c_string = segment_value.value().c_str();
-            auto length = strlen(c_string);
-            values.insert(values.cend(), c_string, c_string + length);
-            offset += length;
-          }
-        }
-      });
-
-      // lz4 compression
-      const auto input_size = static_cast<int>(values.size());
-      auto output_size = LZ4_compressBound(input_size);
-      auto compressed_data = pmr_vector<char>{alloc};
-      compressed_data.reserve(static_cast<size_t>(output_size));
-      const int compression_result = LZ4_compress_HC(values.data(), compressed_data.data(),
-                                                     input_size, output_size, LZ4HC_CLEVEL_MAX);
-      if (compression_result <= 0) {
-        Fail("LZ4 compression failed");
-      }
-
-      auto data_ptr = std::allocate_shared<pmr_vector<char>>(alloc, std::move(compressed_data));
-      auto null_values_ptr = std::allocate_shared<pmr_vector<bool>>(alloc, std::move(null_values));
-      auto offset_ptr = std::allocate_shared<pmr_vector<size_t>>(alloc, std::move(offsets));
-
-      return std::allocate_shared<LZ4Segment<std::string>>(alloc, data_ptr, null_values_ptr, offset_ptr,
-                                                           compression_result, input_size, num_elements);
-    }
-<<<<<<< HEAD
-
-    // create lz4 segment
-    return std::allocate_shared<LZ4Segment<std::string>>(alloc, input_size, output_size, std::move(compressed_data));
+    return std::allocate_shared<LZ4Segment<std::string>>(alloc, data_ptr, null_values_ptr, offset_ptr,
+                                                          compression_result, input_size, num_elements);
   }
 
   private:
-  std::shared_ptr<std::vector<char>> _generate_dictionary(const std::vector<char> &samples) {
+    std::shared_ptr<std::vector<char>> _generate_dictionary(const std::vector<char> &samples) {
 
-    const size_t num_samples = samples.size();
-    const std::vector<size_t> sample_lens(num_samples, size_t(1)); // all samples are of size 1
-    const size_t max_dict_bytes = num_samples / 100; // recommended dict size is about 1/100th of size of samples
-    DebugAssert(samples.empty() == sample_lens.empty(), "Error in dictionary generation");
-    if (samples.empty()) {
-      return nullptr;
+      const size_t num_samples = samples.size();
+      const std::vector<size_t> sample_lens(num_samples, size_t(1)); // all samples are of size 1
+      const size_t max_dict_bytes = num_samples / 100; // recommended dict size is about 1/100th of size of samples
+      DebugAssert(samples.empty() == sample_lens.empty(), "Error in dictionary generation");
+      if (samples.empty()) {
+        return nullptr;
+      }
+      std::vector<char> dict_data(max_dict_bytes);
+
+      const size_t dict_len = ZDICT_trainFromBuffer(
+          dict_data.data(), max_dict_bytes,
+          samples.data(),
+          sample_lens.data(),
+          static_cast<unsigned>(sample_lens.size()));
+      
+      if (ZDICT_isError(dict_len)) {
+        return nullptr;
+      }
+      DebugAssert(dict_len <= max_dict_bytes, "Dictionary is larger than the memory allocated for it.");
+      dict_data.resize(dict_len);
+
+      return std::make_shared<std::vector<char>>(dict_data);
     }
-    std::vector<char> dict_data(max_dict_bytes);
-
-    const size_t dict_len = ZDICT_trainFromBuffer(
-        dict_data.data(), max_dict_bytes,
-        samples.data(),
-        sample_lens.data(),
-        static_cast<unsigned>(sample_lens.size()));
-    
-    if (ZDICT_isError(dict_len)) {
-      return nullptr;
-    }
-    DebugAssert(dict_len <= max_dict_bytes, "Dictionary is larger than the memory allocated for it.");
-    dict_data.resize(dict_len);
-
-    return std::make_shared<std::vector<char>>(dict_data);
-  }
-=======
->>>>>>> 76e91660
 };
 
 }  // namespace opossum