#pragma once

#include <type_traits>

#include "storage/base_segment.hpp"
#include "storage/frame_of_reference_segment.hpp"
#include "storage/segment_iterables.hpp"
#include "storage/vector_compression/resolve_compressed_vector_type.hpp"

namespace opossum {

template <typename T>
class FrameOfReferenceSegmentIterable : public PointAccessibleSegmentIterable<FrameOfReferenceSegmentIterable<T>> {
 public:
  using ValueType = T;

  explicit FrameOfReferenceSegmentIterable(const FrameOfReferenceSegment<T>& segment) : _segment{segment} {}

  template <typename Functor>
  void _on_with_iterators(const Functor& functor) const {
    _segment.access_counter[SegmentAccessCounter::AccessType::Sequential] += _segment.size();
    resolve_compressed_vector_type(_segment.offset_values(), [&](const auto& offset_values) {
      using OffsetValueIteratorT = decltype(offset_values.cbegin());

      auto begin = Iterator<OffsetValueIteratorT>{_segment.block_minima().cbegin(), offset_values.cbegin(),
                                                  _segment.null_values().cbegin(), ChunkOffset{0}};

      auto end =
          Iterator<OffsetValueIteratorT>{_segment.block_minima().cend(), offset_values.cend(),
                                         _segment.null_values().cend(), static_cast<ChunkOffset>(_segment.size())};

      functor(begin, end);
    });
  }

  template <typename Functor>
<<<<<<< HEAD
  void _on_with_iterators(const std::shared_ptr<const AbstractPosList>& position_filter, const Functor& functor) const {
=======
  void _on_with_iterators(const std::shared_ptr<const PosList>& position_filter, const Functor& functor) const {
    _segment.access_counter[SegmentAccessCounter::access_type(*position_filter)] += position_filter->size();
>>>>>>> 29b47d5b
    resolve_compressed_vector_type(_segment.offset_values(), [&](const auto& vector) {
      auto decompressor = vector.create_decompressor();
      using OffsetValueDecompressorT = std::decay_t<decltype(decompressor)>;

      resolve_pos_list_type(position_filter, [&, *this](auto& pos_list) {
        using PosListIteratorType = std::decay_t<decltype(pos_list->cbegin())>;
        auto begin = PointAccessIterator<OffsetValueDecompressorT, PosListIteratorType>{
            &_segment.block_minima(), &_segment.null_values(), std::move(decompressor), pos_list->cbegin(),
            pos_list->cbegin()};
        auto end =
            PointAccessIterator<OffsetValueDecompressorT, PosListIteratorType>{pos_list->cbegin(), pos_list->cend()};
        functor(begin, end);
      });
    });
  }

  size_t _on_size() const { return _segment.size(); }

 private:
  const FrameOfReferenceSegment<T>& _segment;

 private:
  template <typename OffsetValueIteratorT>
  class Iterator : public BaseSegmentIterator<Iterator<OffsetValueIteratorT>, SegmentPosition<T>> {
   public:
    using ValueType = T;
    using IterableType = FrameOfReferenceSegmentIterable<T>;
    using ReferenceFrameIterator = typename pmr_vector<T>::const_iterator;
    using NullValueIterator = typename pmr_vector<bool>::const_iterator;

   public:
    explicit Iterator(ReferenceFrameIterator block_minimum_it, OffsetValueIteratorT offset_value_it,
                      NullValueIterator null_value_it, ChunkOffset chunk_offset)
        : _block_minimum_it{std::move(block_minimum_it)},
          _offset_value_it{std::move(offset_value_it)},
          _null_value_it{std::move(null_value_it)},
          _index_within_frame{0u},
          _chunk_offset{chunk_offset} {}

   private:
    friend class boost::iterator_core_access;  // grants the boost::iterator_facade access to the private interface

    void increment() {
      ++_offset_value_it;
      ++_null_value_it;
      ++_index_within_frame;
      ++_chunk_offset;

      if (_index_within_frame >= FrameOfReferenceSegment<T>::block_size) {
        _index_within_frame = 0u;
        ++_block_minimum_it;
      }
    }

    void decrement() {
      --_offset_value_it;
      --_null_value_it;
      --_chunk_offset;

      if (_index_within_frame > 0) {
        --_index_within_frame;
      } else {
        _index_within_frame = FrameOfReferenceSegment<T>::block_size - 1;
        --_block_minimum_it;
      }
    }

    void advance(std::ptrdiff_t n) {
      // For now, the lazy approach
      PerformanceWarning("Using repeated increment/decrement for random access");
      if (n < 0) {
        for (std::ptrdiff_t i = n; i < 0; ++i) {
          decrement();
        }
      } else {
        for (std::ptrdiff_t i = 0; i < n; ++i) {
          increment();
        }
      }
    }

    bool equal(const Iterator& other) const { return _offset_value_it == other._offset_value_it; }

    std::ptrdiff_t distance_to(const Iterator& other) const { return other._offset_value_it - _offset_value_it; }

    SegmentPosition<T> dereference() const {
      const auto value = static_cast<T>(*_offset_value_it) + *_block_minimum_it;
      return SegmentPosition<T>{value, *_null_value_it, _chunk_offset};
    }

   private:
    ReferenceFrameIterator _block_minimum_it;
    OffsetValueIteratorT _offset_value_it;
    NullValueIterator _null_value_it;
    size_t _index_within_frame;
    ChunkOffset _chunk_offset;
  };

  template <typename OffsetValueDecompressorT, typename _PosListIteratorType>
  class PointAccessIterator
      : public BasePointAccessSegmentIterator<PointAccessIterator<OffsetValueDecompressorT, _PosListIteratorType>,
                                              SegmentPosition<T>, _PosListIteratorType> {
   public:
    using PosListIteratorType = _PosListIteratorType;
    using ValueType = T;
    using IterableType = FrameOfReferenceSegmentIterable<T>;

    // Begin Iterator
    PointAccessIterator(const pmr_vector<T>* block_minima, const pmr_vector<bool>* null_values,
<<<<<<< HEAD
                        const std::shared_ptr<OffsetValueDecompressorT>& attribute_decompressor,
                        const _PosListIteratorType position_filter_begin, _PosListIteratorType position_filter_it)
        : BasePointAccessSegmentIterator<PointAccessIterator<OffsetValueDecompressorT, _PosListIteratorType>,
                                         SegmentPosition<T>, _PosListIteratorType>{std::move(position_filter_begin),
                                                                                   std::move(position_filter_it)},
=======
                        std::optional<OffsetValueDecompressorT> attribute_decompressor,
                        PosList::const_iterator position_filter_begin, PosList::const_iterator position_filter_it)
        : BasePointAccessSegmentIterator<PointAccessIterator<OffsetValueDecompressorT>,
                                         SegmentPosition<T>>{std::move(position_filter_begin),
                                                             std::move(position_filter_it)},
>>>>>>> 29b47d5b
          _block_minima{block_minima},
          _null_values{null_values},
          _offset_value_decompressor{std::move(attribute_decompressor)} {}

    // End Iterator
<<<<<<< HEAD
    explicit PointAccessIterator(const _PosListIteratorType position_filter_begin,
                                 _PosListIteratorType position_filter_it)
        : PointAccessIterator{nullptr, nullptr, nullptr, std::move(position_filter_begin),
=======
    explicit PointAccessIterator(const PosList::const_iterator position_filter_begin,
                                 PosList::const_iterator position_filter_it)
        : PointAccessIterator{nullptr, nullptr, std::nullopt, std::move(position_filter_begin),
>>>>>>> 29b47d5b
                              std::move(position_filter_it)} {}

   private:
    friend class boost::iterator_core_access;  // grants the boost::iterator_facade access to the private interface

    SegmentPosition<T> dereference() const {
      const auto& chunk_offsets = this->chunk_offsets();

      static constexpr auto block_size = FrameOfReferenceSegment<T>::block_size;

      const auto is_null = (*_null_values)[chunk_offsets.offset_in_referenced_chunk];
      const auto block_minimum = (*_block_minima)[chunk_offsets.offset_in_referenced_chunk / block_size];
      const auto offset_value = _offset_value_decompressor->get(chunk_offsets.offset_in_referenced_chunk);
      const auto value = static_cast<T>(offset_value) + block_minimum;

      return SegmentPosition<T>{value, is_null, chunk_offsets.offset_in_poslist};
    }

   private:
    const pmr_vector<T>* _block_minima;
    const pmr_vector<bool>* _null_values;
    mutable std::optional<OffsetValueDecompressorT> _offset_value_decompressor;
  };
};

}  // namespace opossum<|MERGE_RESOLUTION|>--- conflicted
+++ resolved
@@ -34,17 +34,13 @@
   }
 
   template <typename Functor>
-<<<<<<< HEAD
   void _on_with_iterators(const std::shared_ptr<const AbstractPosList>& position_filter, const Functor& functor) const {
-=======
-  void _on_with_iterators(const std::shared_ptr<const PosList>& position_filter, const Functor& functor) const {
     _segment.access_counter[SegmentAccessCounter::access_type(*position_filter)] += position_filter->size();
->>>>>>> 29b47d5b
     resolve_compressed_vector_type(_segment.offset_values(), [&](const auto& vector) {
       auto decompressor = vector.create_decompressor();
       using OffsetValueDecompressorT = std::decay_t<decltype(decompressor)>;
 
-      resolve_pos_list_type(position_filter, [&, *this](auto& pos_list) {
+      resolve_pos_list_type(position_filter, [&functor, *this](auto& pos_list) {
         using PosListIteratorType = std::decay_t<decltype(pos_list->cbegin())>;
         auto begin = PointAccessIterator<OffsetValueDecompressorT, PosListIteratorType>{
             &_segment.block_minima(), &_segment.null_values(), std::move(decompressor), pos_list->cbegin(),
@@ -149,33 +145,19 @@
 
     // Begin Iterator
     PointAccessIterator(const pmr_vector<T>* block_minima, const pmr_vector<bool>* null_values,
-<<<<<<< HEAD
-                        const std::shared_ptr<OffsetValueDecompressorT>& attribute_decompressor,
-                        const _PosListIteratorType position_filter_begin, _PosListIteratorType position_filter_it)
+                        std::optional<OffsetValueDecompressorT> attribute_decompressor,
+                        _PosListIteratorType position_filter_begin, _PosListIteratorType position_filter_it)
         : BasePointAccessSegmentIterator<PointAccessIterator<OffsetValueDecompressorT, _PosListIteratorType>,
                                          SegmentPosition<T>, _PosListIteratorType>{std::move(position_filter_begin),
-                                                                                   std::move(position_filter_it)},
-=======
-                        std::optional<OffsetValueDecompressorT> attribute_decompressor,
-                        PosList::const_iterator position_filter_begin, PosList::const_iterator position_filter_it)
-        : BasePointAccessSegmentIterator<PointAccessIterator<OffsetValueDecompressorT>,
-                                         SegmentPosition<T>>{std::move(position_filter_begin),
                                                              std::move(position_filter_it)},
->>>>>>> 29b47d5b
           _block_minima{block_minima},
           _null_values{null_values},
           _offset_value_decompressor{std::move(attribute_decompressor)} {}
 
     // End Iterator
-<<<<<<< HEAD
     explicit PointAccessIterator(const _PosListIteratorType position_filter_begin,
                                  _PosListIteratorType position_filter_it)
-        : PointAccessIterator{nullptr, nullptr, nullptr, std::move(position_filter_begin),
-=======
-    explicit PointAccessIterator(const PosList::const_iterator position_filter_begin,
-                                 PosList::const_iterator position_filter_it)
         : PointAccessIterator{nullptr, nullptr, std::nullopt, std::move(position_filter_begin),
->>>>>>> 29b47d5b
                               std::move(position_filter_it)} {}
 
    private:
