#pragma once

#include <type_traits>

#include "storage/segment_iterables.hpp"

#include "storage/frame_of_reference_segment.hpp"
#include "storage/vector_compression/resolve_compressed_vector_type.hpp"

namespace opossum {

template <typename T>
class FrameOfReferenceSegmentIterable : public PointAccessibleSegmentIterable<FrameOfReferenceSegmentIterable<T>> {
 public:
  using ValueType = T;

  explicit FrameOfReferenceSegmentIterable(const FrameOfReferenceSegment<T>& segment) : _segment{segment} {}

  template <typename Functor>
  void _on_with_iterators(const Functor& functor) const {
    resolve_compressed_vector_type(_segment.offset_values(), [&](const auto& offset_values) {
      using OffsetValueIteratorT = decltype(offset_values.cbegin());

      auto begin = Iterator<OffsetValueIteratorT>{_segment.block_minima().cbegin(), offset_values.cbegin(),
                                                  _segment.null_values().cbegin(), ChunkOffset{0}};

<<<<<<< HEAD
      auto end = Iterator<OffsetValueIteratorT>{_segment.block_minima().cend(), offset_values.cend(),
                                                _segment.null_values().cend()};
=======
      auto end =
          Iterator<OffsetValueIteratorT>{_segment.block_minima().cend(), offset_values.cend(),
                                         _segment.null_values().cend(), static_cast<ChunkOffset>(_segment.size())};
>>>>>>> d2571500

      functor(begin, end);
    });
  }

  template <typename Functor>
  void _on_with_iterators(const std::shared_ptr<const PosList>& position_filter, const Functor& functor) const {
    resolve_compressed_vector_type(_segment.offset_values(), [&](const auto& vector) {
      auto decompressor = vector.create_decompressor();
      using OffsetValueDecompressorT = std::decay_t<decltype(*decompressor)>;

      auto begin = PointAccessIterator<OffsetValueDecompressorT>{&_segment.block_minima(), &_segment.null_values(),
                                                                 std::move(decompressor), position_filter->cbegin(),
                                                                 position_filter->cbegin()};

      auto end = PointAccessIterator<OffsetValueDecompressorT>{position_filter->cbegin(), position_filter->cend()};

      functor(begin, end);
    });
  }

  size_t _on_size() const { return _segment.size(); }

 private:
  const FrameOfReferenceSegment<T>& _segment;

 private:
  template <typename OffsetValueIteratorT>
  class Iterator : public BaseSegmentIterator<Iterator<OffsetValueIteratorT>, SegmentPosition<T>> {
   public:
    using ValueType = T;
    using IterableType = FrameOfReferenceSegmentIterable<T>;
    using ReferenceFrameIterator = typename pmr_vector<T>::const_iterator;
    using NullValueIterator = typename pmr_vector<bool>::const_iterator;

   public:
    explicit Iterator(ReferenceFrameIterator block_minimum_it, OffsetValueIteratorT offset_value_it,
                      NullValueIterator null_value_it, ChunkOffset chunk_offset)
        : _block_minimum_it{block_minimum_it},
          _offset_value_it{offset_value_it},
          _null_value_it{null_value_it},
          _index_within_frame{0u},
          _chunk_offset{chunk_offset} {}

   private:
    friend class boost::iterator_core_access;  // grants the boost::iterator_facade access to the private interface

    void increment() {
      ++_offset_value_it;
      ++_null_value_it;
      ++_index_within_frame;
      ++_chunk_offset;

      if (_index_within_frame >= FrameOfReferenceSegment<T>::block_size) {
        _index_within_frame = 0u;
        ++_block_minimum_it;
      }
    }

    void decrement() {
      --_offset_value_it;
      --_null_value_it;
      --_chunk_offset;

      if (_index_within_frame > 0) {
        --_index_within_frame;
      } else {
        _index_within_frame = FrameOfReferenceSegment<T>::block_size - 1;
        --_block_minimum_it;
      }
    }

    void advance(std::ptrdiff_t n) {
      // For now, the lazy approach
      PerformanceWarning("Using repeated increment/decrement for random access");
      if (n < 0) {
        for (std::ptrdiff_t i = n; i < 0; ++i) {
          decrement();
        }
      } else {
        for (std::ptrdiff_t i = 0; i < n; ++i) {
          increment();
        }
      }
    }

    bool equal(const Iterator& other) const { return _offset_value_it == other._offset_value_it; }

    std::ptrdiff_t distance_to(const Iterator& other) const { return other._offset_value_it - _offset_value_it; }

    SegmentPosition<T> dereference() const {
      const auto value = static_cast<T>(*_offset_value_it) + *_block_minimum_it;
      return SegmentPosition<T>{value, *_null_value_it, _chunk_offset};
    }

   private:
    ReferenceFrameIterator _block_minimum_it;
    OffsetValueIteratorT _offset_value_it;
    NullValueIterator _null_value_it;
    size_t _index_within_frame;
    ChunkOffset _chunk_offset;
  };

  template <typename OffsetValueDecompressorT>
  class PointAccessIterator
      : public BasePointAccessSegmentIterator<PointAccessIterator<OffsetValueDecompressorT>, SegmentPosition<T>> {
   public:
    using ValueType = T;
    using IterableType = FrameOfReferenceSegmentIterable<T>;

    // Begin Iterator
    PointAccessIterator(const pmr_vector<T>* block_minima, const pmr_vector<bool>* null_values,
                        const std::shared_ptr<OffsetValueDecompressorT>& attribute_decompressor,
                        const PosList::const_iterator position_filter_begin, PosList::const_iterator position_filter_it)
        : BasePointAccessSegmentIterator<PointAccessIterator<OffsetValueDecompressorT>,
                                         SegmentPosition<T>>{std::move(position_filter_begin),
                                                             std::move(position_filter_it)},
          _block_minima{block_minima},
          _null_values{null_values},
          _offset_value_decompressor{attribute_decompressor} {}

    // End Iterator
    explicit PointAccessIterator(const PosList::const_iterator position_filter_begin,
                                 PosList::const_iterator position_filter_it)
        : PointAccessIterator{nullptr, nullptr, nullptr, std::move(position_filter_begin),
                              std::move(position_filter_it)} {}

   private:
    friend class boost::iterator_core_access;  // grants the boost::iterator_facade access to the private interface

    SegmentPosition<T> dereference() const {
      const auto& chunk_offsets = this->chunk_offsets();

      static constexpr auto block_size = FrameOfReferenceSegment<T>::block_size;

      const auto is_null = (*_null_values)[chunk_offsets.offset_in_referenced_chunk];
      const auto block_minimum = (*_block_minima)[chunk_offsets.offset_in_referenced_chunk / block_size];
      const auto offset_value = _offset_value_decompressor->get(chunk_offsets.offset_in_referenced_chunk);
      const auto value = static_cast<T>(offset_value) + block_minimum;

      return SegmentPosition<T>{value, is_null, chunk_offsets.offset_in_poslist};
    }

   private:
    const pmr_vector<T>* _block_minima;
    const pmr_vector<bool>* _null_values;
    std::shared_ptr<OffsetValueDecompressorT> _offset_value_decompressor;
  };
};

}  // namespace opossum<|MERGE_RESOLUTION|>--- conflicted
+++ resolved
@@ -24,14 +24,9 @@
       auto begin = Iterator<OffsetValueIteratorT>{_segment.block_minima().cbegin(), offset_values.cbegin(),
                                                   _segment.null_values().cbegin(), ChunkOffset{0}};
 
-<<<<<<< HEAD
-      auto end = Iterator<OffsetValueIteratorT>{_segment.block_minima().cend(), offset_values.cend(),
-                                                _segment.null_values().cend()};
-=======
       auto end =
           Iterator<OffsetValueIteratorT>{_segment.block_minima().cend(), offset_values.cend(),
                                          _segment.null_values().cend(), static_cast<ChunkOffset>(_segment.size())};
->>>>>>> d2571500
 
       functor(begin, end);
     });
