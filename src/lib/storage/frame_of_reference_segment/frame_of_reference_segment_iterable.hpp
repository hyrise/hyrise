--- conflicted
+++ resolved
@@ -38,18 +38,11 @@
 
       resolve_pos_list_type(position_filter, [&, *this](auto& pos_list) {
         using PosListIteratorType = std::decay_t<decltype(pos_list->cbegin())>;
-<<<<<<< HEAD
-        auto begin = PointAccessIterator<OffsetValueDecompressorT, PosListIteratorType>{&_segment.block_minima(), &_segment.null_values(),
-                                                                  std::move(decompressor), pos_list->cbegin(),
-                                                                  pos_list->cbegin()};
-        auto end = PointAccessIterator<OffsetValueDecompressorT, PosListIteratorType>{pos_list->cbegin(), pos_list->cend()};
-=======
         auto begin = PointAccessIterator<OffsetValueDecompressorT, PosListIteratorType>{
             &_segment.block_minima(), &_segment.null_values(), std::move(decompressor), pos_list->cbegin(),
             pos_list->cbegin()};
         auto end =
             PointAccessIterator<OffsetValueDecompressorT, PosListIteratorType>{pos_list->cbegin(), pos_list->cend()};
->>>>>>> 9d83c1c9
         functor(begin, end);
       });
     });
@@ -142,12 +135,8 @@
 
   template <typename OffsetValueDecompressorT, typename _PosListIteratorType>
   class PointAccessIterator
-<<<<<<< HEAD
-      : public BasePointAccessSegmentIterator<PointAccessIterator<OffsetValueDecompressorT, _PosListIteratorType>, SegmentPosition<T>, _PosListIteratorType> {
-=======
       : public BasePointAccessSegmentIterator<PointAccessIterator<OffsetValueDecompressorT, _PosListIteratorType>,
                                               SegmentPosition<T>, _PosListIteratorType> {
->>>>>>> 9d83c1c9
    public:
     using PosListIteratorType = _PosListIteratorType;
     using ValueType = T;
@@ -159,11 +148,7 @@
                         const _PosListIteratorType position_filter_begin, _PosListIteratorType position_filter_it)
         : BasePointAccessSegmentIterator<PointAccessIterator<OffsetValueDecompressorT, _PosListIteratorType>,
                                          SegmentPosition<T>, _PosListIteratorType>{std::move(position_filter_begin),
-<<<<<<< HEAD
-                                                             std::move(position_filter_it)},
-=======
                                                                                    std::move(position_filter_it)},
->>>>>>> 9d83c1c9
           _block_minima{block_minima},
           _null_values{null_values},
           _offset_value_decompressor{attribute_decompressor} {}
