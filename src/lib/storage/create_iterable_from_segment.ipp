--- conflicted
+++ resolved
@@ -82,13 +82,9 @@
   return AnySegmentIterable<T>(LZ4SegmentIterable<T>(segment));
 }
 
-<<<<<<< HEAD
 template <typename T, bool EraseSegmentType>
 auto create_iterable_from_segment(const FSSTSegment<T>& segment) {
   return AnySegmentIterable<T>(FSSTSegmentIterable<T>(segment));
 }
 
-}  // namespace opossum
-=======
-}  // namespace hyrise
->>>>>>> 08c2b3fc
+}  // namespace hyrise