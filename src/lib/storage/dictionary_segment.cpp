#include "dictionary_segment.hpp"

#include <memory>
#include <string>

#include "resolve_type.hpp"
#include "storage/vector_compression/base_compressed_vector.hpp"
#include "utils/assert.hpp"
#include "utils/performance_warning.hpp"

namespace opossum {

template <typename T>
DictionarySegment<T>::DictionarySegment(const std::shared_ptr<const pmr_vector<T>>& dictionary,
                                        const std::shared_ptr<const BaseCompressedVector>& attribute_vector,
                                        const ValueID null_value_id)
    : BaseDictionarySegment(data_type_from_type<T>()),
      _dictionary{dictionary},
      _attribute_vector{attribute_vector},
      _null_value_id{null_value_id},
      _decompressor{_attribute_vector->create_base_decompressor()} {
  // NULL is represented by _dictionary.size(). INVALID_VALUE_ID, which is the highest possible number in
  // ValueID::base_type (2^32 - 1), is needed to represent "value not found" in calls to lower_bound/upper_bound.
  // For a DictionarySegment of the max size Chunk::MAX_SIZE, those two values overlap.

  Assert(_dictionary->size() < std::numeric_limits<ValueID::base_type>::max(), "Input segment too big");
<<<<<<< HEAD
  DebugAssert(ValueID{static_cast<uint32_t>(_dictionary->size())} == _null_value_id,  // NOLINT
              "Invalid NULL value id");
=======
  DebugAssert(ValueID{static_cast<uint32_t>(_dictionary->size())} == _null_value_id,
              "Invalid NULL value id");  // NOLINT
>>>>>>> 6ce82135
}

template <typename T>
const AllTypeVariant DictionarySegment<T>::operator[](const ChunkOffset chunk_offset) const {
  PerformanceWarning("operator[] used");
  DebugAssert(chunk_offset != INVALID_CHUNK_OFFSET, "Passed chunk offset must be valid.");

  const auto typed_value = get_typed_value(chunk_offset);
  if (!typed_value) {
    return NULL_VALUE;
  }
  return *typed_value;
}

template <typename T>
std::shared_ptr<const pmr_vector<T>> DictionarySegment<T>::dictionary() const {
  return _dictionary;
}

template <typename T>
size_t DictionarySegment<T>::size() const {
  return _attribute_vector->size();
}

template <typename T>
std::shared_ptr<BaseSegment> DictionarySegment<T>::copy_using_allocator(
    const PolymorphicAllocator<size_t>& alloc) const {
  auto new_attribute_vector_ptr = _attribute_vector->copy_using_allocator(alloc);
  auto new_attribute_vector_sptr = std::shared_ptr<const BaseCompressedVector>(std::move(new_attribute_vector_ptr));
  auto new_dictionary = pmr_vector<T>{*_dictionary, alloc};
  auto new_dictionary_ptr = std::allocate_shared<pmr_vector<T>>(alloc, std::move(new_dictionary));
  return std::allocate_shared<DictionarySegment<T>>(alloc, new_dictionary_ptr, new_attribute_vector_sptr,
                                                    _null_value_id);
}

template <typename T>
size_t DictionarySegment<T>::estimate_memory_usage() const {
  return sizeof(*this) + _dictionary->size() * sizeof(typename decltype(_dictionary)::element_type::value_type) +
         _attribute_vector->data_size();
}

template <typename T>
std::optional<CompressedVectorType> DictionarySegment<T>::compressed_vector_type() const {
  return _attribute_vector->type();
}

template <typename T>
EncodingType DictionarySegment<T>::encoding_type() const {
  return EncodingType::Dictionary;
}

template <typename T>
ValueID DictionarySegment<T>::lower_bound(const AllTypeVariant& value) const {
  DebugAssert(!variant_is_null(value), "Null value passed.");

  const auto typed_value = boost::get<T>(value);

  auto it = std::lower_bound(_dictionary->cbegin(), _dictionary->cend(), typed_value);
  if (it == _dictionary->cend()) return INVALID_VALUE_ID;
  return ValueID{static_cast<ValueID::base_type>(std::distance(_dictionary->cbegin(), it))};
}

template <typename T>
ValueID DictionarySegment<T>::upper_bound(const AllTypeVariant& value) const {
  DebugAssert(!variant_is_null(value), "Null value passed.");

  const auto typed_value = boost::get<T>(value);

  auto it = std::upper_bound(_dictionary->cbegin(), _dictionary->cend(), typed_value);
  if (it == _dictionary->cend()) return INVALID_VALUE_ID;
  return ValueID{static_cast<ValueID::base_type>(std::distance(_dictionary->cbegin(), it))};
}

template <typename T>
AllTypeVariant DictionarySegment<T>::value_of_value_id(const ValueID value_id) const {
  DebugAssert(value_id < _dictionary->size(), "ValueID out of bounds");
  return (*_dictionary)[value_id];
}

template <typename T>
ValueID::base_type DictionarySegment<T>::unique_values_count() const {
  return static_cast<ValueID::base_type>(_dictionary->size());
}

template <typename T>
std::shared_ptr<const BaseCompressedVector> DictionarySegment<T>::attribute_vector() const {
  return _attribute_vector;
}

template <typename T>
const ValueID DictionarySegment<T>::null_value_id() const {
  return _null_value_id;
}

EXPLICITLY_INSTANTIATE_DATA_TYPES(DictionarySegment);

}  // namespace opossum<|MERGE_RESOLUTION|>--- conflicted
+++ resolved
@@ -24,13 +24,8 @@
   // For a DictionarySegment of the max size Chunk::MAX_SIZE, those two values overlap.
 
   Assert(_dictionary->size() < std::numeric_limits<ValueID::base_type>::max(), "Input segment too big");
-<<<<<<< HEAD
-  DebugAssert(ValueID{static_cast<uint32_t>(_dictionary->size())} == _null_value_id,  // NOLINT
-              "Invalid NULL value id");
-=======
   DebugAssert(ValueID{static_cast<uint32_t>(_dictionary->size())} == _null_value_id,
               "Invalid NULL value id");  // NOLINT
->>>>>>> 6ce82135
 }
 
 template <typename T>
