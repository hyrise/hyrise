#pragma once

#include <array>
#include <memory>

#include "storage/vector_compression/base_compressed_vector.hpp"

#include "oversized_types.hpp"
#include "simd_bp128_packing.hpp"

#include "types.hpp"

namespace opossum {

class SimdBp128Iterator : public BaseCompressedVectorIterator<SimdBp128Iterator> {
 public:
  using Packing = SimdBp128Packing;

 public:
  SimdBp128Iterator(const pmr_vector<uint128_t>* data, size_t size, size_t absolute_index = 0u);

  SimdBp128Iterator(const SimdBp128Iterator& other);
  SimdBp128Iterator& operator=(const SimdBp128Iterator& other);

  SimdBp128Iterator(SimdBp128Iterator&& other) = default;
  SimdBp128Iterator& operator=(SimdBp128Iterator&& other) = default;

  ~SimdBp128Iterator() = default;

 private:
  friend class boost::iterator_core_access;  // grants the boost::iterator_facade access to the private interface

  void increment() {
    ++_absolute_index;
    ++_current_meta_block_index;

    if (_current_meta_block_index >= Packing::meta_block_size && _absolute_index < _size) {
      _unpack_next_meta_block();
    }
  }

<<<<<<< HEAD
  void advance(std::ptrdiff_t n) {
    DebugAssert(n >= 0, "Rewinding iterators is not implemented");
    // The easy way for now
    for (std::ptrdiff_t i = 0; i < n; ++i) {
      increment();
=======
  void decrement() {
    --_absolute_index;

    if (_current_meta_block_index > 0) {
      --_current_meta_block_index;
    } else {
      _unpack_previous_meta_block();
    }
  }

  void advance(std::ptrdiff_t n) {
    // The easy way for now
    if (n < 0) {
      for (std::ptrdiff_t i = n; i < 0; ++i) {
        decrement();
      }
    } else {
      for (std::ptrdiff_t i = 0; i < n; ++i) {
        increment();
      }
>>>>>>> 555fc8ac
    }
  }

  bool equal(const SimdBp128Iterator& other) const { return _absolute_index == other._absolute_index; }

  std::ptrdiff_t distance_to(const SimdBp128Iterator& other) const { return other._absolute_index - _absolute_index; }

  uint32_t dereference() const { return (*_current_meta_block)[_current_meta_block_index]; }

 private:
  void _unpack_next_meta_block();
  void _unpack_previous_meta_block();

  void _read_next_meta_info();
  void _read_previous_meta_info();
  void _unpack_block(uint8_t meta_info_index);

 private:
  const pmr_vector<uint128_t>* _data;
  size_t _size;

  size_t _data_index;
  size_t _absolute_index;

  alignas(16) std::array<uint8_t, Packing::blocks_in_meta_block> _current_meta_info{};

  std::unique_ptr<std::array<uint32_t, Packing::meta_block_size>> _current_meta_block;
  size_t _current_meta_block_index;
};

}  // namespace opossum<|MERGE_RESOLUTION|>--- conflicted
+++ resolved
@@ -39,13 +39,6 @@
     }
   }
 
-<<<<<<< HEAD
-  void advance(std::ptrdiff_t n) {
-    DebugAssert(n >= 0, "Rewinding iterators is not implemented");
-    // The easy way for now
-    for (std::ptrdiff_t i = 0; i < n; ++i) {
-      increment();
-=======
   void decrement() {
     --_absolute_index;
 
@@ -66,7 +59,6 @@
       for (std::ptrdiff_t i = 0; i < n; ++i) {
         increment();
       }
->>>>>>> 555fc8ac
     }
   }
 
