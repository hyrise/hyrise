#include "turboPFor_bitpacking_compressor.hpp"

#include "conf.h"
#include "bitpack.h"

namespace opossum {

class TurboPForBitpackingVector;

std::unique_ptr<const BaseCompressedVector> TurboPForBitpackingCompressor::compress(
    const pmr_vector<uint32_t>& vector, const PolymorphicAllocator<size_t>& alloc,
    const UncompressedVectorInfo& meta_info) {
  
  auto data = pmr_vector<uint8_t>(alloc);
  data.resize(vector.size() * sizeof(uint32_t) + 1024);

  pmr_vector<uint32_t> in(vector);

  const auto max_value = _find_max_value(vector);
  const auto b = bsr32(max_value);

  if (vector.size() == 0) {
      data.resize(0);
      return std::make_unique<TurboPForBitpackingVector>(std::move(data), vector.size(), 0);
  }

<<<<<<< HEAD
=======
  // std::cout << "allocated block of size " << data.size() << std::endl;
  // std::cout << "b = " << b << std::endl;

>>>>>>> 56c18976
  uint8_t * out_end = bitpack32(in.data(), in.size(), data.data(), b);
  int bytes_written = (out_end) - data.data();

  data.resize(bytes_written + 32);

  const uint8_t b_1 = static_cast<uint8_t>(b);

<<<<<<< HEAD
  std::vector<uint32_t> dec(vector.size() + 32); // turbopfor reads in chunks of 32 values. avoid buffer overflow by allocating more memory.
  bitunpack32(data.data(), vector.size(), dec.data(), b_1);
=======
  // std::vector<uint32_t> dec(vector.size() + 32); // turbopfor reads in chunks of 32 values. avoid buffer overflow by allocating more memory.
  // bitunpack32(data.data(), vector.size(), dec.data(), b_1);

  // for (int i = 0; i < vector.size(); i++) {
  //   auto a = vector[i];
  //   auto b = dec[i];
  //   auto c = bitgetx32(data.data(), i, b_1);
  //   if (a != b || a != c || b != c) {
  //     std::cout << "error" << std::endl;
  //     bitunpack32(data.data(), vector.size(), dec.data(), b_1);
  //     bitgetx32(data.data(), i, b_1);
  //   }
  // }
>>>>>>> 56c18976

  return std::make_unique<TurboPForBitpackingVector>(std::move(data), vector.size(), b_1);
}

std::unique_ptr<BaseVectorCompressor> TurboPForBitpackingCompressor::create_new() const {
  return std::make_unique<TurboPForBitpackingCompressor>();
}

uint32_t TurboPForBitpackingCompressor::_find_max_value(const pmr_vector<uint32_t>& vector) const {
  uint32_t max = 0;
  for (const auto v : vector) {
    max |= v;
  }
  return max;
}


}  // namespace opossum<|MERGE_RESOLUTION|>--- conflicted
+++ resolved
@@ -24,37 +24,12 @@
       return std::make_unique<TurboPForBitpackingVector>(std::move(data), vector.size(), 0);
   }
 
-<<<<<<< HEAD
-=======
-  // std::cout << "allocated block of size " << data.size() << std::endl;
-  // std::cout << "b = " << b << std::endl;
-
->>>>>>> 56c18976
   uint8_t * out_end = bitpack32(in.data(), in.size(), data.data(), b);
   int bytes_written = (out_end) - data.data();
 
   data.resize(bytes_written + 32);
 
   const uint8_t b_1 = static_cast<uint8_t>(b);
-
-<<<<<<< HEAD
-  std::vector<uint32_t> dec(vector.size() + 32); // turbopfor reads in chunks of 32 values. avoid buffer overflow by allocating more memory.
-  bitunpack32(data.data(), vector.size(), dec.data(), b_1);
-=======
-  // std::vector<uint32_t> dec(vector.size() + 32); // turbopfor reads in chunks of 32 values. avoid buffer overflow by allocating more memory.
-  // bitunpack32(data.data(), vector.size(), dec.data(), b_1);
-
-  // for (int i = 0; i < vector.size(); i++) {
-  //   auto a = vector[i];
-  //   auto b = dec[i];
-  //   auto c = bitgetx32(data.data(), i, b_1);
-  //   if (a != b || a != c || b != c) {
-  //     std::cout << "error" << std::endl;
-  //     bitunpack32(data.data(), vector.size(), dec.data(), b_1);
-  //     bitgetx32(data.data(), i, b_1);
-  //   }
-  // }
->>>>>>> 56c18976
 
   return std::make_unique<TurboPForBitpackingVector>(std::move(data), vector.size(), b_1);
 }
