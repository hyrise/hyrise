#pragma once

#include "storage/dictionary_segment/dictionary_segment_iterable.hpp"
#include "storage/frame_of_reference/frame_of_reference_iterable.hpp"
#include "storage/lz4/lz4_iterable.hpp"
#include "storage/run_length_segment/run_length_segment_iterable.hpp"
#include "storage/segment_iterables/any_segment_iterable.hpp"
#include "storage/value_segment/value_segment_iterable.hpp"

namespace opossum {

class ReferenceSegment;
template <typename T>
class ReferenceSegmentIterable;

/**
 * @defgroup Uniform interface to create an iterable from a segment
 *
 * These methods cannot be part of the segments' interfaces because
 * reference segment are not templated and thus don’t know their type.
 *
 * All iterables implement the same interface using static polymorphism
 * (i.e. the CRTP pattern, see segment_iterables/.hpp).
 *
 * In debug mode, create_iterable_from_segment returns a type erased
 * iterable, i.e., all iterators have the same type
 *
 * @{
 */

template <typename T, bool EraseSegmentType = HYRISE_DEBUG>
auto create_iterable_from_segment(const ValueSegment<T>& segment) {
  if constexpr (EraseSegmentType) {
    return create_any_segment_iterable<T>(segment);
  } else {
    return ValueSegmentIterable<T>{segment};
  }
}

template <typename T, bool EraseSegmentType = HYRISE_DEBUG>
auto create_iterable_from_segment(const DictionarySegment<T>& segment) {
  if constexpr (EraseSegmentType) {
    return create_any_segment_iterable<T>(segment);
  } else {
    return DictionarySegmentIterable<T, pmr_vector<T>>{segment};
  }
}

template <typename T, bool EraseSegmentType = HYRISE_DEBUG>
auto create_iterable_from_segment(const RunLengthSegment<T>& segment) {
  if constexpr (EraseSegmentType) {
    return create_any_segment_iterable<T>(segment);
  } else {
    return RunLengthSegmentIterable<T>{segment};
  }
}

template <typename T, bool EraseSegmentType = HYRISE_DEBUG>
auto create_iterable_from_segment(const FixedStringDictionarySegment<T>& segment) {
  if constexpr (EraseSegmentType) {
    return create_any_segment_iterable<T>(segment);
  } else {
    return DictionarySegmentIterable<T, FixedStringVector>{segment};
  }
}

template <typename T, bool EraseSegmentType = HYRISE_DEBUG>
auto create_iterable_from_segment(const FrameOfReferenceSegment<T>& segment) {
  if constexpr (EraseSegmentType) {
    return create_any_segment_iterable<T>(segment);
  } else {
    return FrameOfReferenceIterable<T>{segment};
  }
}

template <typename T, bool EraseSegmentType = true>
auto create_iterable_from_segment(const LZ4Segment<T>& segment) {
<<<<<<< HEAD
  // We always erase the type here because LZ4 is too slow to notice a difference anyway.
  if constexpr (EraseSegmentType) {
    return create_any_segment_iterable<T>(segment);
  } else {
    return LZ4Iterable<T>{segment};
  }
=======
  // LZ4Segment always gets erased as its decoding is so slow, the virtual function calls won't make
  // a difference. If we'd allow it to not be erased we'd risk compile time increase creeping in for no benefit
  return AnySegmentIterable<T>(LZ4Iterable<T>(segment));
>>>>>>> 1d6508b2
}

/**
 * This function must be forward-declared because ReferenceSegmentIterable
 * includes this file leading to a circular dependency
 */
template <typename T, bool EraseSegmentType = HYRISE_DEBUG>
auto create_iterable_from_segment(const ReferenceSegment& segment);

/**@}*/

}  // namespace opossum

#include "create_iterable_from_segment.ipp"<|MERGE_RESOLUTION|>--- conflicted
+++ resolved
@@ -75,18 +75,9 @@
 
 template <typename T, bool EraseSegmentType = true>
 auto create_iterable_from_segment(const LZ4Segment<T>& segment) {
-<<<<<<< HEAD
-  // We always erase the type here because LZ4 is too slow to notice a difference anyway.
-  if constexpr (EraseSegmentType) {
-    return create_any_segment_iterable<T>(segment);
-  } else {
-    return LZ4Iterable<T>{segment};
-  }
-=======
   // LZ4Segment always gets erased as its decoding is so slow, the virtual function calls won't make
   // a difference. If we'd allow it to not be erased we'd risk compile time increase creeping in for no benefit
   return AnySegmentIterable<T>(LZ4Iterable<T>(segment));
->>>>>>> 1d6508b2
 }
 
 /**
