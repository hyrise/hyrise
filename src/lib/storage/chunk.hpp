#pragma once

#include <atomic>
#include <memory>
#include <string>
#include <vector>

#include "tbb/concurrent_vector.h"

#include "base_column.hpp"
#include "base_index.hpp"
#include "value_column.hpp"

namespace opossum {
// A chunk is a horizontal partition of a table.
// It stores the data column by column.
class Chunk {
 public:
<<<<<<< HEAD
  static const uint32_t MAX_COMMIT_ID;

=======
>>>>>>> 52bacec8
  /**
   * Columns storing visibility information
   * for multiversion concurrency control
   */
  struct MvccColumns {
    tbb::concurrent_vector<std::atomic<uint32_t>> tids;  ///< 0 unless locked by a transaction
    tbb::concurrent_vector<uint32_t> begin_cids;         ///< commit id when record was added
    tbb::concurrent_vector<uint32_t> end_cids;           ///< commit id when record was deleted
  };

 public:
  // creates an empty chunk without mvcc columns
  Chunk();
  explicit Chunk(const bool has_mvcc_columns);

  // copying a chunk is not allowed
  Chunk(const Chunk &) = delete;
  Chunk &operator=(const Chunk &) = delete;

  // we need to explicitly set the move constructor to default when
  // we overwrite the copy constructor
  Chunk(Chunk &&) = default;
  Chunk &operator=(Chunk &&) = default;
  // adds a column to the "right" of the chunk
  void add_column(std::shared_ptr<BaseColumn> column);

  // returns the number of columns
  size_t col_count() const;

  // returns the number of rows
  size_t size() const;

  // returns the columns vector for direct manipulation.
  std::vector<std::shared_ptr<BaseColumn>> &columns() { return _columns; }
  const std::vector<std::shared_ptr<BaseColumn>> &columns() const { return _columns; }

  // adds a new row, given as a list of values, to the chunk
  // note this is slow and not thread-safe and should be used for testing purposes only
  void append(std::vector<AllTypeVariant> values);

  // returns the column at a given position
  std::shared_ptr<BaseColumn> get_column(size_t column_id) const;

  bool has_mvcc_columns() const;

  MvccColumns &mvcc_columns();
  const MvccColumns &mvcc_columns() const;

<<<<<<< HEAD
  // not thread-safe
  void compress_mvcc_columns();

  void set_mvcc_column_size(size_t new_size, uint32_t begin_cid);

  // moves the mvcc columns from chunk to this instance
  // not thread-safe
  void move_mvcc_columns_from(Chunk &chunk);
=======
  void set_mvcc_column_size(size_t new_size, uint32_t begin_cid);

  std::vector<std::shared_ptr<BaseIndex>> get_indices_for(
      const std::vector<std::shared_ptr<BaseColumn>> &columns) const;

  template <typename Index>
  std::shared_ptr<BaseIndex> create_index(std::shared_ptr<BaseColumn> index_column) {
    auto index = std::make_shared<Index>(std::vector<std::shared_ptr<BaseColumn>>({index_column}));
    _indices.emplace_back(index);
    return index;
  }
>>>>>>> 52bacec8

 protected:
  std::vector<std::shared_ptr<BaseColumn>> _columns;
  std::unique_ptr<MvccColumns> _mvcc_columns;
<<<<<<< HEAD
=======
  std::vector<std::shared_ptr<BaseIndex>> _indices;
>>>>>>> 52bacec8
};

}  // namespace opossum<|MERGE_RESOLUTION|>--- conflicted
+++ resolved
@@ -16,11 +16,8 @@
 // It stores the data column by column.
 class Chunk {
  public:
-<<<<<<< HEAD
   static const uint32_t MAX_COMMIT_ID;
 
-=======
->>>>>>> 52bacec8
   /**
    * Columns storing visibility information
    * for multiversion concurrency control
@@ -69,20 +66,17 @@
   MvccColumns &mvcc_columns();
   const MvccColumns &mvcc_columns() const;
 
-<<<<<<< HEAD
   // not thread-safe
   void compress_mvcc_columns();
 
   void set_mvcc_column_size(size_t new_size, uint32_t begin_cid);
 
+  std::vector<std::shared_ptr<BaseIndex>> get_indices_for(
+      const std::vector<std::shared_ptr<BaseColumn>> &columns) const;
+
   // moves the mvcc columns from chunk to this instance
   // not thread-safe
   void move_mvcc_columns_from(Chunk &chunk);
-=======
-  void set_mvcc_column_size(size_t new_size, uint32_t begin_cid);
-
-  std::vector<std::shared_ptr<BaseIndex>> get_indices_for(
-      const std::vector<std::shared_ptr<BaseColumn>> &columns) const;
 
   template <typename Index>
   std::shared_ptr<BaseIndex> create_index(std::shared_ptr<BaseColumn> index_column) {
@@ -90,15 +84,11 @@
     _indices.emplace_back(index);
     return index;
   }
->>>>>>> 52bacec8
 
  protected:
   std::vector<std::shared_ptr<BaseColumn>> _columns;
   std::unique_ptr<MvccColumns> _mvcc_columns;
-<<<<<<< HEAD
-=======
   std::vector<std::shared_ptr<BaseIndex>> _indices;
->>>>>>> 52bacec8
 };
 
 }  // namespace opossum