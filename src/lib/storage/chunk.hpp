#pragma once

// the linter wants this to be above everything else
#include <shared_mutex>

#include <atomic>
#include <memory>
#include <string>
#include <vector>

#include "all_type_variant.hpp"
#include "copyable_atomic.hpp"
#include "scoped_locking_ptr.hpp"
#include "types.hpp"

namespace opossum {

class BaseIndex;
class BaseColumn;

<<<<<<< HEAD
// A chunk is a horizontal partition of a table.
// It stores the data column by column.
//
// Find more information about this in our wiki: https://github.com/hyrise/hyrise/wiki/chunk-concept
=======
enum class ChunkUseMvcc {
  Yes, No
};

/**
 * A Chunk is a horizontal partition of a table.
 * It stores the table's data column by column.
 * Optionally, mostly applying to StoredTables, it may also hold a set of MvccColumns.
 *
 * Find more information about this in our wiki: https://github.com/hyrise/zweirise/wiki/chunk-concept
 */
>>>>>>> fccd944d
class Chunk : private Noncopyable {
 public:
  static const CommitID MAX_COMMIT_ID;

  /**
   * Columns storing visibility information
   * for multiversion concurrency control
   */
  struct MvccColumns {
    friend class Chunk;

   public:
    pmr_concurrent_vector<copyable_atomic<TransactionID>> tids;  ///< 0 unless locked by a transaction
    pmr_concurrent_vector<CommitID> begin_cids;                  ///< commit id when record was added
    pmr_concurrent_vector<CommitID> end_cids;                    ///< commit id when record was deleted

   private:
    /**
     * @brief Mutex used to manage access to MVCC columns
     *
     * Exclusively locked in shrink_to_fit()
     * Locked for shared ownership when MVCC columns are accessed
     * via the mvcc_columns() getters
     */
    std::shared_mutex _mutex;
  };

 public:
  // Use the default allocator
  explicit Chunk(ChunkUseMvcc mvcc_mode = ChunkUseMvcc::No);

  // Use the specified allocator
  explicit Chunk(const PolymorphicAllocator<Chunk>& alloc, ChunkUseMvcc mvcc_mode = ChunkUseMvcc::No);

  // we need to explicitly set the move constructor to default when
  // we overwrite the copy constructor
  Chunk(Chunk&&) = default;
  Chunk& operator=(Chunk&&) = default;

  // adds a column to the "right" of the chunk
  void add_column(std::shared_ptr<BaseColumn> column);

  // Atomically replaces the current column at column_id with the passed column
  void replace_column(size_t column_id, std::shared_ptr<BaseColumn> column);

  // returns the number of columns (cannot exceed ColumnID (uint16_t))
  uint16_t column_count() const;

  // returns the number of rows (cannot exceed ChunkOffset (uint32_t))
  uint32_t size() const;

  // adds a new row, given as a list of values, to the chunk
  // note this is slow and not thread-safe and should be used for testing purposes only
  void append(const std::vector<AllTypeVariant>& values);

  /**
   * Atomically accesses and returns the column at a given position
   *
   * Note: Concurrently with the execution of operators,
   *       ValueColumns might be exchanged with DictionaryColumns.
   *       Therefore, if you hold a pointer to a column, you can
   *       continue to use it without any inconsistencies.
   *       However, if you call get_column again, be aware that
   *       the return type might have changed.
   */
  std::shared_ptr<BaseColumn> get_mutable_column(ColumnID column_id) const;
  std::shared_ptr<const BaseColumn> get_column(ColumnID column_id) const;

  bool has_mvcc_columns() const;

  /**
   * The locking pointer locks the columns non-exclusively
   * and unlocks them on destruction
   *
   * For improved performance, it is best to call this function
   * once and retain the reference as long as needed.
   *
   * @return a locking ptr to the mvcc columns
   */
  SharedScopedLockingPtr<MvccColumns> mvcc_columns();
  SharedScopedLockingPtr<const MvccColumns> mvcc_columns() const;

  /**
   * Compacts the internal representation of
   * the mvcc columns in order to reduce fragmentation
   * Locks mvcc columns exclusively in order to do so
   */
  void shrink_mvcc_columns();

  /**
   * Grows all mvcc columns by the given delta
   *
   * @param begin_cid value all new begin_cids will be set to
   */
  void grow_mvcc_column_size_by(size_t delta, CommitID begin_cid);

  /**
   * Reuses mvcc from another chunk.
   * Copies the shared pointer of the mvcc columns
   * so that they are effectively shared between the two
   * chunks. This is used in the Projection class.
   */
  void use_mvcc_columns_from(const Chunk& chunk);

  std::vector<std::shared_ptr<BaseIndex>> get_indices_for(
      const std::vector<std::shared_ptr<const BaseColumn>>& columns) const;

  template <typename Index>
  std::shared_ptr<BaseIndex> create_index(const std::vector<std::shared_ptr<const BaseColumn>>& index_columns) {
    auto index = std::make_shared<Index>(index_columns);
    _indices.emplace_back(index);
    return index;
  }

  bool references_exactly_one_table() const;

 protected:
  pmr_concurrent_vector<std::shared_ptr<BaseColumn>> _columns;
  std::shared_ptr<MvccColumns> _mvcc_columns;
  pmr_vector<std::shared_ptr<BaseIndex>> _indices;
};

}  // namespace opossum<|MERGE_RESOLUTION|>--- conflicted
+++ resolved
@@ -18,12 +18,6 @@
 class BaseIndex;
 class BaseColumn;
 
-<<<<<<< HEAD
-// A chunk is a horizontal partition of a table.
-// It stores the data column by column.
-//
-// Find more information about this in our wiki: https://github.com/hyrise/hyrise/wiki/chunk-concept
-=======
 enum class ChunkUseMvcc {
   Yes, No
 };
@@ -33,9 +27,8 @@
  * It stores the table's data column by column.
  * Optionally, mostly applying to StoredTables, it may also hold a set of MvccColumns.
  *
- * Find more information about this in our wiki: https://github.com/hyrise/zweirise/wiki/chunk-concept
+ * Find more information about this in our wiki: https://github.com/hyrise/hyrise/wiki/chunk-concept
  */
->>>>>>> fccd944d
 class Chunk : private Noncopyable {
  public:
   static const CommitID MAX_COMMIT_ID;
