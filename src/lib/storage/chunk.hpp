--- conflicted
+++ resolved
@@ -1,13 +1,7 @@
 #pragma once
 
-<<<<<<< HEAD
 #include <boost/container/pmr/memory_resource.hpp>
-
-// the linter wants this to be above everything else
-#include <shared_mutex>
-=======
 #include <tbb/concurrent_vector.h>
->>>>>>> 108c3ec0
 
 #include <algorithm>
 #include <atomic>
