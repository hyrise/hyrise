#pragma once

#include <tbb/concurrent_vector.h>

#include <algorithm>
#include <atomic>
#include <memory>
#include <optional>
#include <shared_mutex>
#include <string>
#include <vector>

#include <boost/container/pmr/memory_resource.hpp>

#include "all_type_variant.hpp"
#include "index/segment_index_type.hpp"
#include "mvcc_data.hpp"
#include "table_column_definition.hpp"
#include "types.hpp"
#include "utils/copyable_atomic.hpp"

namespace opossum {

class AbstractIndex;
class BaseSegment;
class BaseAttributeStatistics;

using Segments = pmr_vector<std::shared_ptr<BaseSegment>>;
using Indexes = pmr_vector<std::shared_ptr<AbstractIndex>>;
using ChunkPruningStatistics = std::vector<std::shared_ptr<BaseAttributeStatistics>>;

/**
 * A Chunk is a horizontal partition of a table.
 * It stores the table's data segment by segment.
 * Optionally, mostly applying to StoredTables, it may also hold MvccData.
 *
 * Find more information about this in our wiki: https://github.com/hyrise/hyrise/wiki/chunk-concept
 */
class Chunk : private Noncopyable {
 public:
  // This is the architecture-defined limit on the size of a single chunk. The last chunk offset is reserved for NULL
  // as used in ReferenceSegments.
  static constexpr ChunkOffset MAX_SIZE = std::numeric_limits<ChunkOffset>::max() - 1;

  // For a new chunk, this is the size of the pre-allocated ValueSegments. This is only relevant for chunks that
  // contain data. Chunks that contain reference segments do not use the table's target_chunk_size at all.
  //
  // The default chunk size was determined to give the best performance for single-threaded TPC-H, SF1. By all means,
  // feel free to re-evaluate this. 2^16 is a good size because it means that on a unique column, dictionary
  // requires up to 16 bits for the value ids. A chunk size of 100'000 would put us just slightly over that 16 bits,
  // meaning that FixedSizeByteAligned vectors would use 32 instead of 16 bits. We do not use 65'536 because we need to
  // account for NULL being encoded as a separate value id.
  static constexpr ChunkOffset DEFAULT_SIZE = 65'535;

  Chunk(Segments segments, const std::shared_ptr<MvccData>& mvcc_data = nullptr,
        const std::optional<PolymorphicAllocator<Chunk>>& alloc = std::nullopt, Indexes indexes = {});

  // Returns whether new rows can be appended to this Chunk. Chunks are set immutable during finalize().
  bool is_mutable() const;

  // Atomically replaces the current segment at column_id with the passed segment
  void replace_segment(size_t column_id, const std::shared_ptr<BaseSegment>& segment);

  // returns the number of columns, which is equal to the number of segments (cannot exceed ColumnID (uint16_t))
  ColumnCount column_count() const;

  // returns the number of rows (cannot exceed ChunkOffset (uint32_t))
  ChunkOffset size() const;

  // adds a new row, given as a list of values, to the chunk
  // note this is slow and not thread-safe and should be used for testing purposes only
  void append(const std::vector<AllTypeVariant>& values);

  /**
   * Atomically accesses and returns the segment at a given position
   *
   * Note: Concurrently with the execution of operators,
   *       ValueSegments might be exchanged with DictionarySegments.
   *       Therefore, if you hold a pointer to a segment, you can
   *       continue to use it without any inconsistencies.
   *       However, if you call get_segment again, be aware that
   *       the return type might have changed.
   */
  std::shared_ptr<BaseSegment> get_segment(ColumnID column_id) const;

  bool has_mvcc_data() const;

  std::shared_ptr<MvccData> mvcc_data() const;

  std::vector<std::shared_ptr<AbstractIndex>> get_indexes(
      const std::vector<std::shared_ptr<const BaseSegment>>& segments) const;
  std::vector<std::shared_ptr<AbstractIndex>> get_indexes(const std::vector<ColumnID>& column_ids) const;

  std::shared_ptr<AbstractIndex> get_index(const SegmentIndexType index_type,
                                           const std::vector<std::shared_ptr<const BaseSegment>>& segments) const;
  std::shared_ptr<AbstractIndex> get_index(const SegmentIndexType index_type,
                                           const std::vector<ColumnID>& column_ids) const;

  template <typename Index>
  std::shared_ptr<AbstractIndex> create_index(
      const std::vector<std::shared_ptr<const BaseSegment>>& segments_to_index) {
    DebugAssert(([&]() {
                  for (auto segment : segments_to_index) {
                    const auto segment_it = std::find(_segments.cbegin(), _segments.cend(), segment);
                    if (segment_it == _segments.cend()) return false;
                  }
                  return true;
                }()),
                "All segments must be part of the chunk.");

    auto index = std::make_shared<Index>(segments_to_index);
    _indexes.emplace_back(index);
    return index;
  }

  template <typename Index>
  std::shared_ptr<AbstractIndex> create_index(const std::vector<ColumnID>& column_ids) {
    const auto segments = _get_segments_for_ids(column_ids);
    return create_index<Index>(segments);
  }

  void remove_index(const std::shared_ptr<AbstractIndex>& index);

  void migrate(boost::container::pmr::memory_resource* memory_source);

  bool references_exactly_one_table() const;

  const PolymorphicAllocator<Chunk>& get_allocator() const;

  /**
   * To perform Chunk pruning, a Chunk can be associated with statistics.
   * @{
   */
  const std::optional<ChunkPruningStatistics>& pruning_statistics() const;
  void set_pruning_statistics(const std::optional<ChunkPruningStatistics>& pruning_statistics);
  /** @} */

  /**
   * For debugging purposes, makes an estimation about the memory used by this chunk and its segments
   */
  size_t memory_usage(const MemoryUsageCalculationMode mode) const;

  /**
<<<<<<< HEAD
   * If a chunk is sorted in any way, the order (Ascending/Descending/AscendingNullsFirst/AscendingNullsLast) and
   * the ColumnIDs of the segments by which it is sorted will be returned.
   *
   * In a chunk, multiple segments may be ordered independently. For example, in a table storing ordered,
   * both the order id and date of incoming orders have incrementing values. In this case, sorted_by
   * has two entries. However, for cases where the data is first orderered by one column, then by another
   * (e.g. ORDER_BY last_name, first_name), only the primary order is stored.
   *
   * This is currently taken advantage of in, e.g., the ColumnVsValueScan. See #1519 for more details.
=======
   * If a chunk is sorted in any way, the order (Ascending/Descending/AscendingNullsLast/DescendingNullsLast) and
   * the ColumnID of the segment by which it is sorted will be returned.
   * This is currently only taken advantage of in the ColumnVsValueScan. See #1519 for more details.
>>>>>>> bda7929c
   */
  const std::optional<std::vector<SortColumnDefinition>>& sorted_by() const;
  void set_sorted_by(const SortColumnDefinition& sorted_by);
  void set_sorted_by(const std::vector<SortColumnDefinition>& sorted_by);

  /**
   * Returns the count of deleted/invalidated rows within this chunk resulting from already committed transactions.
   * However, `size() - invalid_row_count()` does not necessarily tell you how many rows are visible for
   * the current transaction.
   */
  ChunkOffset invalid_row_count() const { return _invalid_row_count.load(); }

  /**
   * Atomically increases the counter of deleted/invalidated rows within this chunk.
   * (The function is marked as const, as otherwise it could not be called by the Delete operator.)
   */
  void increase_invalid_row_count(ChunkOffset count) const;

  /**
   * Chunks with few visible entries can be cleaned up periodically by the MvccDeletePlugin in a two-step process.
   * Within the first step (clean up transaction), the plugin deletes rows from this chunk and re-inserts them at the
   * end of the table. Thus, future transactions will find the still valid rows at the end of the table and do not
   * have to look at this chunk anymore.
   * The cleanup commit id represents the snapshot commit id at which transactions can ignore this chunk.
   */
  std::optional<CommitID> get_cleanup_commit_id() const;

  void set_cleanup_commit_id(CommitID cleanup_commit_id);

  /**
   * Executes tasks that are connected with finalizing a chunk. Currently, chunks are made immutable and
   * depending on skip_mvcc_check, the MVCC max_begin_cid is set. Finalizing a chunk is the inserter's responsibility.
   */
  void finalize();

 private:
  std::vector<std::shared_ptr<const BaseSegment>> _get_segments_for_ids(const std::vector<ColumnID>& column_ids) const;

 private:
  PolymorphicAllocator<Chunk> _alloc;
  Segments _segments;
  std::shared_ptr<MvccData> _mvcc_data;
  Indexes _indexes;
  std::optional<ChunkPruningStatistics> _pruning_statistics;
  bool _is_mutable = true;
  std::optional<std::vector<SortColumnDefinition>> _sorted_by;
  mutable std::atomic<ChunkOffset> _invalid_row_count{0};

  // Default value of zero means "not set"
  std::atomic<CommitID> _cleanup_commit_id{0};
  static_assert(std::is_same<uint32_t, CommitID>::value, "Type of _cleanup_commit_id does not match type of CommitID.");
};

}  // namespace opossum<|MERGE_RESOLUTION|>--- conflicted
+++ resolved
@@ -141,21 +141,16 @@
   size_t memory_usage(const MemoryUsageCalculationMode mode) const;
 
   /**
-<<<<<<< HEAD
    * If a chunk is sorted in any way, the order (Ascending/Descending/AscendingNullsFirst/AscendingNullsLast) and
    * the ColumnIDs of the segments by which it is sorted will be returned.
    *
-   * In a chunk, multiple segments may be ordered independently. For example, in a table storing ordered,
-   * both the order id and date of incoming orders have incrementing values. In this case, sorted_by
+   * In a chunk, multiple segments may be ordered independently. For example, in a table storing orders,
+   * both the order id and date of incoming orders might have incrementing values. In this case, sorted_by
    * has two entries. However, for cases where the data is first orderered by one column, then by another
    * (e.g. ORDER_BY last_name, first_name), only the primary order is stored.
    *
-   * This is currently taken advantage of in, e.g., the ColumnVsValueScan. See #1519 for more details.
-=======
-   * If a chunk is sorted in any way, the order (Ascending/Descending/AscendingNullsLast/DescendingNullsLast) and
-   * the ColumnID of the segment by which it is sorted will be returned.
-   * This is currently only taken advantage of in the ColumnVsValueScan. See #1519 for more details.
->>>>>>> bda7929c
+   * Sort order are currently exploited in several scan implementations (e.g., ColumnVsValue, ColumnIsNull,
+   * ColumnBetweenScan) and selected other operators (e.g., AggregateSort). See #1519 for more details.
    */
   const std::optional<std::vector<SortColumnDefinition>>& sorted_by() const;
   void set_sorted_by(const SortColumnDefinition& sorted_by);
