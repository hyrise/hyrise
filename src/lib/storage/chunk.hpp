#pragma once

#include <atomic>
#include <memory>
#include <shared_mutex>
#include <string>
#include <vector>

#include "tbb/concurrent_vector.h"

#include "base_column.hpp"
#include "base_index.hpp"
#include "locking_ptr.hpp"
#include "movable_atomic.hpp"
#include "value_column.hpp"

namespace opossum {

// A chunk is a horizontal partition of a table.
// It stores the data column by column.
class Chunk {
 public:
  static const CommitID MAX_COMMIT_ID;

  /**
   * Columns storing visibility information
   * for multiversion concurrency control
   */
  struct MvccColumns {
<<<<<<< HEAD
    friend class Chunk;

   public:
    tbb::concurrent_vector<movable_atomic<TransactionID>> tids;  ///< 0 unless locked by a transaction
    tbb::concurrent_vector<CommitID> begin_cids;                 ///< commit id when record was added
    tbb::concurrent_vector<CommitID> end_cids;                   ///< commit id when record was deleted

   private:
    std::shared_mutex _mutex;
=======
    tbb::concurrent_vector<std::atomic<TransactionID>> tids;  ///< 0 unless locked by a transaction
    tbb::concurrent_vector<CommitID> begin_cids;              ///< commit id when record was added
    tbb::concurrent_vector<CommitID> end_cids;                ///< commit id when record was deleted
>>>>>>> 6581478b
  };

 public:
  // creates an empty chunk without mvcc columns
  Chunk();
  explicit Chunk(const bool has_mvcc_columns);

  // copying a chunk is not allowed
  Chunk(const Chunk &) = delete;
  Chunk &operator=(const Chunk &) = delete;

  // we need to explicitly set the move constructor to default when
  // we overwrite the copy constructor
  Chunk(Chunk &&) = default;
  Chunk &operator=(Chunk &&) = default;

  // adds a column to the "right" of the chunk
  void add_column(std::shared_ptr<BaseColumn> column);

<<<<<<< HEAD
  // replaces the current column at column_id with the passed column
  void set_column(size_t column_id, std::shared_ptr<BaseColumn> column);

  // returns the number of columns
  size_t col_count() const;
=======
  // returns the number of columns (cannot exceed ColumnID (uint16_t))
  uint16_t col_count() const;

  // returns the number of rows (cannot exceed ChunkOffset (uint32_t))
  uint32_t size() const;
>>>>>>> 6581478b

  // returns the columns vector for direct manipulation.
  std::vector<std::shared_ptr<BaseColumn>> &columns() { return _columns; }
  const std::vector<std::shared_ptr<BaseColumn>> &columns() const { return _columns; }

  // adds a new row, given as a list of values, to the chunk
  // note this is slow and not thread-safe and should be used for testing purposes only
  void append(std::vector<AllTypeVariant> values);

  // returns the column at a given position
  std::shared_ptr<BaseColumn> get_column(ColumnID column_id) const;

  bool has_mvcc_columns() const;

  /**
   * The locking pointer locks the columns non-exclusively
   * and unlocks them on destruction
   *
   * @return a locking ptr to the mvcc columns
   */
  SharedLockLockingPtr<MvccColumns> mvcc_columns();
  SharedLockLockingPtr<const MvccColumns> mvcc_columns() const;

  /**
   * Compacts the internal represantion of
   * the mvcc columns in order to reduce fragmentation
<<<<<<< HEAD
   * Locks mvcc columns exclusively in order to do so
=======
   * Note: not thread-safe
>>>>>>> 6581478b
   */
  void shrink_mvcc_columns();

  /**
   * Grows all mvcc columns by the given delta
   *
   * @param begin_cid value all new begin_cids will be set to
   */
  void grow_mvcc_column_size_by(size_t delta, CommitID begin_cid);
<<<<<<< HEAD
=======

  /**
   * Moves the mvcc columns from chunk to this instance
   * Used to transfer the mvcc columns to the new chunk after chunk compression
   * Note: not thread-safe
   */
  void move_mvcc_columns_from(Chunk &chunk);
>>>>>>> 6581478b

  std::vector<std::shared_ptr<BaseIndex>> get_indices_for(
      const std::vector<std::shared_ptr<BaseColumn>> &columns) const;

  template <typename Index>
  std::shared_ptr<BaseIndex> create_index(const std::vector<std::shared_ptr<BaseColumn>> &index_columns) {
    auto index = std::make_shared<Index>(index_columns);
    _indices.emplace_back(index);
    return index;
  }

  bool references_only_one_table() const;

 protected:
  tbb::concurrent_vector<std::shared_ptr<BaseColumn>> _columns;
  std::unique_ptr<MvccColumns> _mvcc_columns;
  std::vector<std::shared_ptr<BaseIndex>> _indices;
};

}  // namespace opossum<|MERGE_RESOLUTION|>--- conflicted
+++ resolved
@@ -27,7 +27,6 @@
    * for multiversion concurrency control
    */
   struct MvccColumns {
-<<<<<<< HEAD
     friend class Chunk;
 
    public:
@@ -37,11 +36,6 @@
 
    private:
     std::shared_mutex _mutex;
-=======
-    tbb::concurrent_vector<std::atomic<TransactionID>> tids;  ///< 0 unless locked by a transaction
-    tbb::concurrent_vector<CommitID> begin_cids;              ///< commit id when record was added
-    tbb::concurrent_vector<CommitID> end_cids;                ///< commit id when record was deleted
->>>>>>> 6581478b
   };
 
  public:
@@ -61,29 +55,20 @@
   // adds a column to the "right" of the chunk
   void add_column(std::shared_ptr<BaseColumn> column);
 
-<<<<<<< HEAD
-  // replaces the current column at column_id with the passed column
+  // Atomically replaces the current column at column_id with the passed column
   void set_column(size_t column_id, std::shared_ptr<BaseColumn> column);
 
-  // returns the number of columns
-  size_t col_count() const;
-=======
   // returns the number of columns (cannot exceed ColumnID (uint16_t))
   uint16_t col_count() const;
 
   // returns the number of rows (cannot exceed ChunkOffset (uint32_t))
   uint32_t size() const;
->>>>>>> 6581478b
-
-  // returns the columns vector for direct manipulation.
-  std::vector<std::shared_ptr<BaseColumn>> &columns() { return _columns; }
-  const std::vector<std::shared_ptr<BaseColumn>> &columns() const { return _columns; }
 
   // adds a new row, given as a list of values, to the chunk
   // note this is slow and not thread-safe and should be used for testing purposes only
   void append(std::vector<AllTypeVariant> values);
 
-  // returns the column at a given position
+  // Atomically accesses and returns the column at a given position
   std::shared_ptr<BaseColumn> get_column(ColumnID column_id) const;
 
   bool has_mvcc_columns() const;
@@ -100,11 +85,7 @@
   /**
    * Compacts the internal represantion of
    * the mvcc columns in order to reduce fragmentation
-<<<<<<< HEAD
    * Locks mvcc columns exclusively in order to do so
-=======
-   * Note: not thread-safe
->>>>>>> 6581478b
    */
   void shrink_mvcc_columns();
 
@@ -114,16 +95,6 @@
    * @param begin_cid value all new begin_cids will be set to
    */
   void grow_mvcc_column_size_by(size_t delta, CommitID begin_cid);
-<<<<<<< HEAD
-=======
-
-  /**
-   * Moves the mvcc columns from chunk to this instance
-   * Used to transfer the mvcc columns to the new chunk after chunk compression
-   * Note: not thread-safe
-   */
-  void move_mvcc_columns_from(Chunk &chunk);
->>>>>>> 6581478b
 
   std::vector<std::shared_ptr<BaseIndex>> get_indices_for(
       const std::vector<std::shared_ptr<BaseColumn>> &columns) const;
