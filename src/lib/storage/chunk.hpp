#pragma once

#include <tbb/concurrent_vector.h>
#include <boost/container/pmr/memory_resource.hpp>

// the linter wants this to be above everything else
#include <shared_mutex>

#include <algorithm>
#include <atomic>
#include <memory>
#include <optional>
#include <string>
#include <vector>

#include "all_type_variant.hpp"
<<<<<<< HEAD
#include "index/segment_index_type.hpp"
=======
>>>>>>> b6d911b9
#include "mvcc_data.hpp"
#include "table_column_definition.hpp"
#include "types.hpp"
#include "utils/copyable_atomic.hpp"
#include "utils/scoped_locking_ptr.hpp"

namespace opossum {

class BaseIndex;
class BaseSegment;
class ChunkStatistics;

using Segments = pmr_vector<std::shared_ptr<BaseSegment>>;

/**
 * A Chunk is a horizontal partition of a table.
 * It stores the table's data segment by segment.
 * Optionally, mostly applying to StoredTables, it may also hold MvccData.
 *
 * Find more information about this in our wiki: https://github.com/hyrise/hyrise/wiki/chunk-concept
 */
class Chunk : private Noncopyable {
 public:
  // The last chunk offset is reserved for NULL as used in ReferenceSegments.
  static constexpr ChunkOffset MAX_SIZE = std::numeric_limits<ChunkOffset>::max() - 1;

  // The default chunk size was determined to give the best performance for single-threaded TPC-H, SF1. By all means,
  // feel free to re-evaluate this. This is only relevant for chunks that contain data. Chunks that contain reference
  // segments do not use the table's max_chunk_size at all.
  static constexpr ChunkOffset DEFAULT_SIZE = 100'000;

  Chunk(const Segments& segments, const std::shared_ptr<MvccData>& mvcc_data = nullptr,
        const std::optional<PolymorphicAllocator<Chunk>>& alloc = std::nullopt);

  // returns whether new rows can be appended to this Chunk
  bool is_mutable() const;

  void mark_immutable();

  // Atomically replaces the current segment at column_id with the passed segment
  void replace_segment(size_t column_id, const std::shared_ptr<BaseSegment>& segment);

  // returns the number of columns, which is equal to the number of segments (cannot exceed ColumnID (uint16_t))
  uint16_t column_count() const;

  // returns the number of rows (cannot exceed ChunkOffset (uint32_t))
  uint32_t size() const;

  // adds a new row, given as a list of values, to the chunk
  // note this is slow and not thread-safe and should be used for testing purposes only
  void append(const std::vector<AllTypeVariant>& values);

  /**
   * Atomically accesses and returns the segment at a given position
   *
   * Note: Concurrently with the execution of operators,
   *       ValueSegments might be exchanged with DictionarySegments.
   *       Therefore, if you hold a pointer to a segment, you can
   *       continue to use it without any inconsistencies.
   *       However, if you call get_segment again, be aware that
   *       the return type might have changed.
   */
  std::shared_ptr<BaseSegment> get_segment(ColumnID column_id) const;

  const Segments& segments() const;

  bool has_mvcc_data() const;

  /**
   * The locking pointer locks the MVCC data non-exclusively
   * and unlocks them on destruction
   *
   * For improved performance, it is best to call this function
   * once and retain the reference as long as needed.
   *
   * @return a locking ptr to the MVCC data
   */
  SharedScopedLockingPtr<MvccData> get_scoped_mvcc_data_lock() const;

  std::shared_ptr<MvccData> mvcc_data() const;
  void set_mvcc_data(const std::shared_ptr<MvccData>& mvcc_data);

  std::vector<std::shared_ptr<BaseIndex>> get_indices(
      const std::vector<std::shared_ptr<const BaseSegment>>& segments) const;
  std::vector<std::shared_ptr<BaseIndex>> get_indices(const std::vector<ColumnID>& column_ids) const;

  std::shared_ptr<BaseIndex> get_index(const SegmentIndexType index_type,
                                       const std::vector<std::shared_ptr<const BaseSegment>>& segments) const;
  std::shared_ptr<BaseIndex> get_index(const SegmentIndexType index_type,
                                       const std::vector<ColumnID>& column_ids) const;

  template <typename Index>
  std::shared_ptr<BaseIndex> create_index(const std::vector<std::shared_ptr<const BaseSegment>>& segments_to_index) {
    DebugAssert(([&]() {
                  for (auto segment : segments_to_index) {
                    const auto segment_it = std::find(_segments.cbegin(), _segments.cend(), segment);
                    if (segment_it == _segments.cend()) return false;
                  }
                  return true;
                }()),
                "All segments must be part of the chunk.");

    auto index = std::make_shared<Index>(segments_to_index);
    _indices.emplace_back(index);
    return index;
  }

  template <typename Index>
  std::shared_ptr<BaseIndex> create_index(const std::vector<ColumnID>& column_ids) {
    const auto segments = _get_segments_for_ids(column_ids);
    return create_index<Index>(segments);
  }

  void remove_index(const std::shared_ptr<BaseIndex>& index);

  void migrate(boost::container::pmr::memory_resource* memory_source);

  bool references_exactly_one_table() const;

  const PolymorphicAllocator<Chunk>& get_allocator() const;

  std::shared_ptr<ChunkStatistics> statistics() const;

  void set_statistics(const std::shared_ptr<ChunkStatistics>& chunk_statistics);

  /**
   * For debugging purposes, makes an estimation about the memory used by this chunk and its segments
   */
  size_t estimate_memory_usage() const;

  /**
   * If a chunk is sorted in any way, the order (Ascending/Descending/AscendingNullsFirst/AscendingNullsLast) and
   * the ColumnID of the segment by which it is sorted will be returned.
   * This is currently only taken advantage of in the ColumnVsValueScan. See #1519 for more details.
   */
  const std::optional<std::pair<ColumnID, OrderByMode>>& ordered_by() const;
  void set_ordered_by(const std::pair<ColumnID, OrderByMode>& ordered_by);

<<<<<<< HEAD
  /**
   * Returns the count of deleted/invalidated rows within this chunk resulting from already committed transactions.
   */
  uint64_t invalid_row_count() const { return _invalid_row_count.load(); }

  /**
   * Atomically increases the counter of deleted/invalidated rows within this chunk.
   * (The function is marked as const, as otherwise it could not be called by the Delete operator.)
   */
  void increase_invalid_row_count(uint64_t count) const;

  /**
   * Chunks with few visible entries can be cleaned up periodically by the MvccDeletePlugin in a two-step process.
   * Within the first step (clean up transaction), the plugin deletes rows from this chunk and re-inserts them at the
   * end of the table. Thus, future transactions will find the still valid rows at the end of the table and do not
   * have to look at this chunk anymore.
   * The cleanup commit id represents the snapshot commit id at which transactions can ignore this chunk.
   */
  const std::optional<CommitID>& get_cleanup_commit_id() const { return _cleanup_commit_id; }

  void set_cleanup_commit_id(CommitID cleanup_commit_id);

=======
>>>>>>> b6d911b9
 private:
  std::vector<std::shared_ptr<const BaseSegment>> _get_segments_for_ids(const std::vector<ColumnID>& column_ids) const;

 private:
  PolymorphicAllocator<Chunk> _alloc;
  Segments _segments;
  std::shared_ptr<MvccData> _mvcc_data;
  pmr_vector<std::shared_ptr<BaseIndex>> _indices;
  std::shared_ptr<ChunkStatistics> _statistics;
  bool _is_mutable = true;
  std::optional<std::pair<ColumnID, OrderByMode>> _ordered_by;
<<<<<<< HEAD
  mutable std::atomic_uint64_t _invalid_row_count = 0;
  std::optional<CommitID> _cleanup_commit_id;
=======
>>>>>>> b6d911b9
};

}  // namespace opossum<|MERGE_RESOLUTION|>--- conflicted
+++ resolved
@@ -14,10 +14,7 @@
 #include <vector>
 
 #include "all_type_variant.hpp"
-<<<<<<< HEAD
 #include "index/segment_index_type.hpp"
-=======
->>>>>>> b6d911b9
 #include "mvcc_data.hpp"
 #include "table_column_definition.hpp"
 #include "types.hpp"
@@ -156,31 +153,28 @@
   const std::optional<std::pair<ColumnID, OrderByMode>>& ordered_by() const;
   void set_ordered_by(const std::pair<ColumnID, OrderByMode>& ordered_by);
 
-<<<<<<< HEAD
   /**
    * Returns the count of deleted/invalidated rows within this chunk resulting from already committed transactions.
    */
   uint64_t invalid_row_count() const { return _invalid_row_count.load(); }
 
   /**
-   * Atomically increases the counter of deleted/invalidated rows within this chunk.
-   * (The function is marked as const, as otherwise it could not be called by the Delete operator.)
-   */
+     * Atomically increases the counter of deleted/invalidated rows within this chunk.
+     * (The function is marked as const, as otherwise it could not be called by the Delete operator.)
+     */
   void increase_invalid_row_count(uint64_t count) const;
 
   /**
-   * Chunks with few visible entries can be cleaned up periodically by the MvccDeletePlugin in a two-step process.
-   * Within the first step (clean up transaction), the plugin deletes rows from this chunk and re-inserts them at the
-   * end of the table. Thus, future transactions will find the still valid rows at the end of the table and do not
-   * have to look at this chunk anymore.
-   * The cleanup commit id represents the snapshot commit id at which transactions can ignore this chunk.
-   */
+      * Chunks with few visible entries can be cleaned up periodically by the MvccDeletePlugin in a two-step process.
+      * Within the first step (clean up transaction), the plugin deletes rows from this chunk and re-inserts them at the
+      * end of the table. Thus, future transactions will find the still valid rows at the end of the table and do not
+      * have to look at this chunk anymore.
+      * The cleanup commit id represents the snapshot commit id at which transactions can ignore this chunk.
+      */
   const std::optional<CommitID>& get_cleanup_commit_id() const { return _cleanup_commit_id; }
 
   void set_cleanup_commit_id(CommitID cleanup_commit_id);
 
-=======
->>>>>>> b6d911b9
  private:
   std::vector<std::shared_ptr<const BaseSegment>> _get_segments_for_ids(const std::vector<ColumnID>& column_ids) const;
 
@@ -192,11 +186,8 @@
   std::shared_ptr<ChunkStatistics> _statistics;
   bool _is_mutable = true;
   std::optional<std::pair<ColumnID, OrderByMode>> _ordered_by;
-<<<<<<< HEAD
   mutable std::atomic_uint64_t _invalid_row_count = 0;
   std::optional<CommitID> _cleanup_commit_id;
-=======
->>>>>>> b6d911b9
 };
 
 }  // namespace opossum