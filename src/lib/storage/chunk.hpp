#pragma once

#include <tbb/concurrent_vector.h>
#include <boost/container/pmr/memory_resource.hpp>

// the linter wants this to be above everything else
#include <shared_mutex>

#include <atomic>
#include <memory>
#include <string>
#include <vector>

#include "all_type_variant.hpp"
#include "copyable_atomic.hpp"
#include "scoped_locking_ptr.hpp"
#include "types.hpp"

namespace opossum {

class BaseIndex;
class BaseColumn;

enum class ChunkUseMvcc { Yes, No };
<<<<<<< HEAD

enum class ChunkUseAccessCounter { Yes, No };
=======
>>>>>>> 730e060c

/**
 * A Chunk is a horizontal partition of a table.
 * It stores the table's data column by column.
 * Optionally, mostly applying to StoredTables, it may also hold a set of MvccColumns.
 *
 * Find more information about this in our wiki: https://github.com/hyrise/hyrise/wiki/chunk-concept
 */
class Chunk : private Noncopyable {
 public:
  static const CommitID MAX_COMMIT_ID;

  /**
   * Columns storing visibility information
   * for multiversion concurrency control
   */
  struct MvccColumns {
    friend class Chunk;

   public:
    pmr_concurrent_vector<copyable_atomic<TransactionID>> tids;  ///< 0 unless locked by a transaction
    pmr_concurrent_vector<CommitID> begin_cids;                  ///< commit id when record was added
    pmr_concurrent_vector<CommitID> end_cids;                    ///< commit id when record was deleted

   private:
    /**
     * @brief Mutex used to manage access to MVCC columns
     *
     * Exclusively locked in shrink_to_fit()
     * Locked for shared ownership when MVCC columns are accessed
     * via the mvcc_columns() getters
     */
    std::shared_mutex _mutex;
  };

  /**
   * Data structure for storing chunk access times
   *
   * The chunk access times are tracked using ProxyChunk objects
   * that measure the cycles they were in scope using the RDTSC instructions.
   * The access times are added to a counter. The ChunkMetricCollection tasks
   * is regularly scheduled by the NUMAPlacementManager. This tasks takes a snapshot
   * of the current counter values and places them in a history. The history is
   * stored in a ring buffer, so that only a limited number of history items are
   * preserved.
   */
  struct AccessCounter {
    friend class Chunk;

   public:
    explicit AccessCounter(const PolymorphicAllocator<uint64_t>& alloc) : _history(_capacity, alloc) {}

    void increment() { _counter++; }
    void increment(uint64_t value) { _counter.fetch_add(value); }

    // Takes a snapshot of the current counter and adds it to the history
    void process() { _history.push_back(_counter); }

    // Returns the access time of the chunk during the specified number of
    // recent history sample iterations.
    uint64_t history_sample(size_t lookback) const;

    uint64_t counter() const { return _counter; }

   private:
    const size_t _capacity = 100;
    std::atomic<std::uint64_t> _counter{0};
    pmr_ring_buffer<uint64_t> _history;
  };

 public:
  explicit Chunk(ChunkUseMvcc mvcc_mode = ChunkUseMvcc::No, ChunkUseAccessCounter = ChunkUseAccessCounter::No);
  // If you're passing in an access_counter, this means that it is a derivative of an already existing chunk.
  // As such, it cannot have MVCC information.
  Chunk(const PolymorphicAllocator<Chunk>& alloc, const std::shared_ptr<AccessCounter> access_counter);
  Chunk(const PolymorphicAllocator<Chunk>& alloc, const ChunkUseMvcc mvcc_mode,
        const ChunkUseAccessCounter counter_mode);

  // we need to explicitly set the move constructor to default when
  // we overwrite the copy constructor
  Chunk(Chunk&&) = default;
  Chunk& operator=(Chunk&&) = default;

  // adds a column to the "right" of the chunk
  void add_column(std::shared_ptr<BaseColumn> column);

  // Atomically replaces the current column at column_id with the passed column
  void replace_column(size_t column_id, std::shared_ptr<BaseColumn> column);

  // returns the number of columns (cannot exceed ColumnID (uint16_t))
  uint16_t column_count() const;

  // returns the number of rows (cannot exceed ChunkOffset (uint32_t))
  uint32_t size() const;

  // adds a new row, given as a list of values, to the chunk
  // note this is slow and not thread-safe and should be used for testing purposes only
  void append(const std::vector<AllTypeVariant>& values);

  /**
   * Atomically accesses and returns the column at a given position
   *
   * Note: Concurrently with the execution of operators,
   *       ValueColumns might be exchanged with DictionaryColumns.
   *       Therefore, if you hold a pointer to a column, you can
   *       continue to use it without any inconsistencies.
   *       However, if you call get_column again, be aware that
   *       the return type might have changed.
   */
  std::shared_ptr<BaseColumn> get_mutable_column(ColumnID column_id) const;
  std::shared_ptr<const BaseColumn> get_column(ColumnID column_id) const;

  bool has_mvcc_columns() const;
  bool has_access_counter() const;

  /**
   * The locking pointer locks the columns non-exclusively
   * and unlocks them on destruction
   *
   * For improved performance, it is best to call this function
   * once and retain the reference as long as needed.
   *
   * @return a locking ptr to the mvcc columns
   */
  SharedScopedLockingPtr<MvccColumns> mvcc_columns();
  SharedScopedLockingPtr<const MvccColumns> mvcc_columns() const;

  /**
   * Compacts the internal representation of
   * the mvcc columns in order to reduce fragmentation
   * Locks mvcc columns exclusively in order to do so
   */
  void shrink_mvcc_columns();

  /**
   * Grows all mvcc columns by the given delta
   *
   * @param begin_cid value all new begin_cids will be set to
   */
  void grow_mvcc_column_size_by(size_t delta, CommitID begin_cid);

  /**
   * Reuses mvcc from another chunk.
   * Copies the shared pointer of the mvcc columns
   * so that they are effectively shared between the two
   * chunks. This is used in the Projection class.
   */
  void use_mvcc_columns_from(const Chunk& chunk);

  std::vector<std::shared_ptr<BaseIndex>> get_indices_for(
      const std::vector<std::shared_ptr<const BaseColumn>>& columns) const;

  template <typename Index>
  std::shared_ptr<BaseIndex> create_index(const std::vector<std::shared_ptr<const BaseColumn>>& index_columns) {
    auto index = std::make_shared<Index>(index_columns);
    _indices.emplace_back(index);
    return index;
  }

  void migrate(boost::container::pmr::memory_resource* memory_source);

  std::shared_ptr<AccessCounter> access_counter() const { return _access_counter; }

  bool references_exactly_one_table() const;

  size_t byte_size() const { return 0; }

  const PolymorphicAllocator<Chunk>& get_allocator() const;

 protected:
  PolymorphicAllocator<Chunk> _alloc;
  pmr_concurrent_vector<std::shared_ptr<BaseColumn>> _columns;
  std::shared_ptr<MvccColumns> _mvcc_columns;
  std::shared_ptr<AccessCounter> _access_counter;
  pmr_vector<std::shared_ptr<BaseIndex>> _indices;
};

}  // namespace opossum<|MERGE_RESOLUTION|>--- conflicted
+++ resolved
@@ -22,11 +22,7 @@
 class BaseColumn;
 
 enum class ChunkUseMvcc { Yes, No };
-<<<<<<< HEAD
-
 enum class ChunkUseAccessCounter { Yes, No };
-=======
->>>>>>> 730e060c
 
 /**
  * A Chunk is a horizontal partition of a table.
