#include "composite_group_key_index.hpp"

#include <algorithm>
#include <climits>
#include <cstdint>
#include <iterator>
#include <memory>
#include <numeric>
#include <string>
#include <utility>
#include <vector>

#include "storage/base_dictionary_column.hpp"
#include "storage/vector_compression/base_compressed_vector.hpp"
#include "storage/vector_compression/base_vector_decompressor.hpp"
#include "storage/vector_compression/fixed_size_byte_aligned/fixed_size_byte_aligned_utils.hpp"
#include "utils/assert.hpp"
#include "variable_length_key_proxy.hpp"

namespace opossum {

CompositeGroupKeyIndex::CompositeGroupKeyIndex(const std::vector<std::shared_ptr<const BaseColumn>>& indexed_columns)
    : BaseIndex{get_index_type_of<CompositeGroupKeyIndex>()} {
  DebugAssert(!indexed_columns.empty(), "CompositeGroupKeyIndex requires at least one column to be indexed.");

  if (IS_DEBUG) {
    auto first_size = indexed_columns.front()->size();
    [[gnu::unused]] auto all_column_have_same_size =
        std::all_of(indexed_columns.cbegin(), indexed_columns.cend(),
                    [first_size](const auto& column) { return column->size() == first_size; });

    DebugAssert(all_column_have_same_size,
                "CompositeGroupKey requires same length of all columns that should be indexed.");
  }

  // cast and check columns
  _indexed_columns.reserve(indexed_columns.size());
  for (const auto& column : indexed_columns) {
    auto dict_column = std::dynamic_pointer_cast<const BaseDictionaryColumn>(column);
    DebugAssert(static_cast<bool>(dict_column), "CompositeGroupKeyIndex only works with dictionary columns.");
    DebugAssert(is_fixed_size_byte_aligned(dict_column->compressed_vector_type()),
                "CompositeGroupKeyIndex only works with fixed-size byte-aligned compressed attribute vectors.");
    _indexed_columns.emplace_back(dict_column);
  }

  // retrieve amount of memory consumed by each concatenated key
<<<<<<< HEAD
  auto bytes_per_key = std::accumulate(_indexed_columns.begin(), _indexed_columns.end(), CompositeKeyLength{0u},
                                       [](auto key_length, const auto& column) {
                                         return key_length + byte_width_for_fsba_type(column->compressed_vector_type());
                                       });
=======
  auto bytes_per_key = std::accumulate(
      _indexed_columns.begin(), _indexed_columns.end(), CompositeKeyLength{0u},
      [](auto key_length, const auto& column) {
        return key_length + byte_width_for_fixed_size_byte_aligned_type(column->compressed_vector_type());
      });
>>>>>>> 9c9ef4bf

  // create concatenated keys and save their positions
  // at this point duplicated keys may be created, they will be handled later
  auto column_size = _indexed_columns.front()->size();
  auto keys = std::vector<VariableLengthKey>(column_size);
  _position_list.resize(column_size);

  auto attribute_vector_widths_and_decompressors = [&]() {
    auto decompressors =
        std::vector<std::pair<size_t, std::unique_ptr<BaseVectorDecompressor>>>(_indexed_columns.size());

    std::transform(_indexed_columns.cbegin(), _indexed_columns.cend(), decompressors.begin(), [](const auto& column) {
<<<<<<< HEAD
      const auto byte_width = byte_width_for_fsba_type(column->compressed_vector_type());
=======
      const auto byte_width = byte_width_for_fixed_size_byte_aligned_type(column->compressed_vector_type());
>>>>>>> 9c9ef4bf
      auto decompressor = column->attribute_vector()->create_base_decoder();
      return std::make_pair(byte_width, std::move(decompressor));
    });

    return decompressors;
  }();

  for (ChunkOffset chunk_offset = 0; chunk_offset < column_size; ++chunk_offset) {
    auto concatenated_key = VariableLengthKey(bytes_per_key);
    for (const auto & [ byte_width, decompressor ] : attribute_vector_widths_and_decompressors) {
      concatenated_key.shift_and_set(decompressor->get(chunk_offset), byte_width * CHAR_BIT);
    }
    keys[chunk_offset] = std::move(concatenated_key);
    _position_list[chunk_offset] = chunk_offset;
  }

  // sort keys and their positions
  std::sort(_position_list.begin(), _position_list.end(),
            [&keys](auto left, auto right) { return keys[left] < keys[right]; });

  _keys = VariableLengthKeyStore(column_size, bytes_per_key);
  for (ChunkOffset chunk_offset = 0; chunk_offset < column_size; ++chunk_offset) {
    _keys[chunk_offset] = keys[_position_list[chunk_offset]];
  }

  // create offsets to unique keys
  _key_offsets.reserve(column_size);
  _key_offsets.emplace_back(0);
  for (ChunkOffset chunk_offset = 1; chunk_offset < column_size; ++chunk_offset) {
    if (_keys[chunk_offset] != _keys[chunk_offset - 1]) _key_offsets.emplace_back(chunk_offset);
  }
  _key_offsets.shrink_to_fit();

  // remove duplicated keys
  auto unique_keys_end = std::unique(_keys.begin(), _keys.end());
  _keys.erase(unique_keys_end, _keys.end());
  _keys.shrink_to_fit();
}

BaseIndex::Iterator CompositeGroupKeyIndex::_cbegin() const { return _position_list.cbegin(); }

BaseIndex::Iterator CompositeGroupKeyIndex::_cend() const { return _position_list.cend(); }

BaseIndex::Iterator CompositeGroupKeyIndex::_lower_bound(const std::vector<AllTypeVariant>& values) const {
  auto composite_key = _create_composite_key(values, false);
  return _get_position_iterator_for_key(composite_key);
}

BaseIndex::Iterator CompositeGroupKeyIndex::_upper_bound(const std::vector<AllTypeVariant>& values) const {
  auto composite_key = _create_composite_key(values, true);
  return _get_position_iterator_for_key(composite_key);
}

VariableLengthKey CompositeGroupKeyIndex::_create_composite_key(const std::vector<AllTypeVariant>& values,
                                                                bool is_upper_bound) const {
  auto result = VariableLengthKey(_keys.key_size());

  // retrieve the partial keys for every value except for the last one and append them into one partial-key
  for (size_t column = 0; column < values.size() - 1; ++column) {
    auto partial_key = _indexed_columns[column]->lower_bound(values[column]);
<<<<<<< HEAD
    auto bits_of_partial_key = byte_width_for_fsba_type(_indexed_columns[column]->compressed_vector_type()) * CHAR_BIT;
=======
    auto bits_of_partial_key =
        byte_width_for_fixed_size_byte_aligned_type(_indexed_columns[column]->compressed_vector_type()) * CHAR_BIT;
>>>>>>> 9c9ef4bf
    result.shift_and_set(partial_key, bits_of_partial_key);
  }

  // retrieve the partial key for the last value (depending on whether we have a lower- or upper-bound-query)
  // and append it to the previously created partial key to obtain the key containing all provided values
  const auto& column_for_last_value = _indexed_columns[values.size() - 1];
  auto&& partial_key = is_upper_bound ? column_for_last_value->upper_bound(values.back())
                                      : column_for_last_value->lower_bound(values.back());
<<<<<<< HEAD
  auto bits_of_partial_key = byte_width_for_fsba_type(column_for_last_value->compressed_vector_type()) * CHAR_BIT;
  result.shift_and_set(partial_key, bits_of_partial_key);

  // fill empty space of key with zeros if less values than columns were provided
  auto empty_bits =
      std::accumulate(_indexed_columns.cbegin() + values.size(), _indexed_columns.cend(), static_cast<uint8_t>(0u),
                      [](auto value, auto column) {
                        return value + byte_width_for_fsba_type(column->compressed_vector_type()) * CHAR_BIT;
                      });
=======
  auto bits_of_partial_key =
      byte_width_for_fixed_size_byte_aligned_type(column_for_last_value->compressed_vector_type()) * CHAR_BIT;
  result.shift_and_set(partial_key, bits_of_partial_key);

  // fill empty space of key with zeros if less values than columns were provided
  auto empty_bits = std::accumulate(
      _indexed_columns.cbegin() + values.size(), _indexed_columns.cend(), static_cast<uint8_t>(0u),
      [](auto value, auto column) {
        return value + byte_width_for_fixed_size_byte_aligned_type(column->compressed_vector_type()) * CHAR_BIT;
      });
>>>>>>> 9c9ef4bf
  result <<= empty_bits;

  return result;
}

BaseIndex::Iterator CompositeGroupKeyIndex::_get_position_iterator_for_key(const VariableLengthKey& key) const {
  // get an iterator pointing to the search-key in the keystore
  // (use always lower_bound() since the search method is already handled within creation of composite key)
  auto key_it = std::lower_bound(_keys.cbegin(), _keys.cend(), key);
  if (key_it == _keys.cend()) return _position_list.cend();

  // get the start position in the position-vector, ie the offset, by getting the offset_iterator for the key
  // (which is at the same position as the iterator for the key in the keystore)
  auto offset_it = _key_offsets.cbegin();
  std::advance(offset_it, std::distance(_keys.cbegin(), key_it));

  // get an iterator pointing to that start position
  auto position_it = _position_list.cbegin();
  std::advance(position_it, *offset_it);

  return position_it;
}

std::vector<std::shared_ptr<const BaseColumn>> CompositeGroupKeyIndex::_get_index_columns() const {
  auto result = std::vector<std::shared_ptr<const BaseColumn>>();
  result.reserve(_indexed_columns.size());
  for (auto&& indexed_column : _indexed_columns) {
    result.emplace_back(indexed_column);
  }
  return result;
}

}  // namespace opossum<|MERGE_RESOLUTION|>--- conflicted
+++ resolved
@@ -44,18 +44,11 @@
   }
 
   // retrieve amount of memory consumed by each concatenated key
-<<<<<<< HEAD
-  auto bytes_per_key = std::accumulate(_indexed_columns.begin(), _indexed_columns.end(), CompositeKeyLength{0u},
-                                       [](auto key_length, const auto& column) {
-                                         return key_length + byte_width_for_fsba_type(column->compressed_vector_type());
-                                       });
-=======
   auto bytes_per_key = std::accumulate(
       _indexed_columns.begin(), _indexed_columns.end(), CompositeKeyLength{0u},
       [](auto key_length, const auto& column) {
         return key_length + byte_width_for_fixed_size_byte_aligned_type(column->compressed_vector_type());
       });
->>>>>>> 9c9ef4bf
 
   // create concatenated keys and save their positions
   // at this point duplicated keys may be created, they will be handled later
@@ -68,11 +61,7 @@
         std::vector<std::pair<size_t, std::unique_ptr<BaseVectorDecompressor>>>(_indexed_columns.size());
 
     std::transform(_indexed_columns.cbegin(), _indexed_columns.cend(), decompressors.begin(), [](const auto& column) {
-<<<<<<< HEAD
-      const auto byte_width = byte_width_for_fsba_type(column->compressed_vector_type());
-=======
       const auto byte_width = byte_width_for_fixed_size_byte_aligned_type(column->compressed_vector_type());
->>>>>>> 9c9ef4bf
       auto decompressor = column->attribute_vector()->create_base_decoder();
       return std::make_pair(byte_width, std::move(decompressor));
     });
@@ -133,12 +122,8 @@
   // retrieve the partial keys for every value except for the last one and append them into one partial-key
   for (size_t column = 0; column < values.size() - 1; ++column) {
     auto partial_key = _indexed_columns[column]->lower_bound(values[column]);
-<<<<<<< HEAD
-    auto bits_of_partial_key = byte_width_for_fsba_type(_indexed_columns[column]->compressed_vector_type()) * CHAR_BIT;
-=======
     auto bits_of_partial_key =
         byte_width_for_fixed_size_byte_aligned_type(_indexed_columns[column]->compressed_vector_type()) * CHAR_BIT;
->>>>>>> 9c9ef4bf
     result.shift_and_set(partial_key, bits_of_partial_key);
   }
 
@@ -147,17 +132,6 @@
   const auto& column_for_last_value = _indexed_columns[values.size() - 1];
   auto&& partial_key = is_upper_bound ? column_for_last_value->upper_bound(values.back())
                                       : column_for_last_value->lower_bound(values.back());
-<<<<<<< HEAD
-  auto bits_of_partial_key = byte_width_for_fsba_type(column_for_last_value->compressed_vector_type()) * CHAR_BIT;
-  result.shift_and_set(partial_key, bits_of_partial_key);
-
-  // fill empty space of key with zeros if less values than columns were provided
-  auto empty_bits =
-      std::accumulate(_indexed_columns.cbegin() + values.size(), _indexed_columns.cend(), static_cast<uint8_t>(0u),
-                      [](auto value, auto column) {
-                        return value + byte_width_for_fsba_type(column->compressed_vector_type()) * CHAR_BIT;
-                      });
-=======
   auto bits_of_partial_key =
       byte_width_for_fixed_size_byte_aligned_type(column_for_last_value->compressed_vector_type()) * CHAR_BIT;
   result.shift_and_set(partial_key, bits_of_partial_key);
@@ -168,7 +142,6 @@
       [](auto value, auto column) {
         return value + byte_width_for_fixed_size_byte_aligned_type(column->compressed_vector_type()) * CHAR_BIT;
       });
->>>>>>> 9c9ef4bf
   result <<= empty_bits;
 
   return result;
