--- conflicted
+++ resolved
@@ -35,17 +35,11 @@
 bool VariableLengthKeyConstProxy::operator==(const VariableLengthKey& other) const {
   return _impl == other._impl;
 }
-<<<<<<< HEAD
-bool VariableLengthKeyConstProxy::operator!=(const VariableLengthKey& other) const {
-  return _impl != other._impl;
-}
-=======
 
 bool VariableLengthKeyConstProxy::operator!=(const VariableLengthKey& other) const {
   return _impl != other._impl;
 }
 
->>>>>>> ac27bd52
 bool VariableLengthKeyConstProxy::operator<(const VariableLengthKey& other) const {
   return _impl < other._impl;
 }
