--- conflicted
+++ resolved
@@ -192,20 +192,12 @@
 
 bool operator==(const AdaptiveRadixTreeIndex::BinaryComparable& left,
                 const AdaptiveRadixTreeIndex::BinaryComparable& right) {
-<<<<<<< HEAD
-  if (left.size() != right.size()) {
-    return false;
-  }
-
-  for (auto index = size_t{0}; index < left.size(); ++index) {
-=======
   const auto left_size = left.size();
   if (left_size != right.size()) {
     return false;
   }
 
   for (auto index = size_t{0}; index < left_size; ++index) {
->>>>>>> ac27bd52
     if (left[index] != right[index]) {
       return false;
     }
