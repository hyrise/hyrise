--- conflicted
+++ resolved
@@ -78,13 +78,7 @@
 }
 
 template class FrameOfReferenceSegment<int32_t>;
-<<<<<<< HEAD
-// Support for int64_t is disabled for now, because the current vector compression used by
-// the FrameOfReverence encoding can only handle vectors of uint32_t. As the delta values for
-// long segments can be larger than uint32_t, larger than 4-byte-integers are not supported.
-=======
 // int64_t disabled for now, as vector compression cannot handle 64 bit values - also in reference_segment_iterable.hpp
->>>>>>> ba46e9c5
 // template class FrameOfReferenceSegment<int64_t>;
 
 }  // namespace opossum