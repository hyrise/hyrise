--- conflicted
+++ resolved
@@ -31,13 +31,9 @@
 
     const auto& position_filter = _segment.pos_list();
 
-<<<<<<< HEAD
-    const auto begin_it = pos_list->cbegin();
-=======
-    resolve_pos_list_type(position_filter, [&functor, &referenced_table, &referenced_column_id](auto pos_list) {
-      const auto begin_it = pos_list->begin();
-      const auto end_it = pos_list->end();
->>>>>>> 41a3307d
+    resolve_pos_list_type(position_filter, [&functor, &referenced_table, &referenced_column_id](const auto& pos_list) {
+      const auto begin_it = pos_list->cbegin();
+      const auto end_it = pos_list->cend();
 
       // If we are guaranteed that the reference segment refers to a single non-NULL chunk, we can do some
       // optimizations. For example, we can use a single, non-virtual segment accessor instead of having
@@ -104,91 +100,96 @@
 
         // The functor was not called yet, because we did not instantiate specialized code for the segment type.
 
-<<<<<<< HEAD
-      // The functor was not called yet, because we did not instantiate specialized code for the segment type.
-
-      const auto segment_iterable = create_any_segment_iterable<T>(*referenced_segment);
-      segment_iterable.with_iterators(pos_list, functor);
-    } else {
-
-      std::cout << "Here we go ..." << std::endl;
-      // Gather referenced positions for iterables
-      std::vector<std::shared_ptr<PosList>> pos_lists_per_segment(8);
-      std::vector<SegmentPosition<T>> segment_positions;
-      segment_positions.reserve(pos_list->size());
-
-      auto max_chunk_id = ChunkID{0};
-      for (const auto& position : *pos_list) {
-        const auto chunk_id = position.chunk_id;
-        if (chunk_id == INVALID_CHUNK_ID) continue;
-
-        max_chunk_id = std::max(chunk_id, max_chunk_id);
-        if (static_cast<size_t>(chunk_id) >= pos_lists_per_segment.size()) {
-          std::cout << "we are growing from " << pos_lists_per_segment.capacity() << " to " << chunk_id * 2 << std::endl;
-          pos_lists_per_segment.resize(chunk_id * 2);  // grow fast, don't care about a little bit of oversizing here.
-        }
-
-        if (!pos_lists_per_segment[chunk_id]) {
-          pos_lists_per_segment[chunk_id] = std::make_shared<PosList>();
-          pos_lists_per_segment[chunk_id]->reserve(64);
-        }
-        pos_lists_per_segment[chunk_id]->emplace_back(position);
-      }
-
-      std::vector<std::vector<SegmentPosition<T>>> segment_positions_per_segment{max_chunk_id + 1};
-      for (auto chunk_id = ChunkID{0}; chunk_id < pos_lists_per_segment.size() - 1; ++chunk_id) {
-        const auto& iterable_pos_list = pos_lists_per_segment[chunk_id];
-        if (!iterable_pos_list) {
-          continue;
-        }
-        iterable_pos_list->guarantee_single_chunk();
-
-        auto& single_chunk_segment_positions = segment_positions_per_segment[chunk_id];
-        single_chunk_segment_positions.reserve(iterable_pos_list->size());
-
-        const auto SEGMENT_TEST = referenced_table->get_chunk(chunk_id)->get_segment(referenced_column_id);
-        resolve_segment_type<T>(*SEGMENT_TEST, [&](const auto& typed_segment) {
-          const auto iterable = create_iterable_from_segment<T>(typed_segment);
-          iterable.with_iterators(iterable_pos_list, [&](auto it, const auto end) {
-            while (it != end) {
-              single_chunk_segment_positions.emplace_back(SegmentPosition<T>{it->value(), it->is_null(), it->chunk_offset()});
-              ++it;
-            }
-          });
-        });
-      }
-
-      std::vector<size_t> segment_position_list_offsets(max_chunk_id + 1, 0ul);
-      for (const auto& position : *pos_list) {
-        std::cout << position << std::endl;
-        const auto chunk_id = position.chunk_id;
-        if (chunk_id == INVALID_CHUNK_ID) {
-          segment_positions.emplace_back(SegmentPosition<T>{T{}, true, position.chunk_offset});
-          continue;
-        }
-
-        const auto& segment_position = segment_positions_per_segment[chunk_id][segment_position_list_offsets[chunk_id]];
-        segment_positions.emplace_back(SegmentPosition<T>{segment_position.value(), segment_position.is_null(), segment_position.chunk_offset()});
-
-        ++segment_position_list_offsets[chunk_id];
-      }
-
-      auto begin = SegmentPositionVectorIterator{&segment_positions, ChunkOffset{0}};
-      auto end = SegmentPositionVectorIterator{&segment_positions, static_cast<ChunkOffset>(pos_list->size())};
-=======
         const auto segment_iterable = create_any_segment_iterable<T>(*referenced_segment);
         segment_iterable.with_iterators(pos_list, functor);
       } else {
-        using Accessors = std::vector<std::shared_ptr<AbstractSegmentAccessor<T>>>;
-
-        auto accessors = std::make_shared<Accessors>(referenced_table->chunk_count());
-
-        using PosListIteratorType = std::decay_t<decltype(begin_it)>;
-        auto begin = MultipleChunkIterator<PosListIteratorType>{referenced_table, referenced_column_id, accessors,
-                                                                begin_it, begin_it};
-        auto end = MultipleChunkIterator<PosListIteratorType>{referenced_table, referenced_column_id, accessors,
-                                                              begin_it, end_it};
->>>>>>> 41a3307d
+        // Gather referenced positions for iterables
+        std::vector<std::shared_ptr<RowIDPosList>> pos_lists_per_segment(8);
+        std::vector<SegmentPosition<T>> segment_positions;
+        segment_positions.reserve(pos_list->size());
+
+        auto max_chunk_id = ChunkID{0};
+        for (auto iter = begin_it; iter != end_it; ++iter) {
+          const auto& position = *iter;
+          const auto chunk_id = position.chunk_id;
+          if (chunk_id == INVALID_CHUNK_ID) {
+            continue;
+          }
+
+          max_chunk_id = std::max(chunk_id, max_chunk_id);
+          if (static_cast<size_t>(chunk_id) >= pos_lists_per_segment.size()) {
+            pos_lists_per_segment.resize(chunk_id * 2);  // grow fast, don't care about a little bit of oversizing here.
+          }
+
+          if (!pos_lists_per_segment[chunk_id]) {
+            pos_lists_per_segment[chunk_id] = std::make_shared<RowIDPosList>();
+            pos_lists_per_segment[chunk_id]->reserve(64);
+          }
+          pos_lists_per_segment[chunk_id]->emplace_back(position);
+        }
+
+        std::vector<std::vector<SegmentPosition<T>>> segment_positions_per_segment{max_chunk_id + 1};
+        for (auto chunk_id = ChunkID{0}; chunk_id < pos_lists_per_segment.size(); ++chunk_id) {
+          const auto& iterable_pos_list = pos_lists_per_segment[chunk_id];
+          if (!iterable_pos_list) {
+            continue;
+          }
+          iterable_pos_list->guarantee_single_chunk();
+
+          auto& single_chunk_segment_positions = segment_positions_per_segment[chunk_id];
+          single_chunk_segment_positions.reserve(iterable_pos_list->size());
+
+          const auto& base_segment = referenced_table->get_chunk(chunk_id)->get_segment(referenced_column_id);
+          resolve_segment_type<T>(*base_segment, [&](const auto& typed_segment) {
+            const auto iterable = create_iterable_from_segment<T>(typed_segment);
+            // for (const auto& p : *iterable_pos_list) {
+            //   std::cout << " | " << p;
+            // }
+            // std::cout << std::endl;
+            // auto pos_list_it = iterable_pos_list->cbegin();
+            iterable.with_iterators(iterable_pos_list, [&](auto it, const auto end) {
+              while (it != end) {
+                single_chunk_segment_positions.emplace_back(*it);
+                // std::cout << " | " <<  chunk_id << "," << pos_list_it->chunk_offset;
+                ++it;
+                // ++pos_list_it;
+              }
+              std::cout << std::endl;
+            });
+          });
+        }
+
+        auto chunk_offset = 0;
+        std::vector<size_t> segment_position_list_offsets(max_chunk_id + 1, 0ul);
+        for (auto iter = begin_it; iter != end_it; ++iter) {
+          const auto& position = *iter;
+          if (position == NULL_ROW_ID) {
+            segment_positions.emplace_back(T{}, true, chunk_offset);
+            ++chunk_offset;
+            continue;
+          }
+
+          const auto chunk_id = position.chunk_id;
+          DebugAssert(position.chunk_offset != INVALID_CHUNK_OFFSET, "Unexpected NULL");
+          DebugAssert(segment_position_list_offsets[chunk_id] < segment_positions_per_segment[chunk_id].size(), "Vector access out of bounds.");
+
+          const auto& segment_position = segment_positions_per_segment[chunk_id][segment_position_list_offsets[chunk_id]];
+          segment_positions.emplace_back(segment_position.value(), segment_position.is_null(), chunk_offset);
+
+          ++segment_position_list_offsets[chunk_id];
+          ++chunk_offset;
+        }
+
+        DebugAssert(segment_positions.size() == pos_list->size(), "Sizes do not match");
+        // for (auto iter = begin_it; iter != end_it; ++iter) {
+        //   std::cout << " | " << *iter;
+        // } std::cout << std::endl;
+        // for (const auto& el : segment_positions) {
+        //   std::cout << " | (" << el.value() << "," << el.is_null() << "," << el.chunk_offset() << ")";
+        // } std::cout << std::endl;
+
+        auto begin = SegmentPositionVectorIterator{&segment_positions, ChunkOffset{0}};
+        auto end = SegmentPositionVectorIterator{&segment_positions, static_cast<ChunkOffset>(pos_list->size())};
 
         functor(begin, end);
       }
@@ -327,7 +328,6 @@
    public:
     using ValueType = T;
     // using IterableType = ReferenceSegmentIterable<T, erase_reference_segment_type>;
-    using PosListIterator = PosList::const_iterator;
 
    public:
     explicit SegmentPositionVectorIterator(std::vector<SegmentPosition<T>>* segment_positions, const ChunkOffset chunk_offset)
@@ -350,12 +350,13 @@
     }
 
     SegmentPosition<T> dereference() const {
+      // std::cout << "dereference() >> " << (*_segment_positions)[_chunk_offset].chunk_offset() << " & " <<  _chunk_offset << std::endl;
+      DebugAssert((*_segment_positions)[_chunk_offset].chunk_offset() == _chunk_offset, "Unexpected chunk offset.");
       return (*_segment_positions)[_chunk_offset];
     }
 
    private:
     const std::vector<SegmentPosition<T>>* _segment_positions;
-
     ChunkOffset _chunk_offset;
   };
 };
