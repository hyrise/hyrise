#pragma once

#include <map>
#include <memory>
#include <utility>
#include <vector>

#include "storage/create_iterable_from_segment.hpp"
#include "storage/dictionary_segment.hpp"
#include "storage/fixed_string_dictionary_segment.hpp"
#include "storage/frame_of_reference_segment.hpp"
#include "storage/reference_segment.hpp"
#include "storage/run_length_segment.hpp"
#include "storage/segment_accessor.hpp"
#include "storage/segment_iterables.hpp"
#include "storage/segment_iterables/any_segment_iterable.hpp"

namespace opossum {

template <typename T, EraseReferencedSegmentType erase_reference_segment_type>
class ReferenceSegmentIterable : public SegmentIterable<ReferenceSegmentIterable<T, erase_reference_segment_type>> {
 public:
  using ValueType = T;

  explicit ReferenceSegmentIterable(const ReferenceSegment& segment) : _segment{segment} {}

  template <typename Functor>
  void _on_with_iterators(const Functor& functor) const {
    const auto referenced_table = _segment.referenced_table();
    const auto referenced_column_id = _segment.referenced_column_id();

    const auto& position_filter = _segment.pos_list();
    resolve_pos_list_type(position_filter, [&](auto pos_list) {
      const auto begin_it = pos_list->begin();
      const auto end_it = pos_list->end();

      // If we are guaranteed that the reference segment refers to a single non-NULL chunk, we can do some
      // optimizations.  For example, we can use a single, non-virtual segment accessor instead of having
      // to keep multiple and using virtual method calls. If begin_it is NULL, chunk_id will be
      // INVALID_CHUNK_ID. Therefore, we skip this case.

      if (pos_list->references_single_chunk() && pos_list->size() > 0 && !begin_it->is_null()) {
        auto referenced_segment = referenced_table->get_chunk(begin_it->chunk_id)->get_segment(referenced_column_id);

<<<<<<< HEAD
        bool functor_was_called = false;
=======
    if (pos_list->references_single_chunk() && pos_list->size() > 0 && !begin_it->is_null()) {
      // If a single chunk is referenced, we use the PosList as a filter for the referenced segment iterable.
      // This assumes that the PosList itself does not contain any NULL values. As NULL-producing operators
      // (Join, Aggregate, Projection) do not emit a PosList with references_single_chunk, we can assume that the
      // PosList has no NULL values. However, once we have a `has_null_values` flag in a smarter PosList, we should
      // use it here.

      auto referenced_segment = referenced_table->get_chunk(begin_it->chunk_id)->get_segment(referenced_column_id);
>>>>>>> 29b47d5b

        if constexpr (erase_reference_segment_type == EraseReferencedSegmentType::No) {
          resolve_segment_type<T>(*referenced_segment, [&](const auto& typed_segment) {
            using SegmentType = std::decay_t<decltype(typed_segment)>;

            // This is ugly, but it allows us to define segment types that we are not interested in and save a lot of
            // compile time during development. While new segment types should be added here,
#ifdef HYRISE_ERASE_DICTIONARY
            if constexpr (std::is_same_v<SegmentType, DictionarySegment<T>>) return;
#endif

#ifdef HYRISE_ERASE_RUNLENGTH
            if constexpr (std::is_same_v<SegmentType, RunLengthSegment<T>>) return;
#endif

#ifdef HYRISE_ERASE_FIXEDSTRINGDICTIONARY
            if constexpr (std::is_same_v<SegmentType, FixedStringDictionarySegment<T>>) return;
#endif

#ifdef HYRISE_ERASE_FRAMEOFREFERENCE
            if constexpr (std::is_same_v<T, int32_t>) {
              if constexpr (std::is_same_v<SegmentType, FrameOfReferenceSegment<T>>) return;
            }
#endif

            // Always erase LZ4Segment accessors
            if constexpr (std::is_same_v<SegmentType, LZ4Segment<T>>) return;

            if constexpr (!std::is_same_v<SegmentType, ReferenceSegment>) {
              const auto segment_iterable = create_iterable_from_segment<T>(typed_segment);
              segment_iterable.with_iterators(pos_list, functor);

<<<<<<< HEAD
              functor_was_called = true;
            } else {
              Fail("Found ReferenceSegment pointing to ReferenceSegment");
            }
          });
=======
          if constexpr (!std::is_same_v<SegmentType, ReferenceSegment>) {
            const auto segment_iterable = create_iterable_from_segment<T>(typed_segment);

            segment_iterable.with_iterators(pos_list, functor);
>>>>>>> 29b47d5b

          if (!functor_was_called) {
            PerformanceWarning("ReferenceSegmentIterable for referenced segment type erased by compile-time setting");
          }

        } else {
          PerformanceWarning("Using type-erased accessor as the ReferenceSegmentIterable is type-erased itself");
        }

        if (functor_was_called) return;

        // The functor was not called yet, because we did not instantiate specialized code for the segment type.

        const auto segment_iterable = create_any_segment_iterable<T>(*referenced_segment);
        segment_iterable.with_iterators(pos_list, functor);
      } else {
        using Accessors = std::vector<std::shared_ptr<AbstractSegmentAccessor<T>>>;

        auto accessors = std::make_shared<Accessors>(referenced_table->chunk_count());

        using PosListIteratorType = std::decay_t<decltype(begin_it)>;
        auto begin = MultipleChunkIterator<PosListIteratorType>{referenced_table, referenced_column_id, accessors,
                                                                begin_it, begin_it};
        auto end = MultipleChunkIterator<PosListIteratorType>{referenced_table, referenced_column_id, accessors,
                                                              begin_it, end_it};

        functor(begin, end);
      }
    });
  }

  size_t _on_size() const { return _segment.size(); }

 private:
  const ReferenceSegment& _segment;

 private:
  // The iterator for cases where we iterate over a single referenced chunk
  template <typename Accessor>
  class SingleChunkIterator : public BaseSegmentIterator<SingleChunkIterator<Accessor>, SegmentPosition<T>> {
   public:
    using ValueType = T;
    using IterableType = ReferenceSegmentIterable<T, erase_reference_segment_type>;
    using PosListIterator = AbstractPosList::PosListIterator<>;

   public:
    explicit SingleChunkIterator(const std::shared_ptr<Accessor>& accessor, const PosListIterator& begin_pos_list_it,
                                 const PosListIterator& pos_list_it)
        : _begin_pos_list_it{begin_pos_list_it}, _pos_list_it{pos_list_it}, _accessor{accessor} {}

   private:
    friend class boost::iterator_core_access;  // grants the boost::iterator_facade access to the private interface

    void increment() { ++_pos_list_it; }

    void decrement() { --_pos_list_it; }

    void advance(std::ptrdiff_t n) { _pos_list_it += n; }

    bool equal(const SingleChunkIterator& other) const { return _pos_list_it == other._pos_list_it; }

    std::ptrdiff_t distance_to(const SingleChunkIterator& other) const { return other._pos_list_it - _pos_list_it; }

    SegmentPosition<T> dereference() const {
      const auto pos_list_offset = static_cast<ChunkOffset>(std::distance(_begin_pos_list_it, _pos_list_it));

      if (_pos_list_it->is_null()) return SegmentPosition<T>{T{}, true, pos_list_offset};

      const auto& chunk_offset = _pos_list_it->chunk_offset;

      const auto typed_value = _accessor->access(chunk_offset);

      if (typed_value) {
        return SegmentPosition<T>{std::move(*typed_value), false, pos_list_offset};
      } else {
        return SegmentPosition<T>{T{}, true, pos_list_offset};
      }
    }

   private:
    PosListIterator _begin_pos_list_it;
    PosListIterator _pos_list_it;
    std::shared_ptr<Accessor> _accessor;
  };

  // The iterator for cases where we potentially iterate over multiple referenced chunks
  template <typename PosListIteratorType>
  class MultipleChunkIterator
      : public BaseSegmentIterator<MultipleChunkIterator<PosListIteratorType>, SegmentPosition<T>> {
   public:
    using ValueType = T;
    using IterableType = ReferenceSegmentIterable<T, erase_reference_segment_type>;
    using PosListIterator = PosListIteratorType;

   public:
    explicit MultipleChunkIterator(
        const std::shared_ptr<const Table>& referenced_table, const ColumnID referenced_column_id,
        const std::shared_ptr<std::vector<std::shared_ptr<AbstractSegmentAccessor<T>>>>& accessors,
        const PosListIteratorType& begin_pos_list_it, const PosListIteratorType& pos_list_it)
        : _referenced_table{referenced_table},
          _referenced_column_id{referenced_column_id},
          _begin_pos_list_it{begin_pos_list_it},
          _pos_list_it{pos_list_it},
          _accessors{accessors} {}

   private:
    friend class boost::iterator_core_access;  // grants the boost::iterator_facade access to the private interface

    void increment() { ++_pos_list_it; }

    void decrement() { --_pos_list_it; }

    void advance(std::ptrdiff_t n) { _pos_list_it += n; }

    bool equal(const MultipleChunkIterator& other) const { return _pos_list_it == other._pos_list_it; }

    std::ptrdiff_t distance_to(const MultipleChunkIterator& other) const { return other._pos_list_it - _pos_list_it; }

    // TODO(anyone): benchmark if using two maps instead doing the dynamic cast every time really is faster.
    SegmentPosition<T> dereference() const {
      const auto pos_list_offset = static_cast<ChunkOffset>(std::distance(_begin_pos_list_it, _pos_list_it));

      if (_pos_list_it->is_null()) return SegmentPosition<T>{T{}, true, pos_list_offset};

      const auto chunk_id = _pos_list_it->chunk_id;

      if (!(*_accessors)[chunk_id]) {
        _create_accessor(chunk_id);
      }

      const auto chunk_offset = _pos_list_it->chunk_offset;

      const auto typed_value = (*_accessors)[chunk_id]->access(chunk_offset);

      if (typed_value) {
        return SegmentPosition<T>{std::move(*typed_value), false, pos_list_offset};
      } else {
        return SegmentPosition<T>{T{}, true, pos_list_offset};
      }
    }

    void _create_accessor(const ChunkID chunk_id) const {
      auto segment = _referenced_table->get_chunk(chunk_id)->get_segment(_referenced_column_id);
      auto accessor = std::move(create_segment_accessor<T>(segment));
      (*_accessors)[chunk_id] = std::move(accessor);
    }

   private:
    std::shared_ptr<const Table> _referenced_table;
    ColumnID _referenced_column_id;

    PosListIterator _begin_pos_list_it;
    PosListIterator _pos_list_it;

    // PointAccessIterators share vector with one Accessor per Chunk
    std::shared_ptr<std::vector<std::shared_ptr<AbstractSegmentAccessor<T>>>> _accessors;
  };
};

template <typename T>
struct is_reference_segment_iterable {
  static constexpr auto value = false;
};

template <template <typename, EraseReferencedSegmentType> typename Iterable, typename T,
          EraseReferencedSegmentType erase_reference_segment_type>
struct is_reference_segment_iterable<Iterable<T, erase_reference_segment_type>> {
  static constexpr auto value = std::is_same_v<ReferenceSegmentIterable<T, erase_reference_segment_type>,
                                               Iterable<T, erase_reference_segment_type>>;
};

template <typename T>
inline constexpr bool is_reference_segment_iterable_v = is_reference_segment_iterable<T>::value;

}  // namespace opossum<|MERGE_RESOLUTION|>--- conflicted
+++ resolved
@@ -30,30 +30,25 @@
     const auto referenced_column_id = _segment.referenced_column_id();
 
     const auto& position_filter = _segment.pos_list();
-    resolve_pos_list_type(position_filter, [&](auto pos_list) {
+
+    resolve_pos_list_type(position_filter, [&functor](auto pos_list) {
       const auto begin_it = pos_list->begin();
       const auto end_it = pos_list->end();
 
-      // If we are guaranteed that the reference segment refers to a single non-NULL chunk, we can do some
-      // optimizations.  For example, we can use a single, non-virtual segment accessor instead of having
-      // to keep multiple and using virtual method calls. If begin_it is NULL, chunk_id will be
-      // INVALID_CHUNK_ID. Therefore, we skip this case.
+      // If we are guaranteed that the reference segment refers to a single non-NULL chunk, we can do some optimizations.
+      // For example, we can use a single, non-virtual segment accessor instead of having to keep multiple and using
+      // virtual method calls. If begin_it is NULL, chunk_id will be INVALID_CHUNK_ID. Therefore, we skip this case.
 
       if (pos_list->references_single_chunk() && pos_list->size() > 0 && !begin_it->is_null()) {
+        // If a single chunk is referenced, we use the PosList as a filter for the referenced segment iterable.
+        // This assumes that the PosList itself does not contain any NULL values. As NULL-producing operators
+        // (Join, Aggregate, Projection) do not emit a PosList with references_single_chunk, we can assume that the
+        // PosList has no NULL values. However, once we have a `has_null_values` flag in a smarter PosList, we should
+        // use it here.
+
         auto referenced_segment = referenced_table->get_chunk(begin_it->chunk_id)->get_segment(referenced_column_id);
 
-<<<<<<< HEAD
         bool functor_was_called = false;
-=======
-    if (pos_list->references_single_chunk() && pos_list->size() > 0 && !begin_it->is_null()) {
-      // If a single chunk is referenced, we use the PosList as a filter for the referenced segment iterable.
-      // This assumes that the PosList itself does not contain any NULL values. As NULL-producing operators
-      // (Join, Aggregate, Projection) do not emit a PosList with references_single_chunk, we can assume that the
-      // PosList has no NULL values. However, once we have a `has_null_values` flag in a smarter PosList, we should
-      // use it here.
-
-      auto referenced_segment = referenced_table->get_chunk(begin_it->chunk_id)->get_segment(referenced_column_id);
->>>>>>> 29b47d5b
 
         if constexpr (erase_reference_segment_type == EraseReferencedSegmentType::No) {
           resolve_segment_type<T>(*referenced_segment, [&](const auto& typed_segment) {
@@ -86,18 +81,11 @@
               const auto segment_iterable = create_iterable_from_segment<T>(typed_segment);
               segment_iterable.with_iterators(pos_list, functor);
 
-<<<<<<< HEAD
               functor_was_called = true;
             } else {
               Fail("Found ReferenceSegment pointing to ReferenceSegment");
             }
           });
-=======
-          if constexpr (!std::is_same_v<SegmentType, ReferenceSegment>) {
-            const auto segment_iterable = create_iterable_from_segment<T>(typed_segment);
-
-            segment_iterable.with_iterators(pos_list, functor);
->>>>>>> 29b47d5b
 
           if (!functor_was_called) {
             PerformanceWarning("ReferenceSegmentIterable for referenced segment type erased by compile-time setting");
