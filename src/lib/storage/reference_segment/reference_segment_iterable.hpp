--- conflicted
+++ resolved
@@ -84,16 +84,9 @@
 
     void increment() { ++_pos_list_it; }
 
-<<<<<<< HEAD
-    void advance(std::ptrdiff_t n) {
-      DebugAssert(n >= 0, "Rewinding iterators is not implemented");
-      _pos_list_it += n;
-    }
-=======
     void decrement() { --_pos_list_it; }
 
     void advance(std::ptrdiff_t n) { _pos_list_it += n; }
->>>>>>> 555fc8ac
 
     bool equal(const SingleChunkIterator& other) const { return _pos_list_it == other._pos_list_it; }
 
@@ -144,16 +137,9 @@
 
     void increment() { ++_pos_list_it; }
 
-<<<<<<< HEAD
-    void advance(std::ptrdiff_t n) {
-      DebugAssert(n >= 0, "Rewinding iterators is not implemented");
-      _pos_list_it += n;
-    }
-=======
     void decrement() { --_pos_list_it; }
 
     void advance(std::ptrdiff_t n) { _pos_list_it += n; }
->>>>>>> 555fc8ac
 
     bool equal(const MultipleChunkIterator& other) const { return _pos_list_it == other._pos_list_it; }
 
