#pragma once

#include <map>
#include <memory>
#include <utility>
#include <vector>

#include "storage/reference_segment.hpp"
#include "storage/segment_accessor.hpp"
#include "storage/segment_iterables.hpp"

namespace opossum {

template <typename T>
class ReferenceSegmentIterable : public SegmentIterable<ReferenceSegmentIterable<T>> {
 public:
  using ValueType = T;

  explicit ReferenceSegmentIterable(const ReferenceSegment& segment) : _segment{segment} {}

  template <typename Functor>
  void _on_with_iterators(const Functor& functor) const {
    const auto referenced_table = _segment.referenced_table();
    const auto referenced_column_id = _segment.referenced_column_id();

    const auto& pos_list = *_segment.pos_list();

    const auto begin_it = pos_list.begin();
    const auto end_it = pos_list.end();

    // If we are guaranteed that the reference segment refers to a single non-NULL chunk, we can do some optimizations.
    // For example, we can use a single, non-virtual segment accessor instead of having to keep multiple and using
    // virtual method calls. If begin_it is NULL, chunk_id will be INVALID_CHUNK_ID. Therefore, we skip this case.

    if (pos_list.references_single_chunk() && pos_list.size() > 0 && !begin_it->is_null()) {
      auto referenced_segment = referenced_table->get_chunk(begin_it->chunk_id)->get_segment(referenced_column_id);
      resolve_segment_type<T>(*referenced_segment, [&](const auto& typed_segment) {
        using SegmentType = std::decay_t<decltype(typed_segment)>;

        if constexpr (!std::is_same_v<SegmentType, ReferenceSegment>) {
          auto accessor = SegmentAccessor<T, SegmentType>(typed_segment);

          auto begin = SingleChunkIterator<decltype(accessor)>{accessor, begin_it, begin_it};
          auto end = SingleChunkIterator<decltype(accessor)>{accessor, begin_it, end_it};
          functor(begin, end);
        } else {
          Fail("Found ReferenceSegment pointing to ReferenceSegment");
        }
      });
    } else {
      auto begin = MultipleChunkIterator{referenced_table, referenced_column_id, begin_it, begin_it};
      auto end = MultipleChunkIterator{referenced_table, referenced_column_id, begin_it, end_it};
      functor(begin, end);
    }
  }

  size_t _on_size() const { return _segment.size(); }

 private:
  const ReferenceSegment& _segment;

 private:
  // The iterator for cases where we iterate over a single referenced chunk
  template <typename Accessor>
  class SingleChunkIterator : public BaseSegmentIterator<SingleChunkIterator<Accessor>, SegmentPosition<T>> {
   public:
    using ValueType = T;
    using IterableType = ReferenceSegmentIterable<T>;
    using PosListIterator = PosList::const_iterator;

   public:
    explicit SingleChunkIterator(const Accessor& accessor, const PosListIterator& begin_pos_list_it,
                                 const PosListIterator& pos_list_it)
        : _begin_pos_list_it{begin_pos_list_it}, _pos_list_it{pos_list_it}, _accessor{accessor} {}

   private:
    friend class boost::iterator_core_access;  // grants the boost::iterator_facade access to the private interface

    void increment() { ++_pos_list_it; }

<<<<<<< HEAD
    void advance(std::ptrdiff_t n) { _pos_list_it += n; }
=======
    void advance(std::ptrdiff_t n) {
      DebugAssert(n >= 0, "Rewinding iterators is not implemented");
      _pos_list_it += n;
    }
>>>>>>> eecc9bd4

    bool equal(const SingleChunkIterator& other) const { return _pos_list_it == other._pos_list_it; }

    std::ptrdiff_t distance_to(const SingleChunkIterator& other) const { return other._pos_list_it - _pos_list_it; }

    SegmentPosition<T> dereference() const {
      const auto pos_list_offset = static_cast<ChunkOffset>(std::distance(_begin_pos_list_it, _pos_list_it));

      if (_pos_list_it->is_null()) return SegmentPosition<T>{T{}, true, pos_list_offset};

      const auto& chunk_offset = _pos_list_it->chunk_offset;

      const auto typed_value = _accessor.access(chunk_offset);

      if (typed_value) {
        return SegmentPosition<T>{std::move(*typed_value), false, pos_list_offset};
      } else {
        return SegmentPosition<T>{T{}, true, pos_list_offset};
      }
    }

   private:
    const PosListIterator _begin_pos_list_it;
    PosListIterator _pos_list_it;

    const Accessor _accessor;
  };

  // The iterator for cases where we potentially iterate over multiple referenced chunks
  class MultipleChunkIterator : public BaseSegmentIterator<MultipleChunkIterator, SegmentPosition<T>> {
   public:
    using ValueType = T;
    using IterableType = ReferenceSegmentIterable<T>;
    using PosListIterator = PosList::const_iterator;

   public:
    explicit MultipleChunkIterator(const std::shared_ptr<const Table>& referenced_table,
                                   const ColumnID referenced_column_id, const PosListIterator& begin_pos_list_it,
                                   const PosListIterator& pos_list_it)
        : _referenced_table{referenced_table},
          _referenced_column_id{referenced_column_id},
          _begin_pos_list_it{begin_pos_list_it},
          _pos_list_it{pos_list_it},
          _accessors{_referenced_table->chunk_count()} {}

   private:
    friend class boost::iterator_core_access;  // grants the boost::iterator_facade access to the private interface

    void increment() { ++_pos_list_it; }

<<<<<<< HEAD
    void advance(std::ptrdiff_t n) { _pos_list_it += n; }
=======
    void advance(std::ptrdiff_t n) {
      DebugAssert(n >= 0, "Rewinding iterators is not implemented");
      _pos_list_it += n;
    }
>>>>>>> eecc9bd4

    bool equal(const MultipleChunkIterator& other) const { return _pos_list_it == other._pos_list_it; }

    std::ptrdiff_t distance_to(const MultipleChunkIterator& other) const { return other._pos_list_it - _pos_list_it; }

    // TODO(anyone): benchmark if using two maps instead doing the dynamic cast every time really is faster.
    SegmentPosition<T> dereference() const {
      const auto pos_list_offset = static_cast<ChunkOffset>(std::distance(_begin_pos_list_it, _pos_list_it));

      if (_pos_list_it->is_null()) return SegmentPosition<T>{T{}, true, pos_list_offset};

      const auto chunk_id = _pos_list_it->chunk_id;
      const auto& chunk_offset = _pos_list_it->chunk_offset;

      if (!_accessors[chunk_id]) {
        _create_accessor(chunk_id);
      }
      const auto typed_value = _accessors[chunk_id]->access(chunk_offset);

      if (typed_value) {
        return SegmentPosition<T>{std::move(*typed_value), false, pos_list_offset};
      } else {
        return SegmentPosition<T>{T{}, true, pos_list_offset};
      }
    }

    void _create_accessor(const ChunkID chunk_id) const {
      auto segment = _referenced_table->get_chunk(chunk_id)->get_segment(_referenced_column_id);
      auto accessor = std::move(create_segment_accessor<T>(segment));
      _accessors[chunk_id] = std::move(accessor);
    }

   private:
    const std::shared_ptr<const Table> _referenced_table;
    const ColumnID _referenced_column_id;

    const PosListIterator _begin_pos_list_it;
    PosListIterator _pos_list_it;

    mutable std::vector<std::shared_ptr<BaseSegmentAccessor<T>>> _accessors;
  };
};

}  // namespace opossum<|MERGE_RESOLUTION|>--- conflicted
+++ resolved
@@ -78,14 +78,10 @@
 
     void increment() { ++_pos_list_it; }
 
-<<<<<<< HEAD
-    void advance(std::ptrdiff_t n) { _pos_list_it += n; }
-=======
     void advance(std::ptrdiff_t n) {
       DebugAssert(n >= 0, "Rewinding iterators is not implemented");
       _pos_list_it += n;
     }
->>>>>>> eecc9bd4
 
     bool equal(const SingleChunkIterator& other) const { return _pos_list_it == other._pos_list_it; }
 
@@ -136,14 +132,10 @@
 
     void increment() { ++_pos_list_it; }
 
-<<<<<<< HEAD
-    void advance(std::ptrdiff_t n) { _pos_list_it += n; }
-=======
     void advance(std::ptrdiff_t n) {
       DebugAssert(n >= 0, "Rewinding iterators is not implemented");
       _pos_list_it += n;
     }
->>>>>>> eecc9bd4
 
     bool equal(const MultipleChunkIterator& other) const { return _pos_list_it == other._pos_list_it; }
 
