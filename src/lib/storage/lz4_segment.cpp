--- conflicted
+++ resolved
@@ -10,74 +10,32 @@
 namespace opossum {
 
 template <typename T>
-<<<<<<< HEAD
-LZ4Segment<T>::LZ4Segment(const std::shared_ptr<const pmr_vector<char>>& compressed_data,
-                          const std::shared_ptr<const pmr_vector<bool>>& null_values,
-                          const std::shared_ptr<const pmr_vector<size_t>>& offsets,
-                          const int compressed_size,
-                          const int decompressed_size,
-                          const size_t num_elements,
+LZ4Segment<T>::LZ4Segment(pmr_vector<char>&& compressed_data,
+                          pmr_vector<bool>&& null_values,
+                          const size_t decompressed_size,
                           const std::shared_ptr<const pmr_vector<char>>& dictionary)
-    : BaseEncodedSegment{data_type_from_type<T>()},
-      _compressed_data{compressed_data},
-      _null_values{null_values},
-      _offsets{offsets},
-      _compressed_size{compressed_size},
-      _decompressed_size{decompressed_size},
-      _num_elements{num_elements},
-      _dictionary{dictionary}  {}
-
-template <>
-LZ4Segment<std::string>::LZ4Segment(const std::shared_ptr<const pmr_vector<char>>& compressed_data,
-                          const std::shared_ptr<const pmr_vector<bool>>& null_values,
-                          const std::shared_ptr<const pmr_vector<size_t>>& offsets,
-                          const int compressed_size,
-                          const int decompressed_size,
-                          const size_t num_elements,
-                          const std::shared_ptr<const pmr_vector<char>>& dictionary,
-                          const std::shared_ptr<const pmr_vector<size_t>>& string_offsets)
-        : BaseEncodedSegment{data_type_from_type<std::string>()},
-          _compressed_data{compressed_data},
-          _null_values{null_values},
-          _offsets{offsets},
-          _compressed_size{compressed_size},
-          _decompressed_size{decompressed_size},
-          _num_elements{num_elements},
-          _dictionary{dictionary},
-          _string_offsets{string_offsets}  {}
-
-template <typename T>
-std::shared_ptr<const pmr_vector<char>> LZ4Segment<T>::compressed_data() const {
-  return _compressed_data;
-}
-
-template <typename T>
-std::shared_ptr<const pmr_vector<bool>> LZ4Segment<T>::null_values() const {
-  return _null_values;
-}
-=======
-LZ4Segment<T>::LZ4Segment(pmr_vector<char>&& compressed_data, pmr_vector<bool>&& null_values,
-                          pmr_vector<size_t>&& offsets, const size_t decompressed_size)
-    : BaseEncodedSegment{data_type_from_type<T>()},
-      _compressed_data{std::move(compressed_data)},
-      _null_values{std::move(null_values)},
-      _offsets{std::move(offsets)},
-      _decompressed_size{decompressed_size} {}
->>>>>>> b3196f3f
-
-template <typename T>
-LZ4Segment<T>::LZ4Segment(pmr_vector<char>&& compressed_data, pmr_vector<bool>&& null_values,
-                          const size_t decompressed_size)
     : BaseEncodedSegment{data_type_from_type<T>()},
       _compressed_data{std::move(compressed_data)},
       _null_values{std::move(null_values)},
       _offsets{std::nullopt},
-      _decompressed_size{decompressed_size} {}
-
-template <typename T>
-std::shared_ptr<const pmr_vector<char>> LZ4Segment<T>::dictionary() const {
-  return _dictionary;
-}
+      _decompressed_size{decompressed_size},
+      _dictionary{dictionary},
+      _string_offsets{nullptr} {}
+
+template <typename T>
+LZ4Segment<T>::LZ4Segment(pmr_vector<char>&& compressed_data,
+                          pmr_vector<bool>&& null_values,
+                          pmr_vector<size_t>&& offsets,
+                          const size_t decompressed_size,
+                          const std::shared_ptr<const pmr_vector<char>>& dictionary,
+                          const std::shared_ptr<const pmr_vector<size_t>>& string_offsets)
+    : BaseEncodedSegment{data_type_from_type<std::string>()},
+      _compressed_data{std::move(compressed_data)},
+      _null_values{std::move(null_values)},
+      _offsets{std::move(offsets)},
+      _decompressed_size{decompressed_size},
+      _dictionary{dictionary},
+      _string_offsets{string_offsets}  {}
 
 template <typename T>
 const AllTypeVariant LZ4Segment<T>::operator[](const ChunkOffset chunk_offset) const {
@@ -99,10 +57,7 @@
     return std::nullopt;
   }
 
-<<<<<<< HEAD
   return decompress(chunk_offset);
-=======
-  return decompressed_segment[chunk_offset];
 }
 
 template <typename T>
@@ -113,7 +68,11 @@
 template <typename T>
 const std::optional<const pmr_vector<size_t>> LZ4Segment<T>::offsets() const {
   return _offsets;
->>>>>>> b3196f3f
+}
+
+template <typename T>
+std::shared_ptr<const pmr_vector<char>> LZ4Segment<T>::dictionary() const {
+  return _dictionary;
 }
 
 template <typename T>
@@ -122,7 +81,6 @@
 }
 
 template <typename T>
-<<<<<<< HEAD
 std::shared_ptr<std::vector<T>> LZ4Segment<T>::decompress() const {
   auto decompressed_data = std::make_shared<std::vector<T>>(_decompressed_size / sizeof(T));
 
@@ -156,18 +114,61 @@
     auto data_ptr = reinterpret_cast<char*>(decompressed_data->data()) + (block_count * block_size);
     std::memcpy(data_ptr, decompressed_block.data(), static_cast<size_t>(decompressed_block_size));
   }
-=======
-std::vector<T> LZ4Segment<T>::decompress() const {
-  auto decompressed_data = std::vector<T>(_decompressed_size / sizeof(T));
-  auto compressed_size = static_cast<int>(_compressed_data.size());
-  const int decompressed_result =
-      LZ4_decompress_safe(_compressed_data.data(), reinterpret_cast<char*>(decompressed_data.data()), compressed_size,
-                          static_cast<int>(_decompressed_size));
-  Assert(decompressed_result > 0, "LZ4 decompression failed");
->>>>>>> b3196f3f
-
-  return decompressed_data;
-}
+
+    return decompressed_data;
+}
+
+//std::vector<T> LZ4Segment<T>::decompress() const {
+//  auto decompressed_data = std::vector<T>(_decompressed_size / sizeof(T));
+//  auto compressed_size = static_cast<int>(_compressed_data.size());
+//  const int decompressed_result =
+//      LZ4_decompress_safe(_compressed_data.data(), reinterpret_cast<char*>(decompressed_data.data()), compressed_size,
+//                          static_cast<int>(_decompressed_size));
+//  Assert(decompressed_result > 0, "LZ4 decompression failed");
+//
+//  return decompressed_data;
+//}
+
+//template <>
+//std::vector<pmr_string> LZ4Segment<pmr_string>::decompress() const {
+//  /**
+//   * If the input segment only contained empty strings the original size is 0. That can't be decompressed and instead
+//   * we can just return as many empty strings as the input contained.
+//   */
+//  if (!_decompressed_size) {
+//    return std::vector<pmr_string>(_null_values.size());
+//  }
+//
+//  auto decompressed_data = std::vector<char>(_decompressed_size);
+//  auto compressed_size = static_cast<int>(_compressed_data.size());
+//  const int decompressed_result = LZ4_decompress_safe(_compressed_data.data(), decompressed_data.data(),
+//                                                      compressed_size, static_cast<int>(_decompressed_size));
+//  Assert(decompressed_result > 0, "LZ4 decompression failed");
+//
+//  /**
+//   * Decode the previously encoded string data. These strings are all appended and separated along the stored offsets.
+//   * Each offset corresponds to a single string. The stored offset itself is the character offset of the first character
+//   * of the string. The end offset is the first character behind the string that is NOT part of the string (i.e., an
+//   * exclusive offset). It is usually the next offset in the vector. In the case of the last offset the end offset is
+//   * indicated by the end of the data vector.
+//   */
+//  auto decompressed_strings = std::vector<pmr_string>();
+//  for (auto it = _offsets->cbegin(); it != _offsets->cend(); ++it) {
+//    auto start_char_offset = *it;
+//    size_t end_char_offset;
+//    if (it + 1 == _offsets->cend()) {
+//      end_char_offset = _decompressed_size;
+//    } else {
+//      end_char_offset = *(it + 1);
+//    }
+//
+//    const auto start_offset_it = decompressed_data.cbegin() + start_char_offset;
+//    const auto end_offset_it = decompressed_data.cbegin() + end_char_offset;
+//    decompressed_strings.emplace_back(start_offset_it, end_offset_it);
+//  }
+//
+//  return decompressed_strings;
+//}
 
 template <typename T>
 T LZ4Segment<T>::decompress(const ChunkOffset &chunk_offset) const {
@@ -210,7 +211,6 @@
 }
 
 template <>
-<<<<<<< HEAD
 std::shared_ptr<std::vector<std::string>> LZ4Segment<std::string>::decompress() const {
   auto decompressed_data = std::vector<char>(_decompressed_size);
 
@@ -231,11 +231,11 @@
       DebugAssert(success == 1, "Error while setting dictionary for LZ4 decompression");
     }
     const int decompressed_len = LZ4_decompress_safe_continue(
-            stream_decode_ptr.get(),
-            _compressed_data->data() + offset,
-            decompressed_block.data(),
-            compressed_block_size,
-            decompressed_block_size);
+      stream_decode_ptr.get(),
+      _compressed_data->data() + offset,
+      decompressed_block.data(),
+      compressed_block_size,
+      decompressed_block_size);
 
     if (decompressed_len != decompressed_block_size) {
       Fail("LZ4 stream decompression failed");
@@ -252,41 +252,10 @@
     size_t end;
     if (it + 1 == _string_offsets->cend()) {
       end = static_cast<size_t>(_decompressed_size);
-=======
-std::vector<pmr_string> LZ4Segment<pmr_string>::decompress() const {
-  /**
-   * If the input segment only contained empty strings the original size is 0. That can't be decompressed and instead
-   * we can just return as many empty strings as the input contained.
-   */
-  if (!_decompressed_size) {
-    return std::vector<pmr_string>(_null_values.size());
-  }
-
-  auto decompressed_data = std::vector<char>(_decompressed_size);
-  auto compressed_size = static_cast<int>(_compressed_data.size());
-  const int decompressed_result = LZ4_decompress_safe(_compressed_data.data(), decompressed_data.data(),
-                                                      compressed_size, static_cast<int>(_decompressed_size));
-  Assert(decompressed_result > 0, "LZ4 decompression failed");
-
-  /**
-   * Decode the previously encoded string data. These strings are all appended and separated along the stored offsets.
-   * Each offset corresponds to a single string. The stored offset itself is the character offset of the first character
-   * of the string. The end offset is the first character behind the string that is NOT part of the string (i.e., an
-   * exclusive offset). It is usually the next offset in the vector. In the case of the last offset the end offset is
-   * indicated by the end of the data vector.
-   */
-  auto decompressed_strings = std::vector<pmr_string>();
-  for (auto it = _offsets->cbegin(); it != _offsets->cend(); ++it) {
-    auto start_char_offset = *it;
-    size_t end_char_offset;
-    if (it + 1 == _offsets->cend()) {
-      end_char_offset = _decompressed_size;
->>>>>>> b3196f3f
     } else {
-      end_char_offset = *(it + 1);
-    }
-
-<<<<<<< HEAD
+      end = *(it + 1);
+    }
+
     const auto data_begin = decompressed_data.cbegin() + begin;
     const auto data_end = decompressed_data.cbegin() + end;
     decompressed_strings->emplace_back(data_begin, data_end);
@@ -315,9 +284,9 @@
 
   for (auto block_id : block_ids) {
     const int decompressed_block_size =
-            block_id + 1 == num_blocks ? _decompressed_size - (block_size * block_id) : block_size;
+      block_id + 1 == num_blocks ? _decompressed_size - (block_size * block_id) : block_size;
     const int compressed_block_size =
-            block_id == 0 ? _offsets->at(0) : _offsets->at(block_id) - _offsets->at(block_id - 1);
+      block_id == 0 ? _offsets->at(0) : _offsets->at(block_id) - _offsets->at(block_id - 1);
     std::vector<char> decompressed_block(static_cast<size_t>(decompressed_block_size));
     size_t offset = block_id == 0 ? 0 : _offsets->at(block_id - 1);
 
@@ -327,11 +296,11 @@
       DebugAssert(success == 1, "Error while setting dictionary for LZ4 decompression");
     }
     const int decompressed_len = LZ4_decompress_safe_continue(
-            stream_decode_ptr.get(),
-            _compressed_data->data() + offset,
-            decompressed_block.data(),
-            compressed_block_size,
-            decompressed_block_size);
+      stream_decode_ptr.get(),
+      _compressed_data->data() + offset,
+      decompressed_block.data(),
+      compressed_block_size,
+      decompressed_block_size);
 
     if (decompressed_len != decompressed_block_size) {
       Fail("LZ4 stream decompression failed");
@@ -342,20 +311,13 @@
   }
 
   return std::string(decompressed_data.data(), string_length);
-=======
-    const auto start_offset_it = decompressed_data.cbegin() + start_char_offset;
-    const auto end_offset_it = decompressed_data.cbegin() + end_char_offset;
-    decompressed_strings.emplace_back(start_offset_it, end_offset_it);
-  }
-
-  return decompressed_strings;
->>>>>>> b3196f3f
 }
 
 template <typename T>
 std::shared_ptr<BaseSegment> LZ4Segment<T>::copy_using_allocator(const PolymorphicAllocator<size_t>& alloc) const {
   auto new_compressed_data = pmr_vector<char>{_compressed_data, alloc};
   auto new_null_values = pmr_vector<bool>{_null_values, alloc};
+  // TODO: add new dictionary and string offsets
 
   if (_offsets.has_value()) {
     auto new_offsets = pmr_vector<size_t>(*_offsets, alloc);
@@ -365,18 +327,11 @@
     return std::allocate_shared<LZ4Segment>(alloc, std::move(new_compressed_data), std::move(new_null_values),
                                             _decompressed_size);
   }
-<<<<<<< HEAD
-  auto new_compressed_data_ptr = std::allocate_shared<pmr_vector<char>>(alloc, std::move(new_compressed_data));
-  auto new_null_values_ptr = std::allocate_shared<pmr_vector<bool>>(alloc, std::move(new_null_values));
-
-  return std::allocate_shared<LZ4Segment>(alloc, new_compressed_data_ptr, new_null_values_ptr, new_offsets_ptr,
-                                          _decompressed_size, _compressed_size, _num_elements, _dictionary);
-=======
->>>>>>> b3196f3f
 }
 
 template <typename T>
 size_t LZ4Segment<T>::estimate_memory_usage() const {
+  // TODO: add new member variables
   auto bool_size = _null_values.size() * sizeof(bool);
   // _offsets is used only for strings
   auto offset_size = (_offsets.has_value() ? _offsets->size() * sizeof(size_t) : 0u);
