#include "lz4_segment.hpp"

#include "resolve_type.hpp"
#include "storage/vector_compression/base_compressed_vector.hpp"
#include "utils/assert.hpp"
#include "utils/performance_warning.hpp"

#include "lib/lz4.h"

namespace opossum {

template <typename T>
LZ4Segment<T>::LZ4Segment(const std::shared_ptr<const pmr_vector<char>>& compressed_data,
                          const std::shared_ptr<const pmr_vector<bool>>& null_values,
<<<<<<< HEAD
                          const std::shared_ptr<const pmr_vector<size_t>>& offsets,
                          const int compressed_size,
                          const int decompressed_size,
                          const size_t num_elements,
                          const std::shared_ptr<const pmr_vector<char>>& dictionary)
=======
                          const std::shared_ptr<const pmr_vector<size_t>>& offsets, const int compressed_size,
                          const int decompressed_size, const size_t num_elements)
>>>>>>> a5c2133b
    : BaseEncodedSegment{data_type_from_type<T>()},
      _compressed_data{compressed_data},
      _null_values{null_values},
      _offsets{offsets},
      _compressed_size{compressed_size},
      _decompressed_size{decompressed_size},
      _num_elements{num_elements},
      _dictionary{dictionary}  {}

template <typename T>
std::shared_ptr<const pmr_vector<char>> LZ4Segment<T>::compressed_data() const {
  return _compressed_data;
}

template <typename T>
std::shared_ptr<const pmr_vector<bool>> LZ4Segment<T>::null_values() const {
  return _null_values;
}

template <typename T>
std::shared_ptr<const pmr_vector<size_t>> LZ4Segment<T>::offsets() const {
  return _offsets;
}

template <typename T>
int LZ4Segment<T>::decompressed_size() const {
  return _decompressed_size;
}

template <typename T>
std::shared_ptr<const pmr_vector<char>> LZ4Segment<T>::dictionary() const {
  return _dictionary;
}

template <typename T>
const AllTypeVariant LZ4Segment<T>::operator[](const ChunkOffset chunk_offset) const {
  PerformanceWarning("operator[] used");
  DebugAssert(chunk_offset < size(), "Passed chunk offset must be valid.");

  const auto typed_value = get_typed_value(chunk_offset);
  if (!typed_value.has_value()) {
    return NULL_VALUE;
  }
  return *typed_value;
}

template <typename T>
const std::optional<T> LZ4Segment<T>::get_typed_value(const ChunkOffset chunk_offset) const {
  PerformanceWarning("LZ4::get_typed_value: decompressing the whole LZ4 segment");
  auto decompressed_segment = decompress();

  const auto is_null = (*_null_values)[chunk_offset];
  if (is_null) {
    return std::nullopt;
  }

  return (*decompressed_segment)[chunk_offset];
}

template <typename T>
size_t LZ4Segment<T>::size() const {
  return _num_elements;
}

template <typename T>
std::shared_ptr<std::vector<T>> LZ4Segment<T>::decompress() const {
  auto decompressed_data = std::make_shared<std::vector<T>>(_decompressed_size / sizeof(T));
<<<<<<< HEAD

  const int block_size = 4096;
  const int num_blocks = static_cast<int>(_offsets->size());

  LZ4_streamDecode_t stream_decode;
  const auto stream_decode_ptr = std::make_unique<LZ4_streamDecode_t>(stream_decode);

  for (int block_count = 0; block_count < num_blocks; ++block_count) {
    const int decompressed_block_size = block_count + 1 == num_blocks ? _decompressed_size - (block_size * block_count) : block_size;
    const int compressed_block_size = block_count == 0 ? _offsets->at(0) : _offsets->at(block_count) - _offsets->at(block_count - 1);
    std::vector<char> decompressed_block(static_cast<size_t>(decompressed_block_size));
    size_t offset = block_count == 0 ? 0 : _offsets->at(block_count - 1);

    if (_dictionary != nullptr) {
      int success = LZ4_setStreamDecode(stream_decode_ptr.get(), _dictionary->data(), static_cast<int>(_dictionary->size()));
      DebugAssert(success == 1, "Error while setting dictionary for LZ4 decompression");
    }
    const int decompressed_len = LZ4_decompress_safe_continue(
                                  stream_decode_ptr.get(),
                                  _compressed_data->data() + offset,
                                  decompressed_block.data(),
                                  compressed_block_size,
                                  decompressed_block_size);

    if (decompressed_len != decompressed_block_size) {
      Fail("LZ4 stream decompression failed");
    }

    auto data_ptr = reinterpret_cast<char*>(decompressed_data->data()) + (block_count * block_size);
    std::memcpy(data_ptr, decompressed_block.data(), static_cast<size_t>(decompressed_block_size));
  }
=======
  const int decompressed_result =
      LZ4_decompress_safe(_compressed_data->data(), reinterpret_cast<char*>(decompressed_data->data()),
                          _compressed_size, _decompressed_size);
  Assert(decompressed_result > 0, "LZ4 decompression failed");
>>>>>>> a5c2133b

  return decompressed_data;
}

template <typename T>
T LZ4Segment<T>::decompress(ChunkOffset &chunk_offset) const {
  auto decompressed_data = std::vector<T>(_decompressed_size / sizeof(T));

  const int block_size = 4096;
  const int num_blocks = static_cast<int>(_offsets->size());

  LZ4_streamDecode_t stream_decode;
  const auto stream_decode_ptr = std::make_unique<LZ4_streamDecode_t>(stream_decode);

  const auto position = chunk_offset * sizeof(T);
  const int block_id = position / block_size;
  const int decompressed_block_size =
          block_id + 1 == num_blocks ? _decompressed_size - (block_size * block_id) : block_size;
  const int compressed_block_size =
          block_id == 0 ? _offsets->at(0) : _offsets->at(block_id) - _offsets->at(block_id - 1);
  std::vector<char> decompressed_block(static_cast<size_t>(decompressed_block_size));
  size_t offset = block_id == 0 ? 0 : _offsets->at(block_id - 1);

  if (_dictionary != nullptr) {
    int success = LZ4_setStreamDecode(stream_decode_ptr.get(), _dictionary->data(),
                                      static_cast<int>(_dictionary->size()));
    DebugAssert(success == 1, "Error while setting dictionary for LZ4 decompression");
  }
  const int decompressed_len = LZ4_decompress_safe_continue(
          stream_decode_ptr.get(),
          _compressed_data->data() + offset,
          decompressed_block.data(),
          compressed_block_size,
          decompressed_block_size);

  if (decompressed_len != decompressed_block_size) {
    Fail("LZ4 stream decompression failed");
  }

  auto value = reinterpret_cast<T*>(decompressed_block.data() + (position - (block_id * block_size)));

  return *value;
}

template <>
std::shared_ptr<std::vector<std::string>> LZ4Segment<std::string>::decompress() const {
  auto decompressed_data = std::make_shared<std::vector<char>>(_decompressed_size);
  const int decompressed_result =
      LZ4_decompress_safe(_compressed_data->data(), decompressed_data->data(), _compressed_size, _decompressed_size);
  Assert(decompressed_result > 0, "LZ4 decompression failed");

  auto string_data = std::make_shared<std::vector<std::string>>();
  for (auto it = _offsets->cbegin(); it != _offsets->cend(); ++it) {
    auto begin = *it;
    size_t end;
    if (it + 1 == _offsets->cend()) {
      end = static_cast<size_t>(_decompressed_size);
    } else {
      end = *(it + 1);
    }

    const auto data_begin = decompressed_data->cbegin() + begin;
    const auto data_end = decompressed_data->cbegin() + end;
    string_data->emplace_back(data_begin, data_end);
  }

  return string_data;
}

template <typename T>
std::shared_ptr<BaseSegment> LZ4Segment<T>::copy_using_allocator(const PolymorphicAllocator<size_t>& alloc) const {
  auto new_compressed_data = pmr_vector<char>{*_compressed_data, alloc};
  auto new_null_values = pmr_vector<bool>{*_null_values, alloc};

  std::shared_ptr<pmr_vector<size_t>> new_offsets_ptr;
  if (_offsets != nullptr) {
    auto new_offsets = pmr_vector<size_t>{*_offsets, alloc};
    new_offsets_ptr = std::allocate_shared<pmr_vector<size_t>>(alloc, std::move(new_offsets));
  }
  auto new_compressed_data_ptr = std::allocate_shared<pmr_vector<char>>(alloc, std::move(new_compressed_data));
  auto new_null_values_ptr = std::allocate_shared<pmr_vector<bool>>(alloc, std::move(new_null_values));

  return std::allocate_shared<LZ4Segment>(alloc, new_compressed_data_ptr, new_null_values_ptr, new_offsets_ptr,
                                          _decompressed_size, _compressed_size, _num_elements, _dictionary);
}

template <typename T>
size_t LZ4Segment<T>::estimate_memory_usage() const {
  auto bool_size = (_null_values ? _null_values->size() * sizeof(bool) : 0u);
  auto offset_size = (_offsets ? _offsets->size() * sizeof(size_t) : 0u);
  return sizeof(*this) + static_cast<size_t>(_compressed_size) + bool_size + offset_size;
}

template <typename T>
EncodingType LZ4Segment<T>::encoding_type() const {
  return EncodingType::LZ4;
}

template <typename T>
std::optional<CompressedVectorType> LZ4Segment<T>::compressed_vector_type() const {
  return std::nullopt;
}

EXPLICITLY_INSTANTIATE_DATA_TYPES(LZ4Segment);

}  // namespace opossum<|MERGE_RESOLUTION|>--- conflicted
+++ resolved
@@ -12,16 +12,11 @@
 template <typename T>
 LZ4Segment<T>::LZ4Segment(const std::shared_ptr<const pmr_vector<char>>& compressed_data,
                           const std::shared_ptr<const pmr_vector<bool>>& null_values,
-<<<<<<< HEAD
                           const std::shared_ptr<const pmr_vector<size_t>>& offsets,
                           const int compressed_size,
                           const int decompressed_size,
                           const size_t num_elements,
                           const std::shared_ptr<const pmr_vector<char>>& dictionary)
-=======
-                          const std::shared_ptr<const pmr_vector<size_t>>& offsets, const int compressed_size,
-                          const int decompressed_size, const size_t num_elements)
->>>>>>> a5c2133b
     : BaseEncodedSegment{data_type_from_type<T>()},
       _compressed_data{compressed_data},
       _null_values{null_values},
@@ -89,7 +84,6 @@
 template <typename T>
 std::shared_ptr<std::vector<T>> LZ4Segment<T>::decompress() const {
   auto decompressed_data = std::make_shared<std::vector<T>>(_decompressed_size / sizeof(T));
-<<<<<<< HEAD
 
   const int block_size = 4096;
   const int num_blocks = static_cast<int>(_offsets->size());
@@ -121,12 +115,6 @@
     auto data_ptr = reinterpret_cast<char*>(decompressed_data->data()) + (block_count * block_size);
     std::memcpy(data_ptr, decompressed_block.data(), static_cast<size_t>(decompressed_block_size));
   }
-=======
-  const int decompressed_result =
-      LZ4_decompress_safe(_compressed_data->data(), reinterpret_cast<char*>(decompressed_data->data()),
-                          _compressed_size, _decompressed_size);
-  Assert(decompressed_result > 0, "LZ4 decompression failed");
->>>>>>> a5c2133b
 
   return decompressed_data;
 }
