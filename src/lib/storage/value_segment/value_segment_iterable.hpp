#pragma once

#include <utility>
#include <vector>

#include "storage/segment_iterables.hpp"
#include "storage/value_segment.hpp"

namespace opossum {

template <typename T>
class ValueSegmentIterable : public PointAccessibleSegmentIterable<ValueSegmentIterable<T>> {
 public:
  using ValueType = T;

  explicit ValueSegmentIterable(const ValueSegment<T>& segment) : _segment{segment} {}

  template <typename Functor>
  void _on_with_iterators(const Functor& functor) const {
    if (_segment.is_nullable()) {
      auto begin = Iterator{_segment.values().cbegin(), _segment.values().cbegin(), _segment.null_values().cbegin()};
      auto end = Iterator{_segment.values().cbegin(), _segment.values().cend(), _segment.null_values().cend()};
      functor(begin, end);
    } else {
      auto begin = NonNullIterator{_segment.values().cbegin(), _segment.values().cbegin()};
      auto end = NonNullIterator{_segment.values().cend(), _segment.values().cend()};
      functor(begin, end);
    }
  }

  template <typename Functor>
  void _on_with_iterators(const std::shared_ptr<const PosList>& position_filter, const Functor& functor) const {
    if (_segment.is_nullable()) {
      auto begin = PointAccessIterator{_segment.values(), _segment.null_values(), position_filter->cbegin(),
                                       position_filter->cbegin()};
      auto end = PointAccessIterator{_segment.values(), _segment.null_values(), position_filter->cbegin(),
                                     position_filter->cend()};
      functor(begin, end);
    } else {
      auto begin = NonNullPointAccessIterator{_segment.values(), position_filter->cbegin(), position_filter->cbegin()};
      auto end = NonNullPointAccessIterator{_segment.values(), position_filter->cbegin(), position_filter->cend()};
      functor(begin, end);
    }
  }

  size_t _on_size() const { return _segment.size(); }

 private:
  const ValueSegment<T>& _segment;

 private:
  class NonNullIterator : public BaseSegmentIterator<NonNullIterator, NonNullSegmentPosition<T>> {
   public:
    using ValueType = T;
    using IterableType = ValueSegmentIterable<T>;
    using ValueIterator = typename pmr_concurrent_vector<T>::const_iterator;

   public:
    explicit NonNullIterator(const ValueIterator begin_value_it, const ValueIterator value_it)
        : _value_it{value_it}, _chunk_offset{static_cast<ChunkOffset>(std::distance(begin_value_it, value_it))} {}

   private:
    friend class boost::iterator_core_access;  // grants the boost::iterator_facade access to the private interface

    void increment() {
      ++_value_it;
      ++_chunk_offset;
    }

<<<<<<< HEAD
    void advance(size_t n) {
=======
    void advance(std::ptrdiff_t n) {
      DebugAssert(n >= 0, "Rewinding iterators is not implemented");
>>>>>>> eecc9bd4
      _value_it += n;
      _chunk_offset += n;
    }

    bool equal(const NonNullIterator& other) const { return _value_it == other._value_it; }

    std::ptrdiff_t distance_to(const NonNullIterator& other) const { return other._value_it - _value_it; }

    NonNullSegmentPosition<T> dereference() const { return NonNullSegmentPosition<T>{*_value_it, _chunk_offset}; }

   private:
    ValueIterator _value_it;
    ChunkOffset _chunk_offset;
  };

  class Iterator : public BaseSegmentIterator<Iterator, SegmentPosition<T>> {
   public:
    using ValueType = T;
    using IterableType = ValueSegmentIterable<T>;
    using ValueIterator = typename pmr_concurrent_vector<T>::const_iterator;
    using NullValueIterator = pmr_concurrent_vector<bool>::const_iterator;

   public:
    explicit Iterator(const ValueIterator begin_value_it, const ValueIterator value_it,
                      const NullValueIterator null_value_it)
        : _value_it(value_it),
          _null_value_it{null_value_it},
          _chunk_offset{static_cast<ChunkOffset>(std::distance(begin_value_it, value_it))} {}

   private:
    friend class boost::iterator_core_access;  // grants the boost::iterator_facade access to the private interface

    void increment() {
      ++_value_it;
      ++_null_value_it;
      ++_chunk_offset;
    }

<<<<<<< HEAD
    void advance(size_t n) {
=======
    void advance(std::ptrdiff_t n) {
      DebugAssert(n >= 0, "Rewinding iterators is not implemented");
>>>>>>> eecc9bd4
      _value_it += n;
      _null_value_it += n;
      _chunk_offset += n;
    }

    bool equal(const Iterator& other) const { return _value_it == other._value_it; }

    std::ptrdiff_t distance_to(const Iterator& other) const { return other._value_it - _value_it; }

    SegmentPosition<T> dereference() const { return SegmentPosition<T>{*_value_it, *_null_value_it, _chunk_offset}; }

   private:
    ValueIterator _value_it;
    NullValueIterator _null_value_it;
    ChunkOffset _chunk_offset;
  };

  class NonNullPointAccessIterator
      : public BasePointAccessSegmentIterator<NonNullPointAccessIterator, SegmentPosition<T>> {
   public:
    using ValueType = T;
    using IterableType = ValueSegmentIterable<T>;
    using ValueVector = pmr_concurrent_vector<T>;

   public:
    explicit NonNullPointAccessIterator(const ValueVector& values, const PosList::const_iterator position_filter_begin,
                                        PosList::const_iterator position_filter_it)
        : BasePointAccessSegmentIterator<NonNullPointAccessIterator, SegmentPosition<T>>{std::move(
                                                                                             position_filter_begin),
                                                                                         std::move(position_filter_it)},
          _values{values} {}

   private:
    friend class boost::iterator_core_access;  // grants the boost::iterator_facade access to the private interface

    SegmentPosition<T> dereference() const {
      const auto& chunk_offsets = this->chunk_offsets();

      return SegmentPosition<T>{_values[chunk_offsets.offset_in_referenced_chunk], false,
                                chunk_offsets.offset_in_poslist};
    }

   private:
    const ValueVector& _values;
  };

  class PointAccessIterator : public BasePointAccessSegmentIterator<PointAccessIterator, SegmentPosition<T>> {
   public:
    using ValueType = T;
    using IterableType = ValueSegmentIterable<T>;
    using ValueVector = pmr_concurrent_vector<T>;
    using NullValueVector = pmr_concurrent_vector<bool>;

   public:
    explicit PointAccessIterator(const ValueVector& values, const NullValueVector& null_values,
                                 const PosList::const_iterator position_filter_begin,
                                 PosList::const_iterator position_filter_it)
        : BasePointAccessSegmentIterator<PointAccessIterator, SegmentPosition<T>>{std::move(position_filter_begin),
                                                                                  std::move(position_filter_it)},
          _values{values},
          _null_values{null_values} {}

   private:
    friend class boost::iterator_core_access;  // grants the boost::iterator_facade access to the private interface

    SegmentPosition<T> dereference() const {
      const auto& chunk_offsets = this->chunk_offsets();

      return SegmentPosition<T>{_values[chunk_offsets.offset_in_referenced_chunk],
                                _null_values[chunk_offsets.offset_in_referenced_chunk],
                                chunk_offsets.offset_in_poslist};
    }

   private:
    const ValueVector& _values;
    const NullValueVector& _null_values;
  };
};

}  // namespace opossum<|MERGE_RESOLUTION|>--- conflicted
+++ resolved
@@ -67,12 +67,8 @@
       ++_chunk_offset;
     }
 
-<<<<<<< HEAD
-    void advance(size_t n) {
-=======
     void advance(std::ptrdiff_t n) {
       DebugAssert(n >= 0, "Rewinding iterators is not implemented");
->>>>>>> eecc9bd4
       _value_it += n;
       _chunk_offset += n;
     }
@@ -111,12 +107,8 @@
       ++_chunk_offset;
     }
 
-<<<<<<< HEAD
-    void advance(size_t n) {
-=======
     void advance(std::ptrdiff_t n) {
       DebugAssert(n >= 0, "Rewinding iterators is not implemented");
->>>>>>> eecc9bd4
       _value_it += n;
       _null_value_it += n;
       _chunk_offset += n;
