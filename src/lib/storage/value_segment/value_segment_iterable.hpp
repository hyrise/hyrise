--- conflicted
+++ resolved
@@ -69,17 +69,12 @@
       ++_chunk_offset;
     }
 
-<<<<<<< HEAD
-    void advance(std::ptrdiff_t n) {
-      DebugAssert(n >= 0, "Rewinding iterators is not implemented");
-=======
     void decrement() {
       --_value_it;
       --_chunk_offset;
     }
 
     void advance(std::ptrdiff_t n) {
->>>>>>> 555fc8ac
       _value_it += n;
       _chunk_offset += n;
     }
@@ -118,10 +113,6 @@
       ++_chunk_offset;
     }
 
-<<<<<<< HEAD
-    void advance(std::ptrdiff_t n) {
-      DebugAssert(n >= 0, "Rewinding iterators is not implemented");
-=======
     void decrement() {
       --_value_it;
       --_null_value_it;
@@ -129,7 +120,6 @@
     }
 
     void advance(std::ptrdiff_t n) {
->>>>>>> 555fc8ac
       _value_it += n;
       _null_value_it += n;
       _chunk_offset += n;
