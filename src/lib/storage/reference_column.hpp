--- conflicted
+++ resolved
@@ -41,14 +41,9 @@
 
   // return generated vector of all values
   template <typename T>
-<<<<<<< HEAD
-  const alloc_concurrent_vector<T> materialize_values(
+  const pmr_concurrent_vector<T> materialize_values(
       const PolymorphicAllocator<size_t> &alloc = PolymorphicAllocator<size_t>()) const {
-    alloc_concurrent_vector<T> values(alloc);
-=======
-  const pmr_concurrent_vector<T> materialize_values() const {
-    pmr_concurrent_vector<T> values;
->>>>>>> ced95c04
+    pmr_concurrent_vector<T> values(alloc);
     values.reserve(_pos_list->size());
 
     std::map<ChunkID, std::shared_ptr<ValueColumn<T>>> value_columns;
@@ -115,16 +110,11 @@
       auto chunk_info = _referenced_table->locate_row(pos);
 
       auto iter = all_chunk_offsets.find(chunk_info.first);
-<<<<<<< HEAD
       if (iter == all_chunk_offsets.end()) {
         PolymorphicAllocator<ChunkOffset> alloc = _pos_list->get_allocator();
-        auto chunk_offsets = std::make_shared<alloc_vector<ChunkOffset>>(alloc);
+        auto chunk_offsets = std::make_shared<pmr_vector<ChunkOffset>>(alloc);
         iter = all_chunk_offsets.emplace(chunk_info.first, chunk_offsets).first;
       }
-=======
-      if (iter == all_chunk_offsets.end())
-        iter = all_chunk_offsets.emplace(chunk_info.first, std::make_shared<pmr_vector<ChunkOffset>>()).first;
->>>>>>> ced95c04
 
       iter->second->emplace_back(chunk_info.second);
     }
