--- conflicted
+++ resolved
@@ -41,14 +41,8 @@
 
   // return generated vector of all values
   template <typename T>
-<<<<<<< HEAD
-  const pmr_concurrent_vector<T> materialize_values(
-      const PolymorphicAllocator<size_t> &alloc = PolymorphicAllocator<size_t>()) const {
-    pmr_concurrent_vector<T> values(alloc);
-=======
   const pmr_concurrent_vector<T> materialize_values() const {
     pmr_concurrent_vector<T> values(_pos_list->get_allocator());
->>>>>>> b9639446
     values.reserve(_pos_list->size());
 
     std::map<ChunkID, std::shared_ptr<ValueColumn<T>>> value_columns;
