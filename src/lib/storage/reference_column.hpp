--- conflicted
+++ resolved
@@ -15,11 +15,6 @@
 #include "utils/assert.hpp"
 #include "value_column.hpp"
 
-<<<<<<< HEAD
-=======
-#include "types.hpp"
-
->>>>>>> b2421409
 namespace opossum {
 
 // ReferenceColumn is a specific column type that stores all its values as position list of a referenced column
