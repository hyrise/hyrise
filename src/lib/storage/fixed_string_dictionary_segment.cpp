--- conflicted
+++ resolved
@@ -34,13 +34,9 @@
 }
 
 template <typename T>
-<<<<<<< HEAD
 const T* FixedStringDictionarySegment<T>::get_typed_value(const ChunkOffset chunk_offset) const {
-=======
-const std::optional<T> FixedStringDictionarySegment<T>::get_typed_value(const ChunkOffset chunk_offset) const {
   DebugAssert(chunk_offset < size(), "ChunkOffset out of bounds.");
 
->>>>>>> cfb3e3a8
   const auto value_id = _decompressor->get(chunk_offset);
   if (value_id == _null_value_id) {
     return nullptr;
