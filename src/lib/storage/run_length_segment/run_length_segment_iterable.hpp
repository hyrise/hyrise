#pragma once

#include <algorithm>

#include "storage/segment_iterables.hpp"

#include "storage/run_length_segment.hpp"

namespace opossum {

template <typename T>
class RunLengthSegmentIterable : public PointAccessibleSegmentIterable<RunLengthSegmentIterable<T>> {
 public:
  using ValueType = T;

  explicit RunLengthSegmentIterable(const RunLengthSegment<T>& segment) : _segment{segment} {}

  template <typename Functor>
  void _on_with_iterators(const Functor& functor) const {
    auto begin =
        Iterator{_segment.values()->cbegin(), _segment.null_values()->cbegin(), _segment.end_positions()->cbegin(), 0u};
    auto end = Iterator{_segment.values()->cend(), _segment.null_values()->cend(), _segment.end_positions()->cend(),
                        static_cast<ChunkOffset>(_segment.size())};

    functor(begin, end);
  }

  template <typename Functor>
  void _on_with_iterators(const std::shared_ptr<const AbstractPosList>& position_filter, const Functor& functor) const {
    resolve_pos_list_type(position_filter, [*this, &functor](auto& pos_list) {
      using PosListIteratorType = decltype(pos_list->cbegin());
<<<<<<< HEAD
      auto begin =
          PointAccessIterator<PosListIteratorType>{_segment.values().get(), _segment.null_values().get(), _segment.end_positions().get(),
                            pos_list->cbegin(), pos_list->cbegin()};
      auto end = PointAccessIterator<PosListIteratorType>{_segment.values().get(), _segment.null_values().get(),
                                    _segment.end_positions().get(), pos_list->cbegin(), pos_list->cend()};
=======
      auto begin = PointAccessIterator<PosListIteratorType>{_segment.values().get(), _segment.null_values().get(),
                                                            _segment.end_positions().get(), pos_list->cbegin(),
                                                            pos_list->cbegin()};
      auto end = PointAccessIterator<PosListIteratorType>{_segment.values().get(), _segment.null_values().get(),
                                                          _segment.end_positions().get(), pos_list->cbegin(),
                                                          pos_list->cend()};
>>>>>>> 9d83c1c9

      functor(begin, end);
    });
  }

  size_t _on_size() const { return _segment.size(); }

 private:
  const RunLengthSegment<T>& _segment;

 private:
  class Iterator : public BaseSegmentIterator<Iterator, SegmentPosition<T>> {
   public:
    using ValueType = T;
    using IterableType = RunLengthSegmentIterable<T>;
    using ValueIterator = typename pmr_vector<T>::const_iterator;
    using NullValueIterator = typename pmr_vector<bool>::const_iterator;
    using EndPositionIterator = typename pmr_vector<ChunkOffset>::const_iterator;

   public:
    explicit Iterator(const ValueIterator& value_it, const NullValueIterator& null_value_it,
                      const EndPositionIterator& end_position_it, const ChunkOffset start_position)
        : _value_it{value_it},
          _null_value_it{null_value_it},
          _end_position_it{end_position_it},
          _end_position_it_begin{end_position_it},
          _current_position{start_position} {}

   private:
    friend class boost::iterator_core_access;  // grants the boost::iterator_facade access to the private interface

    void increment() {
      ++_current_position;

      if (_current_position > *_end_position_it) {
        ++_value_it;
        ++_null_value_it;
        ++_end_position_it;
      }
    }

    void decrement() {
      --_current_position;

      // Make sure to only check the previous end position when we are not in the very first run.
      if (_end_position_it != _end_position_it_begin && _current_position <= *(_end_position_it - 1)) {
        --_value_it;
        --_null_value_it;
        --_end_position_it;
      }
    }

    void advance(std::ptrdiff_t n) {
      // The easy way for now
      if (n < 0) {
        for (std::ptrdiff_t i = n; i < 0; ++i) {
          decrement();
        }
      } else {
        for (std::ptrdiff_t i = 0; i < n; ++i) {
          increment();
        }
      }
    }

    bool equal(const Iterator& other) const { return _current_position == other._current_position; }

    std::ptrdiff_t distance_to(const Iterator& other) const {
      return std::ptrdiff_t{other._current_position} - std::ptrdiff_t{_current_position};
    }

    SegmentPosition<T> dereference() const {
      return SegmentPosition<T>{*_value_it, *_null_value_it, _current_position};
    }

   private:
    ValueIterator _value_it;
    NullValueIterator _null_value_it;
    EndPositionIterator _end_position_it;
    EndPositionIterator _end_position_it_begin;
    ChunkOffset _current_position;
  };

  /**
   * Due to the nature of the encoding, point-access is not in O(1).
   * However, because we store the last position of runs (i.e. a sorted list)
   * instead of the run length, it is possible to find the value of a position
   * in O(log(n)) by doing a binary search. Because of the prefetching
   * capabilities of the hardware, this might not always be faster than a simple
   * linear search in O(n). More often than not, the chunk offsets will be ordered,
   * so we don’t even have to scan the entire vector. Instead we can continue searching
   * from the previously requested position. This is what this iterator does:
   * - if it’s the first access, it performs a binary search
   * - for all subsequent accesses it performs
   *   - a linear search in the range [previous_end_position, n] if new_pos >= previous_pos
   *   - a binary search in the range [0, previous_end_position] else
   */
  template <typename _PosListIteratorType>
<<<<<<< HEAD
  class PointAccessIterator : public BasePointAccessSegmentIterator<PointAccessIterator<_PosListIteratorType>, SegmentPosition<T>, _PosListIteratorType> {
=======
  class PointAccessIterator : public BasePointAccessSegmentIterator<PointAccessIterator<_PosListIteratorType>,
                                                                    SegmentPosition<T>, _PosListIteratorType> {
>>>>>>> 9d83c1c9
   public:
    using PosListIteratorType = _PosListIteratorType;
    using ValueType = T;
    using IterableType = RunLengthSegmentIterable<T>;

    explicit PointAccessIterator(const pmr_vector<T>* values, const pmr_vector<bool>* null_values,
                                 const pmr_vector<ChunkOffset>* end_positions,
                                 const _PosListIteratorType position_filter_begin,
                                 _PosListIteratorType position_filter_it)
<<<<<<< HEAD
        : BasePointAccessSegmentIterator<PointAccessIterator, SegmentPosition<T>, _PosListIteratorType>{std::move(position_filter_begin),
                                                                                  std::move(position_filter_it)},
=======
        : BasePointAccessSegmentIterator<PointAccessIterator, SegmentPosition<T>,
                                         _PosListIteratorType>{std::move(position_filter_begin),
                                                               std::move(position_filter_it)},
>>>>>>> 9d83c1c9
          _values{values},
          _null_values{null_values},
          _end_positions{end_positions},
          _prev_chunk_offset{end_positions->back() + 1u},
          _prev_index{end_positions->size()} {}

   private:
    friend class boost::iterator_core_access;  // grants the boost::iterator_facade access to the private interface

    SegmentPosition<T> dereference() const {
      const auto& chunk_offsets = this->chunk_offsets();

      const auto current_chunk_offset = chunk_offsets.offset_in_referenced_chunk;
      const auto less_than_current = [current = current_chunk_offset](ChunkOffset offset) { return offset < current; };

      auto end_position_it = _end_positions->cend();

      if (current_chunk_offset < _prev_chunk_offset) {
        end_position_it =
            std::lower_bound(_end_positions->cbegin(), _end_positions->cbegin() + _prev_index, current_chunk_offset);
      } else {
        end_position_it =
            std::find_if_not(_end_positions->cbegin() + _prev_index, _end_positions->cend(), less_than_current);
      }

      const auto current_index = std::distance(_end_positions->cbegin(), end_position_it);

      const auto value = (*_values)[current_index];
      const auto is_null = (*_null_values)[current_index];

      _prev_chunk_offset = current_chunk_offset;
      _prev_index = current_index;

      return SegmentPosition<T>{value, is_null, chunk_offsets.offset_in_poslist};
    }

   private:
    const pmr_vector<T>* _values;
    const pmr_vector<bool>* _null_values;
    const pmr_vector<ChunkOffset>* _end_positions;

    mutable ChunkOffset _prev_chunk_offset;
    mutable size_t _prev_index;
  };
};

}  // namespace opossum<|MERGE_RESOLUTION|>--- conflicted
+++ resolved
@@ -29,20 +29,12 @@
   void _on_with_iterators(const std::shared_ptr<const AbstractPosList>& position_filter, const Functor& functor) const {
     resolve_pos_list_type(position_filter, [*this, &functor](auto& pos_list) {
       using PosListIteratorType = decltype(pos_list->cbegin());
-<<<<<<< HEAD
-      auto begin =
-          PointAccessIterator<PosListIteratorType>{_segment.values().get(), _segment.null_values().get(), _segment.end_positions().get(),
-                            pos_list->cbegin(), pos_list->cbegin()};
-      auto end = PointAccessIterator<PosListIteratorType>{_segment.values().get(), _segment.null_values().get(),
-                                    _segment.end_positions().get(), pos_list->cbegin(), pos_list->cend()};
-=======
       auto begin = PointAccessIterator<PosListIteratorType>{_segment.values().get(), _segment.null_values().get(),
                                                             _segment.end_positions().get(), pos_list->cbegin(),
                                                             pos_list->cbegin()};
       auto end = PointAccessIterator<PosListIteratorType>{_segment.values().get(), _segment.null_values().get(),
                                                           _segment.end_positions().get(), pos_list->cbegin(),
                                                           pos_list->cend()};
->>>>>>> 9d83c1c9
 
       functor(begin, end);
     });
@@ -141,12 +133,8 @@
    *   - a binary search in the range [0, previous_end_position] else
    */
   template <typename _PosListIteratorType>
-<<<<<<< HEAD
-  class PointAccessIterator : public BasePointAccessSegmentIterator<PointAccessIterator<_PosListIteratorType>, SegmentPosition<T>, _PosListIteratorType> {
-=======
   class PointAccessIterator : public BasePointAccessSegmentIterator<PointAccessIterator<_PosListIteratorType>,
                                                                     SegmentPosition<T>, _PosListIteratorType> {
->>>>>>> 9d83c1c9
    public:
     using PosListIteratorType = _PosListIteratorType;
     using ValueType = T;
@@ -156,14 +144,9 @@
                                  const pmr_vector<ChunkOffset>* end_positions,
                                  const _PosListIteratorType position_filter_begin,
                                  _PosListIteratorType position_filter_it)
-<<<<<<< HEAD
-        : BasePointAccessSegmentIterator<PointAccessIterator, SegmentPosition<T>, _PosListIteratorType>{std::move(position_filter_begin),
-                                                                                  std::move(position_filter_it)},
-=======
         : BasePointAccessSegmentIterator<PointAccessIterator, SegmentPosition<T>,
                                          _PosListIteratorType>{std::move(position_filter_begin),
                                                                std::move(position_filter_it)},
->>>>>>> 9d83c1c9
           _values{values},
           _null_values{null_values},
           _end_positions{end_positions},
