#pragma once

#include <algorithm>

#include "storage/run_length_segment.hpp"
#include "storage/segment_iterables.hpp"

#include "utils/performance_warning.hpp"

namespace opossum {

template <typename T>
class RunLengthSegmentIterable : public PointAccessibleSegmentIterable<RunLengthSegmentIterable<T>> {
 public:
  using ValueType = T;

  explicit RunLengthSegmentIterable(const RunLengthSegment<T>& segment) : _segment{segment} {}

  template <typename Functor>
  void _on_with_iterators(const Functor& functor) const {
    _segment.access_counter[SegmentAccessCounter::AccessType::Sequential] += _segment.size();
    auto begin = Iterator{_segment.values()->cbegin(), _segment.null_values()->cbegin(),
                          _segment.end_positions()->cbegin(), _segment.end_positions()->cbegin(), ChunkOffset{0}};
    auto end = Iterator{_segment.values()->cend(), _segment.null_values()->cend(), _segment.end_positions()->cend(),
                        _segment.end_positions()->cbegin(), static_cast<ChunkOffset>(_segment.size())};

    functor(begin, end);
  }

  template <typename Functor>
<<<<<<< HEAD
  void _on_with_iterators(const std::shared_ptr<const AbstractPosList>& position_filter, const Functor& functor) const {
    resolve_pos_list_type(position_filter, [*this, &functor](auto& pos_list) {
      using PosListIteratorType = decltype(pos_list->cbegin());
      auto begin = PointAccessIterator<PosListIteratorType>{_segment.values().get(), _segment.null_values().get(),
                                                            _segment.end_positions().get(), pos_list->cbegin(),
                                                            pos_list->cbegin()};
      auto end = PointAccessIterator<PosListIteratorType>{_segment.values().get(), _segment.null_values().get(),
                                                          _segment.end_positions().get(), pos_list->cbegin(),
                                                          pos_list->cend()};

      functor(begin, end);
    });
=======
  void _on_with_iterators(const std::shared_ptr<const PosList>& position_filter, const Functor& functor) const {
    _segment.access_counter[SegmentAccessCounter::access_type(*position_filter)] += position_filter->size();
    auto begin =
        PointAccessIterator{_segment.values().get(), _segment.null_values().get(), _segment.end_positions().get(),
                            position_filter->cbegin(), position_filter->cbegin()};
    auto end = PointAccessIterator{_segment.values().get(), _segment.null_values().get(),
                                   _segment.end_positions().get(), position_filter->cbegin(), position_filter->cend()};

    functor(begin, end);
>>>>>>> 29b47d5b
  }

  size_t _on_size() const { return _segment.size(); }

 private:
  const RunLengthSegment<T>& _segment;

 private:
  class Iterator : public BaseSegmentIterator<Iterator, SegmentPosition<T>> {
   public:
    using ValueType = T;
    using IterableType = RunLengthSegmentIterable<T>;
    using ValueIterator = typename pmr_vector<T>::const_iterator;
    using NullValueIterator = typename pmr_vector<bool>::const_iterator;
    using EndPositionIterator = typename pmr_vector<ChunkOffset>::const_iterator;

   public:
    explicit Iterator(ValueIterator value_it, NullValueIterator null_value_it, EndPositionIterator end_position_it,
                      EndPositionIterator end_position_begin_it, ChunkOffset chunk_offset)
        : _value_it{std::move(value_it)},
          _null_value_it{std::move(null_value_it)},
          _end_position_it{std::move(end_position_it)},
          _end_position_begin_it{std::move(end_position_begin_it)},
          _chunk_offset{chunk_offset} {}

   private:
    friend class boost::iterator_core_access;  // grants the boost::iterator_facade access to the private interface

    void increment() {
      ++_chunk_offset;

      if (_chunk_offset > *_end_position_it) {
        ++_value_it;
        ++_null_value_it;
        ++_end_position_it;
      }
    }

    void decrement() {
      --_chunk_offset;

      // Make sure to only check the previous end position when we are not in the very first run.
      if (_end_position_it != _end_position_begin_it && _chunk_offset <= *(_end_position_it - 1)) {
        --_value_it;
        --_null_value_it;
        --_end_position_it;
      }
    }

    void advance(std::ptrdiff_t n) {
      PerformanceWarning("Using repeated increment/decrement for random access");
      // The easy way for now
      if (n < 0) {
        for (std::ptrdiff_t i = n; i < 0; ++i) {
          decrement();
        }
      } else {
        for (std::ptrdiff_t i = 0; i < n; ++i) {
          increment();
        }
      }
    }

    bool equal(const Iterator& other) const { return _chunk_offset == other._chunk_offset; }

    std::ptrdiff_t distance_to(const Iterator& other) const {
      return std::ptrdiff_t{other._chunk_offset} - std::ptrdiff_t{_chunk_offset};
    }

    SegmentPosition<T> dereference() const { return SegmentPosition<T>{*_value_it, *_null_value_it, _chunk_offset}; }

   private:
    ValueIterator _value_it;
    NullValueIterator _null_value_it;
    EndPositionIterator _end_position_it;
    EndPositionIterator _end_position_begin_it;
    ChunkOffset _chunk_offset;
  };

  /**
   * Due to the nature of the encoding, point-access is not in O(1).
   * However, because we store the last position of runs (i.e. a sorted list)
   * instead of the run length, it is possible to find the value of a position
   * in O(log(n)) by doing a binary search. Because of the prefetching
   * capabilities of the hardware, this might not always be faster than a simple
   * linear search in O(n). More often than not, the chunk offsets will be ordered,
   * so we don’t even have to scan the entire vector. Instead we can continue searching
   * from the previously requested position. This is what this iterator does:
   * - if it’s the first access, it performs a binary search
   * - for all subsequent accesses it performs
   *   - a linear search in the range [previous_end_position, n] if new_pos >= previous_pos
   *   - a binary search in the range [0, previous_end_position] else
   */
  template <typename _PosListIteratorType>
  class PointAccessIterator : public BasePointAccessSegmentIterator<PointAccessIterator<_PosListIteratorType>,
                                                                    SegmentPosition<T>, _PosListIteratorType> {
   public:
    using PosListIteratorType = _PosListIteratorType;
    using ValueType = T;
    using IterableType = RunLengthSegmentIterable<T>;

    explicit PointAccessIterator(const pmr_vector<T>* values, const pmr_vector<bool>* null_values,
                                 const pmr_vector<ChunkOffset>* end_positions,
<<<<<<< HEAD
                                 const _PosListIteratorType position_filter_begin,
                                 _PosListIteratorType position_filter_it)
        : BasePointAccessSegmentIterator<PointAccessIterator, SegmentPosition<T>,
                                         _PosListIteratorType>{std::move(position_filter_begin),
                                                               std::move(position_filter_it)},
=======
                                 PosList::const_iterator position_filter_begin,
                                 PosList::const_iterator&& position_filter_it)
        : BasePointAccessSegmentIterator<PointAccessIterator, SegmentPosition<T>>{std::move(position_filter_begin),
                                                                                  std::move(position_filter_it)},
>>>>>>> 29b47d5b
          _values{values},
          _null_values{null_values},
          _end_positions{end_positions},
          _prev_chunk_offset{end_positions->back() + 1u},
          _prev_index{end_positions->size()} {}

   private:
    friend class boost::iterator_core_access;  // grants the boost::iterator_facade access to the private interface

    SegmentPosition<T> dereference() const {
      const auto& chunk_offsets = this->chunk_offsets();

      const auto current_chunk_offset = chunk_offsets.offset_in_referenced_chunk;
      const auto less_than_current = [current = current_chunk_offset](ChunkOffset offset) { return offset < current; };

      auto end_position_it = _end_positions->cend();

      if (current_chunk_offset < _prev_chunk_offset) {
        end_position_it =
            std::lower_bound(_end_positions->cbegin(), _end_positions->cbegin() + _prev_index, current_chunk_offset);
      } else {
        end_position_it =
            std::find_if_not(_end_positions->cbegin() + _prev_index, _end_positions->cend(), less_than_current);
      }

      const auto current_index = std::distance(_end_positions->cbegin(), end_position_it);

      const auto value = (*_values)[current_index];
      const auto is_null = (*_null_values)[current_index];

      _prev_chunk_offset = current_chunk_offset;
      _prev_index = current_index;

      return SegmentPosition<T>{value, is_null, chunk_offsets.offset_in_poslist};
    }

   private:
    const pmr_vector<T>* _values;
    const pmr_vector<bool>* _null_values;
    const pmr_vector<ChunkOffset>* _end_positions;

    mutable ChunkOffset _prev_chunk_offset;
    mutable size_t _prev_index;
  };
};

}  // namespace opossum<|MERGE_RESOLUTION|>--- conflicted
+++ resolved
@@ -28,30 +28,19 @@
   }
 
   template <typename Functor>
-<<<<<<< HEAD
   void _on_with_iterators(const std::shared_ptr<const AbstractPosList>& position_filter, const Functor& functor) const {
+    _segment.access_counter[SegmentAccessCounter::access_type(*position_filter)] += position_filter->size();
+
     resolve_pos_list_type(position_filter, [*this, &functor](auto& pos_list) {
       using PosListIteratorType = decltype(pos_list->cbegin());
-      auto begin = PointAccessIterator<PosListIteratorType>{_segment.values().get(), _segment.null_values().get(),
-                                                            _segment.end_positions().get(), pos_list->cbegin(),
-                                                            pos_list->cbegin()};
+      auto begin =
+          PointAccessIterator<PosListIteratorType>{_segment.values().get(), _segment.null_values().get(), _segment.end_positions().get(),
+                            pos_list->cbegin(), pos_list->cbegin()};
       auto end = PointAccessIterator<PosListIteratorType>{_segment.values().get(), _segment.null_values().get(),
-                                                          _segment.end_positions().get(), pos_list->cbegin(),
-                                                          pos_list->cend()};
+                                    _segment.end_positions().get(), pos_list->cbegin(), pos_list->cend()};
 
       functor(begin, end);
     });
-=======
-  void _on_with_iterators(const std::shared_ptr<const PosList>& position_filter, const Functor& functor) const {
-    _segment.access_counter[SegmentAccessCounter::access_type(*position_filter)] += position_filter->size();
-    auto begin =
-        PointAccessIterator{_segment.values().get(), _segment.null_values().get(), _segment.end_positions().get(),
-                            position_filter->cbegin(), position_filter->cbegin()};
-    auto end = PointAccessIterator{_segment.values().get(), _segment.null_values().get(),
-                                   _segment.end_positions().get(), position_filter->cbegin(), position_filter->cend()};
-
-    functor(begin, end);
->>>>>>> 29b47d5b
   }
 
   size_t _on_size() const { return _segment.size(); }
@@ -155,18 +144,11 @@
 
     explicit PointAccessIterator(const pmr_vector<T>* values, const pmr_vector<bool>* null_values,
                                  const pmr_vector<ChunkOffset>* end_positions,
-<<<<<<< HEAD
                                  const _PosListIteratorType position_filter_begin,
-                                 _PosListIteratorType position_filter_it)
+                                 _PosListIteratorType&& position_filter_it)
         : BasePointAccessSegmentIterator<PointAccessIterator, SegmentPosition<T>,
                                          _PosListIteratorType>{std::move(position_filter_begin),
                                                                std::move(position_filter_it)},
-=======
-                                 PosList::const_iterator position_filter_begin,
-                                 PosList::const_iterator&& position_filter_it)
-        : BasePointAccessSegmentIterator<PointAccessIterator, SegmentPosition<T>>{std::move(position_filter_begin),
-                                                                                  std::move(position_filter_it)},
->>>>>>> 29b47d5b
           _values{values},
           _null_values{null_values},
           _end_positions{end_positions},
