--- conflicted
+++ resolved
@@ -18,14 +18,9 @@
 
   template <typename Functor>
   void _on_with_iterators(const Functor& functor) const {
-<<<<<<< HEAD
     _segment.access_counter.on_iterator_create(_segment.size());
-    auto begin =
-        Iterator{_segment.values()->cbegin(), _segment.null_values()->cbegin(), _segment.end_positions()->cbegin(), 0u};
-=======
     auto begin = Iterator{_segment.values()->cbegin(), _segment.null_values()->cbegin(),
                           _segment.end_positions()->cbegin(), _segment.end_positions()->cbegin(), ChunkOffset{0}};
->>>>>>> 53a2e4a7
     auto end = Iterator{_segment.values()->cend(), _segment.null_values()->cend(), _segment.end_positions()->cend(),
                         _segment.end_positions()->cbegin(), static_cast<ChunkOffset>(_segment.size())};
 
