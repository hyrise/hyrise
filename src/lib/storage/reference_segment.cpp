#include "reference_segment.hpp"

#include <memory>
#include <string>
#include <utility>

#include "utils/assert.hpp"
#include "utils/performance_warning.hpp"

namespace opossum {

ReferenceSegment::ReferenceSegment(const std::shared_ptr<const Table>& referenced_table,
                                   const ColumnID referenced_column_id,
                                   const std::shared_ptr<const AbstractPosList>& pos)
    : AbstractSegment(referenced_table->column_data_type(referenced_column_id)),
      _referenced_table(referenced_table),
      _referenced_column_id(referenced_column_id),
      _pos_list(pos) {
  Assert(_referenced_column_id < _referenced_table->column_count(), "ColumnID out of range");
  Assert(referenced_table->type() == TableType::Data, "Referenced table must be Data Table");

  // Theoretically, a ReferenceSegment can become bigger than the input segments of the operator. This can happen, for
  // example, if a hash-based join puts all entries into the same bucket and generates a single segment. It is the duty
  // of the operator to make sure that, once a ReferenceSegment is full, the next one is started. So far, most
  // operators ignore this, simply because we have not experienced the issue and have not considered it to be a
  // priority. This assert makes sure that we become aware of it becoming relevant.
  Assert(pos->size() <= Chunk::MAX_SIZE, "AbstractPosList exceeds Chunk::MAX_SIZE");
}

AllTypeVariant ReferenceSegment::operator[](const ChunkOffset chunk_offset) const {
  PerformanceWarning("operator[] used");

  const auto row_id = (*_pos_list)[chunk_offset];

  if (row_id.is_null()) {
    return NULL_VALUE;
  }

  const auto chunk = _referenced_table->get_chunk(row_id.chunk_id);

  return (*chunk->get_segment(_referenced_column_id))[row_id.chunk_offset];
}

const std::shared_ptr<const AbstractPosList>& ReferenceSegment::pos_list() const {
  return _pos_list;
}
<<<<<<< HEAD
const std::shared_ptr<const Table>& ReferenceSegment::referenced_table() const {
  return _referenced_table;
}
ColumnID ReferenceSegment::referenced_column_id() const {
  return _referenced_column_id;
}

=======

const std::shared_ptr<const Table>& ReferenceSegment::referenced_table() const {
  return _referenced_table;
}

ColumnID ReferenceSegment::referenced_column_id() const {
  return _referenced_column_id;
}

>>>>>>> ac27bd52
ChunkOffset ReferenceSegment::size() const {
  return static_cast<ChunkOffset>(_pos_list->size());
}

std::shared_ptr<AbstractSegment> ReferenceSegment::copy_using_allocator(
    const PolymorphicAllocator<size_t>& alloc) const {
  // ReferenceSegments are considered as intermediate data structures and are
  // therefore not subject to NUMA-aware chunk migrations.
  Fail("Cannot migrate a ReferenceSegment");
}

size_t ReferenceSegment::memory_usage(const MemoryUsageCalculationMode mode) const {
  return sizeof(*this) + _pos_list->memory_usage(mode);
}

}  // namespace opossum<|MERGE_RESOLUTION|>--- conflicted
+++ resolved
@@ -44,15 +44,6 @@
 const std::shared_ptr<const AbstractPosList>& ReferenceSegment::pos_list() const {
   return _pos_list;
 }
-<<<<<<< HEAD
-const std::shared_ptr<const Table>& ReferenceSegment::referenced_table() const {
-  return _referenced_table;
-}
-ColumnID ReferenceSegment::referenced_column_id() const {
-  return _referenced_column_id;
-}
-
-=======
 
 const std::shared_ptr<const Table>& ReferenceSegment::referenced_table() const {
   return _referenced_table;
@@ -62,7 +53,6 @@
   return _referenced_column_id;
 }
 
->>>>>>> ac27bd52
 ChunkOffset ReferenceSegment::size() const {
   return static_cast<ChunkOffset>(_pos_list->size());
 }
