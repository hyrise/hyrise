--- conflicted
+++ resolved
@@ -14,21 +14,14 @@
 
 namespace hyrise {
 
-<<<<<<< HEAD
-TableKeyConstraint::TableKeyConstraint(const std::set<ColumnID>& columns, const KeyConstraintType key_type)
-    : TableKeyConstraint(columns, key_type, INVALID_COMMIT_ID) {}
+TableKeyConstraint::TableKeyConstraint(std::set<ColumnID>&& columns, const KeyConstraintType key_type, const CommitID last_validated_on)
+    : AbstractTableConstraint(TableConstraintType::Key), _columns{std::move(columns)}, _key_type{key_type}, _last_validated_on(last_validated_on) {
+  Assert(!_columns.empty(), "Did not expect useless constraint.");
+}
 
-TableKeyConstraint::TableKeyConstraint(const std::set<ColumnID>& columns, const KeyConstraintType key_type,
-                                       const CommitID last_validated_on)
-    : _columns{columns}, _key_type{key_type}, _last_validated_on(last_validated_on) {}
 
 const std::set<ColumnID>& TableKeyConstraint::columns() const {
   return _columns;
-=======
-TableKeyConstraint::TableKeyConstraint(std::set<ColumnID>&& columns, const KeyConstraintType key_type)
-    : AbstractTableConstraint(TableConstraintType::Key), _key_type{key_type}, _columns{std::move(columns)} {
-  Assert(!_columns.empty(), "Did not expect useless constraint.");
->>>>>>> 1d7f8607
 }
 
 KeyConstraintType TableKeyConstraint::key_type() const {
