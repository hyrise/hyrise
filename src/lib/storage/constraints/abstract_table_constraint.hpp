--- conflicted
+++ resolved
@@ -8,7 +8,7 @@
  * Abstract container class for the definition of table constraints. Subclasses should leverage the OOP structure to add
  * additional fields. Besides columns of a stored table, these fields may include check definitions and referenced keys,
  * e.g., for CHECK and FOREIGN KEY constraint implementations.
- * 
+ *
  * We use table constraints to persist data dependencies. They are not enforced on the table data but describe specific
  * properties of and relationships within data. The main purpose of tracking table constraints is to translate them into
  * data dependencies on the LQP level. Using these data dependencies, we perform dedicated dependency-based query
@@ -22,15 +22,8 @@
 
   virtual ~AbstractTableConstraint() = default;
 
-<<<<<<< HEAD
-  // Data dependencies might have either set (TableKeyConstraint) or list semantics (TableOrderConstraint,
-  // ForeignKeyConstraint). A list is generally applicable, and a constraint is responsible for handling columns
-  // accordingly when it uses certain semantics (see table_key_constraint.hpp).
-  const std::vector<ColumnID>& columns() const;
-=======
   AbstractTableConstraint& operator=(const AbstractTableConstraint&) = default;
   AbstractTableConstraint& operator=(AbstractTableConstraint&&) = default;
->>>>>>> eafc23f8
 
   bool operator==(const AbstractTableConstraint& rhs) const;
   bool operator!=(const AbstractTableConstraint& rhs) const;
