#pragma once

#include <optional>
#include <set>
#include <unordered_set>

#include "abstract_table_constraint.hpp"
#include "types.hpp"

namespace hyrise {

enum class KeyConstraintType { PRIMARY_KEY, UNIQUE };

/**
 * Container class to define uniqueness constraints for tables. As defined by SQL, two types of keys are supported:
 * PRIMARY KEY and UNIQUE keys. Table key constraints are translated to unique column combinations (UCCs) in the LQP.
 */
class TableKeyConstraint final : public AbstractTableConstraint {
 public:
  /**
   * By requesting a std::set for the constructor, we ensure that the ColumnIDs have a well-defined order when creating
   * the vector (and equal constraints have equal columns). Thus, we can safely hash and compare key constraints without
   * violating the set semantics of the constraint.
   */
  TableKeyConstraint(std::set<ColumnID>&& columns, const KeyConstraintType key_type,
<<<<<<< HEAD
                     const CommitID last_validated_on = MAX_COMMIT_ID,
=======
                     const std::optional<CommitID> last_validated_on = MAX_COMMIT_ID,
>>>>>>> 4745c41a
                     const std::optional<CommitID> last_invalidated = {});
  TableKeyConstraint() = delete;

  const std::set<ColumnID>& columns() const;

  KeyConstraintType key_type() const;

<<<<<<< HEAD
  CommitID last_validated_on() const;
=======
  const std::optional<CommitID>& last_validated_on() const;
>>>>>>> 4745c41a
  const std::optional<CommitID>& last_invalidated_on() const;

  /**
   * Returns whether or not this key constraint can become invalid if the table data changes. This is false for constraints specified
   * by the table schema, but true for the "spurious" uniqueness of columns in any table state as adding duplicates
   * would make them no longer unique.
   */
  bool can_become_invalid() const;
  void revalidated_on(const CommitID revalidation_commit_id) const;
  void invalidated_on(const CommitID invalidation_commit_id) const;

  size_t hash() const override;

  /**
   * Required for storing TableKeyConstraints in a sort-based std::set, which we use for formatted printing of the
   * entire table's unique constraints. The comparison result does not need to be meaningful as long as it is
   * consistent. In fact, we favor primary key constraints to be printed first.
   */
  bool operator<(const TableKeyConstraint& rhs) const;

 protected:
  bool _on_equals(const AbstractTableConstraint& table_constraint) const override;

  /**
   * A std::set orders the columns ascending out of the box, which is desirable when printing them or comparing key
   * constraints.
   */
  std::set<ColumnID> _columns;

  KeyConstraintType _key_type;

  /**
   * Commit ID of the snapshot this constraint was last validated on. Note that the constraint will still be valid
   * during transactions with larger commit IDs if the table this constraint belongs to has not been modified since.
   */
<<<<<<< HEAD
  mutable CommitID _last_validated_on;
=======
  mutable std::optional<CommitID> _last_validated_on;
>>>>>>> 4745c41a
  // The first element indicates if the constraint was invalid before, the second when it was.
  mutable std::optional<CommitID> _last_invalidated_on;
};

using TableKeyConstraints = std::unordered_set<TableKeyConstraint>;

}  // namespace hyrise

namespace std {

template <>
struct hash<hyrise::TableKeyConstraint> {
  size_t operator()(const hyrise::TableKeyConstraint& table_key_constraint) const;
};

}  // namespace std<|MERGE_RESOLUTION|>--- conflicted
+++ resolved
@@ -23,23 +23,14 @@
    * violating the set semantics of the constraint.
    */
   TableKeyConstraint(std::set<ColumnID>&& columns, const KeyConstraintType key_type,
-<<<<<<< HEAD
-                     const CommitID last_validated_on = MAX_COMMIT_ID,
-=======
                      const std::optional<CommitID> last_validated_on = MAX_COMMIT_ID,
->>>>>>> 4745c41a
                      const std::optional<CommitID> last_invalidated = {});
   TableKeyConstraint() = delete;
 
   const std::set<ColumnID>& columns() const;
 
   KeyConstraintType key_type() const;
-
-<<<<<<< HEAD
-  CommitID last_validated_on() const;
-=======
   const std::optional<CommitID>& last_validated_on() const;
->>>>>>> 4745c41a
   const std::optional<CommitID>& last_invalidated_on() const;
 
   /**
@@ -75,11 +66,7 @@
    * Commit ID of the snapshot this constraint was last validated on. Note that the constraint will still be valid
    * during transactions with larger commit IDs if the table this constraint belongs to has not been modified since.
    */
-<<<<<<< HEAD
-  mutable CommitID _last_validated_on;
-=======
   mutable std::optional<CommitID> _last_validated_on;
->>>>>>> 4745c41a
   // The first element indicates if the constraint was invalid before, the second when it was.
   mutable std::optional<CommitID> _last_invalidated_on;
 };
