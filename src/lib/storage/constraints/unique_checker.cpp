#include <string>
#include <optional>

#include "concurrency/transaction_manager.hpp"
#include "storage/constraints/unique_checker.hpp"
#include "storage/segment_accessor.hpp"
#include "storage/storage_manager.hpp"

namespace opossum {

class BaseConstraintChecker {
public:
  BaseConstraintChecker(const Table& table, const TableConstraintDefinition& constraint)
    : _table(table), _constraint(constraint) {
  }
  virtual ~BaseConstraintChecker() = default;

  virtual bool isValid(const CommitID& snapshot_commit_id, const TransactionID& our_tid) = 0;
  virtual bool isValidForInsertedValues(std::shared_ptr<const Table> table_to_insert, const CommitID& snapshot_commit_id, const TransactionID& our_tid) = 0;

protected:
  const Table& _table;
  const TableConstraintDefinition& _constraint;
};

template <typename T>
class SingleConstraintChecker : public BaseConstraintChecker {
public:
  SingleConstraintChecker(const Table& table, const TableConstraintDefinition& constraint)
    : BaseConstraintChecker(table, constraint) {

      Assert(constraint.columns.size() == 1, "Only one column constraints allowed for SingleConstraintChecker");
  }

<<<<<<< HEAD
  virtual bool isValidForInsertedValues(const CommitID& snapshot_commit_id, const TransactionID& our_tid, std::shared_ptr<const Table> table_to_insert) {
    auto values_to_insert = getInsertedValues(table_to_insert);
=======
  virtual bool isValidForInsertedValues(std::shared_ptr<const Table> table_to_insert, const CommitID& snapshot_commit_id, const TransactionID& our_tid) {
    // const auto values_to_insert = getInsertedValues(table_to_insert);
>>>>>>> 000635cb

    for (const auto& chunk : _table.chunks()) {
      const auto mvcc_data = chunk->get_scoped_mvcc_data_lock();

      const auto segment = chunk->segments()[_constraint.columns[0]];
      const auto segment_accessor = create_segment_accessor<T>(segment);
      for (ChunkOffset chunk_offset = 0; chunk_offset < chunk->size(); chunk_offset++) {
        const auto row_tid = mvcc_data->tids[chunk_offset].load();
        const auto begin_cid = mvcc_data->begin_cids[chunk_offset];
        const auto end_cid = mvcc_data->end_cids[chunk_offset];

        if (Validate::is_row_visible(our_tid, snapshot_commit_id, row_tid, begin_cid, end_cid)) {
          std::optional<T> value = segment_accessor->access(chunk_offset);
          // Since null values are considered unique (Assert(null != null)), we skip a row if we encounter a null value.
          if (!value.has_value()) {
            goto continue_with_next_row;
          }

          if (values_to_insert->find(value.value()) != values_to_insert->end()) {
            return false;
          }
        }
  {continue_with_next_row:;}
      }
    }
    return true;
  }

  std::shared_ptr<std::set<T>> getInsertedValues(std::shared_ptr<const Table> table_to_insert) const {
    std::set<T> values;

    for (const auto& chunk : table_to_insert->chunks()) {
      const auto segment = chunk->segments()[_constraint.columns[0]];
      const auto segment_accessor = create_segment_accessor<T>(segment);
      for (ChunkOffset chunk_offset = 0; chunk_offset < chunk->size(); chunk_offset++) {
        std::optional<T> value = segment_accessor->access(chunk_offset);
        if (value.has_value()) {
          values.insert(value.value());
        }
      }
    }
    return std::make_shared<std::set<T>>();
  }

  virtual bool isValid(const CommitID& snapshot_commit_id, const TransactionID& our_tid) {
    std::set<T> unique_values;

    for (const auto& chunk : _table.chunks()) {
      const auto mvcc_data = chunk->get_scoped_mvcc_data_lock();

      const auto segment = chunk->segments()[_constraint.columns[0]];
      const auto segment_accessor = create_segment_accessor<T>(segment);
      for (ChunkOffset chunk_offset = 0; chunk_offset < chunk->size(); chunk_offset++) {
        const auto row_tid = mvcc_data->tids[chunk_offset].load();
        const auto begin_cid = mvcc_data->begin_cids[chunk_offset];
        const auto end_cid = mvcc_data->end_cids[chunk_offset];

        if (Validate::is_row_visible(our_tid, snapshot_commit_id, row_tid, begin_cid, end_cid)) {
          std::optional<T> value = segment_accessor->access(chunk_offset);
          // Since null values are considered unique (Assert(null != null)), we skip a row if we encounter a null value.
          if (!value.has_value()) {
            goto continue_with_next_row;
          }

          const auto& [iterator, inserted] = unique_values.insert(value.value());
          if (!inserted) {
            return false;
          }
        }
  {continue_with_next_row:;}
      }
    }
    return true;
  }
};

class ConcatenatedConstraintChecker : public BaseConstraintChecker {
public:
  ConcatenatedConstraintChecker(const Table& table, const TableConstraintDefinition& constraint)
    : BaseConstraintChecker(table, constraint) {
  }

  std::shared_ptr<std::set<boost::container::small_vector<AllTypeVariant, 3>>> getInsertedValues(std::shared_ptr<const Table> table_to_insert) const {
    return std::make_shared<std::set<boost::container::small_vector<AllTypeVariant, 3>>>();
  }

<<<<<<< HEAD
  virtual bool isValidForInsertedValues(const CommitID& snapshot_commit_id, const TransactionID& our_tid, std::shared_ptr<const Table> table_to_insert) {
    auto values_to_insert = getInsertedValues(table_to_insert);

    for (const auto& chunk : _table.chunks()) {
      const auto mvcc_data = chunk->get_scoped_mvcc_data_lock();
=======
  virtual bool isValidForInsertedValues(std::shared_ptr<const Table> table_to_insert, const CommitID& snapshot_commit_id, const TransactionID& our_tid) {
    // const auto values_to_insert = getInsertedValues(table_to_insert);
>>>>>>> 000635cb

      const auto& segments = chunk->segments();
      for (ChunkOffset chunk_offset = 0; chunk_offset < chunk->size(); chunk_offset++) {
        const auto row_tid = mvcc_data->tids[chunk_offset].load();
        const auto begin_cid = mvcc_data->begin_cids[chunk_offset];
        const auto end_cid = mvcc_data->end_cids[chunk_offset];

        auto row = boost::container::small_vector<AllTypeVariant, 3>();
        row.reserve(_constraint.columns.size());

        if (Validate::is_row_visible(our_tid, snapshot_commit_id, row_tid, begin_cid, end_cid)) {
          for (const auto& column_id : _constraint.columns) {
            const auto& segment = segments[column_id];
            const auto& value = segment->operator[](chunk_offset);
            // Since null values are considered unique (Assert(null != null)), we skip a row if we encounter a null value.
            if (variant_is_null(value)) {
              goto continue_with_next_row;
            }
            row.emplace_back(value);
          }

          if (values_to_insert->find(row) != values_to_insert->end()) {
            return false;
          }
        }
  {continue_with_next_row:;}
      }
    }
    return true;
  }

  virtual bool isValid(const CommitID& snapshot_commit_id, const TransactionID& our_tid) {
    std::set<boost::container::small_vector<AllTypeVariant, 3>> unique_values;

    for (const auto& chunk : _table.chunks()) {
      const auto mvcc_data = chunk->get_scoped_mvcc_data_lock();

      const auto& segments = chunk->segments();
      for (ChunkOffset chunk_offset = 0; chunk_offset < chunk->size(); chunk_offset++) {
        const auto row_tid = mvcc_data->tids[chunk_offset].load();
        const auto begin_cid = mvcc_data->begin_cids[chunk_offset];
        const auto end_cid = mvcc_data->end_cids[chunk_offset];

        auto row = boost::container::small_vector<AllTypeVariant, 3>();
        row.reserve(_constraint.columns.size());

        if (Validate::is_row_visible(our_tid, snapshot_commit_id, row_tid, begin_cid, end_cid)) {
          for (const auto& column_id : _constraint.columns) {
            const auto& segment = segments[column_id];
            const auto& value = segment->operator[](chunk_offset);
            // Since null values are considered unique (Assert(null != null)), we skip a row if we encounter a null value.
            if (variant_is_null(value)) {
              goto continue_with_next_row;
            }
            row.emplace_back(value);
          }

          const auto& [iterator, inserted] = unique_values.insert(row);
          if (!inserted) {
            return false;
          }
        }
  {continue_with_next_row:;}
      }
    }
    return true;
  }
};

std::shared_ptr<BaseConstraintChecker> create_constraint_checker(const Table& table, const TableConstraintDefinition& constraint) {
  if (constraint.columns.size() == 1) {
    ColumnID column_id = constraint.columns[0];
    DataType data_type = table.column_data_type(column_id);
    return make_shared_by_data_type<BaseConstraintChecker, SingleConstraintChecker>(data_type, table, constraint);
  } else {
    return std::make_shared<ConcatenatedConstraintChecker>(table, constraint);
  }
}

bool constraint_valid_for(const Table& table, const TableConstraintDefinition& constraint,
                          const CommitID& snapshot_commit_id, const TransactionID& our_tid) {
  const auto checker = create_constraint_checker(table, constraint);
  return checker->isValid(snapshot_commit_id, our_tid);
}

bool all_constraints_valid_for(const std::string& table_name, const CommitID& snapshot_commit_id, const TransactionID& our_tid) {
  const auto table = StorageManager::get().get_table(table_name);
  for (const auto& constraint : table->get_unique_constraints()) {
    const auto checker = create_constraint_checker(*table, constraint);
    if (!checker->isValid(snapshot_commit_id, our_tid)) {
      return false;
    }
  }
  return true;
}

bool all_constraints_valid_for(std::shared_ptr<const Table> table, std::shared_ptr<const Table> table_to_insert, const CommitID& snapshot_commit_id, const TransactionID& our_tid) {
  for (const auto& constraint : table->get_unique_constraints()) {
    const auto checker = create_constraint_checker(*table, constraint);
    if (!checker->isValidForInsertedValues(table_to_insert, snapshot_commit_id, our_tid)) {
      return false;
    }
  }
  return true;
}

bool all_constraints_valid_for(const std::string& table_name, std::shared_ptr<const Table> table_to_insert,
                               const CommitID& snapshot_commit_id, const TransactionID& our_tid) {
  auto const table = StorageManager::get().get_table(table_name);
  return all_constraints_valid_for(table, table_to_insert, snapshot_commit_id, our_tid);
}

bool check_constraints_in_commit_range(const std::string& table_name, std::vector<std::shared_ptr<const Table>> tables_to_insert, const CommitID& begin_snapshot_commit_id, const CommitID& end_snapshot_commit_id,
                               const TransactionID& our_tid) {
  auto const table = StorageManager::get().get_table(table_name);
  return false;
  //return all_constraints_valid_for(table, end_snapshot_commit_id, our_tid);
}

bool check_constraints_for_values(const std::string& table_name, std::shared_ptr<const Table> table_to_insert, const CommitID& snapshot_commit_id, const TransactionID& our_tid) {
  auto const table = StorageManager::get().get_table(table_name);
  return all_constraints_valid_for(table, table_to_insert, snapshot_commit_id, our_tid);
} 

}  // namespace opossum<|MERGE_RESOLUTION|>--- conflicted
+++ resolved
@@ -32,13 +32,8 @@
       Assert(constraint.columns.size() == 1, "Only one column constraints allowed for SingleConstraintChecker");
   }
 
-<<<<<<< HEAD
-  virtual bool isValidForInsertedValues(const CommitID& snapshot_commit_id, const TransactionID& our_tid, std::shared_ptr<const Table> table_to_insert) {
+  virtual bool isValidForInsertedValues(std::shared_ptr<const Table> table_to_insert, const CommitID& snapshot_commit_id, const TransactionID& our_tid) {
     auto values_to_insert = getInsertedValues(table_to_insert);
-=======
-  virtual bool isValidForInsertedValues(std::shared_ptr<const Table> table_to_insert, const CommitID& snapshot_commit_id, const TransactionID& our_tid) {
-    // const auto values_to_insert = getInsertedValues(table_to_insert);
->>>>>>> 000635cb
 
     for (const auto& chunk : _table.chunks()) {
       const auto mvcc_data = chunk->get_scoped_mvcc_data_lock();
@@ -125,16 +120,11 @@
     return std::make_shared<std::set<boost::container::small_vector<AllTypeVariant, 3>>>();
   }
 
-<<<<<<< HEAD
-  virtual bool isValidForInsertedValues(const CommitID& snapshot_commit_id, const TransactionID& our_tid, std::shared_ptr<const Table> table_to_insert) {
+  virtual bool isValidForInsertedValues(std::shared_ptr<const Table> table_to_insert, const CommitID& snapshot_commit_id, const TransactionID& our_tid) {
     auto values_to_insert = getInsertedValues(table_to_insert);
 
     for (const auto& chunk : _table.chunks()) {
       const auto mvcc_data = chunk->get_scoped_mvcc_data_lock();
-=======
-  virtual bool isValidForInsertedValues(std::shared_ptr<const Table> table_to_insert, const CommitID& snapshot_commit_id, const TransactionID& our_tid) {
-    // const auto values_to_insert = getInsertedValues(table_to_insert);
->>>>>>> 000635cb
 
       const auto& segments = chunk->segments();
       for (ChunkOffset chunk_offset = 0; chunk_offset < chunk->size(); chunk_offset++) {
