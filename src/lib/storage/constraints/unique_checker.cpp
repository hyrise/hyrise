--- conflicted
+++ resolved
@@ -31,16 +31,11 @@
   return valid;
 }
 
-<<<<<<< HEAD
-std::tuple<bool, ChunkID> all_constraints_valid_for(std::shared_ptr<const Table> table,
+std::tuple<bool, ChunkID> constraints_satisfied(std::shared_ptr<const Table> table,
                                                     std::shared_ptr<const Table> table_to_insert,
                                                     const CommitID snapshot_commit_id, const TransactionID our_tid,
                                                     const ChunkID since) {
   ChunkID first_value_segment;
-=======
-bool constraints_satisfied(std::shared_ptr<const Table> table, const CommitID& snapshot_commit_id,
-                               const TransactionID& our_tid) {
->>>>>>> 7f7537ff
   for (const auto& constraint : table->get_unique_constraints()) {
     const auto checker = create_constraint_checker(*table, constraint);
     const auto& [valid, i] = checker->isValidForInsertedValues(table_to_insert, snapshot_commit_id, our_tid, since);
@@ -52,12 +47,12 @@
   return std::make_tuple<>(true, first_value_segment);
 }
 
-std::tuple<bool, ChunkID> all_constraints_valid_for(const std::string& table_name,
+std::tuple<bool, ChunkID> constraints_satisfied(const std::string& table_name,
                                                     std::shared_ptr<const Table> table_to_insert,
                                                     const CommitID snapshot_commit_id, const TransactionID our_tid,
                                                     const ChunkID since) {
   auto const table = StorageManager::get().get_table(table_name);
-  return all_constraints_valid_for(table, table_to_insert, snapshot_commit_id, our_tid, since);
+  return constraints_satisfied(table, table_to_insert, snapshot_commit_id, our_tid, since);
 }
 
 bool check_constraints_in_commit_range(const std::string& table_name,
@@ -66,22 +61,15 @@
                                        const TransactionID our_tid) {
   auto const table = StorageManager::get().get_table(table_name);
   return false;
-  //return all_constraints_valid_for(table, end_snapshot_commit_id, our_tid);
+  //return constraints_satisfied(table, end_snapshot_commit_id, our_tid);
 }
 
-<<<<<<< HEAD
 std::tuple<bool, ChunkID> check_constraints_for_values(const std::string& table_name,
                                                        std::shared_ptr<const Table> table_to_insert,
                                                        const CommitID snapshot_commit_id, const TransactionID our_tid,
                                                        const ChunkID since) {
   auto const table = StorageManager::get().get_table(table_name);
-  return all_constraints_valid_for(table, table_to_insert, snapshot_commit_id, our_tid, since);
-=======
-bool constraints_satisfied(const std::string& table_name, const CommitID& snapshot_commit_id,
-                               const TransactionID& our_tid) {
-  auto const table = StorageManager::get().get_table(table_name);
-  return constraints_satisfied(table, snapshot_commit_id, our_tid);
->>>>>>> 7f7537ff
+  return constraints_satisfied(table, table_to_insert, snapshot_commit_id, our_tid, since);
 }
 
 }  // namespace opossum