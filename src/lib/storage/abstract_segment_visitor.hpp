#pragma once

#include <memory>

namespace opossum {

class BaseSegment;
class BaseDictionarySegment;
class BaseEncodedSegment;
class BaseValueSegment;
class ReferenceSegment;
class BaseRunLengthSegment;
class BaseFrameOfReferenceSegment;

class SegmentVisitorContext {};

<<<<<<< HEAD
// In cases where an operator has to operate on different segment types, we use the visitor pattern.
// By inheriting from AbstractSegmentVisitor, an AbstractOperator(Impl) can implement handle methods for all segment
// types.
class AbstractSegmentVisitor {
 public:
  virtual ~AbstractSegmentVisitor() = default;
  virtual void handle_segment(const BaseValueSegment& segment, std::shared_ptr<SegmentVisitorContext> context) = 0;
  virtual void handle_segment(const BaseDictionarySegment& segment, std::shared_ptr<SegmentVisitorContext> context) = 0;
  virtual void handle_segment(const ReferenceSegment& segment, std::shared_ptr<SegmentVisitorContext> context) = 0;
  virtual void handle_segment(const BaseEncodedSegment& segment, std::shared_ptr<SegmentVisitorContext> context) = 0;
  virtual void handle_segment(const BaseRunLengthSegment& segment, std::shared_ptr<SegmentVisitorContext> context) = 0;
  virtual void handle_segment(const BaseFrameOfReferenceSegment& segment, std::shared_ptr<SegmentVisitorContext> context) = 0;
};

=======
>>>>>>> c745e6a3
}  // namespace opossum<|MERGE_RESOLUTION|>--- conflicted
+++ resolved
@@ -9,26 +9,7 @@
 class BaseEncodedSegment;
 class BaseValueSegment;
 class ReferenceSegment;
-class BaseRunLengthSegment;
-class BaseFrameOfReferenceSegment;
 
 class SegmentVisitorContext {};
 
-<<<<<<< HEAD
-// In cases where an operator has to operate on different segment types, we use the visitor pattern.
-// By inheriting from AbstractSegmentVisitor, an AbstractOperator(Impl) can implement handle methods for all segment
-// types.
-class AbstractSegmentVisitor {
- public:
-  virtual ~AbstractSegmentVisitor() = default;
-  virtual void handle_segment(const BaseValueSegment& segment, std::shared_ptr<SegmentVisitorContext> context) = 0;
-  virtual void handle_segment(const BaseDictionarySegment& segment, std::shared_ptr<SegmentVisitorContext> context) = 0;
-  virtual void handle_segment(const ReferenceSegment& segment, std::shared_ptr<SegmentVisitorContext> context) = 0;
-  virtual void handle_segment(const BaseEncodedSegment& segment, std::shared_ptr<SegmentVisitorContext> context) = 0;
-  virtual void handle_segment(const BaseRunLengthSegment& segment, std::shared_ptr<SegmentVisitorContext> context) = 0;
-  virtual void handle_segment(const BaseFrameOfReferenceSegment& segment, std::shared_ptr<SegmentVisitorContext> context) = 0;
-};
-
-=======
->>>>>>> c745e6a3
 }  // namespace opossum