#include "chunk.hpp"

#include <algorithm>
#include <atomic>
#include <cstddef>
#include <iterator>
#include <memory>
#include <optional>
#include <string>
#include <utility>
#include <vector>

#include "abstract_segment.hpp"
#include "all_type_variant.hpp"
#include "base_value_segment.hpp"
#include "index/abstract_chunk_index.hpp"
#include "reference_segment.hpp"
#include "storage/index/chunk_index_type.hpp"
#include "storage/mvcc_data.hpp"
#include "storage/segment_iterate.hpp"
#include "types.hpp"
#include "utils/assert.hpp"
#include "utils/atomic_max.hpp"

namespace hyrise {

Chunk::Chunk(Segments segments, const std::shared_ptr<MvccData>& mvcc_data, PolymorphicAllocator<Chunk> alloc,
             Indexes indexes)
    : _alloc(alloc), _segments(std::move(segments)), _mvcc_data(mvcc_data), _indexes(std::move(indexes)) {
  DebugAssert(!_segments.empty(),
              "Chunks without segments are not legal, as the row count of such a chunk cannot be determined.");

  if constexpr (HYRISE_DEBUG) {
    const auto is_reference_chunk =
        !_segments.empty() ? std::dynamic_pointer_cast<ReferenceSegment>(_segments.front()) != nullptr : false;

    for (const auto& segment : _segments) {
      Assert(segment, "Segment must not be nullptr.");
      Assert(!mvcc_data || !std::dynamic_pointer_cast<ReferenceSegment>(segment),
             "Chunks containing ReferenceSegments should not contain MvccData. They implicitly use the MvccData of the "
             "referenced table.");
      Assert((std::dynamic_pointer_cast<ReferenceSegment>(segment) != nullptr) == is_reference_chunk,
             "Chunk can either contain only ReferenceSegments or only non-ReferenceSegments.");
    }
  }
}

bool Chunk::is_mutable() const {
  return _is_mutable.load();
}

void Chunk::replace_segment(size_t column_id, const std::shared_ptr<AbstractSegment>& segment) {
  std::atomic_store(&_segments.at(column_id), segment);
}

void Chunk::append(const std::vector<AllTypeVariant>& values) {
  DebugAssert(is_mutable(), "Cannot append to immutable chunk.");

  if (has_mvcc_data()) {
    // Make the row visible - mvcc_data has been pre-allocated
    mvcc_data()->set_begin_cid(size(), UNSET_COMMIT_ID);
  }

  // The added values, i.e., a new row, must have the same number of attributes as the table.
  DebugAssert((_segments.size() == values.size()),
              ("append: number of segments (" + std::to_string(_segments.size()) + ") does not match value list (" +
               std::to_string(values.size()) + ")."));

  auto segment_it = _segments.cbegin();
  auto value_it = values.begin();
  for (; segment_it != _segments.end(); segment_it++, value_it++) {
    const auto& base_value_segment = std::dynamic_pointer_cast<BaseValueSegment>(*segment_it);
    DebugAssert(base_value_segment, "Cannot append to segment that is not a ValueSegment.");
    base_value_segment->append(*value_it);
  }
}

std::shared_ptr<AbstractSegment> Chunk::get_segment(ColumnID column_id) const {
  return std::atomic_load(&_segments.at(column_id));
}

const Segments& Chunk::segments() const {
  return _segments;
}

ColumnCount Chunk::column_count() const {
  return ColumnCount{static_cast<ColumnCount::base_type>(_segments.size())};
}

ChunkOffset Chunk::size() const {
  if (_segments.empty()) {
    return ChunkOffset{0};
  }
  const auto first_segment = get_segment(ColumnID{0});
  return static_cast<ChunkOffset>(first_segment->size());
}

bool Chunk::has_mvcc_data() const {
  return _mvcc_data != nullptr;
}

std::shared_ptr<MvccData> Chunk::mvcc_data() const {
  return _mvcc_data;
}

std::vector<std::shared_ptr<AbstractChunkIndex>> Chunk::get_indexes(
    const std::vector<std::shared_ptr<const AbstractSegment>>& segments) const {
  auto result = std::vector<std::shared_ptr<AbstractChunkIndex>>();
  std::copy_if(_indexes.cbegin(), _indexes.cend(), std::back_inserter(result), [&](const auto& index) {
    return index->is_index_for(segments);
  });
  return result;
}

void Chunk::set_immutable() {
  auto success = true;
  Assert(_is_mutable.compare_exchange_strong(success, false), "Only mutable chunks can be set immutable.");
  DebugAssert(success, "Value exchanged but value was actually false.");

  // Only perform the `max_begin_cid` check if it has not already been set.
  if (has_mvcc_data() && _mvcc_data->max_begin_cid.load() == MAX_COMMIT_ID) {
    const auto chunk_size = size();
    Assert(chunk_size > 0, "`set_immutable()` should not be called on an empty chunk.");
    auto max_begin_cid = CommitID{0};
    for (auto chunk_offset = ChunkOffset{0}; chunk_offset < chunk_size; ++chunk_offset) {
      max_begin_cid = std::max(max_begin_cid, _mvcc_data->get_begin_cid(chunk_offset));
    }
    set_atomic_max(_mvcc_data->max_begin_cid, max_begin_cid);

    Assert(_mvcc_data->max_begin_cid != MAX_COMMIT_ID,
           "`max_begin_cid` should not be MAX_COMMIT_ID when marking a chunk as immutable.");
  }
}

std::vector<std::shared_ptr<AbstractChunkIndex>> Chunk::get_indexes(const std::vector<ColumnID>& column_ids) const {
  auto segments = _get_segments_for_ids(column_ids);
  return get_indexes(segments);
}

std::shared_ptr<AbstractChunkIndex> Chunk::get_index(
    const ChunkIndexType index_type, const std::vector<std::shared_ptr<const AbstractSegment>>& segments) const {
  auto index_it = std::find_if(_indexes.cbegin(), _indexes.cend(), [&](const auto& index) {
    return index->is_index_for(segments) && index->type() == index_type;
  });

  return (index_it == _indexes.cend()) ? nullptr : *index_it;
}

std::shared_ptr<AbstractChunkIndex> Chunk::get_index(const ChunkIndexType index_type,
                                                     const std::vector<ColumnID>& column_ids) const {
  auto segments = _get_segments_for_ids(column_ids);
  return get_index(index_type, segments);
}

void Chunk::remove_index(const std::shared_ptr<AbstractChunkIndex>& index) {
  auto it = std::find(_indexes.cbegin(), _indexes.cend(), index);
  DebugAssert(it != _indexes.cend(), "Trying to remove a non-existing index.");
  _indexes.erase(it);
}

bool Chunk::references_exactly_one_table() const {
  if (column_count() == 0) {
    return false;
  }

  auto first_segment = std::dynamic_pointer_cast<const ReferenceSegment>(get_segment(ColumnID{0}));
  if (!first_segment) {
    return false;
  }
  auto first_referenced_table = first_segment->referenced_table();
  auto first_pos_list = first_segment->pos_list();

  for (auto column_id = ColumnID{1}; column_id < column_count(); ++column_id) {
    const auto segment = std::dynamic_pointer_cast<const ReferenceSegment>(get_segment(column_id));
    if (!segment) {
      return false;
    }

    if (first_referenced_table != segment->referenced_table()) {
      return false;
    }

    if (first_pos_list != segment->pos_list()) {
      return false;
    }
  }

  return true;
}

void Chunk::migrate(MemoryResource& memory_resource) {
  // Migrating chunks with indexes is not implemented yet.
  if (!_indexes.empty()) {
    Fail("Cannot migrate chunk with indexes.");
  }

  auto new_segments = Segments(&memory_resource);
  for (const auto& segment : _segments) {
    new_segments.push_back(segment->copy_using_memory_resource(memory_resource));
  }
  _segments = std::move(new_segments);
}

const PolymorphicAllocator<Chunk>& Chunk::get_allocator() const {
  return _alloc;
}

size_t Chunk::memory_usage(const MemoryUsageCalculationMode mode) const {
  auto bytes = size_t{sizeof(*this)};

  for (const auto& segment : _segments) {
    bytes += segment->memory_usage(mode);
  }

  // TODO(anybody): Add index memory usage.

  if (_mvcc_data) {
    bytes += _mvcc_data->memory_usage();
  }

  return bytes;
}

std::vector<std::shared_ptr<const AbstractSegment>> Chunk::_get_segments_for_ids(
    const std::vector<ColumnID>& column_ids) const {
  if constexpr (HYRISE_DEBUG) {
    const auto number_of_columns = static_cast<ColumnID>(column_count());
    for (const auto& column_id : column_ids) {
      Assert(column_id < number_of_columns, "ColumnID " + std::to_string(column_id) +
                                                " exceeds the maximum column index which is " +
                                                std::to_string(column_count() - 1) + ".");
    }
  }

  auto segments = std::vector<std::shared_ptr<const AbstractSegment>>{};
  segments.reserve(column_ids.size());
  std::transform(column_ids.cbegin(), column_ids.cend(), std::back_inserter(segments), [&](const auto& column_id) {
    return get_segment(column_id);
  });
  return segments;
}

const std::optional<ChunkPruningStatistics>& Chunk::pruning_statistics() const {
  return _pruning_statistics;
}

void Chunk::set_pruning_statistics(const std::optional<ChunkPruningStatistics>& pruning_statistics) {
  Assert(!is_mutable(), "Cannot set pruning statistics on mutable chunks.");
  Assert(!pruning_statistics || pruning_statistics->size() == static_cast<size_t>(column_count()),
         "Pruning statistics must have same number of segments as chunk.");

  _pruning_statistics = pruning_statistics;
}

void Chunk::increase_invalid_row_count(const ChunkOffset count, const std::memory_order memory_order) const {
  _invalid_row_count.fetch_add(count, memory_order);
}

const std::vector<SortColumnDefinition>& Chunk::individually_sorted_by() const {
  return _sorted_by;
}

void Chunk::set_individually_sorted_by(const SortColumnDefinition& sorted_by) {
  set_individually_sorted_by(std::vector<SortColumnDefinition>{sorted_by});
}

void Chunk::set_individually_sorted_by(const std::vector<SortColumnDefinition>& sorted_by) {
  Assert(!is_mutable(), "Cannot set_individually_sorted_by on mutable chunks.");
<<<<<<< HEAD
  // Currently, we assume that set_individually_sorted_by is called only once at most.
  // As such, there should be no existing sorting and the new sorting should contain at least one column.
  // Feel free to remove this assertion if necessary.
=======

  // Currently, we assume that `set_individually_sorted_by` is called only once at most. Thus, there should be no
  // existing sorting and the new sorting should contain at least one column. Feel free to remove this assertion if
  // necessary.
>>>>>>> a89ffcf7
  // Another important restriction is that we only check the first sort column (in debug mode only).
  Assert(!sorted_by.empty() && _sorted_by.empty(), "Sorting information cannot be empty or reset.");

  if constexpr (HYRISE_DEBUG) {
    const auto& sorted_by_column = sorted_by[0];
    const auto& sorted_segment = get_segment(sorted_by_column.column);
    if (sorted_segment->size() > 1) {
      segment_with_iterators(*sorted_segment, [&](const auto& begin, const auto& end) {
        Assert(std::is_sorted(begin, end,
                              [sort_mode = sorted_by_column.sort_mode](const auto& right, const auto& left) {
                                // `is_sorted` evaluates the segment by iteratively calling the lambda with the
                                // SegmentPositions at `iter + 1` and `iter`, which needs to evaluate to false.
                                if (left.is_null() && right.is_null()) {
                                  return false;
                                }

<<<<<<< HEAD
                                if (sort_mode == SortMode::AscendingNullsFirst ||
                                    sort_mode == SortMode::DescendingNullsFirst) {
                                  // NULLs in the beginning.
                                  if (left.is_null()) {
                                    return false;  // Handles right side is NULL and both are NULL.
                                  }
                                  if (right.is_null()) {
                                    return true;
                                  }
                                } else {
                                  // NULLs in the end.
                                  if (left.is_null()) {
                                    return true;  // Handles right side is NULL and both are NULL.
                                  }
                                  if (right.is_null()) {
                                    return false;
                                  }
=======
                                const auto nulls_last = sort_mode == SortMode::AscendingNullsLast ||
                                                        sort_mode == SortMode::DescendingNullsLast;
                                if (left.is_null()) {
                                  return nulls_last;
                                }
                                if (right.is_null()) {
                                  return !nulls_last;
>>>>>>> a89ffcf7
                                }
                                const auto ascending = sort_mode == SortMode::AscendingNullsFirst ||
                                                       sort_mode == SortMode::AscendingNullsLast;
                                return ascending ? right.value() < left.value() : left.value() < right.value();
                              }),
               "Setting a sort order for a segment which is not sorted accordingly.");
      });
    }
  }

  _sorted_by = sorted_by;
}

std::optional<CommitID> Chunk::get_cleanup_commit_id() const {
  if (_cleanup_commit_id.load() == UNSET_COMMIT_ID) {
    // Cleanup-Commit-ID is not yet set
    return std::nullopt;
  }
  return std::optional<CommitID>{_cleanup_commit_id.load()};
}

void Chunk::set_cleanup_commit_id(const CommitID cleanup_commit_id) {
  Assert(!get_cleanup_commit_id(), "Cleanup-commit-ID can only be set once.");
  _cleanup_commit_id.store(cleanup_commit_id);
}

void Chunk::mark_as_full() {
  Assert(!_reached_target_size, "Chunk should not be marked as full multiple times.");
  _reached_target_size = true;
}

void Chunk::try_set_immutable() {
  DebugAssert(_mvcc_data, "Expected to be executed with MVCC enabled.");
  // Mark the chunk as immutable if (i) it reached the target size and a new chunk was added to the table, (ii) it is
  // still mutable, and (iii) all pending Insert operators are either committed or rolled back. We do not have to set
  // the `max_begin_cid` here because committed Insert operators already set it.
  if (!_reached_target_size || !is_mutable() || _mvcc_data->pending_inserts() != 0) {
    return;
  }

  // Mark chunk as immutable. `fetch_and() is only defined for integral types, so we use `compare_exchange_strong()`.
  auto success = true;
  if (_is_mutable.compare_exchange_strong(success, false)) {
    // We were the first ones to mark the chunk as immutable. Thus, we have to take care of anything else that needs to
    // be done. In the future, this can mean to start background statistics generation, encoding, etc.
    Assert(success, "Value exchanged but value was actually false.");
  } else {
    // Another thread is about to mark this chunk as immutable. Do nothing.
    Assert(!success, "Value not exchanged but value was actually true.");
  }
}

}  // namespace hyrise<|MERGE_RESOLUTION|>--- conflicted
+++ resolved
@@ -266,16 +266,10 @@
 
 void Chunk::set_individually_sorted_by(const std::vector<SortColumnDefinition>& sorted_by) {
   Assert(!is_mutable(), "Cannot set_individually_sorted_by on mutable chunks.");
-<<<<<<< HEAD
-  // Currently, we assume that set_individually_sorted_by is called only once at most.
-  // As such, there should be no existing sorting and the new sorting should contain at least one column.
-  // Feel free to remove this assertion if necessary.
-=======
 
   // Currently, we assume that `set_individually_sorted_by` is called only once at most. Thus, there should be no
   // existing sorting and the new sorting should contain at least one column. Feel free to remove this assertion if
   // necessary.
->>>>>>> a89ffcf7
   // Another important restriction is that we only check the first sort column (in debug mode only).
   Assert(!sorted_by.empty() && _sorted_by.empty(), "Sorting information cannot be empty or reset.");
 
@@ -292,25 +286,6 @@
                                   return false;
                                 }
 
-<<<<<<< HEAD
-                                if (sort_mode == SortMode::AscendingNullsFirst ||
-                                    sort_mode == SortMode::DescendingNullsFirst) {
-                                  // NULLs in the beginning.
-                                  if (left.is_null()) {
-                                    return false;  // Handles right side is NULL and both are NULL.
-                                  }
-                                  if (right.is_null()) {
-                                    return true;
-                                  }
-                                } else {
-                                  // NULLs in the end.
-                                  if (left.is_null()) {
-                                    return true;  // Handles right side is NULL and both are NULL.
-                                  }
-                                  if (right.is_null()) {
-                                    return false;
-                                  }
-=======
                                 const auto nulls_last = sort_mode == SortMode::AscendingNullsLast ||
                                                         sort_mode == SortMode::DescendingNullsLast;
                                 if (left.is_null()) {
@@ -318,7 +293,6 @@
                                 }
                                 if (right.is_null()) {
                                   return !nulls_last;
->>>>>>> a89ffcf7
                                 }
                                 const auto ascending = sort_mode == SortMode::AscendingNullsFirst ||
                                                        sort_mode == SortMode::AscendingNullsLast;
