--- conflicted
+++ resolved
@@ -20,25 +20,6 @@
 Chunk::Chunk(Segments segments, const std::shared_ptr<MvccData>& mvcc_data,
              const std::optional<PolymorphicAllocator<Chunk>>& alloc, Indexes indexes)
     : _segments(std::move(segments)), _mvcc_data(mvcc_data), _indexes(std::move(indexes)) {
-<<<<<<< HEAD
-  Assert(!_segments.empty(),
-         "Chunks without Segments are not legal, as the row count of such a Chunk cannot be determined");
-
-#if HYRISE_DEBUG
-  const auto chunk_size = _segments.empty() ? 0u : _segments[0]->size();
-  const auto is_reference_chunk =
-      !_segments.empty() ? std::dynamic_pointer_cast<ReferenceSegment>(_segments.front()) != nullptr : false;
-
-  DebugAssert(!_mvcc_data || _mvcc_data->tids.size() >= chunk_size, "Invalid MvccData size");
-  for (const auto& segment : _segments) {
-    DebugAssert(
-        !mvcc_data || !std::dynamic_pointer_cast<ReferenceSegment>(segment),
-        "Chunks containing ReferenceSegments should not contains MvccData. They implicitly use the MvccData of the "
-        "referenced Table");
-    DebugAssert(segment->size() == chunk_size, "Segments don't have the same length");
-    DebugAssert((std::dynamic_pointer_cast<ReferenceSegment>(segment) != nullptr) == is_reference_chunk,
-                "Chunk can either contain only ReferenceSegments or only non-ReferenceSegments");
-=======
   DebugAssert(!_segments.empty(),
               "Chunks without Segments are not legal, as the row count of such a Chunk cannot be determined");
 
@@ -54,7 +35,6 @@
       Assert((std::dynamic_pointer_cast<ReferenceSegment>(segment) != nullptr) == is_reference_chunk,
              "Chunk can either contain only ReferenceSegments or only non-ReferenceSegments");
     }
->>>>>>> 05ca088c
   }
 
   if (alloc) _alloc = *alloc;
@@ -117,11 +97,10 @@
   _is_mutable = false;
 
   if (has_mvcc_data()) {
-    auto mvcc = get_scoped_mvcc_data_lock();
-    Assert(!mvcc->begin_cids.empty(), "Cannot calculate max_begin_cid on an empty begin_cid vector.");
-
-    mvcc->max_begin_cid = *(std::max_element(mvcc->begin_cids.begin(), mvcc->begin_cids.end()));
-    Assert(mvcc->max_begin_cid != MvccData::MAX_COMMIT_ID,
+    Assert(!_mvcc_data->begin_cids.empty(), "Cannot calculate max_begin_cid on an empty begin_cid vector.");
+
+    _mvcc_data->max_begin_cid = *(std::max_element(_mvcc_data->begin_cids.begin(), _mvcc_data->begin_cids.end()));
+    Assert(_mvcc_data->max_begin_cid != MvccData::MAX_COMMIT_ID,
            "max_begin_cid should not be MAX_COMMIT_ID when finalizing a chunk. This probably means the chunk was "
            "finalized before all transactions committed/rolled back.");
   }
