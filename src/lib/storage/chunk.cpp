#include <algorithm>
#include <iterator>
#include <limits>
#include <memory>
#include <mutex>
#include <string>
#include <utility>
#include <vector>

#include "base_column.hpp"
#include "chunk.hpp"
#include "index/base_index.hpp"
#include "optimizer/chunk_statistics/chunk_statistics.hpp"
#include "reference_column.hpp"
#include "resolve_type.hpp"
#include "utils/assert.hpp"

namespace opossum {

// The last chunk offset is reserved for NULL as used in ReferenceColumns.
const ChunkOffset Chunk::MAX_SIZE = std::numeric_limits<ChunkOffset>::max() - 1;

Chunk::Chunk(const ChunkColumns& columns, std::shared_ptr<MvccColumns> mvcc_columns,
             const std::optional<PolymorphicAllocator<Chunk>>& alloc,
             const std::shared_ptr<ChunkAccessCounter> access_counter)
    : _columns(columns), _mvcc_columns(mvcc_columns), _access_counter(access_counter) {
#if IS_DEBUG
  const auto chunk_size = columns.empty() ? 0u : columns[0]->size();
  Assert(!_mvcc_columns || _mvcc_columns->size() == chunk_size, "Invalid MvccColumns size");
  for (const auto& column : columns) {
    Assert(column->size() == chunk_size, "Columns don't have the same length");
  }
#endif

  if (alloc) _alloc = *alloc;
}

bool Chunk::is_mutable() const {
  return std::all_of(_columns.begin(), _columns.end(),
                     [](const auto& column) { return std::dynamic_pointer_cast<BaseValueColumn>(column) != nullptr; });
}

void Chunk::replace_column(size_t column_id, std::shared_ptr<BaseColumn> column) {
  std::atomic_store(&_columns.at(column_id), column);
}

void Chunk::append(const std::vector<AllTypeVariant>& values) {
  DebugAssert(is_mutable(), "Can't append to immutable Chunk");

  // Do this first to ensure that the first thing to exist in a row are the MVCC columns.
  if (has_mvcc_columns()) mvcc_columns()->grow_by(1u, MvccColumns::MAX_COMMIT_ID);

  // The added values, i.e., a new row, must have the same number of attributes as the table.
  DebugAssert((_columns.size() == values.size()),
              ("append: number of columns (" + std::to_string(_columns.size()) + ") does not match value list (" +
               std::to_string(values.size()) + ")"));

  auto column_it = _columns.cbegin();
  auto value_it = values.begin();
  for (; column_it != _columns.end(); column_it++, value_it++) {
    (*column_it)->append(*value_it);
  }
}

std::shared_ptr<BaseColumn> Chunk::get_mutable_column(ColumnID column_id) const {
  return std::atomic_load(&_columns.at(column_id));
}

std::shared_ptr<const BaseColumn> Chunk::get_column(ColumnID column_id) const {
  return std::atomic_load(&_columns.at(column_id));
}

const ChunkColumns& Chunk::columns() const { return _columns; }

uint16_t Chunk::column_count() const { return _columns.size(); }

uint32_t Chunk::size() const {
  if (_columns.empty()) return 0;
  auto first_column = get_column(ColumnID{0});
  return first_column->size();
}

bool Chunk::has_mvcc_columns() const { return _mvcc_columns != nullptr; }
bool Chunk::has_access_counter() const { return _access_counter != nullptr; }

SharedScopedLockingPtr<MvccColumns> Chunk::mvcc_columns() {
  DebugAssert((has_mvcc_columns()), "Chunk does not have mvcc columns");

  return {*_mvcc_columns, _mvcc_columns->_mutex};
}

SharedScopedLockingPtr<const MvccColumns> Chunk::mvcc_columns() const {
  DebugAssert((has_mvcc_columns()), "Chunk does not have mvcc columns");

  return {*_mvcc_columns, _mvcc_columns->_mutex};
}

std::vector<std::shared_ptr<BaseIndex>> Chunk::get_indices(
    const std::vector<std::shared_ptr<const BaseColumn>>& columns) const {
  auto result = std::vector<std::shared_ptr<BaseIndex>>();
  std::copy_if(_indices.cbegin(), _indices.cend(), std::back_inserter(result),
               [&](const auto& index) { return index->is_index_for(columns); });
  return result;
}

std::vector<std::shared_ptr<BaseIndex>> Chunk::get_indices(const std::vector<ColumnID> column_ids) const {
  auto columns = get_columns_for_ids(column_ids);
  return get_indices(columns);
}

std::shared_ptr<BaseIndex> Chunk::get_index(const ColumnIndexType index_type,
                                            const std::vector<std::shared_ptr<const BaseColumn>>& columns) const {
  auto index_it = std::find_if(_indices.cbegin(), _indices.cend(), [&](const auto& index) {
    return index->is_index_for(columns) && index->type() == index_type;
  });

  return (index_it == _indices.cend()) ? nullptr : *index_it;
}

std::shared_ptr<BaseIndex> Chunk::get_index(const ColumnIndexType index_type,
                                            const std::vector<ColumnID> column_ids) const {
  auto columns = get_columns_for_ids(column_ids);
  return get_index(index_type, columns);
}

void Chunk::remove_index(std::shared_ptr<BaseIndex> index) {
  auto it = std::find(_indices.cbegin(), _indices.cend(), index);
  DebugAssert(it != _indices.cend(), "Trying to remove a non-existing index");
  _indices.erase(it);
}

bool Chunk::references_exactly_one_table() const {
  if (column_count() == 0) return false;

  auto first_column = std::dynamic_pointer_cast<const ReferenceColumn>(get_column(ColumnID{0}));
  if (first_column == nullptr) return false;
  auto first_referenced_table = first_column->referenced_table();
  auto first_pos_list = first_column->pos_list();

  for (ColumnID column_id{1}; column_id < column_count(); ++column_id) {
    const auto column = std::dynamic_pointer_cast<const ReferenceColumn>(get_column(column_id));
    if (column == nullptr) return false;

    if (first_referenced_table != column->referenced_table()) return false;

    if (first_pos_list != column->pos_list()) return false;
  }

  return true;
}

void Chunk::migrate(boost::container::pmr::memory_resource* memory_source) {
  // Migrating chunks with indices is not implemented yet.
  if (_indices.size() > 0) {
    Fail("Cannot migrate Chunk with Indices.");
  }

  _alloc = PolymorphicAllocator<size_t>(memory_source);
  ChunkColumns new_columns(_alloc);
  for (size_t i = 0; i < _columns.size(); i++) {
    new_columns.push_back(_columns.at(i)->copy_using_allocator(_alloc));
  }
  _columns = std::move(new_columns);
}

const PolymorphicAllocator<Chunk>& Chunk::get_allocator() const { return _alloc; }

size_t Chunk::estimate_memory_usage() const {
  auto bytes = size_t{sizeof(*this)};

  for (const auto& column : _columns) {
    bytes += column->estimate_memory_usage();
  }

  // TODO(anybody) Index memory usage missing
  // TODO(anybody) ChunkAccessCounter memory usage missing

  if (_mvcc_columns) {
    bytes += sizeof(_mvcc_columns->tids) + sizeof(_mvcc_columns->begin_cids) + sizeof(_mvcc_columns->end_cids);
    bytes += _mvcc_columns->tids.size() * sizeof(decltype(_mvcc_columns->tids)::value_type);
    bytes += _mvcc_columns->begin_cids.size() * sizeof(decltype(_mvcc_columns->begin_cids)::value_type);
    bytes += _mvcc_columns->end_cids.size() * sizeof(decltype(_mvcc_columns->end_cids)::value_type);
  }

  return bytes;
}

<<<<<<< HEAD
std::shared_ptr<Chunk> Chunk::forward_clone() const {
  const auto chunk = std::make_shared<Chunk>(_alloc, _access_counter);
  chunk->_columns = _columns;
  chunk->_mvcc_columns = _mvcc_columns;
  chunk->_indices = _indices;
}

std::shared_ptr<Chunk> Chunk::materialized_clone() const {
  const auto chunk = forward_clone();
  for (auto &column : chunk->_columns) {
    resolve_data_and_column_type()
  }
}

uint64_t Chunk::AccessCounter::history_sample(size_t lookback) const {
  if (_history.size() < 2 || lookback == 0) return 0;
  const auto last = _history.back();
  const auto prelast_index =
      std::max(static_cast<int64_t>(0), static_cast<int64_t>(_history.size()) - static_cast<int64_t>(lookback));
  const auto prelast = _history.at(prelast_index);
  return last - prelast;
}

=======
>>>>>>> e240037a
std::vector<std::shared_ptr<const BaseColumn>> Chunk::get_columns_for_ids(
    const std::vector<ColumnID>& column_ids) const {
  DebugAssert(([&]() {
                for (auto column_id : column_ids)
                  if (column_id >= column_count()) return false;
                return true;
              }()),
              "Column IDs not within range [0, column_count()).");

  auto columns = std::vector<std::shared_ptr<const BaseColumn>>{};
  columns.reserve(column_ids.size());
  std::transform(column_ids.cbegin(), column_ids.cend(), std::back_inserter(columns),
                 [&](const auto& column_id) { return get_column(column_id); });
  return columns;
}

std::shared_ptr<ChunkStatistics> Chunk::statistics() const { return _statistics; }

void Chunk::set_statistics(std::shared_ptr<ChunkStatistics> chunk_statistics) {
  DebugAssert(chunk_statistics->statistics().size() == column_count(),
              "ChunkStatistics must have same column amount as Chunk");
  _statistics = chunk_statistics;
}

}  // namespace opossum<|MERGE_RESOLUTION|>--- conflicted
+++ resolved
@@ -185,32 +185,6 @@
   return bytes;
 }
 
-<<<<<<< HEAD
-std::shared_ptr<Chunk> Chunk::forward_clone() const {
-  const auto chunk = std::make_shared<Chunk>(_alloc, _access_counter);
-  chunk->_columns = _columns;
-  chunk->_mvcc_columns = _mvcc_columns;
-  chunk->_indices = _indices;
-}
-
-std::shared_ptr<Chunk> Chunk::materialized_clone() const {
-  const auto chunk = forward_clone();
-  for (auto &column : chunk->_columns) {
-    resolve_data_and_column_type()
-  }
-}
-
-uint64_t Chunk::AccessCounter::history_sample(size_t lookback) const {
-  if (_history.size() < 2 || lookback == 0) return 0;
-  const auto last = _history.back();
-  const auto prelast_index =
-      std::max(static_cast<int64_t>(0), static_cast<int64_t>(_history.size()) - static_cast<int64_t>(lookback));
-  const auto prelast = _history.at(prelast_index);
-  return last - prelast;
-}
-
-=======
->>>>>>> e240037a
 std::vector<std::shared_ptr<const BaseColumn>> Chunk::get_columns_for_ids(
     const std::vector<ColumnID>& column_ids) const {
   DebugAssert(([&]() {
