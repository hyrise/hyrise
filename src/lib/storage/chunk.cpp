#include "chunk.hpp"

#include <algorithm>
#include <atomic>
#include <cstddef>
#include <iterator>
#include <memory>
#include <optional>
#include <string>
#include <utility>
#include <vector>

#include "abstract_segment.hpp"
#include "all_type_variant.hpp"
#include "base_value_segment.hpp"
#include "index/abstract_chunk_index.hpp"
#include "reference_segment.hpp"
#include "storage/index/chunk_index_type.hpp"
#include "storage/mvcc_data.hpp"
#include "storage/segment_iterate.hpp"
#include "types.hpp"
#include "utils/assert.hpp"
#include "utils/atomic_max.hpp"

namespace hyrise {

Chunk::Chunk(Segments segments, const std::shared_ptr<MvccData>& mvcc_data, PolymorphicAllocator<Chunk> alloc,
             Indexes indexes)
    : _alloc(alloc), _segments(std::move(segments)), _mvcc_data(mvcc_data), _indexes(std::move(indexes)) {
  DebugAssert(!_segments.empty(),
              "Chunks without segments are not legal, as the row count of such a chunk cannot be determined.");

  if constexpr (HYRISE_DEBUG) {
    const auto is_reference_chunk =
        !_segments.empty() ? std::dynamic_pointer_cast<ReferenceSegment>(_segments.front()) != nullptr : false;

    for (const auto& segment : _segments) {
      Assert(segment, "Segment must not be nullptr.");
      Assert(!mvcc_data || !std::dynamic_pointer_cast<ReferenceSegment>(segment),
             "Chunks containing ReferenceSegments should not contain MvccData. They implicitly use the MvccData of the "
             "referenced table.");
      Assert((std::dynamic_pointer_cast<ReferenceSegment>(segment) != nullptr) == is_reference_chunk,
             "Chunk can either contain only ReferenceSegments or only non-ReferenceSegments.");
    }
  }
}

bool Chunk::is_mutable() const {
  return _is_mutable.load();
}

void Chunk::replace_segment(size_t column_id, const std::shared_ptr<AbstractSegment>& segment) {
  std::atomic_store(&_segments.at(column_id), segment);
}

void Chunk::append(const std::vector<AllTypeVariant>& values) {
  DebugAssert(is_mutable(), "Cannot append to immutable chunk.");

  if (has_mvcc_data()) {
    // Make the row visible - mvcc_data has been pre-allocated
    mvcc_data()->set_begin_cid(size(), UNSET_COMMIT_ID);
  }

  // The added values, i.e., a new row, must have the same number of attributes as the table.
  DebugAssert((_segments.size() == values.size()),
              ("append: number of segments (" + std::to_string(_segments.size()) + ") does not match value list (" +
               std::to_string(values.size()) + ")."));

  auto segment_it = _segments.cbegin();
  auto value_it = values.begin();
  for (; segment_it != _segments.end(); segment_it++, value_it++) {
    const auto& base_value_segment = std::dynamic_pointer_cast<BaseValueSegment>(*segment_it);
    DebugAssert(base_value_segment, "Cannot append to segment that is not a ValueSegment.");
    base_value_segment->append(*value_it);
  }
}

std::shared_ptr<AbstractSegment> Chunk::get_segment(ColumnID column_id) const {
  return std::atomic_load(&_segments.at(column_id));
}

const Segments& Chunk::segments() const {
  return _segments;
}

ColumnCount Chunk::column_count() const {
  return ColumnCount{static_cast<ColumnCount::base_type>(_segments.size())};
}

ChunkOffset Chunk::size() const {
  if (_segments.empty()) {
    return ChunkOffset{0};
  }
  const auto first_segment = get_segment(ColumnID{0});
  return static_cast<ChunkOffset>(first_segment->size());
}

bool Chunk::has_mvcc_data() const {
  return _mvcc_data != nullptr;
}

std::shared_ptr<MvccData> Chunk::mvcc_data() const {
  return _mvcc_data;
}

std::vector<std::shared_ptr<AbstractChunkIndex>> Chunk::get_indexes(
    const std::vector<std::shared_ptr<const AbstractSegment>>& segments) const {
  auto result = std::vector<std::shared_ptr<AbstractChunkIndex>>();
  std::copy_if(_indexes.cbegin(), _indexes.cend(), std::back_inserter(result), [&](const auto& index) {
    return index->is_index_for(segments);
  });
  return result;
}

void Chunk::set_immutable() {
  auto success = true;
  Assert(_is_mutable.compare_exchange_strong(success, false), "Only mutable chunks can be set immutable.");
  DebugAssert(success, "Value exchanged but value was actually false.");

  // Only perform the `max_begin_cid` check if it has not already been set.
  if (has_mvcc_data() && _mvcc_data->max_begin_cid.load() == MAX_COMMIT_ID) {
    const auto chunk_size = size();
    Assert(chunk_size > 0, "`set_immutable()` should not be called on an empty chunk.");
    auto max_begin_cid = CommitID{0};
    for (auto chunk_offset = ChunkOffset{0}; chunk_offset < chunk_size; ++chunk_offset) {
      max_begin_cid = std::max(max_begin_cid, _mvcc_data->get_begin_cid(chunk_offset));
    }
    set_atomic_max(_mvcc_data->max_begin_cid, max_begin_cid);

    Assert(_mvcc_data->max_begin_cid != MAX_COMMIT_ID,
           "`max_begin_cid` should not be MAX_COMMIT_ID when marking a chunk as immutable.");
  }
}

std::vector<std::shared_ptr<AbstractChunkIndex>> Chunk::get_indexes(const std::vector<ColumnID>& column_ids) const {
  auto segments = _get_segments_for_ids(column_ids);
  return get_indexes(segments);
}

std::shared_ptr<AbstractChunkIndex> Chunk::get_index(
    const ChunkIndexType index_type, const std::vector<std::shared_ptr<const AbstractSegment>>& segments) const {
  auto index_it = std::find_if(_indexes.cbegin(), _indexes.cend(), [&](const auto& index) {
    return index->is_index_for(segments) && index->type() == index_type;
  });

  return (index_it == _indexes.cend()) ? nullptr : *index_it;
}

std::shared_ptr<AbstractChunkIndex> Chunk::get_index(const ChunkIndexType index_type,
                                                     const std::vector<ColumnID>& column_ids) const {
  auto segments = _get_segments_for_ids(column_ids);
  return get_index(index_type, segments);
}

void Chunk::remove_index(const std::shared_ptr<AbstractChunkIndex>& index) {
  auto it = std::find(_indexes.cbegin(), _indexes.cend(), index);
  DebugAssert(it != _indexes.cend(), "Trying to remove a non-existing index.");
  _indexes.erase(it);
}

bool Chunk::references_exactly_one_table() const {
  if (column_count() == 0) {
    return false;
  }

  auto first_segment = std::dynamic_pointer_cast<const ReferenceSegment>(get_segment(ColumnID{0}));
  if (!first_segment) {
    return false;
  }
  auto first_referenced_table = first_segment->referenced_table();
  auto first_pos_list = first_segment->pos_list();

  for (auto column_id = ColumnID{1}; column_id < column_count(); ++column_id) {
    const auto segment = std::dynamic_pointer_cast<const ReferenceSegment>(get_segment(column_id));
    if (!segment) {
      return false;
    }

    if (first_referenced_table != segment->referenced_table()) {
      return false;
    }

    if (first_pos_list != segment->pos_list()) {
      return false;
    }
  }

  return true;
}

void Chunk::migrate(MemoryResource& memory_resource) {
  // Migrating chunks with indexes is not implemented yet.
  if (!_indexes.empty()) {
    Fail("Cannot migrate chunk with indexes.");
  }

  auto new_segments = Segments(&memory_resource);
  for (const auto& segment : _segments) {
    new_segments.push_back(segment->copy_using_memory_resource(memory_resource));
  }
  _segments = std::move(new_segments);
}

const PolymorphicAllocator<Chunk>& Chunk::get_allocator() const {
  return _alloc;
}

size_t Chunk::memory_usage(const MemoryUsageCalculationMode mode) const {
  auto bytes = size_t{sizeof(*this)};

  for (const auto& segment : _segments) {
    bytes += segment->memory_usage(mode);
  }

  // TODO(anybody): Add index memory usage.

  if (_mvcc_data) {
    bytes += _mvcc_data->memory_usage();
  }

  return bytes;
}

std::vector<std::shared_ptr<const AbstractSegment>> Chunk::_get_segments_for_ids(
    const std::vector<ColumnID>& column_ids) const {
  if constexpr (HYRISE_DEBUG) {
    const auto number_of_columns = static_cast<ColumnID>(column_count());
    for (const auto& column_id : column_ids) {
      Assert(column_id < number_of_columns, "ColumnID " + std::to_string(column_id) +
                                                " exceeds the maximum column index which is " +
                                                std::to_string(column_count() - 1) + ".");
    }
  }

  auto segments = std::vector<std::shared_ptr<const AbstractSegment>>{};
  segments.reserve(column_ids.size());
  std::transform(column_ids.cbegin(), column_ids.cend(), std::back_inserter(segments), [&](const auto& column_id) {
    return get_segment(column_id);
  });
  return segments;
}

const std::optional<ChunkPruningStatistics>& Chunk::pruning_statistics() const {
  return _pruning_statistics;
}

void Chunk::set_pruning_statistics(const std::optional<ChunkPruningStatistics>& pruning_statistics) {
  Assert(!is_mutable(), "Cannot set pruning statistics on mutable chunks.");
  Assert(!pruning_statistics || pruning_statistics->size() == static_cast<size_t>(column_count()),
         "Pruning statistics must have same number of segments as chunk.");

  _pruning_statistics = pruning_statistics;
}

void Chunk::increase_invalid_row_count(const ChunkOffset count, const std::memory_order memory_order) const {
  _invalid_row_count.fetch_add(count, memory_order);
}

const std::vector<SortColumnDefinition>& Chunk::individually_sorted_by() const {
  return _sorted_by;
}

void Chunk::set_individually_sorted_by(const SortColumnDefinition& sorted_by) {
  set_individually_sorted_by(std::vector<SortColumnDefinition>{sorted_by});
}

void Chunk::set_individually_sorted_by(const std::vector<SortColumnDefinition>& sorted_by) {
  Assert(!is_mutable(), "Cannot set_individually_sorted_by on mutable chunks.");
<<<<<<< HEAD

  // Currently, we assume that `set_individually_sorted_by` is called only once at most. Thus, there should be no
  // existing sorting and the new sorting should contain at least one column. Feel free to remove this assertion if
  // necessary.
  // Another important restriction is that we only check the first sort column (in debug mode only).
  Assert(!sorted_by.empty() && _sorted_by.empty(), "Sorting information cannot be empty or reset.");

  if constexpr (HYRISE_DEBUG) {
    const auto& sorted_by_column = sorted_by[0];
    const auto& sorted_segment = get_segment(sorted_by_column.column);
    if (sorted_segment->size() > 1) {
=======
  // Currently, we assume that `set_individually_sorted_by` is called only once at most. Thus, there should be no
  // existing sorting and the new sorting should contain at least one column. Feel free to remove this assertion if
  // necessary.
  Assert(!sorted_by.empty() && _sorted_by.empty(), "Sorting information cannot be empty or reset.");

  if constexpr (HYRISE_DEBUG) {
    // "Individually sorted by" means that the chunk is sorted by ALL passed columns individually, NOT only by their
    // combination.
    for (const auto& sorted_by_column : sorted_by) {
      const auto sorted_segment = get_segment(sorted_by_column.column);
      if (sorted_segment->size() < 2) {
        break;
      }

>>>>>>> ee7f61dc
      segment_with_iterators(*sorted_segment, [&](const auto& begin, const auto& end) {
        Assert(std::is_sorted(begin, end,
                              [sort_mode = sorted_by_column.sort_mode](const auto& right, const auto& left) {
                                // `is_sorted` evaluates the segment by iteratively calling the lambda with the
                                // SegmentPositions at `iter + 1` and `iter`, which needs to evaluate to false.
                                if (left.is_null() && right.is_null()) {
                                  return false;
                                }

                                const auto nulls_last = sort_mode == SortMode::AscendingNullsLast ||
                                                        sort_mode == SortMode::DescendingNullsLast;
                                if (left.is_null()) {
                                  return nulls_last;
                                }
                                if (right.is_null()) {
                                  return !nulls_last;
                                }
                                const auto ascending = sort_mode == SortMode::AscendingNullsFirst ||
                                                       sort_mode == SortMode::AscendingNullsLast;
                                return ascending ? right.value() < left.value() : left.value() < right.value();
                              }),
               "Setting a sort order for a segment which is not sorted accordingly.");
      });
    }
  }

  _sorted_by = sorted_by;
}

std::optional<CommitID> Chunk::get_cleanup_commit_id() const {
  if (_cleanup_commit_id.load() == UNSET_COMMIT_ID) {
    // Cleanup-Commit-ID is not yet set
    return std::nullopt;
  }
  return std::optional<CommitID>{_cleanup_commit_id.load()};
}

void Chunk::set_cleanup_commit_id(const CommitID cleanup_commit_id) {
  Assert(!get_cleanup_commit_id(), "Cleanup-commit-ID can only be set once.");
  _cleanup_commit_id.store(cleanup_commit_id);
}

void Chunk::mark_as_full() {
  Assert(!_reached_target_size, "Chunk should not be marked as full multiple times.");
  _reached_target_size = true;
}

void Chunk::try_set_immutable() {
  DebugAssert(_mvcc_data, "Expected to be executed with MVCC enabled.");
  // Mark the chunk as immutable if (i) it reached the target size and a new chunk was added to the table, (ii) it is
  // still mutable, and (iii) all pending Insert operators are either committed or rolled back. We do not have to set
  // the `max_begin_cid` here because committed Insert operators already set it.
  if (!_reached_target_size || !is_mutable() || _mvcc_data->pending_inserts() != 0) {
    return;
  }

  // Mark chunk as immutable. `fetch_and() is only defined for integral types, so we use `compare_exchange_strong()`.
  auto success = true;
  if (_is_mutable.compare_exchange_strong(success, false)) {
    // We were the first ones to mark the chunk as immutable. Thus, we have to take care of anything else that needs to
    // be done. In the future, this can mean to start background statistics generation, encoding, etc.
    Assert(success, "Value exchanged but value was actually false.");
  } else {
    // Another thread is about to mark this chunk as immutable. Do nothing.
    Assert(!success, "Value not exchanged but value was actually true.");
  }
}

}  // namespace hyrise<|MERGE_RESOLUTION|>--- conflicted
+++ resolved
@@ -266,19 +266,6 @@
 
 void Chunk::set_individually_sorted_by(const std::vector<SortColumnDefinition>& sorted_by) {
   Assert(!is_mutable(), "Cannot set_individually_sorted_by on mutable chunks.");
-<<<<<<< HEAD
-
-  // Currently, we assume that `set_individually_sorted_by` is called only once at most. Thus, there should be no
-  // existing sorting and the new sorting should contain at least one column. Feel free to remove this assertion if
-  // necessary.
-  // Another important restriction is that we only check the first sort column (in debug mode only).
-  Assert(!sorted_by.empty() && _sorted_by.empty(), "Sorting information cannot be empty or reset.");
-
-  if constexpr (HYRISE_DEBUG) {
-    const auto& sorted_by_column = sorted_by[0];
-    const auto& sorted_segment = get_segment(sorted_by_column.column);
-    if (sorted_segment->size() > 1) {
-=======
   // Currently, we assume that `set_individually_sorted_by` is called only once at most. Thus, there should be no
   // existing sorting and the new sorting should contain at least one column. Feel free to remove this assertion if
   // necessary.
@@ -293,7 +280,6 @@
         break;
       }
 
->>>>>>> ee7f61dc
       segment_with_iterators(*sorted_segment, [&](const auto& begin, const auto& end) {
         Assert(std::is_sorted(begin, end,
                               [sort_mode = sorted_by_column.sort_mode](const auto& right, const auto& left) {
