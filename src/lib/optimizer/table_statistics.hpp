#pragma once

#include <memory>
#include <ostream>
#include <string>
#include <vector>

#include "all_parameter_variant.hpp"
#include "common.hpp"
#include "optimizer/abstract_column_statistics.hpp"

namespace opossum {

class Table;

/**
 * TableStatistics is the interface to the statistics component.
 *
 * It represents the expected statistics of a table.
 * This can be either a table in the StorageManager, or a result of an operator.
 *
 * TableStatistics can be chained in the same way as operators.
 * The initial table statistics is available via function table_statistics() from the corresponding table.
 *
 * TableStatistics will eventually implement a function for each operator, currently supporting only predicates
 * (via predicate_statistics()) from which the expected row count of the corresponding output table can be accessed.
 *
 * The statistics component assumes a uniform value distribution in columns. If values for predictions are missing
 * (e.g. placeholders in prepared statements), default selectivity values from below are used.
 *
 * TableStatistics store column statistics as AbstractColumnStatistics, which are instances of
 * ColumnStatistics<ColumnType>
 * Public TableStatistics functions pass on the parameters to the corresponding column statistics functions.
 * These compute a new ColumnStatistics<> and the predicted selectivity of an operator.
 */
class TableStatistics {
 public:
<<<<<<< HEAD
  // Needed for mocking in tests
  TableStatistics() = default;

  explicit TableStatistics(const std::string &name, const std::weak_ptr<Table> table);
  TableStatistics(const TableStatistics &table_statistics);

  virtual ~TableStatistics() = default;

  double row_count();
  std::shared_ptr<AbstractColumnStatistics> get_column_statistics(const ColumnID column_id);
  virtual std::shared_ptr<TableStatistics> predicate_statistics(const std::string &column_name,
                                                                const ScanType scan_type,
                                                                const AllParameterVariant value,
                                                                const optional<AllTypeVariant> value2 = nullopt);
  friend std::ostream &operator<<(std::ostream &os, TableStatistics &obj) {
    os << "Table Stats " << obj._name << std::endl;
    os << " row count: " << obj._row_count;
    for (auto column_statistics_pair : obj._column_statistics) {
      os << std::endl << " " << *column_statistics_pair.second;
    }
    return os;
  }

 protected:
  const std::string _name;
  /**
   * Even though _table should be a const pointer, this member cannot be defined const
   * as there are issues with Clang in that case:
   *
   * Clang will implicitly delete the default constructor if the 'const weak_ptr' is not set by the constructor.
   * For a mocked TableStatistics object this is the case, since we don't need an actual Table
   * but just try to call the default constructor of weak_ptr.
   *
   * This issue was reproducible on Jenkins and some Online Compilers with Clang 3.8, but not with Clang on Mac.
   * GCC is able to handle 'const weak_ptr' for this setting.
   */
  std::weak_ptr<Table> _table;
  double _row_count;
  std::map<ColumnID, std::shared_ptr<AbstractColumnStatistics>> _column_statistics;
=======
  /**
   * Creates a table statistics from a table.
   * This should only be done by the storage manager when adding a table to storage manager.
   */
  explicit TableStatistics(const std::shared_ptr<Table> table);
  /**
   * Table statistics should not be copied by other actors.
   * Copy constructor not private as copy is used by make_shared.
   */
  TableStatistics(const TableStatistics &table_statistics) = default;

  /**
   * Returns the expected row_cunt of the output of the corresponding operator.
   */
  float row_count() const;

  /**
   * Get table statistics for the operator table scan table scan.
   */
  std::shared_ptr<TableStatistics> predicate_statistics(const std::string &column_name, const ScanType scan_type,
                                                        const AllParameterVariant &value,
                                                        const optional<AllTypeVariant> &value2 = nullopt);

 private:
  std::shared_ptr<AbstractColumnStatistics> column_statistics(const ColumnID column_id);

  // Only available for statistics of tables in the StorageManager.
  // This is a weak_ptr, as
  // Table --shared_ptr--> TableStatistics
  const std::weak_ptr<Table> _table;

  // row count is not an integer as it is a predicted value
  // it is multiplied with selectivity factor of a corresponding operator to predict the operator's output
  // precision is lost, if row count is rounded
  float _row_count = 0.0f;

  std::vector<std::shared_ptr<AbstractColumnStatistics>> _column_statistics;

  friend std::ostream &operator<<(std::ostream &os, TableStatistics &obj);
>>>>>>> 35a0ff27
};

inline std::ostream &operator<<(std::ostream &os, TableStatistics &obj) {
  os << "Table Stats " << std::endl;
  os << " row count: " << obj._row_count;
  for (const auto &statistics : obj._column_statistics) {
    if (statistics) os << std::endl << " " << *statistics;
  }
  return os;
}

// default selectivity factors for assumption of uniform distribution
constexpr float DEFAULT_SELECTIVITY = 0.5f;
constexpr float LIKE_SELECTIVITY = 0.1f;
// values below are taken from paper "Access path selection in a relational database management system",
// P. Griffiths Selinger, 1979
constexpr float OPEN_ENDED_SELECTIVITY = 1.f / 3.f;
constexpr float BETWEEN_SELECTIVITY = 0.25f;

}  // namespace opossum<|MERGE_RESOLUTION|>--- conflicted
+++ resolved
@@ -35,33 +35,49 @@
  */
 class TableStatistics {
  public:
-<<<<<<< HEAD
   // Needed for mocking in tests
+  // TODO(anyone): is there a better to allow mocking classes except for adding a default constructor?
   TableStatistics() = default;
 
-  explicit TableStatistics(const std::string &name, const std::weak_ptr<Table> table);
-  TableStatistics(const TableStatistics &table_statistics);
+  /**
+   * Creates a table statistics from a table.
+   * This should only be done by the storage manager when adding a table to storage manager.
+   */
+  explicit TableStatistics(const std::shared_ptr<Table> table);
+  /**
+   * Table statistics should not be copied by other actors.
+   * Copy constructor not private as copy is used by make_shared.
+   */
+  TableStatistics(const TableStatistics &table_statistics) = default;
 
   virtual ~TableStatistics() = default;
 
-  double row_count();
-  std::shared_ptr<AbstractColumnStatistics> get_column_statistics(const ColumnID column_id);
+  /**
+   * Returns the expected row_cunt of the output of the corresponding operator.
+   */
+  float row_count() const;
+
+  /**
+   * Get table statistics for the operator table scan table scan.
+   * Has to be virtual for mocked subclasses in tests
+   */
   virtual std::shared_ptr<TableStatistics> predicate_statistics(const std::string &column_name,
                                                                 const ScanType scan_type,
-                                                                const AllParameterVariant value,
-                                                                const optional<AllTypeVariant> value2 = nullopt);
-  friend std::ostream &operator<<(std::ostream &os, TableStatistics &obj) {
-    os << "Table Stats " << obj._name << std::endl;
-    os << " row count: " << obj._row_count;
-    for (auto column_statistics_pair : obj._column_statistics) {
-      os << std::endl << " " << *column_statistics_pair.second;
-    }
-    return os;
-  }
+                                                                const AllParameterVariant &value,
+                                                                const optional<AllTypeVariant> &value2 = nullopt);
 
  protected:
-  const std::string _name;
+  std::shared_ptr<AbstractColumnStatistics> column_statistics(const ColumnID column_id);
+
+  // Only available for statistics of tables in the StorageManager.
+  // This is a weak_ptr, as
+  // Table --shared_ptr--> TableStatistics
+
   /**
+   * Only available for statistics of tables in the StorageManager.
+   * This is a weak_ptr, as
+   * Table <--shared_ptr--> TableStatistics
+   *
    * Even though _table should be a const pointer, this member cannot be defined const
    * as there are issues with Clang in that case:
    *
@@ -73,39 +89,6 @@
    * GCC is able to handle 'const weak_ptr' for this setting.
    */
   std::weak_ptr<Table> _table;
-  double _row_count;
-  std::map<ColumnID, std::shared_ptr<AbstractColumnStatistics>> _column_statistics;
-=======
-  /**
-   * Creates a table statistics from a table.
-   * This should only be done by the storage manager when adding a table to storage manager.
-   */
-  explicit TableStatistics(const std::shared_ptr<Table> table);
-  /**
-   * Table statistics should not be copied by other actors.
-   * Copy constructor not private as copy is used by make_shared.
-   */
-  TableStatistics(const TableStatistics &table_statistics) = default;
-
-  /**
-   * Returns the expected row_cunt of the output of the corresponding operator.
-   */
-  float row_count() const;
-
-  /**
-   * Get table statistics for the operator table scan table scan.
-   */
-  std::shared_ptr<TableStatistics> predicate_statistics(const std::string &column_name, const ScanType scan_type,
-                                                        const AllParameterVariant &value,
-                                                        const optional<AllTypeVariant> &value2 = nullopt);
-
- private:
-  std::shared_ptr<AbstractColumnStatistics> column_statistics(const ColumnID column_id);
-
-  // Only available for statistics of tables in the StorageManager.
-  // This is a weak_ptr, as
-  // Table --shared_ptr--> TableStatistics
-  const std::weak_ptr<Table> _table;
 
   // row count is not an integer as it is a predicted value
   // it is multiplied with selectivity factor of a corresponding operator to predict the operator's output
@@ -115,7 +98,6 @@
   std::vector<std::shared_ptr<AbstractColumnStatistics>> _column_statistics;
 
   friend std::ostream &operator<<(std::ostream &os, TableStatistics &obj);
->>>>>>> 35a0ff27
 };
 
 inline std::ostream &operator<<(std::ostream &os, TableStatistics &obj) {
