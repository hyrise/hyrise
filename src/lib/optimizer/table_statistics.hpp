--- conflicted
+++ resolved
@@ -55,16 +55,9 @@
   /**
    * Get table statistics for the operator table scan table scan.
    */
-<<<<<<< HEAD
-  virtual std::shared_ptr<TableStatistics> predicate_statistics(const std::string &column_name,
-                                                                const ScanType scan_type,
+  virtual std::shared_ptr<TableStatistics> predicate_statistics(const ColumnID column_name, const ScanType scan_type,
                                                                 const AllParameterVariant &value,
                                                                 const optional<AllTypeVariant> &value2 = nullopt);
-=======
-  std::shared_ptr<TableStatistics> predicate_statistics(const ColumnID column_name, const ScanType scan_type,
-                                                        const AllParameterVariant &value,
-                                                        const optional<AllTypeVariant> &value2 = nullopt);
->>>>>>> f8c71bdb
 
  protected:
   std::shared_ptr<BaseColumnStatistics> column_statistics(const ColumnID column_id);
