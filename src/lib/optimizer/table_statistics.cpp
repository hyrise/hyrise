--- conflicted
+++ resolved
@@ -114,13 +114,8 @@
 }
 
 std::shared_ptr<TableStatistics> TableStatistics::generate_predicated_join_statistics(
-<<<<<<< HEAD
-    const std::shared_ptr<TableStatistics>& right_table_stats, const JoinMode mode, const JoinColumnIDs column_ids,
-    const ScanType scan_type) {
-=======
     const std::shared_ptr<TableStatistics>& right_table_stats, const JoinMode mode, const ColumnIDPair column_ids,
     const PredicateCondition predicate_condition) {
->>>>>>> 9da0d9f3
   DebugAssert(mode != JoinMode::Cross, "Use function generate_cross_join_statistics for cross joins.");
   DebugAssert(mode != JoinMode::Natural, "Natural joins are not supported by statistics component.");
 
