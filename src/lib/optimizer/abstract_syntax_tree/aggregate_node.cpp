#include "aggregate_node.hpp"

#include <algorithm>
#include <memory>
#include <sstream>
#include <string>
#include <vector>

#include "optimizer/expression.hpp"

#include "common.hpp"
#include "types.hpp"
#include "utils/assert.hpp"

namespace opossum {

AggregateNode::AggregateNode(const std::vector<std::shared_ptr<Expression>>& aggregate_expressions,
                             const std::vector<ColumnID>& groupby_column_ids)
    : AbstractASTNode(ASTNodeType::Aggregate),
      _aggregate_expressions(aggregate_expressions),
      _groupby_column_ids(groupby_column_ids) {
  for ([[gnu::unused]] const auto& expression : aggregate_expressions) {
    DebugAssert(expression->type() == ExpressionType::Function, "Aggregate expression must be a function.");
  }
}

const std::vector<std::shared_ptr<Expression>>& AggregateNode::aggregate_expressions() const {
  return _aggregate_expressions;
}

const std::vector<ColumnID>& AggregateNode::groupby_column_ids() const { return _groupby_column_ids; }

std::string AggregateNode::description() const {
  std::ostringstream s;

  auto stream_aggregate = [&](const std::shared_ptr<Expression>& aggregate_expr) {
    s << aggregate_expr->to_string();
    if (aggregate_expr->alias()) {
      s << " AS \"" << (*aggregate_expr->alias()) << "\"";
    }
  };

  auto aggregates_it = _aggregate_expressions.begin();
  if (aggregates_it != _aggregate_expressions.end()) {
    stream_aggregate(*aggregates_it);
    ++aggregates_it;
  }

  for (; aggregates_it != _aggregate_expressions.end(); ++aggregates_it) {
    s << ", ";
    stream_aggregate(*aggregates_it);
  }

  if (!_groupby_column_ids.empty()) {
    s << " GROUP BY [";

    auto group_by_it = _groupby_column_ids.begin();
    if (group_by_it != _groupby_column_ids.end()) {
      s << *group_by_it;
      ++group_by_it;
    }

    for (; group_by_it != _groupby_column_ids.end(); ++group_by_it) {
      s << ", " << *group_by_it;
    }

    s << "]";
  }

  return s.str();
}

void AggregateNode::_on_child_changed() {
<<<<<<< HEAD
  DebugAssert(!!left_child(), "AggregateNode needs a child.");
=======
  DebugAssert(left_child(), "AggregateNode needs a child.");
>>>>>>> c46160ee

  _output_column_names.clear();
  _output_column_id_to_input_column_id.clear();

  _output_column_names.reserve(_groupby_column_ids.size() + _aggregate_expressions.size());
  _output_column_id_to_input_column_id.reserve(_groupby_column_ids.size() + _aggregate_expressions.size());

  /**
   * Set output column ids and names.
   *
   * The Aggregate operator will put all GROUP BY columns in the output table at the beginning,
   * so we first handle those, and afterwards add the column information for the aggregate functions.
   */
  for (const auto groupby_column_id : _groupby_column_ids) {
    _output_column_id_to_input_column_id.emplace_back(groupby_column_id);
    _output_column_names.emplace_back(left_child()->output_column_names()[groupby_column_id]);
  }

  for (const auto& aggregate_expression : _aggregate_expressions) {
    DebugAssert(aggregate_expression->type() == ExpressionType::Function, "Expression must be a function.");

    std::string column_name;

    if (aggregate_expression->alias()) {
      column_name = *aggregate_expression->alias();
    } else {
      /**
       * If the aggregate function has no alias defined in the query, we simply parse the expression back to a string.
       * SQL in the standard does not specify a name to be given.
       * This might result in multiple output columns with the same name, but we accept that.
       * Other DBs behave similarly (e.g. MySQL).
       */
<<<<<<< HEAD
      column_name = aggregate_expression->to_string(left_child());
=======
      column_name = aggregate_expression->to_string(left_child()->output_column_names());
>>>>>>> c46160ee
    }

    _output_column_names.emplace_back(column_name);
    _output_column_id_to_input_column_id.emplace_back(INVALID_COLUMN_ID);
  }
}

const std::vector<std::string>& AggregateNode::output_column_names() const { return _output_column_names; }

const std::vector<ColumnID>& AggregateNode::output_column_id_to_input_column_id() const {
  return _output_column_id_to_input_column_id;
}

<<<<<<< HEAD
optional<ColumnID> AggregateNode::find_column_id_by_column_identifier_name(
    const ColumnIdentifierName& column_identifier_name) const {
  DebugAssert(!!left_child(), "AggregateNode needs a child.");

  // TODO(mp) Handle column_identifier_name having a table that is this node's alias

  /*
   * Search for ColumnIdentifierName in Aggregate columns ALIASes, if the column_identifier_name has no table.
   * These columns are created by the Aggregate Operator, so we have to look through them here.
   */
  optional<ColumnID> column_id_aggregate;
  if (!column_identifier_name.table_name) {
=======
optional<ColumnID> AggregateNode::find_column_id_by_named_column_reference(
    const NamedColumnReference& named_column_reference) const {
  DebugAssert(left_child(), "AggregateNode needs a child.");

  // TODO(mp) Handle named_column_reference having a table that is this node's alias

  /*
   * Search for NamedColumnReference in Aggregate columns ALIASes, if the named_column_reference has no table.
   * These columns are created by the Aggregate Operator, so we have to look through them here.
   */
  optional<ColumnID> column_id_aggregate;
  if (!named_column_reference.table_name) {
>>>>>>> c46160ee
    for (auto aggregate_idx = 0u; aggregate_idx < _aggregate_expressions.size(); aggregate_idx++) {
      const auto& aggregate_expression = _aggregate_expressions[aggregate_idx];

      // If AggregateDefinition has no alias, column_name will not match.
<<<<<<< HEAD
      if (column_identifier_name.column_name == aggregate_expression->alias()) {
        // Check that we haven't found a match yet.
        Assert(!column_id_aggregate, "Column name " + column_identifier_name.column_name + " is ambiguous.");
=======
      if (named_column_reference.column_name == aggregate_expression->alias()) {
        // Check that we haven't found a match yet.
        Assert(!column_id_aggregate, "Column name " + named_column_reference.column_name + " is ambiguous.");
>>>>>>> c46160ee
        // Aggregate columns come after Group By columns in the Aggregate's output
        column_id_aggregate = ColumnID{static_cast<ColumnID::base_type>(aggregate_idx + _groupby_column_ids.size())};
      }
    }
  }

  /*
<<<<<<< HEAD
   * Search for ColumnIdentifierName in Group By columns.
   * These columns have been created by another node. Since Aggregates can only have a single child node,
   * we just have to check the left_child for the ColumnIdentifierName.
   */
  optional<ColumnID> column_id_groupby;
  const auto column_id_child = left_child()->find_column_id_by_column_identifier_name(column_identifier_name);
=======
   * Search for NamedColumnReference in Group By columns.
   * These columns have been created by another node. Since Aggregates can only have a single child node,
   * we just have to check the left_child for the NamedColumnReference.
   */
  optional<ColumnID> column_id_groupby;
  const auto column_id_child = left_child()->find_column_id_by_named_column_reference(named_column_reference);
>>>>>>> c46160ee
  if (column_id_child) {
    const auto iter = std::find(_groupby_column_ids.begin(), _groupby_column_ids.end(), *column_id_child);
    if (iter != _groupby_column_ids.end()) {
      column_id_groupby = ColumnID{static_cast<ColumnID::base_type>(std::distance(_groupby_column_ids.begin(), iter))};
    }
  }

  // Max one can be set, both not being set is fine, as we are in a find_* method
  Assert(!column_id_aggregate || !column_id_groupby,
<<<<<<< HEAD
         "Column name " + column_identifier_name.column_name + " is ambiguous.");
=======
         "Column name " + named_column_reference.column_name + " is ambiguous.");
>>>>>>> c46160ee

  if (column_id_aggregate) {
    return column_id_aggregate;
  }

  // Optional might not be set.
  return column_id_groupby;
}

ColumnID AggregateNode::get_column_id_for_expression(const std::shared_ptr<Expression>& expression) const {
  const auto column_id = find_column_id_for_expression(expression);
<<<<<<< HEAD
  DebugAssert(!!column_id, "Expression could not be resolved.");
=======
  DebugAssert(column_id, "Expression could not be resolved.");
>>>>>>> c46160ee
  return *column_id;
}

optional<ColumnID> AggregateNode::find_column_id_for_expression(const std::shared_ptr<Expression>& expression) const {
  /**
   * This function does NOT need to check whether an expression is ambiguous.
   * It is only used when translating the HAVING clause.
   * If two expressions are equal, they must refer to the same result.
   * Not checking ambiguity allows perfectly valid queries like:
   *  SELECT a, MAX(b), MAX(b) FROM t GROUP BY a HAVING MAX(b) > 0
   */
<<<<<<< HEAD
  if (expression->type() == ExpressionType::ColumnIdentifier) {
=======
  if (expression->type() == ExpressionType::Column) {
>>>>>>> c46160ee
    const auto iter = std::find_if(_groupby_column_ids.begin(), _groupby_column_ids.end(),
                                   [&](const auto& rhs) { return expression->column_id() == rhs; });

    if (iter != _groupby_column_ids.end()) {
      const auto idx = std::distance(_groupby_column_ids.begin(), iter);
      return ColumnID{static_cast<ColumnID::base_type>(idx)};
    }
  } else if (expression->type() == ExpressionType::Function) {
    const auto iter = std::find_if(_aggregate_expressions.begin(), _aggregate_expressions.end(), [&](const auto& rhs) {
<<<<<<< HEAD
      DebugAssert(!!rhs, "Aggregate expressions can not be nullptr!");
=======
      DebugAssert(rhs, "Aggregate expressions can not be nullptr!");
>>>>>>> c46160ee
      return *expression == *rhs;
    });

    if (iter != _aggregate_expressions.end()) {
      const auto idx = std::distance(_aggregate_expressions.begin(), iter);
      return ColumnID{static_cast<ColumnID::base_type>(idx + _groupby_column_ids.size())};
    }
  } else {
    Fail("Expression type is not supported.");
  }

  // Return unset optional if expression was not found.
  return nullopt;
}

std::vector<ColumnID> AggregateNode::get_output_column_ids_for_table(const std::string& table_name) const {
<<<<<<< HEAD
  DebugAssert(!!left_child(), "AggregateNode needs a child.");
=======
  DebugAssert(left_child(), "AggregateNode needs a child.");
>>>>>>> c46160ee

  if (!left_child()->knows_table(table_name)) {
    return {};
  }

  const auto input_column_ids_for_table = left_child()->get_output_column_ids_for_table(table_name);

  std::vector<ColumnID> output_column_ids_for_table;

  for (const auto input_column_id : input_column_ids_for_table) {
    const auto iter = std::find(_groupby_column_ids.begin(), _groupby_column_ids.end(), input_column_id);

    if (iter != _groupby_column_ids.end()) {
      const auto index = std::distance(_groupby_column_ids.begin(), iter);
      output_column_ids_for_table.emplace_back(static_cast<ColumnID::base_type>(index));
    }
  }

  return output_column_ids_for_table;
}

}  // namespace opossum<|MERGE_RESOLUTION|>--- conflicted
+++ resolved
@@ -71,11 +71,7 @@
 }
 
 void AggregateNode::_on_child_changed() {
-<<<<<<< HEAD
-  DebugAssert(!!left_child(), "AggregateNode needs a child.");
-=======
   DebugAssert(left_child(), "AggregateNode needs a child.");
->>>>>>> c46160ee
 
   _output_column_names.clear();
   _output_column_id_to_input_column_id.clear();
@@ -108,11 +104,7 @@
        * This might result in multiple output columns with the same name, but we accept that.
        * Other DBs behave similarly (e.g. MySQL).
        */
-<<<<<<< HEAD
-      column_name = aggregate_expression->to_string(left_child());
-=======
       column_name = aggregate_expression->to_string(left_child()->output_column_names());
->>>>>>> c46160ee
     }
 
     _output_column_names.emplace_back(column_name);
@@ -126,20 +118,6 @@
   return _output_column_id_to_input_column_id;
 }
 
-<<<<<<< HEAD
-optional<ColumnID> AggregateNode::find_column_id_by_column_identifier_name(
-    const ColumnIdentifierName& column_identifier_name) const {
-  DebugAssert(!!left_child(), "AggregateNode needs a child.");
-
-  // TODO(mp) Handle column_identifier_name having a table that is this node's alias
-
-  /*
-   * Search for ColumnIdentifierName in Aggregate columns ALIASes, if the column_identifier_name has no table.
-   * These columns are created by the Aggregate Operator, so we have to look through them here.
-   */
-  optional<ColumnID> column_id_aggregate;
-  if (!column_identifier_name.table_name) {
-=======
 optional<ColumnID> AggregateNode::find_column_id_by_named_column_reference(
     const NamedColumnReference& named_column_reference) const {
   DebugAssert(left_child(), "AggregateNode needs a child.");
@@ -152,20 +130,13 @@
    */
   optional<ColumnID> column_id_aggregate;
   if (!named_column_reference.table_name) {
->>>>>>> c46160ee
     for (auto aggregate_idx = 0u; aggregate_idx < _aggregate_expressions.size(); aggregate_idx++) {
       const auto& aggregate_expression = _aggregate_expressions[aggregate_idx];
 
       // If AggregateDefinition has no alias, column_name will not match.
-<<<<<<< HEAD
-      if (column_identifier_name.column_name == aggregate_expression->alias()) {
-        // Check that we haven't found a match yet.
-        Assert(!column_id_aggregate, "Column name " + column_identifier_name.column_name + " is ambiguous.");
-=======
       if (named_column_reference.column_name == aggregate_expression->alias()) {
         // Check that we haven't found a match yet.
         Assert(!column_id_aggregate, "Column name " + named_column_reference.column_name + " is ambiguous.");
->>>>>>> c46160ee
         // Aggregate columns come after Group By columns in the Aggregate's output
         column_id_aggregate = ColumnID{static_cast<ColumnID::base_type>(aggregate_idx + _groupby_column_ids.size())};
       }
@@ -173,21 +144,12 @@
   }
 
   /*
-<<<<<<< HEAD
-   * Search for ColumnIdentifierName in Group By columns.
-   * These columns have been created by another node. Since Aggregates can only have a single child node,
-   * we just have to check the left_child for the ColumnIdentifierName.
-   */
-  optional<ColumnID> column_id_groupby;
-  const auto column_id_child = left_child()->find_column_id_by_column_identifier_name(column_identifier_name);
-=======
    * Search for NamedColumnReference in Group By columns.
    * These columns have been created by another node. Since Aggregates can only have a single child node,
    * we just have to check the left_child for the NamedColumnReference.
    */
   optional<ColumnID> column_id_groupby;
   const auto column_id_child = left_child()->find_column_id_by_named_column_reference(named_column_reference);
->>>>>>> c46160ee
   if (column_id_child) {
     const auto iter = std::find(_groupby_column_ids.begin(), _groupby_column_ids.end(), *column_id_child);
     if (iter != _groupby_column_ids.end()) {
@@ -197,11 +159,7 @@
 
   // Max one can be set, both not being set is fine, as we are in a find_* method
   Assert(!column_id_aggregate || !column_id_groupby,
-<<<<<<< HEAD
-         "Column name " + column_identifier_name.column_name + " is ambiguous.");
-=======
          "Column name " + named_column_reference.column_name + " is ambiguous.");
->>>>>>> c46160ee
 
   if (column_id_aggregate) {
     return column_id_aggregate;
@@ -213,11 +171,7 @@
 
 ColumnID AggregateNode::get_column_id_for_expression(const std::shared_ptr<Expression>& expression) const {
   const auto column_id = find_column_id_for_expression(expression);
-<<<<<<< HEAD
-  DebugAssert(!!column_id, "Expression could not be resolved.");
-=======
   DebugAssert(column_id, "Expression could not be resolved.");
->>>>>>> c46160ee
   return *column_id;
 }
 
@@ -229,11 +183,7 @@
    * Not checking ambiguity allows perfectly valid queries like:
    *  SELECT a, MAX(b), MAX(b) FROM t GROUP BY a HAVING MAX(b) > 0
    */
-<<<<<<< HEAD
-  if (expression->type() == ExpressionType::ColumnIdentifier) {
-=======
   if (expression->type() == ExpressionType::Column) {
->>>>>>> c46160ee
     const auto iter = std::find_if(_groupby_column_ids.begin(), _groupby_column_ids.end(),
                                    [&](const auto& rhs) { return expression->column_id() == rhs; });
 
@@ -243,11 +193,7 @@
     }
   } else if (expression->type() == ExpressionType::Function) {
     const auto iter = std::find_if(_aggregate_expressions.begin(), _aggregate_expressions.end(), [&](const auto& rhs) {
-<<<<<<< HEAD
-      DebugAssert(!!rhs, "Aggregate expressions can not be nullptr!");
-=======
       DebugAssert(rhs, "Aggregate expressions can not be nullptr!");
->>>>>>> c46160ee
       return *expression == *rhs;
     });
 
@@ -264,11 +210,7 @@
 }
 
 std::vector<ColumnID> AggregateNode::get_output_column_ids_for_table(const std::string& table_name) const {
-<<<<<<< HEAD
-  DebugAssert(!!left_child(), "AggregateNode needs a child.");
-=======
   DebugAssert(left_child(), "AggregateNode needs a child.");
->>>>>>> c46160ee
 
   if (!left_child()->knows_table(table_name)) {
     return {};
