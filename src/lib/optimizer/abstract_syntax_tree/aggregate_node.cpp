#include "aggregate_node.hpp"

#include <algorithm>
#include <memory>
#include <optional>
#include <sstream>
#include <string>
#include <vector>

#include "optimizer/expression.hpp"
#include "types.hpp"
#include "utils/assert.hpp"

namespace opossum {

AggregateNode::AggregateNode(const std::vector<std::shared_ptr<Expression>>& aggregate_expressions,
                             const std::vector<ColumnID>& groupby_column_ids)
    : AbstractASTNode(ASTNodeType::Aggregate),
      _aggregate_expressions(aggregate_expressions),
      _groupby_column_ids(groupby_column_ids) {
  for ([[gnu::unused]] const auto& expression : aggregate_expressions) {
    DebugAssert(expression->type() == ExpressionType::Function, "Aggregate expression must be a function.");
  }
}

const std::vector<std::shared_ptr<Expression>>& AggregateNode::aggregate_expressions() const {
  return _aggregate_expressions;
}

const std::vector<ColumnID>& AggregateNode::groupby_column_ids() const { return _groupby_column_ids; }

std::string AggregateNode::description() const {
  std::ostringstream s;

  s << "[Aggregate] ";

  std::vector<std::string> verbose_column_names;
  if (left_child()) {
    verbose_column_names = left_child()->get_verbose_column_names();
  }

  auto stream_aggregate = [&](const std::shared_ptr<Expression>& aggregate_expr) {
    s << aggregate_expr->to_string(verbose_column_names);

    if (aggregate_expr->alias()) {
      s << " AS \"" << (*aggregate_expr->alias()) << "\"";
    }
  };

  auto aggregates_it = _aggregate_expressions.begin();
  if (aggregates_it != _aggregate_expressions.end()) {
    stream_aggregate(*aggregates_it);
    ++aggregates_it;
  }

  for (; aggregates_it != _aggregate_expressions.end(); ++aggregates_it) {
    s << ", ";
    stream_aggregate(*aggregates_it);
  }

  if (!_groupby_column_ids.empty()) {
    s << " GROUP BY [";

    for (size_t group_by_idx = 0; group_by_idx < _groupby_column_ids.size(); ++group_by_idx) {
      if (left_child()) {
        s << left_child()->get_verbose_column_name(_groupby_column_ids[group_by_idx]);
        if (group_by_idx + 1 < _groupby_column_ids.size()) {
          s << ", ";
        }
      }
    }
    s << "]";
  }

  return s.str();
}

std::string AggregateNode::get_verbose_column_name(ColumnID column_id) const {
  DebugAssert(left_child(), "Need input to generate name");

  if (column_id < _aggregate_expressions.size()) {
    const auto& aggregate_expression = _aggregate_expressions[column_id];

    if (aggregate_expression->alias()) {
      return *aggregate_expression->alias();
    }

    if (left_child()) {
      return aggregate_expression->to_string(left_child()->get_verbose_column_names());
    } else {
      return aggregate_expression->to_string();
    }
  }

  const auto group_by_column_id = column_id - _aggregate_expressions.size();
  DebugAssert(group_by_column_id < _groupby_column_ids.size(), "ColumnID out of range");

  return left_child()->get_verbose_column_name(_groupby_column_ids[group_by_column_id]);
}

void AggregateNode::_on_child_changed() {
  DebugAssert(!right_child(), "AggregateNode can't have a right child.");

  _output_column_names.reset();
}

const std::vector<std::string>& AggregateNode::output_column_names() const {
  Assert(left_child(), "Child not set, can't know output column names without it");
  if (!_output_column_names) {
    _update_output();
  }
  return *_output_column_names;
}

<<<<<<< HEAD
void AggregateNode::map_column_ids(const ColumnIDMapping& column_id_mapping,
                                   ASTChildSide caller_child_side) {
  for (const auto& aggregate_expression : _aggregate_expressions) {
    aggregate_expression->map_column_ids(column_id_mapping);
  }

  for (auto& group_by_column : _groupby_column_ids) {
    group_by_column = column_id_mapping[group_by_column];
  }
}

const std::vector<std::string>& AggregateNode::output_column_names() const { return _output_column_names; }

const std::vector<ColumnID>& AggregateNode::output_column_id_to_input_column_id() const {
  return _output_column_id_to_input_column_id;
=======
const std::vector<ColumnID>& AggregateNode::output_column_ids_to_input_column_ids() const {
  if (!_output_column_ids_to_input_column_ids) {
    _update_output();
  }
  return *_output_column_ids_to_input_column_ids;
>>>>>>> 69ae5352
}

std::optional<ColumnID> AggregateNode::find_column_id_by_named_column_reference(
    const NamedColumnReference& named_column_reference) const {
  DebugAssert(left_child(), "AggregateNode needs a child.");

  auto named_column_reference_without_local_alias = _resolve_local_alias(named_column_reference);
  if (!named_column_reference_without_local_alias) {
    return {};
  }

  /*
   * Search for NamedColumnReference in Aggregate columns ALIASes, if the named_column_reference has no table.
   * These columns are created by the Aggregate Operator, so we have to look through them here.
   */
  std::optional<ColumnID> column_id_aggregate;
  if (!named_column_reference_without_local_alias->table_name) {
    for (auto aggregate_idx = 0u; aggregate_idx < _aggregate_expressions.size(); aggregate_idx++) {
      const auto& aggregate_expression = _aggregate_expressions[aggregate_idx];

      // If AggregateDefinition has no alias, column_name will not match.
      if (named_column_reference_without_local_alias->column_name == aggregate_expression->alias()) {
        // Check that we haven't found a match yet.
        Assert(!column_id_aggregate,
               "Column name " + named_column_reference_without_local_alias->column_name + " is ambiguous.");
        // Aggregate columns come after Group By columns in the Aggregate's output
        column_id_aggregate = ColumnID{static_cast<ColumnID::base_type>(aggregate_idx + _groupby_column_ids.size())};
      }
    }
  }

  /*
   * Search for NamedColumnReference in Group By columns.
   * These columns have been created by another node. Since Aggregates can only have a single child node,
   * we just have to check the left_child for the NamedColumnReference.
   */
  std::optional<ColumnID> column_id_groupby;
  const auto column_id_child =
      left_child()->find_column_id_by_named_column_reference(*named_column_reference_without_local_alias);
  if (column_id_child) {
    const auto iter = std::find(_groupby_column_ids.begin(), _groupby_column_ids.end(), *column_id_child);
    if (iter != _groupby_column_ids.end()) {
      column_id_groupby = ColumnID{static_cast<ColumnID::base_type>(std::distance(_groupby_column_ids.begin(), iter))};
    }
  }

  // Max one can be set, both not being set is fine, as we are in a find_* method
  Assert(!column_id_aggregate || !column_id_groupby,
         "Column name " + named_column_reference_without_local_alias->column_name + " is ambiguous.");

  if (column_id_aggregate) {
    return column_id_aggregate;
  }

  // Optional might not be set.
  return column_id_groupby;
}

ColumnID AggregateNode::get_column_id_for_expression(const std::shared_ptr<Expression>& expression) const {
  const auto column_id = find_column_id_for_expression(expression);
  DebugAssert(column_id, "Expression could not be resolved.");
  return *column_id;
}

std::optional<ColumnID> AggregateNode::find_column_id_for_expression(
    const std::shared_ptr<Expression>& expression) const {
  /**
   * This function does NOT need to check whether an expression is ambiguous.
   * It is only used when translating the HAVING clause.
   * If two expressions are equal, they must refer to the same result.
   * Not checking ambiguity allows perfectly valid queries like:
   *  SELECT a, MAX(b), MAX(b) FROM t GROUP BY a HAVING MAX(b) > 0
   */
  if (expression->type() == ExpressionType::Column) {
    const auto iter = std::find_if(_groupby_column_ids.begin(), _groupby_column_ids.end(),
                                   [&](const auto& rhs) { return expression->column_id() == rhs; });

    if (iter != _groupby_column_ids.end()) {
      const auto idx = std::distance(_groupby_column_ids.begin(), iter);
      return ColumnID{static_cast<ColumnID::base_type>(idx)};
    }
  } else if (expression->type() == ExpressionType::Function) {
    const auto iter = std::find_if(_aggregate_expressions.begin(), _aggregate_expressions.end(), [&](const auto& rhs) {
      DebugAssert(rhs, "Aggregate expressions can not be nullptr!");
      return *expression == *rhs;
    });

    if (iter != _aggregate_expressions.end()) {
      const auto idx = std::distance(_aggregate_expressions.begin(), iter);
      return ColumnID{static_cast<ColumnID::base_type>(idx + _groupby_column_ids.size())};
    }
  } else {
    Fail("Expression type is not supported.");
  }

  // Return unset optional if expression was not found.
  return std::nullopt;
}

std::vector<ColumnID> AggregateNode::get_output_column_ids_for_table(const std::string& table_name) const {
  DebugAssert(left_child(), "AggregateNode needs a child.");

  if (!knows_table(table_name)) {
    return {};
  }

  if (_table_alias && *_table_alias == table_name) {
    return get_output_column_ids();
  }

  const auto input_column_ids_for_table = left_child()->get_output_column_ids_for_table(table_name);

  std::vector<ColumnID> output_column_ids_for_table;

  for (const auto input_column_id : input_column_ids_for_table) {
    const auto iter = std::find(_groupby_column_ids.begin(), _groupby_column_ids.end(), input_column_id);

    if (iter != _groupby_column_ids.end()) {
      const auto index = std::distance(_groupby_column_ids.begin(), iter);
      output_column_ids_for_table.emplace_back(static_cast<ColumnID::base_type>(index));
    }
  }

  return output_column_ids_for_table;
}

void AggregateNode::_update_output() const {
  /**
   * The output (column names and output-to-input mapping) of this node gets cleared whenever a child changed and is
   * re-computed on request. This allows ASTs to be in temporary invalid states (e.g. no left child in Join) and thus
   * allows easier manipulation in the optimizer.
   */

  DebugAssert(!_output_column_ids_to_input_column_ids,
              "No need to update, _update_output() shouldn't get called.");
  DebugAssert(!_output_column_names, "No need to update, _update_output() shouldn't get called.");
  DebugAssert(left_child(), "Can't set output without input");

  _output_column_names.emplace();
  _output_column_names->reserve(_groupby_column_ids.size() + _aggregate_expressions.size());

  _output_column_ids_to_input_column_ids.emplace();
  _output_column_ids_to_input_column_ids->reserve(_groupby_column_ids.size() + _aggregate_expressions.size());

  /**
   * Set output column ids and names.
   *
   * The Aggregate operator will put all GROUP BY columns in the output table at the beginning,
   * so we first handle those, and afterwards add the column information for the aggregate functions.
   */
  for (const auto groupby_column_id : _groupby_column_ids) {
    _output_column_ids_to_input_column_ids->emplace_back(groupby_column_id);
    _output_column_names->emplace_back(left_child()->output_column_names()[groupby_column_id]);
  }

  for (const auto& aggregate_expression : _aggregate_expressions) {
    DebugAssert(aggregate_expression->type() == ExpressionType::Function, "Expression must be a function.");

    std::string column_name;

    if (aggregate_expression->alias()) {
      column_name = *aggregate_expression->alias();
    } else {
      /**
       * If the aggregate function has no alias defined in the query, we simply parse the expression back to a string.
       * SQL in the standard does not specify a name to be given.
       * This might result in multiple output columns with the same name, but we accept that.
       * Other DBs behave similarly (e.g. MySQL).
       */
      column_name = aggregate_expression->to_string(left_child()->output_column_names());
    }

    _output_column_names->emplace_back(column_name);
    _output_column_ids_to_input_column_ids->emplace_back(INVALID_COLUMN_ID);
  }
}

}  // namespace opossum<|MERGE_RESOLUTION|>--- conflicted
+++ resolved
@@ -112,7 +112,6 @@
   return *_output_column_names;
 }
 
-<<<<<<< HEAD
 void AggregateNode::map_column_ids(const ColumnIDMapping& column_id_mapping,
                                    ASTChildSide caller_child_side) {
   for (const auto& aggregate_expression : _aggregate_expressions) {
@@ -124,17 +123,11 @@
   }
 }
 
-const std::vector<std::string>& AggregateNode::output_column_names() const { return _output_column_names; }
-
-const std::vector<ColumnID>& AggregateNode::output_column_id_to_input_column_id() const {
-  return _output_column_id_to_input_column_id;
-=======
 const std::vector<ColumnID>& AggregateNode::output_column_ids_to_input_column_ids() const {
   if (!_output_column_ids_to_input_column_ids) {
     _update_output();
   }
   return *_output_column_ids_to_input_column_ids;
->>>>>>> 69ae5352
 }
 
 std::optional<ColumnID> AggregateNode::find_column_id_by_named_column_reference(
