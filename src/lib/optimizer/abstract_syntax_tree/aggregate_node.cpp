--- conflicted
+++ resolved
@@ -33,48 +33,34 @@
 std::string AggregateNode::description() const {
   std::ostringstream s;
 
-<<<<<<< HEAD
   auto stream_aggregate = [&](const std::shared_ptr<Expression>& aggregate_expr) {
     s << aggregate_expr->to_string();
-    if (aggregate_expr->alias()) s << " AS \"" << (*aggregate_expr->alias()) << "\"";
+    if (aggregate_expr->alias()) {
+      s << " AS \"" << (*aggregate_expr->alias()) << "\"";
+    }
   };
 
-  auto it = _aggregate_expressions.begin();
-  if (it != _aggregate_expressions.end()) stream_aggregate(*it);
-  for (; it != _aggregate_expressions.end(); ++it) {
-=======
-  auto stream_aggregate = [&](const AggregateColumnDefinition& aggregate) {
-    s << aggregate.expr->to_expression_string();
-    if (aggregate.alias) s << " AS \"" << (*aggregate.alias) << "\"";
-  };
-
-  auto aggregates_it = _aggregates.begin();
-  if (aggregates_it != _aggregates.end()) {
+  auto aggregates_it = _aggregate_expressions.begin();
+  if (aggregates_it != _aggregate_expressions.end()) {
     stream_aggregate(*aggregates_it);
     ++aggregates_it;
   }
 
-  for (; aggregates_it != _aggregates.end(); ++aggregates_it) {
->>>>>>> 8a17c10c
+  for (; aggregates_it != _aggregate_expressions.end(); ++aggregates_it) {
     s << ", ";
     stream_aggregate(*aggregates_it);
   }
 
   if (!_groupby_column_ids.empty()) {
     s << " GROUP BY [";
-<<<<<<< HEAD
-    for (const auto& column_name : _groupby_column_ids) {
-      s << column_name << ", ";
-=======
-
-    auto group_by_it = _groupby_columns.begin();
-    if (group_by_it != _groupby_columns.end()) {
+
+    auto group_by_it = _groupby_column_ids.begin();
+    if (group_by_it != _groupby_column_ids.end()) {
       s << *group_by_it;
       ++group_by_it;
->>>>>>> 8a17c10c
-    }
-
-    for (; group_by_it != _groupby_columns.end(); ++group_by_it) {
+    }
+
+    for (; group_by_it != _groupby_column_ids.end(); ++group_by_it) {
       s << ", " << *group_by_it;
     }
 
