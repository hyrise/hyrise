--- conflicted
+++ resolved
@@ -37,10 +37,6 @@
   /**
    * Populates `_output_column_names` and `_output_column_id_to_input_column_id`.
    */
-<<<<<<< HEAD
-  DebugAssert(!!left_child(), "ProjectionNode needs a child.");
-=======
->>>>>>> c46160ee
 
   _output_column_names.clear();
   _output_column_id_to_input_column_id.clear();
@@ -55,13 +51,9 @@
       _output_column_names.emplace_back(*expression->alias());
     }
 
-<<<<<<< HEAD
-    if (expression->type() == ExpressionType::ColumnIdentifier) {
-=======
     if (expression->type() == ExpressionType::Column) {
       DebugAssert(left_child(), "ProjectionNode needs a child.");
 
->>>>>>> c46160ee
       _output_column_id_to_input_column_id.emplace_back(expression->column_id());
 
       if (!expression->alias()) {
@@ -73,11 +65,7 @@
       _output_column_id_to_input_column_id.emplace_back(INVALID_COLUMN_ID);
 
       if (!expression->alias()) {
-<<<<<<< HEAD
-        _output_column_names.emplace_back(expression->to_string());
-=======
         _output_column_names.emplace_back(expression->to_string(left_child()->output_column_names()));
->>>>>>> c46160ee
       }
 
     } else {
@@ -92,13 +80,8 @@
 
 const std::vector<std::string>& ProjectionNode::output_column_names() const { return _output_column_names; }
 
-<<<<<<< HEAD
-optional<ColumnID> ProjectionNode::find_column_id_by_column_identifier_name(
-    const ColumnIdentifierName& column_identifier_name) const {
-=======
 optional<ColumnID> ProjectionNode::find_column_id_by_named_column_reference(
     const NamedColumnReference& named_column_reference) const {
->>>>>>> c46160ee
   /**
    * The result variable. We make sure the optional is only set once to detect ambiguity in column
    * references.
@@ -106,15 +89,6 @@
   optional<ColumnID> result_column_id;
 
   /**
-<<<<<<< HEAD
-   * Look for column_identifier_name in the input node, if it exists there, check whether one of this node's
-   * _column_expressions match the found column_id.
-   * The fact that the input node contains the column_identifier_name doesn't necessarily mean that it is the column
-   * we're looking for. E.g: we're looking for column "a" and "a" exists in the previous node, but is NOT projected by
-   * the projection it might still be an ALIAS of the projection.
-   */
-  const auto child_column_id = left_child()->find_column_id_by_column_identifier_name(column_identifier_name);
-=======
    * Look for named_column_reference in the input node, if it exists there, check whether one of this node's
    * _column_expressions match the found column_id.
    * The fact that the input node contains the named_column_reference doesn't necessarily mean that it is the column
@@ -122,16 +96,10 @@
    * the projection it might still be an ALIAS of the projection.
    */
   const auto child_column_id = left_child()->find_column_id_by_named_column_reference(named_column_reference);
->>>>>>> c46160ee
 
   for (ColumnID column_id{0}; column_id < output_column_names().size(); column_id++) {
     const auto& column_expression = _column_expressions[column_id];
 
-<<<<<<< HEAD
-    if (child_column_id && column_expression->type() == ExpressionType::ColumnIdentifier &&
-        column_expression->column_id() == *child_column_id && !column_expression->alias()) {
-      Assert(!result_column_id, "Column name " + column_identifier_name.column_name + " is ambiguous.");
-=======
     /**
      * Check whether column_identifier_name is _NOT_ ALIASed and projected by this node, e.g. we're looking for
      * `t1.a` in `SELECT t1.a, t1.b AS c FROM ...
@@ -139,34 +107,16 @@
     if (child_column_id && column_expression->type() == ExpressionType::Column &&
         column_expression->column_id() == *child_column_id && !column_expression->alias()) {
       Assert(!result_column_id, "Column name " + named_column_reference.column_name + " is ambiguous.");
->>>>>>> c46160ee
       result_column_id = column_id;
       continue;
     }
 
     /**
-<<<<<<< HEAD
-     * If the column_identifier_name we're looking for doesn't refer to a table, i.e. only the
-=======
      * If the named_column_reference we're looking for doesn't refer to a table, i.e. only the
->>>>>>> c46160ee
      * ColumnIdentifierName::column_name is set, then it is possible that ColumnIdentifierName::column_name refers to
      * either one of the Projection's ALIASes or column names generated based on arithmetic expressions (i.e. 5+3 ->
      * "5+3").
      */
-<<<<<<< HEAD
-    if (!column_identifier_name.table_name) {
-      if (column_expression->alias() && *column_expression->alias() == column_identifier_name.column_name) {
-        Assert(!result_column_id, "Column name " + column_identifier_name.column_name + " is ambiguous.");
-        result_column_id = column_id;
-        continue;
-      }
-
-      if (column_expression->to_string() == column_identifier_name.column_name) {
-        Assert(!result_column_id, "Column name " + column_identifier_name.column_name + " is ambiguous.");
-        result_column_id = column_id;
-        continue;
-=======
     if (!named_column_reference.table_name) {
       if (column_expression->alias()) {
         // Check whether `named_column_reference` is the ALIAS of a column, e.g. `a AS some_a` or `a+b AS sum_ab`
@@ -182,7 +132,6 @@
           result_column_id = column_id;
           continue;
         }
->>>>>>> c46160ee
       }
     }
   }
@@ -191,11 +140,7 @@
 }
 
 std::vector<ColumnID> ProjectionNode::get_output_column_ids_for_table(const std::string& table_name) const {
-<<<<<<< HEAD
-  DebugAssert(!!left_child(), "ProjectionNode needs a child.");
-=======
   DebugAssert(left_child(), "ProjectionNode needs a child.");
->>>>>>> c46160ee
 
   if (!left_child()->knows_table(table_name)) {
     return {};
