--- conflicted
+++ resolved
@@ -1,10 +1,7 @@
 #include "predicate_node.hpp"
 
 #include <memory>
-<<<<<<< HEAD
 #include <sstream>
-=======
->>>>>>> 6726ad06
 #include <string>
 
 #include "common.hpp"
@@ -27,12 +24,8 @@
 std::string PredicateNode::description() const {
   std::ostringstream desc;
 
-<<<<<<< HEAD
-  desc << "Predicate: [" << _column_name << "] [" << scan_type_to_string.at(_scan_type) << "]";
-=======
   // TODO(anyone): correctly print _predicate as soon as it is fully used
   desc << "Predicate: [" << _column_name << "] [" << scan_type_to_string.left.at(_scan_type) << "] ";
->>>>>>> 6726ad06
 
   return desc.str();
 }
