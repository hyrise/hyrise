--- conflicted
+++ resolved
@@ -32,13 +32,8 @@
   const std::vector<std::string>& output_column_names() const override;
   const std::vector<ColumnID>& output_column_id_to_input_column_id() const override;
 
-<<<<<<< HEAD
-  optional<ColumnID> find_column_id_by_column_identifier_name(
-      const ColumnIdentifierName& column_identifier_name) const override;
-=======
   optional<ColumnID> find_column_id_by_named_column_reference(
       const NamedColumnReference& named_column_reference) const override;
->>>>>>> c46160ee
 
   // @{
   /**
