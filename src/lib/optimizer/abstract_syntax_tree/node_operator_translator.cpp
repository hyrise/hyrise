#include "node_operator_translator.hpp"

#include <memory>

#include "constant_mappings.hpp"
#include "operators/aggregate.hpp"
#include "operators/get_table.hpp"
#include "operators/projection.hpp"
#include "operators/sort.hpp"
#include "operators/table_scan.hpp"
#include "optimizer/abstract_syntax_tree/aggregate_node.hpp"
#include "optimizer/abstract_syntax_tree/predicate_node.hpp"
#include "optimizer/abstract_syntax_tree/sort_node.hpp"
#include "optimizer/abstract_syntax_tree/table_node.hpp"

namespace opossum {

// singleton
NodeOperatorTranslator &NodeOperatorTranslator::get() {
  static NodeOperatorTranslator instance;
  return instance;
}

NodeOperatorTranslator::NodeOperatorTranslator() {
  _operator_factory[AstNodeType::Table] =
      std::bind(&NodeOperatorTranslator::translate_table_node, this, std::placeholders::_1);
  _operator_factory[AstNodeType::Predicate] =
      std::bind(&NodeOperatorTranslator::translate_table_scan_node, this, std::placeholders::_1);
  _operator_factory[AstNodeType::Projection] =
      std::bind(&NodeOperatorTranslator::translate_projection_node, this, std::placeholders::_1);
  _operator_factory[AstNodeType::Sort] =
      std::bind(&NodeOperatorTranslator::translate_order_by_node, this, std::placeholders::_1);
  _operator_factory[AstNodeType::Aggregate] =
      std::bind(&NodeOperatorTranslator::translate_aggregate_node, this, std::placeholders::_1);
}

std::shared_ptr<AbstractOperator> NodeOperatorTranslator::translate_node(std::shared_ptr<AbstractAstNode> node) const {
  auto it = _operator_factory.find(node->type());

  Assert(it != _operator_factory.end(), "No factory for AstNodeType.");

  return it->second(node);
}

std::shared_ptr<AbstractOperator> NodeOperatorTranslator::translate_table_node(
    std::shared_ptr<AbstractAstNode> node) const {
  auto table_node = std::dynamic_pointer_cast<TableNode>(node);
  return std::make_shared<GetTable>(table_node->table_name());
}

std::shared_ptr<AbstractOperator> NodeOperatorTranslator::translate_table_scan_node(
    std::shared_ptr<AbstractAstNode> node) const {
  auto input_operator = translate_node(node->left());
  auto predicate_node = std::dynamic_pointer_cast<PredicateNode>(node);
  return std::make_shared<TableScan>(input_operator, predicate_node->column_name(), predicate_node->scan_type(),
                                     predicate_node->value(), predicate_node->value2());
}

std::shared_ptr<AbstractOperator> NodeOperatorTranslator::translate_projection_node(
    std::shared_ptr<AbstractAstNode> node) const {
  auto input_operator = translate_node(node->left());
  return std::make_shared<Projection>(input_operator, node->output_columns());
}

std::shared_ptr<AbstractOperator> NodeOperatorTranslator::translate_order_by_node(
    std::shared_ptr<AbstractAstNode> node) const {
  auto input_operator = translate_node(node->left());

  auto sort_node = std::dynamic_pointer_cast<SortNode>(node);
  return std::make_shared<Sort>(input_operator, sort_node->column_name(), sort_node->asc());
}

std::shared_ptr<AbstractOperator> NodeOperatorTranslator::translate_aggregate_node(
    std::shared_ptr<AbstractAstNode> node) const {
  auto input_operator = translate_node(node->left());

  const auto aggregate_node = std::dynamic_pointer_cast<AggregateNode>(node);
  const auto &aggregates = aggregate_node->aggregates();

  std::shared_ptr<AbstractOperator> out_operator = input_operator;

  /**
   * Handle arithmetic expressions in aggregate functions via Projection. Support only one level
   * of arithmetics, i.e. SUM(a*b) is fine SUM(a*b+c) is not
   */
  std::vector<std::string> expr_aliases;
  expr_aliases.reserve(aggregates.size());

  Projection::ProjectionDefinitions definitions;
  definitions.reserve(aggregates.size());

  auto alias_index = 0;

<<<<<<< HEAD
  for (const auto & aggregate : aggregates)
  {
    const auto & expr = aggregate.expr;
    Assert(expr->type() == ExpressionType::FunctionReference, "");
=======
  for (const auto &aggregate : aggregates) {
    const auto &expr = aggregate.expr;
    Assert(expr->expression_type() == ExpressionType::ExpressionFunctionReference, "");
>>>>>>> b802d202

    const auto &arithmetic_expr = std::dynamic_pointer_cast<ExpressionNode>(expr->left());
    Assert(static_cast<bool>(arithmetic_expr), "");

    Assert(arithmetic_expr->is_arithmetic(), "");

    auto left_operand = std::dynamic_pointer_cast<ExpressionNode>(arithmetic_expr->left());
    Assert(static_cast<bool>(left_operand), "");
    auto right_operand = std::dynamic_pointer_cast<ExpressionNode>(arithmetic_expr->right());
    Assert(static_cast<bool>(right_operand), "");

<<<<<<< HEAD
    Assert(left_operand->type() == ExpressionType::Literal ||
             left_operand->type() == ExpressionType::ColumnReference, "");
    Assert(right_operand->type() == ExpressionType::Literal ||
             right_operand->type() == ExpressionType::ColumnReference, "");
=======
    Assert(left_operand->expression_type() == ExpressionType::ExpressionLiteral ||
               left_operand->expression_type() == ExpressionType::ExpressionColumnReference,
           "");
    Assert(right_operand->expression_type() == ExpressionType::ExpressionLiteral ||
               right_operand->expression_type() == ExpressionType::ExpressionColumnReference,
           "");
>>>>>>> b802d202

    auto alias = "alias" + std::to_string(alias_index);
    alias_index++;

    definitions.emplace_back(arithmetic_expr->to_expression_string(), "float", alias);
    expr_aliases.emplace_back(alias);
  }

  out_operator = std::make_shared<Projection>(out_operator, definitions);

  /**
   * Build Aggregate
   */
  std::vector<AggregateDefinition> aggregate_definitions;
  aggregate_definitions.reserve(aggregates.size());
  for (size_t aggregate_idx = 0; aggregate_idx < aggregates.size(); aggregate_idx++) {
    const auto &aggregate = aggregates[aggregate_idx];

    Assert(aggregate.expr->type() == ExpressionType::FunctionReference, ""
      "Only functions are supported in Aggregates");
    const auto aggregate_function = string_to_aggregate_function.at(aggregate.expr->name());

    aggregate_definitions.emplace_back(expr_aliases[aggregate_idx], aggregate_function);
  }
  out_operator = std::make_shared<Aggregate>(out_operator, aggregate_definitions, std::vector<std::string>());

  /**
   * Build Projection from Aggregate functions to alias names
   *    e.g. for `SUM(a*b) as foo` this will project the column "SUM(a*b)" to "foo"
   */
<<<<<<< HEAD
//  auto alias_projection_needed = std::any_of(aggregates.begin(), aggregates.end(),
//                                             [] (const auto & aggregate) {
//    return static_cast<bool>(aggregate.alias);
//  });

  // If there are no aliases just skip this step, e.g. for SELECT COUNT(), SUM(a) [...]
  // this step is not necessary.
//  if (alias_projection_needed) {
//    std::vector<std::string> columns;
//    columns.reserve(aggregates.size());
//
//    for (const auto & aggregate : aggregates) {
//      std::string out_alias;
//      if (aggregate.alias) {
//        out_alias = *aggregate.alias;
//      } else {
//        // If there is no alias for a column, just reproject to the same name, e.g.,
//        // in SELECT COUNT() as c, SUM(a) [...] this will project "SUM(a)" to "SUM(a)"
//        out_alias = aggregate.expr->to_alias_name();
//      }
//
//      columns.emplace_back(out_alias);
//    }
//
//    out_operator = std::make_shared<Projection>(out_operator, columns);
//  }

  return out_operator;
=======
  auto alias_projection_needed = std::any_of(aggregates.begin(), aggregates.end(),
                                             [](const auto &aggregate) { return static_cast<bool>(aggregate.alias); });

  // If there are no aliases just skip this step, e.g. for SELECT COUNT(), SUM(a) [...]
  // this step is not necessary.
  if (alias_projection_needed) {
    std::vector<std::string> columns;
    columns.reserve(aggregates.size());

    for (const auto &aggregate : aggregates) {
      std::string out_alias;
      if (aggregate.alias) {
        out_alias = *aggregate.alias;
      } else {
        // If there is no alias for a column, just reproject to the same name, e.g.,
        // in SELECT COUNT() as c, SUM(a) [...] this will project "SUM(a)" to "SUM(a)"
        out_alias = aggregate.expr->to_alias_name();
      }

      columns.emplace_back(out_alias);
    }

    out_operator = std::make_shared<Projection>(out_operator, columns);
  }

  return {};
>>>>>>> b802d202
}

}  // namespace opossum<|MERGE_RESOLUTION|>--- conflicted
+++ resolved
@@ -91,16 +91,10 @@
 
   auto alias_index = 0;
 
-<<<<<<< HEAD
   for (const auto & aggregate : aggregates)
   {
     const auto & expr = aggregate.expr;
     Assert(expr->type() == ExpressionType::FunctionReference, "");
-=======
-  for (const auto &aggregate : aggregates) {
-    const auto &expr = aggregate.expr;
-    Assert(expr->expression_type() == ExpressionType::ExpressionFunctionReference, "");
->>>>>>> b802d202
 
     const auto &arithmetic_expr = std::dynamic_pointer_cast<ExpressionNode>(expr->left());
     Assert(static_cast<bool>(arithmetic_expr), "");
@@ -112,19 +106,10 @@
     auto right_operand = std::dynamic_pointer_cast<ExpressionNode>(arithmetic_expr->right());
     Assert(static_cast<bool>(right_operand), "");
 
-<<<<<<< HEAD
     Assert(left_operand->type() == ExpressionType::Literal ||
              left_operand->type() == ExpressionType::ColumnReference, "");
     Assert(right_operand->type() == ExpressionType::Literal ||
              right_operand->type() == ExpressionType::ColumnReference, "");
-=======
-    Assert(left_operand->expression_type() == ExpressionType::ExpressionLiteral ||
-               left_operand->expression_type() == ExpressionType::ExpressionColumnReference,
-           "");
-    Assert(right_operand->expression_type() == ExpressionType::ExpressionLiteral ||
-               right_operand->expression_type() == ExpressionType::ExpressionColumnReference,
-           "");
->>>>>>> b802d202
 
     auto alias = "alias" + std::to_string(alias_index);
     alias_index++;
@@ -147,71 +132,11 @@
       "Only functions are supported in Aggregates");
     const auto aggregate_function = string_to_aggregate_function.at(aggregate.expr->name());
 
-    aggregate_definitions.emplace_back(expr_aliases[aggregate_idx], aggregate_function);
+    aggregate_definitions.emplace_back(expr_aliases[aggregate_idx], aggregate_function, aggregate.alias);
   }
   out_operator = std::make_shared<Aggregate>(out_operator, aggregate_definitions, std::vector<std::string>());
 
-  /**
-   * Build Projection from Aggregate functions to alias names
-   *    e.g. for `SUM(a*b) as foo` this will project the column "SUM(a*b)" to "foo"
-   */
-<<<<<<< HEAD
-//  auto alias_projection_needed = std::any_of(aggregates.begin(), aggregates.end(),
-//                                             [] (const auto & aggregate) {
-//    return static_cast<bool>(aggregate.alias);
-//  });
-
-  // If there are no aliases just skip this step, e.g. for SELECT COUNT(), SUM(a) [...]
-  // this step is not necessary.
-//  if (alias_projection_needed) {
-//    std::vector<std::string> columns;
-//    columns.reserve(aggregates.size());
-//
-//    for (const auto & aggregate : aggregates) {
-//      std::string out_alias;
-//      if (aggregate.alias) {
-//        out_alias = *aggregate.alias;
-//      } else {
-//        // If there is no alias for a column, just reproject to the same name, e.g.,
-//        // in SELECT COUNT() as c, SUM(a) [...] this will project "SUM(a)" to "SUM(a)"
-//        out_alias = aggregate.expr->to_alias_name();
-//      }
-//
-//      columns.emplace_back(out_alias);
-//    }
-//
-//    out_operator = std::make_shared<Projection>(out_operator, columns);
-//  }
-
   return out_operator;
-=======
-  auto alias_projection_needed = std::any_of(aggregates.begin(), aggregates.end(),
-                                             [](const auto &aggregate) { return static_cast<bool>(aggregate.alias); });
-
-  // If there are no aliases just skip this step, e.g. for SELECT COUNT(), SUM(a) [...]
-  // this step is not necessary.
-  if (alias_projection_needed) {
-    std::vector<std::string> columns;
-    columns.reserve(aggregates.size());
-
-    for (const auto &aggregate : aggregates) {
-      std::string out_alias;
-      if (aggregate.alias) {
-        out_alias = *aggregate.alias;
-      } else {
-        // If there is no alias for a column, just reproject to the same name, e.g.,
-        // in SELECT COUNT() as c, SUM(a) [...] this will project "SUM(a)" to "SUM(a)"
-        out_alias = aggregate.expr->to_alias_name();
-      }
-
-      columns.emplace_back(out_alias);
-    }
-
-    out_operator = std::make_shared<Projection>(out_operator, columns);
-  }
-
-  return {};
->>>>>>> b802d202
 }
 
 }  // namespace opossum