--- conflicted
+++ resolved
@@ -28,11 +28,8 @@
   Sort,
   StoredTable,
   Update,
-<<<<<<< HEAD
-  Union
-=======
+  Union,
   Mock
->>>>>>> 342e322a
 };
 
 enum class ASTChildSide { Left, Right };
