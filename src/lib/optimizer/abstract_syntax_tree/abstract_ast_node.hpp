#pragma once

#include <iostream>
#include <memory>
#include <optional>
#include <string>
#include <vector>

namespace opossum {

struct ColumnID;
class Expression;
class TableStatistics;

enum class ASTNodeType {
  Aggregate,
  Delete,
  DummyTable,
  Insert,
  Join,
  Limit,
  Predicate,
  Projection,
  Root,
  ShowColumns,
  ShowTables,
  Sort,
  StoredTable,
  Update,
<<<<<<< HEAD
  Union,
=======
  Validate,
>>>>>>> e3a2834c
  Mock
};

enum class ASTChildSide { Left, Right };

struct NamedColumnReference {
  std::string column_name;
  std::optional<std::string> table_name = std::nullopt;

  std::string as_string() const;
};

/**
 * Base class for a Node in the Abstract Syntax Tree on which the Query Optimization is performed on.
 * Usually produced by SQLToASTTranslator and turned into actual Operators by ASTToOperatorTranslator.
 *
 * Design decision:
 * We decided to have mutable Nodes for now.
 * By that we can apply rules without creating new nodes for every optimization rule.
 */
class AbstractASTNode : public std::enable_shared_from_this<AbstractASTNode> {
 public:
  explicit AbstractASTNode(ASTNodeType node_type);

  /**
   * Returns whether this node shall be considered by the optimizer or not.
   */
  virtual bool is_optimizable() const;

  /**
   * @pre this has a parent
   * @return whether this is its parents left or right child.
   */
  ASTChildSide get_child_side() const;

  // @{
  /**
   * Set and get the parent/children of this node.
   *
   * The _parent is implicitly set in set_left_child/set_right_child.
   * For un-setting _parent use clear_parent().
   *
   * set_child() is a shorthand for set_left_child() or set_right_child(), useful if the side is a runtime value
   */
  std::shared_ptr<AbstractASTNode> parent() const;
  void clear_parent();

  const std::shared_ptr<AbstractASTNode>& left_child() const;
  void set_left_child(const std::shared_ptr<AbstractASTNode>& left);

  const std::shared_ptr<AbstractASTNode>& right_child() const;
  void set_right_child(const std::shared_ptr<AbstractASTNode>& right);

  void set_child(ASTChildSide side, const std::shared_ptr<AbstractASTNode>& child);
  // @}

  ASTNodeType type() const;

  // @{
  /**
   * These functions provide access to statistics for this particular node.
   *
   * AbstractASTNode::derive_statistics_from() calculates new statistics for this node as they would appear if
   * left_child and right_child WERE its children. This works for the actual children of this node during the lazy
   * initialization in get_statistics() as well as e.g. in an optimizer rule
   * that tries to reorder nodes based on some statistics. In that case it will call this function for all the nodes
   * that shall be reordered with the same reference node.
   *
   * Inheriting nodes are free to override AbstractASTNode::derive_statistics_from().
   */
  void set_statistics(const std::shared_ptr<TableStatistics>& statistics);
  const std::shared_ptr<TableStatistics> get_statistics();
  virtual std::shared_ptr<TableStatistics> derive_statistics_from(
      const std::shared_ptr<AbstractASTNode>& left_child,
      const std::shared_ptr<AbstractASTNode>& right_child = nullptr) const;
  // @}

  virtual const std::vector<std::string>& output_column_names() const;

  /**
   * This function is public for testing purposes only, otherwise should only be used internally
   *
   * Every node will output a list of column and all nodes except StoredTableNode take a list of columns as input from
   * their predecessor.
   */
  virtual const std::vector<ColumnID>& output_column_id_to_input_column_id() const;

  size_t output_col_count() const;

  // @{
  /**
   * These functions are part of the "ColumnID Resolution". See SQLToAstTranslator class comment for a general
   * discussion
   * on this.
   *
   * AbstractASTNode::find_column_id_by_named_column_reference() looks for the @param named_column_reference in the
   * columns that this node outputs. If it can find it, the corresponding ColumnID will be returned, otherwise std::nullopt
   * is returned.
   *
   * AbstractASTNode::get_column_id_by_named_column_reference() is more strict and will fail if the
   * @param named_column_reference cannot be found.
   *
   * NOTE: If a node outputs a column "x" but ALIASes it as, say, "y", these two functions will only find
   * ColumnIdentifier{"y", std::nullopt} and NEITHER ColumnIdentifier{"x", "table_name"} nor
   * ColumnIdentifier{"y", "table_name"}
   *
   * NOTE: These functions will possibly result in a full recursive traversal of the ancestors of this node.
   *
   * Find more information in our blog: https://medium.com/hyrise/the-gentle-art-of-referring-to-columns-634f057bd810
   */
  ColumnID get_column_id_by_named_column_reference(const NamedColumnReference& named_column_reference) const;
  virtual std::optional<ColumnID> find_column_id_by_named_column_reference(
      const NamedColumnReference& named_column_reference) const;
  // @}

  /**
   * Checks whether this node or any of its ancestors retrieve the table @param table_name from the StorageManager
   * or as an alias of a subquery.
   *
   * Used especially to figure out which of the children of a Join is referenced.
   *
   * The standard requires subqueries (known as derived tables) to have an alias. The original name(s) of the table(s)
   * that became part of that subselect are not accessible anymore once an alias is given.
   *
   *        <table reference> ::=
   *            <table name> [ [ AS ] <correlation name>
   *                [ <left paren> <derived column list> <right paren> ] ]
   *          | <derived table> [ AS ] <correlation name>
   *                [ <left paren> <derived column list> <right paren> ]
   *          | <joined table>
   */
  virtual bool knows_table(const std::string& table_name) const;

  /**
   * This function is part of the "ColumnID Resolution". See SQLToAstTranslator class comment for a general discussion
   * on this.
   *
   * Returns all ColumnIDs of this node, i.e., a vector with [0, output_col_count)
   */
  virtual std::vector<ColumnID> get_output_column_ids() const;

  /**
   * This function is part of the "ColumnID Resolution". See SQLToAstTranslator class comment for a general discussion
   * on this.
   *
   * Returns all ColumnIDs of this node that belong to a table. Used for resolving wildcards in queries like
   * `SELECT T1.*, T2.a FROM T1, T2`
   *
   * @param table_name can be an alias.
   */
  virtual std::vector<ColumnID> get_output_column_ids_for_table(const std::string& table_name) const;

  /**
   * If a node only has a left child, it is possible to remove this node from the tree, connecting this
   * node's child with this node's parent.
   * Fails if this node has two children
   */
  void remove_from_tree();

  /**
   * Replaces @param node_to_replace with this node.
   * Fails if this node was already part of a tree, i.e. has a parent or children
   */
  void replace_in_tree(const std::shared_ptr<AbstractASTNode>& node_to_replace);

  /**
   * Sets the table alias for this subtree, see _table_alias for details.
   * This is not part of the constructor because it is only used in SQLToASTTranslator::_translate_table_ref.
   */
  void set_alias(const std::optional<std::string>& table_alias);

  void print(std::ostream& out = std::cout, std::vector<bool> levels = {}) const;
  virtual std::string description() const = 0;

 protected:
  virtual void _on_child_changed() {}

  // Used to easily differentiate between node types without pointer casts.
  ASTNodeType _type;

  // Each subtree can be a subselect. A subselect can be given an alias:
  // SELECT y.* FROM (SELECT * FROM x) AS y
  // The alias applies to all nodes above the node where it is set until a new alias is set
  std::optional<std::string> _table_alias;

  // If named_column_reference.table_name is the alias set for this subtree, remove the table_name so that we
  // only operatore on the column name. If an alias for this subtree is set, but this reference does not match
  // it, the reference cannot be resolved (see knows_table) and std::nullopt is returned.
  std::optional<NamedColumnReference> _resolve_local_alias(const NamedColumnReference& named_column_reference) const;

 private:
  std::weak_ptr<AbstractASTNode> _parent;
  std::shared_ptr<AbstractASTNode> _left_child;
  std::shared_ptr<AbstractASTNode> _right_child;

  std::shared_ptr<TableStatistics> _statistics;
};

}  // namespace opossum<|MERGE_RESOLUTION|>--- conflicted
+++ resolved
@@ -27,11 +27,8 @@
   Sort,
   StoredTable,
   Update,
-<<<<<<< HEAD
   Union,
-=======
   Validate,
->>>>>>> e3a2834c
   Mock
 };
 
