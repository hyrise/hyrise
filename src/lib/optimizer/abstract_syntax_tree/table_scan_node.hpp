#pragma once

#include <memory>
#include <string>
#include <unordered_map>
#include <vector>

#include "all_parameter_variant.hpp"
#include "all_type_variant.hpp"
#include "common.hpp"
#include "operators/table_scan.hpp"
#include "optimizer/abstract_syntax_tree/abstract_node.hpp"

namespace opossum {

class TableScanNode : public AbstractNode {
 public:
<<<<<<< HEAD
  TableScanNode(const std::string &column_name, const ScanType scan_type, const AllParameterVariant value,
                const optional<AllTypeVariant> value2 = nullopt)
      : _column_name(column_name), _scan_type(scan_type), _value(value), _value2(value2) {
    _type = TableScanNodeType;
  }

  const std::string description() const override;

  const std::string &column_name() const { return _column_name; }
  const ScanType scan_type() const { return _scan_type; }
  const AllParameterVariant &value() const { return _value; }
  const optional<AllTypeVariant> &value2() const { return _value2; }

 protected:
  std::shared_ptr<TableStatistics> create_statistics() const override;
=======
  TableScanNode(const std::string& column_name, const ScanType& scan_type, const AllParameterVariant value,
                const optional<AllTypeVariant> value2 = nullopt);

  const std::string description() const override;

  const std::string& column_name() const;
  const ScanType& scan_type() const;
  const AllParameterVariant& value() const;
  const optional<AllTypeVariant>& value2() const;
>>>>>>> 9cbda2a5

 private:
  const std::string _column_name;
  const ScanType _scan_type;
  const AllParameterVariant _value;
  const optional<AllTypeVariant> _value2;
};

}  // namespace opossum<|MERGE_RESOLUTION|>--- conflicted
+++ resolved
@@ -15,23 +15,6 @@
 
 class TableScanNode : public AbstractNode {
  public:
-<<<<<<< HEAD
-  TableScanNode(const std::string &column_name, const ScanType scan_type, const AllParameterVariant value,
-                const optional<AllTypeVariant> value2 = nullopt)
-      : _column_name(column_name), _scan_type(scan_type), _value(value), _value2(value2) {
-    _type = TableScanNodeType;
-  }
-
-  const std::string description() const override;
-
-  const std::string &column_name() const { return _column_name; }
-  const ScanType scan_type() const { return _scan_type; }
-  const AllParameterVariant &value() const { return _value; }
-  const optional<AllTypeVariant> &value2() const { return _value2; }
-
- protected:
-  std::shared_ptr<TableStatistics> create_statistics() const override;
-=======
   TableScanNode(const std::string& column_name, const ScanType& scan_type, const AllParameterVariant value,
                 const optional<AllTypeVariant> value2 = nullopt);
 
@@ -41,7 +24,9 @@
   const ScanType& scan_type() const;
   const AllParameterVariant& value() const;
   const optional<AllTypeVariant>& value2() const;
->>>>>>> 9cbda2a5
+
+protected:
+  std::shared_ptr<TableStatistics> create_statistics() const override;
 
  private:
   const std::string _column_name;
