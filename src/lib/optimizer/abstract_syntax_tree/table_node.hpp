--- conflicted
+++ resolved
@@ -17,14 +17,10 @@
 
   const std::vector<std::string> output_columns() override;
 
-<<<<<<< HEAD
- protected:
-  std::shared_ptr<TableStatistics> create_statistics() const override;
-=======
   const std::string& table_name() const;
->>>>>>> 9cbda2a5
 
  private:
+  std::shared_ptr<TableStatistics> create_statistics() const override;
   const std::string _table_name;
   std::vector<std::string> _column_names;
 };
