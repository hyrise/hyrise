--- conflicted
+++ resolved
@@ -6,11 +6,7 @@
 
 namespace opossum {
 
-<<<<<<< HEAD
-enum class NodeType { Aggregate, Projection, Table, TableScan };
-=======
-enum class NodeType { Projection, Table, TableScan, Sort };
->>>>>>> 7d24fe92
+enum class NodeType { Aggregate, Projection, Table, TableScan, Sort };
 
 class AbstractNode : public std::enable_shared_from_this<AbstractNode> {
  public:
