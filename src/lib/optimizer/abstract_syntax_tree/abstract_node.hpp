#pragma once

#include <memory>
#include <string>
#include <vector>

#include "optimizer/table_statistics.hpp"

namespace opossum {

enum class NodeType { Projection, Table, TableScan, Sort };

class AbstractNode : public std::enable_shared_from_this<AbstractNode> {
 public:
<<<<<<< HEAD
  /**
   * set_parent() is implicitly included in set_left()/set_right()
   */
  const std::weak_ptr<AbstractNode> &parent() const;
  void clear_parent();

  const std::shared_ptr<AbstractNode> &left() const;
  void set_left(const std::shared_ptr<AbstractNode> left);

  const std::shared_ptr<AbstractNode> &right() const;
  void set_right(const std::shared_ptr<AbstractNode> right);

  const NodeType type() const;
  void set_type(const NodeType _type);
=======
  explicit AbstractNode(NodeType node_type);

  const std::weak_ptr<AbstractNode> &parent() const;
  void set_parent(const std::weak_ptr<AbstractNode> &parent);

  const std::shared_ptr<AbstractNode> &left() const;
  void set_left(const std::shared_ptr<AbstractNode> &left);

  const std::shared_ptr<AbstractNode> &right() const;
  void set_right(const std::shared_ptr<AbstractNode> &right);

  const NodeType type() const;
>>>>>>> 9cbda2a5

  const std::shared_ptr<TableStatistics> statistics() const;
  void set_statistics(const std::shared_ptr<TableStatistics> statistics);

  virtual const std::vector<std::string> output_columns();
  const std::shared_ptr<TableStatistics> get_or_create_statistics();

  void print(const uint8_t indent = 0) const;
  virtual const std::string description() const = 0;

 protected:
<<<<<<< HEAD
  virtual std::shared_ptr<TableStatistics> create_statistics() const;

 protected:
=======
  // Used to easily differentiate between node types without pointer casts.
>>>>>>> 9cbda2a5
  NodeType _type;

 protected:
  std::weak_ptr<AbstractNode> _parent;
  std::shared_ptr<AbstractNode> _left;
  std::shared_ptr<AbstractNode> _right;

  std::shared_ptr<TableStatistics> _statistics;
};

}  // namespace opossum<|MERGE_RESOLUTION|>--- conflicted
+++ resolved
@@ -12,35 +12,21 @@
 
 class AbstractNode : public std::enable_shared_from_this<AbstractNode> {
  public:
-<<<<<<< HEAD
+  explicit AbstractNode(NodeType node_type);
+
   /**
    * set_parent() is implicitly included in set_left()/set_right()
    */
-  const std::weak_ptr<AbstractNode> &parent() const;
+  const std::weak_ptr<AbstractNode> parent() const;
   void clear_parent();
 
-  const std::shared_ptr<AbstractNode> &left() const;
-  void set_left(const std::shared_ptr<AbstractNode> left);
-
-  const std::shared_ptr<AbstractNode> &right() const;
-  void set_right(const std::shared_ptr<AbstractNode> right);
-
-  const NodeType type() const;
-  void set_type(const NodeType _type);
-=======
-  explicit AbstractNode(NodeType node_type);
-
-  const std::weak_ptr<AbstractNode> &parent() const;
-  void set_parent(const std::weak_ptr<AbstractNode> &parent);
-
-  const std::shared_ptr<AbstractNode> &left() const;
+  const std::shared_ptr<AbstractNode> left() const;
   void set_left(const std::shared_ptr<AbstractNode> &left);
 
-  const std::shared_ptr<AbstractNode> &right() const;
+  const std::shared_ptr<AbstractNode> right() const;
   void set_right(const std::shared_ptr<AbstractNode> &right);
 
   const NodeType type() const;
->>>>>>> 9cbda2a5
 
   const std::shared_ptr<TableStatistics> statistics() const;
   void set_statistics(const std::shared_ptr<TableStatistics> statistics);
@@ -52,13 +38,10 @@
   virtual const std::string description() const = 0;
 
  protected:
-<<<<<<< HEAD
   virtual std::shared_ptr<TableStatistics> create_statistics() const;
 
  protected:
-=======
   // Used to easily differentiate between node types without pointer casts.
->>>>>>> 9cbda2a5
   NodeType _type;
 
  protected:
