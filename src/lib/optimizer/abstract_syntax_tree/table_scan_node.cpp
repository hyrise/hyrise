#include "table_scan_node.hpp"

#include <memory>
#include <string>

#include "common.hpp"

namespace opossum {

TableScanNode::TableScanNode(const std::string& column_name, const ScanType& scan_type, const AllParameterVariant value,
                             const optional<AllTypeVariant> value2)
    : AbstractNode(NodeType::TableScan),
      _column_name(column_name),
      _scan_type(scan_type),
      _value(value),
      _value2(value2) {}

const std::string TableScanNode::description() const {
  std::ostringstream desc;

<<<<<<< HEAD
  desc << "TableScan: [" << _column_name << "] [" << scan_type_to_string(_scan_type) << "]";
=======
  desc << "TableScan: [" << _column_name << "]";
  //  desc << "TableScan: [" << _column_name << "] [" << _scan_type << "]";
>>>>>>> 9cbda2a5
  //    desc << "[" << boost::get<std::string>(_value) << "]";
  //    if (_value2) {
  //      desc << " [" << boost::get<std::string>(*_value2) << "]";
  //    }

  return desc.str();
}

<<<<<<< HEAD
std::shared_ptr<TableStatistics> TableScanNode::create_statistics() const {
  Assert(static_cast<bool>(_left), "Table scan needs left input");

  return _left->get_or_create_statistics()->predicate_statistics(_column_name, scan_type_to_string(_scan_type), _value,
                                                                 _value2);
}
=======
const std::string& TableScanNode::column_name() const { return _column_name; }

const ScanType& TableScanNode::scan_type() const { return _scan_type; }

const AllParameterVariant& TableScanNode::value() const { return _value; }

const optional<AllTypeVariant>& TableScanNode::value2() const { return _value2; }
>>>>>>> 9cbda2a5

}  // namespace opossum<|MERGE_RESOLUTION|>--- conflicted
+++ resolved
@@ -18,12 +18,8 @@
 const std::string TableScanNode::description() const {
   std::ostringstream desc;
 
-<<<<<<< HEAD
   desc << "TableScan: [" << _column_name << "] [" << scan_type_to_string(_scan_type) << "]";
-=======
-  desc << "TableScan: [" << _column_name << "]";
   //  desc << "TableScan: [" << _column_name << "] [" << _scan_type << "]";
->>>>>>> 9cbda2a5
   //    desc << "[" << boost::get<std::string>(_value) << "]";
   //    if (_value2) {
   //      desc << " [" << boost::get<std::string>(*_value2) << "]";
@@ -32,14 +28,6 @@
   return desc.str();
 }
 
-<<<<<<< HEAD
-std::shared_ptr<TableStatistics> TableScanNode::create_statistics() const {
-  Assert(static_cast<bool>(_left), "Table scan needs left input");
-
-  return _left->get_or_create_statistics()->predicate_statistics(_column_name, scan_type_to_string(_scan_type), _value,
-                                                                 _value2);
-}
-=======
 const std::string& TableScanNode::column_name() const { return _column_name; }
 
 const ScanType& TableScanNode::scan_type() const { return _scan_type; }
@@ -47,6 +35,12 @@
 const AllParameterVariant& TableScanNode::value() const { return _value; }
 
 const optional<AllTypeVariant>& TableScanNode::value2() const { return _value2; }
->>>>>>> 9cbda2a5
+
+std::shared_ptr<TableStatistics> TableScanNode::create_statistics() const {
+  Assert(static_cast<bool>(_left), "Table scan needs left input");
+
+  return _left->get_or_create_statistics()->predicate_statistics(_column_name, _scan_type, _value,
+                                                                 _value2);
+}
 
 }  // namespace opossum