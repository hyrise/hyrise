#include "abstract_node.hpp"

#include <iomanip>
#include <iostream>
#include <memory>
#include <string>
#include <vector>

#include "optimizer/table_statistics.hpp"
#include "utils/assert.hpp"

namespace opossum {

<<<<<<< HEAD
=======
AbstractNode::AbstractNode(NodeType node_type) : _type(node_type) {}

>>>>>>> 9cbda2a5
const std::weak_ptr<AbstractNode> &AbstractNode::parent() const { return _parent; }

void AbstractNode::clear_parent() { _parent = {}; }

const std::shared_ptr<AbstractNode> &AbstractNode::left() const { return _left; }

void AbstractNode::set_left(const std::shared_ptr<AbstractNode> left) {
  _left = left;
  if (left) left->_parent = shared_from_this();
}

const std::shared_ptr<AbstractNode> &AbstractNode::right() const { return _right; }

void AbstractNode::set_right(const std::shared_ptr<AbstractNode> right) {
  _right = right;
  if (right) right->_parent = shared_from_this();
}

const NodeType AbstractNode::type() const { return _type; }
<<<<<<< HEAD

void AbstractNode::set_type(const NodeType type) { _type = type; }
=======
>>>>>>> 9cbda2a5

const std::shared_ptr<TableStatistics> AbstractNode::statistics() const { return _statistics; }
void AbstractNode::set_statistics(const std::shared_ptr<TableStatistics> statistics) { _statistics = statistics; }

const std::vector<std::string> AbstractNode::output_columns() {
  std::vector<std::string> output_columns;

  if (_left) {
    auto left_output_columns = _left->output_columns();
    output_columns.insert(output_columns.end(), left_output_columns.begin(), left_output_columns.end());
  }

  if (_right) {
    auto right_output_columns = _right->output_columns();
    output_columns.insert(output_columns.end(), right_output_columns.begin(), right_output_columns.end());
  }

  return output_columns;
}

const std::shared_ptr<TableStatistics> AbstractNode::get_or_create_statistics() {
  if (_statistics) {
    return _statistics;
  }

  _statistics = create_statistics();
  return _statistics;
}

void AbstractNode::print(const uint8_t indent) const {
  std::cout << std::setw(indent) << " ";
  std::cout << description() << std::endl;

  if (_left) {
    _left->print(indent + 2);
  }

  if (_right) {
    _right->print(indent + 2);
  }
}

std::shared_ptr<TableStatistics> AbstractNode::create_statistics() const {
  Assert(static_cast<bool>(_left),
         "Default create_statistics()-impl requires children, override for special node types");
  return _left->get_or_create_statistics();
}

}  // namespace opossum<|MERGE_RESOLUTION|>--- conflicted
+++ resolved
@@ -11,35 +11,27 @@
 
 namespace opossum {
 
-<<<<<<< HEAD
-=======
 AbstractNode::AbstractNode(NodeType node_type) : _type(node_type) {}
 
->>>>>>> 9cbda2a5
-const std::weak_ptr<AbstractNode> &AbstractNode::parent() const { return _parent; }
+const std::weak_ptr<AbstractNode> AbstractNode::parent() const { return _parent; }
 
 void AbstractNode::clear_parent() { _parent = {}; }
 
-const std::shared_ptr<AbstractNode> &AbstractNode::left() const { return _left; }
+const std::shared_ptr<AbstractNode> AbstractNode::left() const { return _left; }
 
-void AbstractNode::set_left(const std::shared_ptr<AbstractNode> left) {
+void AbstractNode::set_left(const std::shared_ptr<AbstractNode> &left) {
   _left = left;
   if (left) left->_parent = shared_from_this();
 }
 
-const std::shared_ptr<AbstractNode> &AbstractNode::right() const { return _right; }
+const std::shared_ptr<AbstractNode> AbstractNode::right() const { return _right; }
 
-void AbstractNode::set_right(const std::shared_ptr<AbstractNode> right) {
+void AbstractNode::set_right(const std::shared_ptr<AbstractNode> &right) {
   _right = right;
   if (right) right->_parent = shared_from_this();
 }
 
 const NodeType AbstractNode::type() const { return _type; }
-<<<<<<< HEAD
-
-void AbstractNode::set_type(const NodeType type) { _type = type; }
-=======
->>>>>>> 9cbda2a5
 
 const std::shared_ptr<TableStatistics> AbstractNode::statistics() const { return _statistics; }
 void AbstractNode::set_statistics(const std::shared_ptr<TableStatistics> statistics) { _statistics = statistics; }
