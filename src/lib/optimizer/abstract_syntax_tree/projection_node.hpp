#pragma once

#include <memory>
#include <string>
#include <vector>

#include "common.hpp"
#include "optimizer/abstract_syntax_tree/abstract_ast_node.hpp"
#include "optimizer/expression/expression_node.hpp"

namespace opossum {

<<<<<<< HEAD
struct ColumnID;

/**
 * Node type to represent common projections, i.e. without any aggregate functionality.
 * It is, however, responsible to calculate arithmetic expressions.
=======
class ExpressionNode;

/**
 * Node type to represent common projections, i.e. without any aggregate functionality.
>>>>>>> 08a3a9ee
 */
class ProjectionNode : public AbstractASTNode {
 public:
  explicit ProjectionNode(const std::vector<std::shared_ptr<ExpressionNode>>& column_expressions);
<<<<<<< HEAD

  const std::vector<std::shared_ptr<ExpressionNode>>& column_expressions() const;
=======
>>>>>>> 08a3a9ee

  std::string description() const override;
  const std::vector<ColumnID>& output_column_ids() const override;
  const std::vector<std::string>& output_column_names() const override;

  optional<ColumnID> find_column_id_for_column_identifier(const ColumnIdentifier& column_identifier) const override;

  optional<ColumnID> find_column_id_for_expression(const std::shared_ptr<ExpressionNode>& expression) const override;

 protected:
  void _on_child_changed() override;

<<<<<<< HEAD
 private:
  const std::vector<std::shared_ptr<ExpressionNode>> _column_expressions;
  std::vector<ColumnID> _output_column_ids;
  std::vector<std::string> _output_column_names;
=======
  std::vector<std::string> output_column_names() const override;

  const std::vector<std::shared_ptr<ExpressionNode>> column_expressions() const;

 protected:
  std::vector<std::shared_ptr<ExpressionNode>> _column_expressions;
>>>>>>> 08a3a9ee
};

}  // namespace opossum<|MERGE_RESOLUTION|>--- conflicted
+++ resolved
@@ -6,31 +6,21 @@
 
 #include "common.hpp"
 #include "optimizer/abstract_syntax_tree/abstract_ast_node.hpp"
-#include "optimizer/expression/expression_node.hpp"
 
 namespace opossum {
 
-<<<<<<< HEAD
+class ExpressionNode;
 struct ColumnID;
 
 /**
  * Node type to represent common projections, i.e. without any aggregate functionality.
  * It is, however, responsible to calculate arithmetic expressions.
-=======
-class ExpressionNode;
-
-/**
- * Node type to represent common projections, i.e. without any aggregate functionality.
->>>>>>> 08a3a9ee
  */
 class ProjectionNode : public AbstractASTNode {
  public:
   explicit ProjectionNode(const std::vector<std::shared_ptr<ExpressionNode>>& column_expressions);
-<<<<<<< HEAD
 
   const std::vector<std::shared_ptr<ExpressionNode>>& column_expressions() const;
-=======
->>>>>>> 08a3a9ee
 
   std::string description() const override;
   const std::vector<ColumnID>& output_column_ids() const override;
@@ -43,19 +33,10 @@
  protected:
   void _on_child_changed() override;
 
-<<<<<<< HEAD
  private:
   const std::vector<std::shared_ptr<ExpressionNode>> _column_expressions;
   std::vector<ColumnID> _output_column_ids;
   std::vector<std::string> _output_column_names;
-=======
-  std::vector<std::string> output_column_names() const override;
-
-  const std::vector<std::shared_ptr<ExpressionNode>> column_expressions() const;
-
- protected:
-  std::vector<std::shared_ptr<ExpressionNode>> _column_expressions;
->>>>>>> 08a3a9ee
 };
 
 }  // namespace opossum