#pragma once

#include <memory>
#include <sstream>
#include <string>
#include <vector>

#include "all_type_variant.hpp"
#include "abstract_ast_node.hpp"
#include "common.hpp"
<<<<<<< HEAD
=======
#include "optimizer/abstract_syntax_tree/abstract_expression_node.hpp"
>>>>>>> 487c1b3f
#include "types.hpp"

namespace opossum {

<<<<<<< HEAD
enum class ExpressionType {
  ExpressionLiteral,
  ExpressionStar,
  ExpressionParameter,
  ExpressionColumnReference,
  ExpressionFunctionReference,
  ExpressionOperator,
  ExpressionSelect,
  ExpressionPlus,
  ExpressionMinus,
  ExpressionAsterisk,
  ExpressionSlash,
  ExpressionPercentage,
  ExpressionCaret,
  ExpressionEquals,
  ExpressionNotEquals,
  ExpressionLess,
  ExpressionLessEq,
  ExpressionGreater,
  ExpressionGreaterEq,
  ExpressionLike,
  ExpressionNotLike,
  ExpressionAnd,
  ExpressionOr,
  ExpressionIn,
  ExpressionNot,
  ExpressionIsNull,
  ExpressionExists,
  ExpressionBetween,
  ExpressionCase,
  ExpressionHint
};

class ExpressionNode : public AbstractAstNode {
=======
class ExpressionNode : public AbstractExpressionNode {
>>>>>>> 487c1b3f
 public:
  explicit ExpressionNode(const ExpressionType type);
  // ColumnReferences
  ExpressionNode(const ExpressionType type, const std::string& table_name, const std::string& column_name);
  // Literals
  ExpressionNode(const ExpressionType type, const AllTypeVariant value /*, const AllTypeVariant value2*/);
  // FunctionReferences
  ExpressionNode(const ExpressionType type, const std::string& function_name,
                 std::shared_ptr<std::vector<std::shared_ptr<ExpressionNode>>> expression_list);

  // Is +, -, *, /
  bool is_arithmetic() const;

  // Is literal or column-ref
  bool is_operand() const;

  // Convert expression_type to AggregateFunction, if possible
  AggregateFunction as_aggregate_function() const;

  std::string description() const override;

  const std::string& table_name() const;

  const std::string& column_name() const;

  const AllTypeVariant value() const;

  // There is currently no need for value2
  //  const AllTypeVariant value2() const;

  const std::shared_ptr<std::vector<std::shared_ptr<ExpressionNode>>>& expression_list() const;

  // Expression as string, parse-able by Projection
  std::string to_expression_string() const;

 private:
  const AllTypeVariant _value;
  //  const AllTypeVariant _value2;
  const std::shared_ptr<std::vector<std::shared_ptr<ExpressionNode>>> _expression_list;

  const std::string _name;
  const std::string _table;
  //  char* alias;
};

}  // namespace opossum<|MERGE_RESOLUTION|>--- conflicted
+++ resolved
@@ -8,52 +8,12 @@
 #include "all_type_variant.hpp"
 #include "abstract_ast_node.hpp"
 #include "common.hpp"
-<<<<<<< HEAD
-=======
 #include "optimizer/abstract_syntax_tree/abstract_expression_node.hpp"
->>>>>>> 487c1b3f
 #include "types.hpp"
 
 namespace opossum {
 
-<<<<<<< HEAD
-enum class ExpressionType {
-  ExpressionLiteral,
-  ExpressionStar,
-  ExpressionParameter,
-  ExpressionColumnReference,
-  ExpressionFunctionReference,
-  ExpressionOperator,
-  ExpressionSelect,
-  ExpressionPlus,
-  ExpressionMinus,
-  ExpressionAsterisk,
-  ExpressionSlash,
-  ExpressionPercentage,
-  ExpressionCaret,
-  ExpressionEquals,
-  ExpressionNotEquals,
-  ExpressionLess,
-  ExpressionLessEq,
-  ExpressionGreater,
-  ExpressionGreaterEq,
-  ExpressionLike,
-  ExpressionNotLike,
-  ExpressionAnd,
-  ExpressionOr,
-  ExpressionIn,
-  ExpressionNot,
-  ExpressionIsNull,
-  ExpressionExists,
-  ExpressionBetween,
-  ExpressionCase,
-  ExpressionHint
-};
-
-class ExpressionNode : public AbstractAstNode {
-=======
 class ExpressionNode : public AbstractExpressionNode {
->>>>>>> 487c1b3f
  public:
   explicit ExpressionNode(const ExpressionType type);
   // ColumnReferences
@@ -77,6 +37,7 @@
 
   const std::string& table_name() const;
 
+  const std::string& name() const;
   const std::string& column_name() const;
 
   const AllTypeVariant value() const;
