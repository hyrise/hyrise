--- conflicted
+++ resolved
@@ -210,11 +210,7 @@
   }
 }
 
-<<<<<<< HEAD
-optional<NamedColumnReference> AbstractASTNode::_resolve_local_alias(const NamedColumnReference& reference) const {
-=======
 std::optional<NamedColumnReference> AbstractASTNode::_resolve_local_alias(const NamedColumnReference& reference) const {
->>>>>>> cc17ce34
   if (reference.table_name && _table_alias) {
     if (*reference.table_name == *_table_alias) {
       // The used table name is the alias of this table. Remove id from the NamedColumnReference for further search
