#pragma once

#include <memory>
#include <ostream>
#include <string>

#include "all_type_variant.hpp"
#include "base_column_statistics.hpp"
#include "common.hpp"

namespace opossum {

class Aggregate;
class Table;
class TableWrapper;

/**
 * See base_column_statistics.hpp for method comments for virtual methods
 */
template <typename ColumnType>
class ColumnStatistics : public BaseColumnStatistics {
 public:
  /**
   * Create a new column statistics object from a column within a table.
   * The column statistics values distinct count, min and max are not set till used.
   * This constructor is used by table statistics when a non-existent column statistics is requested.
   * @param column_id: id of corresponding column
   * @param table: table, which contains the column
   */
  ColumnStatistics(const ColumnID column_id, const std::weak_ptr<Table> table);
  /**
   * Create a new column statistics object from given parameters.
   * Distinct count, min and max are set during the creation.
   * Therefore, _table is not set as it is only used to calculate min, max and distinct_count.
   * This constructor is used by column statistics when returning a new column statistics from estimate selectivity
   * functions.
   */
  ColumnStatistics(const ColumnID column_id, float distinct_count, ColumnType min, ColumnType max);
  ~ColumnStatistics() override = default;

  ColumnSelectivityResult estimate_selectivity_for_predicate(const ScanType scan_type, const AllTypeVariant &value,
                                                             const optional<AllTypeVariant> &value2 = nullopt) override;

  ColumnSelectivityResult estimate_selectivity_for_predicate(const ScanType scan_type, const ValuePlaceholder &value,
                                                             const optional<AllTypeVariant> &value2 = nullopt) override;

<<<<<<< HEAD
  TwoColumnSelectivityResult estimate_selectivity_for_predicate(
      const ScanType scan_type, const std::shared_ptr<BaseColumnStatistics> abstract_value_column_statistics,
=======
  TwoColumnSelectivityResult estimate_selectivity_for_two_column_predicate(
      const ScanType scan_type, const std::shared_ptr<BaseColumnStatistics> &abstract_value_column_statistics,
>>>>>>> 494b47ff
      const optional<AllTypeVariant> &value2 = nullopt) override;

 protected:
  std::ostream &print_to_stream(std::ostream &os) const override;

  /**
   * Accessors for class variable optionals. Compute values, if not available.
   * See _distinct_count declaration below for explanation of float type.
   */
  float distinct_count() const;
  ColumnType min() const;
  ColumnType max() const;

  /**
   * Estimate selectivity based on new range between new_min and new_max and current range between min and max.
   * @param new_min: Min for new column statistics.
   * @param new_max: Max for new column statistics.
   * @return Selectivity and new column statistics, if selectivity not 0 or 1.
   */
  ColumnSelectivityResult estimate_selectivity_for_range_and_create_column_statistics(ColumnType minimum,
                                                                                      ColumnType maximum);

  float estimate_selectivity_for_range(ColumnType minimum, ColumnType maximum);

  /**
   * Estimate selectivity for aggregate with scan type equals and constant value.
   * @param value: constant value of aggregate
   * @return Selectivity and new column statistics, if selectivity not 0 or 1.
   */
  ColumnSelectivityResult estimate_selectivity_for_equals(ColumnType value);

  /**
   * Estimate selectivity for aggregate with scan type not equals and constant value.
   * @param value: constant value of aggregate
   * @return Selectivity and new column statistics, if selectivity not 0 or 1.
   */
  ColumnSelectivityResult selectivity_for_unequals(ColumnType value);

  /**
   * Calcute min and max values from table.
   */
  void initialize_min_max() const;

  const ColumnID _column_id;

  // Only available for statistics of tables in the StorageManager.
  // This is a weak_ptr, as
  // Table --shared_ptr--> TableStatistics --shared_ptr--> ColumnStatistics
  const std::weak_ptr<Table> _table;

  // those can be lazy initialized

  // distinct count is not an integer as it can be a predicted value
  // it is multiplied with selectivity of a corresponding operator to predict the operator's output distinct count
  // precision is lost, if row count is rounded
  mutable optional<float> _distinct_count;

  mutable optional<ColumnType> _min;
  mutable optional<ColumnType> _max;
};

template <typename ColumnType>
inline std::ostream &operator<<(std::ostream &os, const opossum::optional<ColumnType> &obj) {
  if (obj) {
    return os << *obj;
  } else {
    return os << "N/A";
  }
}

}  // namespace opossum<|MERGE_RESOLUTION|>--- conflicted
+++ resolved
@@ -44,13 +44,8 @@
   ColumnSelectivityResult estimate_selectivity_for_predicate(const ScanType scan_type, const ValuePlaceholder &value,
                                                              const optional<AllTypeVariant> &value2 = nullopt) override;
 
-<<<<<<< HEAD
-  TwoColumnSelectivityResult estimate_selectivity_for_predicate(
-      const ScanType scan_type, const std::shared_ptr<BaseColumnStatistics> abstract_value_column_statistics,
-=======
   TwoColumnSelectivityResult estimate_selectivity_for_two_column_predicate(
       const ScanType scan_type, const std::shared_ptr<BaseColumnStatistics> &abstract_value_column_statistics,
->>>>>>> 494b47ff
       const optional<AllTypeVariant> &value2 = nullopt) override;
 
  protected:
