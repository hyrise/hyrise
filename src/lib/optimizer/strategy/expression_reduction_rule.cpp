#include "expression_reduction_rule.hpp"

#include <algorithm>
#include <functional>
#include <unordered_set>

#include "expression/evaluation/expression_evaluator.hpp"
#include "expression/expression_functional.hpp"
#include "expression/expression_utils.hpp"
#include "expression/in_expression.hpp"
#include "logical_query_plan/abstract_lqp_node.hpp"
#include "logical_query_plan/alias_node.hpp"
#include "logical_query_plan/predicate_node.hpp"
#include "logical_query_plan/projection_node.hpp"

namespace opossum {

using namespace opossum::expression_functional;  // NOLINT

<<<<<<< HEAD
void ExpressionReductionRule::_apply_to(const std::shared_ptr<AbstractLQPNode>& lqp_root) const {
=======
void ExpressionReductionRule::_apply_to_plan_without_subqueries(
    const std::shared_ptr<AbstractLQPNode>& lqp_root) const {
>>>>>>> 749b5c0d
  Assert(lqp_root->type == LQPNodeType::Root, "ExpressionReductionRule needs root to hold onto");

  visit_lqp(lqp_root, [&](const auto& sub_node) {
    if (sub_node->type == LQPNodeType::Aggregate) {
      remove_duplicate_aggregate(sub_node->node_expressions, sub_node, lqp_root);
    }

    for (auto& expression : sub_node->node_expressions) {
      reduce_distributivity(expression);
      rewrite_like_prefix_wildcard(expression);

      // We can't prune Aggregate arguments, because the operator doesn't support, e.g., `MIN(1)`, whereas it supports
      // `MIN(2-1)`, since `2-1` becomes a column.
      if (sub_node->type != LQPNodeType::Aggregate) {
        // TODO(anybody) We can't prune top level expressions right now, because that breaks `SELECT MIN(1+2)...`
        //               because if we rewrite that to `SELECT MIN(3)...` the input to the aggregate is not a column
        //               anymore and the Aggregate operator cannot handle that
        for (auto& argument : expression->arguments) {
          reduce_constant_expression(argument);
        }
      }
    }

    return LQPVisitation::VisitInputs;
  });
}

const std::shared_ptr<AbstractExpression>& ExpressionReductionRule::reduce_distributivity(
    std::shared_ptr<AbstractExpression>& input_expression) {
  // Step 1: `(a AND b AND c) OR (a AND d AND b AND e)` --> `[(a AND b AND c), (a AND d AND b AND e)]`
  const auto flat_disjunction = flatten_logical_expressions(input_expression, LogicalOperator::Or);

  // Step 2: `[(a AND b AND c), (a AND d AND b AND e)]` --> `[[a, b, c], [a, d, b, e]]`
  auto flat_disjunction_and_conjunction = std::vector<std::vector<std::shared_ptr<AbstractExpression>>>{};
  flat_disjunction_and_conjunction.reserve(flat_disjunction.size());

  for (const auto& expression : flat_disjunction) {
    flat_disjunction_and_conjunction.emplace_back(flatten_logical_expressions(expression, LogicalOperator::And));
  }

  // Step 3 Recurse into `a, b, c, d, e` and look for possible reductions there. Do this here because we have
  //        `flat_disjunction_and_conjunction` handily available here (it gets modified later).
  if (flat_disjunction_and_conjunction.size() == 1u && flat_disjunction_and_conjunction.front().size() == 1u) {
    // input_expression is neither AND nor OR - continue with its argument
    for (auto& argument : input_expression->arguments) {
      reduce_distributivity(argument);
    }
  } else {
    // input_expression is a nesting of AND and/or OR - continue with the arguments to those
    for (auto& sub_expressions : flat_disjunction_and_conjunction) {
      for (auto& sub_expression : sub_expressions) {
        reduce_distributivity(sub_expression);
      }
    }
  }

  // Step 4: Identify common_conjunctions: [a, b]
  auto common_conjunctions = flat_disjunction_and_conjunction.front();

  for (auto conjunction_idx = size_t{1}; conjunction_idx < flat_disjunction_and_conjunction.size(); ++conjunction_idx) {
    const auto& flat_conjunction = flat_disjunction_and_conjunction[conjunction_idx];

    for (auto common_iter = common_conjunctions.begin(); common_iter != common_conjunctions.end();) {
      if (std::find_if(flat_conjunction.begin(), flat_conjunction.end(), [&](const auto& expression) {
            return *expression == *(*common_iter);
          }) == flat_conjunction.end()) {
        common_iter = common_conjunctions.erase(common_iter);
      } else {
        ++common_iter;
      }
    }
  }

  // Step 5: Remove common_conjunctions from flat_disjunction_and_conjunction.
  //         flat_disjunction_and_conjunction = [[c], [d, e]]
  for (auto& flat_conjunction : flat_disjunction_and_conjunction) {
    for (auto expression_iter = flat_conjunction.begin(); expression_iter != flat_conjunction.end();) {
      if (std::find_if(common_conjunctions.begin(), common_conjunctions.end(), [&](const auto& expression) {
            return *expression == *(*expression_iter);
          }) != common_conjunctions.end()) {
        expression_iter = flat_conjunction.erase(expression_iter);
      } else {
        ++expression_iter;
      }
    }
  }

  // Step 6: Rebuild inflated expression from conjunctions in flat_disjunction_and_conjunction:
  //         `[[c], [d, e]]` --> `[c, (d AND e)]`
  auto flat_disjunction_remainder = std::vector<std::shared_ptr<AbstractExpression>>{};

  for (const auto& flat_conjunction : flat_disjunction_and_conjunction) {
    if (!flat_conjunction.empty()) {
      const auto inflated_conjunction = inflate_logical_expressions(flat_conjunction, LogicalOperator::And);
      flat_disjunction_remainder.emplace_back(inflated_conjunction);
    }
  }

  // Step 7: Rebuild inflated expression from flat_disjunction_remainder:
  //          `[c, (d AND e)]` --> `c OR (d AND e)`
  auto inflated_disjunction_remainder = std::shared_ptr<AbstractExpression>{};
  if (!flat_disjunction_remainder.empty()) {
    inflated_disjunction_remainder = inflate_logical_expressions(flat_disjunction_remainder, LogicalOperator::Or);
  }

  // Step 8: Rebuild inflated expression from common_conjunction: `[a, c]` --> `(a AND c)`
  auto common_conjunction_expression = inflate_logical_expressions(common_conjunctions, LogicalOperator::And);

  // Step 9: Build result expression from common_conjunction_expression and inflated_disjunction_remainder:
  //         `(a AND c)` AND `c OR (d AND e)`
  if (common_conjunction_expression && inflated_disjunction_remainder) {
    input_expression = and_(common_conjunction_expression, inflated_disjunction_remainder);
  } else {
    if (common_conjunction_expression) {
      input_expression = common_conjunction_expression;
    } else {
      Assert(inflated_disjunction_remainder,
             "Bug detected. inflated_disjunction_remainder should contain an expression");
      input_expression = inflated_disjunction_remainder;
    }
  }

  return input_expression;
}

void ExpressionReductionRule::reduce_constant_expression(std::shared_ptr<AbstractExpression>& input_expression) {
  for (auto& argument : input_expression->arguments) {
    reduce_constant_expression(argument);
  }

  if (input_expression->arguments.empty()) return;

  // Only prune a whitelisted selection of ExpressionTypes, because we can't, e.g., prune List of literals.
  if (input_expression->type != ExpressionType::Predicate && input_expression->type != ExpressionType::Arithmetic &&
      input_expression->type != ExpressionType::Logical) {
    return;
  }

  const auto all_arguments_are_values =
      std::all_of(input_expression->arguments.begin(), input_expression->arguments.end(),
                  [&](const auto& argument) { return argument->type == ExpressionType::Value; });

  if (!all_arguments_are_values) return;

  resolve_data_type(input_expression->data_type(), [&](const auto data_type_t) {
    using ExpressionDataType = typename decltype(data_type_t)::type;
    const auto result = ExpressionEvaluator{}.evaluate_expression_to_result<ExpressionDataType>(*input_expression);
    Assert(result->is_literal(), "Expected Literal");

    if (result->is_null(0)) {
      input_expression = std::make_shared<ValueExpression>(NullValue{});
    } else {
      input_expression = std::make_shared<ValueExpression>(result->value(0));
    }
  });
}

void ExpressionReductionRule::rewrite_like_prefix_wildcard(std::shared_ptr<AbstractExpression>& input_expression) {
  // Continue only if the expression is a LIKE/NOT LIKE expression
  const auto binary_predicate = std::dynamic_pointer_cast<BinaryPredicateExpression>(input_expression);
  if (!binary_predicate) {
    return;
  }
  if (binary_predicate->predicate_condition != PredicateCondition::Like &&
      binary_predicate->predicate_condition != PredicateCondition::NotLike) {
    return;
  }

  // Continue only if right operand is a literal/value (expr LIKE 'asdf%')
  const auto pattern_value_expression = std::dynamic_pointer_cast<ValueExpression>(binary_predicate->right_operand());
  if (!pattern_value_expression) {
    return;
  }

  const auto pattern = boost::get<pmr_string>(pattern_value_expression->value);

  // Continue only if the pattern ends with a "%"-wildcard, has a non-empty prefix and contains no other wildcards
  const auto single_char_wildcard_pos = pattern.find_first_of('_');

  if (single_char_wildcard_pos != pmr_string::npos) {
    return;
  }

  const auto multi_char_wildcard_pos = pattern.find_first_of('%');
  if (multi_char_wildcard_pos == std::string::npos || multi_char_wildcard_pos == 0 ||
      multi_char_wildcard_pos + 1 != pattern.size()) {
    return;
  }

  // Calculate lower and upper bound of the search pattern
  const auto lower_bound = pattern.substr(0, multi_char_wildcard_pos);
  const auto current_character_value = lower_bound.back();

  // Find next value according to ASCII-table
  constexpr int MAX_ASCII_VALUE = 127;
  if (current_character_value >= MAX_ASCII_VALUE) {
    // current_character_value + 1 would overflow; use regexp-based LIKE for this edge case
    return;
  }

  const auto next_character = static_cast<char>(current_character_value + 1);
  const auto upper_bound = lower_bound.substr(0, lower_bound.size() - 1) + next_character;

  if (binary_predicate->predicate_condition == PredicateCondition::Like) {
    input_expression = between_upper_exclusive_(binary_predicate->left_operand(), lower_bound, upper_bound);
  } else {  // binary_predicate->predicate_condition == PredicateCondition::NotLike
    input_expression = or_(less_than_(binary_predicate->left_operand(), lower_bound),
                           greater_than_equals_(binary_predicate->left_operand(), upper_bound));
  }
}

void ExpressionReductionRule::remove_duplicate_aggregate(
    std::vector<std::shared_ptr<AbstractExpression>>& input_expressions,
    const std::shared_ptr<AbstractLQPNode>& aggregate_node, const std::shared_ptr<AbstractLQPNode>& root_node) {
  // Create a list of all sums, counts, and averages in the aggregate node.
  std::vector<std::reference_wrapper<const std::shared_ptr<AbstractExpression>>> sums;
  std::vector<std::reference_wrapper<const std::shared_ptr<AbstractExpression>>> counts;
  std::vector<std::reference_wrapper<const std::shared_ptr<AbstractExpression>>> avgs;
  for (auto& input_expression : input_expressions) {
    if (input_expression->type != ExpressionType::Aggregate) continue;
    auto& aggregate_expression = static_cast<AggregateExpression&>(*input_expression);
    switch (aggregate_expression.aggregate_function) {
      case AggregateFunction::Sum: {
        sums.emplace_back(input_expression);
        break;
      }
      case AggregateFunction::Count: {
        counts.emplace_back(input_expression);
        break;
      }
      case AggregateFunction::Avg: {
        avgs.emplace_back(input_expression);
        break;
      }
      default:
        continue;
    }
  }

  // Take a copy of what the aggregate was originally supposed to do
  const auto original_aggregate_expressions = aggregate_node->output_expressions();

  const auto& aggregate_input_node = aggregate_node->left_input();
  auto replacements = ExpressionUnorderedMap<std::shared_ptr<AbstractExpression>>{};

  // Iterate over the AVGs, check if matching SUMs and COUNTs exist, and add a suitable replacement to `replacements`.
  for (const auto& avg_expression_ptr : avgs) {
    const auto& avg_expression = static_cast<AggregateExpression&>(*avg_expression_ptr.get());

    const auto& avg_argument = avg_expression.argument();
    const auto avg_argument_is_nullable = avg_argument->is_nullable_on_lqp(*aggregate_input_node);

    // A helper function that checks whether SUMs and COUNTs match the AVG
    const auto finder = [&](const auto& other_expression) {
      const auto other_argument = static_cast<const AggregateExpression&>(*other_expression.get()).argument();
      const auto column_expression = std::dynamic_pointer_cast<const LQPColumnExpression>(other_argument);

      if (column_expression && column_expression->original_column_id == INVALID_COLUMN_ID) {
        // COUNT(*) holds an INVALID_COLUMN_ID - that is acceptable if the argument a in AVG(a) is not nullable.
        // In that case, COUNT(*) == COUNT(a).
        return !avg_argument_is_nullable;
      }

      return other_argument == avg_argument || (other_argument && *other_argument == *avg_argument);
    };

    auto sum_it = std::find_if(sums.begin(), sums.end(), finder);
    auto count_it = std::find_if(counts.begin(), counts.end(), finder);
    if (sum_it != sums.end() && count_it != counts.end()) {
      // Found matching SUM and COUNT (either COUNT(a) or COUNT(*) for a non-NULL a) - add it to the replacements list
      // The cast will become unnecessary once #1799 is fixed
      replacements[avg_expression_ptr] = div_(cast_(sum_it->get(), DataType::Double), count_it->get());
    }
  }

  // No replacements possible
  if (replacements.empty()) return;

  // Back up the current column names
  const auto& root_expressions = root_node->output_expressions();
  auto old_column_names = std::vector<std::string>(root_expressions.size());
  for (auto expression_idx = size_t{0}; expression_idx < root_expressions.size(); ++expression_idx) {
    old_column_names[expression_idx] = root_expressions[expression_idx]->as_column_name();
  }

  {
    // Remove the AVG() expression from the AggregateNode
    auto& expressions = aggregate_node->node_expressions;
    expressions.erase(
        std::remove_if(expressions.begin(), expressions.end(),
                       [&](const auto& expression) { return replacements.find(expression) != replacements.end(); }),
        expressions.end());
  }

  // Add a ProjectionNode that calculates AVG(a) as SUM(a)/COUNT(a).
  const auto projection_node = std::make_shared<ProjectionNode>(original_aggregate_expressions);
  lqp_replace_node(aggregate_node, projection_node);
  lqp_insert_node(projection_node, LQPInputSide::Left, aggregate_node);

  // Now update the AVG expression in all nodes that might refer to it, starting with the ProjectionNode
  bool updated_an_alias = false;
  visit_lqp_upwards(projection_node, [&](const auto& node) {
    for (auto& expression : node->node_expressions) {
      expression_deep_replace(expression, replacements);
    }

    if (node->type == LQPNodeType::Alias) updated_an_alias = true;

    return LQPUpwardVisitation::VisitOutputs;
  });

  // If there is no upward AliasNode, we need to add one that renames "SUM/COUNT" to "AVG"
  if (!updated_an_alias) {
    auto root_expressions_replaced = root_node->output_expressions();

    for (auto& expression : root_expressions_replaced) {
      expression_deep_replace(expression, replacements);
    }

    const auto alias_node = AliasNode::make(root_expressions_replaced, old_column_names);
    lqp_insert_node(root_node, LQPInputSide::Left, alias_node);
  }
}

}  // namespace opossum<|MERGE_RESOLUTION|>--- conflicted
+++ resolved
@@ -17,12 +17,8 @@
 
 using namespace opossum::expression_functional;  // NOLINT
 
-<<<<<<< HEAD
-void ExpressionReductionRule::_apply_to(const std::shared_ptr<AbstractLQPNode>& lqp_root) const {
-=======
 void ExpressionReductionRule::_apply_to_plan_without_subqueries(
     const std::shared_ptr<AbstractLQPNode>& lqp_root) const {
->>>>>>> 749b5c0d
   Assert(lqp_root->type == LQPNodeType::Root, "ExpressionReductionRule needs root to hold onto");
 
   visit_lqp(lqp_root, [&](const auto& sub_node) {
