--- conflicted
+++ resolved
@@ -34,6 +34,7 @@
 
     for (auto& expression : sub_node->node_expressions) {
       reduce_distributivity(expression);
+      rewrite_like_prefix_wildcard(expression);
 
       // We can't prune Aggregate arguments, because the operator doesn't support, e.g., `MIN(1)`, whereas it supports
       // `MIN(2-1)`, since `2-1` becomes a column.
@@ -185,8 +186,6 @@
   });
 }
 
-<<<<<<< HEAD
-=======
 void ExpressionReductionRule::rewrite_like_prefix_wildcard(std::shared_ptr<AbstractExpression>& input_expression) {
   // Continue only if the expression is a LIKE/NOT LIKE expression
   const auto binary_predicate = std::dynamic_pointer_cast<BinaryPredicateExpression>(input_expression);
@@ -239,7 +238,6 @@
   }
 }
 
->>>>>>> 9a1872ed
 void ExpressionReductionRule::remove_duplicate_aggregate(
     std::vector<std::shared_ptr<AbstractExpression>>& input_expressions,
     const std::shared_ptr<AbstractLQPNode>& aggregate_node, const std::shared_ptr<AbstractLQPNode>& root_node) {
