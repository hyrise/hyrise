#pragma once

#include <memory>
#include <string>
#include <vector>

#include "abstract_rule.hpp"
#include "storage/index/index_info.hpp"
#include "types.hpp"

namespace opossum {

class AbstractLQPNode;
class PredicateNode;

/**
 * This optimizer rule finds PredicateNodes whose inputs are StoredTableNodes. These PredicateNodes are candidates
 * for being executed by IndexScans. If the expected selectivity of the predicate falls below a certain threshold, the
 * ScanType of the PredicateNode is set to IndexScan.
 *
 * Note:
 * For now this rule is only applicable to single-column indexes. Multi-column predicates (i.e. WHERE a < b) are also
 * not supported. We also assume that if chunks have an index, all of them are of the same type, we do not mix GroupKey
 * and ART indexes. In addition, chains of IndexScans are not possible since an IndexScan's input must be a GetTable.
 * Currently, only GroupKeyIndexes are supported.
 */

class IndexScanRule : public AbstractRule {
 public:
  std::string name() const override;
<<<<<<< HEAD
  bool apply_to(const std::shared_ptr<AbstractLQPNode>& node, const AbstractCostEstimator& cost_estimator,
                const std::shared_ptr<OptimizationContext>& context) const override;
=======
  void apply_to(const std::shared_ptr<AbstractLQPNode>& node) const override;
>>>>>>> 12c851b3

 protected:
  bool _is_index_scan_applicable(const IndexInfo& index_info, const std::shared_ptr<PredicateNode>& predicate_node,
                                 const AbstractCostEstimator& cost_estimator) const;
  inline bool _is_single_segment_index(const IndexInfo& index_info) const;
};

}  // namespace opossum<|MERGE_RESOLUTION|>--- conflicted
+++ resolved
@@ -28,12 +28,8 @@
 class IndexScanRule : public AbstractRule {
  public:
   std::string name() const override;
-<<<<<<< HEAD
-  bool apply_to(const std::shared_ptr<AbstractLQPNode>& node, const AbstractCostEstimator& cost_estimator,
+  void apply_to(const std::shared_ptr<AbstractLQPNode>& node, const AbstractCostEstimator& cost_estimator,
                 const std::shared_ptr<OptimizationContext>& context) const override;
-=======
-  void apply_to(const std::shared_ptr<AbstractLQPNode>& node) const override;
->>>>>>> 12c851b3
 
  protected:
   bool _is_index_scan_applicable(const IndexInfo& index_info, const std::shared_ptr<PredicateNode>& predicate_node,
