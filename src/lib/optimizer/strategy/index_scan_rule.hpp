#pragma once

#include <memory>
#include <string>
#include <vector>

#include "abstract_rule.hpp"
#include "storage/index/index_statistics.hpp"
#include "types.hpp"

namespace opossum {

class AbstractLQPNode;
class PredicateNode;

/**
 * This optimizer rule finds PredicateNodes whose inputs are StoredTableNodes. These PredicateNodes are candidates
 * for being executed by IndexScans. If the expected selectivity of the predicate falls below a certain threshold, the
 * ScanType of the PredicateNode is set to IndexScan.
 *
 * Note:
 * For now this rule is only applicable to single-column indexes. Multi-column predicates (i.e. WHERE a < b) are also
 * not supported. We also assume that if chunks have an index, all of them are of the same type, we do not mix GroupKey
 * and ART indexes. In addition, chains of IndexScans are not possible since an IndexScan's input must be a GetTable.
 * Currently, only GroupKeyIndexes are supported.
 */

class IndexScanRule : public AbstractRule {
 protected:
<<<<<<< HEAD
  void _apply_to(const std::shared_ptr<AbstractLQPNode>& lqp_root) const override;
=======
  void _apply_to_plan_without_subqueries(const std::shared_ptr<AbstractLQPNode>& lqp_root) const override;
>>>>>>> 749b5c0d
  bool _is_index_scan_applicable(const IndexStatistics& index_statistics,
                                 const std::shared_ptr<PredicateNode>& predicate_node) const;
  static bool _is_single_segment_index(const IndexStatistics& index_statistics);
};

}  // namespace opossum<|MERGE_RESOLUTION|>--- conflicted
+++ resolved
@@ -27,11 +27,7 @@
 
 class IndexScanRule : public AbstractRule {
  protected:
-<<<<<<< HEAD
-  void _apply_to(const std::shared_ptr<AbstractLQPNode>& lqp_root) const override;
-=======
   void _apply_to_plan_without_subqueries(const std::shared_ptr<AbstractLQPNode>& lqp_root) const override;
->>>>>>> 749b5c0d
   bool _is_index_scan_applicable(const IndexStatistics& index_statistics,
                                  const std::shared_ptr<PredicateNode>& predicate_node) const;
   static bool _is_single_segment_index(const IndexStatistics& index_statistics);
