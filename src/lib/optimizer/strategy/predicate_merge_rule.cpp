--- conflicted
+++ resolved
@@ -64,13 +64,8 @@
   // Step 1: Collect mergeable nodes.
   visit_lqp(lqp_root, [&](const auto& node) {
     const auto& union_node = std::dynamic_pointer_cast<UnionNode>(node);
-<<<<<<< HEAD
-    // We need to check for SetOperationMode::Positions as other SetOperationModes are
-    // not guaranteed to represent a disjunction.
-=======
     // We need to check for SetOperationMode::Positions as other SetOperationModes are not guaranteed to represent a
     // disjunction.
->>>>>>> e7e64a05
     if (node->type == LQPNodeType::Predicate ||
         (union_node && union_node->set_operation_mode == SetOperationMode::Positions)) {
       const auto& outputs = node->outputs();
@@ -105,34 +100,14 @@
       continue;
     }
 
-<<<<<<< HEAD
-    switch (node->type) {
-      // _merge_disjunction() and _merge_conjunction() merge UnionNodes and PredicateNodes by:
-      //   a) being called on any node inside a mergable subplan
-      //   b) calling each other recursively after a merge to check whether they can merge right again.
-      case LQPNodeType::Union: {
-        const auto& union_node = std::static_pointer_cast<UnionNode>(node);
-        _merge_disjunction(union_node);
-        break;
-      }
-
-      case LQPNodeType::Predicate: {
-        _merge_conjunction(std::static_pointer_cast<PredicateNode>(node));
-        break;
-      }
-
-      default: {
-      }
-=======
-    // `_merge_disjunction()` and `_merge_conjunction()` merge UnionNodes and PredicateNodes by
+    // `_merge_disjunction()` and `_merge_conjunction()` merge UnionNodes and PredicateNodes by:
     //   a) being called on any node inside a mergable subplan
-    //   b) calling each other recursively after a merge to check whether they can merge right again
+    //   b) calling each other recursively after a merge to check whether they can merge right again.
     const auto node_type = node->type;
     if (node_type == LQPNodeType::Union) {
       _merge_disjunction(std::static_pointer_cast<UnionNode>(node));
     } else if (node_type == LQPNodeType::Predicate) {
       _merge_conjunction(std::static_pointer_cast<PredicateNode>(node));
->>>>>>> e7e64a05
     }
 
     node_queue.pop();
@@ -188,11 +163,7 @@
 void PredicateMergeRule::_merge_conjunction(const std::shared_ptr<PredicateNode>& predicate_node) const {
   auto predicate_nodes = std::vector<std::shared_ptr<PredicateNode>>{};
 
-<<<<<<< HEAD
   // Step 1: Collect other PredicateNodes in predicate chain.
-=======
-  // Step 1: Collect other PredicateNodes in predicate chain
->>>>>>> e7e64a05
   auto current_node = predicate_node->left_input();
   while (current_node->type == LQPNodeType::Predicate) {
     // Once a node has multiple outputs, we're not talking about a predicate chain anymore.
