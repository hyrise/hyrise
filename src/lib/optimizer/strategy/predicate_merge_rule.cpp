#include "predicate_merge_rule.hpp"

#include "expression/expression_functional.hpp"
#include "expression/logical_expression.hpp"
#include "logical_query_plan/lqp_utils.hpp"
#include "logical_query_plan/union_node.hpp"

using namespace opossum::expression_functional;  // NOLINT

namespace opossum {

/**
 * Merge subplans that only consists of PredicateNodes and UnionNodes (with SetOperationMode::Positions) into a single
 * PredicateNode. A subplan consists of linear "chain" and forked "diamond" parts.
 *
 * EXAMPLE:
 *
 *           |                                       |                                       |
 *      ___Union___                           Predicate(a OR b)            Predicate((d AND c) AND (a OR b))
 *    /            \                                 |                                       |
 * Predicate(a)    |                                 |                                       |
 *    |            |                                 |                                       |
 *    |       Predicate(b)                           |                                       |
 *    \           /               ----->             |                ----->                 |
 *     Predicate(c)                             Predicate(c)                                 |
 *           |                                       |                                       |
 *     Predicate(d)                             Predicate(d)                                 |
 *           |                                       |                                       |
 *         Table                                   Table                                   Table
 *
 * Note that predicates c and d are now also included in the new predicate and will be evaluated by the
 * ExpressionEvaluator. The reason for this is that the current detection algorithm does not yet identify predicates
 * that are inputs to a merged subplan but do not necessarily belong to that subplan. When it becomes necessary, this
 * rule might be adapted to make more sophisticated decisions on which predicates to include.
 */
<<<<<<< HEAD
void PredicateMergeRule::_apply_to(const std::shared_ptr<AbstractLQPNode>& lqp_root) const {
=======
void PredicateMergeRule::_apply_to_plan_without_subqueries(const std::shared_ptr<AbstractLQPNode>& lqp_root) const {
>>>>>>> 749b5c0d
  Assert(lqp_root->type == LQPNodeType::Root, "PredicateMergeRule needs root to hold onto");

  // (Potentially mergeable) subplans are identified by their topmost UnionNode. node_to_topmost holds a mapping from
  // PredicateNodes and UnionNodes within such subplans to the respective topmost UnionNode.
  std::map<const std::shared_ptr<AbstractLQPNode>, const std::shared_ptr<UnionNode>> node_to_topmost;

  // Store the same nodes as node_to_topmost but preserve their order
  std::queue<std::shared_ptr<AbstractLQPNode>> node_queue;

  // For every topmost UnionNode, store the total number of UnionNodes in its subplan below
  std::map<const std::shared_ptr<UnionNode>, size_t> topmost_to_union_count;

  // Step 1: Collect mergeable nodes
  visit_lqp(lqp_root, [&](const auto& node) {
    const auto& union_node = std::dynamic_pointer_cast<UnionNode>(node);
    // We need to check for SetOperationMode::Positions as other SetOperationModes are
    // not guaranteed to represent a disjunction
    if (node->type == LQPNodeType::Predicate ||
        (union_node && union_node->set_operation_mode == SetOperationMode::Positions)) {
      const auto& outputs = node->outputs();
      const auto parent = std::find_if(outputs.begin(), outputs.end(),
                                       [&](const auto& output) { return node_to_topmost.count(output); });

      if (parent == outputs.end() && union_node) {
        // New subplan found
        node_to_topmost.emplace(union_node, union_node);
        node_queue.push(union_node);
        topmost_to_union_count.emplace(union_node, 0);
      } else if (parent != outputs.end()) {
        // New node for a known subplan found
        node_to_topmost.emplace(node, node_to_topmost[*parent]);
        node_queue.push(node);
      }

      if (union_node) {
        topmost_to_union_count[node_to_topmost[node]]++;
      }
    }
    return LQPVisitation::VisitInputs;
  });

  // Step 2: Try to merge each node
  while (!node_queue.empty()) {
    const auto& node = node_queue.front();
    node_queue.pop();

    if (node->output_count() == 0 || topmost_to_union_count[node_to_topmost[node]] < minimum_union_count) {
      // The node was already removed due to a previous merge or its subplan is too small to be merged.
      continue;
    }

    switch (node->type) {
      // _merge_disjunction() and _merge_conjunction() merge UnionNodes and PredicateNodes by
      //   a) being called on any node inside a mergable subplan
      //   b) calling each other recursively after a merge to check whether they can merge right again
      case LQPNodeType::Union: {
        const auto& union_node = std::static_pointer_cast<UnionNode>(node);
        _merge_disjunction(union_node);
        break;
      }

      case LQPNodeType::Predicate: {
        _merge_conjunction(std::static_pointer_cast<PredicateNode>(node));
        break;
      }

      default: {
      }
    }
  }
}

/**
 * Merge "simple" diamonds, which only consist of one UnionNode, having two PredicateNodes as inputs
 */
void PredicateMergeRule::_merge_disjunction(const std::shared_ptr<UnionNode>& union_node) const {
  Assert(union_node->set_operation_mode == SetOperationMode::Positions, "Cannot merge union_node into disjunction");
  const auto left_predicate_node = std::dynamic_pointer_cast<PredicateNode>(union_node->left_input());
  const auto right_predicate_node = std::dynamic_pointer_cast<PredicateNode>(union_node->right_input());

  // Step 1: Check if the diamond is simple
  if (!left_predicate_node || !right_predicate_node ||
      left_predicate_node->left_input() != right_predicate_node->left_input() ||
      left_predicate_node->output_count() != 1 || right_predicate_node->output_count() != 1) {
    return;
  }

  // Step 2: Merge diamond
  const auto merged_predicate = or_(left_predicate_node->predicate(), right_predicate_node->predicate());
  const auto merged_predicate_node = PredicateNode::make(merged_predicate);
  lqp_remove_node(left_predicate_node);
  lqp_remove_node(right_predicate_node);
  union_node->set_right_input(nullptr);
  lqp_replace_node(union_node, merged_predicate_node);

  // Step 3: Try to merge other nodes
  // There could be another diamond that just became simple so that it can be merged.
  const auto parent_union_node = std::dynamic_pointer_cast<UnionNode>(merged_predicate_node->outputs().front());
  if (parent_union_node && parent_union_node->set_operation_mode == SetOperationMode::Positions) {
    _merge_disjunction(parent_union_node);
  }

  if (merged_predicate_node->output_count()) {
    // There was no disjunction above that could be merged. But there could be a predicate chain that just became simple
    // so that it can be merged.
    const auto parent_predicate_node =
        std::dynamic_pointer_cast<PredicateNode>(merged_predicate_node->outputs().front());
    if (parent_predicate_node) {
      _merge_conjunction(parent_predicate_node);
    } else {
      _merge_conjunction(merged_predicate_node);
    }
  }
}

/**
 * Merge "simple" predicate chains, which only consist of PredicateNodes
 */
void PredicateMergeRule::_merge_conjunction(const std::shared_ptr<PredicateNode>& predicate_node) const {
  std::vector<std::shared_ptr<PredicateNode>> predicate_nodes;

  // Step 1: Collect other PredicateNodes in predicate chain
  std::shared_ptr<AbstractLQPNode> current_node = predicate_node->left_input();
  while (current_node->type == LQPNodeType::Predicate) {
    // Once a node has multiple outputs, we're not talking about a predicate chain anymore.
    if (current_node->outputs().size() > 1) {
      break;
    }
    predicate_nodes.emplace_back(std::static_pointer_cast<PredicateNode>(current_node));
    current_node = current_node->left_input();
  }

  if (predicate_nodes.empty()) {
    return;
  }

  // Step 2: Merge predicate chain
  auto merged_predicate = predicate_node->predicate();
  for (const auto& current_predicate_node : predicate_nodes) {
    merged_predicate = and_(current_predicate_node->predicate(), merged_predicate);
    lqp_remove_node(current_predicate_node);
  }
  const auto merged_predicate_node = PredicateNode::make(merged_predicate);
  lqp_replace_node(predicate_node, merged_predicate_node);

  // Step 3: Try to merge other nodes
  // There could be a diamond that just became simple so that it can be merged.
  const auto parent_union_node = std::dynamic_pointer_cast<UnionNode>(merged_predicate_node->outputs().front());
  if (parent_union_node) _merge_disjunction(parent_union_node);
}

}  // namespace opossum<|MERGE_RESOLUTION|>--- conflicted
+++ resolved
@@ -33,11 +33,7 @@
  * that are inputs to a merged subplan but do not necessarily belong to that subplan. When it becomes necessary, this
  * rule might be adapted to make more sophisticated decisions on which predicates to include.
  */
-<<<<<<< HEAD
-void PredicateMergeRule::_apply_to(const std::shared_ptr<AbstractLQPNode>& lqp_root) const {
-=======
 void PredicateMergeRule::_apply_to_plan_without_subqueries(const std::shared_ptr<AbstractLQPNode>& lqp_root) const {
->>>>>>> 749b5c0d
   Assert(lqp_root->type == LQPNodeType::Root, "PredicateMergeRule needs root to hold onto");
 
   // (Potentially mergeable) subplans are identified by their topmost UnionNode. node_to_topmost holds a mapping from
