#include "subquery_to_join_rule.hpp"

#include <algorithm>
#include <iterator>
#include <map>
#include <memory>
#include <utility>

#include "expression/abstract_expression.hpp"
#include "expression/abstract_predicate_expression.hpp"
#include "expression/binary_predicate_expression.hpp"
#include "expression/exists_expression.hpp"
#include "expression/expression_functional.hpp"
#include "expression/expression_utils.hpp"
#include "expression/in_expression.hpp"
#include "expression/lqp_subquery_expression.hpp"
#include "logical_query_plan/abstract_lqp_node.hpp"
#include "logical_query_plan/aggregate_node.hpp"
#include "logical_query_plan/alias_node.hpp"
#include "logical_query_plan/join_node.hpp"
#include "logical_query_plan/lqp_utils.hpp"
#include "logical_query_plan/predicate_node.hpp"
#include "logical_query_plan/projection_node.hpp"
#include "logical_query_plan/sort_node.hpp"
#include "logical_query_plan/validate_node.hpp"
#include "utils/assert.hpp"

namespace {

using namespace hyrise;                         // NOLINT(build/namespaces)
using namespace hyrise::expression_functional;  // NOLINT(build/namespaces)

using NodeExpressionsDifferenceType =
    typename std::iterator_traits<decltype(AggregateNode::node_expressions)::iterator>::difference_type;

/**
 * Calculates which input LQPs of a node are safe to pull predicates from.
 *
 * This is used during the two recursive LQP traversals in the predicate pull-up phase. The first bool is true when we
 * should recurse into the left sub-tree, the right accordingly for the right sub-tree.
 */
std::pair<bool, bool> calculate_safe_recursion_sides(const std::shared_ptr<AbstractLQPNode>& node) {
  switch (node->type) {
    case LQPNodeType::Join: {
      const auto join_node = std::static_pointer_cast<JoinNode>(node);
      // We can safely pull out predicates from any non-null producing side of joins. We also cannot pull up predicates
      // from the right side of semi-/anti-joins, since the columns from that side are not (and cannot be) preserved.
      switch (join_node->join_mode) {
        case JoinMode::Inner:
        case JoinMode::Cross:
          return {true, true};
        case JoinMode::Left:
        case JoinMode::Semi:
        case JoinMode::AntiNullAsFalse:
        case JoinMode::AntiNullAsTrue:
          return {true, false};
        case JoinMode::Right:
          return {false, true};
        case JoinMode::FullOuter:
          return {false, false};
      }
      break;
    }
    case LQPNodeType::Predicate:
    case LQPNodeType::Aggregate:
    case LQPNodeType::Alias:
    case LQPNodeType::Projection:
    case LQPNodeType::Sort:
    case LQPNodeType::Validate:
      return {true, false};
    default:
      return {false, false};
  }
  Fail("Invalid enum value.");
}

/**
 * Recursively remove correlated PredicateNodes and adapt other nodes as necessary.
 *
 * To handle nodes with more than one output (for example diamond LQPs), we cache the result for such nodes. This
 * avoids adapting the LQP twice but also adding join predicates twice. The boolean in the returned pair indicates
 * whether the result was loaded from cache.
 */
std::pair<SubqueryToJoinRule::PredicatePullUpResult, bool> pull_up_correlated_predicates_recursive(
    const std::shared_ptr<AbstractLQPNode>& node,
    const std::map<ParameterID, std::shared_ptr<AbstractExpression>>& parameter_mapping,
    std::map<std::shared_ptr<AbstractLQPNode>, SubqueryToJoinRule::PredicatePullUpResult>& result_cache,
    bool is_below_aggregate) {
  const auto cache_it = result_cache.find(node);
  if (cache_it != result_cache.end()) {
    return {cache_it->second, true};
  }

  auto result = SubqueryToJoinRule::PredicatePullUpResult{};
  auto left_input_adapted = node->left_input();
  auto right_input_adapted = node->right_input();
  auto are_inputs_below_aggregate = is_below_aggregate || node->type == LQPNodeType::Aggregate;

  const auto& [should_recurse_left, should_recurse_right] = calculate_safe_recursion_sides(node);
  if (should_recurse_left) {
    const auto& [left_result, left_cached] = pull_up_correlated_predicates_recursive(
        node->left_input(), parameter_mapping, result_cache, are_inputs_below_aggregate);
    left_input_adapted = left_result.adapted_lqp;
    result.required_output_expressions = left_result.required_output_expressions;
    // If the sub-LQP was already visited, its join predicates have already been considered somewhere else and will be
    // part of the final result.
    if (!left_cached) {
      result.join_predicates = left_result.join_predicates;
      result.pulled_predicate_node_count += left_result.pulled_predicate_node_count;
    }
  }
  if (should_recurse_right) {
    const auto& [right_result, right_cached] = pull_up_correlated_predicates_recursive(
        node->right_input(), parameter_mapping, result_cache, are_inputs_below_aggregate);
    right_input_adapted = right_result.adapted_lqp;
    for (const auto& expression : right_result.required_output_expressions) {
      const auto find_it =
          std::find(result.required_output_expressions.cbegin(), result.required_output_expressions.cend(), expression);
      if (find_it == result.required_output_expressions.cend()) {
        result.required_output_expressions.emplace_back(expression);
      }
    }
    if (!right_cached) {
      result.join_predicates.insert(result.join_predicates.cend(), right_result.join_predicates.cbegin(),
                                    right_result.join_predicates.cend());
      result.pulled_predicate_node_count += right_result.pulled_predicate_node_count;
    }
  }

  switch (node->type) {
    case LQPNodeType::Predicate: {
      const auto& predicate_node = std::static_pointer_cast<PredicateNode>(node);
      const auto& [join_predicates, remaining_expression] =
          SubqueryToJoinRule::try_to_extract_join_predicates(predicate_node, parameter_mapping, is_below_aggregate);
      if (remaining_expression) {
        result.adapted_lqp = PredicateNode::make(remaining_expression, left_input_adapted);
      } else {
        result.adapted_lqp = left_input_adapted;
        DebugAssert(!node->right_input(), "PredicateNodes should not have right inputs.");
      }
      if (!join_predicates.empty()) {
        result.pulled_predicate_node_count++;
        result.join_predicates.insert(result.join_predicates.end(), join_predicates.begin(), join_predicates.end());
        for (const auto& join_predicate : join_predicates) {
          const auto& expression = join_predicate->right_operand();
          auto find_it = std::find(result.required_output_expressions.begin(), result.required_output_expressions.end(),
                                   expression);
          if (find_it == result.required_output_expressions.end()) {
            result.required_output_expressions.emplace_back(expression);
          }
        }
      }
      break;
    }
    case LQPNodeType::Aggregate:
      result.adapted_lqp = SubqueryToJoinRule::adapt_aggregate_node(std::static_pointer_cast<AggregateNode>(node),
                                                                    result.required_output_expressions);
      result.adapted_lqp->set_left_input(left_input_adapted);
      break;
    case LQPNodeType::Alias:
      result.adapted_lqp = SubqueryToJoinRule::adapt_alias_node(std::static_pointer_cast<AliasNode>(node),
                                                                result.required_output_expressions);
      result.adapted_lqp->set_left_input(left_input_adapted);
      break;
    case LQPNodeType::Projection:
      result.adapted_lqp = SubqueryToJoinRule::adapt_projection_node(std::static_pointer_cast<ProjectionNode>(node),
                                                                     result.required_output_expressions);
      result.adapted_lqp->set_left_input(left_input_adapted);
      break;
    case LQPNodeType::Sort: {
      const auto& sort_node = std::static_pointer_cast<SortNode>(node);
      result.adapted_lqp = SortNode::make(sort_node->node_expressions, sort_node->sort_modes, left_input_adapted);
      break;
    }
    case LQPNodeType::Validate:
      result.adapted_lqp = ValidateNode::make(left_input_adapted);
      break;
    case LQPNodeType::Join: {
      const auto& join_node = std::static_pointer_cast<JoinNode>(node);
      if (join_node->join_mode == JoinMode::Cross) {
        result.adapted_lqp = JoinNode::make(JoinMode::Cross, left_input_adapted, right_input_adapted);
      } else {
        result.adapted_lqp =
            JoinNode::make(join_node->join_mode, join_node->join_predicates(), left_input_adapted, right_input_adapted);
      }
      break;
    }
    default:
      // Nodes of any other type stop the recursion and thus don't need to be adapted
      DebugAssert(!should_recurse_left && !should_recurse_right,
                  "Nodes that do not stop the recursion need to be adapted/copied.");
      result.adapted_lqp = node;
      break;
  }

  if (node->output_count() > 1) {
    result_cache.emplace(node, result);
  }

  return {result, false};
}

void push_arithmetic_expression_into_subquery(const std::shared_ptr<BinaryPredicateExpression>& predicate_expression,
                                              const std::shared_ptr<ArithmeticExpression>& arithmetic_expression,
                                              const std::shared_ptr<LQPSubqueryExpression>& subquery_expression,
                                              size_t arithmetic_expression_argument_idx,
                                              bool subquery_expression_is_left) {
  DebugAssert(
      subquery_expression->lqp->node_expressions.size() == 1,
      "Subqueries used in arithmetic expressions must return a single value, so they must have one node_expression.");

  // (1) Create a new arithmetic expression that takes the result expression of the subquery and applies the arithmetic
  //     operation on it.
  const auto new_arithmetic_expression = std::make_shared<ArithmeticExpression>(
      arithmetic_expression->arithmetic_operator,
      subquery_expression_is_left ? subquery_expression->lqp->node_expressions[0]
                                  : arithmetic_expression->left_operand(),
      subquery_expression_is_left ? arithmetic_expression->right_operand()
                                  : subquery_expression->lqp->node_expressions[0]);

  // (2) Insert a ProjectionNode on top of the subquery's LQP that evaluates this arithmetic expression.
  subquery_expression->lqp = ProjectionNode::make(
      std::vector<std::shared_ptr<AbstractExpression>>{new_arithmetic_expression}, subquery_expression->lqp);

  // (3) In the PredicateExpression outside of the LQP, replace the old arithmetic expression with the updated subquery
  //     expression.
  predicate_expression->arguments[arithmetic_expression_argument_idx] = subquery_expression;
}

}  // namespace

namespace hyrise {

std::string SubqueryToJoinRule::name() const {
  static const auto name = std::string{"SubqueryToJoinRule"};
  return name;
}

std::optional<SubqueryToJoinRule::PredicateNodeInfo> SubqueryToJoinRule::is_predicate_node_join_candidate(
    const PredicateNode& predicate_node) {
  auto result = PredicateNodeInfo{};

  if (const auto in_expression = std::dynamic_pointer_cast<InExpression>(predicate_node.predicate())) {
    // Only optimize if the set is a subquery and not a static list
    if (in_expression->set()->type != ExpressionType::LQPSubquery) {
      return std::nullopt;
    }

    result.join_mode = in_expression->is_negated() ? JoinMode::AntiNullAsTrue : JoinMode::Semi;
    // We need to deep_copy the subquery before modifying it as it might be in use somewhere else, too.
    result.subquery = std::static_pointer_cast<LQPSubqueryExpression>(in_expression->set()->deep_copy());
    result.join_predicate = equals_(in_expression->operand(), result.subquery->lqp->output_expressions()[0]);

    // Correlated NOT IN is very weird w.r.t. handling of null values and cannot be turned into a
    // multi-predicate join that treats all its predicates equivalently
    if (in_expression->is_negated() && result.subquery->is_correlated()) {
      return std::nullopt;
    }

  } else if (const auto binary_predicate =
                 std::dynamic_pointer_cast<BinaryPredicateExpression>(predicate_node.predicate())) {
    result.join_mode = JoinMode::Semi;

    /**
     * Identify a subquery in an arithmetic expression and push the arithmetics into the subquery.
     * e.g. SELECT * FROM a WHERE a.a > 3 * (SELECT SUM(b.a) FROM b WHERE b.b = a.b)
     * becomes SELECT * FROM a WHERE a.a > (SELECT 3 * SUM(b.a) FROM b WHERE b.b = a.b)
     * We cover 4 cases that are essentially the same: The subquery could be in the left/right operand of the binary
     * predicate and then it could be the left/right operand of that arithmetic expression.
     * More complex cases, such as SELECT * FROM a WHERE a.a > 1 + (SELECT ... ) + 2 are not covered yet.
     */

    if (const auto arithmetic_expression =
            std::dynamic_pointer_cast<ArithmeticExpression>(binary_predicate->left_operand())) {
      if (const auto left_subquery_expression =
              std::dynamic_pointer_cast<LQPSubqueryExpression>(arithmetic_expression->left_operand())) {
        push_arithmetic_expression_into_subquery(binary_predicate, arithmetic_expression, left_subquery_expression, 0,
                                                 true);
      } else if (const auto right_subquery_expression =
                     std::dynamic_pointer_cast<LQPSubqueryExpression>(arithmetic_expression->right_operand())) {
        push_arithmetic_expression_into_subquery(binary_predicate, arithmetic_expression, right_subquery_expression, 0,
                                                 false);
      }
    }

    if (const auto arithmetic_expression =
            std::dynamic_pointer_cast<ArithmeticExpression>(binary_predicate->right_operand())) {
      if (const auto left_subquery_expression =
              std::dynamic_pointer_cast<LQPSubqueryExpression>(arithmetic_expression->left_operand())) {
        push_arithmetic_expression_into_subquery(binary_predicate, arithmetic_expression, left_subquery_expression, 1,
                                                 true);
      } else if (const auto right_subquery_expression =
                     std::dynamic_pointer_cast<LQPSubqueryExpression>(arithmetic_expression->right_operand())) {
        push_arithmetic_expression_into_subquery(binary_predicate, arithmetic_expression, right_subquery_expression, 1,
                                                 false);
      }
    }

    if (const auto left_subquery_expression =
            std::dynamic_pointer_cast<LQPSubqueryExpression>(binary_predicate->left_operand())) {
      result.subquery = std::static_pointer_cast<LQPSubqueryExpression>(left_subquery_expression->deep_copy());
      result.join_predicate = std::make_shared<BinaryPredicateExpression>(
          flip_predicate_condition(binary_predicate->predicate_condition), binary_predicate->right_operand(),
          result.subquery->lqp->output_expressions()[0]);
    } else if (const auto right_subquery_expression =
                   std::dynamic_pointer_cast<LQPSubqueryExpression>(binary_predicate->right_operand())) {
      result.subquery = std::static_pointer_cast<LQPSubqueryExpression>(right_subquery_expression->deep_copy());
      result.join_predicate = std::make_shared<BinaryPredicateExpression>(
          binary_predicate->predicate_condition, binary_predicate->left_operand(),
          result.subquery->lqp->output_expressions()[0]);
    } else {
      return std::nullopt;
    }

  } else if (const auto exists_expression = std::dynamic_pointer_cast<ExistsExpression>(predicate_node.predicate())) {
    result.join_mode = exists_expression->exists_expression_type == ExistsExpressionType::Exists
                           ? JoinMode::Semi
                           : JoinMode::AntiNullAsFalse;
    result.subquery = std::static_pointer_cast<LQPSubqueryExpression>(exists_expression->subquery()->deep_copy());

    // We cannot optimize uncorrelated EXISTS into a join
    if (!result.subquery->is_correlated()) {
      return std::nullopt;
    }

  } else {
    return std::nullopt;
  }

  // If the left operand is not a column, e.g. possible for `a + 5 = ...`, then we cannot join on it
  // TODO(anybody) Add the non-column expression as a column (i.e. via a Projection) if this ever comes up
  if (result.join_predicate && !predicate_node.left_input()->find_column_id(*result.join_predicate->left_operand())) {
    return std::nullopt;
  }

  return result;
}

std::pair<bool, size_t> SubqueryToJoinRule::assess_correlated_parameter_usage(
    const std::shared_ptr<AbstractLQPNode>& lqp,
    const std::map<ParameterID, std::shared_ptr<AbstractExpression>>& parameter_mapping) {
  // Crawl the `lqp`, including subquery-LQPs, for usages of parameters from `parameter_mapping`
  //
  // While counting correlated PredicateNodes we don't need to consider diamond LQPs or other forms of nodes occurring
  // twice since visit_lqp only visits each node once. A node might appear again in a subquery (which has its own call
  // to visit_lqp) but in this case the LQP is not optimizable anyway, so we don't care about an accurate count.

  auto optimizable = true;
  auto correlated_predicate_node_count = size_t{0};

  visit_lqp(lqp, [&](const auto& node) {
    if (!optimizable) {
      return LQPVisitation::DoNotVisitInputs;
    }

    auto is_correlated = false;

    for (const auto& expression : node->node_expressions) {
      visit_expression(expression, [&](const auto& sub_expression) {
        if (is_correlated || !optimizable) {
          return ExpressionVisitation::DoNotVisitArguments;
        }

        if (const auto subquery_expression = std::dynamic_pointer_cast<LQPSubqueryExpression>(sub_expression)) {
          const auto& [subquery_optimizable, count_in_subquery] =
              assess_correlated_parameter_usage(subquery_expression->lqp, parameter_mapping);
          optimizable &= subquery_optimizable && count_in_subquery == 0;
        }

        if (const auto parameter_expression =
                std::dynamic_pointer_cast<CorrelatedParameterExpression>(sub_expression)) {
          if (parameter_mapping.find(parameter_expression->parameter_id) != parameter_mapping.end()) {
            is_correlated = true;
          }
        }

        return (is_correlated || !optimizable) ? ExpressionVisitation::DoNotVisitArguments
                                               : ExpressionVisitation::VisitArguments;
      });
    }

    if (is_correlated) {
      if (node->type == LQPNodeType::Predicate) {
        ++correlated_predicate_node_count;
      } else {
        optimizable = false;
      }
    }

    return optimizable ? LQPVisitation::VisitInputs : LQPVisitation::DoNotVisitInputs;
  });

  return {optimizable, correlated_predicate_node_count};
}

std::pair<std::vector<std::shared_ptr<BinaryPredicateExpression>>, std::shared_ptr<AbstractExpression>>
SubqueryToJoinRule::try_to_extract_join_predicates(
    const std::shared_ptr<PredicateNode>& predicate_node,
    const std::map<ParameterID, std::shared_ptr<AbstractExpression>>& parameter_mapping, bool is_below_aggregate) {
  auto join_predicates = std::vector<std::shared_ptr<BinaryPredicateExpression>>{};
  auto anded_expressions = flatten_logical_expressions(predicate_node->predicate(), LogicalOperator::And);

  for (auto& sub_expression : anded_expressions) {
    // Check for the type of expression first. Note that we are not concerned with predicates of other forms using
    // correlated parameters here. We check for parameter usages that prevent optimization in
    // assess_correlated_parameter_usage().
    if (sub_expression->type != ExpressionType::Predicate) {
      continue;
    }

    const auto& predicate_expression = std::static_pointer_cast<AbstractPredicateExpression>(sub_expression);

    auto predicate_condition = predicate_expression->predicate_condition;
    if (predicate_condition != PredicateCondition::Equals && predicate_condition != PredicateCondition::NotEquals &&
        predicate_condition != PredicateCondition::GreaterThan &&
        predicate_condition != PredicateCondition::GreaterThanEquals &&
        predicate_condition != PredicateCondition::LessThan &&
        predicate_condition != PredicateCondition::LessThanEquals) {
      continue;
    }

    // We can currently only pull equals predicates above aggregate nodes (by grouping by the column that the predicate
    // compares with). The other predicate types could be supported but would require more sophisticated reformulations.
    if (is_below_aggregate && predicate_condition != PredicateCondition::Equals) {
      continue;
    }

    // Check that one side of the expression is a correlated parameter and the other an expression of the LQP
    // below the PredicateNode (required for turning it into a join predicate). Also order the left/right operands by
    // the subplans they originate from.
    const auto& binary_predicate_expression = std::static_pointer_cast<BinaryPredicateExpression>(predicate_expression);
    const auto& left_side = binary_predicate_expression->left_operand();
    const auto& right_side = binary_predicate_expression->right_operand();
<<<<<<< HEAD
    auto parameter_id = ParameterID{};
=======
    auto parameter_id = ParameterID{0};
>>>>>>> 8b53b13d
    auto right_operand = std::shared_ptr<AbstractExpression>{};
    if (left_side->type == ExpressionType::CorrelatedParameter) {
      parameter_id = std::static_pointer_cast<CorrelatedParameterExpression>(left_side)->parameter_id;
      right_operand = right_side;
    } else if (right_side->type == ExpressionType::CorrelatedParameter) {
      predicate_condition = flip_predicate_condition(predicate_condition);
      parameter_id = std::static_pointer_cast<CorrelatedParameterExpression>(right_side)->parameter_id;
      right_operand = left_side;
    } else {
      continue;
    }

    // We can only use predicates in joins where both operands are columns
    if (!predicate_node->find_column_id(*right_operand)) {
      continue;
    }

    // Is the parameter one we are concerned with? This catches correlated parameters of outer subqueries and
    // placeholders in prepared statements.
    auto expression_it = parameter_mapping.find(parameter_id);
    if (expression_it == parameter_mapping.end()) {
      continue;
    }

    auto left_operand = expression_it->second;
    join_predicates.emplace_back(
        std::make_shared<BinaryPredicateExpression>(predicate_condition, left_operand, right_operand));
    sub_expression = nullptr;
  }

  auto remaining_expression = std::shared_ptr<AbstractExpression>{};
  for (const auto& sub_expression : anded_expressions) {
    if (sub_expression) {
      if (remaining_expression) {
        remaining_expression = and_(remaining_expression, sub_expression);
      } else {
        remaining_expression = sub_expression;
      }
    }
  }

  return {std::move(join_predicates), remaining_expression};
}

std::shared_ptr<AggregateNode> SubqueryToJoinRule::adapt_aggregate_node(
    const std::shared_ptr<AggregateNode>& node,
    const std::vector<std::shared_ptr<AbstractExpression>>& required_output_expressions) {
  auto group_by_expressions = std::vector<std::shared_ptr<AbstractExpression>>(
      node->node_expressions.cbegin(), node->node_expressions.cbegin() + static_cast<NodeExpressionsDifferenceType>(
                                                                             node->aggregate_expressions_begin_idx));
  auto original_group_by_expressions =
      ExpressionUnorderedSet(group_by_expressions.cbegin(), group_by_expressions.cend());

  const auto not_found_it = original_group_by_expressions.cend();
  for (const auto& expression : required_output_expressions) {
    if (original_group_by_expressions.find(expression) == not_found_it) {
      group_by_expressions.emplace_back(expression);
    }
  }

  auto aggregate_expressions = std::vector<std::shared_ptr<AbstractExpression>>(
      node->node_expressions.cbegin() +
          static_cast<NodeExpressionsDifferenceType>(node->aggregate_expressions_begin_idx),
      node->node_expressions.cend());
  return AggregateNode::make(group_by_expressions, aggregate_expressions);
}

std::shared_ptr<AliasNode> SubqueryToJoinRule::adapt_alias_node(
    const std::shared_ptr<AliasNode>& node,
    const std::vector<std::shared_ptr<AbstractExpression>>& required_output_expressions) {
  // As with projection nodes, we don't want to add existing columns, but also don't want to deduplicate the existing
  // columns.
  auto expressions = node->node_expressions;
  auto aliases = node->aliases;
  auto original_expressions = ExpressionUnorderedSet(expressions.cbegin(), expressions.cend());

  const auto not_found_it = original_expressions.cend();
  for (const auto& expression : required_output_expressions) {
    if (original_expressions.find(expression) == not_found_it) {
      expressions.emplace_back(expression);
      aliases.emplace_back(expression->as_column_name());
    }
  }

  return AliasNode::make(expressions, aliases);
}

std::shared_ptr<ProjectionNode> SubqueryToJoinRule::adapt_projection_node(
    const std::shared_ptr<ProjectionNode>& node,
    const std::vector<std::shared_ptr<AbstractExpression>>& required_output_expressions) {
  // We don't want to add columns that are already in the projection node. We also don't want to remove duplicates in
  // the expressions of the projection node, so we can't simply build one set containing all expressions
  auto expressions = node->node_expressions;
  auto original_expressions = ExpressionUnorderedSet(expressions.cbegin(), expressions.cend());

  const auto not_found_it = original_expressions.cend();
  for (const auto& expression : required_output_expressions) {
    if (original_expressions.find(expression) == not_found_it) {
      expressions.emplace_back(expression);
    }
  }

  return ProjectionNode::make(expressions);
}

SubqueryToJoinRule::PredicatePullUpResult SubqueryToJoinRule::pull_up_correlated_predicates(
    const std::shared_ptr<AbstractLQPNode>& node,
    const std::map<ParameterID, std::shared_ptr<AbstractExpression>>& parameter_mapping) {
  auto result_cache = std::map<std::shared_ptr<AbstractLQPNode>, SubqueryToJoinRule::PredicatePullUpResult>{};
  return pull_up_correlated_predicates_recursive(node, parameter_mapping, result_cache, false).first;
}

void SubqueryToJoinRule::_apply_to_plan_without_subqueries(const std::shared_ptr<AbstractLQPNode>& lqp_root) const {
  // While visiting the LQP, PredicateNodes might become replaced with JoinNodes. Instead of using recursion, we use
  // a node queue to schedule visitation of replaced/newly-inserted nodes.
  auto visited_nodes = std::unordered_set<std::shared_ptr<AbstractLQPNode>>{};
  auto node_queue = std::queue<std::shared_ptr<AbstractLQPNode>>{};
  node_queue.push(lqp_root);

  while (!node_queue.empty()) {
    auto node = node_queue.front();
    node_queue.pop();

    visit_lqp(node, [&](const auto& current_node) {
      if (visited_nodes.contains(current_node)) {
        // We do not want to revisit nodes
        return LQPVisitation::DoNotVisitInputs;
      }
      visited_nodes.insert(current_node);
      /**
       * Check if `node` is a PredicateNode with a subquery and try to turn it into an anti- or semi-join.
       * To do this, we
       *   - Check whether node is of a supported type:
       *       - (NOT) IN predicate with a subquery as the right operand
       *       - (NOT) EXISTS predicate
       *       - comparison (<,>,<=,>=,=,<>) predicate with subquery as the right operand
       *   - If node is a (NOT) IN or a comparison, extract a base join predicate
       *   - Scan the subquery-LQP for all usages of correlated parameters, counting the number of PredicateNodes using
       *     them (if one is used outside of PredicateNodes, we never optimize the LQP).
       *   - Scan the subquery-LQP for correlated predicates that we need to pull up, and turn each into a join
       *   predicate
       *   - Check whether all correlated predicates can be pulled up (abort if not)
       *   - Copy and adapt the subquery-LQP, removing all correlated PredicateNodes and adapt nodes above them in the
       *     LQP, so that all columns required by the new join predicates are available at the top of the adapted
       *     subquery-LQP.
       *   - Build a join with the collected predicates
       *
       * We always reformulate when possible, since benchmarks have shown that this reformulation makes the execution
       * faster regardless of the expected table sizes, etc.
       */

      /**
       * 1. Skip non-PredicateNodes
       */
      const auto predicate_node = std::dynamic_pointer_cast<PredicateNode>(current_node);
      if (!predicate_node) {
        return LQPVisitation::VisitInputs;
      }

      /**
       * 2. Assess whether the PredicateNode has the general form of one that this rule can turn into a Join.
       *    I.e., `x (NOT) IN (<subquery>)`, `(NOT) EXISTS(<subquery>)` or `x <op> <subquery>`
       */
      auto predicate_node_info = is_predicate_node_join_candidate(*predicate_node);
      if (!predicate_node_info) {
        return LQPVisitation::VisitInputs;
      }

      /**
       * 3. Count the number of PredicateNodes in the Subquery-LQP using correlated parameters. Abort if any
       *    non-PredicateNodes or nested subquery-LQPs use correlated parameters.
       */
      auto parameter_mapping = std::map<ParameterID, std::shared_ptr<AbstractExpression>>{};
      for (size_t parameter_idx = 0; parameter_idx < predicate_node_info->subquery->parameter_count();
           ++parameter_idx) {
        const auto& parameter_expression = predicate_node_info->subquery->parameter_expression(parameter_idx);
        parameter_mapping.emplace(predicate_node_info->subquery->parameter_ids[parameter_idx], parameter_expression);
      }

      const auto& [optimizable, correlated_predicate_node_count] =
          assess_correlated_parameter_usage(predicate_node_info->subquery->lqp, parameter_mapping);
      if (!optimizable) {
        return LQPVisitation::VisitInputs;
      }

      /**
       * 4. Pull up correlated PredicateNodes
       */
      const auto pull_up_result = pull_up_correlated_predicates(predicate_node_info->subquery->lqp, parameter_mapping);
      if (pull_up_result.pulled_predicate_node_count != correlated_predicate_node_count) {
        // Not all correlated PredicateNodes can be pulled up
        DebugAssert(pull_up_result.pulled_predicate_node_count < correlated_predicate_node_count,
                    "Inconsistent results from scan for correlated PredicateNodes.");
        return LQPVisitation::VisitInputs;
      }

      /**
       * 5. Replace PredicateNodes with Joins
       */
      auto join_predicates = std::vector<std::shared_ptr<AbstractExpression>>();
      join_predicates.reserve(pull_up_result.join_predicates.size() + (predicate_node_info->join_predicate ? 1 : 0));
      if (predicate_node_info->join_predicate) {
        join_predicates.emplace_back(predicate_node_info->join_predicate);
      }
      for (const auto& join_predicate : pull_up_result.join_predicates) {
        join_predicates.emplace_back(join_predicate);
      }

      // Semi and anti joins are currently only implemented by hash joins. These need an equals comparison as the
      // primary join predicate.
      // Check that one exists, but rely on join predicate ordering rule to move it to the front.
      if (std::find_if(
              join_predicates.begin(), join_predicates.end(),
              [](const std::shared_ptr<AbstractExpression>& expression) {
                return std::static_pointer_cast<AbstractPredicateExpression>(expression)->predicate_condition ==
                       PredicateCondition::Equals;
              }) == join_predicates.end()) {
        return LQPVisitation::VisitInputs;
      }

      const auto join_mode = predicate_node_info->join_mode;
      const auto join_node = JoinNode::make(join_mode, join_predicates);
      lqp_replace_node(current_node, join_node);
      join_node->set_right_input(pull_up_result.adapted_lqp);

      // Because we changed the LQP, we have to schedule further visitation with a separate visitor.
      node_queue.push(join_node);
      return LQPVisitation::DoNotVisitInputs;
    });
  }
}

}  // namespace hyrise<|MERGE_RESOLUTION|>--- conflicted
+++ resolved
@@ -431,11 +431,7 @@
     const auto& binary_predicate_expression = std::static_pointer_cast<BinaryPredicateExpression>(predicate_expression);
     const auto& left_side = binary_predicate_expression->left_operand();
     const auto& right_side = binary_predicate_expression->right_operand();
-<<<<<<< HEAD
-    auto parameter_id = ParameterID{};
-=======
     auto parameter_id = ParameterID{0};
->>>>>>> 8b53b13d
     auto right_operand = std::shared_ptr<AbstractExpression>{};
     if (left_side->type == ExpressionType::CorrelatedParameter) {
       parameter_id = std::static_pointer_cast<CorrelatedParameterExpression>(left_side)->parameter_id;
