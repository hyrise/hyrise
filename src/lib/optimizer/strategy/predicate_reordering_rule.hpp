--- conflicted
+++ resolved
@@ -26,19 +26,12 @@
 class PredicateReorderingRule : public AbstractRule {
  public:
   std::string name() const override;
-<<<<<<< HEAD
-  bool apply_to(const std::shared_ptr<AbstractLQPNode>& node, const AbstractCostEstimator& cost_estimator,
+  void apply_to(const std::shared_ptr<AbstractLQPNode>& node, const AbstractCostEstimator& cost_estimator,
                 const std::shared_ptr<OptimizationContext>& context) const override;
 
  private:
-  bool _reorder_predicates(const std::vector<std::shared_ptr<AbstractLQPNode>>& predicates,
+  void _reorder_predicates(const std::vector<std::shared_ptr<AbstractLQPNode>>& predicates,
                            const AbstractCostEstimator& cost_estimator) const;
-=======
-  void apply_to(const std::shared_ptr<AbstractLQPNode>& node) const override;
-
- private:
-  void _reorder_predicates(std::vector<std::shared_ptr<AbstractLQPNode>>& predicates) const;
->>>>>>> 12c851b3
 };
 
 }  // namespace opossum