--- conflicted
+++ resolved
@@ -26,12 +26,6 @@
  */
 class PredicateReorderingRule : public AbstractRule {
  public:
-<<<<<<< HEAD
-  explicit PredicateReorderingRule(const std::shared_ptr<AbstractCostEstimator>& cost_estimator);
-
-  std::string name() const override;
-=======
->>>>>>> 2d3dbf28
   void apply_to(const std::shared_ptr<AbstractLQPNode>& node) const override;
 
  private:
