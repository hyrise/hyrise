#pragma once

#include <memory>
#include <string>

#include "abstract_rule.hpp"
#include "logical_query_plan/abstract_lqp_node.hpp"

namespace opossum {

class PredicateNode;

/**
 * Heuristic rule pushing non-expensive predicates down as far as possible (to reduce the result set early on) and
 * pulling expensive predicates up as far as possible. For the purpose of this rule, semi- and anti-joins are treated
 * as predicates as well.
 *
 * PredicatePlacementRule::_is_expensive_predicate() determines what constitutes "expensive". Right now, we consider
 * predicates involving a correlated subquery as "expensive" and all other predicates as non-expensive.
 */
class PredicatePlacementRule : public AbstractRule {
 protected:
<<<<<<< HEAD
  void _apply_to(const std::shared_ptr<AbstractLQPNode>& lqp_root) const override;
=======
  void _apply_to_plan_without_subqueries(const std::shared_ptr<AbstractLQPNode>& lqp_root) const override;
>>>>>>> 749b5c0d

 private:
  // Traverse the LQP and perform push downs of predicates.
  // @param push_down_nodes is filled with predicate-like nodes from 'above', which were removed from their original
  //                        position and will be re-inserted as low as possible
  static void _push_down_traversal(const std::shared_ptr<AbstractLQPNode>& current_node, const LQPInputSide input_side,
                                   std::vector<std::shared_ptr<AbstractLQPNode>>& push_down_nodes,
                                   AbstractCardinalityEstimator& estimator);

  // Traverse the LQP and pull up expensive predicates.
  // @returns expensive predicates from the LQP below @param current_node @param input_side.
  //          The caller (i.e. _pull_up_traversal itself) has to decide which nodes are placed at the current position
  //          and which are being pushed further up, past @param current_node
  static std::vector<std::shared_ptr<AbstractLQPNode>> _pull_up_traversal(
      const std::shared_ptr<AbstractLQPNode>& current_node, const LQPInputSide input_side);

  // Insert a set of nodes below @param node on input side @param input_side
  static void _insert_nodes(const std::shared_ptr<AbstractLQPNode>& node, const LQPInputSide input_side,
                            const std::vector<std::shared_ptr<AbstractLQPNode>>& predicate_nodes);

  // Judge whether a predicate is expensive and should be pulled up. All non-expensive predicates get pushed down.
  static bool _is_expensive_predicate(const std::shared_ptr<AbstractExpression>& predicate);

  // Checks whether a given node would continue to be evaluable on top of a given LQP. This goes beyond
  // expression_evaluable_on_lqp in that it also checks for AggregateExpressions that a predicate cannot be pushed
  // beyond. However, it is tailored to this rule, which is why it is not globally available.
  static bool _is_evaluable_on_lqp(const std::shared_ptr<AbstractLQPNode>& node,
                                   const std::shared_ptr<AbstractLQPNode>& lqp);

  // For predicates that cannot be pushed down below a join, create a pre-join predicate if it reduces the selectivity
  // sufficiently. Look for "pre-join predicates" in the cpp for a detailed description.
  static constexpr auto MAX_SELECTIVITY_FOR_PRE_JOIN_PREDICATE = .25;
};
}  // namespace opossum<|MERGE_RESOLUTION|>--- conflicted
+++ resolved
@@ -20,11 +20,7 @@
  */
 class PredicatePlacementRule : public AbstractRule {
  protected:
-<<<<<<< HEAD
-  void _apply_to(const std::shared_ptr<AbstractLQPNode>& lqp_root) const override;
-=======
   void _apply_to_plan_without_subqueries(const std::shared_ptr<AbstractLQPNode>& lqp_root) const override;
->>>>>>> 749b5c0d
 
  private:
   // Traverse the LQP and perform push downs of predicates.
