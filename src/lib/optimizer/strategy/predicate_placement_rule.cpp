#include "predicate_placement_rule.hpp"

#include "all_parameter_variant.hpp"
#include "cost_estimation/abstract_cost_estimator.hpp"
#include "expression/expression_utils.hpp"
#include "expression/logical_expression.hpp"
#include "expression/lqp_subquery_expression.hpp"
#include "logical_query_plan/abstract_lqp_node.hpp"
#include "logical_query_plan/join_node.hpp"
#include "logical_query_plan/logical_plan_root_node.hpp"
#include "logical_query_plan/lqp_utils.hpp"
#include "logical_query_plan/predicate_node.hpp"
#include "logical_query_plan/projection_node.hpp"
#include "logical_query_plan/sort_node.hpp"
#include "operators/operator_scan_predicate.hpp"
#include "statistics/cardinality_estimator.hpp"

namespace opossum {

void PredicatePlacementRule::apply_to(const std::shared_ptr<AbstractLQPNode>& node) const {
  // The traversal functions require the existence of a root of the LQP, so make sure we have that
  const auto root_node = node->type == LQPNodeType::Root ? node : LogicalPlanRootNode::make(node);

<<<<<<< HEAD
  std::vector<std::shared_ptr<AbstractLQPNode>> push_down_nodes;
  _push_down_traversal(root_node, LQPInputSide::Left, push_down_nodes);
=======
  const auto estimator = cost_estimator->cardinality_estimator->new_instance();
  estimator->guarantee_bottom_up_construction();

  std::vector<std::shared_ptr<PredicateNode>> push_down_nodes;
  _push_down_traversal(root_node, LQPInputSide::Left, push_down_nodes, *estimator);
>>>>>>> fe39700d

  _pull_up_traversal(root_node, LQPInputSide::Left);
}

void PredicatePlacementRule::_push_down_traversal(const std::shared_ptr<AbstractLQPNode>& current_node,
                                                  const LQPInputSide input_side,
<<<<<<< HEAD
                                                  std::vector<std::shared_ptr<AbstractLQPNode>>& push_down_nodes) {
=======
                                                  std::vector<std::shared_ptr<PredicateNode>>& push_down_nodes,
                                                  AbstractCardinalityEstimator& estimator) {
>>>>>>> fe39700d
  const auto input_node = current_node->input(input_side);
  if (!input_node) return;  // Allow calling without checks

  // A helper method for cases where the input_node does not allow us to proceed
  const auto handle_barrier = [&]() {
    _insert_nodes(current_node, input_side, push_down_nodes);

    if (input_node->left_input()) {
<<<<<<< HEAD
      auto left_push_down_nodes = std::vector<std::shared_ptr<AbstractLQPNode>>{};
      _push_down_traversal(input_node, LQPInputSide::Left, left_push_down_nodes);
    }
    if (input_node->right_input()) {
      auto right_push_down_nodes = std::vector<std::shared_ptr<AbstractLQPNode>>{};
      _push_down_traversal(input_node, LQPInputSide::Right, right_push_down_nodes);
=======
      auto left_push_down_nodes = std::vector<std::shared_ptr<PredicateNode>>{};
      _push_down_traversal(input_node, LQPInputSide::Left, left_push_down_nodes, estimator);
    }
    if (input_node->right_input()) {
      auto right_push_down_nodes = std::vector<std::shared_ptr<PredicateNode>>{};
      _push_down_traversal(input_node, LQPInputSide::Right, right_push_down_nodes, estimator);
>>>>>>> fe39700d
    }
  };

  if (input_node->output_count() > 1) {
    // We cannot push predicates past input_node as doing so would also filter the predicates from the "other" side.
    handle_barrier();
    return;
  }

  const auto untie_and_recurse = [&](const std::shared_ptr<AbstractLQPNode> node) {
    push_down_nodes.emplace_back(node);

    // As node might be the input to multiple nodes, remember those nodes before we untie node
    const auto output_relations = node->output_relations();

    lqp_remove_node(node, AllowRightInput::Yes);
    _push_down_traversal(current_node, input_side, push_down_nodes);

    // Restore the output relationships
    for (const auto& [output_node, output_side] : output_relations) {
      output_node->set_input(output_side, current_node->input(input_side));
    }
  };

  switch (input_node->type) {
    case LQPNodeType::Predicate: {
      const auto predicate_node = std::static_pointer_cast<PredicateNode>(input_node);

      if (!_is_expensive_predicate(predicate_node->predicate())) {
<<<<<<< HEAD
        untie_and_recurse(input_node);
=======
        push_down_nodes.emplace_back(predicate_node);

        // As predicate_node might be the input to multiple nodes, remember those nodes before we untie predicate_node
        const auto output_relations = predicate_node->output_relations();

        lqp_remove_node(predicate_node);
        _push_down_traversal(current_node, input_side, push_down_nodes, estimator);

        // Restore the output relationships
        for (const auto& [output_node, output_side] : output_relations) {
          output_node->set_input(output_side, current_node->input(input_side));
        }
>>>>>>> fe39700d
      } else {
        _push_down_traversal(input_node, input_side, push_down_nodes, estimator);
      }
    } break;

    case LQPNodeType::Join: {
      const auto join_node = std::static_pointer_cast<JoinNode>(input_node);

      // We pick up semi and anti joins on the way and treat them as if they were predicates
      if (join_node->join_mode == JoinMode::Semi || join_node->join_mode == JoinMode::AntiNullAsTrue ||
          join_node->join_mode == JoinMode::AntiNullAsFalse) {
        // First, we need to recurse into the right side to make sure that it's optimized as well
        auto right_push_down_nodes = std::vector<std::shared_ptr<AbstractLQPNode>>{};
        _push_down_traversal(input_node, LQPInputSide::Right, right_push_down_nodes);

        untie_and_recurse(input_node);
        break;
      }

      // Not a semi / anti join. We need to check if we can push the nodes in push_down_nodes past the join or if they
      // need to be inserted here before proceeding.

      // Left empty for non-push-past joins
      auto left_push_down_nodes = std::vector<std::shared_ptr<AbstractLQPNode>>{};
      auto right_push_down_nodes = std::vector<std::shared_ptr<AbstractLQPNode>>{};

      // It is safe to move predicates down past the named joins as doing so does not affect the presence of NULLs
      if (join_node->join_mode == JoinMode::Inner || join_node->join_mode == JoinMode::Cross ||
          join_node->join_mode == JoinMode::Semi || join_node->join_mode == JoinMode::AntiNullAsTrue ||
          join_node->join_mode == JoinMode::AntiNullAsFalse) {
        for (const auto& push_down_node : push_down_nodes) {
          const auto move_to_left = _is_evaluable_on_lqp(push_down_node, join_node->left_input());
          const auto move_to_right = _is_evaluable_on_lqp(push_down_node, join_node->right_input());

          if (!move_to_left && !move_to_right) {
            if (join_node->join_mode == JoinMode::Inner) {
              // Pre-Join Predicates:
              // The current predicate could not be pushed down to either side. If we cannot push it down, we might be
              // able to create additional predicates that perform some pre-selection before the tuples reach the join.
              // An example can be found in TPC-H query 7, with the predicate
              //   (n1.name = 'DE' AND n2.name = 'FR') OR (n1.name = 'FR' AND n2.n_name = 'DE')
              // We cannot push it to either n1 or n2 as the selected values depend on the result of the other table.
              // However, we can create a predicate (n1.name = 'DE' OR n1.name = 'FR') and reduce the number of tuples
              // that reach the joins from all countries to just two. This behavior is also described in the TPC-H
              // Analyzed paper as "CP4.2b: Join-Dependent Expression Filter Pushdown".
              //
              // Here are the rules that determine whether we can create a pre-join predicate for the tables l or r with
              // predicates that operate on l (l1, l2), r (r1, r2), or are independent of either table (u1, u2). To
              // produce a predicate for a table, it is required that each expression in the disjunction has a predicate
              // for that table:
              //
              // (l1 AND r1) OR (l2)        -> create predicate (l1 OR l2) on left side, everything on right side might
              //                               qualify, so do not create a predicate there
              // (l1 AND r2) OR (l2 AND r1) -> create (l1 OR l2) on left, (r1 OR r2) on right (example from above)
              // (l1 AND u1) OR (r1 AND u2) -> do nothing
              // You will also find these examples in the tests.
              //
              // For now, this rule deals only with inner joins. It might also work for other join types, but the
              // implications of creating a pre-join predicate on the NULL-producing side need to be carefully thought
              // through once the need arises.
              //
              // While the above only decides whether it is possible to create a pre-join predicate, we estimate the
              // selectivity of each individual candidate and compare it to MAX_SELECTIVITY_FOR_PRE_JOIN_PREDICATE.
              // Only if a predicate candidate is selective enough, it is added below the join.
              //
              // NAMING:
              // Input
              // (l1 AND r2) OR (l2 AND r1)
              // ^^^^^^^^^^^    ^^^^^^^^^^^ outer_disjunction holds two (or more) elements from flattening the OR.
              //                            One of these elements is called expression_in_disjunction.
              //  ^^     ^^                 inner_conjunction holds two (or more) elements from flattening the AND.
              //                            One of these elements is called expression_in_conjunction.

              std::vector<std::shared_ptr<AbstractExpression>> left_disjunction{};
              std::vector<std::shared_ptr<AbstractExpression>> right_disjunction{};

              // Tracks whether we had to abort the search for one of the sides as an inner_conjunction was found that
              // did not cover the side.
              auto aborted_left_side = false;
              auto aborted_right_side = false;

              const auto outer_disjunction =
                  flatten_logical_expressions(push_down_node->predicate(), LogicalOperator::Or);
              for (const auto& expression_in_disjunction : outer_disjunction) {
                // For the current expression_in_disjunction, these hold the PredicateExpressions that need to be true
                // on the left/right side
                std::vector<std::shared_ptr<AbstractExpression>> left_conjunction{};
                std::vector<std::shared_ptr<AbstractExpression>> right_conjunction{};

                // Fill left/right_conjunction
                const auto inner_conjunction =
                    flatten_logical_expressions(expression_in_disjunction, LogicalOperator::And);
                for (const auto& expression_in_conjunction : inner_conjunction) {
                  const auto evaluable_on_left_side =
                      expression_evaluable_on_lqp(expression_in_conjunction, *join_node->left_input());
                  const auto evaluable_on_right_side =
                      expression_evaluable_on_lqp(expression_in_conjunction, *join_node->right_input());

                  // We can only work with expressions that are specific to one side.
                  if (evaluable_on_left_side && !evaluable_on_right_side && !aborted_left_side) {
                    left_conjunction.emplace_back(expression_in_conjunction);
                  }
                  if (evaluable_on_right_side && !evaluable_on_left_side && !aborted_right_side) {
                    right_conjunction.emplace_back(expression_in_conjunction);
                  }
                }

                if (!left_conjunction.empty()) {
                  // If we have found multiple predicates for the left side, connect them using AND and add them to
                  // the disjunction that will be pushed to the left side:
                  //  Example: `(l1 AND l2 AND r1) OR (l3 AND r2)` is first split into the two conjunctions. When
                  //  looking at the first conjunction, l1 and l2 will end up in left_conjunction. Before it gets added
                  //  to the left_disjunction, it needs to be connected using AND: (l1 AND l2).
                  //  The result for the left_disjunction will be ((l1 AND l2) OR l3)
                  left_disjunction.emplace_back(inflate_logical_expressions(left_conjunction, LogicalOperator::And));
                } else {
                  // If, within the current expression_in_disjunction, we have not found a matching predicate for the
                  // left side, all tuples for the left side qualify and it makes no sense to create a filter.
                  aborted_left_side = true;
                  left_disjunction.clear();
                }
                if (!right_conjunction.empty()) {
                  right_disjunction.emplace_back(inflate_logical_expressions(right_conjunction, LogicalOperator::And));
                } else {
                  aborted_right_side = true;
                  right_disjunction.clear();
                }
              }

              const auto add_disjunction_if_beneficial =
                  [&](const auto& disjunction, const auto& disjunction_input_node, auto& predicate_nodes) {
                    if (disjunction.empty()) return;

                    const auto expression = inflate_logical_expressions(disjunction, LogicalOperator::Or);
                    const auto predicate_node = PredicateNode::make(expression, disjunction_input_node);

                    // Determine the selectivity of the predicate if executed on disjunction_input_node
                    const auto cardinality_in = estimator.estimate_cardinality(disjunction_input_node);
                    const auto cardinality_out = estimator.estimate_cardinality(predicate_node);
                    if (cardinality_out / cardinality_in > MAX_SELECTIVITY_FOR_PRE_JOIN_PREDICATE) return;

                    // predicate_node was found to be beneficial. Add it to predicate_nodes so that _insert_nodes will
                    // insert it as low as possible in the left/right input of the join. As predicate_nodes might have
                    // more than one node, remove the input so that _insert_nodes can construct a proper LQP.
                    predicate_node->set_left_input(nullptr);
                    predicate_nodes.emplace_back(predicate_node);
                  };

              add_disjunction_if_beneficial(left_disjunction, join_node->left_input(), left_push_down_nodes);
              add_disjunction_if_beneficial(right_disjunction, join_node->right_input(), right_push_down_nodes);

              // End of the pre-join filter code
            }
            _insert_nodes(current_node, input_side, {push_down_node});
          } else if (move_to_left && move_to_right) {
            // This predicate applies to both the left and the right side. We have not seen this case in the wild yet,
            // it might make more sense to duplicate the predicate and push it down on both sides.
            _insert_nodes(current_node, input_side, {push_down_node});
          } else {
            if (move_to_left) left_push_down_nodes.emplace_back(push_down_node);
            if (move_to_right) right_push_down_nodes.emplace_back(push_down_node);
          }
        }

      } else {
        // We do not push past non-inner/cross joins, place all predicates here
        _insert_nodes(current_node, input_side, push_down_nodes);
      }

      _push_down_traversal(input_node, LQPInputSide::Left, left_push_down_nodes, estimator);
      _push_down_traversal(input_node, LQPInputSide::Right, right_push_down_nodes, estimator);
    } break;

    case LQPNodeType::Alias:
    case LQPNodeType::Sort:
    case LQPNodeType::Projection: {
      // We can push predicates past these nodes without further consideration
      _push_down_traversal(input_node, LQPInputSide::Left, push_down_nodes, estimator);
    } break;

    case LQPNodeType::Aggregate: {
      // We can push predicates below the aggregate if they do not depend on an aggregate expression
      auto aggregate_push_down_nodes = std::vector<std::shared_ptr<AbstractLQPNode>>{};
      for (const auto& push_down_node : push_down_nodes) {
        if (_is_evaluable_on_lqp(push_down_node, input_node->left_input())) {
          aggregate_push_down_nodes.emplace_back(push_down_node);
        } else {
          _insert_nodes(current_node, input_side, {push_down_node});
        }
      }
      _push_down_traversal(input_node, LQPInputSide::Left, aggregate_push_down_nodes);
    } break;

    default: {
      // All not explicitly handled node types are barriers and we do not push predicates past them.
      handle_barrier();
    }
  }
}

std::vector<std::shared_ptr<AbstractLQPNode>> PredicatePlacementRule::_pull_up_traversal(
    const std::shared_ptr<AbstractLQPNode>& current_node, const LQPInputSide input_side) {
  if (!current_node) return {};
  const auto input_node = current_node->input(input_side);
  if (!input_node) return {};

  auto candidate_nodes = _pull_up_traversal(current_node->input(input_side), LQPInputSide::Left);
  auto candidate_nodes_tmp = _pull_up_traversal(current_node->input(input_side), LQPInputSide::Right);
  candidate_nodes.insert(candidate_nodes.end(), candidate_nodes_tmp.begin(), candidate_nodes_tmp.end());

  // Expensive PredicateNodes become candidates for a PullUp, but only IFF they have exactly one output connection.
  // If they have more, we cannot move them.
  if (const auto predicate_node = std::dynamic_pointer_cast<PredicateNode>(input_node);
      predicate_node && _is_expensive_predicate(predicate_node->predicate()) && predicate_node->output_count() == 1) {
    candidate_nodes.emplace_back(predicate_node);
    lqp_remove_node(predicate_node);
  }

  if (current_node->output_count() > 1) {
    // No pull up past nodes with more than one output, because if we did, the other outputs would lose the
    // predicate we pulled up
    _insert_nodes(current_node, input_side, candidate_nodes);
    return {};
  }

  switch (current_node->type) {
    case LQPNodeType::Join: {
      const auto join_node = std::static_pointer_cast<JoinNode>(current_node);

      // It is safe to move predicates down past Inner, Cross, Semi, AntiNullAsTrue and AntiNullAsFalse Joins
      if (join_node->join_mode == JoinMode::Inner || join_node->join_mode == JoinMode::Cross ||
          join_node->join_mode == JoinMode::Semi || join_node->join_mode == JoinMode::AntiNullAsTrue ||
          join_node->join_mode == JoinMode::AntiNullAsFalse) {
        return candidate_nodes;
      } else {
        _insert_nodes(current_node, input_side, candidate_nodes);
        return {};
      }
    } break;

    case LQPNodeType::Alias:
    case LQPNodeType::Predicate:
      return candidate_nodes;

    case LQPNodeType::Projection: {
      auto pull_up_nodes = std::vector<std::shared_ptr<AbstractLQPNode>>{};
      auto blocked_nodes = std::vector<std::shared_ptr<AbstractLQPNode>>{};

      for (const auto& candidate_node : candidate_nodes) {
        if (_is_evaluable_on_lqp(candidate_node, current_node)) {
          pull_up_nodes.emplace_back(candidate_node);
        } else {
          blocked_nodes.emplace_back(candidate_node);
        }
      }

      _insert_nodes(current_node, input_side, blocked_nodes);
      return pull_up_nodes;
    } break;

    default:
      // No pull up past all other node types
      _insert_nodes(current_node, input_side, candidate_nodes);
      return {};
  }

  Fail("Invalid enum value");
}

void PredicatePlacementRule::_insert_nodes(const std::shared_ptr<AbstractLQPNode>& node, const LQPInputSide input_side,
                                           const std::vector<std::shared_ptr<AbstractLQPNode>>& predicate_nodes) {
  // First node gets inserted on the @param input_side, all others on the left side of their output.
  auto current_node = node;
  auto current_input_side = input_side;

  const auto previous_input_node = node->input(input_side);

  for (const auto& predicate_node : predicate_nodes) {
    current_node->set_input(current_input_side, predicate_node);
    current_node = predicate_node;
    current_input_side = LQPInputSide::Left;
  }

  current_node->set_input(current_input_side, previous_input_node);
}

bool PredicatePlacementRule::_is_expensive_predicate(const std::shared_ptr<AbstractExpression>& predicate) {
  /**
   * We (heuristically) consider a predicate to be expensive if it contains a correlated subquery. Otherwise, we
   * consider it to be cheap
   */
  auto predicate_contains_correlated_subquery = false;
  visit_expression(predicate, [&](const auto& sub_expression) {
    if (const auto subquery_expression = std::dynamic_pointer_cast<LQPSubqueryExpression>(sub_expression);
        subquery_expression && !subquery_expression->arguments.empty()) {
      predicate_contains_correlated_subquery = true;
      return ExpressionVisitation::DoNotVisitArguments;
    } else {
      return ExpressionVisitation::VisitArguments;
    }
  });
  return predicate_contains_correlated_subquery;
}

bool PredicatePlacementRule::_is_evaluable_on_lqp(const std::shared_ptr<AbstractLQPNode>& node,
                                                  const std::shared_ptr<AbstractLQPNode>& lqp) {
  switch (node->type) {
    case LQPNodeType::Predicate: {
      const auto& predicate_node = static_cast<PredicateNode&>(*node);
      if (!expression_evaluable_on_lqp(predicate_node.predicate(), *lqp)) return false;

      auto has_uncomputed_aggregate = false;
      auto predicate = predicate_node.predicate();
      visit_expression(predicate, [&](const auto& expression) {
        if (expression->type == ExpressionType::Aggregate && !lqp->find_column_id(*expression)) {
          has_uncomputed_aggregate = true;
          return ExpressionVisitation::DoNotVisitArguments;
        }
        return ExpressionVisitation::VisitArguments;
      });
      return !has_uncomputed_aggregate;
    }
    case LQPNodeType::Join: {
      const auto& join_node = static_cast<JoinNode&>(*node);
      for (const auto& join_predicate : join_node.join_predicates()) {
        for (const auto& argument : join_predicate->arguments) {
          if (!lqp->find_column_id(*argument) && !join_node.right_input()->find_column_id(*argument)) {
            return false;
          }
        }
      }
      return true;
    }
    default:
      Fail("Unexpected node type");
  }
}

}  // namespace opossum<|MERGE_RESOLUTION|>--- conflicted
+++ resolved
@@ -21,28 +21,19 @@
   // The traversal functions require the existence of a root of the LQP, so make sure we have that
   const auto root_node = node->type == LQPNodeType::Root ? node : LogicalPlanRootNode::make(node);
 
-<<<<<<< HEAD
-  std::vector<std::shared_ptr<AbstractLQPNode>> push_down_nodes;
-  _push_down_traversal(root_node, LQPInputSide::Left, push_down_nodes);
-=======
   const auto estimator = cost_estimator->cardinality_estimator->new_instance();
   estimator->guarantee_bottom_up_construction();
 
-  std::vector<std::shared_ptr<PredicateNode>> push_down_nodes;
+  std::vector<std::shared_ptr<AbstractLQPNode>> push_down_nodes;
   _push_down_traversal(root_node, LQPInputSide::Left, push_down_nodes, *estimator);
->>>>>>> fe39700d
 
   _pull_up_traversal(root_node, LQPInputSide::Left);
 }
 
 void PredicatePlacementRule::_push_down_traversal(const std::shared_ptr<AbstractLQPNode>& current_node,
                                                   const LQPInputSide input_side,
-<<<<<<< HEAD
-                                                  std::vector<std::shared_ptr<AbstractLQPNode>>& push_down_nodes) {
-=======
-                                                  std::vector<std::shared_ptr<PredicateNode>>& push_down_nodes,
+                                                  std::vector<std::shared_ptr<AbstractLQPNode>>& push_down_nodes,
                                                   AbstractCardinalityEstimator& estimator) {
->>>>>>> fe39700d
   const auto input_node = current_node->input(input_side);
   if (!input_node) return;  // Allow calling without checks
 
@@ -51,21 +42,12 @@
     _insert_nodes(current_node, input_side, push_down_nodes);
 
     if (input_node->left_input()) {
-<<<<<<< HEAD
       auto left_push_down_nodes = std::vector<std::shared_ptr<AbstractLQPNode>>{};
-      _push_down_traversal(input_node, LQPInputSide::Left, left_push_down_nodes);
+      _push_down_traversal(input_node, LQPInputSide::Left, left_push_down_nodes, estimator);
     }
     if (input_node->right_input()) {
       auto right_push_down_nodes = std::vector<std::shared_ptr<AbstractLQPNode>>{};
-      _push_down_traversal(input_node, LQPInputSide::Right, right_push_down_nodes);
-=======
-      auto left_push_down_nodes = std::vector<std::shared_ptr<PredicateNode>>{};
-      _push_down_traversal(input_node, LQPInputSide::Left, left_push_down_nodes, estimator);
-    }
-    if (input_node->right_input()) {
-      auto right_push_down_nodes = std::vector<std::shared_ptr<PredicateNode>>{};
       _push_down_traversal(input_node, LQPInputSide::Right, right_push_down_nodes, estimator);
->>>>>>> fe39700d
     }
   };
 
@@ -82,7 +64,7 @@
     const auto output_relations = node->output_relations();
 
     lqp_remove_node(node, AllowRightInput::Yes);
-    _push_down_traversal(current_node, input_side, push_down_nodes);
+    _push_down_traversal(current_node, input_side, push_down_nodes, estimator);
 
     // Restore the output relationships
     for (const auto& [output_node, output_side] : output_relations) {
@@ -95,22 +77,7 @@
       const auto predicate_node = std::static_pointer_cast<PredicateNode>(input_node);
 
       if (!_is_expensive_predicate(predicate_node->predicate())) {
-<<<<<<< HEAD
         untie_and_recurse(input_node);
-=======
-        push_down_nodes.emplace_back(predicate_node);
-
-        // As predicate_node might be the input to multiple nodes, remember those nodes before we untie predicate_node
-        const auto output_relations = predicate_node->output_relations();
-
-        lqp_remove_node(predicate_node);
-        _push_down_traversal(current_node, input_side, push_down_nodes, estimator);
-
-        // Restore the output relationships
-        for (const auto& [output_node, output_side] : output_relations) {
-          output_node->set_input(output_side, current_node->input(input_side));
-        }
->>>>>>> fe39700d
       } else {
         _push_down_traversal(input_node, input_side, push_down_nodes, estimator);
       }
@@ -124,7 +91,7 @@
           join_node->join_mode == JoinMode::AntiNullAsFalse) {
         // First, we need to recurse into the right side to make sure that it's optimized as well
         auto right_push_down_nodes = std::vector<std::shared_ptr<AbstractLQPNode>>{};
-        _push_down_traversal(input_node, LQPInputSide::Right, right_push_down_nodes);
+        _push_down_traversal(input_node, LQPInputSide::Right, right_push_down_nodes, estimator);
 
         untie_and_recurse(input_node);
         break;
@@ -146,7 +113,8 @@
           const auto move_to_right = _is_evaluable_on_lqp(push_down_node, join_node->right_input());
 
           if (!move_to_left && !move_to_right) {
-            if (join_node->join_mode == JoinMode::Inner) {
+            const auto push_down_predicate_node = std::dynamic_pointer_cast<PredicateNode>(push_down_node);
+            if (join_node->join_mode == JoinMode::Inner && push_down_predicate_node) {
               // Pre-Join Predicates:
               // The current predicate could not be pushed down to either side. If we cannot push it down, we might be
               // able to create additional predicates that perform some pre-selection before the tuples reach the join.
@@ -193,7 +161,7 @@
               auto aborted_right_side = false;
 
               const auto outer_disjunction =
-                  flatten_logical_expressions(push_down_node->predicate(), LogicalOperator::Or);
+                  flatten_logical_expressions(push_down_predicate_node->predicate(), LogicalOperator::Or);
               for (const auto& expression_in_disjunction : outer_disjunction) {
                 // For the current expression_in_disjunction, these hold the PredicateExpressions that need to be true
                 // on the left/right side
@@ -274,7 +242,6 @@
             if (move_to_right) right_push_down_nodes.emplace_back(push_down_node);
           }
         }
-
       } else {
         // We do not push past non-inner/cross joins, place all predicates here
         _insert_nodes(current_node, input_side, push_down_nodes);
@@ -301,7 +268,7 @@
           _insert_nodes(current_node, input_side, {push_down_node});
         }
       }
-      _push_down_traversal(input_node, LQPInputSide::Left, aggregate_push_down_nodes);
+      _push_down_traversal(input_node, LQPInputSide::Left, aggregate_push_down_nodes, estimator);
     } break;
 
     default: {
@@ -377,7 +344,7 @@
       return {};
   }
 
-  Fail("Invalid enum value");
+  Fail("GCC thinks this is reachable");
 }
 
 void PredicatePlacementRule::_insert_nodes(const std::shared_ptr<AbstractLQPNode>& node, const LQPInputSide input_side,
