--- conflicted
+++ resolved
@@ -17,11 +17,7 @@
 
 namespace opossum {
 
-<<<<<<< HEAD
-void PredicatePlacementRule::_apply_to(const std::shared_ptr<AbstractLQPNode>& lqp_root) const {
-=======
 void PredicatePlacementRule::_apply_to_plan_without_subqueries(const std::shared_ptr<AbstractLQPNode>& lqp_root) const {
->>>>>>> 749b5c0d
   // The traversal functions require the existence of a root of the LQP, so make sure we have that
   const auto root_node = lqp_root->type == LQPNodeType::Root ? lqp_root : LogicalPlanRootNode::make(lqp_root);
 
