--- conflicted
+++ resolved
@@ -28,14 +28,8 @@
   return name;
 }
 
-<<<<<<< HEAD
-IsCacheable PredicatePlacementRule::_apply_to_plan_without_subqueries(
-    const std::shared_ptr<AbstractLQPNode>& lqp_root) const {
-  // The traversal functions require the existence of a root of the LQP, so make sure we have that
-=======
-void PredicatePlacementRule::_apply_to_plan_without_subqueries(const std::shared_ptr<AbstractLQPNode>& lqp_root) const {
+IsCacheable PredicatePlacementRule::_apply_to_plan_without_subqueries(const std::shared_ptr<AbstractLQPNode>& lqp_root) const {
   // The traversal functions require the existence of a root of the LQP, so make sure we have that.
->>>>>>> 5ffca291
   const auto root_node = lqp_root->type == LQPNodeType::Root ? lqp_root : LogicalPlanRootNode::make(lqp_root);
 
   const auto estimator = cost_estimator->cardinality_estimator->new_instance();
