#include "abstract_rule.hpp"

#include <algorithm>
#include <memory>

#include "expression/lqp_subquery_expression.hpp"  // IWYU pragma: keep
#include "logical_query_plan/logical_plan_root_node.hpp"
#include "logical_query_plan/lqp_utils.hpp"

namespace hyrise {

void AbstractRule::apply_to_plan(const std::shared_ptr<LogicalPlanRootNode>& lqp_root) const {
  // (1) Optimize root LQP.
  _apply_to_plan_without_subqueries(lqp_root);

  // (2) Optimize distinct subquery LQPs, one-by-one.
  const auto subquery_expressions_by_lqp = collect_lqp_subquery_expressions_by_lqp(lqp_root);
  for (const auto& [lqp, subquery_expressions] : subquery_expressions_by_lqp) {
<<<<<<< HEAD
    if (std::all_of(subquery_expressions.cbegin(), subquery_expressions.cend(),
                    [](const auto& subquery_expression) { return subquery_expression.expired(); })) {
=======
    if (std::all_of(subquery_expressions.cbegin(), subquery_expressions.cend(), [](auto subquery_expression) {
          return subquery_expression.expired();
        })) {
>>>>>>> f7417f58
      continue;
    }

    // (2.1) Optimize subplan.
    const auto local_lqp_root = LogicalPlanRootNode::make(lqp);
    _apply_to_plan_without_subqueries(local_lqp_root);

    // (2.2) Assign optimized subplan to all corresponding SubqueryExpressions.
    for (const auto& subquery_expression : subquery_expressions) {
      subquery_expression.lock()->lqp = local_lqp_root->left_input();
    }

    // (2.3) Untie the root node before it goes out of scope so that the outputs of the LQP remain correct.
    local_lqp_root->set_left_input(nullptr);
  }
}

}  // namespace hyrise<|MERGE_RESOLUTION|>--- conflicted
+++ resolved
@@ -16,14 +16,9 @@
   // (2) Optimize distinct subquery LQPs, one-by-one.
   const auto subquery_expressions_by_lqp = collect_lqp_subquery_expressions_by_lqp(lqp_root);
   for (const auto& [lqp, subquery_expressions] : subquery_expressions_by_lqp) {
-<<<<<<< HEAD
-    if (std::all_of(subquery_expressions.cbegin(), subquery_expressions.cend(),
-                    [](const auto& subquery_expression) { return subquery_expression.expired(); })) {
-=======
-    if (std::all_of(subquery_expressions.cbegin(), subquery_expressions.cend(), [](auto subquery_expression) {
+    if (std::all_of(subquery_expressions.cbegin(), subquery_expressions.cend(), [](const auto& subquery_expression) {
           return subquery_expression.expired();
         })) {
->>>>>>> f7417f58
       continue;
     }
 
