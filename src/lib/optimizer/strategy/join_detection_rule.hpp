--- conflicted
+++ resolved
@@ -6,11 +6,7 @@
 #include <vector>
 
 #include "abstract_rule.hpp"
-<<<<<<< HEAD
-#include "logical_query_plan/lqp_column_origin.hpp"
-=======
 #include "logical_query_plan/lqp_column_reference.hpp"
->>>>>>> 9da0d9f3
 #include "types.hpp"
 
 namespace opossum {
@@ -52,13 +48,8 @@
  private:
   struct JoinCondition {
     std::shared_ptr<PredicateNode> predicate_node;
-<<<<<<< HEAD
-    LQPColumnOrigin left_column_origin;
-    LQPColumnOrigin right_column_origin;
-=======
     LQPColumnReference left_column_reference;
     LQPColumnReference right_column_reference;
->>>>>>> 9da0d9f3
   };
 
   std::optional<JoinCondition> _find_predicate_for_cross_join(const std::shared_ptr<JoinNode>& cross_join);
@@ -69,11 +60,7 @@
    *
    * left must be in range of [0, left_num_cols) and right in range [left_num_cols, left_num_cols + right_num_cols)
    */
-<<<<<<< HEAD
-  bool _is_join_condition(LQPColumnOrigin left, LQPColumnOrigin right, size_t left_num_cols,
-=======
   bool _is_join_condition(LQPColumnReference left, LQPColumnReference right, size_t left_num_cols,
->>>>>>> 9da0d9f3
                           size_t right_num_cols) const;
 };
 
