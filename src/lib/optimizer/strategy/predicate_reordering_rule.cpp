--- conflicted
+++ resolved
@@ -41,23 +41,20 @@
   auto child = predicates.back()->left_child();
   auto parent = predicates.front()->parent();
 
-<<<<<<< HEAD
   const auto sort_predicate = [&](auto& l, auto& r) {
     return l->get_statistics_from(child)->row_count() > r->get_statistics_from(child)->row_count();
   };
+  // Sort in descending order
+  std::sort(predicates.begin(), predicates.end(), sort_predicate);
+
+  // Sort in descending order
+  std::sort(predicates.begin(), predicates.end(), [&](auto& l, auto& r) {
+    return l->derive_statistics_from(child)->row_count() > r->derive_statistics_from(child)->row_count();
+  });
 
   if (std::is_sorted(predicates.begin(), predicates.end(), sort_predicate)) {
     return false;
   }
-
-  // Sort in descending order
-  std::sort(predicates.begin(), predicates.end(), sort_predicate);
-=======
-  // Sort in descending order
-  std::sort(predicates.begin(), predicates.end(), [&](auto& l, auto& r) {
-    return l->derive_statistics_from(child)->row_count() > r->derive_statistics_from(child)->row_count();
-  });
->>>>>>> d40126aa
 
   // Ensure that nodes are chained correctly
   predicates.back()->set_left_child(child);
