--- conflicted
+++ resolved
@@ -152,76 +152,4 @@
   });
 }
 
-<<<<<<< HEAD
-void PredicateReorderingRule::_reorder_predicates(
-    const std::vector<std::shared_ptr<AbstractLQPNode>>& predicates) const {
-  // Store original input and output
-  auto input = predicates.back()->left_input();
-  const auto outputs = predicates.front()->outputs();
-  const auto input_sides = predicates.front()->get_input_sides();
-
-  // Setup cardinality estimation cache so that the statistics of `input` (which might be a big plan) do not need to
-  // be determined repeatedly. For this, we hijack the `guarantee_join_graph()`-guarantee and via it promise the
-  // CardinalityEstimator that we will not change the LQP below the `input` node by marking it as a "vertex".
-  // This allows the CardinalityEstimator to compute the statistics of `input` once, cache them and then re-use them.
-  const auto caching_cost_estimator = cost_estimator->new_instance();
-  const auto& caching_cardinality_estimator = cost_estimator->cardinality_estimator;
-  caching_cardinality_estimator->guarantee_join_graph(JoinGraph{{input}, {}});
-
-  // const auto input_cardinality = caching_cardinality_estimator->estimate_cardinality(input);
-
-  // Estimate the output cardinalities of each individual predicate on top of the input LQP, i.e., predicates are
-  // estimated independently. Torder the predicates, we want to favor the predicate with the most beneficial ratio of
-  // selectivity and cost. For simplification, we just look at (input cardinality - output cardinality) / cost.
-  // TODO(dey4ss): Evaluate minimizing cost / output cardinality.
-  // Evaluated approaches:
-  //     0) min #out -> baseline
-  //     1) max (#in - #out) / cost
-  //     2) min cost * #out
-  //     3) min cost + #out
-  //     4) min cost
-  //     5) max (#in - #out) / (cost - #out)
-  //     6) min cost * (#out / #in)
-  //     7) min (cost - #out) * (#out / #in)
-  //     8) min #out + log(cost)
-  //     9) min #out * log(cost)
-  //    10) min #out + log(cost - #out)
-  //    11) min #out * log(cost - #out)
-  auto nodes_and_cardinalities = std::vector<std::pair<std::shared_ptr<AbstractLQPNode>, Cardinality>>{};
-  nodes_and_cardinalities.reserve(predicates.size());
-  for (const auto& predicate : predicates) {
-    predicate->set_left_input(input);
-    // const auto output_cardinality = caching_cardinality_estimator->estimate_cardinality(predicate);
-    const auto cost = caching_cost_estimator->estimate_node_cost(predicate);
-    // const auto benefit = output_cardinality + std::log(cost * output_cardinality);
-    nodes_and_cardinalities.emplace_back(predicate, cost);
-  }
-
-  // Untie predicates from LQP, so we can freely retie them.
-  for (const auto& predicate : predicates) {
-    lqp_remove_node(predicate, AllowRightInput::Yes);
-  }
-
-  // Sort in descending order. The "most beneficial" predicate is a the end.
-  std::sort(nodes_and_cardinalities.begin(), nodes_and_cardinalities.end(),
-            [](auto& left, auto& right) { return left.second < right.second; });
-
-  // Ensure that nodes are chained correctly. The predicate at the vector end is placed after the input.
-  nodes_and_cardinalities.back().first->set_left_input(input);
-
-  // The predicate at the vector begin is placed before the outputs.
-  const auto output_count = outputs.size();
-  for (auto output_idx = size_t{0}; output_idx < output_count; ++output_idx) {
-    outputs[output_idx]->set_input(input_sides[output_idx], nodes_and_cardinalities.front().first);
-  }
-
-  // All predicates are placed AFTER the next predicate in the vector.
-  const auto nodes_and_cardinalities_count = nodes_and_cardinalities.size();
-  for (auto predicate_index = size_t{0}; predicate_index + 1 < nodes_and_cardinalities_count; ++predicate_index) {
-    nodes_and_cardinalities[predicate_index].first->set_left_input(nodes_and_cardinalities[predicate_index + 1].first);
-  }
-}
-
-=======
->>>>>>> 25a9a607
 }  // namespace hyrise