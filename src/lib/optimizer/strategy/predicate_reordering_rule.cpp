#include "predicate_reordering_rule.hpp"

#include <algorithm>
#include <iostream>
#include <memory>
#include <string>
#include <vector>

#include "constant_mappings.hpp"
#include "cost_estimation/abstract_cost_estimator.hpp"
#include "logical_query_plan/abstract_lqp_node.hpp"
#include "logical_query_plan/lqp_utils.hpp"
#include "logical_query_plan/predicate_node.hpp"
#include "optimizer/join_ordering/join_graph.hpp"
#include "statistics/cardinality_estimation_cache.hpp"
#include "statistics/cardinality_estimator.hpp"
#include "statistics/table_statistics.hpp"
#include "utils/assert.hpp"

namespace {
using namespace opossum;  // NOLINT

// Returns whether a certain node is a "predicate-style" node, i.e., a node that can be moved freely within a predicate
// chain.
bool is_predicate_style_node(const std::shared_ptr<AbstractLQPNode>& node) {
  if (node->type == LQPNodeType::Predicate) return true;

  // Validate can be seen as a Predicate on the MVCC column
  if (node->type == LQPNodeType::Validate) return true;

  // Semi-/Anti-Joins also reduce the number of tuples and can be freely reordered within a chain of predicates. This
  // might place the join below a validate node, but since it is not a "proper" join (i.e., one that returns columns
  // from multiple tables), the validate will stil be able to operate on the semi join's output.
  if (node->type == LQPNodeType::Join) {
    const auto& join_node = static_cast<JoinNode&>(*node);
    if (join_node.join_mode == JoinMode::Semi || join_node.join_mode == JoinMode::AntiNullAsTrue ||
        join_node.join_mode == JoinMode::AntiNullAsFalse) {
      return true;
    }
  }

  return false;
}
}  // namespace

namespace opossum {

void PredicateReorderingRule::apply_to(const std::shared_ptr<AbstractLQPNode>& node) const {
  DebugAssert(cost_estimator, "PredicateReorderingRule requires cost estimator to be set");

  if (is_predicate_style_node(node)) {
    std::vector<std::shared_ptr<AbstractLQPNode>> predicate_nodes;

    // Gather adjacent PredicateNodes
    auto current_node = node;
<<<<<<< HEAD
    while (current_node->type == LQPNodeType::Predicate || current_node->type == LQPNodeType::Validate) {
      // Once a node has multiple outputs, we're not talking about a Predicate chain anymore. However, a new chain can
      // start here.
      if (current_node->outputs().size() > 1 && !predicate_nodes.empty()) {
=======
    while (is_predicate_style_node(current_node)) {
      // Once a node has multiple outputs, we're not talking about a Predicate chain anymore
      if (current_node->outputs().size() > 1) {
>>>>>>> 21f50142
        break;
      }

      predicate_nodes.emplace_back(current_node);
      current_node = current_node->left_input();
    }

    /**
     * A chain of predicates was found.
     * Sort PredicateNodes in descending order with regards to the expected row_count
     * Continue rule in deepest input
     */
    if (predicate_nodes.size() > 1) {
      const auto input = predicate_nodes.back()->left_input();
      _reorder_predicates(predicate_nodes);
      apply_to(input);
    }
  }

  _apply_to_inputs(node);
}

void PredicateReorderingRule::_reorder_predicates(
    const std::vector<std::shared_ptr<AbstractLQPNode>>& predicates) const {
  // Store original input and output
  auto input = predicates.back()->left_input();
  const auto outputs = predicates.front()->outputs();
  const auto input_sides = predicates.front()->get_input_sides();

  // Setup cardinality estimation cache so that the statistics of `input` (which might be a big plan) do not need to
  // be determined repeatedly. For this, we hijack the `guarantee_join_graph()`-guarantee and via it promise the
  // CardinalityEstimator that we will not change the LQP below the `input` node by marking it as a "vertex".
  // This allows the CardinalityEstimator to compute the statistics of `input` once, cache them and then re-use them.
  const auto caching_cardinality_estimator = cost_estimator->cardinality_estimator->new_instance();
  caching_cardinality_estimator->guarantee_join_graph(JoinGraph{{input}, {}});

  // Estimate the output cardinalities of each individual predicate on top of the input LQP, i.e., predicates are
  // estimated independently
  auto nodes_and_cardinalities = std::vector<std::pair<std::shared_ptr<AbstractLQPNode>, Cardinality>>{};
  nodes_and_cardinalities.reserve(predicates.size());
  for (const auto& predicate : predicates) {
    predicate->set_left_input(input);
    nodes_and_cardinalities.emplace_back(predicate, caching_cardinality_estimator->estimate_cardinality(predicate));
  }

  // Untie predicates from LQP, so we can freely retie them
  for (auto& predicate : predicates) {
    lqp_remove_node(predicate, AllowRightInput::Yes);
  }

  // Sort in descending order
  std::sort(nodes_and_cardinalities.begin(), nodes_and_cardinalities.end(),
            [&](auto& left, auto& right) { return left.second > right.second; });

  // Ensure that nodes are chained correctly
  nodes_and_cardinalities.back().first->set_left_input(input);

  for (size_t output_idx = 0; output_idx < outputs.size(); ++output_idx) {
    outputs[output_idx]->set_input(input_sides[output_idx], nodes_and_cardinalities.front().first);
  }

  for (size_t predicate_index = 0; predicate_index + 1 < nodes_and_cardinalities.size(); predicate_index++) {
    nodes_and_cardinalities[predicate_index].first->set_left_input(nodes_and_cardinalities[predicate_index + 1].first);
  }
}

}  // namespace opossum<|MERGE_RESOLUTION|>--- conflicted
+++ resolved
@@ -53,16 +53,10 @@
 
     // Gather adjacent PredicateNodes
     auto current_node = node;
-<<<<<<< HEAD
-    while (current_node->type == LQPNodeType::Predicate || current_node->type == LQPNodeType::Validate) {
-      // Once a node has multiple outputs, we're not talking about a Predicate chain anymore. However, a new chain can
+    while (is_predicate_style_node(current_node)) {
+      // Once a node has multiple outputs, we're not talking about a predicate chain anymore. However, a new chain can
       // start here.
       if (current_node->outputs().size() > 1 && !predicate_nodes.empty()) {
-=======
-    while (is_predicate_style_node(current_node)) {
-      // Once a node has multiple outputs, we're not talking about a Predicate chain anymore
-      if (current_node->outputs().size() > 1) {
->>>>>>> 21f50142
         break;
       }
 
