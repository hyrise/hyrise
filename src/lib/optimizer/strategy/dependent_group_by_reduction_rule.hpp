#pragma once

#include "abstract_rule.hpp"
#include "expression/abstract_expression.hpp"
#include "expression/lqp_column_expression.hpp"

namespace opossum {

class AbstractLQPNode;
class AggregateNode;
class StoredTableNode;

/**
 * In SQL, the returned columns of an aggregate are either "group-by columns" or "aggregate columns", e.g., SUM(a). As
 * an example, in TPC-H Q10, the aggregate on customer includes both c_custkey as well as c_name (amongst others) in
 * the group-by columns.
 * Note how c_name is included as a group-by column, even though the groups are already exhaustively defined by
 * GROUP BY c_custkey. The reason for that is the functional dependency c_custkey => c_name, or, more practically
 * speaking, the fact that c_custkey is the primary key of the customer table.
 * This rule identifies cases where functionally dependent columns are given as group-by columns while the functional
 * dependencies's determinant column(s) is a/are also group-by column(s). It then replaces that column (e.g., c_name)
 * with a dummy aggregate function ANY(c_name). This reduces the grouping cost in the aggregate operator.
 * As the aggregate operators first produce all group-by columns, followed by all aggregate columns (including ANY),
 * the order might be changed. Unless a following operation redefines the order anyway (e.g., a projection or another
 * aggregate), a new projection is inserted to restore the original column order.

 * Example reformulation (only shown for c_name) which removes c_name from the list of group-by columns and adds it to
 * the list of aggregates via the ANY() function:
 * 		Aggregate: Grouping = [ c_custkey, c_name, c_acctbal, c_phone, n_name, c_address, c_comment],
 * 				   Aggregates = [ sum(l_extendedprice * (1 - l_discount)) ]
 *
 *          >>>
 *
 * 		Aggregate: Grouping = [ c_custkey, c_acctbal, c_phone, n_name, c_address, c_comment],
 * 				   Aggregates = [ SUM(l_extendedprice * (1 - l_discount)), ANY(c_name) ]

 * ANY() selects "any" value from the list of values per group (since we group by the functional dependency's
 * determinant column(s) in this case the group is ensured to be of size one). This rule implements choke point 1.4 of
 * "TPC-H Analyzed: Hidden Messages and Lessons Learned from an Influential Benchmark" (Boncz et al.).
 * However, not all queries listed in the paper can be optimized yet, since Hyrise lacks foreign key support.
 */
class DependentGroupByReductionRule : public AbstractRule {
 protected:
<<<<<<< HEAD
  void _apply_to(const std::shared_ptr<AbstractLQPNode>& lqp_root) const override;
=======
  void _apply_to_plan_without_subqueries(const std::shared_ptr<AbstractLQPNode>& lqp_root) const override;
>>>>>>> 749b5c0d
};

}  // namespace opossum<|MERGE_RESOLUTION|>--- conflicted
+++ resolved
@@ -41,11 +41,7 @@
  */
 class DependentGroupByReductionRule : public AbstractRule {
  protected:
-<<<<<<< HEAD
-  void _apply_to(const std::shared_ptr<AbstractLQPNode>& lqp_root) const override;
-=======
   void _apply_to_plan_without_subqueries(const std::shared_ptr<AbstractLQPNode>& lqp_root) const override;
->>>>>>> 749b5c0d
 };
 
 }  // namespace opossum