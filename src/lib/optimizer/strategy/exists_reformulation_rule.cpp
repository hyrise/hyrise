#include "exists_reformulation_rule.hpp"

#include <unordered_map>

#include "expression/abstract_predicate_expression.hpp"
#include "expression/binary_predicate_expression.hpp"
#include "expression/expression_functional.hpp"
#include "expression/expression_utils.hpp"
#include "expression/lqp_column_expression.hpp"
#include "expression/lqp_select_expression.hpp"
#include "expression/parameter_expression.hpp"
#include "expression/value_expression.hpp"
#include "logical_query_plan/join_node.hpp"
#include "logical_query_plan/lqp_utils.hpp"
#include "logical_query_plan/predicate_node.hpp"
#include "logical_query_plan/projection_node.hpp"

using namespace opossum::expression_functional;  // NOLINT

namespace opossum {

std::string ExistsReformulationRule::name() const { return "(Non)Exists to Join Reformulation Rule"; }

<<<<<<< HEAD
bool ExistsReformulationRule::apply_to(const std::shared_ptr<AbstractLQPNode>& node,
                                       const AbstractCostEstimator& cost_estimator,
                                       const std::shared_ptr<OptimizationContext>& context) const {
  // Find a PredicateNode with an EXISTS(...) predicate
  const auto predicate_node = std::dynamic_pointer_cast<PredicateNode>(node);
  if (!predicate_node || predicate_node->predicate->type != ExpressionType::Exists) {
    return _apply_to_inputs(node, cost_estimator, context);
=======
void ExistsReformulationRule::apply_to(const std::shared_ptr<AbstractLQPNode>& node) const {
  // Find a PredicateNode with an EXISTS(...) predicate
  const auto predicate_node = std::dynamic_pointer_cast<PredicateNode>(node);
  if (!predicate_node || predicate_node->predicate()->type != ExpressionType::Exists) {
    _apply_to_inputs(node);
    return;
>>>>>>> 12c851b3
  }

  // Get the subselect that we work on
  const auto exists_expression = std::static_pointer_cast<ExistsExpression>(predicate_node->predicate());
  const auto subselect_expression = std::static_pointer_cast<LQPSelectExpression>(exists_expression->select());

  // We don't care about uncorrelated subselects, nor subselects with more than one parameter
  if (subselect_expression->arguments.size() != 1) {
<<<<<<< HEAD
    return _apply_to_inputs(node, cost_estimator, context);
=======
    _apply_to_inputs(node);
    return;
>>>>>>> 12c851b3
  }

  const auto correlated_parameter_id = subselect_expression->parameter_ids[0];

  // First pass over the subselect LQP
  // Check whether the one correlated parameter is only used exactly in ONE PredicateNode. If it is used more often
  // we cannot turn the PredicateNode's predicate into a join predicate.
  auto correlated_parameter_usage_count = 0;

  visit_lqp(subselect_expression->lqp, [&](const auto& deeper_node) {
    for (const auto& expression : deeper_node->node_expressions) {
      visit_expression(expression, [&](const auto& sub_expression) {
        const auto parameter_expression = std::dynamic_pointer_cast<ParameterExpression>(sub_expression);
        if (parameter_expression && parameter_expression->parameter_id == correlated_parameter_id) {
          ++correlated_parameter_usage_count;
        }
        return ExpressionVisitation::VisitArguments;
      });

      // Early out
      if (correlated_parameter_usage_count > 1) {
        return LQPVisitation::DoNotVisitInputs;
      }
    }
    return LQPVisitation::VisitInputs;
  });

  if (correlated_parameter_usage_count != 1) {
<<<<<<< HEAD
    return _apply_to_inputs(node, cost_estimator, context);
=======
    _apply_to_inputs(node);
    return;
>>>>>>> 12c851b3
  }

  // Second pass over the subselect LQP
  // Extract the join predicate and check whether the subselect LQP is simple enough for us to comfortably turn it into
  // a join.
  auto join_predicate = std::shared_ptr<AbstractExpression>();
  auto subselect_predicate_node = std::shared_ptr<PredicateNode>();

  visit_lqp(subselect_expression->lqp, [&](const auto& subselect_node) {
    // Play it safe. We do not know how to handle complicated LQPs (that include Joins/Unions) here
    // TODO(anybody): Projection/AliasNodes are only a problem since they might prune the column we want to join with
    //                That's fixable problem, however.
    if (subselect_node->type != LQPNodeType::Predicate && subselect_node->type != LQPNodeType::Validate &&
        subselect_node->type != LQPNodeType::StoredTable && subselect_node->type != LQPNodeType::Sort) {
      return LQPVisitation::DoNotVisitInputs;
    }

    // Skip over nodes until we find a predicate node that we could potentially extract a join predicate from
    subselect_predicate_node = std::dynamic_pointer_cast<PredicateNode>(subselect_node);
    if (!subselect_predicate_node) {
      return LQPVisitation::VisitInputs;
    }

    const auto subselect_predicate_expression =
        std::dynamic_pointer_cast<BinaryPredicateExpression>(subselect_predicate_node->predicate());
    if (!subselect_predicate_expression) {
      return LQPVisitation::VisitInputs;
    }

    // Semi/Anti Joins are currently only implemented by the hash join, which only supports equal predicates
    if (subselect_predicate_expression->predicate_condition != PredicateCondition::Equals) {
      return LQPVisitation::VisitInputs;
    }

    // Now check if one side of the predicate is a column "outside" the subselect and the other inside
    auto inner_column_expression = std::shared_ptr<LQPColumnExpression>();
    auto parameter_expression = std::shared_ptr<ParameterExpression>();

    if (subselect_predicate_expression->arguments[0]->type == ExpressionType::LQPColumn &&
        subselect_predicate_expression->arguments[1]->type == ExpressionType::Parameter) {
      // Column left, parameter right
      inner_column_expression =
          std::static_pointer_cast<LQPColumnExpression>(subselect_predicate_expression->arguments[0]);
      parameter_expression =
          std::static_pointer_cast<ParameterExpression>(subselect_predicate_expression->arguments[1]);
    } else if (subselect_predicate_expression->arguments[0]->type == ExpressionType::Parameter &&
               subselect_predicate_expression->arguments[1]->type == ExpressionType::LQPColumn) {
      // Column right, parameter left
      parameter_expression =
          std::static_pointer_cast<ParameterExpression>(subselect_predicate_expression->arguments[0]);
      inner_column_expression =
          std::static_pointer_cast<LQPColumnExpression>(subselect_predicate_expression->arguments[1]);
    } else {
      // It's not - let's check the next predicate
      return LQPVisitation::VisitInputs;
    }

    if (parameter_expression->parameter_id != correlated_parameter_id) {
      // Close, but not close enough. This is a parameter of placeholder type
      return LQPVisitation::VisitInputs;
    }

    // Build the join predicate
    join_predicate = std::make_shared<BinaryPredicateExpression>(
        PredicateCondition::Equals, subselect_expression->arguments[0], inner_column_expression);

    // Join predicate found, we can stop
    return LQPVisitation::DoNotVisitInputs;
  });

  if (!join_predicate) {
    // We failed to identify the join predicate or there is more than one predicate
<<<<<<< HEAD
    return _apply_to_inputs(node, cost_estimator, context);
=======
    _apply_to_inputs(node);
    return;
>>>>>>> 12c851b3
  }

  // Remove the predicate from the subselect (because it is now handled by the join) - if it is the top level node,
  // we need to remove it by pointing the LQP to its input
  if (subselect_expression->lqp == subselect_predicate_node) {
    subselect_expression->lqp = subselect_predicate_node->left_input();
  } else {
    lqp_remove_node(subselect_predicate_node);
  }

  // Build the join node and put it into the LQP in the place of the predicate
  const auto join_mode =
      exists_expression->exists_expression_type == ExistsExpressionType::Exists ? JoinMode::Semi : JoinMode::Anti;
  const auto join_node = JoinNode::make(join_mode, join_predicate);
  lqp_replace_node(predicate_node, join_node);
  join_node->set_right_input(subselect_expression->lqp);
}

}  // namespace opossum<|MERGE_RESOLUTION|>--- conflicted
+++ resolved
@@ -21,22 +21,14 @@
 
 std::string ExistsReformulationRule::name() const { return "(Non)Exists to Join Reformulation Rule"; }
 
-<<<<<<< HEAD
-bool ExistsReformulationRule::apply_to(const std::shared_ptr<AbstractLQPNode>& node,
+void ExistsReformulationRule::apply_to(const std::shared_ptr<AbstractLQPNode>& node,
                                        const AbstractCostEstimator& cost_estimator,
                                        const std::shared_ptr<OptimizationContext>& context) const {
   // Find a PredicateNode with an EXISTS(...) predicate
   const auto predicate_node = std::dynamic_pointer_cast<PredicateNode>(node);
-  if (!predicate_node || predicate_node->predicate->type != ExpressionType::Exists) {
-    return _apply_to_inputs(node, cost_estimator, context);
-=======
-void ExistsReformulationRule::apply_to(const std::shared_ptr<AbstractLQPNode>& node) const {
-  // Find a PredicateNode with an EXISTS(...) predicate
-  const auto predicate_node = std::dynamic_pointer_cast<PredicateNode>(node);
   if (!predicate_node || predicate_node->predicate()->type != ExpressionType::Exists) {
-    _apply_to_inputs(node);
+    _apply_to_inputs(node, cost_estimator, context);
     return;
->>>>>>> 12c851b3
   }
 
   // Get the subselect that we work on
@@ -45,12 +37,8 @@
 
   // We don't care about uncorrelated subselects, nor subselects with more than one parameter
   if (subselect_expression->arguments.size() != 1) {
-<<<<<<< HEAD
-    return _apply_to_inputs(node, cost_estimator, context);
-=======
-    _apply_to_inputs(node);
+    _apply_to_inputs(node, cost_estimator, context);
     return;
->>>>>>> 12c851b3
   }
 
   const auto correlated_parameter_id = subselect_expression->parameter_ids[0];
@@ -79,12 +67,8 @@
   });
 
   if (correlated_parameter_usage_count != 1) {
-<<<<<<< HEAD
-    return _apply_to_inputs(node, cost_estimator, context);
-=======
-    _apply_to_inputs(node);
+    _apply_to_inputs(node, cost_estimator, context);
     return;
->>>>>>> 12c851b3
   }
 
   // Second pass over the subselect LQP
@@ -143,7 +127,7 @@
     }
 
     if (parameter_expression->parameter_id != correlated_parameter_id) {
-      // Close, but not close enough. This is a parameter of placeholder type
+      // Close, but not close enough. This is a parameter of the prepared statement type
       return LQPVisitation::VisitInputs;
     }
 
@@ -157,12 +141,8 @@
 
   if (!join_predicate) {
     // We failed to identify the join predicate or there is more than one predicate
-<<<<<<< HEAD
-    return _apply_to_inputs(node, cost_estimator, context);
-=======
-    _apply_to_inputs(node);
+    _apply_to_inputs(node, cost_estimator, context);
     return;
->>>>>>> 12c851b3
   }
 
   // Remove the predicate from the subselect (because it is now handled by the join) - if it is the top level node,
