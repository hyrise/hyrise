--- conflicted
+++ resolved
@@ -25,16 +25,7 @@
   constexpr static auto MIN_VERTICES_FOR_HEURISTIC = size_t{9};
 
  protected:
-<<<<<<< HEAD
   IsCacheable _apply_to_plan_without_subqueries(const std::shared_ptr<AbstractLQPNode>& lqp_root) const override;
-
- private:
-  std::shared_ptr<AbstractLQPNode> _perform_join_ordering_recursively(
-      const std::shared_ptr<AbstractLQPNode>& lqp) const;
-  void _recurse_to_inputs(const std::shared_ptr<AbstractLQPNode>& lqp) const;
-=======
-  void _apply_to_plan_without_subqueries(const std::shared_ptr<AbstractLQPNode>& lqp_root) const override;
->>>>>>> 5ffca291
 };
 
 }  // namespace hyrise