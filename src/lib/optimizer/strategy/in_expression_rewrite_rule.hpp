#pragma once

#include "abstract_rule.hpp"

namespace opossum {

class AbstractLQPNode;
class PredicateNode;

// Depending on the size and type of an IN expression `a IN (...)`, this rule rewrites the expression to
// - a bunch of disjunctive predicate and union nodes (equivalent to `a = 1 OR a = 2`) if the right side has up to
//   MAX_ELEMENTS_FOR_DISJUNCTION elements and the elements are of the same type.
// - a semi/anti join (with the list of IN values being stored in a temporary table) if the right side has more than
//   MIN_ELEMENTS_FOR_JOIN elements and the elements are of the same type. The exact value of MIN_ELEMENTS_FOR_JOIN
//   also depends on the size of the input data (see #1817). Once this becomes relevant, we might want to add a cost
//   estimator.
// Otherwise, the IN expression is untouched and will be handled by the ExpressionEvaluator.

class InExpressionRewriteRule : public AbstractRule {
 public:
  // With the auto strategy, IN expressions with up to MAX_ELEMENTS_FOR_DISJUNCTION on the right side are rewritten
  // into disjunctive predicates. This value was chosen conservatively, also to keep the LQPs easy to read.
  constexpr static auto MAX_ELEMENTS_FOR_DISJUNCTION = 3;

  // With the auto strategy, IN expressions with MIN_ELEMENTS_FOR_JOIN or more are rewritten into semi joins.
  constexpr static auto MIN_ELEMENTS_FOR_JOIN = 20;

<<<<<<< HEAD
  bool prevents_caching() const override;

  void apply_to(const std::shared_ptr<AbstractLQPNode>& node) const override;

=======
>>>>>>> 1a73d9b4
  // Instead of using the automatic behavior described above, the three strategies may be chosen explicitly, too. This
  // is helpful for testing and benchmarks. Note that it does not circumvent the restrictions on the element type.
  enum class Strategy { Auto, ExpressionEvaluator, Join, Disjunction };
  Strategy strategy{Strategy::Auto};

 protected:
  void _apply_to_plan_without_subqueries(const std::shared_ptr<AbstractLQPNode>& lqp_root) const override;
};

}  // namespace opossum<|MERGE_RESOLUTION|>--- conflicted
+++ resolved
@@ -25,13 +25,8 @@
   // With the auto strategy, IN expressions with MIN_ELEMENTS_FOR_JOIN or more are rewritten into semi joins.
   constexpr static auto MIN_ELEMENTS_FOR_JOIN = 20;
 
-<<<<<<< HEAD
   bool prevents_caching() const override;
 
-  void apply_to(const std::shared_ptr<AbstractLQPNode>& node) const override;
-
-=======
->>>>>>> 1a73d9b4
   // Instead of using the automatic behavior described above, the three strategies may be chosen explicitly, too. This
   // is helpful for testing and benchmarks. Note that it does not circumvent the restrictions on the element type.
   enum class Strategy { Auto, ExpressionEvaluator, Join, Disjunction };
