#pragma once

#include "abstract_rule.hpp"

namespace opossum {

class AbstractLQPNode;
class PredicateNode;

// Depending on the size and type of an IN expression `a IN (...)` and its input's size, this rule rewrites the
// expression to
// - a bunch of disjunctive predicate and union nodes (equivalent to `a = 1 OR a = 2`) if the elements are of the same
//   type, if the `IN` is not part of a `FunctionExpression`. Also either the right side cannot have more than
//   MAX_ELEMENTS_FOR_DISJUNCTION elements or the input's size must be larger than MIN_INPUT_ROWS_FOR_DISJUNCTION
// - a semi/anti join (with the list of IN values being stored in a temporary table) if the right side has more than
//   MIN_ELEMENTS_FOR_JOIN elements and the elements are of the same type. The exact value of MIN_ELEMENTS_FOR_JOIN
//   also depends on the size of the input data (see #1817). Once this becomes relevant, we might want to add a cost
//   estimator.
// Otherwise, the IN expression is untouched and will be handled by the ExpressionEvaluator.

class InExpressionRewriteRule : public AbstractRule {
 public:
  std::string name() const override;

  // With the auto strategy, IN expressions with up to MAX_ELEMENTS_FOR_DISJUNCTION on the right side are rewritten
<<<<<<< HEAD
  // into disjunctive predicates. This value was chosen conservatively, also to keep the LQPs easy to read.
  constexpr static auto MAX_ELEMENTS_FOR_DISJUNCTION = 10;
=======
  // into disjunctive predicates.
  constexpr static auto MAX_ELEMENTS_FOR_DISJUNCTION = 3;
>>>>>>> 7683162b

  // With the auto strategy, IN expressions whose input has more than MIN_INPUT_ROWS_FOR_DISJUNCTION are rewritten
  // into disjunctive predicates.
  constexpr static auto MIN_INPUT_ROWS_FOR_DISJUNCTION = 1'000'000.f;

  // With the auto strategy, IN expressions with MIN_ELEMENTS_FOR_JOIN or more are rewritten into semi joins.
  constexpr static auto MIN_ELEMENTS_FOR_JOIN = 20;

  // Instead of using the automatic behavior described above, the three strategies may be chosen explicitly, too. This
  // is helpful for testing and benchmarks. Note that it does not circumvent the restrictions on the element type.
  enum class Strategy { Auto, ExpressionEvaluator, Join, Disjunction };
  Strategy strategy{Strategy::Auto};

 protected:
  void _apply_to_plan_without_subqueries(const std::shared_ptr<AbstractLQPNode>& lqp_root) const override;

  std::shared_ptr<AbstractCardinalityEstimator> _cardinality_estimator() const;

  mutable std::shared_ptr<AbstractCardinalityEstimator> _cardinality_estimator_internal;
};

}  // namespace opossum<|MERGE_RESOLUTION|>--- conflicted
+++ resolved
@@ -23,13 +23,8 @@
   std::string name() const override;
 
   // With the auto strategy, IN expressions with up to MAX_ELEMENTS_FOR_DISJUNCTION on the right side are rewritten
-<<<<<<< HEAD
-  // into disjunctive predicates. This value was chosen conservatively, also to keep the LQPs easy to read.
-  constexpr static auto MAX_ELEMENTS_FOR_DISJUNCTION = 10;
-=======
   // into disjunctive predicates.
   constexpr static auto MAX_ELEMENTS_FOR_DISJUNCTION = 3;
->>>>>>> 7683162b
 
   // With the auto strategy, IN expressions whose input has more than MIN_INPUT_ROWS_FOR_DISJUNCTION are rewritten
   // into disjunctive predicates.
