--- conflicted
+++ resolved
@@ -75,11 +75,7 @@
       predicate_node->derive_statistics_from(predicate_node->left_input(), nullptr)->row_count();
   const float selectivity = row_count_predicate / row_count_table;
 
-<<<<<<< HEAD
-  return selectivity > INDEX_SCAN_SELECTIVITY_THRESHOLD;
-=======
   return selectivity <= INDEX_SCAN_SELECTIVITY_THRESHOLD;
->>>>>>> 9b3be2fe
 }
 
 inline bool IndexScanRule::_is_single_column_index(const IndexInfo& index_info) const {
