--- conflicted
+++ resolved
@@ -12,16 +12,6 @@
 class AbstractRule {
  public:
   /**
-<<<<<<< HEAD
-   * Helper method for applying a single rule to an AST. Creates the tepmorary ASTRootNode and returns its child
-   * after applying the rule. Intended for tests / sandboxes
-   */
-  static std::shared_ptr<AbstractASTNode> apply_rule(const std::shared_ptr<AbstractRule> &rule,
-                                                     const std::shared_ptr<AbstractASTNode> &input);
-
-  /**
-=======
->>>>>>> 155b198e
    * This function applies the concrete Optimizer Rule to an AST.
    * apply_to() is intended to be called recursively by the concrete rule.
    * The optimizer will pass the immutable ASTRootNode to this function.
