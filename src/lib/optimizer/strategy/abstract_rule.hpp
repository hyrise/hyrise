--- conflicted
+++ resolved
@@ -10,10 +10,7 @@
 class AbstractCardinalityEstimator;
 class AbstractCostEstimator;
 class AbstractLQPNode;
-<<<<<<< HEAD
-=======
 class LogicalPlanRootNode;
->>>>>>> 749b5c0d
 class LQPSubqueryExpression;
 
 class AbstractRule {
@@ -22,11 +19,6 @@
 
   /**
    * This function applies the concrete Optimizer Rule to an LQP.
-<<<<<<< HEAD
-   * The optimizer will pass the immutable LogicalPlanRootNode (@param lqp_root) to this function.
-   */
-  virtual void apply(const std::shared_ptr<AbstractLQPNode>& lqp_root) const;
-=======
    * The default implementation
    *  (1) optimizes the root LQP
    *  (2) optimizes all (nested) subquery LQPs of the optimized root LQP, one-by-one.
@@ -49,20 +41,11 @@
    * StoredTableColumnAlignmentRule.
    */
   virtual void apply_to_plan(const std::shared_ptr<LogicalPlanRootNode>& lqp_root) const;
->>>>>>> 749b5c0d
 
   std::shared_ptr<AbstractCostEstimator> cost_estimator;
 
  protected:
   /**
-<<<<<<< HEAD
-   * _apply_to() is intended to be called recursively by the concrete rule.
-   */
-  virtual void _apply_to(const std::shared_ptr<AbstractLQPNode>& lqp_root) const = 0;
-
-  /**
-   * Calls _apply_to() for each input of @param node.
-=======
    * This function applies the concrete rule to the given plan, but not to its subquery plans.
    * To traverse LQPs, use the visit_lqp function. Do not call this function recursively.
    */
@@ -70,7 +53,6 @@
 
   /**
    * LEGACY FUNCTION: Use visit_lqp for LQP traversal instead.
->>>>>>> 749b5c0d
    *
    * Calls _apply_to_plan_without_subqueries() for each input of @param node.
    * IMPORTANT: Takes a copy of the node ptr because applying this rule to inputs of this node might remove this node
@@ -79,16 +61,4 @@
   void _apply_to_plan_without_subqueries_inputs(std::shared_ptr<AbstractLQPNode> node) const;  // NOLINT
 };
 
-// All SubqueryExpressions referencing the same LQP
-using SubqueryExpressionsByLQP =
-    std::vector<std::pair<std::shared_ptr<AbstractLQPNode>, std::vector<std::shared_ptr<LQPSubqueryExpression>>>>;
-
-/**
- * Identifies unique LQPs and the (multiple) SubqueryExpressions referencing each of these unique LQPs.
- */
-void collect_subquery_expressions_by_lqp(SubqueryExpressionsByLQP& subquery_expressions_by_lqp,
-                                         const std::shared_ptr<AbstractLQPNode>& node,
-                                         std::unordered_set<std::shared_ptr<AbstractLQPNode>>& visited_nodes =
-                                             *std::make_unique<std::unordered_set<std::shared_ptr<AbstractLQPNode>>>());
-
 }  // namespace opossum