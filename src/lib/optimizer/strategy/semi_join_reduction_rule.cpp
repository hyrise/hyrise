#include "semi_join_reduction_rule.hpp"

#include <memory>
#include <string>
#include <tuple>
#include <vector>

#include "cost_estimation/abstract_cost_estimator.hpp"
#include "expression/binary_predicate_expression.hpp"
#include "expression/expression_utils.hpp"
#include "logical_query_plan/abstract_lqp_node.hpp"
#include "logical_query_plan/join_node.hpp"
#include "logical_query_plan/lqp_utils.hpp"
#include "statistics/cardinality_estimator.hpp"
#include "types.hpp"
#include "utils/assert.hpp"

namespace hyrise {

std::string SemiJoinReductionRule::name() const {
  static const auto name = std::string{"SemiJoinReductionRule"};
  return name;
}

<<<<<<< HEAD
IsCacheable SemiJoinReductionRule::_apply_to_plan_without_subqueries(
    const std::shared_ptr<AbstractLQPNode>& lqp_root) const {
  Assert(lqp_root->type == LQPNodeType::Root, "Rule needs root to hold onto");
=======
void SemiJoinReductionRule::_apply_to_plan_without_subqueries(const std::shared_ptr<AbstractLQPNode>& lqp_root) const {
  Assert(lqp_root->type == LQPNodeType::Root, "Rule needs root to hold onto.");
>>>>>>> 5ffca291

  // Adding semi joins inside visit_lqp might lead to endless recursions. Thus, we use visit_lqp to identify the
  // reductions that we want to add to the plan, write them into semi_join_reductions and actually add them after
  // visit_lqp.
  auto semi_join_reductions =
      std::vector<std::tuple<std::shared_ptr<JoinNode>, LQPInputSide, std::shared_ptr<JoinNode>>>{};

  const auto opposite_side = [](const auto side) {
    return side == LQPInputSide::Left ? LQPInputSide::Right : LQPInputSide::Left;
  };

  const auto estimator = cost_estimator->cardinality_estimator->new_instance();
  estimator->guarantee_bottom_up_construction();

  visit_lqp(lqp_root, [&](const auto& node) {
    if (node->type != LQPNodeType::Join) {
      return LQPVisitation::VisitInputs;
    }
    const auto join_node = std::static_pointer_cast<JoinNode>(node);

    // As multi-predicate joins are expensive, we do not want to create semi join reductions that use them. Instead, we
    // look at each predicate of the join independently. We can do this as a JoinNode's predicates are conjunctive.
    // Disjunctive predicates are currently not supported and if they were, they would be stored in a single
    // join_predicates entry.
    for (const auto& join_predicate : join_node->join_predicates()) {
      const auto predicate_expression = std::dynamic_pointer_cast<BinaryPredicateExpression>(join_predicate);
      DebugAssert(predicate_expression, "Expected a BinaryPredicateExpression.");
      if (predicate_expression->predicate_condition != PredicateCondition::Equals) {
        continue;
      }

      // Since semi join reductions might be beneficial for both sides of the join, we create this helper lambda,
      // which can deal with both sides.
      const auto reduce_if_beneficial = [&](const auto side_of_join) {
        auto reduced_node = join_node->input(side_of_join);
        auto original_cardinality = estimator->estimate_cardinality(reduced_node);

        auto reducer_node = join_node->input(opposite_side(side_of_join));
        auto reducer_node_cardinality = estimator->estimate_cardinality(reducer_node);

        const auto semi_join_reduction_node = JoinNode::make(JoinMode::Semi, predicate_expression);
        semi_join_reduction_node->mark_as_semi_reduction(join_node);
        semi_join_reduction_node->comment = name();
        lqp_insert_node(join_node, side_of_join, semi_join_reduction_node);
        semi_join_reduction_node->set_right_input(reducer_node);

        const auto reduced_cardinality = estimator->estimate_cardinality(semi_join_reduction_node);

        semi_join_reduction_node->set_right_input(nullptr);
        lqp_remove_node(semi_join_reduction_node);

        // While semi join reductions might not be immediately beneficial if the original cardinality is low, remember
        // that they might be pushed down in the LQP to a point where they are more beneficial (e.g., below an
        // Aggregate).
        if (original_cardinality == 0 || (reduced_cardinality / original_cardinality) > MINIMUM_SELECTIVITY) {
          return;
        }

        // For `t1 JOIN t2 on t1.a = t2.a` where a semi join reduction is supposed to be added to t1, `t1.a = t2.a`
        // is the predicate_expression. The values from t1 are supposed to be filtered by looking at t1.a, which is
        // called the reducer_side_expression.
        const auto& reducer_side_expression =
            expression_evaluable_on_lqp(predicate_expression->left_operand(), *reducer_node)
                ? predicate_expression->left_operand()
                : predicate_expression->right_operand();
        DebugAssert(!expression_evaluable_on_lqp(reducer_side_expression, *join_node->input(side_of_join)),
                    "Expected filtered expression to be uniquely evaluable on one side of the join.");

        // Currently, the right input of the semi join reduction (i.e., the reducer node) is the opposite input of the
        // join_node. By walking down that LQP, we might find a suitable reducer node where predicate_expression
        // continues to be evaluable but where the cardinality is lower (mostly, because we moved below a join). Also,
        // by moving further down in the LQP, we (1) allow the semi join reduction to start earlier in multi-threaded
        // environments and (2) have a better chance at finding a common reducer node for multiple semi joins,
        // improving the reusability of sub-LQPs.
        while (true) {
          // Independent of the join type of the reducer_node, we can use either side of the join's input as a candidate
          // for the reducer, as long as the predicate continues to be evaluable. This is because the join in
          // reducer_node might only remove values from the reducer's list of values, but does not add any new values.
          // As such, each value in the output of the join will also be found in the input.
          if (reducer_node->type != LQPNodeType::Join) {
            break;
          }

          const auto try_deeper_reducer_node = [&](const auto side_of_input) {
            const auto& candidate = reducer_node->input(side_of_input);
            if (!expression_evaluable_on_lqp(reducer_side_expression, *candidate)) {
              return false;
            }

            const auto candidate_cardinality = estimator->estimate_cardinality(candidate);

            // Check if the candidate has an equal or lower cardinality. Allow for some tolerance due to float values
            // being used.
            if (candidate_cardinality > reducer_node_cardinality * 1.01) {
              return false;
            }

            reducer_node = candidate;
            reducer_node_cardinality = candidate_cardinality;

            return true;
          };

          if (try_deeper_reducer_node(LQPInputSide::Left) || try_deeper_reducer_node(LQPInputSide::Right)) {
            continue;
          }
          break;
        }

        if (reducer_node_cardinality > original_cardinality) {
          // The JoinHash, which is currently used for semi joins is bad at handling cases where the build side is
          // larger than the probe side. In these cases, do not add a semi join reduction for now.
          return;
        }

        semi_join_reduction_node->set_right_input(reducer_node);
        semi_join_reductions.emplace_back(join_node, side_of_join, semi_join_reduction_node);
      };

      // Having defined the lambda responsible for conditionally adding a semi join reduction, we now apply it to both
      // inputs of the join. For outer joins, we must not filter the side on which tuples survive even without a join
      // partner.
      if (join_node->join_mode != JoinMode::Right && join_node->join_mode != JoinMode::FullOuter) {
        reduce_if_beneficial(LQPInputSide::Right);
      }

      // On the left side we must not create semi join reductions for anti joins as those rely on the very existence of
      // non-matching values on the right side. Also, we should not create semi join reductions for semi joins as those
      // would simply duplicate the original join.
      if (join_node->join_mode != JoinMode::Left && join_node->join_mode != JoinMode::FullOuter &&
          join_node->join_mode != JoinMode::AntiNullAsTrue && join_node->join_mode != JoinMode::AntiNullAsFalse &&
          join_node->join_mode != JoinMode::Semi) {
        reduce_if_beneficial(LQPInputSide::Left);
      }
    }

    return LQPVisitation::VisitInputs;
  });

  for (const auto& [join_node, side_of_join, semi_join_reduction_node] : semi_join_reductions) {
    lqp_insert_node(join_node, side_of_join, semi_join_reduction_node, AllowRightInput::Yes);
  }

  return IsCacheable::Yes;
}
}  // namespace hyrise<|MERGE_RESOLUTION|>--- conflicted
+++ resolved
@@ -22,14 +22,8 @@
   return name;
 }
 
-<<<<<<< HEAD
-IsCacheable SemiJoinReductionRule::_apply_to_plan_without_subqueries(
-    const std::shared_ptr<AbstractLQPNode>& lqp_root) const {
-  Assert(lqp_root->type == LQPNodeType::Root, "Rule needs root to hold onto");
-=======
-void SemiJoinReductionRule::_apply_to_plan_without_subqueries(const std::shared_ptr<AbstractLQPNode>& lqp_root) const {
+IsCacheable SemiJoinReductionRule::_apply_to_plan_without_subqueries(const std::shared_ptr<AbstractLQPNode>& lqp_root) const {
   Assert(lqp_root->type == LQPNodeType::Root, "Rule needs root to hold onto.");
->>>>>>> 5ffca291
 
   // Adding semi joins inside visit_lqp might lead to endless recursions. Thus, we use visit_lqp to identify the
   // reductions that we want to add to the plan, write them into semi_join_reductions and actually add them after
