#include "semi_join_reduction_rule.hpp"

#include <memory>
#include <string>
#include <tuple>
#include <vector>

#include "abstract_rule.hpp"
#include "cost_estimation/abstract_cost_estimator.hpp"
#include "expression/binary_predicate_expression.hpp"
#include "expression/expression_utils.hpp"
#include "logical_query_plan/abstract_lqp_node.hpp"
#include "logical_query_plan/join_node.hpp"
#include "logical_query_plan/lqp_utils.hpp"
#include "optimizer/optimization_context.hpp"
#include "statistics/cardinality_estimator.hpp"
#include "types.hpp"
#include "utils/assert.hpp"

namespace hyrise {

std::string SemiJoinReductionRule::name() const {
  static const auto name = std::string{"SemiJoinReductionRule"};
  return name;
}

void SemiJoinReductionRule::_apply_to_plan_without_subqueries(const std::shared_ptr<AbstractLQPNode>& lqp_root,
                                                              OptimizationContext& optimization_context) const {
  Assert(lqp_root->type == LQPNodeType::Root, "Rule needs root to hold onto.");

  // Adding semi joins inside visit_lqp might lead to endless recursions. Thus, we use visit_lqp to identify the
  // reductions that we want to add to the plan, write them into semi_join_reductions and actually add them after
  // visit_lqp.
  auto semi_join_reductions =
      std::vector<std::tuple<std::shared_ptr<JoinNode>, LQPInputSide, std::shared_ptr<JoinNode>>>{};

  const auto opposite_side = [](const auto side) {
    return side == LQPInputSide::Left ? LQPInputSide::Right : LQPInputSide::Left;
  };

<<<<<<< HEAD
  const auto estimator = optimization_context.cost_estimator->cardinality_estimator->new_instance();
  estimator->guarantee_bottom_up_construction();
=======
  const auto estimator = cost_estimator->cardinality_estimator->new_instance();
  estimator->guarantee_bottom_up_construction(lqp_root);
>>>>>>> 1b7b592d

  visit_lqp(lqp_root, [&](const auto& node) {
    if (node->type != LQPNodeType::Join) {
      return LQPVisitation::VisitInputs;
    }
    const auto join_node = std::static_pointer_cast<JoinNode>(node);

    // As multi-predicate joins are expensive, we do not want to create semi join reductions that use them. Instead, we
    // look at each predicate of the join independently. We can do this as a JoinNode's predicates are conjunctive.
    // Disjunctive predicates are currently not supported and if they were, they would be stored in a single
    // join_predicates entry.
    for (const auto& join_predicate : join_node->join_predicates()) {
      const auto predicate_expression = std::dynamic_pointer_cast<BinaryPredicateExpression>(join_predicate);
      DebugAssert(predicate_expression, "Expected a BinaryPredicateExpression.");
      if (predicate_expression->predicate_condition != PredicateCondition::Equals) {
        continue;
      }

      // Since semi join reductions might be beneficial for both sides of the join, we create this helper lambda,
      // which can deal with both sides.
      const auto reduce_if_beneficial = [&](const auto side_of_join) {
        auto reduced_node = join_node->input(side_of_join);
        auto original_cardinality = estimator->estimate_cardinality(reduced_node);

        auto reducer_node = join_node->input(opposite_side(side_of_join));
        auto reducer_node_cardinality = estimator->estimate_cardinality(reducer_node);

        const auto semi_join_reduction_node = JoinNode::make(JoinMode::Semi, predicate_expression);
        semi_join_reduction_node->mark_as_semi_reduction(join_node);
        semi_join_reduction_node->comment = name();
        lqp_insert_node(join_node, side_of_join, semi_join_reduction_node);
        semi_join_reduction_node->set_right_input(reducer_node);

        const auto reduced_cardinality = estimator->estimate_cardinality(semi_join_reduction_node);

        semi_join_reduction_node->set_right_input(nullptr);
        lqp_remove_node(semi_join_reduction_node);

        // While semi join reductions might not be immediately beneficial if the original cardinality is low, remember
        // that they might be pushed down in the LQP to a point where they are more beneficial (e.g., below an
        // Aggregate).
        if (original_cardinality == 0 || (reduced_cardinality / original_cardinality) > MINIMUM_SELECTIVITY) {
          return;
        }

        // For `t1 JOIN t2 on t1.a = t2.a` where a semi join reduction is supposed to be added to t1, `t1.a = t2.a`
        // is the predicate_expression. The values from t1 are supposed to be filtered by looking at t1.a, which is
        // called the reducer_side_expression.
        const auto& reducer_side_expression =
            expression_evaluable_on_lqp(predicate_expression->left_operand(), *reducer_node)
                ? predicate_expression->left_operand()
                : predicate_expression->right_operand();
        DebugAssert(!expression_evaluable_on_lqp(reducer_side_expression, *join_node->input(side_of_join)),
                    "Expected filtered expression to be uniquely evaluable on one side of the join.");

        // Currently, the right input of the semi join reduction (i.e., the reducer node) is the opposite input of the
        // join_node. By walking down that LQP, we might find a suitable reducer node where predicate_expression
        // continues to be evaluable but where the cardinality is lower (mostly, because we moved below a join). Also,
        // by moving further down in the LQP, we (1) allow the semi join reduction to start earlier in multi-threaded
        // environments and (2) have a better chance at finding a common reducer node for multiple semi joins,
        // improving the reusability of sub-LQPs.
        while (true) {
          // Independent of the join type of the reducer_node, we can use either side of the join's input as a candidate
          // for the reducer, as long as the predicate continues to be evaluable. This is because the join in
          // reducer_node might only remove values from the reducer's list of values, but does not add any new values.
          // As such, each value in the output of the join will also be found in the input.
          if (reducer_node->type != LQPNodeType::Join) {
            break;
          }

          const auto try_deeper_reducer_node = [&](const auto side_of_input) {
            const auto& candidate = reducer_node->input(side_of_input);
            if (!expression_evaluable_on_lqp(reducer_side_expression, *candidate)) {
              return false;
            }

            const auto candidate_cardinality = estimator->estimate_cardinality(candidate);

            // Check if the candidate has an equal or lower cardinality. Allow for some tolerance due to float values
            // being used.
            if (candidate_cardinality > reducer_node_cardinality * 1.01) {
              return false;
            }

            reducer_node = candidate;
            reducer_node_cardinality = candidate_cardinality;

            return true;
          };

          if (try_deeper_reducer_node(LQPInputSide::Left) || try_deeper_reducer_node(LQPInputSide::Right)) {
            continue;
          }
          break;
        }

        if (reducer_node_cardinality > original_cardinality) {
          // The JoinHash, which is currently used for semi joins is bad at handling cases where the build side is
          // larger than the probe side. In these cases, do not add a semi join reduction for now.
          return;
        }

        semi_join_reduction_node->set_right_input(reducer_node);
        semi_join_reductions.emplace_back(join_node, side_of_join, semi_join_reduction_node);
      };

      // Having defined the lambda responsible for conditionally adding a semi join reduction, we now apply it to both
      // inputs of the join. For outer joins, we must not filter the side on which tuples survive even without a join
      // partner.
      if (join_node->join_mode != JoinMode::Right && join_node->join_mode != JoinMode::FullOuter) {
        reduce_if_beneficial(LQPInputSide::Right);
      }

      // On the left side we must not create semi join reductions for anti joins as those rely on the very existence of
      // non-matching values on the right side. Also, we should not create semi join reductions for semi joins as those
      // would simply duplicate the original join.
      if (join_node->join_mode != JoinMode::Left && join_node->join_mode != JoinMode::FullOuter &&
          join_node->join_mode != JoinMode::AntiNullAsTrue && join_node->join_mode != JoinMode::AntiNullAsFalse &&
          join_node->join_mode != JoinMode::Semi) {
        reduce_if_beneficial(LQPInputSide::Left);
      }
    }

    return LQPVisitation::VisitInputs;
  });

  for (const auto& [join_node, side_of_join, semi_join_reduction_node] : semi_join_reductions) {
    lqp_insert_node(join_node, side_of_join, semi_join_reduction_node, AllowRightInput::Yes);
  }
}
}  // namespace hyrise<|MERGE_RESOLUTION|>--- conflicted
+++ resolved
@@ -38,13 +38,8 @@
     return side == LQPInputSide::Left ? LQPInputSide::Right : LQPInputSide::Left;
   };
 
-<<<<<<< HEAD
   const auto estimator = optimization_context.cost_estimator->cardinality_estimator->new_instance();
-  estimator->guarantee_bottom_up_construction();
-=======
-  const auto estimator = cost_estimator->cardinality_estimator->new_instance();
   estimator->guarantee_bottom_up_construction(lqp_root);
->>>>>>> 1b7b592d
 
   visit_lqp(lqp_root, [&](const auto& node) {
     if (node->type != LQPNodeType::Join) {
