#include "chunk_pruning_rule.hpp"

#include <algorithm>
#include <iostream>

#include "all_parameter_variant.hpp"
#include "constant_mappings.hpp"
#include "expression/expression_utils.hpp"
#include "hyrise.hpp"
#include "logical_query_plan/abstract_lqp_node.hpp"
#include "logical_query_plan/predicate_node.hpp"
#include "logical_query_plan/stored_table_node.hpp"
#include "lossless_cast.hpp"
#include "resolve_type.hpp"
#include "statistics/attribute_statistics.hpp"
#include "statistics/statistics_objects/min_max_filter.hpp"
#include "statistics/statistics_objects/range_filter.hpp"
#include "statistics/table_statistics.hpp"
#include "storage/table.hpp"
#include "utils/assert.hpp"

namespace opossum {

<<<<<<< HEAD
void ChunkPruningRule::_apply_to(const std::shared_ptr<AbstractLQPNode>& lqp_root) const {
  // we only want to follow chains of predicates
  if (lqp_root->type != LQPNodeType::Predicate) {
    _apply_to_inputs(lqp_root);
=======
void ChunkPruningRule::_apply_to_plan_without_subqueries(const std::shared_ptr<AbstractLQPNode>& lqp_root) const {
  // we only want to follow chains of predicates
  if (lqp_root->type != LQPNodeType::Predicate) {
    _apply_to_plan_without_subqueries_inputs(lqp_root);
>>>>>>> 749b5c0d
    return;
  }

  DebugAssert(lqp_root->input_count() == 1, "Predicate nodes should only have 1 input");
  // try to find a chain of predicate nodes that ends in a leaf
  std::vector<std::shared_ptr<PredicateNode>> predicate_nodes;

  // Gather PredicateNodes on top of a StoredTableNode. Ignore non-filtering and ValidateNodes.
  auto current_node = lqp_root;
  while (current_node->type == LQPNodeType::Predicate || current_node->type == LQPNodeType::Validate ||
         _is_non_filtering_node(*current_node)) {
    // Once a node has multiple outputs, we cannot use the predicate nodes above any more. Otherwise, we might prune
    // based on the conditions found only in a single branch.
    if (current_node->output_count() > 1) {
      predicate_nodes.clear();
    }

    if (current_node->type == LQPNodeType::Predicate) {
      predicate_nodes.emplace_back(std::static_pointer_cast<PredicateNode>(current_node));
    }

    current_node = current_node->left_input();
  }

  if (current_node->type != LQPNodeType::StoredTable) {
<<<<<<< HEAD
    _apply_to_inputs(lqp_root);
=======
    _apply_to_plan_without_subqueries_inputs(lqp_root);
>>>>>>> 749b5c0d
    return;
  }
  const auto stored_table = std::static_pointer_cast<StoredTableNode>(current_node);
  DebugAssert(stored_table->input_count() == 0, "Stored table nodes should not have inputs.");

  /**
   * A chain of predicates followed by a stored table node was found.
   */
  auto table = Hyrise::get().storage_manager.get_table(stored_table->table_name);

  std::set<ChunkID> pruned_chunk_ids;
  for (auto& predicate : predicate_nodes) {
    auto new_exclusions = _compute_exclude_list(*table, *predicate->predicate(), stored_table);
    pruned_chunk_ids.insert(new_exclusions.begin(), new_exclusions.end());
  }

  // wanted side effect of using sets: pruned_chunk_ids vector is sorted
  const auto& already_pruned_chunk_ids = stored_table->pruned_chunk_ids();
  if (!already_pruned_chunk_ids.empty()) {
    std::vector<ChunkID> intersection;
    std::set_intersection(already_pruned_chunk_ids.begin(), already_pruned_chunk_ids.end(), pruned_chunk_ids.begin(),
                          pruned_chunk_ids.end(), std::back_inserter(intersection));
    stored_table->set_pruned_chunk_ids(intersection);
  } else {
    stored_table->set_pruned_chunk_ids(std::vector<ChunkID>(pruned_chunk_ids.begin(), pruned_chunk_ids.end()));
  }
}

std::set<ChunkID> ChunkPruningRule::_compute_exclude_list(const Table& table, const AbstractExpression& predicate,
                                                          const std::shared_ptr<StoredTableNode>& stored_table_node) {
  // Hacky:
  // `table->table_statistics()` contains AttributeStatistics for all columns, even those that are pruned in
  // `stored_table_node`.
  // To be able to build a OperatorScanPredicate that contains a ColumnID referring to the correct AttributeStatistics
  // in `table->table_statistics()`, we create a clone of `stored_table_node` without the pruning info.
  auto stored_table_node_without_column_pruning =
      std::static_pointer_cast<StoredTableNode>(stored_table_node->deep_copy());
  stored_table_node_without_column_pruning->set_pruned_column_ids({});
  const auto predicate_without_column_pruning = expression_copy_and_adapt_to_different_lqp(
      predicate, {{stored_table_node, stored_table_node_without_column_pruning}});
  const auto operator_predicates = OperatorScanPredicate::from_expression(*predicate_without_column_pruning,
                                                                          *stored_table_node_without_column_pruning);
  // End of hacky

  if (!operator_predicates) return {};

  std::set<ChunkID> result;

  for (const auto& operator_predicate : *operator_predicates) {
    // Cannot prune column-to-column predicates, at the moment. Column-to-placeholder predicates are never prunable.
    if (!is_variant(operator_predicate.value)) {
      continue;
    }

    const auto column_data_type =
        stored_table_node_without_column_pruning->output_expressions()[operator_predicate.column_id]->data_type();

    // If `value` cannot be converted losslessly to the column data type, we rather skip pruning than running into
    // errors with lossful casting and pruning Chunks that we shouldn't have pruned.
    auto value = lossless_variant_cast(boost::get<AllTypeVariant>(operator_predicate.value), column_data_type);
    if (!value) {
      continue;
    }

    auto value2 = std::optional<AllTypeVariant>{};
    if (operator_predicate.value2) {
      // Cannot prune column-to-column predicates, at the moment. Column-to-placeholder predicates are never prunable.
      if (!is_variant(*operator_predicate.value2)) {
        continue;
      }

      // If `value2` cannot be converted losslessly to the column data type, we rather skip pruning than running into
      // errors with lossful casting and pruning Chunks that we shouldn't have pruned.
      value2 = lossless_variant_cast(boost::get<AllTypeVariant>(*operator_predicate.value2), column_data_type);
      if (!value2) {
        continue;
      }
    }

    auto condition = operator_predicate.predicate_condition;

    const auto chunk_count = table.chunk_count();
    auto num_rows_pruned = size_t{0};
    for (auto chunk_id = ChunkID{0}; chunk_id < chunk_count; ++chunk_id) {
      const auto chunk = table.get_chunk(chunk_id);
      if (!chunk) continue;

      const auto pruning_statistics = chunk->pruning_statistics();
      if (!pruning_statistics) continue;

      const auto segment_statistics = (*pruning_statistics)[operator_predicate.column_id];
      if (_can_prune(*segment_statistics, condition, *value, value2)) {
        const auto& already_pruned_chunk_ids = stored_table_node->pruned_chunk_ids();
        if (std::find(already_pruned_chunk_ids.begin(), already_pruned_chunk_ids.end(), chunk_id) ==
            already_pruned_chunk_ids.end()) {
          // Chunk was not yet marked as pruned - update statistics
          num_rows_pruned += chunk->size();
        } else {
          // Chunk was already pruned. While we might prune on a different predicate this time, we must make sure that
          // we do not over-prune the statistics.
        }
        result.insert(chunk_id);
      }
    }

    if (num_rows_pruned > size_t{0}) {
      const auto& old_statistics =
          stored_table_node->table_statistics ? stored_table_node->table_statistics : table.table_statistics();
      const auto pruned_statistics = _prune_table_statistics(*old_statistics, operator_predicate, num_rows_pruned);
      stored_table_node->table_statistics = pruned_statistics;
    }
  }

  return result;
}

bool ChunkPruningRule::_can_prune(const BaseAttributeStatistics& base_segment_statistics,
                                  const PredicateCondition predicate_condition, const AllTypeVariant& variant_value,
                                  const std::optional<AllTypeVariant>& variant_value2) {
  auto can_prune = false;

  resolve_data_type(base_segment_statistics.data_type, [&](const auto data_type_t) {
    using ColumnDataType = typename decltype(data_type_t)::type;

    const auto& segment_statistics = static_cast<const AttributeStatistics<ColumnDataType>&>(base_segment_statistics);

    // Range filters are only available for arithmetic (non-string) types.
    if constexpr (std::is_arithmetic_v<ColumnDataType>) {
      if (segment_statistics.range_filter) {
        if (segment_statistics.range_filter->does_not_contain(predicate_condition, variant_value, variant_value2)) {
          can_prune = true;
        }
      }
      // RangeFilters contain all the information stored in a MinMaxFilter. There is no point in having both.
      DebugAssert(!segment_statistics.min_max_filter,
                  "Segment should not have a MinMaxFilter and a RangeFilter at the same time");
    }

    if (segment_statistics.min_max_filter) {
      if (segment_statistics.min_max_filter->does_not_contain(predicate_condition, variant_value, variant_value2)) {
        can_prune = true;
      }
    }
  });

  return can_prune;
}

bool ChunkPruningRule::_is_non_filtering_node(const AbstractLQPNode& node) {
  return node.type == LQPNodeType::Alias || node.type == LQPNodeType::Projection || node.type == LQPNodeType::Sort;
}

std::shared_ptr<TableStatistics> ChunkPruningRule::_prune_table_statistics(const TableStatistics& old_statistics,
                                                                           OperatorScanPredicate predicate,
                                                                           size_t num_rows_pruned) {
  // If a chunk is pruned, we update the table statistics. This is so that the selectivity of the predicate that was
  // used for pruning can be correctly estimated. Example: For a table that has sorted values from 1 to 100 and a chunk
  // size of 10, the predicate `x > 90` has a selectivity of 10%. However, if the ChunkPruningRule removes nine chunks
  // out of ten, the selectivity is now 100%. Updating the statistics is important so that the predicate ordering
  // can properly order the predicates.
  //
  // For the column that the predicate pruned on, we remove num_rows_pruned values that do not match the predicate
  // from the statistics. See the pruned() implementation of the different statistics types for details.
  // The other columns are simply scaled to reflect the reduced table size.
  //
  // For now, this does not take any sorting on a chunk- or table-level into account. In the future, this may be done
  // to further improve the accuracy of the statistics.

  const auto column_count = old_statistics.column_statistics.size();

  std::vector<std::shared_ptr<BaseAttributeStatistics>> column_statistics(column_count);

  const auto scale = 1 - (static_cast<float>(num_rows_pruned) / old_statistics.row_count);
  for (auto column_id = ColumnID{0}; column_id < column_count; ++column_id) {
    if (column_id == predicate.column_id) {
      column_statistics[column_id] = old_statistics.column_statistics[column_id]->pruned(
          num_rows_pruned, predicate.predicate_condition, boost::get<AllTypeVariant>(predicate.value),
          predicate.value2 ? std::optional<AllTypeVariant>{boost::get<AllTypeVariant>(*predicate.value2)}
                           : std::nullopt);
    } else {
      column_statistics[column_id] = old_statistics.column_statistics[column_id]->scaled(scale);
    }
  }

  return std::make_shared<TableStatistics>(std::move(column_statistics),
                                           old_statistics.row_count - static_cast<float>(num_rows_pruned));
}

}  // namespace opossum<|MERGE_RESOLUTION|>--- conflicted
+++ resolved
@@ -21,17 +21,10 @@
 
 namespace opossum {
 
-<<<<<<< HEAD
-void ChunkPruningRule::_apply_to(const std::shared_ptr<AbstractLQPNode>& lqp_root) const {
-  // we only want to follow chains of predicates
-  if (lqp_root->type != LQPNodeType::Predicate) {
-    _apply_to_inputs(lqp_root);
-=======
 void ChunkPruningRule::_apply_to_plan_without_subqueries(const std::shared_ptr<AbstractLQPNode>& lqp_root) const {
   // we only want to follow chains of predicates
   if (lqp_root->type != LQPNodeType::Predicate) {
     _apply_to_plan_without_subqueries_inputs(lqp_root);
->>>>>>> 749b5c0d
     return;
   }
 
@@ -57,11 +50,7 @@
   }
 
   if (current_node->type != LQPNodeType::StoredTable) {
-<<<<<<< HEAD
-    _apply_to_inputs(lqp_root);
-=======
     _apply_to_plan_without_subqueries_inputs(lqp_root);
->>>>>>> 749b5c0d
     return;
   }
   const auto stored_table = std::static_pointer_cast<StoredTableNode>(current_node);
