#include "chunk_pruning_rule.hpp"

#include <algorithm>
#include <iostream>

#include "all_parameter_variant.hpp"
#include "constant_mappings.hpp"
#include "logical_query_plan/abstract_lqp_node.hpp"
#include "logical_query_plan/predicate_node.hpp"
#include "logical_query_plan/stored_table_node.hpp"
#include "operators/operator_scan_predicate.hpp"
#include "statistics/chunk_statistics/chunk_statistics.hpp"
#include "storage/storage_manager.hpp"
#include "storage/table.hpp"
#include "utils/assert.hpp"

namespace opossum {

std::string ChunkPruningRule::name() const { return "Chunk Pruning Rule"; }

bool ChunkPruningRule::apply_to(const std::shared_ptr<AbstractLQPNode>& node) const {
  // we only want to follow chains of predicates
  if (node->type != LQPNodeType::Predicate) {
    return _apply_to_inputs(node);
  }
  DebugAssert(node->input_count() == 1, "Predicate nodes should only have 1 input");
  // try to find a chain of predicate nodes that ends in a leaf
  std::vector<std::shared_ptr<PredicateNode>> predicate_nodes;

  // Gather consecutive PredicateNodes
  auto current_node = node;
  while (current_node->type == LQPNodeType::Predicate) {
    predicate_nodes.emplace_back(std::static_pointer_cast<PredicateNode>(current_node));
    current_node = current_node->left_input();
    // Once a node has multiple outputs, we're not talking about a Predicate chain anymore
    if (current_node->type == LQPNodeType::Predicate && current_node->output_count() > 1) {
      return _apply_to_inputs(node);
    }
  }

  // skip over validation nodes
  if (current_node->type == LQPNodeType::Validate) {
    current_node = current_node->left_input();
  }

  if (current_node->type != LQPNodeType::StoredTable) {
    return _apply_to_inputs(node);
  }
  auto stored_table = std::static_pointer_cast<StoredTableNode>(current_node);
  DebugAssert(stored_table->input_count() == 0, "Stored table nodes should not have inputs.");

  /**
   * A chain of predicates followed by a stored table node was found.
   */
  auto table = StorageManager::get().get_table(stored_table->table_name);
  std::vector<std::shared_ptr<ChunkStatistics>> statistics;
  for (ChunkID chunk_id{0}; chunk_id < table->chunk_count(); ++chunk_id) {
    statistics.push_back(table->get_chunk(chunk_id)->statistics());
  }
  std::set<ChunkID> excluded_chunk_ids;
  for (auto& predicate : predicate_nodes) {
    auto new_exclusions = _compute_exclude_list(statistics, predicate);
    excluded_chunk_ids.insert(new_exclusions.begin(), new_exclusions.end());
  }

  // wanted side effect of usings sets: excluded_chunk_ids vector is sorted
  auto& already_excluded_chunk_ids = stored_table->excluded_chunk_ids();
  if (!already_excluded_chunk_ids.empty()) {
    std::vector<ChunkID> intersection;
    std::set_intersection(already_excluded_chunk_ids.begin(), already_excluded_chunk_ids.end(),
                          excluded_chunk_ids.begin(), excluded_chunk_ids.end(), std::back_inserter(intersection));
    stored_table->set_excluded_chunk_ids(intersection);
  } else {
    stored_table->set_excluded_chunk_ids(std::vector<ChunkID>(excluded_chunk_ids.begin(), excluded_chunk_ids.end()));
  }

  // always returns false as we never modify the LQP
  return false;
}

std::set<ChunkID> ChunkPruningRule::_compute_exclude_list(
<<<<<<< HEAD
    const std::vector<std::shared_ptr<ChunkStatistics>>& statistics,
    std::shared_ptr<PredicateNode> predicate_node) const {
  const auto operator_predicates = OperatorScanPredicate::from_expression(*predicate_node->predicate, *predicate_node);
  if (!operator_predicates) return {};

=======
    const std::vector<std::shared_ptr<ChunkStatistics>>& statistics, const std::shared_ptr<PredicateNode>& predicate) {
  if (!is_variant(predicate->value())) {
    return std::set<ChunkID>();
  }
  auto original_column_id = predicate->column_reference().original_column_id();
  auto& value = boost::get<AllTypeVariant>(predicate->value());
  auto condition = predicate->predicate_condition();
>>>>>>> a267d952
  std::set<ChunkID> result;

  for (const auto& operator_predicate : *operator_predicates) {
    if (!is_variant(operator_predicate.value)) {
      return std::set<ChunkID>();
    }
    auto& value = boost::get<AllTypeVariant>(operator_predicate.value);
    auto condition = operator_predicate.predicate_condition;
    for (size_t chunk_id = 0; chunk_id < statistics.size(); ++chunk_id) {
      // statistics[chunk_id] can be a shared_ptr initialized with a nullptr
      if (statistics[chunk_id] && statistics[chunk_id]->can_prune(operator_predicate.column_id, value, condition)) {
        result.insert(ChunkID(chunk_id));
      }
    }
  }
  return result;
}

}  // namespace opossum<|MERGE_RESOLUTION|>--- conflicted
+++ resolved
@@ -79,21 +79,11 @@
 }
 
 std::set<ChunkID> ChunkPruningRule::_compute_exclude_list(
-<<<<<<< HEAD
     const std::vector<std::shared_ptr<ChunkStatistics>>& statistics,
-    std::shared_ptr<PredicateNode> predicate_node) const {
+    const std::shared_ptr<PredicateNode>& predicate_node) const {
   const auto operator_predicates = OperatorScanPredicate::from_expression(*predicate_node->predicate, *predicate_node);
   if (!operator_predicates) return {};
 
-=======
-    const std::vector<std::shared_ptr<ChunkStatistics>>& statistics, const std::shared_ptr<PredicateNode>& predicate) {
-  if (!is_variant(predicate->value())) {
-    return std::set<ChunkID>();
-  }
-  auto original_column_id = predicate->column_reference().original_column_id();
-  auto& value = boost::get<AllTypeVariant>(predicate->value());
-  auto condition = predicate->predicate_condition();
->>>>>>> a267d952
   std::set<ChunkID> result;
 
   for (const auto& operator_predicate : *operator_predicates) {
