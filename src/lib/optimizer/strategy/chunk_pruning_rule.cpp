--- conflicted
+++ resolved
@@ -20,31 +20,6 @@
 #include "storage/table.hpp"
 #include "utils/assert.hpp"
 
-<<<<<<< HEAD
-namespace opossum {
-
-// Chunk pruning may render the LQP non-cacheable.
-// Chunks may be pruned based on parameters in the plan.
-// However, with different parameters, the same chunks may
-// be relevant and their pruning would lead to wrong results.
-bool ChunkPruningRule::prevents_caching() const { return true; }
-
-using PredicateChain = std::vector<std::shared_ptr<PredicateNode>>;
-
-void ChunkPruningRule::_apply_to_plan_without_subqueries(const std::shared_ptr<AbstractLQPNode>& lqp_root) const {
-  std::unordered_map<std::shared_ptr<StoredTableNode>, std::vector<PredicateChain>>
-      predicate_chains_by_stored_table_node;
-
-  // (1) Collect StoredTableNodes
-  const auto stored_table_nodes = lqp_find_leafs<StoredTableNode>(lqp_root);
-  for (const auto& stored_table_node : stored_table_nodes) {
-    predicate_chains_by_stored_table_node.emplace(stored_table_node, std::vector<PredicateChain>{});
-  }
-
-  // (2) Collect chains of PredicateNodes on top of each StoredTableNode
-  for (auto& [stored_table_node, predicate_chains] : predicate_chains_by_stored_table_node) {
-    predicate_chains = _find_predicate_chains_recursively(stored_table_node, stored_table_node);
-=======
 namespace {
 using namespace opossum;  // NOLINT
 using PredicatePruningChain = std::vector<std::shared_ptr<PredicateNode>>;
@@ -156,6 +131,12 @@
 
 namespace opossum {
 
+// Chunk pruning may render the LQP non-cacheable.
+// Chunks may be pruned based on parameters in the plan.
+// However, with different parameters, the same chunks may
+// be relevant and their pruning would lead to wrong results.
+bool ChunkPruningRule::prevents_caching() const { return true; }
+
 void ChunkPruningRule::_apply_to_plan_without_subqueries(const std::shared_ptr<AbstractLQPNode>& lqp_root) const {
   std::unordered_map<std::shared_ptr<StoredTableNode>, std::vector<PredicatePruningChain>>
       predicate_pruning_chains_by_stored_table_node;
@@ -166,7 +147,6 @@
     const auto& stored_table_node = std::static_pointer_cast<StoredTableNode>(node);
     predicate_pruning_chains_by_stored_table_node.emplace(
         stored_table_node, _find_predicate_pruning_chains_by_stored_table_node(stored_table_node));
->>>>>>> 9d73466b
   }
   // (2) Set pruned chunks for each StoredTableNode
   for (const auto& [stored_table_node, predicate_pruning_chains] : predicate_pruning_chains_by_stored_table_node) {
@@ -183,69 +163,6 @@
     auto pruned_chunk_ids = _intersect_chunk_ids(pruned_chunk_id_sets);
     if (pruned_chunk_ids.empty()) continue;
 
-<<<<<<< HEAD
-  // (3) Set pruned chunks for each StoredTableNode
-  for (auto [stored_table_node, predicate_chains] : predicate_chains_by_stored_table_node) {
-    if (predicate_chains.empty()) continue;
-
-    // (3.1) Determine set of pruned chunks per predicate chain
-    auto table = Hyrise::get().storage_manager.get_table(stored_table_node->table_name);
-    std::vector<std::set<ChunkID>> pruned_chunk_id_sets;
-    for (auto& predicate_chain : predicate_chains) {
-      auto exclusions = _compute_exclude_list(*table, predicate_chain, stored_table_node);
-      pruned_chunk_id_sets.emplace_back(exclusions);
-    }
-
-    // (3.2) Calculate the intersect of pruned chunks across predicate chains
-    std::set<ChunkID> pruned_chunk_ids = _intersect_chunk_ids(pruned_chunk_id_sets);
-    if (pruned_chunk_ids.empty()) continue;
-
-    // (3.2) Set pruned chunk ids
-    DebugAssert(stored_table_node->pruned_chunk_ids().empty(),
-                "Did not expect a StoredTableNode with an already existing set of pruned chunk ids.");
-    // Wanted side effect of using sets: pruned_chunk_ids vector is already sorted
-    stored_table_node->set_pruned_chunk_ids(std::vector<ChunkID>(pruned_chunk_ids.begin(), pruned_chunk_ids.end()));
-  }
-}
-
-std::set<ChunkID> ChunkPruningRule::_compute_exclude_list(
-    const Table& table, const PredicateChain& predicate_chain,
-    const std::shared_ptr<StoredTableNode>& stored_table_node) const {
-  std::set<ChunkID> global_excluded_chunk_ids;
-  for (const auto& predicate_node : predicate_chain) {
-    /**
-     * Determine the set of chunks that can be excluded for the given PredicateNode's predicate.
-     */
-    std::set<ChunkID> local_excluded_chunk_ids;
-
-    auto excluded_chunk_ids_iter = _excluded_chunk_ids_by_predicate_node.find(predicate_node);
-    if (excluded_chunk_ids_iter != _excluded_chunk_ids_by_predicate_node.end()) {
-      // Shortcut: The given PredicateNode is part of multiple predicate chains and the set of excluded chunks
-      //           has already been calculated.
-      local_excluded_chunk_ids = excluded_chunk_ids_iter->second;
-      global_excluded_chunk_ids.insert(local_excluded_chunk_ids.begin(), local_excluded_chunk_ids.end());
-      continue;
-    }
-
-    auto& predicate = *predicate_node->predicate();
-
-    // Hacky:
-    // `table->table_statistics()` contains AttributeStatistics for all columns, even those that are pruned in
-    // `stored_table_node`.
-    // To be able to build a OperatorScanPredicate that contains a ColumnID referring to the correct AttributeStatistics
-    // in `table->table_statistics()`, we create a clone of `stored_table_node` without the pruning info.
-    auto stored_table_node_without_column_pruning =
-        std::static_pointer_cast<StoredTableNode>(stored_table_node->deep_copy());
-    stored_table_node_without_column_pruning->set_pruned_column_ids({});
-    const auto predicate_without_column_pruning = expression_copy_and_adapt_to_different_lqp(
-        predicate, {{stored_table_node, stored_table_node_without_column_pruning}});
-    const auto operator_predicates = OperatorScanPredicate::from_expression(*predicate_without_column_pruning,
-                                                                            *stored_table_node_without_column_pruning);
-    // End of hacky
-
-    if (!operator_predicates) return {};
-
-=======
     // (2.3) Set the pruned chunk ids of stored_table_node
     DebugAssert(stored_table_node->pruned_chunk_ids().empty(),
                 "Did not expect a StoredTableNode with an already existing set of pruned chunk ids.");
@@ -314,7 +231,6 @@
     std::set<ChunkID> current_excluded_chunk_ids;
     auto table = Hyrise::get().storage_manager.get_table(stored_table_node->table_name);
 
->>>>>>> 9d73466b
     for (const auto& operator_predicate : *operator_predicates) {
       // Cannot prune column-to-column predicates, at the moment. Column-to-placeholder predicates are never prunable.
       if (!is_variant(operator_predicate.value)) {
@@ -343,40 +259,6 @@
         value2 = lossless_variant_cast(boost::get<AllTypeVariant>(*operator_predicate.value2), column_data_type);
         if (!value2) {
           continue;
-<<<<<<< HEAD
-        }
-      }
-
-      auto condition = operator_predicate.predicate_condition;
-
-      const auto chunk_count = table.chunk_count();
-      auto num_rows_pruned = size_t{0};
-      for (auto chunk_id = ChunkID{0}; chunk_id < chunk_count; ++chunk_id) {
-        const auto chunk = table.get_chunk(chunk_id);
-        if (!chunk) continue;
-
-        const auto pruning_statistics = chunk->pruning_statistics();
-        if (!pruning_statistics) continue;
-
-        const auto segment_statistics = (*pruning_statistics)[operator_predicate.column_id];
-        if (_can_prune(*segment_statistics, condition, *value, value2)) {
-          const auto& already_pruned_chunk_ids = stored_table_node->pruned_chunk_ids();
-          if (std::find(already_pruned_chunk_ids.begin(), already_pruned_chunk_ids.end(), chunk_id) ==
-              already_pruned_chunk_ids.end()) {
-            // Chunk was not yet marked as pruned - update statistics
-            num_rows_pruned += chunk->size();
-          } else {
-            // Chunk was already pruned. While we might prune on a different predicate this time, we must make sure that
-            // we do not over-prune the statistics.
-          }
-          local_excluded_chunk_ids.insert(chunk_id);
-        }
-      }
-
-      if (num_rows_pruned > size_t{0}) {
-        const auto& old_statistics =
-            stored_table_node->table_statistics ? stored_table_node->table_statistics : table.table_statistics();
-=======
         }
       }
 
@@ -409,21 +291,12 @@
       if (num_rows_pruned > size_t{0}) {
         const auto& old_statistics =
             stored_table_node->table_statistics ? stored_table_node->table_statistics : table->table_statistics();
->>>>>>> 9d73466b
         const auto pruned_statistics = _prune_table_statistics(*old_statistics, operator_predicate, num_rows_pruned);
         stored_table_node->table_statistics = pruned_statistics;
       }
     }
 
     // Cache result
-<<<<<<< HEAD
-    _excluded_chunk_ids_by_predicate_node.emplace(predicate_node, local_excluded_chunk_ids);
-    // Add to global excluded list because we collect excluded chunks for the whole predicate chain
-    global_excluded_chunk_ids.insert(local_excluded_chunk_ids.begin(), local_excluded_chunk_ids.end());
-  }
-
-  return global_excluded_chunk_ids;
-=======
     _excluded_chunk_ids_by_predicate_node_cache.emplace(std::make_pair(stored_table_node, predicate_node),
                                                         current_excluded_chunk_ids);
     // Add to global excluded list because we collect excluded chunks for the whole predicate pruning chain
@@ -431,7 +304,6 @@
   }
 
   return excluded_chunk_ids;
->>>>>>> 9d73466b
 }
 
 bool ChunkPruningRule::_can_prune(const BaseAttributeStatistics& base_segment_statistics,
@@ -524,107 +396,4 @@
   return chunk_id_set;
 }
 
-std::vector<PredicateChain> ChunkPruningRule::_find_predicate_chains_recursively(
-    const std::shared_ptr<StoredTableNode>& stored_table_node, const std::shared_ptr<AbstractLQPNode>& node,
-    PredicateChain current_predicate_chain) {
-  std::vector<PredicateChain> predicate_chains;
-
-  visit_lqp_upwards(node, [&](const auto& current_node) {
-    /**
-     * In the following switch-statement, we
-     *  (1) add PredicateNodes to the current predicate chain, if applicable, and
-     *  (2) check whether the predicate chain continues or ends with current_node.
-     */
-    auto predicate_chain_continues = true;
-    switch (current_node->type) {
-      // clang-format off
-      case LQPNodeType::Alias:
-      case LQPNodeType::Sort:
-      case LQPNodeType::StoredTable:
-      case LQPNodeType::Validate:
-      case LQPNodeType::Projection:   break;
-      case LQPNodeType::Predicate: {
-        const auto& predicate_node = std::static_pointer_cast<PredicateNode>(current_node);
-
-        // PredicateNode might not belong to the current predicate chain,
-        // e.g. when it follows a JoinNode and contains LQPColumnExpressions from other StoredTableNodes.
-        auto belongs_to_predicate_chain = true;
-        const auto& predicate_expression = predicate_node->predicate();
-        visit_expression(predicate_expression, [&](const auto& expression) {
-          if (expression->type != ExpressionType::LQPColumn) return ExpressionVisitation::VisitArguments;
-          const auto& column_expression = std::static_pointer_cast<LQPColumnExpression>(expression);
-          if (column_expression->original_node.lock() != stored_table_node) {
-            // PredicateNode filters stored_table_node. Therefore, we want to add it to the current predicate chain.
-            belongs_to_predicate_chain = false;
-          }
-          return ExpressionVisitation::DoNotVisitArguments;
-        });
-        if (belongs_to_predicate_chain) current_predicate_chain.emplace_back(predicate_node);
-      } break;
-      case LQPNodeType::Join: {
-        auto join_node = std::static_pointer_cast<JoinNode>(current_node);
-        if (join_node->join_mode != JoinMode::Semi) break;
-
-        // Check whether the predicate chain continues after the semi join
-        predicate_chain_continues = false;
-        for (const auto& expression : join_node->output_expressions()) {
-          if (expression->type != ExpressionType::LQPColumn) continue;
-          const auto column_expression = std::static_pointer_cast<LQPColumnExpression>(expression);
-          if (column_expression->original_node.lock() == stored_table_node) {
-            // At least one column expression of stored_table_node survives the semi join.
-            // Therefore, the predicate chain might continue.
-            predicate_chain_continues = true;
-            break;
-          }
-        }
-      } break;
-      default:
-        // For all other types of nodes, we finalize the predicate chain.
-        predicate_chain_continues = false;
-        // clang-format on
-    }
-
-    if (!predicate_chain_continues) {
-      // We do not have to go the LQP-tree up further because the predicate chain is complete.
-      predicate_chains.emplace_back(current_predicate_chain);
-      return LQPUpwardVisitation::DoNotVisitOutputs;
-    }
-
-    // Use recursion, in case the predicate chain branches.
-    if (current_node->outputs().size() > 1) {
-      for (auto& output_node : current_node->outputs()) {
-        auto continued_predicate_chains =
-            _find_predicate_chains_recursively(stored_table_node, output_node, current_predicate_chain);
-
-        predicate_chains.insert(predicate_chains.end(), continued_predicate_chains.begin(),
-                                continued_predicate_chains.end());
-      }
-      return LQPUpwardVisitation::DoNotVisitOutputs;
-    }
-
-    // Continue without recursion
-    return LQPUpwardVisitation::VisitOutputs;
-  });
-
-  return predicate_chains;
-}
-
-std::set<ChunkID> ChunkPruningRule::_intersect_chunk_ids(const std::vector<std::set<ChunkID>>& chunk_id_sets) {
-  if (chunk_id_sets.empty() || chunk_id_sets.at(0).empty()) return {};
-  if (chunk_id_sets.size() == 1) return chunk_id_sets.at(0);
-
-  std::set<ChunkID> chunk_id_set = chunk_id_sets.at(0);
-  for (size_t set_idx = 1; set_idx < chunk_id_sets.size(); ++set_idx) {
-    auto current_chunk_id_set = chunk_id_sets.at(set_idx);
-    if (current_chunk_id_set.empty()) return {};
-
-    std::set<ChunkID> intersection;
-    std::set_intersection(chunk_id_set.begin(), chunk_id_set.end(), current_chunk_id_set.begin(),
-                          current_chunk_id_set.end(), std::inserter(intersection, intersection.end()));
-    chunk_id_set = std::move(intersection);
-  }
-
-  return chunk_id_set;
-}
-
 }  // namespace opossum