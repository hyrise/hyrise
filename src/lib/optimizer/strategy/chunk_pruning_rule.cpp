--- conflicted
+++ resolved
@@ -134,15 +134,6 @@
     }
 
     auto condition = operator_predicate.predicate_condition;
-<<<<<<< HEAD
-
-    for (auto chunk_id = ChunkID{0}; chunk_id < table.chunk_count(); ++chunk_id) {
-      const auto pruning_statistics = table.get_chunk(chunk_id)->pruning_statistics();
-      if (!pruning_statistics) {
-        continue;
-      }
-
-=======
 
     const auto chunk_count = table.chunk_count();
     for (auto chunk_id = ChunkID{0}; chunk_id < chunk_count; ++chunk_id) {
@@ -152,7 +143,6 @@
       const auto pruning_statistics = chunk->pruning_statistics();
       if (!pruning_statistics) continue;
 
->>>>>>> 9b21e558
       const auto segment_statistics = (*pruning_statistics)[operator_predicate.column_id];
       if (_can_prune(*segment_statistics, condition, *value, value2)) {
         result.insert(chunk_id);
