#include "between_composition_rule.hpp"

#include <algorithm>
#include <iostream>
#include <memory>
#include <string>
#include <vector>

#include "constant_mappings.hpp"
#include "expression/expression_utils.hpp"
#include "logical_query_plan/abstract_lqp_node.hpp"
#include "logical_query_plan/lqp_utils.hpp"
#include "logical_query_plan/predicate_node.hpp"
#include "statistics/table_statistics.hpp"
#include "utils/assert.hpp"

using namespace opossum::expression_functional;  // NOLINT

<<<<<<< HEAD
namespace opossum {

// Rewriting predicate chains into between expressions renders the LQP non-cacheable.
// Deoending on the actual parameter values, predicates may be coposed into between statemets
// or not. When changing these parameters, the composition might no longer be valid,
// resulting in wrong results.
// E.g.
//    'WHERE a >= 5 AND a <= 7' is equivalent to     'WHERE a BETWEEN 5 AND 7' but
//    'WHERE a >= 7 AND a <= 5' is not equivalent to 'WHERE a BETWEEN 7 AND 5'
bool BetweenCompositionRule::prevents_caching() const { return true; }

/**
 * _get_boundary takes a BinaryPredicateExpression and the corresponding PredicateNode
 * as its input and returns a standardized ColumnBoundary. This function checks where the
 * LQPColumnExpression and the ValueExpression are stored in the BinaryPredicateExpression.
 * The expressions are transferred to a standardized ColumnBoundary format
 * and labelled with a ColumnBoundaryType that depends on their positions and the predicate condition
 * of the BinaryPredicateExpression
 *
 **/
BetweenCompositionRule::ColumnBoundary BetweenCompositionRule::_get_boundary(
    const std::shared_ptr<BinaryPredicateExpression>& expression, const size_t id) {
  auto type = ColumnBoundaryType::None;
  const auto left_column_expression = std::dynamic_pointer_cast<LQPColumnExpression>(expression->left_operand());
  auto value_expression = std::dynamic_pointer_cast<ValueExpression>(expression->right_operand());

  // Case: "ColumnExpression [CONDITION] ValueExpression" will be checked
  // Boundary type will be set according to this order
  if (left_column_expression && value_expression) {
    switch (expression->predicate_condition) {
      case PredicateCondition::LessThanEquals:
        type = ColumnBoundaryType::UpperBoundaryInclusive;
        break;
      case PredicateCondition::GreaterThanEquals:
        type = ColumnBoundaryType::LowerBoundaryInclusive;
        break;
      case PredicateCondition::LessThan:
        type = ColumnBoundaryType::UpperBoundaryExclusive;
        break;
      case PredicateCondition::GreaterThan:
        type = ColumnBoundaryType::LowerBoundaryExclusive;
        break;
      default:
        break;
    }
    return {
        left_column_expression, value_expression, type, false, id,
    };
  } else {
    value_expression = std::dynamic_pointer_cast<ValueExpression>(expression->left_operand());
    const auto right_column_expression = std::dynamic_pointer_cast<LQPColumnExpression>(expression->right_operand());

    // Case: "ValueExpression [CONDITION] ColumnExpression" will be checked
    // Boundary type will be set according to this order
    if (value_expression && right_column_expression) {
      switch (expression->predicate_condition) {
        case PredicateCondition::GreaterThanEquals:
          type = ColumnBoundaryType::UpperBoundaryInclusive;
          break;
        case PredicateCondition::LessThanEquals:
          type = ColumnBoundaryType::LowerBoundaryInclusive;
          break;
        case PredicateCondition::GreaterThan:
          type = ColumnBoundaryType::UpperBoundaryExclusive;
          break;
        case PredicateCondition::LessThan:
          type = ColumnBoundaryType::LowerBoundaryExclusive;
          break;
        default:
          break;
      }
      return {
          right_column_expression, value_expression, type, false, id,
      };
    } else if (left_column_expression && right_column_expression) {
      // Case: "ColumnExpression [CONDITION] ColumnExpression" will be checked
      // Boundary type will be set according to this order
      switch (expression->predicate_condition) {
        case PredicateCondition::LessThanEquals:
          type = ColumnBoundaryType::UpperBoundaryInclusive;
          break;
        case PredicateCondition::GreaterThanEquals:
          type = ColumnBoundaryType::LowerBoundaryInclusive;
          break;
        case PredicateCondition::LessThan:
          type = ColumnBoundaryType::UpperBoundaryExclusive;
          break;
        case PredicateCondition::GreaterThan:
          type = ColumnBoundaryType::LowerBoundaryExclusive;
          break;
        default:
          break;
      }
      return {
          left_column_expression, right_column_expression, type, true, id,
      };
    }
  }
  return {
      nullptr, nullptr, ColumnBoundaryType::None, false, id,
  };
}
=======
namespace {
using namespace opossum;  // NOLINT
>>>>>>> 8cc653b8

PredicateCondition get_between_predicate_condition(bool left_inclusive, bool right_inclusive) {
  if (left_inclusive && right_inclusive) {
    return PredicateCondition::BetweenInclusive;
  } else if (left_inclusive && !right_inclusive) {
    return PredicateCondition::BetweenUpperExclusive;
  } else if (!left_inclusive && right_inclusive) {
    return PredicateCondition::BetweenLowerExclusive;
  } else if (!left_inclusive && !right_inclusive) {
    return PredicateCondition::BetweenExclusive;
  }
  Fail("Unreachable Case");
}

}  // namespace

namespace opossum {

/**
 * Distinction from the ChunkPruningRule:
 *  Both rules search for predicate chains, but of different types:
 *   a) The ChunkPruningRule searches for chains of predicates that relate to specific StoredTableNodes. Predicate
 *      pruning chains always start at a StoredTableNode and continue as long as a StoredTableNode's columns remain
 *      present and become filtered.
 *   b) The BetweenCompositionRule searches for arbitrary PredicateNodes that are directly linked. Therefore,
 *      predicate chains can start and end in the midst of LQPs.
 */
void BetweenCompositionRule::_apply_to_plan_without_subqueries(const std::shared_ptr<AbstractLQPNode>& lqp_root) const {
  std::unordered_set<std::shared_ptr<AbstractLQPNode>> visited_nodes;
  std::vector<PredicateChain> predicate_chains;

  // (1) Gather PredicateNodes and group them to predicate chains when there are no other nodes in between.
  // (1.1) Collect all leaf nodes and add them to a visitation queue
  auto node_queue = std::queue<std::shared_ptr<AbstractLQPNode>>();
  for (const auto& leaf_node : lqp_find_leaves(lqp_root)) {
    node_queue.push(leaf_node);
  }
  // (1.2) Visit the whole LQP bottom-up from the leaf nodes
  while (!node_queue.empty()) {
    auto node = node_queue.front();
    node_queue.pop();
    /**
     * Find the next predicate chain by collecting the next set of PredicateNodes that are directly linked with each
     * other. For this purpose, visit the LQP upwards until
     *    - there is a node that has already been visited
     *    - there is a non-PredicateNode that follows a PredicateNode
     *    - the LQP branches
     */
    auto current_predicate_chain = PredicateChain();
    visit_lqp_upwards(node, [&](const auto& current_node) {
      if (visited_nodes.contains(current_node)) return LQPUpwardVisitation::DoNotVisitOutputs;
      visited_nodes.insert(current_node);

      // Add to current predicate chain or finalize it when a non-PredicateNode follows
      if (current_node->type == LQPNodeType::Predicate) {
        auto current_predicate_node = std::static_pointer_cast<PredicateNode>(current_node);
        current_predicate_chain.push_back(current_predicate_node);
      } else if (!current_predicate_chain.empty()) {
        for (const auto& output_node : current_node->outputs()) {
          if (!visited_nodes.contains(output_node)) node_queue.push(output_node);
        }
        return LQPUpwardVisitation::DoNotVisitOutputs;
      }

      // Check whether LQP branches
      if (current_node->outputs().size() > 1) {
        for (const auto& output_node : current_node->outputs()) {
          // Prepare the next iteration of visit_lqp_upwards
          if (!visited_nodes.contains(output_node)) node_queue.push(output_node);
        }
        return LQPUpwardVisitation::DoNotVisitOutputs;
      }

      return LQPUpwardVisitation::VisitOutputs;
    });

    if (!current_predicate_chain.empty()) {
      // In some cases, Between-substitutions are also possible for a single PredicateNode. Think of predicates with
      // LogicalExpression and LogicalOperator::AND, for example.
      predicate_chains.emplace_back(std::move(current_predicate_chain));
    }
  }

  // (2) Substitute predicates with BetweenExpressions, if possible
  for (const auto& predicate_chain : predicate_chains) {
    _substitute_predicates_with_between_expressions(predicate_chain);
  }
}

/**
 * Looks for BinaryPredicateExpressions in @param predicate_chain, a vector of directly connected PredicateNodes and
 * replaces them with BetweenExpressions, if possible.
 * After the substitution, obsolete BinaryPredicateExpressions are removed.
 */
void BetweenCompositionRule::_substitute_predicates_with_between_expressions(const PredicateChain& predicate_chain) {
  // Store input and output nodes of the predicate chain
  auto predicate_chain_input_node = predicate_chain.front()->left_input();
  auto predicate_chain_output_nodes = predicate_chain.back()->outputs();
  const auto predicate_chain_output_input_sides = predicate_chain.back()->get_input_sides();

  auto between_nodes = std::vector<std::shared_ptr<AbstractLQPNode>>();
  auto predicate_nodes = std::vector<std::shared_ptr<AbstractLQPNode>>();
  ExpressionUnorderedMap<std::vector<std::shared_ptr<ColumnBoundary>>> column_boundaries;

  auto id_counter = size_t{0};

  // Filter predicates with a boundary to the boundaries vector
  for (const auto& predicate_node : predicate_chain) {
    // A logical expression can contain multiple binary predicate expressions
    std::vector<std::shared_ptr<BinaryPredicateExpression>> expressions;
    const auto binary_predicate_expression =
        std::dynamic_pointer_cast<BinaryPredicateExpression>(predicate_node->predicate());
    if (binary_predicate_expression) {
      expressions.push_back(binary_predicate_expression);
    } else {
      const auto logical_expression = std::dynamic_pointer_cast<LogicalExpression>(predicate_node->predicate());
      Assert(!logical_expression || logical_expression->logical_operator != LogicalOperator::And,
             "Conjunctions should already have been split up");
      predicate_nodes.push_back(predicate_node);
    }

    for (const auto& expression : expressions) {
      const auto boundary = std::make_shared<ColumnBoundary>(_get_boundary(expression, id_counter));
      id_counter++;
      if (boundary->type != ColumnBoundaryType::None) {
        if (boundary->boundary_is_column_expression) {
          const auto inverse_boundary = std::make_shared<ColumnBoundary>(_create_inverse_boundary(boundary));
          if (column_boundaries.find(inverse_boundary->column_expression) == column_boundaries.end()) {
            column_boundaries[inverse_boundary->column_expression] = std::vector<std::shared_ptr<ColumnBoundary>>();
          }
          column_boundaries[inverse_boundary->column_expression].push_back(inverse_boundary);
        }
        if (column_boundaries.find(boundary->column_expression) == column_boundaries.end()) {
          column_boundaries[boundary->column_expression] = std::vector<std::shared_ptr<ColumnBoundary>>();
        }
        column_boundaries[boundary->column_expression].push_back(boundary);
      } else {
        predicate_nodes.push_back(predicate_node);
      }
    }
    // Remove node from lqp in order to rearrange the nodes soon
    lqp_remove_node(predicate_node);
  }

  // Store the highest lower bound and the lowest upper bound for a column in order to get an optimal BetweenExpression
  std::shared_ptr<ColumnBoundary> lower_bound_value_expression;
  std::shared_ptr<ColumnBoundary> upper_bound_value_expression;
  auto consumed_boundary_ids = std::vector<size_t>();
  bool value_lower_inclusive = false;
  bool value_upper_inclusive = false;

  // libc++ and libstdc++ have different orderings for unordered_map. This results in nodes being inserted into the LQP
  // in arbitrary order. While these will be sorted by a different rule later, it can cause tests to fail.
  auto column_boundaries_sorted = std::vector<std::vector<std::shared_ptr<ColumnBoundary>>>{};
  column_boundaries_sorted.reserve(column_boundaries.size());
  for (auto& [column_expression, boundaries] : column_boundaries) {
    column_boundaries_sorted.emplace_back(std::move(boundaries));
  }
  column_boundaries.clear();
  std::sort(column_boundaries_sorted.begin(), column_boundaries_sorted.end(),
            [](const auto& left, const auto& right) { return left[0]->id < right[0]->id; });

  for (const auto& boundaries : column_boundaries_sorted) {
    for (const auto& boundary : boundaries) {
      if (!boundary->boundary_is_column_expression) {
        const auto boundary_border_expression = std::static_pointer_cast<ValueExpression>(boundary->border_expression);
        switch (boundary->type) {
          case ColumnBoundaryType::UpperBoundaryInclusive:
            if (!upper_bound_value_expression ||
                std::static_pointer_cast<ValueExpression>(upper_bound_value_expression->border_expression)->value >
                    boundary_border_expression->value) {
              upper_bound_value_expression = boundary;
              value_upper_inclusive = true;
            }
            break;
          case ColumnBoundaryType::LowerBoundaryInclusive:
            if (!lower_bound_value_expression ||
                std::static_pointer_cast<ValueExpression>(lower_bound_value_expression->border_expression)->value <
                    boundary_border_expression->value) {
              lower_bound_value_expression = boundary;
              value_lower_inclusive = true;
            }
            break;
          case ColumnBoundaryType::UpperBoundaryExclusive:
            if (!upper_bound_value_expression ||
                std::static_pointer_cast<ValueExpression>(upper_bound_value_expression->border_expression)->value >=
                    boundary_border_expression->value) {
              upper_bound_value_expression = boundary;
              value_upper_inclusive = false;
            }
            break;
          case ColumnBoundaryType::LowerBoundaryExclusive:
            if (!lower_bound_value_expression ||
                std::static_pointer_cast<ValueExpression>(lower_bound_value_expression->border_expression)->value <=
                    boundary_border_expression->value) {
              lower_bound_value_expression = boundary;
              value_lower_inclusive = false;
            }
            break;
          case ColumnBoundaryType::None:
            break;
        }
      }
    }

    if (lower_bound_value_expression && upper_bound_value_expression) {
      const auto lower_value_expression =
          std::static_pointer_cast<ValueExpression>(lower_bound_value_expression->border_expression);
      const auto upper_value_expression =
          std::static_pointer_cast<ValueExpression>(upper_bound_value_expression->border_expression);
      const auto between_node = PredicateNode::make(std::make_shared<BetweenExpression>(
          get_between_predicate_condition(value_lower_inclusive, value_upper_inclusive),
          boundaries[0]->column_expression, lower_value_expression, upper_value_expression));
      between_nodes.push_back(between_node);
      consumed_boundary_ids.push_back(lower_bound_value_expression->id);
      consumed_boundary_ids.push_back(upper_bound_value_expression->id);
      // Remove unnecessary value boundaries for this column
      for (const auto& value_boundary : boundaries) {
        if (!value_boundary->boundary_is_column_expression) {
          consumed_boundary_ids.push_back(value_boundary->id);
        }
      }
    }

    lower_bound_value_expression = nullptr;
    upper_bound_value_expression = nullptr;

    // Here, we could also generate BETWEEN expressions for when the lower and upper bounds are LQPColumnExpressions.
    // As the table scan does not yet support that and will revert to the ExpressionEvaluator, we don't do this and
    // use two separate predicates instead.
  }

  // If no substitution was possible, all nodes referring to this column have to be inserted into the LQP again
  // later. Therefore we create a semantically equal PredicateNode.
  for (const auto& boundaries : column_boundaries_sorted) {
    for (const auto& boundary : boundaries) {
      if (std::find(consumed_boundary_ids.begin(), consumed_boundary_ids.end(), boundary->id) ==
          consumed_boundary_ids.end()) {
        switch (boundary->type) {
          case ColumnBoundaryType::UpperBoundaryInclusive:
            predicate_nodes.push_back(PredicateNode::make(std::make_shared<BinaryPredicateExpression>(
                PredicateCondition::LessThanEquals, boundary->column_expression, boundary->border_expression)));
            break;
          case ColumnBoundaryType::LowerBoundaryInclusive:
            predicate_nodes.push_back(PredicateNode::make(std::make_shared<BinaryPredicateExpression>(
                PredicateCondition::GreaterThanEquals, boundary->column_expression, boundary->border_expression)));
            break;
          case ColumnBoundaryType::UpperBoundaryExclusive:
            predicate_nodes.push_back(PredicateNode::make(std::make_shared<BinaryPredicateExpression>(
                PredicateCondition::LessThan, boundary->column_expression, boundary->border_expression)));
            break;
          case ColumnBoundaryType::LowerBoundaryExclusive:
            predicate_nodes.push_back(PredicateNode::make(std::make_shared<BinaryPredicateExpression>(
                PredicateCondition::GreaterThan, boundary->column_expression, boundary->border_expression)));
            break;
          default:
            break;
        }

        // Add the current boundary to consumed_boundary_ids so that we do not also add the inverse
        consumed_boundary_ids.emplace_back(boundary->id);
      }
    }
  }

  // Append between nodes to PredicateNodes to get the complete chain of all necessary LQP nodes
  predicate_nodes.insert(predicate_nodes.cend(), between_nodes.cbegin(), between_nodes.cend());

  // Insert PredicateNodes into the LQP
  //  Connect first PredicateNode to chain input
  predicate_nodes.front()->set_left_input(predicate_chain_input_node);

  //  Connect PredicateNodes among each other
  for (auto predicate_index = size_t{1}; predicate_index < predicate_nodes.size(); ++predicate_index) {
    predicate_nodes[predicate_index]->set_left_input(predicate_nodes[predicate_index - 1]);
  }

  //  Connect last PredicateNode with all output nodes of the chain
  for (size_t output_index = 0; output_index < predicate_chain_output_nodes.size(); ++output_index) {
    predicate_chain_output_nodes[output_index]->set_input(predicate_chain_output_input_sides[output_index],
                                                          predicate_nodes.back());
  }
}

/**
 * _get_boundary takes a BinaryPredicateExpression and the corresponding PredicateNode
 * as its input and returns a standardized ColumnBoundary. This function checks where the
 * LQPColumnExpression and the ValueExpression are stored in the BinaryPredicateExpression.
 * The expressions are transferred to a standardized ColumnBoundary format
 * and labelled with a ColumnBoundaryType that depends on their positions and the predicate condition
 * of the BinaryPredicateExpression
 *
 **/
BetweenCompositionRule::ColumnBoundary BetweenCompositionRule::_get_boundary(
    const std::shared_ptr<BinaryPredicateExpression>& expression, const size_t id) {
  auto type = ColumnBoundaryType::None;
  const auto left_column_expression = std::dynamic_pointer_cast<LQPColumnExpression>(expression->left_operand());
  auto value_expression = std::dynamic_pointer_cast<ValueExpression>(expression->right_operand());

  // Case: "ColumnExpression [CONDITION] ValueExpression" will be checked
  // Boundary type will be set according to this order
  if (left_column_expression && value_expression) {
    switch (expression->predicate_condition) {
      case PredicateCondition::LessThanEquals:
        type = ColumnBoundaryType::UpperBoundaryInclusive;
        break;
      case PredicateCondition::GreaterThanEquals:
        type = ColumnBoundaryType::LowerBoundaryInclusive;
        break;
      case PredicateCondition::LessThan:
        type = ColumnBoundaryType::UpperBoundaryExclusive;
        break;
      case PredicateCondition::GreaterThan:
        type = ColumnBoundaryType::LowerBoundaryExclusive;
        break;
      default:
        break;
    }
    return {
        left_column_expression, value_expression, type, false, id,
    };
  } else {
    value_expression = std::dynamic_pointer_cast<ValueExpression>(expression->left_operand());
    const auto right_column_expression = std::dynamic_pointer_cast<LQPColumnExpression>(expression->right_operand());

    // Case: "ValueExpression [CONDITION] ColumnExpression" will be checked
    // Boundary type will be set according to this order
    if (value_expression && right_column_expression) {
      switch (expression->predicate_condition) {
        case PredicateCondition::GreaterThanEquals:
          type = ColumnBoundaryType::UpperBoundaryInclusive;
          break;
        case PredicateCondition::LessThanEquals:
          type = ColumnBoundaryType::LowerBoundaryInclusive;
          break;
        case PredicateCondition::GreaterThan:
          type = ColumnBoundaryType::UpperBoundaryExclusive;
          break;
        case PredicateCondition::LessThan:
          type = ColumnBoundaryType::LowerBoundaryExclusive;
          break;
        default:
          break;
      }
      return {
          right_column_expression, value_expression, type, false, id,
      };
    } else if (left_column_expression && right_column_expression) {
      // Case: "ColumnExpression [CONDITION] ColumnExpression" will be checked
      // Boundary type will be set according to this order
      switch (expression->predicate_condition) {
        case PredicateCondition::LessThanEquals:
          type = ColumnBoundaryType::UpperBoundaryInclusive;
          break;
        case PredicateCondition::GreaterThanEquals:
          type = ColumnBoundaryType::LowerBoundaryInclusive;
          break;
        case PredicateCondition::LessThan:
          type = ColumnBoundaryType::UpperBoundaryExclusive;
          break;
        case PredicateCondition::GreaterThan:
          type = ColumnBoundaryType::LowerBoundaryExclusive;
          break;
        default:
          break;
      }
      return {
          left_column_expression, right_column_expression, type, true, id,
      };
    }
  }
  return {
      nullptr, nullptr, ColumnBoundaryType::None, false, id,
  };
}

BetweenCompositionRule::ColumnBoundary BetweenCompositionRule::_create_inverse_boundary(
    const std::shared_ptr<ColumnBoundary>& column_boundary) {
  auto type = ColumnBoundaryType::None;
  switch (column_boundary->type) {
    case ColumnBoundaryType::UpperBoundaryInclusive:
      type = ColumnBoundaryType::LowerBoundaryInclusive;
      break;
    case ColumnBoundaryType::LowerBoundaryInclusive:
      type = ColumnBoundaryType::UpperBoundaryInclusive;
      break;
    case ColumnBoundaryType::UpperBoundaryExclusive:
      type = ColumnBoundaryType::LowerBoundaryExclusive;
      break;
    case ColumnBoundaryType::LowerBoundaryExclusive:
      type = ColumnBoundaryType::UpperBoundaryExclusive;
      break;
    default:
      break;
  }

  return {
      std::static_pointer_cast<LQPColumnExpression>(column_boundary->border_expression),
      std::static_pointer_cast<AbstractExpression>(column_boundary->column_expression),
      type,
      true,
      column_boundary->id,
  };
}

}  // namespace opossum<|MERGE_RESOLUTION|>--- conflicted
+++ resolved
@@ -16,7 +16,24 @@
 
 using namespace opossum::expression_functional;  // NOLINT
 
-<<<<<<< HEAD
+namespace {
+using namespace opossum;  // NOLINT
+
+PredicateCondition get_between_predicate_condition(bool left_inclusive, bool right_inclusive) {
+  if (left_inclusive && right_inclusive) {
+    return PredicateCondition::BetweenInclusive;
+  } else if (left_inclusive && !right_inclusive) {
+    return PredicateCondition::BetweenUpperExclusive;
+  } else if (!left_inclusive && right_inclusive) {
+    return PredicateCondition::BetweenLowerExclusive;
+  } else if (!left_inclusive && !right_inclusive) {
+    return PredicateCondition::BetweenExclusive;
+  }
+  Fail("Unreachable Case");
+}
+
+}  // namespace
+
 namespace opossum {
 
 // Rewriting predicate chains into between expressions renders the LQP non-cacheable.
@@ -27,6 +44,272 @@
 //    'WHERE a >= 5 AND a <= 7' is equivalent to     'WHERE a BETWEEN 5 AND 7' but
 //    'WHERE a >= 7 AND a <= 5' is not equivalent to 'WHERE a BETWEEN 7 AND 5'
 bool BetweenCompositionRule::prevents_caching() const { return true; }
+
+/**
+ * Distinction from the ChunkPruningRule:
+ *  Both rules search for predicate chains, but of different types:
+ *   a) The ChunkPruningRule searches for chains of predicates that relate to specific StoredTableNodes. Predicate
+ *      pruning chains always start at a StoredTableNode and continue as long as a StoredTableNode's columns remain
+ *      present and become filtered.
+ *   b) The BetweenCompositionRule searches for arbitrary PredicateNodes that are directly linked. Therefore,
+ *      predicate chains can start and end in the midst of LQPs.
+ */
+void BetweenCompositionRule::_apply_to_plan_without_subqueries(const std::shared_ptr<AbstractLQPNode>& lqp_root) const {
+  std::unordered_set<std::shared_ptr<AbstractLQPNode>> visited_nodes;
+  std::vector<PredicateChain> predicate_chains;
+
+  // (1) Gather PredicateNodes and group them to predicate chains when there are no other nodes in between.
+  // (1.1) Collect all leaf nodes and add them to a visitation queue
+  auto node_queue = std::queue<std::shared_ptr<AbstractLQPNode>>();
+  for (const auto& leaf_node : lqp_find_leaves(lqp_root)) {
+    node_queue.push(leaf_node);
+  }
+  // (1.2) Visit the whole LQP bottom-up from the leaf nodes
+  while (!node_queue.empty()) {
+    auto node = node_queue.front();
+    node_queue.pop();
+    /**
+     * Find the next predicate chain by collecting the next set of PredicateNodes that are directly linked with each
+     * other. For this purpose, visit the LQP upwards until
+     *    - there is a node that has already been visited
+     *    - there is a non-PredicateNode that follows a PredicateNode
+     *    - the LQP branches
+     */
+    auto current_predicate_chain = PredicateChain();
+    visit_lqp_upwards(node, [&](const auto& current_node) {
+      if (visited_nodes.contains(current_node)) return LQPUpwardVisitation::DoNotVisitOutputs;
+      visited_nodes.insert(current_node);
+
+      // Add to current predicate chain or finalize it when a non-PredicateNode follows
+      if (current_node->type == LQPNodeType::Predicate) {
+        auto current_predicate_node = std::static_pointer_cast<PredicateNode>(current_node);
+        current_predicate_chain.push_back(current_predicate_node);
+      } else if (!current_predicate_chain.empty()) {
+        for (const auto& output_node : current_node->outputs()) {
+          if (!visited_nodes.contains(output_node)) node_queue.push(output_node);
+        }
+        return LQPUpwardVisitation::DoNotVisitOutputs;
+      }
+
+      // Check whether LQP branches
+      if (current_node->outputs().size() > 1) {
+        for (const auto& output_node : current_node->outputs()) {
+          // Prepare the next iteration of visit_lqp_upwards
+          if (!visited_nodes.contains(output_node)) node_queue.push(output_node);
+        }
+        return LQPUpwardVisitation::DoNotVisitOutputs;
+      }
+
+      return LQPUpwardVisitation::VisitOutputs;
+    });
+
+    if (!current_predicate_chain.empty()) {
+      // In some cases, Between-substitutions are also possible for a single PredicateNode. Think of predicates with
+      // LogicalExpression and LogicalOperator::AND, for example.
+      predicate_chains.emplace_back(std::move(current_predicate_chain));
+    }
+  }
+
+  // (2) Substitute predicates with BetweenExpressions, if possible
+  for (const auto& predicate_chain : predicate_chains) {
+    _substitute_predicates_with_between_expressions(predicate_chain);
+  }
+}
+
+/**
+ * Looks for BinaryPredicateExpressions in @param predicate_chain, a vector of directly connected PredicateNodes and
+ * replaces them with BetweenExpressions, if possible.
+ * After the substitution, obsolete BinaryPredicateExpressions are removed.
+ */
+void BetweenCompositionRule::_substitute_predicates_with_between_expressions(const PredicateChain& predicate_chain) {
+  // Store input and output nodes of the predicate chain
+  auto predicate_chain_input_node = predicate_chain.front()->left_input();
+  auto predicate_chain_output_nodes = predicate_chain.back()->outputs();
+  const auto predicate_chain_output_input_sides = predicate_chain.back()->get_input_sides();
+
+  auto between_nodes = std::vector<std::shared_ptr<AbstractLQPNode>>();
+  auto predicate_nodes = std::vector<std::shared_ptr<AbstractLQPNode>>();
+  ExpressionUnorderedMap<std::vector<std::shared_ptr<ColumnBoundary>>> column_boundaries;
+
+  auto id_counter = size_t{0};
+
+  // Filter predicates with a boundary to the boundaries vector
+  for (const auto& predicate_node : predicate_chain) {
+    // A logical expression can contain multiple binary predicate expressions
+    std::vector<std::shared_ptr<BinaryPredicateExpression>> expressions;
+    const auto binary_predicate_expression =
+        std::dynamic_pointer_cast<BinaryPredicateExpression>(predicate_node->predicate());
+    if (binary_predicate_expression) {
+      expressions.push_back(binary_predicate_expression);
+    } else {
+      const auto logical_expression = std::dynamic_pointer_cast<LogicalExpression>(predicate_node->predicate());
+      Assert(!logical_expression || logical_expression->logical_operator != LogicalOperator::And,
+             "Conjunctions should already have been split up");
+      predicate_nodes.push_back(predicate_node);
+    }
+
+    for (const auto& expression : expressions) {
+      const auto boundary = std::make_shared<ColumnBoundary>(_get_boundary(expression, id_counter));
+      id_counter++;
+      if (boundary->type != ColumnBoundaryType::None) {
+        if (boundary->boundary_is_column_expression) {
+          const auto inverse_boundary = std::make_shared<ColumnBoundary>(_create_inverse_boundary(boundary));
+          if (column_boundaries.find(inverse_boundary->column_expression) == column_boundaries.end()) {
+            column_boundaries[inverse_boundary->column_expression] = std::vector<std::shared_ptr<ColumnBoundary>>();
+          }
+          column_boundaries[inverse_boundary->column_expression].push_back(inverse_boundary);
+        }
+        if (column_boundaries.find(boundary->column_expression) == column_boundaries.end()) {
+          column_boundaries[boundary->column_expression] = std::vector<std::shared_ptr<ColumnBoundary>>();
+        }
+        column_boundaries[boundary->column_expression].push_back(boundary);
+      } else {
+        predicate_nodes.push_back(predicate_node);
+      }
+    }
+    // Remove node from lqp in order to rearrange the nodes soon
+    lqp_remove_node(predicate_node);
+  }
+
+  // Store the highest lower bound and the lowest upper bound for a column in order to get an optimal BetweenExpression
+  std::shared_ptr<ColumnBoundary> lower_bound_value_expression;
+  std::shared_ptr<ColumnBoundary> upper_bound_value_expression;
+  auto consumed_boundary_ids = std::vector<size_t>();
+  bool value_lower_inclusive = false;
+  bool value_upper_inclusive = false;
+
+  // libc++ and libstdc++ have different orderings for unordered_map. This results in nodes being inserted into the LQP
+  // in arbitrary order. While these will be sorted by a different rule later, it can cause tests to fail.
+  auto column_boundaries_sorted = std::vector<std::vector<std::shared_ptr<ColumnBoundary>>>{};
+  column_boundaries_sorted.reserve(column_boundaries.size());
+  for (auto& [column_expression, boundaries] : column_boundaries) {
+    column_boundaries_sorted.emplace_back(std::move(boundaries));
+  }
+  column_boundaries.clear();
+  std::sort(column_boundaries_sorted.begin(), column_boundaries_sorted.end(),
+            [](const auto& left, const auto& right) { return left[0]->id < right[0]->id; });
+
+  for (const auto& boundaries : column_boundaries_sorted) {
+    for (const auto& boundary : boundaries) {
+      if (!boundary->boundary_is_column_expression) {
+        const auto boundary_border_expression = std::static_pointer_cast<ValueExpression>(boundary->border_expression);
+        switch (boundary->type) {
+          case ColumnBoundaryType::UpperBoundaryInclusive:
+            if (!upper_bound_value_expression ||
+                std::static_pointer_cast<ValueExpression>(upper_bound_value_expression->border_expression)->value >
+                    boundary_border_expression->value) {
+              upper_bound_value_expression = boundary;
+              value_upper_inclusive = true;
+            }
+            break;
+          case ColumnBoundaryType::LowerBoundaryInclusive:
+            if (!lower_bound_value_expression ||
+                std::static_pointer_cast<ValueExpression>(lower_bound_value_expression->border_expression)->value <
+                    boundary_border_expression->value) {
+              lower_bound_value_expression = boundary;
+              value_lower_inclusive = true;
+            }
+            break;
+          case ColumnBoundaryType::UpperBoundaryExclusive:
+            if (!upper_bound_value_expression ||
+                std::static_pointer_cast<ValueExpression>(upper_bound_value_expression->border_expression)->value >=
+                    boundary_border_expression->value) {
+              upper_bound_value_expression = boundary;
+              value_upper_inclusive = false;
+            }
+            break;
+          case ColumnBoundaryType::LowerBoundaryExclusive:
+            if (!lower_bound_value_expression ||
+                std::static_pointer_cast<ValueExpression>(lower_bound_value_expression->border_expression)->value <=
+                    boundary_border_expression->value) {
+              lower_bound_value_expression = boundary;
+              value_lower_inclusive = false;
+            }
+            break;
+          case ColumnBoundaryType::None:
+            break;
+        }
+      }
+    }
+
+    if (lower_bound_value_expression && upper_bound_value_expression) {
+      const auto lower_value_expression =
+          std::static_pointer_cast<ValueExpression>(lower_bound_value_expression->border_expression);
+      const auto upper_value_expression =
+          std::static_pointer_cast<ValueExpression>(upper_bound_value_expression->border_expression);
+      const auto between_node = PredicateNode::make(std::make_shared<BetweenExpression>(
+          get_between_predicate_condition(value_lower_inclusive, value_upper_inclusive),
+          boundaries[0]->column_expression, lower_value_expression, upper_value_expression));
+      between_nodes.push_back(between_node);
+      consumed_boundary_ids.push_back(lower_bound_value_expression->id);
+      consumed_boundary_ids.push_back(upper_bound_value_expression->id);
+      // Remove unnecessary value boundaries for this column
+      for (const auto& value_boundary : boundaries) {
+        if (!value_boundary->boundary_is_column_expression) {
+          consumed_boundary_ids.push_back(value_boundary->id);
+        }
+      }
+    }
+
+    lower_bound_value_expression = nullptr;
+    upper_bound_value_expression = nullptr;
+
+    // Here, we could also generate BETWEEN expressions for when the lower and upper bounds are LQPColumnExpressions.
+    // As the table scan does not yet support that and will revert to the ExpressionEvaluator, we don't do this and
+    // use two separate predicates instead.
+  }
+
+  // If no substitution was possible, all nodes referring to this column have to be inserted into the LQP again
+  // later. Therefore we create a semantically equal PredicateNode.
+  for (const auto& boundaries : column_boundaries_sorted) {
+    for (const auto& boundary : boundaries) {
+      if (std::find(consumed_boundary_ids.begin(), consumed_boundary_ids.end(), boundary->id) ==
+          consumed_boundary_ids.end()) {
+        switch (boundary->type) {
+          case ColumnBoundaryType::UpperBoundaryInclusive:
+            predicate_nodes.push_back(PredicateNode::make(std::make_shared<BinaryPredicateExpression>(
+                PredicateCondition::LessThanEquals, boundary->column_expression, boundary->border_expression)));
+            break;
+          case ColumnBoundaryType::LowerBoundaryInclusive:
+            predicate_nodes.push_back(PredicateNode::make(std::make_shared<BinaryPredicateExpression>(
+                PredicateCondition::GreaterThanEquals, boundary->column_expression, boundary->border_expression)));
+            break;
+          case ColumnBoundaryType::UpperBoundaryExclusive:
+            predicate_nodes.push_back(PredicateNode::make(std::make_shared<BinaryPredicateExpression>(
+                PredicateCondition::LessThan, boundary->column_expression, boundary->border_expression)));
+            break;
+          case ColumnBoundaryType::LowerBoundaryExclusive:
+            predicate_nodes.push_back(PredicateNode::make(std::make_shared<BinaryPredicateExpression>(
+                PredicateCondition::GreaterThan, boundary->column_expression, boundary->border_expression)));
+            break;
+          default:
+            break;
+        }
+
+        // Add the current boundary to consumed_boundary_ids so that we do not also add the inverse
+        consumed_boundary_ids.emplace_back(boundary->id);
+      }
+    }
+  }
+
+  // Append between nodes to PredicateNodes to get the complete chain of all necessary LQP nodes
+  predicate_nodes.insert(predicate_nodes.cend(), between_nodes.cbegin(), between_nodes.cend());
+
+  // Insert PredicateNodes into the LQP
+  //  Connect first PredicateNode to chain input
+  predicate_nodes.front()->set_left_input(predicate_chain_input_node);
+
+  //  Connect PredicateNodes among each other
+  for (auto predicate_index = size_t{1}; predicate_index < predicate_nodes.size(); ++predicate_index) {
+    predicate_nodes[predicate_index]->set_left_input(predicate_nodes[predicate_index - 1]);
+  }
+
+  //  Connect last PredicateNode with all output nodes of the chain
+  for (size_t output_index = 0; output_index < predicate_chain_output_nodes.size(); ++output_index) {
+    predicate_chain_output_nodes[output_index]->set_input(predicate_chain_output_input_sides[output_index],
+                                                          predicate_nodes.back());
+  }
+}
 
 /**
  * _get_boundary takes a BinaryPredicateExpression and the corresponding PredicateNode
@@ -119,385 +402,6 @@
       nullptr, nullptr, ColumnBoundaryType::None, false, id,
   };
 }
-=======
-namespace {
-using namespace opossum;  // NOLINT
->>>>>>> 8cc653b8
-
-PredicateCondition get_between_predicate_condition(bool left_inclusive, bool right_inclusive) {
-  if (left_inclusive && right_inclusive) {
-    return PredicateCondition::BetweenInclusive;
-  } else if (left_inclusive && !right_inclusive) {
-    return PredicateCondition::BetweenUpperExclusive;
-  } else if (!left_inclusive && right_inclusive) {
-    return PredicateCondition::BetweenLowerExclusive;
-  } else if (!left_inclusive && !right_inclusive) {
-    return PredicateCondition::BetweenExclusive;
-  }
-  Fail("Unreachable Case");
-}
-
-}  // namespace
-
-namespace opossum {
-
-/**
- * Distinction from the ChunkPruningRule:
- *  Both rules search for predicate chains, but of different types:
- *   a) The ChunkPruningRule searches for chains of predicates that relate to specific StoredTableNodes. Predicate
- *      pruning chains always start at a StoredTableNode and continue as long as a StoredTableNode's columns remain
- *      present and become filtered.
- *   b) The BetweenCompositionRule searches for arbitrary PredicateNodes that are directly linked. Therefore,
- *      predicate chains can start and end in the midst of LQPs.
- */
-void BetweenCompositionRule::_apply_to_plan_without_subqueries(const std::shared_ptr<AbstractLQPNode>& lqp_root) const {
-  std::unordered_set<std::shared_ptr<AbstractLQPNode>> visited_nodes;
-  std::vector<PredicateChain> predicate_chains;
-
-  // (1) Gather PredicateNodes and group them to predicate chains when there are no other nodes in between.
-  // (1.1) Collect all leaf nodes and add them to a visitation queue
-  auto node_queue = std::queue<std::shared_ptr<AbstractLQPNode>>();
-  for (const auto& leaf_node : lqp_find_leaves(lqp_root)) {
-    node_queue.push(leaf_node);
-  }
-  // (1.2) Visit the whole LQP bottom-up from the leaf nodes
-  while (!node_queue.empty()) {
-    auto node = node_queue.front();
-    node_queue.pop();
-    /**
-     * Find the next predicate chain by collecting the next set of PredicateNodes that are directly linked with each
-     * other. For this purpose, visit the LQP upwards until
-     *    - there is a node that has already been visited
-     *    - there is a non-PredicateNode that follows a PredicateNode
-     *    - the LQP branches
-     */
-    auto current_predicate_chain = PredicateChain();
-    visit_lqp_upwards(node, [&](const auto& current_node) {
-      if (visited_nodes.contains(current_node)) return LQPUpwardVisitation::DoNotVisitOutputs;
-      visited_nodes.insert(current_node);
-
-      // Add to current predicate chain or finalize it when a non-PredicateNode follows
-      if (current_node->type == LQPNodeType::Predicate) {
-        auto current_predicate_node = std::static_pointer_cast<PredicateNode>(current_node);
-        current_predicate_chain.push_back(current_predicate_node);
-      } else if (!current_predicate_chain.empty()) {
-        for (const auto& output_node : current_node->outputs()) {
-          if (!visited_nodes.contains(output_node)) node_queue.push(output_node);
-        }
-        return LQPUpwardVisitation::DoNotVisitOutputs;
-      }
-
-      // Check whether LQP branches
-      if (current_node->outputs().size() > 1) {
-        for (const auto& output_node : current_node->outputs()) {
-          // Prepare the next iteration of visit_lqp_upwards
-          if (!visited_nodes.contains(output_node)) node_queue.push(output_node);
-        }
-        return LQPUpwardVisitation::DoNotVisitOutputs;
-      }
-
-      return LQPUpwardVisitation::VisitOutputs;
-    });
-
-    if (!current_predicate_chain.empty()) {
-      // In some cases, Between-substitutions are also possible for a single PredicateNode. Think of predicates with
-      // LogicalExpression and LogicalOperator::AND, for example.
-      predicate_chains.emplace_back(std::move(current_predicate_chain));
-    }
-  }
-
-  // (2) Substitute predicates with BetweenExpressions, if possible
-  for (const auto& predicate_chain : predicate_chains) {
-    _substitute_predicates_with_between_expressions(predicate_chain);
-  }
-}
-
-/**
- * Looks for BinaryPredicateExpressions in @param predicate_chain, a vector of directly connected PredicateNodes and
- * replaces them with BetweenExpressions, if possible.
- * After the substitution, obsolete BinaryPredicateExpressions are removed.
- */
-void BetweenCompositionRule::_substitute_predicates_with_between_expressions(const PredicateChain& predicate_chain) {
-  // Store input and output nodes of the predicate chain
-  auto predicate_chain_input_node = predicate_chain.front()->left_input();
-  auto predicate_chain_output_nodes = predicate_chain.back()->outputs();
-  const auto predicate_chain_output_input_sides = predicate_chain.back()->get_input_sides();
-
-  auto between_nodes = std::vector<std::shared_ptr<AbstractLQPNode>>();
-  auto predicate_nodes = std::vector<std::shared_ptr<AbstractLQPNode>>();
-  ExpressionUnorderedMap<std::vector<std::shared_ptr<ColumnBoundary>>> column_boundaries;
-
-  auto id_counter = size_t{0};
-
-  // Filter predicates with a boundary to the boundaries vector
-  for (const auto& predicate_node : predicate_chain) {
-    // A logical expression can contain multiple binary predicate expressions
-    std::vector<std::shared_ptr<BinaryPredicateExpression>> expressions;
-    const auto binary_predicate_expression =
-        std::dynamic_pointer_cast<BinaryPredicateExpression>(predicate_node->predicate());
-    if (binary_predicate_expression) {
-      expressions.push_back(binary_predicate_expression);
-    } else {
-      const auto logical_expression = std::dynamic_pointer_cast<LogicalExpression>(predicate_node->predicate());
-      Assert(!logical_expression || logical_expression->logical_operator != LogicalOperator::And,
-             "Conjunctions should already have been split up");
-      predicate_nodes.push_back(predicate_node);
-    }
-
-    for (const auto& expression : expressions) {
-      const auto boundary = std::make_shared<ColumnBoundary>(_get_boundary(expression, id_counter));
-      id_counter++;
-      if (boundary->type != ColumnBoundaryType::None) {
-        if (boundary->boundary_is_column_expression) {
-          const auto inverse_boundary = std::make_shared<ColumnBoundary>(_create_inverse_boundary(boundary));
-          if (column_boundaries.find(inverse_boundary->column_expression) == column_boundaries.end()) {
-            column_boundaries[inverse_boundary->column_expression] = std::vector<std::shared_ptr<ColumnBoundary>>();
-          }
-          column_boundaries[inverse_boundary->column_expression].push_back(inverse_boundary);
-        }
-        if (column_boundaries.find(boundary->column_expression) == column_boundaries.end()) {
-          column_boundaries[boundary->column_expression] = std::vector<std::shared_ptr<ColumnBoundary>>();
-        }
-        column_boundaries[boundary->column_expression].push_back(boundary);
-      } else {
-        predicate_nodes.push_back(predicate_node);
-      }
-    }
-    // Remove node from lqp in order to rearrange the nodes soon
-    lqp_remove_node(predicate_node);
-  }
-
-  // Store the highest lower bound and the lowest upper bound for a column in order to get an optimal BetweenExpression
-  std::shared_ptr<ColumnBoundary> lower_bound_value_expression;
-  std::shared_ptr<ColumnBoundary> upper_bound_value_expression;
-  auto consumed_boundary_ids = std::vector<size_t>();
-  bool value_lower_inclusive = false;
-  bool value_upper_inclusive = false;
-
-  // libc++ and libstdc++ have different orderings for unordered_map. This results in nodes being inserted into the LQP
-  // in arbitrary order. While these will be sorted by a different rule later, it can cause tests to fail.
-  auto column_boundaries_sorted = std::vector<std::vector<std::shared_ptr<ColumnBoundary>>>{};
-  column_boundaries_sorted.reserve(column_boundaries.size());
-  for (auto& [column_expression, boundaries] : column_boundaries) {
-    column_boundaries_sorted.emplace_back(std::move(boundaries));
-  }
-  column_boundaries.clear();
-  std::sort(column_boundaries_sorted.begin(), column_boundaries_sorted.end(),
-            [](const auto& left, const auto& right) { return left[0]->id < right[0]->id; });
-
-  for (const auto& boundaries : column_boundaries_sorted) {
-    for (const auto& boundary : boundaries) {
-      if (!boundary->boundary_is_column_expression) {
-        const auto boundary_border_expression = std::static_pointer_cast<ValueExpression>(boundary->border_expression);
-        switch (boundary->type) {
-          case ColumnBoundaryType::UpperBoundaryInclusive:
-            if (!upper_bound_value_expression ||
-                std::static_pointer_cast<ValueExpression>(upper_bound_value_expression->border_expression)->value >
-                    boundary_border_expression->value) {
-              upper_bound_value_expression = boundary;
-              value_upper_inclusive = true;
-            }
-            break;
-          case ColumnBoundaryType::LowerBoundaryInclusive:
-            if (!lower_bound_value_expression ||
-                std::static_pointer_cast<ValueExpression>(lower_bound_value_expression->border_expression)->value <
-                    boundary_border_expression->value) {
-              lower_bound_value_expression = boundary;
-              value_lower_inclusive = true;
-            }
-            break;
-          case ColumnBoundaryType::UpperBoundaryExclusive:
-            if (!upper_bound_value_expression ||
-                std::static_pointer_cast<ValueExpression>(upper_bound_value_expression->border_expression)->value >=
-                    boundary_border_expression->value) {
-              upper_bound_value_expression = boundary;
-              value_upper_inclusive = false;
-            }
-            break;
-          case ColumnBoundaryType::LowerBoundaryExclusive:
-            if (!lower_bound_value_expression ||
-                std::static_pointer_cast<ValueExpression>(lower_bound_value_expression->border_expression)->value <=
-                    boundary_border_expression->value) {
-              lower_bound_value_expression = boundary;
-              value_lower_inclusive = false;
-            }
-            break;
-          case ColumnBoundaryType::None:
-            break;
-        }
-      }
-    }
-
-    if (lower_bound_value_expression && upper_bound_value_expression) {
-      const auto lower_value_expression =
-          std::static_pointer_cast<ValueExpression>(lower_bound_value_expression->border_expression);
-      const auto upper_value_expression =
-          std::static_pointer_cast<ValueExpression>(upper_bound_value_expression->border_expression);
-      const auto between_node = PredicateNode::make(std::make_shared<BetweenExpression>(
-          get_between_predicate_condition(value_lower_inclusive, value_upper_inclusive),
-          boundaries[0]->column_expression, lower_value_expression, upper_value_expression));
-      between_nodes.push_back(between_node);
-      consumed_boundary_ids.push_back(lower_bound_value_expression->id);
-      consumed_boundary_ids.push_back(upper_bound_value_expression->id);
-      // Remove unnecessary value boundaries for this column
-      for (const auto& value_boundary : boundaries) {
-        if (!value_boundary->boundary_is_column_expression) {
-          consumed_boundary_ids.push_back(value_boundary->id);
-        }
-      }
-    }
-
-    lower_bound_value_expression = nullptr;
-    upper_bound_value_expression = nullptr;
-
-    // Here, we could also generate BETWEEN expressions for when the lower and upper bounds are LQPColumnExpressions.
-    // As the table scan does not yet support that and will revert to the ExpressionEvaluator, we don't do this and
-    // use two separate predicates instead.
-  }
-
-  // If no substitution was possible, all nodes referring to this column have to be inserted into the LQP again
-  // later. Therefore we create a semantically equal PredicateNode.
-  for (const auto& boundaries : column_boundaries_sorted) {
-    for (const auto& boundary : boundaries) {
-      if (std::find(consumed_boundary_ids.begin(), consumed_boundary_ids.end(), boundary->id) ==
-          consumed_boundary_ids.end()) {
-        switch (boundary->type) {
-          case ColumnBoundaryType::UpperBoundaryInclusive:
-            predicate_nodes.push_back(PredicateNode::make(std::make_shared<BinaryPredicateExpression>(
-                PredicateCondition::LessThanEquals, boundary->column_expression, boundary->border_expression)));
-            break;
-          case ColumnBoundaryType::LowerBoundaryInclusive:
-            predicate_nodes.push_back(PredicateNode::make(std::make_shared<BinaryPredicateExpression>(
-                PredicateCondition::GreaterThanEquals, boundary->column_expression, boundary->border_expression)));
-            break;
-          case ColumnBoundaryType::UpperBoundaryExclusive:
-            predicate_nodes.push_back(PredicateNode::make(std::make_shared<BinaryPredicateExpression>(
-                PredicateCondition::LessThan, boundary->column_expression, boundary->border_expression)));
-            break;
-          case ColumnBoundaryType::LowerBoundaryExclusive:
-            predicate_nodes.push_back(PredicateNode::make(std::make_shared<BinaryPredicateExpression>(
-                PredicateCondition::GreaterThan, boundary->column_expression, boundary->border_expression)));
-            break;
-          default:
-            break;
-        }
-
-        // Add the current boundary to consumed_boundary_ids so that we do not also add the inverse
-        consumed_boundary_ids.emplace_back(boundary->id);
-      }
-    }
-  }
-
-  // Append between nodes to PredicateNodes to get the complete chain of all necessary LQP nodes
-  predicate_nodes.insert(predicate_nodes.cend(), between_nodes.cbegin(), between_nodes.cend());
-
-  // Insert PredicateNodes into the LQP
-  //  Connect first PredicateNode to chain input
-  predicate_nodes.front()->set_left_input(predicate_chain_input_node);
-
-  //  Connect PredicateNodes among each other
-  for (auto predicate_index = size_t{1}; predicate_index < predicate_nodes.size(); ++predicate_index) {
-    predicate_nodes[predicate_index]->set_left_input(predicate_nodes[predicate_index - 1]);
-  }
-
-  //  Connect last PredicateNode with all output nodes of the chain
-  for (size_t output_index = 0; output_index < predicate_chain_output_nodes.size(); ++output_index) {
-    predicate_chain_output_nodes[output_index]->set_input(predicate_chain_output_input_sides[output_index],
-                                                          predicate_nodes.back());
-  }
-}
-
-/**
- * _get_boundary takes a BinaryPredicateExpression and the corresponding PredicateNode
- * as its input and returns a standardized ColumnBoundary. This function checks where the
- * LQPColumnExpression and the ValueExpression are stored in the BinaryPredicateExpression.
- * The expressions are transferred to a standardized ColumnBoundary format
- * and labelled with a ColumnBoundaryType that depends on their positions and the predicate condition
- * of the BinaryPredicateExpression
- *
- **/
-BetweenCompositionRule::ColumnBoundary BetweenCompositionRule::_get_boundary(
-    const std::shared_ptr<BinaryPredicateExpression>& expression, const size_t id) {
-  auto type = ColumnBoundaryType::None;
-  const auto left_column_expression = std::dynamic_pointer_cast<LQPColumnExpression>(expression->left_operand());
-  auto value_expression = std::dynamic_pointer_cast<ValueExpression>(expression->right_operand());
-
-  // Case: "ColumnExpression [CONDITION] ValueExpression" will be checked
-  // Boundary type will be set according to this order
-  if (left_column_expression && value_expression) {
-    switch (expression->predicate_condition) {
-      case PredicateCondition::LessThanEquals:
-        type = ColumnBoundaryType::UpperBoundaryInclusive;
-        break;
-      case PredicateCondition::GreaterThanEquals:
-        type = ColumnBoundaryType::LowerBoundaryInclusive;
-        break;
-      case PredicateCondition::LessThan:
-        type = ColumnBoundaryType::UpperBoundaryExclusive;
-        break;
-      case PredicateCondition::GreaterThan:
-        type = ColumnBoundaryType::LowerBoundaryExclusive;
-        break;
-      default:
-        break;
-    }
-    return {
-        left_column_expression, value_expression, type, false, id,
-    };
-  } else {
-    value_expression = std::dynamic_pointer_cast<ValueExpression>(expression->left_operand());
-    const auto right_column_expression = std::dynamic_pointer_cast<LQPColumnExpression>(expression->right_operand());
-
-    // Case: "ValueExpression [CONDITION] ColumnExpression" will be checked
-    // Boundary type will be set according to this order
-    if (value_expression && right_column_expression) {
-      switch (expression->predicate_condition) {
-        case PredicateCondition::GreaterThanEquals:
-          type = ColumnBoundaryType::UpperBoundaryInclusive;
-          break;
-        case PredicateCondition::LessThanEquals:
-          type = ColumnBoundaryType::LowerBoundaryInclusive;
-          break;
-        case PredicateCondition::GreaterThan:
-          type = ColumnBoundaryType::UpperBoundaryExclusive;
-          break;
-        case PredicateCondition::LessThan:
-          type = ColumnBoundaryType::LowerBoundaryExclusive;
-          break;
-        default:
-          break;
-      }
-      return {
-          right_column_expression, value_expression, type, false, id,
-      };
-    } else if (left_column_expression && right_column_expression) {
-      // Case: "ColumnExpression [CONDITION] ColumnExpression" will be checked
-      // Boundary type will be set according to this order
-      switch (expression->predicate_condition) {
-        case PredicateCondition::LessThanEquals:
-          type = ColumnBoundaryType::UpperBoundaryInclusive;
-          break;
-        case PredicateCondition::GreaterThanEquals:
-          type = ColumnBoundaryType::LowerBoundaryInclusive;
-          break;
-        case PredicateCondition::LessThan:
-          type = ColumnBoundaryType::UpperBoundaryExclusive;
-          break;
-        case PredicateCondition::GreaterThan:
-          type = ColumnBoundaryType::LowerBoundaryExclusive;
-          break;
-        default:
-          break;
-      }
-      return {
-          left_column_expression, right_column_expression, type, true, id,
-      };
-    }
-  }
-  return {
-      nullptr, nullptr, ColumnBoundaryType::None, false, id,
-  };
-}
 
 BetweenCompositionRule::ColumnBoundary BetweenCompositionRule::_create_inverse_boundary(
     const std::shared_ptr<ColumnBoundary>& column_boundary) {
