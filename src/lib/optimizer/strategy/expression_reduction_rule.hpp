#pragma once

#include <unordered_map>

#include "abstract_rule.hpp"
#include "expression/abstract_expression.hpp"
#include "expression/logical_expression.hpp"

namespace opossum {

class AbstractLQPNode;

/**
 * This rule tries to simplify logical expressions, so that they can be processed faster during operator execution or
 *   be further handled by other Optimizer rules.
 *
 * Reverse Distributivity
 *   Expressions of the form `(a AND b) OR (a AND c)` are rewritten as `a AND (b OR c)`. Conjunctive chains, i.e.,
 *   `(a OR b) AND (a OR c) -> a OR (b AND c)` are currently ignored as it is has not been determined yet whether
 *   one or the other form executes faster (TODO(anybody))
 *
 * Constant folding
 *   Expression involving only constants (`5 + 3 * 4`) are calculated and replaced with their result.
 *
 * LIKE to BetweenUpperExclusive
 *   `<expression> LIKE <pattern>` can be rewritten to BetweenUpperExclusive if `<pattern>` is a prefix wildcard
 *   literal.
 *   E.g., `a LIKE 'abc%'` becomes `a BetweenUpperExclusive 'abc' AND 'abd'`
 *
 * NOT LIKE to LessThan-Or-GreaterThanEquals
 *   `<expression> NOT LIKE <pattern>` can be rewritten to a LessThan-Or-GreaterThanEquals scan if `<pattern>` is a
 *   prefix wildcard literal.
 *   E.g., `a NOT LIKE 'abc%'` becomes `a < 'abc' OR a >= 'abcd'`
 */
class ExpressionReductionRule : public AbstractRule {
 public:
<<<<<<< HEAD
  void apply_to(const std::shared_ptr<AbstractLQPNode>& node) const override;

  bool prevents_caching() const override;

=======
>>>>>>> 1a73d9b4
  /**
   * Use the law of boolean distributivity to reduce an expression
   * `(a AND b) OR (a AND c)` becomes `a AND (b OR c)`
   */
  static const std::shared_ptr<AbstractExpression>& reduce_distributivity(
      std::shared_ptr<AbstractExpression>& input_expression);

  /**
   * Rewrite `5 + 3` to `8`
   */
  static void reduce_constant_expression(std::shared_ptr<AbstractExpression>& input_expression);

  /**
   * Rewrite `a LIKE 'abc%'` to `a BetweenUpperExclusive 'abc' AND 'abd'`
   * Rewrite `a NOT LIKE 'abc%'` to `a < 'abc' OR a >= 'abcd'`
   */
  static void rewrite_like_prefix_wildcard(std::shared_ptr<AbstractExpression>& input_expression);

  /**
   * Rewrite `SELECT SUM(a), COUNT(a), AVG(a)` to `SELECT SUM(a), COUNT(a), SUM(a) / COUNT(a) AS AVG(a)`
   */
  static void remove_duplicate_aggregate(std::vector<std::shared_ptr<AbstractExpression>>& input_expressions,
                                         const std::shared_ptr<AbstractLQPNode>& aggregate_node,
                                         const std::shared_ptr<AbstractLQPNode>& root_node);

 protected:
  void _apply_to_plan_without_subqueries(const std::shared_ptr<AbstractLQPNode>& lqp_root) const override;
};

}  // namespace opossum<|MERGE_RESOLUTION|>--- conflicted
+++ resolved
@@ -34,13 +34,8 @@
  */
 class ExpressionReductionRule : public AbstractRule {
  public:
-<<<<<<< HEAD
-  void apply_to(const std::shared_ptr<AbstractLQPNode>& node) const override;
-
   bool prevents_caching() const override;
 
-=======
->>>>>>> 1a73d9b4
   /**
    * Use the law of boolean distributivity to reduce an expression
    * `(a AND b) OR (a AND c)` becomes `a AND (b OR c)`
