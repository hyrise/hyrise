#include "column_pruning_rule.hpp"

#include <unordered_map>

#include "expression/abstract_expression.hpp"
#include "expression/expression_functional.hpp"
#include "expression/expression_utils.hpp"
#include "hyrise.hpp"
#include "logical_query_plan/abstract_lqp_node.hpp"
#include "logical_query_plan/aggregate_node.hpp"
#include "logical_query_plan/dummy_table_node.hpp"
#include "logical_query_plan/join_node.hpp"
#include "logical_query_plan/lqp_utils.hpp"
#include "logical_query_plan/mock_node.hpp"
#include "logical_query_plan/predicate_node.hpp"
#include "logical_query_plan/projection_node.hpp"
#include "logical_query_plan/sort_node.hpp"
#include "logical_query_plan/stored_table_node.hpp"
#include "logical_query_plan/union_node.hpp"
#include "logical_query_plan/update_node.hpp"

using namespace opossum::expression_functional;  // NOLINT

namespace opossum {

namespace {
void gather_expressions_not_computed_by_expression_evaluator(
    const std::shared_ptr<AbstractExpression>& expression,
    const std::vector<std::shared_ptr<AbstractExpression>>& input_expressions,
    ExpressionUnorderedSet& required_expressions, const bool top_level = true) {
  // Top-level expressions are those that are (part of) the ExpressionEvaluator's final result. For example, for an
  // ExpressionEvaluator producing (a + b) + c, the entire expression is a top-level expression. It is the consumer's
  // job to mark it as required. (a + b) however, is required by the ExpressionEvaluator and will be added to
  // required_expressions, as it is not a top-level expression.

  // If an expression that is not a top-level expression is already an input, we require it
  if (std::find_if(input_expressions.begin(), input_expressions.end(),
                   [&expression](const auto& other) { return *expression == *other; }) != input_expressions.end()) {
    if (!top_level) required_expressions.emplace(expression);
    return;
  }

  if (expression->type == ExpressionType::Aggregate || expression->type == ExpressionType::LQPColumn) {
    // Aggregates and LQPColumns are not calculated by the ExpressionEvaluator and are thus required to be part of the
    // input.
    required_expressions.emplace(expression);
    return;
  }

  for (const auto& argument : expression->arguments) {
    gather_expressions_not_computed_by_expression_evaluator(argument, input_expressions, required_expressions, false);
  }
}

ExpressionUnorderedSet gather_locally_required_expressions(
    const std::shared_ptr<AbstractLQPNode>& node, const ExpressionUnorderedSet& expressions_required_by_consumers) {
  // Gathers all expressions required by THIS node, i.e., expressions needed by the node to do its job. For example, a
  // PredicateNode `a < 3` requires the LQPColumn a.
  auto locally_required_expressions = ExpressionUnorderedSet{};

  switch (node->type) {
    // For the vast majority of node types, AbstractLQPNode::node_expression holds all expressions required by this
    // node.
    case LQPNodeType::Alias:
    case LQPNodeType::CreatePreparedPlan:
    case LQPNodeType::CreateView:
    case LQPNodeType::DropView:
    case LQPNodeType::DropTable:
    case LQPNodeType::DummyTable:
    case LQPNodeType::Import:
    case LQPNodeType::Limit:
    case LQPNodeType::Root:
    case LQPNodeType::Sort:
    case LQPNodeType::StaticTable:
    case LQPNodeType::StoredTable:
    case LQPNodeType::Validate:
    case LQPNodeType::Mock: {
      for (const auto& expression : node->node_expressions) {
        locally_required_expressions.emplace(expression);
      }
    } break;

    // For aggregate nodes, we need the group by columns and the arguments to the aggregate functions
    case LQPNodeType::Aggregate: {
      const auto& aggregate_node = static_cast<AggregateNode&>(*node);

      // Handling COUNT(*) (which is represented as an LQPColumnExpression with a valid original_node and an
      // INVALID_COLUMN_ID) is difficult, as we need to make sure that at least one expression from that
      // original node survives the pruning. Otherwise, we could not resolve that original_node later on.
      // For now, we simply stop pruning (i.e., add all expressions as required) once we encounter COUNT(*).
      auto has_count_star = false;
      for (auto expression_idx = size_t{0}; expression_idx < node->node_expressions.size(); ++expression_idx) {
        const auto& expression = node->node_expressions[expression_idx];
        if (AggregateExpression::is_count_star(*expression)) {
          has_count_star = true;
          break;
        }
      }
      if (has_count_star) {
        for (const auto& input_expression : node->left_input()->column_expressions()) {
          locally_required_expressions.emplace(input_expression);
        }
        break;
      }

      for (auto expression_idx = size_t{0}; expression_idx < node->node_expressions.size(); ++expression_idx) {
        const auto& expression = node->node_expressions[expression_idx];

        // The AggregateNode's node_expressions contain both the group_by- and the aggregate_expressions in that order,
        // separated by aggregate_expressions_begin_idx.
        if (expression_idx < aggregate_node.aggregate_expressions_begin_idx) {
          // This is a group by expression that is required from the input
          locally_required_expressions.emplace(expression);
        } else {
          // This is an aggregate expression - we need its argument
          DebugAssert(expression->type == ExpressionType::Aggregate, "Expected AggregateExpression");
          locally_required_expressions.emplace(expression->arguments[0]);
        }
      }
    } break;

    // For ProjectionNodes, collect all expressions that
    //   (1) were already computed and are re-used as arguments in this projection
    //   (2) cannot be computed (i.e., Aggregate and LQPColumn inputs)
    // PredicateNodes have the same requirements - if they have their own implementation, they require all columns to
    // be already computed, if they use the ExpressionEvaluator the columns should at least be computable.
    case LQPNodeType::Predicate:
    case LQPNodeType::Projection: {
      for (const auto& expression : node->node_expressions) {
        if (node->type == LQPNodeType::Projection && !expressions_required_by_consumers.contains(expression)) {
          // An expression produced by a ProjectionNode that is not required by anyone upstream is useless. We should
          // not collect the expressions required for calculating that useless expression.
          continue;
        }

        gather_expressions_not_computed_by_expression_evaluator(expression, node->left_input()->column_expressions(),
                                                                locally_required_expressions);
      }
    } break;

    // For Joins, collect the expressions used on the left and right sides of the join expressions
    case LQPNodeType::Join: {
      const auto& join_node = static_cast<JoinNode&>(*node);
      for (const auto& predicate : join_node.join_predicates()) {
        DebugAssert(predicate->type == ExpressionType::Predicate && predicate->arguments.size() == 2,
                    "Expected binary predicate for join");
        locally_required_expressions.emplace(predicate->arguments[0]);
        locally_required_expressions.emplace(predicate->arguments[1]);
      }
    } break;

    case LQPNodeType::Union: {
      const auto& union_node = static_cast<const UnionNode&>(*node);
      Assert(union_node.set_operation_mode == SetOperationMode::Positions,
             "Currently, ColumnPruningRule can only handle UnionNodes in Positions mode");
      // UnionNode does not require any expressions itself for the Positions mode. Once we add actual unions from two
      // tables, we will probably have to change something here in this rule that the required expressions are kept on
      // both the left and right sides.
    } break;

    case LQPNodeType::Intersect:
    case LQPNodeType::Except: {
      Fail("Intersect and Except are not supported yet");
      // Not sure what needs to happen here. That partially depends on how intersect and except are finally implemented.
    } break;

    // No pruning of the input columns for these nodes as they need them all.
    case LQPNodeType::CreateTable:
    case LQPNodeType::Delete:
    case LQPNodeType::Insert:
    case LQPNodeType::Export:
    case LQPNodeType::Update:
    case LQPNodeType::ChangeMetaTable: {
      const auto& left_input_expressions = node->left_input()->column_expressions();
      locally_required_expressions.insert(left_input_expressions.begin(), left_input_expressions.end());

      if (node->right_input()) {
        const auto& right_input_expressions = node->right_input()->column_expressions();
        locally_required_expressions.insert(right_input_expressions.begin(), right_input_expressions.end());
      }
    } break;
  }

  return locally_required_expressions;
}

void recursively_gather_required_expressions(
    const std::shared_ptr<AbstractLQPNode>& node,
    std::unordered_map<std::shared_ptr<AbstractLQPNode>, ExpressionUnorderedSet>& required_expressions_by_node,
    std::unordered_map<std::shared_ptr<AbstractLQPNode>, size_t>& outputs_visited_by_node) {
  auto& required_expressions = required_expressions_by_node[node];
  const auto locally_required_expressions = gather_locally_required_expressions(node, required_expressions);
  required_expressions.insert(locally_required_expressions.begin(), locally_required_expressions.end());

  // We only continue with node's inputs once we have visited all paths above node. We check this by counting the
  // number of the node's outputs that have already been visited. Once we reach the output count, we can continue.
  if (node->type != LQPNodeType::Root) ++outputs_visited_by_node[node];
  if (outputs_visited_by_node[node] < node->output_count()) return;

  // Once all nodes that may require columns from this node (i.e., this node's outputs) have been visited, we can
  // recurse into this node's inputs.
  for (const auto& input : {node->left_input(), node->right_input()}) {
    if (!input) continue;

    // Make sure the entry in required_expressions_by_node exists, then insert all expressions that the current node
    // needs
    auto& required_expressions_for_input = required_expressions_by_node[input];
    for (const auto& required_expression : required_expressions) {
      // Add the columns needed here (and above) if they come from the input node. Reasons why this might NOT be the
      // case are: (1) The expression is calculated in this node (and is thus not available in the input node), or
      // (2) we have two input nodes (i.e., a join) and the expressions comes from the other side.
      if (input->find_column_id(*required_expression)) {
        required_expressions_for_input.emplace(required_expression);
      }
    }

    recursively_gather_required_expressions(input, required_expressions_by_node, outputs_visited_by_node);
  }
}

void try_join_to_semi_rewrite(
    const std::shared_ptr<AbstractLQPNode>& node,
    const std::unordered_map<std::shared_ptr<AbstractLQPNode>, ExpressionUnorderedSet>& required_expressions_by_node) {
  // Sometimes, joins are not actually used to combine tables but only to check the existence of a tuple in a second
  // table. Example: SELECT c_name FROM customer, nation WHERE c_nationkey = n_nationkey AND n_name = 'GERMANY'
  // If the join is on a unique/primary key column, we can rewrite these joins into semi joins. If, however, the
  // uniqueness is not guaranteed, we cannot perform the rewrite as non-unique joins could possibly emit a matching
  // line more than once.

  auto join_node = std::dynamic_pointer_cast<JoinNode>(node);
  if (join_node->join_mode != JoinMode::Inner) return;

  // Check whether the left/right inputs are actually needed by following operators
  auto left_input_is_used = false;
  auto right_input_is_used = false;
  for (const auto& output : node->outputs()) {
    for (const auto& required_expression : required_expressions_by_node.at(output)) {
      if (expression_evaluable_on_lqp(required_expression, *node->left_input())) left_input_is_used = true;
      if (expression_evaluable_on_lqp(required_expression, *node->right_input())) right_input_is_used = true;
    }
  }
  DebugAssert(left_input_is_used || right_input_is_used, "Did not expect a useless join");
  if (left_input_is_used && right_input_is_used) return;

  // Check whether the join predicates operate on unique columns.
  auto join_is_unique_on_left_side = false;
  auto join_is_unique_on_right_side = false;

  const auto& join_predicates = join_node->join_predicates();
  for (const auto& join_predicate : join_predicates) {
    const auto is_unique_column = [](const auto& expression) {
      const auto& column = std::dynamic_pointer_cast<LQPColumnExpression>(expression);
      if (!column) return false;

      const auto& stored_table_node = std::dynamic_pointer_cast<const StoredTableNode>(column->original_node.lock());
      if (!stored_table_node) return false;

      const auto& table = Hyrise::get().storage_manager.get_table(stored_table_node->table_name);
      for (const auto& table_constraint : table->get_soft_unique_constraints()) {
        // This currently does not handle multi-column constraints, but that should be easy to add once needed.
        if (table_constraint.columns.size() > 1) continue;
<<<<<<< HEAD
        if (*table_constraint.columns.cbegin() == column_reference.original_column_id()) {
=======
        if (table_constraint.columns[0] == column->original_column_id) {
>>>>>>> b02d238e
          return true;
        }
      }
      return false;
    };

    const auto& predicate = std::dynamic_pointer_cast<BinaryPredicateExpression>(join_predicate);
    // We can only rewrite an inner join to a semi join if it is an equi join
    if (predicate->predicate_condition != PredicateCondition::Equals) continue;

    const auto& left_operand = predicate->left_operand();
    const auto& right_operand = predicate->right_operand();

    join_is_unique_on_left_side |= is_unique_column(left_operand);
    join_is_unique_on_right_side |= is_unique_column(right_operand);
  }

  // If one of the input sides is unused (i.e., its expressions are not needed in the output) and it is guaranteed
  // that we will not produce more than a single row on that side for each row on the other side, we can rewrite the
  // join into a semi join.
  if (!left_input_is_used && join_is_unique_on_left_side) {
    join_node->join_mode = JoinMode::Semi;
    const auto temp = join_node->left_input();
    join_node->set_left_input(join_node->right_input());
    join_node->set_right_input(temp);
  }

  if (!right_input_is_used && join_is_unique_on_right_side) {
    join_node->join_mode = JoinMode::Semi;
  }
}

void prune_projection_node(
    const std::shared_ptr<AbstractLQPNode>& node,
    const std::unordered_map<std::shared_ptr<AbstractLQPNode>, ExpressionUnorderedSet>& required_expressions_by_node) {
  // Iterate over the ProjectionNode's expressions and add them to the required expressions if at least one output node
  // requires them
  auto projection_node = std::dynamic_pointer_cast<ProjectionNode>(node);

  auto new_node_expressions = std::vector<std::shared_ptr<AbstractExpression>>{};
  new_node_expressions.reserve(projection_node->node_expressions.size());

  for (const auto& expression : projection_node->node_expressions) {
    for (const auto& output : node->outputs()) {
      const auto& required_expressions = required_expressions_by_node.at(output);
      if (std::find_if(required_expressions.begin(), required_expressions.end(), [&expression](const auto& other) {
            return *expression == *other;
          }) != required_expressions.end()) {
        new_node_expressions.emplace_back(expression);
        break;
      }
    }
  }

  projection_node->node_expressions = new_node_expressions;
}

}  // namespace

void ColumnPruningRule::apply_to(const std::shared_ptr<AbstractLQPNode>& lqp) const {
  // For each node, required_expressions_by_node will hold the expressions either needed by this node or by one of its
  // successors (i.e., nodes to which this node is an input). After collecting this information, we walk through all
  // identified nodes and perform the pruning.
  std::unordered_map<std::shared_ptr<AbstractLQPNode>, ExpressionUnorderedSet> required_expressions_by_node;

  // Add top-level columns that need to be included as they are the actual output
  const auto column_expressions = lqp->column_expressions();
  required_expressions_by_node[lqp].insert(column_expressions.cbegin(), column_expressions.cend());

  // Recursively walk through the LQP. We cannot use visit_lqp as we explicitly need to take each path through the LQP.
  // The right side of a diamond might require additional columns - if we only visited each node once, we might miss
  // those. However, we track how many of a node's outputs we have already visited and recurse only once we have seen
  // all of them. That way, the performance should be similar to that of visit_lqp.
  std::unordered_map<std::shared_ptr<AbstractLQPNode>, size_t> outputs_visited_by_node;
  recursively_gather_required_expressions(lqp, required_expressions_by_node, outputs_visited_by_node);

  // Now, go through the LQP and perform all prunings. This time, it is sufficient to look at each node once.
  for (const auto& [node, required_expressions] : required_expressions_by_node) {
    DebugAssert(outputs_visited_by_node.at(node) == node->output_count(),
                "Not all outputs have been visited - is the input LQP corrupt?");
    switch (node->type) {
      case LQPNodeType::Mock:
      case LQPNodeType::StoredTable: {
        // Prune all unused columns from a StoredTableNode
        auto pruned_column_ids = std::vector<ColumnID>{};
        for (const auto& expression : node->column_expressions()) {
          if (required_expressions.find(expression) != required_expressions.end()) {
            continue;
          }

          const auto column_expression = std::dynamic_pointer_cast<LQPColumnExpression>(expression);
          pruned_column_ids.emplace_back(column_expression->original_column_id);
        }

        if (pruned_column_ids.size() == node->column_expressions().size()) {
          // All columns were marked to be pruned. However, while `SELECT 1 FROM table` does not need any particular
          // column, it needs at least one column so that it knows how many 1s to produce. Thus, we remove a random
          // column from the pruning list. It does not matter which column it is.
          pruned_column_ids.resize(pruned_column_ids.size() - 1);
        }

        if (auto stored_table_node = std::dynamic_pointer_cast<StoredTableNode>(node)) {
          DebugAssert(stored_table_node->pruned_column_ids().empty(), "Node pruned twice");
          stored_table_node->set_pruned_column_ids(pruned_column_ids);
        } else if (auto mock_node = std::dynamic_pointer_cast<MockNode>(node)) {
          DebugAssert(mock_node->pruned_column_ids().empty(), "Node pruned twice");
          mock_node->set_pruned_column_ids(pruned_column_ids);
        }
      } break;

      case LQPNodeType::Join: {
        try_join_to_semi_rewrite(node, required_expressions_by_node);
      } break;

      case LQPNodeType::Projection: {
        prune_projection_node(node, required_expressions_by_node);
      } break;

      default:
        break;  // Node cannot be pruned
    }
  }
}

}  // namespace opossum<|MERGE_RESOLUTION|>--- conflicted
+++ resolved
@@ -259,11 +259,7 @@
       for (const auto& table_constraint : table->get_soft_unique_constraints()) {
         // This currently does not handle multi-column constraints, but that should be easy to add once needed.
         if (table_constraint.columns.size() > 1) continue;
-<<<<<<< HEAD
-        if (*table_constraint.columns.cbegin() == column_reference.original_column_id()) {
-=======
-        if (table_constraint.columns[0] == column->original_column_id) {
->>>>>>> b02d238e
+        if (*table_constraint.columns.cbegin() == column->original_column_id) {
           return true;
         }
       }
