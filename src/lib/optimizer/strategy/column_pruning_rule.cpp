#include "column_pruning_rule.hpp"

#include <unordered_map>

#include "expression/abstract_expression.hpp"
#include "expression/expression_functional.hpp"
#include "expression/expression_utils.hpp"
#include "hyrise.hpp"
#include "logical_query_plan/abstract_lqp_node.hpp"
#include "logical_query_plan/aggregate_node.hpp"
#include "logical_query_plan/dummy_table_node.hpp"
#include "logical_query_plan/join_node.hpp"
#include "logical_query_plan/lqp_utils.hpp"
#include "logical_query_plan/mock_node.hpp"
#include "logical_query_plan/predicate_node.hpp"
#include "logical_query_plan/projection_node.hpp"
#include "logical_query_plan/sort_node.hpp"
#include "logical_query_plan/stored_table_node.hpp"
#include "logical_query_plan/union_node.hpp"
#include "logical_query_plan/update_node.hpp"

using namespace opossum::expression_functional;  // NOLINT

namespace opossum {

namespace {
void gather_expressions_not_computed_by_expression_evaluator(
    const std::shared_ptr<AbstractExpression>& expression,
    const std::vector<std::shared_ptr<AbstractExpression>>& input_expressions,
    ExpressionUnorderedSet& required_expressions, const bool top_level = true) {
  // Top-level expressions are those that are (part of) the ExpressionEvaluator's final result. For example, for an
  // ExpressionEvaluator producing (a + b) + c, the entire expression is a top-level expression. It is the consumer's
  // job to mark it as required. (a + b) however, is required by the ExpressionEvaluator and will be added to
  // required_expressions, as it is not a top-level expression.

  // If an expression that is not a top-level expression is already an input, we require it
  if (std::find_if(input_expressions.begin(), input_expressions.end(),
                   [&expression](const auto& other) { return *expression == *other; }) != input_expressions.end()) {
    if (!top_level) required_expressions.emplace(expression);
    return;
  }

  if (expression->type == ExpressionType::Aggregate || expression->type == ExpressionType::LQPColumn) {
    // Aggregates and LQPColumns are not calculated by the ExpressionEvaluator and are thus required to be part of the
    // input.
    required_expressions.emplace(expression);
    return;
  }

  for (const auto& argument : expression->arguments) {
    gather_expressions_not_computed_by_expression_evaluator(argument, input_expressions, required_expressions, false);
  }
}

ExpressionUnorderedSet gather_locally_required_expressions(
    const std::shared_ptr<AbstractLQPNode>& node, const ExpressionUnorderedSet& expressions_required_by_consumers) {
  // Gathers all expressions required by THIS node, i.e., expressions needed by the node to do its job. For example, a
  // PredicateNode `a < 3` requires the LQPColumn a.
  auto locally_required_expressions = ExpressionUnorderedSet{};

  switch (node->type) {
    // For the vast majority of node types, AbstractLQPNode::node_expression holds all expressions required by this
    // node.
    case LQPNodeType::Alias:
    case LQPNodeType::CreatePreparedPlan:
    case LQPNodeType::CreateView:
    case LQPNodeType::DropView:
    case LQPNodeType::DropTable:
    case LQPNodeType::DummyTable:
    case LQPNodeType::Import:
    case LQPNodeType::Limit:
    case LQPNodeType::Root:
    case LQPNodeType::Sort:
    case LQPNodeType::StaticTable:
    case LQPNodeType::StoredTable:
    case LQPNodeType::Validate:
    case LQPNodeType::Mock: {
      for (const auto& expression : node->node_expressions) {
        locally_required_expressions.emplace(expression);
      }
    } break;

    // For aggregate nodes, we need the group by columns and the arguments to the aggregate functions
    case LQPNodeType::Aggregate: {
      const auto& aggregate_node = static_cast<AggregateNode&>(*node);

      // Handling COUNT(*) (which is represented as an LQPColumnExpression with a valid original_node and an
      // INVALID_COLUMN_ID) is difficult, as we need to make sure that at least one expression from that
      // original node survives the pruning. Otherwise, we could not resolve that original_node later on.
      // For now, we simply stop pruning (i.e., add all expressions as required) once we encounter COUNT(*).
      auto has_count_star = false;
      for (auto expression_idx = size_t{0}; expression_idx < node->node_expressions.size(); ++expression_idx) {
        const auto& expression = node->node_expressions[expression_idx];
        if (AggregateExpression::is_count_star(*expression)) {
          has_count_star = true;
          break;
        }
      }
      if (has_count_star) {
        for (const auto& input_expression : node->left_input()->output_expressions()) {
          locally_required_expressions.emplace(input_expression);
        }
        break;
      }

      for (auto expression_idx = size_t{0}; expression_idx < node->node_expressions.size(); ++expression_idx) {
        const auto& expression = node->node_expressions[expression_idx];

        // The AggregateNode's node_expressions contain both the group_by- and the aggregate_expressions in that order,
        // separated by aggregate_expressions_begin_idx.
        if (expression_idx < aggregate_node.aggregate_expressions_begin_idx) {
          // This is a group by expression that is required from the input
          locally_required_expressions.emplace(expression);
        } else {
          // This is an aggregate expression - we need its argument
          DebugAssert(expression->type == ExpressionType::Aggregate, "Expected AggregateExpression");
          locally_required_expressions.emplace(expression->arguments[0]);
        }
      }
    } break;

    // For ProjectionNodes, collect all expressions that
    //   (1) were already computed and are re-used as arguments in this projection
    //   (2) cannot be computed (i.e., Aggregate and LQPColumn inputs)
    // PredicateNodes have the same requirements - if they have their own implementation, they require all columns to
    // be already computed, if they use the ExpressionEvaluator the columns should at least be computable.
    case LQPNodeType::Predicate:
    case LQPNodeType::Projection: {
      for (const auto& expression : node->node_expressions) {
        if (node->type == LQPNodeType::Projection && !expressions_required_by_consumers.contains(expression)) {
          // An expression produced by a ProjectionNode that is not required by anyone upstream is useless. We should
          // not collect the expressions required for calculating that useless expression.
          continue;
        }

        gather_expressions_not_computed_by_expression_evaluator(expression, node->left_input()->output_expressions(),
                                                                locally_required_expressions);
      }
    } break;

    // For Joins, collect the expressions used on the left and right sides of the join expressions
    case LQPNodeType::Join: {
      const auto& join_node = static_cast<JoinNode&>(*node);
      for (const auto& predicate : join_node.join_predicates()) {
        DebugAssert(predicate->type == ExpressionType::Predicate && predicate->arguments.size() == 2,
                    "Expected binary predicate for join");
        locally_required_expressions.emplace(predicate->arguments[0]);
        locally_required_expressions.emplace(predicate->arguments[1]);
      }
    } break;

    case LQPNodeType::Union: {
      const auto& union_node = static_cast<const UnionNode&>(*node);
      Assert(union_node.set_operation_mode == SetOperationMode::Positions,
             "Currently, ColumnPruningRule can only handle UnionNodes in Positions mode");
      // UnionNode does not require any expressions itself for the Positions mode. Once we add actual unions from two
      // tables, we will probably have to change something here in this rule that the required expressions are kept on
      // both the left and right sides.
    } break;

    case LQPNodeType::Intersect:
    case LQPNodeType::Except: {
      Fail("Intersect and Except are not supported yet");
      // Not sure what needs to happen here. That partially depends on how intersect and except are finally implemented.
    } break;

    // No pruning of the input columns for these nodes as they need them all.
    case LQPNodeType::CreateTable:
    case LQPNodeType::Delete:
    case LQPNodeType::Insert:
    case LQPNodeType::Export:
    case LQPNodeType::Update:
    case LQPNodeType::ChangeMetaTable: {
      const auto& left_input_expressions = node->left_input()->output_expressions();
      locally_required_expressions.insert(left_input_expressions.begin(), left_input_expressions.end());

      if (node->right_input()) {
        const auto& right_input_expressions = node->right_input()->output_expressions();
        locally_required_expressions.insert(right_input_expressions.begin(), right_input_expressions.end());
      }
    } break;
  }

  return locally_required_expressions;
}

void recursively_gather_required_expressions(
    const std::shared_ptr<AbstractLQPNode>& node,
    std::unordered_map<std::shared_ptr<AbstractLQPNode>, ExpressionUnorderedSet>& required_expressions_by_node,
    std::unordered_map<std::shared_ptr<AbstractLQPNode>, size_t>& outputs_visited_by_node) {
  auto& required_expressions = required_expressions_by_node[node];
  const auto locally_required_expressions = gather_locally_required_expressions(node, required_expressions);
  required_expressions.insert(locally_required_expressions.begin(), locally_required_expressions.end());

  // We only continue with node's inputs once we have visited all paths above node. We check this by counting the
  // number of the node's outputs that have already been visited. Once we reach the output count, we can continue.
  if (node->type != LQPNodeType::Root) ++outputs_visited_by_node[node];
  if (outputs_visited_by_node[node] < node->output_count()) return;

  // Once all nodes that may require columns from this node (i.e., this node's outputs) have been visited, we can
  // recurse into this node's inputs.
  for (const auto& input : {node->left_input(), node->right_input()}) {
    if (!input) continue;

    // Make sure the entry in required_expressions_by_node exists, then insert all expressions that the current node
    // needs
    auto& required_expressions_for_input = required_expressions_by_node[input];
    for (const auto& required_expression : required_expressions) {
      // Add the columns needed here (and above) if they come from the input node. Reasons why this might NOT be the
      // case are: (1) The expression is calculated in this node (and is thus not available in the input node), or
      // (2) we have two input nodes (i.e., a join) and the expressions comes from the other side.
      if (input->find_column_id(*required_expression)) {
        required_expressions_for_input.emplace(required_expression);
      }
    }

    recursively_gather_required_expressions(input, required_expressions_by_node, outputs_visited_by_node);
  }
}

void try_join_to_semi_rewrite(
    const std::shared_ptr<AbstractLQPNode>& node,
    const std::unordered_map<std::shared_ptr<AbstractLQPNode>, ExpressionUnorderedSet>& required_expressions_by_node) {
  // Sometimes, joins are not actually used to combine tables but only to check the existence of a tuple in a second
  // table. Example: SELECT c_name FROM customer, nation WHERE c_nationkey = n_nationkey AND n_name = 'GERMANY'
  // If the join is on a unique/primary key column, we can rewrite these joins into semi joins. If, however, the
  // uniqueness is not guaranteed, we cannot perform the rewrite as non-unique joins could possibly emit a matching
  // line more than once.

  auto join_node = std::dynamic_pointer_cast<JoinNode>(node);
  if (join_node->join_mode != JoinMode::Inner) return;

  // Check whether the left/right inputs are actually needed by following operators
  auto left_input_is_used = false;
  auto right_input_is_used = false;
  for (const auto& output : node->outputs()) {
    for (const auto& required_expression : required_expressions_by_node.at(output)) {
      if (expression_evaluable_on_lqp(required_expression, *node->left_input())) left_input_is_used = true;
      if (expression_evaluable_on_lqp(required_expression, *node->right_input())) right_input_is_used = true;
    }
  }
  DebugAssert(left_input_is_used || right_input_is_used, "Did not expect a useless join");
  if (left_input_is_used && right_input_is_used) return;

  // Check whether the join predicates operate on unique columns.
  auto join_is_unique_on_left_side = false;
  auto join_is_unique_on_right_side = false;

  const auto& join_predicates = join_node->join_predicates();
  for (const auto& join_predicate : join_predicates) {
    const auto is_unique_column = [](const auto& expression) {
      const auto& column = std::dynamic_pointer_cast<LQPColumnExpression>(expression);
      if (!column) return false;

      const auto& stored_table_node = std::dynamic_pointer_cast<const StoredTableNode>(column->original_node.lock());
      if (!stored_table_node) return false;

      const auto& table = Hyrise::get().storage_manager.get_table(stored_table_node->table_name);
<<<<<<< HEAD
      for (const auto& table_constraint : table->get_soft_unique_constraints()) {
        // This currently does not handle multi-column constraints, but that should be easy to add once needed.
        if (table_constraint.columns.size() > 1) continue;
        if (*table_constraint.columns.cbegin() == column->original_column_id) {
=======
      for (const auto& key_constraint : table->soft_key_constraints()) {
        // This currently does not handle multi-column key constraints, but that should be easy to add once needed.
        if (key_constraint.columns().size() > 1) continue;
        if (*key_constraint.columns().cbegin() == column->original_column_id) {
>>>>>>> e4a6d59c
          return true;
        }
      }
      return false;
    };

    const auto& predicate = std::dynamic_pointer_cast<BinaryPredicateExpression>(join_predicate);
    // We can only rewrite an inner join to a semi join if it is an equi join
    if (predicate->predicate_condition != PredicateCondition::Equals) continue;

    const auto& left_operand = predicate->left_operand();
    const auto& right_operand = predicate->right_operand();

    join_is_unique_on_left_side |= is_unique_column(left_operand);
    join_is_unique_on_right_side |= is_unique_column(right_operand);
  }

  // If one of the input sides is unused (i.e., its expressions are not needed in the output) and it is guaranteed
  // that we will not produce more than a single row on that side for each row on the other side, we can rewrite the
  // join into a semi join.
  if (!left_input_is_used && join_is_unique_on_left_side) {
    join_node->join_mode = JoinMode::Semi;
    const auto temp = join_node->left_input();
    join_node->set_left_input(join_node->right_input());
    join_node->set_right_input(temp);
  }

  if (!right_input_is_used && join_is_unique_on_right_side) {
    join_node->join_mode = JoinMode::Semi;
  }
}

void prune_projection_node(
    const std::shared_ptr<AbstractLQPNode>& node,
    const std::unordered_map<std::shared_ptr<AbstractLQPNode>, ExpressionUnorderedSet>& required_expressions_by_node) {
  // Iterate over the ProjectionNode's expressions and add them to the required expressions if at least one output node
  // requires them
  auto projection_node = std::dynamic_pointer_cast<ProjectionNode>(node);

  auto new_node_expressions = std::vector<std::shared_ptr<AbstractExpression>>{};
  new_node_expressions.reserve(projection_node->node_expressions.size());

  for (const auto& expression : projection_node->node_expressions) {
    for (const auto& output : node->outputs()) {
      const auto& required_expressions = required_expressions_by_node.at(output);
      if (std::find_if(required_expressions.begin(), required_expressions.end(), [&expression](const auto& other) {
            return *expression == *other;
          }) != required_expressions.end()) {
        new_node_expressions.emplace_back(expression);
        break;
      }
    }
  }

  projection_node->node_expressions = new_node_expressions;
}

}  // namespace

void ColumnPruningRule::apply_to(const std::shared_ptr<AbstractLQPNode>& lqp) const {
  // For each node, required_expressions_by_node will hold the expressions either needed by this node or by one of its
  // successors (i.e., nodes to which this node is an input). After collecting this information, we walk through all
  // identified nodes and perform the pruning.
  std::unordered_map<std::shared_ptr<AbstractLQPNode>, ExpressionUnorderedSet> required_expressions_by_node;

  // Add top-level columns that need to be included as they are the actual output
  const auto output_expressions = lqp->output_expressions();
  required_expressions_by_node[lqp].insert(output_expressions.cbegin(), output_expressions.cend());

  // Recursively walk through the LQP. We cannot use visit_lqp as we explicitly need to take each path through the LQP.
  // The right side of a diamond might require additional columns - if we only visited each node once, we might miss
  // those. However, we track how many of a node's outputs we have already visited and recurse only once we have seen
  // all of them. That way, the performance should be similar to that of visit_lqp.
  std::unordered_map<std::shared_ptr<AbstractLQPNode>, size_t> outputs_visited_by_node;
  recursively_gather_required_expressions(lqp, required_expressions_by_node, outputs_visited_by_node);

  // Now, go through the LQP and perform all prunings. This time, it is sufficient to look at each node once.
  for (const auto& [node, required_expressions] : required_expressions_by_node) {
    DebugAssert(outputs_visited_by_node.at(node) == node->output_count(),
                "Not all outputs have been visited - is the input LQP corrupt?");
    switch (node->type) {
      case LQPNodeType::Mock:
      case LQPNodeType::StoredTable: {
        // Prune all unused columns from a StoredTableNode
        auto pruned_column_ids = std::vector<ColumnID>{};
        for (const auto& expression : node->output_expressions()) {
          if (required_expressions.find(expression) != required_expressions.end()) {
            continue;
          }

          const auto column_expression = std::dynamic_pointer_cast<LQPColumnExpression>(expression);
          pruned_column_ids.emplace_back(column_expression->original_column_id);
        }

        if (pruned_column_ids.size() == node->output_expressions().size()) {
          // All columns were marked to be pruned. However, while `SELECT 1 FROM table` does not need any particular
          // column, it needs at least one column so that it knows how many 1s to produce. Thus, we remove a random
          // column from the pruning list. It does not matter which column it is.
          pruned_column_ids.resize(pruned_column_ids.size() - 1);
        }

        if (auto stored_table_node = std::dynamic_pointer_cast<StoredTableNode>(node)) {
          DebugAssert(stored_table_node->pruned_column_ids().empty(), "Node pruned twice");
          stored_table_node->set_pruned_column_ids(pruned_column_ids);
        } else if (auto mock_node = std::dynamic_pointer_cast<MockNode>(node)) {
          DebugAssert(mock_node->pruned_column_ids().empty(), "Node pruned twice");
          mock_node->set_pruned_column_ids(pruned_column_ids);
        }
      } break;

      case LQPNodeType::Join: {
        try_join_to_semi_rewrite(node, required_expressions_by_node);
      } break;

      case LQPNodeType::Projection: {
        prune_projection_node(node, required_expressions_by_node);
      } break;

      default:
        break;  // Node cannot be pruned
    }
  }
}

}  // namespace opossum<|MERGE_RESOLUTION|>--- conflicted
+++ resolved
@@ -256,17 +256,10 @@
       if (!stored_table_node) return false;
 
       const auto& table = Hyrise::get().storage_manager.get_table(stored_table_node->table_name);
-<<<<<<< HEAD
-      for (const auto& table_constraint : table->get_soft_unique_constraints()) {
-        // This currently does not handle multi-column constraints, but that should be easy to add once needed.
-        if (table_constraint.columns.size() > 1) continue;
-        if (*table_constraint.columns.cbegin() == column->original_column_id) {
-=======
       for (const auto& key_constraint : table->soft_key_constraints()) {
         // This currently does not handle multi-column key constraints, but that should be easy to add once needed.
         if (key_constraint.columns().size() > 1) continue;
         if (*key_constraint.columns().cbegin() == column->original_column_id) {
->>>>>>> e4a6d59c
           return true;
         }
       }
