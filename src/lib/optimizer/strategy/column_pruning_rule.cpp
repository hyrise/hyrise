#include "column_pruning_rule.hpp"

#include <unordered_map>

#include "expression/abstract_expression.hpp"
#include "expression/expression_functional.hpp"
#include "expression/expression_utils.hpp"
#include "hyrise.hpp"
#include "logical_query_plan/abstract_lqp_node.hpp"
#include "logical_query_plan/aggregate_node.hpp"
#include "logical_query_plan/dummy_table_node.hpp"
#include "logical_query_plan/insert_node.hpp"
#include "logical_query_plan/join_node.hpp"
#include "logical_query_plan/lqp_utils.hpp"
#include "logical_query_plan/mock_node.hpp"
#include "logical_query_plan/predicate_node.hpp"
#include "logical_query_plan/projection_node.hpp"
#include "logical_query_plan/sort_node.hpp"
#include "logical_query_plan/stored_table_node.hpp"
#include "logical_query_plan/update_node.hpp"

using namespace opossum::expression_functional;  // NOLINT

namespace opossum {

namespace {
void gather_expressions_not_computed_by_expression_evaluator(
    const std::shared_ptr<AbstractExpression>& expression,
    const std::vector<std::shared_ptr<AbstractExpression>>& input_expressions,
    ExpressionUnorderedSet& required_expressions, const bool top_level = true) {
  if (std::find_if(input_expressions.begin(), input_expressions.end(),
                   [&expression](const auto& other) { return *expression == *other; }) != input_expressions.end()) {
    // Top-level expressions are those that are (part of) the ExpressionEvaluator's final result. For example, for an
    // ExpressionEvaluator producing (a + b) + c, the entire expression is a top-level expression. It is the consumer's
    // job to mark it as required. (a + b) however, is required by the ExpressionEvaluator and will be added to
    // required_expressions, as it is not a top-level expression.
    if (!top_level) required_expressions.emplace(expression);
    return;
  }

  if (expression->type == ExpressionType::Aggregate || expression->type == ExpressionType::LQPColumn) {
    // Aggregates and LQPColumns are not calculated by the ExpressionEvaluator and are thus required to be part of the
    // input.
    required_expressions.emplace(expression);
    return;
  }

  for (const auto& argument : expression->arguments) {
    gather_expressions_not_computed_by_expression_evaluator(argument, input_expressions, required_expressions, false);
  }
}

ExpressionUnorderedSet gather_required_expressions(const std::shared_ptr<AbstractLQPNode>& node) {
  // Gathers all expressions required by THIS node, i.e., expressions needed by the node to do its job. For example, a
  // PredicateNode `a < 3` requires the LQPColumn a.
  auto required_expressions = ExpressionUnorderedSet{};

  switch (node->type) {
    // For the vast majority of node types, AbstractLQPNode::node_expression holds all expressions required by this
    // node.
    case LQPNodeType::Alias:
    case LQPNodeType::CreateTable:
    case LQPNodeType::CreatePreparedPlan:
    case LQPNodeType::CreateView:
    case LQPNodeType::DropView:
    case LQPNodeType::DropTable:
    case LQPNodeType::DummyTable:
    case LQPNodeType::Limit:
    case LQPNodeType::Root:
    case LQPNodeType::Sort:
    case LQPNodeType::StaticTable:
    case LQPNodeType::StoredTable:
    case LQPNodeType::Union:
    case LQPNodeType::Validate:
    case LQPNodeType::Mock: {
      for (const auto& expression : node->node_expressions) {
        required_expressions.emplace(expression);
      }
    } break;

    // For aggregate nodes, we need the group by columns and the arguments to the aggregate functions
    case LQPNodeType::Aggregate: {
      const auto& aggregate_node = static_cast<AggregateNode&>(*node);

      // Tracks whether we have already added a column. For COUNT(*) without GROUP BY, we might otherwise end up
      // without any expressions.
      auto has_at_least_one_expression = false;

      for (auto expression_idx = size_t{0}; expression_idx < node->node_expressions.size(); ++expression_idx) {
        const auto& expression = node->node_expressions[expression_idx];

        // The AggregateNode's node_expressions contain both the group_by- and the aggregate_expressions in that order,
        // separated by aggregate_expressions_begin_idx.
        if (expression_idx < aggregate_node.aggregate_expressions_begin_idx) {
          // This is a group by expression that is required from the input
          required_expressions.emplace(expression);
          has_at_least_one_expression = true;
        } else {
          // This is an aggregate expression - we need its argument
          DebugAssert(expression->type == ExpressionType::Aggregate, "Expected AggregateExpression");
          if (expression->arguments.empty()) {
            DebugAssert(
                static_cast<const AggregateExpression&>(*expression).aggregate_function == AggregateFunction::Count,
                "Only COUNT(*) may have empty arguments");
            // Argument is empty (i.e., COUNT(*)).
            continue;
          }

          required_expressions.emplace(expression->arguments[0]);

          has_at_least_one_expression = true;
        }
      }

      if (!has_at_least_one_expression) {
        // Unsuccessful - add the first expression
        required_expressions.emplace(node->left_input()->column_expressions()[0]);
      }
    } break;

    // For ProjectionNodes, collect all expressions that
    //   (1) were already computed and are re-used as arguments in this projection
    //   (2) cannot be computed (i.e., Aggregate and LQPColumn inputs)
    // As PredicateNodes use the ExpressionEvaluator, they have the same requirements.
    case LQPNodeType::Predicate:
    case LQPNodeType::Projection: {
      for (const auto& expression : node->node_expressions) {
        gather_expressions_not_computed_by_expression_evaluator(expression, node->left_input()->column_expressions(),
                                                                required_expressions);
      }
    } break;

    // For Joins, collect the expressions used on the left and right sides of the join expressions
    case LQPNodeType::Join: {
      const auto& join_node = static_cast<JoinNode&>(*node);
      for (const auto& predicate : join_node.join_predicates()) {
        DebugAssert(predicate->type == ExpressionType::Predicate && predicate->arguments.size() == 2,
                    "Expected binary predicate for join");
        required_expressions.emplace(predicate->arguments[0]);
        required_expressions.emplace(predicate->arguments[1]);
      }
    } break;

    // No pruning of the input columns to Delete, Update and Insert, they need them all.
    case LQPNodeType::Delete:
    case LQPNodeType::Insert:
    case LQPNodeType::Update: {
      const auto& left_input_expressions = node->left_input()->column_expressions();
      required_expressions.insert(left_input_expressions.begin(), left_input_expressions.end());

      if (node->right_input()) {
        const auto& right_input_expressions = node->right_input()->column_expressions();
        required_expressions.insert(right_input_expressions.begin(), right_input_expressions.end());
      }
    } break;
  }

  return required_expressions;
}

void recursive_gather_required_expressions(
    const std::shared_ptr<AbstractLQPNode>& node,
    std::unordered_map<std::shared_ptr<AbstractLQPNode>, ExpressionUnorderedSet>& required_expressions_by_node,
    std::unordered_map<std::shared_ptr<AbstractLQPNode>, size_t>& outputs_visited_by_node) {
  const auto additional_columns = gather_required_expressions(node);
  auto& required_expressions = required_expressions_by_node[node];
  required_expressions.insert(additional_columns.begin(), additional_columns.end());

  ++outputs_visited_by_node[node];
  if (outputs_visited_by_node[node] < node->output_count()) return;

  // Once all nodes that may require columns from this node (i.e., this node's outputs) have been visited, we can
  // recurse into this node's inputs.
  for (const auto& input : {node->left_input(), node->right_input()}) {
    if (!input) continue;

    // Make sure the entry exists, then insert all expressions that the current node needs
    required_expressions_by_node[input];
    for (const auto& required_expression : required_expressions) {
      // Add the columns needed here (and above) if they come from the input node
      if (input->find_column_id(*required_expression)) {
        required_expressions_by_node[input].emplace(required_expression);
      }
    }

    recursive_gather_required_expressions(input, required_expressions_by_node, outputs_visited_by_node);
  }
}

void prune_join_node(
    const std::shared_ptr<AbstractLQPNode>& node,
    std::unordered_map<std::shared_ptr<AbstractLQPNode>, ExpressionUnorderedSet>& required_expressions_by_node) {
  // Sometimes, joins are not actually used to combine tables but only to check the existence of a tuple in a second
  // table. Example: SELECT c_name FROM customer, nation WHERE c_nationkey = n_nationkey AND n_name = 'GERMANY'
  // If the join is on a unique/primary key column, we can rewrite these joins into semi joins. If, however, the
  // uniqueness is not guaranteed, we cannot perform the rewrite as non-unique joins could possibly emit a matching
  // line more than once.

  auto join_node = std::dynamic_pointer_cast<JoinNode>(node);
  if (join_node->join_mode != JoinMode::Inner) return;

  // Check whether the left/right inputs are actually needed by following operators
  auto left_input_is_used = false;
  auto right_input_is_used = false;
  for (const auto& output : node->outputs()) {
    for (const auto& required_expression : required_expressions_by_node[output]) {
      if (expression_evaluable_on_lqp(required_expression, *node->left_input())) left_input_is_used = true;
      if (expression_evaluable_on_lqp(required_expression, *node->right_input())) right_input_is_used = true;
    }
  }
  DebugAssert(left_input_is_used || right_input_is_used, "Did not expect a useless join");
  if (left_input_is_used && right_input_is_used) return;

  // Check whether the join predicates operate on unique columns.
  auto left_joins_on_unique_column = false;
  auto right_joins_on_unique_column = false;

  const auto& join_predicates = join_node->join_predicates();
  for (const auto& join_predicate : join_predicates) {
    const auto is_unique_column = [](const auto& expression) {
      const auto& column = std::dynamic_pointer_cast<LQPColumnExpression>(expression);
      if (!column) return false;

      const auto& column_reference = column->column_reference;
      const auto& stored_table_node =
          std::dynamic_pointer_cast<const StoredTableNode>(column_reference.original_node());
      if (!stored_table_node) return false;

      const auto& table = Hyrise::get().storage_manager.get_table(stored_table_node->table_name);
      for (const auto& table_constraint : table->get_soft_unique_constraints()) {
        // This currently does not handle multi-column constraints, but that should be easy to add once needed.
        if (table_constraint.columns.size() > 1) continue;
        if (table_constraint.columns[0] == column_reference.original_column_id()) {
          return true;
        }
      }
      return false;
    };

    const auto& predicate = std::dynamic_pointer_cast<BinaryPredicateExpression>(join_predicate);
    const auto& left_operand = predicate->left_operand();
    const auto& right_operand = predicate->right_operand();

    if (!left_joins_on_unique_column) {
      left_joins_on_unique_column = is_unique_column(left_operand);
    }
    if (!right_joins_on_unique_column) {
      right_joins_on_unique_column = is_unique_column(right_operand);
    }
  }

  if (!left_input_is_used && left_joins_on_unique_column) {
    join_node->join_mode = JoinMode::Semi;
    const auto temp = join_node->left_input();
    join_node->set_left_input(join_node->right_input());
    join_node->set_right_input(temp);
  }

  if (!right_input_is_used && right_joins_on_unique_column) {
    join_node->join_mode = JoinMode::Semi;
  }
}

<<<<<<< HEAD
void prune_projection_node(
    const std::shared_ptr<AbstractLQPNode>& node,
    std::unordered_map<std::shared_ptr<AbstractLQPNode>, ExpressionUnorderedSet>& required_expressions_by_node) {
  // Iterate over the ProjectionNode's expressions and add them to the pruned expressions if at least one output node
  // requires them
  auto projection_node = std::dynamic_pointer_cast<ProjectionNode>(node);

  auto new_node_expressions = std::vector<std::shared_ptr<AbstractExpression>>{};
  new_node_expressions.reserve(projection_node->node_expressions.size());

  for (const auto& expression : projection_node->node_expressions) {
    for (const auto& output : node->outputs()) {
      const auto& required_expressions = required_expressions_by_node[output];
      if (std::find_if(required_expressions.begin(), required_expressions.end(), [&expression](const auto& other) {
            return *expression == *other;
          }) != required_expressions.end()) {
        new_node_expressions.emplace_back(expression);
        break;
=======
void ColumnPruningRule::_prune_columns_in_projections(const std::shared_ptr<AbstractLQPNode>& lqp,
                                                      const ExpressionUnorderedSet& referenced_columns) {
  /**
   * Prune otherwise unused columns that are forwarded by ProjectionNodes
   */

  // First collect all the ProjectionNodes. Don't prune while visiting because visit_lqp() can't deal with nodes being
  // replaced
  auto projection_nodes = std::vector<std::shared_ptr<ProjectionNode>>{};
  visit_lqp(lqp, [&](auto& node) {
    if (node->type != LQPNodeType::Projection) return LQPVisitation::VisitInputs;
    projection_nodes.emplace_back(std::static_pointer_cast<ProjectionNode>(node));
    return LQPVisitation::VisitInputs;
  });

  // Replace ProjectionNodes with pruned ProjectionNodes if necessary
  for (const auto& projection_node : projection_nodes) {
    auto referenced_projection_expressions = std::vector<std::shared_ptr<AbstractExpression>>{};
    for (const auto& expression : projection_node->node_expressions) {
      // We keep all non-column expressions
      if (expression->type != ExpressionType::LQPColumn ||
          referenced_columns.find(expression) != referenced_columns.end()) {
        referenced_projection_expressions.emplace_back(expression);
>>>>>>> 09141fc2
      }
    }
  }

  projection_node->node_expressions = new_node_expressions;
}

}  // namespace

void ColumnPruningRule::apply_to(const std::shared_ptr<AbstractLQPNode>& lqp) const {
  // For each node, required_expressions_by_node will hold the expressions either needed by this node or by one of its
  // successors (i.e., nodes to which this node is an input). After collecting this information, we walk through all
  // identified nodes and perform the pruning.
  std::unordered_map<std::shared_ptr<AbstractLQPNode>, ExpressionUnorderedSet> required_expressions_by_node;

  // Add top-level columns that need to be included as they are the actual output
  required_expressions_by_node[lqp].insert(lqp->column_expressions().begin(), lqp->column_expressions().end());

  // Recursively walk through the LQP. We cannot use visit_lqp as we explicitly need to take each path through the LQP.
  // The right side of a diamond might require additional columns - if we only visited each node once, we might miss
  // those. However, we track how many of a node's outputs we have already visited and recurse only once we have seen
  // all of them. That way, the performance should be similar to that of visit_lqp.
  std::unordered_map<std::shared_ptr<AbstractLQPNode>, size_t> outputs_visited_by_node;
  recursive_gather_required_expressions(lqp, required_expressions_by_node, outputs_visited_by_node);

  // Now, go through the LQP and perform all prunings. This time, it is sufficient to look at each node once.
  for (const auto& [node, required_expressions] : required_expressions_by_node) {
    switch (node->type) {
      case LQPNodeType::StoredTable: {
        // Prune all unused columns from a StoredTableNode
        auto pruned_column_ids = std::vector<ColumnID>{};
        for (const auto& expression : node->column_expressions()) {
          if (required_expressions.find(expression) != required_expressions.end()) {
            continue;
          }

          const auto column_expression = std::dynamic_pointer_cast<LQPColumnExpression>(expression);
          pruned_column_ids.emplace_back(column_expression->column_reference.original_column_id());
        }

        auto stored_table_node = std::dynamic_pointer_cast<StoredTableNode>(node);

        if (pruned_column_ids.size() == stored_table_node->column_expressions().size()) {
          // All columns were marked to be pruned. However, while `SELECT 1 FROM table` does not need any particular
          // column, it needs at least one column so that it knows how many 1s to produce. Thus, we remove a random
          // column from the pruning list. It does not matter which column it is.
          pruned_column_ids.resize(pruned_column_ids.size() - 1);
        }

        stored_table_node->set_pruned_column_ids(pruned_column_ids);
      } break;

      case LQPNodeType::Join: {
        prune_join_node(node, required_expressions_by_node);
      } break;

      case LQPNodeType::Projection: {
        prune_projection_node(node, required_expressions_by_node);
      } break;

      default:
        break;  // Node cannot be pruned
    }
  }
}

}  // namespace opossum<|MERGE_RESOLUTION|>--- conflicted
+++ resolved
@@ -261,26 +261,6 @@
   }
 }
 
-<<<<<<< HEAD
-void prune_projection_node(
-    const std::shared_ptr<AbstractLQPNode>& node,
-    std::unordered_map<std::shared_ptr<AbstractLQPNode>, ExpressionUnorderedSet>& required_expressions_by_node) {
-  // Iterate over the ProjectionNode's expressions and add them to the pruned expressions if at least one output node
-  // requires them
-  auto projection_node = std::dynamic_pointer_cast<ProjectionNode>(node);
-
-  auto new_node_expressions = std::vector<std::shared_ptr<AbstractExpression>>{};
-  new_node_expressions.reserve(projection_node->node_expressions.size());
-
-  for (const auto& expression : projection_node->node_expressions) {
-    for (const auto& output : node->outputs()) {
-      const auto& required_expressions = required_expressions_by_node[output];
-      if (std::find_if(required_expressions.begin(), required_expressions.end(), [&expression](const auto& other) {
-            return *expression == *other;
-          }) != required_expressions.end()) {
-        new_node_expressions.emplace_back(expression);
-        break;
-=======
 void ColumnPruningRule::_prune_columns_in_projections(const std::shared_ptr<AbstractLQPNode>& lqp,
                                                       const ExpressionUnorderedSet& referenced_columns) {
   /**
@@ -304,7 +284,6 @@
       if (expression->type != ExpressionType::LQPColumn ||
           referenced_columns.find(expression) != referenced_columns.end()) {
         referenced_projection_expressions.emplace_back(expression);
->>>>>>> 09141fc2
       }
     }
   }
