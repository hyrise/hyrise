--- conflicted
+++ resolved
@@ -28,14 +28,6 @@
     const std::shared_ptr<AbstractExpression>& expression,
     const std::vector<std::shared_ptr<AbstractExpression>>& input_expressions,
     ExpressionUnorderedSet& required_expressions, const bool top_level = true) {
-<<<<<<< HEAD
-  if (std::find_if(input_expressions.begin(), input_expressions.end(),
-                   [&expression](const auto& other) { return *expression == *other; }) != input_expressions.end()) {
-    // Top-level expressions are those that are (part of) the ExpressionEvaluator's final result. For example, for an
-    // ExpressionEvaluator producing (a + b) + c, the entire expression is a top-level expression. It is the consumer's
-    // job to mark it as required. (a + b) however, is required by the ExpressionEvaluator and will be added to
-    // required_expressions, as it is not a top-level expression.
-=======
   // Top-level expressions are those that are (part of) the ExpressionEvaluator's final result. For example, for an
   // ExpressionEvaluator producing (a + b) + c, the entire expression is a top-level expression. It is the consumer's
   // job to mark it as required. (a + b) however, is required by the ExpressionEvaluator and will be added to
@@ -44,7 +36,6 @@
   // If an expression that is not a top-level expression is already an input, we require it
   if (std::find_if(input_expressions.begin(), input_expressions.end(),
                    [&expression](const auto& other) { return *expression == *other; }) != input_expressions.end()) {
->>>>>>> 4781daf9
     if (!top_level) required_expressions.emplace(expression);
     return;
   }
@@ -61,18 +52,11 @@
   }
 }
 
-<<<<<<< HEAD
-ExpressionUnorderedSet gather_required_expressions(const std::shared_ptr<AbstractLQPNode>& node) {
-  // Gathers all expressions required by THIS node, i.e., expressions needed by the node to do its job. For example, a
-  // PredicateNode `a < 3` requires the LQPColumn a.
-  auto required_expressions = ExpressionUnorderedSet{};
-=======
 ExpressionUnorderedSet gather_locally_required_expressions(
     const std::shared_ptr<AbstractLQPNode>& node, const ExpressionUnorderedSet& expressions_required_by_consumers) {
   // Gathers all expressions required by THIS node, i.e., expressions needed by the node to do its job. For example, a
   // PredicateNode `a < 3` requires the LQPColumn a.
   auto locally_required_expressions = ExpressionUnorderedSet{};
->>>>>>> 4781daf9
 
   switch (node->type) {
     // For the vast majority of node types, AbstractLQPNode::node_expression holds all expressions required by this
@@ -93,11 +77,7 @@
     case LQPNodeType::Validate:
     case LQPNodeType::Mock: {
       for (const auto& expression : node->node_expressions) {
-<<<<<<< HEAD
-        required_expressions.emplace(expression);
-=======
         locally_required_expressions.emplace(expression);
->>>>>>> 4781daf9
       }
     } break;
 
@@ -116,11 +96,7 @@
         // separated by aggregate_expressions_begin_idx.
         if (expression_idx < aggregate_node.aggregate_expressions_begin_idx) {
           // This is a group by expression that is required from the input
-<<<<<<< HEAD
-          required_expressions.emplace(expression);
-=======
           locally_required_expressions.emplace(expression);
->>>>>>> 4781daf9
           has_at_least_one_expression = true;
         } else {
           // This is an aggregate expression - we need its argument
@@ -132,54 +108,6 @@
             // Argument is empty (i.e., COUNT(*)).
             continue;
           }
-<<<<<<< HEAD
-
-          required_expressions.emplace(expression->arguments[0]);
-
-          has_at_least_one_expression = true;
-        }
-      }
-
-      if (!has_at_least_one_expression) {
-        // Unsuccessful - add the first expression
-        required_expressions.emplace(node->left_input()->column_expressions()[0]);
-      }
-    } break;
-
-    // For ProjectionNodes, collect all expressions that
-    //   (1) were already computed and are re-used as arguments in this projection
-    //   (2) cannot be computed (i.e., Aggregate and LQPColumn inputs)
-    // As PredicateNodes use the ExpressionEvaluator, they have the same requirements.
-    case LQPNodeType::Predicate:
-    case LQPNodeType::Projection: {
-      for (const auto& expression : node->node_expressions) {
-        gather_expressions_not_computed_by_expression_evaluator(expression, node->left_input()->column_expressions(),
-                                                                required_expressions);
-      }
-    } break;
-
-    // For Joins, collect the expressions used on the left and right sides of the join expressions
-    case LQPNodeType::Join: {
-      const auto& join_node = static_cast<JoinNode&>(*node);
-      for (const auto& predicate : join_node.join_predicates()) {
-        DebugAssert(predicate->type == ExpressionType::Predicate && predicate->arguments.size() == 2,
-                    "Expected binary predicate for join");
-        required_expressions.emplace(predicate->arguments[0]);
-        required_expressions.emplace(predicate->arguments[1]);
-      }
-    } break;
-
-    // No pruning of the input columns to Delete, Update and Insert, they need them all.
-    case LQPNodeType::Delete:
-    case LQPNodeType::Insert:
-    case LQPNodeType::Update: {
-      const auto& left_input_expressions = node->left_input()->column_expressions();
-      required_expressions.insert(left_input_expressions.begin(), left_input_expressions.end());
-
-      if (node->right_input()) {
-        const auto& right_input_expressions = node->right_input()->column_expressions();
-        required_expressions.insert(right_input_expressions.begin(), right_input_expressions.end());
-=======
 
           locally_required_expressions.emplace(expression->arguments[0]);
 
@@ -233,25 +161,10 @@
       if (node->right_input()) {
         const auto& right_input_expressions = node->right_input()->column_expressions();
         locally_required_expressions.insert(right_input_expressions.begin(), right_input_expressions.end());
->>>>>>> 4781daf9
-      }
-    } break;
-  }
-
-<<<<<<< HEAD
-  return required_expressions;
-}
-
-void recursive_gather_required_expressions(
-    const std::shared_ptr<AbstractLQPNode>& node,
-    std::unordered_map<std::shared_ptr<AbstractLQPNode>, ExpressionUnorderedSet>& required_expressions_by_node,
-    std::unordered_map<std::shared_ptr<AbstractLQPNode>, size_t>& outputs_visited_by_node) {
-  const auto additional_columns = gather_required_expressions(node);
-  auto& required_expressions = required_expressions_by_node[node];
-  required_expressions.insert(additional_columns.begin(), additional_columns.end());
-
-  ++outputs_visited_by_node[node];
-=======
+      }
+    } break;
+  }
+
   return locally_required_expressions;
 }
 
@@ -266,7 +179,6 @@
   // We only continue with node's inputs once we have visited all paths above node. We check this by counting the
   // number of the node's outputs that have already been visited. Once we reach the output count, we can continue.
   if (node->type != LQPNodeType::Root) ++outputs_visited_by_node[node];
->>>>>>> 4781daf9
   if (outputs_visited_by_node[node] < node->output_count()) return;
 
   // Once all nodes that may require columns from this node (i.e., this node's outputs) have been visited, we can
@@ -274,24 +186,6 @@
   for (const auto& input : {node->left_input(), node->right_input()}) {
     if (!input) continue;
 
-<<<<<<< HEAD
-    // Make sure the entry exists, then insert all expressions that the current node needs
-    required_expressions_by_node[input];
-    for (const auto& required_expression : required_expressions) {
-      // Add the columns needed here (and above) if they come from the input node
-      if (input->find_column_id(*required_expression)) {
-        required_expressions_by_node[input].emplace(required_expression);
-      }
-    }
-
-    recursive_gather_required_expressions(input, required_expressions_by_node, outputs_visited_by_node);
-  }
-}
-
-void prune_join_node(
-    const std::shared_ptr<AbstractLQPNode>& node,
-    std::unordered_map<std::shared_ptr<AbstractLQPNode>, ExpressionUnorderedSet>& required_expressions_by_node) {
-=======
     // Make sure the entry in required_expressions_by_node exists, then insert all expressions that the current node
     // needs
     auto& required_expressions_for_input = required_expressions_by_node[input];
@@ -311,7 +205,6 @@
 void try_join_to_semi_rewrite(
     const std::shared_ptr<AbstractLQPNode>& node,
     const std::unordered_map<std::shared_ptr<AbstractLQPNode>, ExpressionUnorderedSet>& required_expressions_by_node) {
->>>>>>> 4781daf9
   // Sometimes, joins are not actually used to combine tables but only to check the existence of a tuple in a second
   // table. Example: SELECT c_name FROM customer, nation WHERE c_nationkey = n_nationkey AND n_name = 'GERMANY'
   // If the join is on a unique/primary key column, we can rewrite these joins into semi joins. If, however, the
@@ -320,60 +213,6 @@
 
   auto join_node = std::dynamic_pointer_cast<JoinNode>(node);
   if (join_node->join_mode != JoinMode::Inner) return;
-<<<<<<< HEAD
-
-  // Check whether the left/right inputs are actually needed by following operators
-  auto left_input_is_used = false;
-  auto right_input_is_used = false;
-  for (const auto& output : node->outputs()) {
-    for (const auto& required_expression : required_expressions_by_node[output]) {
-      if (expression_evaluable_on_lqp(required_expression, *node->left_input())) left_input_is_used = true;
-      if (expression_evaluable_on_lqp(required_expression, *node->right_input())) right_input_is_used = true;
-    }
-  }
-  DebugAssert(left_input_is_used || right_input_is_used, "Did not expect a useless join");
-  if (left_input_is_used && right_input_is_used) return;
-
-  // Check whether the join predicates operate on unique columns.
-  auto left_joins_on_unique_column = false;
-  auto right_joins_on_unique_column = false;
-
-  const auto& join_predicates = join_node->join_predicates();
-  for (const auto& join_predicate : join_predicates) {
-    const auto is_unique_column = [](const auto& expression) {
-      const auto& column = std::dynamic_pointer_cast<LQPColumnExpression>(expression);
-      if (!column) return false;
-
-      const auto& column_reference = column->column_reference;
-      const auto& stored_table_node =
-          std::dynamic_pointer_cast<const StoredTableNode>(column_reference.original_node());
-      if (!stored_table_node) return false;
-
-      const auto& table = Hyrise::get().storage_manager.get_table(stored_table_node->table_name);
-      for (const auto& table_constraint : table->get_soft_unique_constraints()) {
-        // This currently does not handle multi-column constraints, but that should be easy to add once needed.
-        if (table_constraint.columns.size() > 1) continue;
-        if (table_constraint.columns[0] == column_reference.original_column_id()) {
-          return true;
-        }
-      }
-      return false;
-    };
-
-    const auto& predicate = std::dynamic_pointer_cast<BinaryPredicateExpression>(join_predicate);
-    const auto& left_operand = predicate->left_operand();
-    const auto& right_operand = predicate->right_operand();
-
-    if (!left_joins_on_unique_column) {
-      left_joins_on_unique_column = is_unique_column(left_operand);
-    }
-    if (!right_joins_on_unique_column) {
-      right_joins_on_unique_column = is_unique_column(right_operand);
-    }
-  }
-
-  if (!left_input_is_used && left_joins_on_unique_column) {
-=======
 
   // Check whether the left/right inputs are actually needed by following operators
   auto left_input_is_used = false;
@@ -426,18 +265,13 @@
 
   // If one of the input sides is unused (i.e., its expressions are not needed in the output), check whether
   if (!left_input_is_used && join_is_unique_on_left_side) {
->>>>>>> 4781daf9
     join_node->join_mode = JoinMode::Semi;
     const auto temp = join_node->left_input();
     join_node->set_left_input(join_node->right_input());
     join_node->set_right_input(temp);
   }
 
-<<<<<<< HEAD
-  if (!right_input_is_used && right_joins_on_unique_column) {
-=======
   if (!right_input_is_used && join_is_unique_on_right_side) {
->>>>>>> 4781daf9
     join_node->join_mode = JoinMode::Semi;
   }
 }
@@ -483,13 +317,6 @@
   // those. However, we track how many of a node's outputs we have already visited and recurse only once we have seen
   // all of them. That way, the performance should be similar to that of visit_lqp.
   std::unordered_map<std::shared_ptr<AbstractLQPNode>, size_t> outputs_visited_by_node;
-<<<<<<< HEAD
-  recursive_gather_required_expressions(lqp, required_expressions_by_node, outputs_visited_by_node);
-
-  // Now, go through the LQP and perform all prunings. This time, it is sufficient to look at each node once.
-  for (const auto& [node, required_expressions] : required_expressions_by_node) {
-    switch (node->type) {
-=======
   recursively_gather_required_expressions(lqp, required_expressions_by_node, outputs_visited_by_node);
 
   // Now, go through the LQP and perform all prunings. This time, it is sufficient to look at each node once.
@@ -498,7 +325,6 @@
                 "Not all outputs have been visited - is the input LQP corrupt?");
     switch (node->type) {
       case LQPNodeType::Mock:
->>>>>>> 4781daf9
       case LQPNodeType::StoredTable: {
         // Prune all unused columns from a StoredTableNode
         auto pruned_column_ids = std::vector<ColumnID>{};
@@ -511,26 +337,13 @@
           pruned_column_ids.emplace_back(column_expression->column_reference.original_column_id());
         }
 
-<<<<<<< HEAD
-        auto stored_table_node = std::dynamic_pointer_cast<StoredTableNode>(node);
-
-        if (pruned_column_ids.size() == stored_table_node->column_expressions().size()) {
-=======
         if (pruned_column_ids.size() == node->column_expressions().size()) {
->>>>>>> 4781daf9
           // All columns were marked to be pruned. However, while `SELECT 1 FROM table` does not need any particular
           // column, it needs at least one column so that it knows how many 1s to produce. Thus, we remove a random
           // column from the pruning list. It does not matter which column it is.
           pruned_column_ids.resize(pruned_column_ids.size() - 1);
         }
 
-<<<<<<< HEAD
-        stored_table_node->set_pruned_column_ids(pruned_column_ids);
-      } break;
-
-      case LQPNodeType::Join: {
-        prune_join_node(node, required_expressions_by_node);
-=======
         if (auto stored_table_node = std::dynamic_pointer_cast<StoredTableNode>(node)) {
           DebugAssert(stored_table_node->pruned_column_ids().empty(), "Node pruned twice");
           stored_table_node->set_pruned_column_ids(pruned_column_ids);
@@ -542,7 +355,6 @@
 
       case LQPNodeType::Join: {
         try_join_to_semi_rewrite(node, required_expressions_by_node);
->>>>>>> 4781daf9
       } break;
 
       case LQPNodeType::Projection: {
