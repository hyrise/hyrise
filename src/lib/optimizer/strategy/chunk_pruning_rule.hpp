--- conflicted
+++ resolved
@@ -27,14 +27,9 @@
  * table nodes.
  */
 class ChunkPruningRule : public AbstractRule {
-<<<<<<< HEAD
  public:
-  void apply_to(const std::shared_ptr<AbstractLQPNode>& node) const override;
+    bool prevents_caching() const override;
 
-  bool prevents_caching() const override;
-
-=======
->>>>>>> 1a73d9b4
  protected:
   void _apply_to_plan_without_subqueries(const std::shared_ptr<AbstractLQPNode>& lqp_root) const override;
 
