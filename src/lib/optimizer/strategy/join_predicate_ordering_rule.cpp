#include "join_predicate_ordering_rule.hpp"

#include <algorithm>

#include "cost_estimation/abstract_cost_estimator.hpp"
#include "expression/abstract_predicate_expression.hpp"
#include "logical_query_plan/join_node.hpp"
#include "logical_query_plan/lqp_utils.hpp"
#include "statistics/cardinality_estimator.hpp"
#include "utils/assert.hpp"

namespace opossum {

<<<<<<< HEAD
void JoinPredicateOrderingRule::_apply_to(const std::shared_ptr<AbstractLQPNode>& lqp_root) const {
=======
void JoinPredicateOrderingRule::_apply_to_plan_without_subqueries(
    const std::shared_ptr<AbstractLQPNode>& lqp_root) const {
>>>>>>> 749b5c0d
  visit_lqp(lqp_root, [&](const auto& node) {
    // Check if this is a multi predicate join.
    if (node->type != LQPNodeType::Join || node->node_expressions.size() <= 1) {
      return LQPVisitation::VisitInputs;
    }

    DebugAssert(std::dynamic_pointer_cast<JoinNode>(node), "LQPNodeType::Join should only be set for JoinNode.");
    const auto join_mode = std::static_pointer_cast<JoinNode>(node)->join_mode;

    DebugAssert(cost_estimator, "JoinOrderingRule requires cost estimator to be set");
    const auto caching_cardinality_estimator = cost_estimator->cardinality_estimator->new_instance();

    // Estimate join selectivity of a predicate by creating a new join node joining only on that one predicate and
    //  estimating that join node's cardinality.
    //  The join selectivity is the ratio "number of tuples in the result/number of tuples in the cartesian product".
    //  See http://www.vldb.org/journal/VLDBJ6/70060191.pdf for more infos on join selectivity.
    auto predicate_cardinalities = std::unordered_map<std::shared_ptr<AbstractExpression>, Cardinality>{};
    for (const auto& predicate : node->node_expressions) {
      const auto single_predicate_join = JoinNode::make(join_mode, predicate, node->left_input(), node->right_input());
      predicate_cardinalities.emplace(predicate,
                                      caching_cardinality_estimator->estimate_cardinality(single_predicate_join));
    }

    // Sort predicates by ascending join selectivity.
    std::sort(node->node_expressions.begin(), node->node_expressions.end(),
              [&](const auto& a, const auto& b) { return predicate_cardinalities[a] < predicate_cardinalities[b]; });

    // Semi and anti joins are currently only implemented by hash joins. These need an equals comparison as the primary
    //  join predicate. Check that one exists and move it to the front.
    if (join_mode == JoinMode::Semi || join_mode == JoinMode::AntiNullAsTrue ||
        join_mode == JoinMode::AntiNullAsFalse) {
      auto first_equals_predicate = std::find_if(
          node->node_expressions.begin(), node->node_expressions.end(),
          [](const std::shared_ptr<AbstractExpression>& expression) {
            DebugAssert(std::dynamic_pointer_cast<AbstractPredicateExpression>(expression),
                        "Every node expression of a JoinNode should be an AbstractPredicateExpression.");
            return std::static_pointer_cast<AbstractPredicateExpression>(expression)->predicate_condition ==
                   PredicateCondition::Equals;
          });

      Assert(first_equals_predicate != node->node_expressions.end(),
             "Semi/anti joins require at least one equals predicate at the moment.");

      // Shift all predicates before first_equals_predicate back one slot and move first_equals_predicate to the front.
      std::rotate(node->node_expressions.begin(), first_equals_predicate, first_equals_predicate + 1);
    }

    return LQPVisitation::VisitInputs;
  });
}

}  // namespace opossum<|MERGE_RESOLUTION|>--- conflicted
+++ resolved
@@ -11,12 +11,8 @@
 
 namespace opossum {
 
-<<<<<<< HEAD
-void JoinPredicateOrderingRule::_apply_to(const std::shared_ptr<AbstractLQPNode>& lqp_root) const {
-=======
 void JoinPredicateOrderingRule::_apply_to_plan_without_subqueries(
     const std::shared_ptr<AbstractLQPNode>& lqp_root) const {
->>>>>>> 749b5c0d
   visit_lqp(lqp_root, [&](const auto& node) {
     // Check if this is a multi predicate join.
     if (node->type != LQPNodeType::Join || node->node_expressions.size() <= 1) {
