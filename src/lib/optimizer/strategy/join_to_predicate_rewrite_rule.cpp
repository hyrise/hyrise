--- conflicted
+++ resolved
@@ -26,12 +26,8 @@
 
 void gather_rewrite_info(
     const std::shared_ptr<JoinNode>& join_node,
-<<<<<<< HEAD
     std::vector<std::tuple<std::shared_ptr<JoinNode>, LQPInputSide, std::shared_ptr<PredicateNode>>>& rewritables,
-    IsCacheable& cacheable) {
-=======
-    std::vector<std::tuple<std::shared_ptr<JoinNode>, LQPInputSide, std::shared_ptr<PredicateNode>>>& rewritables) {
->>>>>>> 0cd6a6ca
+    OptimizationContext& optimization_context) {
   const auto prunable_side = join_node->prunable_input_side();
   if (!prunable_side) {
     return;
@@ -72,7 +68,7 @@
   // predicate that filters on a UCC, a maximum of one tuple remains in the result relation. Since at this point, we al-
   // ready know the candidate join is basically a semi join, we can further transform the join to a single predicate
   // node filtering the join column for the value of the remaining tuple's join attribute.
-  visit_lqp(removable_subtree, [&removable_subtree, &rewrite_predicate, &cacheable](auto& current_node) {
+  visit_lqp(removable_subtree, [&removable_subtree, &rewrite_predicate, &optimization_context](auto& current_node) {
     if (current_node->type == LQPNodeType::Union) {
       return LQPVisitation::DoNotVisitInputs;
     }
@@ -122,7 +118,9 @@
     }
 
     rewrite_predicate = candidate;
-    cacheable = cacheable && ucc_cacheable;
+    if (!ucc_cacheable) {
+      optimization_context.set_not_cacheable();
+    }
     return LQPVisitation::DoNotVisitInputs;
   });
 
@@ -173,15 +171,15 @@
   return name;
 }
 
-void JoinToPredicateRewriteRule::_apply_to_plan_without_subqueries(
-    const std::shared_ptr<AbstractLQPNode>& lqp_root, OptimizationContext& /*optimization_context*/) const {
+void JoinToPredicateRewriteRule::_apply_to_plan_without_subqueries(const std::shared_ptr<AbstractLQPNode>& lqp_root,
+                                                                   OptimizationContext& optimization_context) const {
   // `rewritables finally contains all rewritable join nodes, their unused input side, and the predicates to be used for
   // the rewrites.
   auto rewritables = std::vector<std::tuple<std::shared_ptr<JoinNode>, LQPInputSide, std::shared_ptr<PredicateNode>>>{};
   visit_lqp(lqp_root, [&](const auto& node) {
     if (node->type == LQPNodeType::Join) {
       const auto join_node = std::static_pointer_cast<JoinNode>(node);
-      gather_rewrite_info(join_node, rewritables);
+      gather_rewrite_info(join_node, rewritables, optimization_context);
     }
     return LQPVisitation::VisitInputs;
   });
