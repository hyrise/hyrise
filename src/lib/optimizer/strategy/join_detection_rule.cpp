--- conflicted
+++ resolved
@@ -29,20 +29,12 @@
        */
       auto join_condition = _find_predicate_for_cross_join(cross_join_node);
       if (join_condition) {
-<<<<<<< HEAD
-        JoinColumnOrigins join_column_ids(join_condition->left_column_origin, join_condition->right_column_origin);
-
-        auto predicate_node = join_condition->predicate_node;
-        const auto new_join_node =
-            std::make_shared<JoinNode>(JoinMode::Inner, join_column_ids, predicate_node->scan_type());
-=======
         LQPColumnReferencePair join_column_ids(join_condition->left_column_reference,
                                                join_condition->right_column_reference);
 
         auto predicate_node = join_condition->predicate_node;
         const auto new_join_node =
             std::make_shared<JoinNode>(JoinMode::Inner, join_column_ids, predicate_node->predicate_condition());
->>>>>>> 9da0d9f3
 
         /**
          * Place the conditional join where the cross join was and remove the predicate node
@@ -99,11 +91,7 @@
     if (node->type() == LQPNodeType::Predicate) {
       const auto predicate_node = std::dynamic_pointer_cast<PredicateNode>(node);
 
-<<<<<<< HEAD
-      if (!is_lqp_column_origin(predicate_node->value())) {
-=======
       if (!is_lqp_column_reference(predicate_node->value())) {
->>>>>>> 9da0d9f3
         continue;
       }
 
@@ -113,27 +101,6 @@
        * More precisely, we have to determine which columns of the cross joins input tables correspond to the columns
        * used in the predicate.
        */
-<<<<<<< HEAD
-      auto predicate_left_column_origin = predicate_node->column_origin();
-      auto predicate_right_column_origin = boost::get<LQPColumnOrigin>(predicate_node->value());
-
-      const auto left_in_left =
-          cross_join->left_child()->find_output_column_id_by_column_origin(predicate_left_column_origin);
-      const auto right_in_right =
-          cross_join->right_child()->find_output_column_id_by_column_origin(predicate_right_column_origin);
-
-      if (left_in_left && right_in_right) {
-        return JoinCondition{predicate_node, predicate_left_column_origin, predicate_right_column_origin};
-      }
-
-      const auto left_in_right =
-          cross_join->right_child()->find_output_column_id_by_column_origin(predicate_left_column_origin);
-      const auto right_in_left =
-          cross_join->left_child()->find_output_column_id_by_column_origin(predicate_right_column_origin);
-
-      if (right_in_left && left_in_right) {
-        return JoinCondition{predicate_node, predicate_right_column_origin, predicate_left_column_origin};
-=======
       auto predicate_left_column_reference = predicate_node->column_reference();
       auto predicate_right_column_reference = boost::get<LQPColumnReference>(predicate_node->value());
 
@@ -149,7 +116,6 @@
 
       if (right_in_left && left_in_right) {
         return JoinCondition{predicate_node, predicate_right_column_reference, predicate_left_column_reference};
->>>>>>> 9da0d9f3
       }
     }
   }
