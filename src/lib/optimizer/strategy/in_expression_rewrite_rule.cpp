--- conflicted
+++ resolved
@@ -99,12 +99,8 @@
 
 namespace opossum {
 
-<<<<<<< HEAD
-void InExpressionRewriteRule::_apply_to(const std::shared_ptr<AbstractLQPNode>& lqp_root) const {
-=======
 void InExpressionRewriteRule::_apply_to_plan_without_subqueries(
     const std::shared_ptr<AbstractLQPNode>& lqp_root) const {
->>>>>>> 749b5c0d
   if (strategy == Strategy::ExpressionEvaluator) {
     // This is the default anyway, i.e., what the SQLTranslator gave us
     return;
