#include "dependent_group_by_reduction_rule.hpp"

#include <unordered_map>

#include "expression/abstract_expression.hpp"
#include "expression/expression_functional.hpp"
#include "expression/expression_utils.hpp"
#include "hyrise.hpp"
#include "logical_query_plan/abstract_lqp_node.hpp"
#include "logical_query_plan/aggregate_node.hpp"
#include "logical_query_plan/lqp_utils.hpp"
#include "logical_query_plan/projection_node.hpp"
#include "logical_query_plan/stored_table_node.hpp"

using namespace opossum::expression_functional;  // NOLINT

namespace {
using namespace opossum;  // NOLINT

/**
 * This function reduces the group-by columns of @param aggregate_node for a given functional dependency (@param fd).
 *
 * @returns Boolean value, denoting whether the group-by list of @param aggregate_node has changed.
 */
bool remove_dependent_group_by_columns(const FunctionalDependency& fd, AggregateNode& aggregate_node,
                                       const ExpressionUnorderedSet& group_by_columns) {
  auto group_by_list_changed = false;

  // To benefit from this rule, the FD's columns have to be part of the group-by list
  if (!std::all_of(fd.determinants.cbegin(), fd.determinants.cend(),
                   [&group_by_columns](const std::shared_ptr<AbstractExpression>& constraint_expression) {
                     return group_by_columns.contains(constraint_expression);
                   })) {
    return false;
  }

  // Every column that is functionally dependent gets moved from the group-by list to the aggregate list. For this
  // purpose it is wrapped in an ANY() expression.
  for (const auto& group_by_column : group_by_columns) {
    if (fd.dependents.contains(group_by_column)) {
      // Remove column from group-by list.
      // Further, decrement the aggregate's index which denotes the end of group-by expressions.
      const auto begin_idx_before = aggregate_node.aggregate_expressions_begin_idx;
      aggregate_node.node_expressions.erase(
          std::remove_if(aggregate_node.node_expressions.begin(), aggregate_node.node_expressions.end(),
                         [&](const auto node_expression) {
                           if (*node_expression == *group_by_column) {
                             // Adjust the number of group by expressions.
                             --aggregate_node.aggregate_expressions_begin_idx;
                             group_by_list_changed = true;
                             return true;
                           }
                           return false;
                         }),
          aggregate_node.node_expressions.end());
      Assert(aggregate_node.aggregate_expressions_begin_idx < begin_idx_before,
             "Failed to remove column from group-by list.");
      // Add the ANY() aggregate to the list of aggregate columns.
      const auto aggregate_any_expression = any_(group_by_column);
      aggregate_node.node_expressions.emplace_back(aggregate_any_expression);
    }
  }

  return group_by_list_changed;
}

}  // namespace

namespace opossum {

<<<<<<< HEAD
void DependentGroupByReductionRule::_apply_to(const std::shared_ptr<AbstractLQPNode>& lqp_root) const {
=======
void DependentGroupByReductionRule::_apply_to_plan_without_subqueries(
    const std::shared_ptr<AbstractLQPNode>& lqp_root) const {
>>>>>>> 749b5c0d
  visit_lqp(lqp_root, [&](const auto& node) {
    if (node->type != LQPNodeType::Aggregate) {
      return LQPVisitation::VisitInputs;
    }
    auto& aggregate_node = static_cast<AggregateNode&>(*node);

    // Early exit: If there are no functional dependencies, we can skip this rule.
    auto fds = aggregate_node.functional_dependencies();
    if (fds.empty()) return LQPVisitation::VisitInputs;

    // --- Preparation ---
    // Store a copy of the root's output expressions before applying the rule
    const auto root_output_expressions = lqp_root->output_expressions();
    // Also store a copy of the aggregate's output expressions to verify the output column order later on.
    const auto initial_aggregate_output_expressions = aggregate_node.output_expressions();

    // Gather group-by columns
    const auto fetch_group_by_columns = [&aggregate_node]() {
      ExpressionUnorderedSet group_by_columns(aggregate_node.aggregate_expressions_begin_idx + 1);
      auto node_expressions_iter = aggregate_node.node_expressions.cbegin();
      std::copy(node_expressions_iter, node_expressions_iter + aggregate_node.aggregate_expressions_begin_idx,
                std::inserter(group_by_columns, group_by_columns.end()));
      return group_by_columns;
    };
    auto group_by_columns = fetch_group_by_columns();

    // Sort the FDs by their left set's column count in hope that the shortest will later form the group-by clause.
    std::sort(fds.begin(), fds.end(), [](const auto& fd_left, const auto& fd_right) {
      return fd_left.determinants.size() < fd_right.determinants.size();
    });

    // --- Main: Reduction phase ---
    // Try to reduce the group-by list one constraint at a time, starting with the shortest constraint.
    auto group_by_list_changed = false;
    for (const auto& fd : fds) {
      // Early exit: The FD's left column set has to be a subset of the group-by columns
      if (group_by_columns.size() < fd.determinants.size()) continue;

      bool success = remove_dependent_group_by_columns(fd, aggregate_node, group_by_columns);
      if (success) {
        // Refresh data structures correspondingly
        group_by_list_changed = true;
        group_by_columns = fetch_group_by_columns();
      }
    }

    // --- Finish: Ensure correct column order ---
    // In case the initial query plan root returned the same columns in the same column order and was not a projection,
    // it is likely that the result of the current aggregate was either the root itself or only operators followed that
    // do not modify the column order (e.g., sort or limit). In this case, we need to restore the initial column order
    // by adding a projection with the initial output expressions since we changed the column order by moving columns
    // from the group-by list to the aggregations.
    if (group_by_list_changed && initial_aggregate_output_expressions == root_output_expressions &&
        lqp_root->type != LQPNodeType::Projection) {
      const auto projection_node = std::make_shared<ProjectionNode>(root_output_expressions);
      lqp_insert_node(lqp_root, LQPInputSide::Left, projection_node);
    }

    return LQPVisitation::VisitInputs;
  });
}

}  // namespace opossum<|MERGE_RESOLUTION|>--- conflicted
+++ resolved
@@ -68,12 +68,8 @@
 
 namespace opossum {
 
-<<<<<<< HEAD
-void DependentGroupByReductionRule::_apply_to(const std::shared_ptr<AbstractLQPNode>& lqp_root) const {
-=======
 void DependentGroupByReductionRule::_apply_to_plan_without_subqueries(
     const std::shared_ptr<AbstractLQPNode>& lqp_root) const {
->>>>>>> 749b5c0d
   visit_lqp(lqp_root, [&](const auto& node) {
     if (node->type != LQPNodeType::Aggregate) {
       return LQPVisitation::VisitInputs;
