--- conflicted
+++ resolved
@@ -24,21 +24,12 @@
  *
  * @returns   Boolean value denoting whether at the group-by list of @param aggregate_node changed.
  */
-<<<<<<< HEAD
-
-bool remove_dependent_group_by_columns(const FunctionalDependency& fd, const ExpressionUnorderedSet& group_by_columns,AggregateNode& aggregate_node) {
-  auto group_by_list_changed = false;
-
-  // To benefit from this rule, the FD's columns have to be part of the group-by list
-  if (!std::all_of(fd.first.cbegin(), fd.first.cend(),
-=======
 bool remove_dependent_group_by_columns(const FunctionalDependency& fd, const ExpressionUnorderedSet& group_by_columns,
                                        AggregateNode& aggregate_node) {
   auto group_by_list_changed = false;
 
   // To benefit from this rule, the FD's columns have to be part of the group-by list
   if (!std::all_of(fd.determinants.cbegin(), fd.determinants.cend(),
->>>>>>> e54ee0ca
                    [&group_by_columns](const std::shared_ptr<AbstractExpression>& constraint_column_expression) {
                      return group_by_columns.contains(constraint_column_expression);
                    })) {
@@ -48,11 +39,7 @@
   // Every column that is functionally dependent gets moved from the group-by list to the aggregate list. For this
   // purpose it is wrapped in an ANY() expression.
   for (const auto& group_by_column : group_by_columns) {
-<<<<<<< HEAD
-    if (fd.second.contains(group_by_column)) {
-=======
     if (fd.dependents.contains(group_by_column)) {
->>>>>>> e54ee0ca
       // Remove column from group-by list.
       // Further, decrement the aggregate's index which denotes the end of group-by expressions.
       const auto begin_idx_before = aggregate_node.aggregate_expressions_begin_idx;
@@ -94,14 +81,10 @@
     auto fds = aggregate_node.functional_dependencies();
     if (fds.empty()) return LQPVisitation::VisitInputs;
 
-<<<<<<< HEAD
-    // Store copy of the aggregate's column expressions to later check if this order is the query's final column order
-=======
     // --- Preparation ---
     // Store a copy of the root's column expressions before applying the rule
     const auto root_column_expressions = root_lqp->column_expressions();
     // Also store a copy of the aggregate's column expressions to verify the output column order later on.
->>>>>>> e54ee0ca
     const auto initial_aggregate_column_expressions = aggregate_node.column_expressions();
 
     // Gather group-by columns
@@ -115,25 +98,16 @@
     auto group_by_columns = fetch_group_by_columns();
 
     // Sort the FDs by their left set's column count in hope that the shortest will later form the group-by clause.
-<<<<<<< HEAD
-    std::sort(fds.begin(), fds.end(),
-              [](const auto& fd_left, const auto& fd_right) { return fd_left.first.size() < fd_right.first.size(); });
-=======
     std::sort(fds.begin(), fds.end(), [](const auto& fd_left, const auto& fd_right) {
       return fd_left.determinants.size() < fd_right.determinants.size();
     });
->>>>>>> e54ee0ca
 
     // --- Main: Reduction phase ---
     // Try to reduce the group-by list one constraint at a time, starting with the shortest constraint.
     auto group_by_list_changed = false;
     for (const auto& fd : fds) {
       // Early exit: The FD's left column set has to be a subset of the group-by columns
-<<<<<<< HEAD
-      if (group_by_columns.size() < fd.first.size()) continue;
-=======
       if (group_by_columns.size() < fd.determinants.size()) continue;
->>>>>>> e54ee0ca
 
       bool success = remove_dependent_group_by_columns(fd, group_by_columns, aggregate_node);
       if (success) {
