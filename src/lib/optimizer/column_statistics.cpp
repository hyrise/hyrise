--- conflicted
+++ resolved
@@ -99,7 +99,6 @@
   auto common_min = std::max(minimum, min());
   auto common_max = std::min(maximum, max());
   if (common_min == min() && common_max == max()) {
-<<<<<<< HEAD
     return {_non_null_value_ratio, nullptr};
   }
   float selectivity = 0.f;
@@ -109,16 +108,6 @@
   auto column_statistics =
       std::make_shared<ColumnStatistics>(_column_id, selectivity * distinct_count(), common_min, common_max);
   return {_non_null_value_ratio * selectivity, column_statistics};
-=======
-    return {1.f, nullptr};
-  } else if (common_max < common_min) {
-    return {0.f, nullptr};
-  }
-  float selectivity = estimate_selectivity_for_range(common_min, common_max);
-  auto column_statistics =
-      std::make_shared<ColumnStatistics>(_column_id, selectivity * distinct_count(), common_min, common_max);
-  return {selectivity, column_statistics};
->>>>>>> 08829781
 }
 
 template <typename ColumnType>
@@ -144,10 +133,7 @@
 
 template <typename ColumnType>
 ColumnSelectivityResult ColumnStatistics<ColumnType>::create_column_stats_for_equals_predicate(ColumnType value) {
-<<<<<<< HEAD
   float new_distinct_count = 1.f;
-=======
->>>>>>> 08829781
   if (value < min() || value > max()) {
     new_distinct_count = 0.f;
   }
@@ -452,7 +438,7 @@
       return estimate_selectivity_for_open_ended_operators(right_below_overlapping_ratio, left_above_overlapping_ratio,
                                                            right_stats->min(), max(), true);
     }
-    // case ScanType::OpBetween is not supported for ColumnName as TableScan does not support this
+    // case ScanType::OpBetween is not supported for ColumnID as TableScan does not support this
     default: { return {combined_non_null_ratio, nullptr, nullptr}; }
   }
 }
@@ -471,190 +457,6 @@
 }
 
 template <typename ColumnType>
-TwoColumnSelectivityResult ColumnStatistics<ColumnType>::estimate_selectivity_for_two_column_predicate(
-    const ScanType scan_type, const std::shared_ptr<BaseColumnStatistics> &right_base_column_statistics,
-    const optional<AllTypeVariant> &value2) {
-  /**
-   * Calculate expected selectivity by looking at what ratio of values of both columns are in the overlapping value
-   * range of both columns. If the two columns have different min values, then the column with the smaller min value
-   * will have values below the overlapping range. The same applies to values above the overlapping range. If the max
-   * values are not the same, then the column with the larger max value will have values above the overlapping range.
-   *
-   * For the different scan types the appropriate ratios of values below, within and above the overlapping range from
-   * both columns are taken to compute the selectivity.
-   *
-   * Example estimation:
-   *
-   * |  Column name     |  col_left  |  col_right  |
-   * |  Column type     |  int       |  int        |
-   * |  Min value       |  1         |  11         |
-   * |  Max value       |  20        |  40         |
-   * |  Distinct count  |  20        |  15         |
-   *
-   * Overlapping value range: 11 to 20  -->  overlapping_range_min = 11,  overlapping_range_max = 20
-   * left_overlapping_ratio = (20 - 11 + 1) / (20 - 1 + 1) = 1 / 2
-   * right_overlapping_ratio = (20 - 11 + 1) / (40 - 11 + 1) = 1 / 3
-   *
-   * left_below_overlapping_ratio = (10 - 1 + 1) / (20 - 1 + 1) = 1 / 2
-   * left_above_overlapping_ratio = 0 as col_left max value within overlapping range
-   * right_below_overlapping_ratio = (40 - 21 + 1) / (40 - 11 + 1) = 2 / 3
-   * right_above_overlapping_ratio = 0 as col_right min value within overlapping range
-   *
-   * left_overlapping_distinct_count = (1 / 2) * 20 = 10
-   * right_overlapping_distinct_count = (1 / 3) * 15 = 5
-   *
-   * For scan type equals only the ratios of values in the overlapping range is considered as values. If values could
-   * match outside the overlapping range, the range would be false as it would be too small. In order to calculate the
-   * equal value ratio, the column with fewer distinct values within the overlapping range is determined. In this case
-   * this is col_right. Statistics component assumes that for two value sets for the same range the smaller set is
-   * part of the bigger set. Therefore, it assumes that the 5 distinct values within the overlapping range of the right
-   * column also exist in the left column. The equal value ratio is then calculated by multiplying
-   * right_overlapping_ratio (= 1 / 2) with the probability to hit any distinct value of the left column (= 1 / 20):
-   * equal_values_ratio = (1 / 2) * (1 / 20) = (1 / 40)
-   * This is also the selectivity for the scan type equals: (1 / 40) = 2.5 %
-   *
-   * For scan type less the ratios left_below_overlapping_ratio and right_above_overlapping_ratio are also considered as
-   * table
-   * entries where the col_left value is below the common range or the col_right value is above it will always be in the
-   * result.
-   * The probability that both values are within the overlapping range and that col_left < col_right is (probability of
-   * col_left != col_right where left and right values are in overlapping range) / 2
-   *
-   * The selectivity for scan type less is the sum of different probabilities: // NOLINT
-   *    prob. that left value is below overlapping range (= 1 / 2) // NOLINT
-   *  + prob. that right value is above overlapping range (= 1 / 3) // NOLINT
-   *  - prob. that left value is below overlapping range and right value is above overlapping range (= 1 / 6) // NOLINT
-   *  + prob. that left value < right value and both values are in common range // NOLINT
-   *                                                                    (= ((1 / 6) - (1 / 20)) / 2 = 7 / 120) // NOLINT
-   *  = 29 / 40 = 72.5 % // NOLINT
-   */
-
-  auto right_stats = std::dynamic_pointer_cast<ColumnStatistics<ColumnType>>(right_base_column_statistics);
-  DebugAssert(right_stats != nullptr, "Cannot compare columns of different type");
-
-  // for predicate "col_left < col_right": col_left statistics = this and col_right statistics = right_stats
-
-  auto overlapping_range_min = std::max(min(), right_stats->min());
-  auto overlapping_range_max = std::min(max(), right_stats->max());
-
-  // calculate ratio of values before, in and above the common value range
-  float left_overlapping_ratio = estimate_selectivity_for_range(overlapping_range_min, overlapping_range_max);
-  float right_overlapping_ratio =
-      right_stats->estimate_selectivity_for_range(overlapping_range_min, overlapping_range_max);
-
-  float left_below_overlapping_ratio = 0.f;
-  float left_above_overlapping_ratio = 0.f;
-  float right_below_overlapping_ratio = 0.f;
-  float right_above_overlapping_ratio = 0.f;
-  if (std::is_integral<ColumnType>::value) {
-    if (min() < overlapping_range_min) {
-      left_below_overlapping_ratio = estimate_selectivity_for_range(min(), overlapping_range_min - 1);
-    }
-    if (overlapping_range_max < max()) {
-      left_above_overlapping_ratio = estimate_selectivity_for_range(overlapping_range_max + 1, max());
-    }
-    if (right_stats->min() < overlapping_range_min) {
-      right_below_overlapping_ratio =
-          right_stats->estimate_selectivity_for_range(right_stats->min(), overlapping_range_min - 1);
-    }
-    if (overlapping_range_max < right_stats->max()) {
-      right_above_overlapping_ratio =
-          right_stats->estimate_selectivity_for_range(overlapping_range_max + 1, right_stats->max());
-    }
-  } else {
-    left_below_overlapping_ratio = estimate_selectivity_for_range(min(), overlapping_range_min);
-    left_above_overlapping_ratio = estimate_selectivity_for_range(overlapping_range_max, max());
-    right_below_overlapping_ratio =
-        right_stats->estimate_selectivity_for_range(right_stats->min(), overlapping_range_min);
-    right_above_overlapping_ratio =
-        right_stats->estimate_selectivity_for_range(overlapping_range_max, right_stats->max());
-  }
-
-  // calculate ratio of distinct values in common value range
-  auto left_overlapping_distinct_count = left_overlapping_ratio * distinct_count();
-  auto right_overlapping_distinct_count = right_overlapping_ratio * right_stats->distinct_count();
-
-  float equal_values_ratio;
-  // calculate ratio of rows with equal values
-  if (left_overlapping_distinct_count < right_overlapping_distinct_count) {
-    equal_values_ratio = left_overlapping_ratio / right_stats->distinct_count();
-  } else {
-    equal_values_ratio = right_overlapping_ratio / distinct_count();
-  }
-
-  // used for <, <=, > and >= scan_types
-  auto estimate_selectivity_for_open_ended_operators = [&](float values_below_ratio, float values_above_ratio,
-                                                           ColumnType new_min, ColumnType new_max,
-                                                           bool add_equal_values) -> TwoColumnSelectivityResult {
-    // selectivity calculated by adding up ratios that values are below, in or above overlapping range
-    float selectivity = 0.f;
-    // ratio of values on left hand side which are smaller than overlapping range
-    selectivity += values_below_ratio;
-    // selectivity of not equal numbers n1, n2 in overlapping range where n1 < n2 is 0.5
-    selectivity += (left_overlapping_ratio * right_overlapping_ratio - equal_values_ratio) * 0.5f;
-    if (add_equal_values) {
-      selectivity += equal_values_ratio;
-    }
-    // ratio of values on right hand side which are greater than overlapping range
-    selectivity += values_above_ratio;
-    // remove ratio of rows, where one value is below and one value is above the overlapping range
-    selectivity -= values_below_ratio * values_above_ratio;
-
-    auto new_left_column_stats = create_column_stats_for_range_predicate(new_min, new_max).column_statistics;
-    auto new_right_column_stats =
-        right_stats->create_column_stats_for_range_predicate(new_min, new_max).column_statistics;
-    return {selectivity, new_left_column_stats, new_right_column_stats};
-  };
-
-  switch (scan_type) {
-    case ScanType::OpEquals: {
-      auto overlapping_distinct_count = std::min(left_overlapping_distinct_count, right_overlapping_distinct_count);
-
-      auto new_left_column_stats = std::make_shared<ColumnStatistics>(_column_id, overlapping_distinct_count,
-                                                                      overlapping_range_min, overlapping_range_max);
-      auto new_right_column_stats = std::make_shared<ColumnStatistics>(
-          right_stats->_column_id, overlapping_distinct_count, overlapping_range_min, overlapping_range_max);
-      return {equal_values_ratio, new_left_column_stats, new_right_column_stats};
-    }
-    case ScanType::OpNotEquals: {
-      auto new_left_column_stats = std::make_shared<ColumnStatistics>(_column_id, distinct_count(), min(), max());
-      auto new_right_column_stats = std::make_shared<ColumnStatistics>(
-          right_stats->_column_id, right_stats->distinct_count(), right_stats->min(), right_stats->max());
-      return {1.f - equal_values_ratio, new_left_column_stats, new_right_column_stats};
-    }
-    case ScanType::OpLessThan: {
-      return estimate_selectivity_for_open_ended_operators(left_below_overlapping_ratio, right_above_overlapping_ratio,
-                                                           min(), right_stats->max(), false);
-    }
-    case ScanType::OpLessThanEquals: {
-      return estimate_selectivity_for_open_ended_operators(left_below_overlapping_ratio, right_above_overlapping_ratio,
-                                                           min(), right_stats->max(), true);
-    }
-    case ScanType::OpGreaterThan: {
-      return estimate_selectivity_for_open_ended_operators(right_below_overlapping_ratio, left_above_overlapping_ratio,
-                                                           right_stats->min(), max(), false);
-    }
-    case ScanType::OpGreaterThanEquals: {
-      return estimate_selectivity_for_open_ended_operators(right_below_overlapping_ratio, left_above_overlapping_ratio,
-                                                           right_stats->min(), max(), true);
-    }
-    // case ScanType::OpBetween is not supported for ColumnID as TableScan does not support this
-    default: { return {1.f, nullptr, nullptr}; }
-  }
-}
-
-/**
- * Specialization for strings as they cannot be used in subtractions.
- */
-template <>
-TwoColumnSelectivityResult ColumnStatistics<std::string>::estimate_selectivity_for_two_column_predicate(
-    const ScanType scan_type, const std::shared_ptr<BaseColumnStatistics> &right_base_column_statistics,
-    const optional<AllTypeVariant> &value2) {
-  // TODO(anybody) implement special case for strings
-  return {1.f, nullptr, nullptr};
-}
-
-template <typename ColumnType>
 std::ostream &ColumnStatistics<ColumnType>::print_to_stream(std::ostream &os) const {
   os << "Col Stats id: " << _column_id << std::endl;
   os << "  dist.    " << _distinct_count << std::endl;
