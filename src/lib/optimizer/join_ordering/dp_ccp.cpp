--- conflicted
+++ resolved
@@ -11,18 +11,11 @@
 
 namespace opossum {
 
-<<<<<<< HEAD
 std::shared_ptr<AbstractLQPNode> DpCcp::operator()(const JoinGraph& join_graph,
                                                    const AbstractCostEstimator& cost_estimator,
                                                    const std::shared_ptr<OptimizationContext>& context) {
-=======
-DpCcp::DpCcp(const std::shared_ptr<AbstractCostEstimator>& cost_estimator)
-    : AbstractJoinOrderingAlgorithm(cost_estimator) {}
-
-std::shared_ptr<AbstractLQPNode> DpCcp::operator()(const JoinGraph& join_graph) {
   Assert(!join_graph.vertices.empty(), "Code below relies on the JoinGraph having vertices");
 
->>>>>>> 12c851b3
   // No std::unordered_map, since hashing of JoinGraphVertexSet is not (efficiently) possible because
   // boost::dynamic_bitset hides the data necessary for doing so efficiently.
   auto best_plan = std::map<JoinGraphVertexSet, std::shared_ptr<AbstractLQPNode>>{};
@@ -84,12 +77,8 @@
     auto single_vertex_set = JoinGraphVertexSet{join_graph.vertices.size()};
     single_vertex_set.set(vertex_idx);
 
-<<<<<<< HEAD
-    best_plan[single_vertex_set] = _add_predicates_to_plan(vertex, vertex_predicates, cost_estimator, context);
-=======
     auto& vertex_best_plan = best_plan[single_vertex_set];
-    vertex_best_plan = _add_predicates_to_plan(vertex_best_plan, vertex_predicates);
->>>>>>> 12c851b3
+    vertex_best_plan = _add_predicates_to_plan(vertex_best_plan, vertex_predicates, cost_estimator, context);
   }
 
   /**
@@ -144,108 +133,4 @@
   return best_plan_iter->second;
 }
 
-<<<<<<< HEAD
-std::shared_ptr<AbstractLQPNode> DpCcp::_add_predicates_to_plan(
-    const std::shared_ptr<AbstractLQPNode>& lqp, const std::vector<std::shared_ptr<AbstractExpression>>& predicates,
-    const AbstractCostEstimator& cost_estimator, const std::shared_ptr<OptimizationContext>& context) const {
-  /**
-   * Add a number of predicates on top of a plan; try to bring them into an efficient order
-   *
-   *
-   * The optimality-ensuring way to sort the scan operations would be to find the cheapest of the predicates.size()!
-   * orders of them.
-   * For now, we just execute the scan operations in the order of increasing cost that they would have when executed
-   * directly on top of `lqp`
-   */
-
-  if (predicates.empty()) return lqp;
-
-  auto predicate_nodes_and_cost = std::vector<std::pair<std::shared_ptr<AbstractLQPNode>, Cost>>{};
-  predicate_nodes_and_cost.reserve(predicates.size());
-  for (const auto& predicate : predicates) {
-    const auto predicate_node = PredicateNode::make(predicate, lqp);
-    predicate_nodes_and_cost.emplace_back(predicate_node, cost_estimator.estimate_plan_cost(predicate_node, context));
-  }
-
-  std::sort(predicate_nodes_and_cost.begin(), predicate_nodes_and_cost.end(),
-            [&](const auto& lhs, const auto& rhs) { return lhs.second < rhs.second; });
-
-  predicate_nodes_and_cost.front().first->set_left_input(lqp);
-
-  for (auto predicate_node_idx = size_t{1}; predicate_node_idx < predicate_nodes_and_cost.size();
-       ++predicate_node_idx) {
-    predicate_nodes_and_cost[predicate_node_idx].first->set_left_input(
-        predicate_nodes_and_cost[predicate_node_idx - 1].first);
-  }
-
-  return predicate_nodes_and_cost.back().first;
-}
-
-std::shared_ptr<AbstractLQPNode> DpCcp::_add_join_to_plan(
-    const std::shared_ptr<AbstractLQPNode>& left_lqp, const std::shared_ptr<AbstractLQPNode>& right_lqp,
-    std::vector<std::shared_ptr<AbstractExpression>> join_predicates, const AbstractCostEstimator& cost_estimator,
-    const std::shared_ptr<OptimizationContext>& context) const {
-  /**
-   * Join two plans using a set of predicates; try to bring them into an efficient order
-   *
-   *
-   * One predicate ("primary predicate") becomes the join predicate, the others ("secondary predicates) are executed as
-   * column-to-column scans after the join.
-   * The primary predicate needs to be a simple "<column> <operator> <column>" predicate, otherwise the join operators
-   * won't be able to execute it.
-   *
-   * The optimality-ensuring way to order the predicates would be to find the cheapest of the predicates.size()!
-   * orders of them.
-   * For now, we just execute the scan operations in the order of increasing cost that they would have when executed
-   * directly on top of `lqp`, with the cheapest predicate becoming the primary predicate.
-   */
-
-  if (join_predicates.empty()) return JoinNode::make(JoinMode::Cross, left_lqp, right_lqp);
-
-  // Sort the predicates by increasing cost
-  auto join_predicates_and_cost = std::vector<std::pair<std::shared_ptr<AbstractExpression>, Cost>>{};
-  join_predicates_and_cost.reserve(join_predicates.size());
-  for (const auto& join_predicate : join_predicates) {
-    const auto join_node = JoinNode::make(JoinMode::Inner, join_predicate, left_lqp, right_lqp);
-    join_predicates_and_cost.emplace_back(join_predicate, cost_estimator.estimate_plan_cost(join_node, context));
-
-    // need to do this since nodes do not get properly (by design :(( ) removed from plan on their destruction
-    join_node->set_left_input(nullptr);
-    join_node->set_right_input(nullptr);
-  }
-
-  std::sort(join_predicates_and_cost.begin(), join_predicates_and_cost.end(),
-            [&](const auto& lhs, const auto& rhs) { return lhs.second < rhs.second; });
-
-  // Find the simple predicate with the lowest cost (if any exists), which will act as the primary predicate
-  auto primary_join_predicate = std::shared_ptr<AbstractExpression>{};
-  for (auto predicate_iter = join_predicates_and_cost.begin(); predicate_iter != join_predicates_and_cost.end();
-       ++predicate_iter) {
-    // If a predicate can be converted into an OperatorJoinPredicate, it can be used as a primary predicate
-    const auto operator_join_predicate =
-        OperatorJoinPredicate::from_expression(*predicate_iter->first, *left_lqp, *right_lqp);
-    if (operator_join_predicate) {
-      primary_join_predicate = predicate_iter->first;
-      join_predicates_and_cost.erase(predicate_iter);
-      break;
-    }
-  }
-
-  // Build JoinNode (for primary predicate) and subsequent scans (for secondary predicates)
-  auto lqp = std::shared_ptr<AbstractLQPNode>{};
-  if (primary_join_predicate) {
-    lqp = JoinNode::make(JoinMode::Inner, primary_join_predicate, left_lqp, right_lqp);
-  } else {
-    lqp = JoinNode::make(JoinMode::Cross, left_lqp, right_lqp);
-  }
-
-  for (const auto& predicate_and_cost : join_predicates_and_cost) {
-    lqp = PredicateNode::make(predicate_and_cost.first, lqp);
-  }
-
-  return lqp;
-}
-
-=======
->>>>>>> 12c851b3
 }  // namespace opossum