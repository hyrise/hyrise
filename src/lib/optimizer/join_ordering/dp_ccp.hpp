#pragma once

#include <memory>

#include "abstract_join_ordering_algorithm.hpp"

namespace hyrise {

class AbstractCostEstimator;
class JoinGraph;

/**
 * Optimal join ordering algorithm described in Moerkotte and Neumann: "Analysis of two existing and one new dynamic
 * programming algorithm for the generation of optimal bushy join trees without cross products" (see
 * https://www.vldb.org/conf/2006/p930-moerkotte.pdf).
<<<<<<< HEAD
 * TODO(dey4ss): Check if EnumerateCcp implements the originsl or the errata version  of EnumerateCmp
=======
 * TODO(dey4ss): Check if EnumerateCcp implements the original or the errata version  of EnumerateCmp
>>>>>>> 3d33d81f
 *               (http://www.vldb.org/pvldb/vol11/p1069-meister.pdf).
 *
 * DpCcp is an optimal join ordering algorithm based on dynamic programming. It handles only inner joins and cross
 * joins and treats outer joins as opaque (i.e. outer joins are not moved and no other joins are moved pass them).
 * DpCcp is driven by EnumerateCcp which enumerates all candidate join operations.
 *
 * Local predicates are pushed down and sorted by increasing cost.
 */
class DpCcp final : public AbstractJoinOrderingAlgorithm {
 public:
  std::shared_ptr<AbstractLQPNode> operator()(const JoinGraph& join_graph,
                                              const std::shared_ptr<AbstractCostEstimator>& cost_estimator) override;
};

}  // namespace hyrise<|MERGE_RESOLUTION|>--- conflicted
+++ resolved
@@ -12,13 +12,8 @@
 /**
  * Optimal join ordering algorithm described in Moerkotte and Neumann: "Analysis of two existing and one new dynamic
  * programming algorithm for the generation of optimal bushy join trees without cross products" (see
- * https://www.vldb.org/conf/2006/p930-moerkotte.pdf).
-<<<<<<< HEAD
- * TODO(dey4ss): Check if EnumerateCcp implements the originsl or the errata version  of EnumerateCmp
-=======
- * TODO(dey4ss): Check if EnumerateCcp implements the original or the errata version  of EnumerateCmp
->>>>>>> 3d33d81f
- *               (http://www.vldb.org/pvldb/vol11/p1069-meister.pdf).
+ * https://www.vldb.org/conf/2006/p930-moerkotte.pdf), including the correction
+ * (http://www.vldb.org/pvldb/vol11/p1069-meister.pdf).
  *
  * DpCcp is an optimal join ordering algorithm based on dynamic programming. It handles only inner joins and cross
  * joins and treats outer joins as opaque (i.e. outer joins are not moved and no other joins are moved pass them).
