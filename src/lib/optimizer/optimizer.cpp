#include "optimizer.hpp"

#include <memory>
#include <unordered_set>

#include "cost_model/cost_model_logical.hpp"
#include "expression/expression_utils.hpp"
#include "expression/lqp_select_expression.hpp"
#include "logical_query_plan/logical_plan_root_node.hpp"
#include "logical_query_plan/lqp_utils.hpp"
#include "strategy/chunk_pruning_rule.hpp"
#include "strategy/column_pruning_rule.hpp"
#include "strategy/constant_calculation_rule.hpp"
#include "strategy/exists_reformulation_rule.hpp"
#include "strategy/index_scan_rule.hpp"
#include "strategy/join_detection_rule.hpp"
#include "strategy/join_ordering_rule.hpp"
#include "strategy/predicate_pushdown_rule.hpp"
#include "strategy/predicate_reordering_rule.hpp"
#include "utils/performance_warning.hpp"

/**
 * IMPORTANT NOTES ON OPTIMIZING SUB-SELECT LQPS
 *
 * Multiple Expressions in different nodes might reference the same LQP. Most commonly this will be the case for a
 * ProjectionNode computing a subselect and a subsequent PredicateNode filtering based on it.
 * We do not WANT to optimize the LQP twice (optimization takes time after all) and we CANNOT optimize it twice, since,
 * e.g., a non-deterministic rule, could produce two different LQPs while optimizing and then the select-expression
 * in the PredicateNode couldn't be resolved to a column anymore. There are more subtle ways LQPs might break in this
 * scenario, and frankly, this is one of the weak links in the expression system...
 *
 * ...long story short:
 * !!!
 * EACH UNIQUE SUB-LQP IS ONLY OPTIMIZED ONCE, EVEN IF IT OCCURS IN DIFFERENT NODES/EXPRESSIONS.
 * !!!
 *
 * -> collect_select_expressions_by_lqp()   identifies unique LQPs and the (multiple) SelectExpressions referencing
 *                                          each of these unique LQPs.
 *
 * -> Optimizer::_apply_rule()              optimizes each unique LQP exactly once and assignes the optimized LQPs back
 *                                          to the SelectExpressions referencing them.
 */

namespace {

using namespace opossum;  // NOLINT

// All SelectExpressions referencing the same LQP
using SelectExpressionsByLQP =
    std::vector<std::pair<std::shared_ptr<AbstractLQPNode>, std::vector<std::shared_ptr<LQPSelectExpression>>>>;

// See comment at the top of file for the purpose of this.
void collect_select_expressions_by_lqp(SelectExpressionsByLQP& select_expressions_by_lqp,
                                       const std::shared_ptr<AbstractLQPNode>& node,
                                       std::unordered_set<std::shared_ptr<AbstractLQPNode>>& visited_nodes) {
  if (!node) return;
  if (!visited_nodes.emplace(node).second) return;

  for (const auto& expression : node->node_expressions()) {
    visit_expression(expression, [&](const auto& sub_expression) {
      const auto lqp_select_expression = std::dynamic_pointer_cast<LQPSelectExpression>(sub_expression);
      if (!lqp_select_expression) return ExpressionVisitation::VisitArguments;

      for (auto& lqp_and_select_expressions : select_expressions_by_lqp) {
        if (*lqp_and_select_expressions.first == *lqp_select_expression->lqp) {
          lqp_and_select_expressions.second.emplace_back(lqp_select_expression);
          return ExpressionVisitation::DoNotVisitArguments;
        }
      }
      select_expressions_by_lqp.emplace_back(lqp_select_expression->lqp, std::vector{lqp_select_expression});

      return ExpressionVisitation::DoNotVisitArguments;
    });
  }

  collect_select_expressions_by_lqp(select_expressions_by_lqp, node->left_input(), visited_nodes);
  collect_select_expressions_by_lqp(select_expressions_by_lqp, node->right_input(), visited_nodes);
}

}  // namespace

namespace opossum {

std::shared_ptr<Optimizer> Optimizer::create_default_optimizer() {
  auto optimizer = std::make_shared<Optimizer>(100);

  RuleBatch initial_batch(RuleBatchExecutionPolicy::Once);
  initial_batch.add_rule(std::make_shared<ConstantCalculationRule>());
<<<<<<< HEAD
  // Run pruning just once since the rule would otherwise insert the pruning ProjectionNodes multiple times.
  initial_batch.add_rule(std::make_shared<ColumnPruningRule>());
=======

  // Run pruning just once since the rule would otherwise insert the pruning ProjectionNodes multiple times.
  initial_batch.add_rule(std::make_shared<ColumnPruningRule>());

>>>>>>> 9ed7f27a
  optimizer->add_rule_batch(initial_batch);

  RuleBatch main_batch(RuleBatchExecutionPolicy::Iterative);
  main_batch.add_rule(std::make_shared<PredicatePushdownRule>());
  main_batch.add_rule(std::make_shared<ExistsReformulationRule>());
  optimizer->add_rule_batch(main_batch);

  RuleBatch final_batch(RuleBatchExecutionPolicy::Once);
  final_batch.add_rule(std::make_shared<ChunkPruningRule>());
  final_batch.add_rule(std::make_shared<JoinOrderingRule>(std::make_shared<CostModelLogical>()));
  final_batch.add_rule(std::make_shared<PredicateReorderingRule>());
  final_batch.add_rule(std::make_shared<IndexScanRule>());
  optimizer->add_rule_batch(final_batch);

  return optimizer;
}

Optimizer::Optimizer(const uint32_t max_num_iterations) : _max_num_iterations(max_num_iterations) {}

void Optimizer::add_rule_batch(RuleBatch rule_batch) { _rule_batches.emplace_back(std::move(rule_batch)); }

std::shared_ptr<AbstractLQPNode> Optimizer::optimize(const std::shared_ptr<AbstractLQPNode>& input) const {
  // Add explicit root node, so the rules can freely change the tree below it without having to maintain a root node
  // to return to the Optimizer
  const auto root_node = LogicalPlanRootNode::make(input);

  for (const auto& rule_batch : _rule_batches) {
    switch (rule_batch.execution_policy()) {
      case RuleBatchExecutionPolicy::Once:
        _apply_rule_batch(rule_batch, root_node);
        break;

      case RuleBatchExecutionPolicy::Iterative:
        /**
         * Apply all optimization over and over until all of them stopped changing the LQP or the max number of
         * iterations is reached
         */
        auto iter_index = uint32_t{0};
        for (; iter_index < _max_num_iterations; ++iter_index) {
          if (!_apply_rule_batch(rule_batch, root_node)) {
            break;
          }
        }
        if (iter_index == _max_num_iterations) {
          PerformanceWarning("Maximum number of optimizer iterations reached");
        }
        break;
    }
  }

  // Remove LogicalPlanRootNode
  const auto optimized_node = root_node->left_input();
  optimized_node->clear_outputs();

  return optimized_node;
}

bool Optimizer::_apply_rule_batch(const RuleBatch& rule_batch,
                                  const std::shared_ptr<AbstractLQPNode>& root_node) const {
  auto lqp_changed = false;

  for (auto& rule : rule_batch.rules()) {
    lqp_changed |= _apply_rule(*rule, root_node);
  }

  return lqp_changed;
}

bool Optimizer::_apply_rule(const AbstractRule& rule, const std::shared_ptr<AbstractLQPNode>& root_node) const {
  auto lqp_changed = rule.apply_to(root_node);

  /**
   * Optimize Subselects
   */
  auto select_expressions_by_lqp = SelectExpressionsByLQP{};
  auto visited_nodes = std::unordered_set<std::shared_ptr<AbstractLQPNode>>{};
  collect_select_expressions_by_lqp(select_expressions_by_lqp, root_node, visited_nodes);

  for (const auto& lqp_and_select_expressions : select_expressions_by_lqp) {
    const auto root_node = LogicalPlanRootNode::make(lqp_and_select_expressions.first);
    lqp_changed |= _apply_rule(rule, root_node);
    for (const auto& select_expression : lqp_and_select_expressions.second) {
      select_expression->lqp = root_node->left_input();
    }

    // Explicitly untie the root node, otherwise the LQP is left with an expired output weak_ptr
    root_node->set_left_input(nullptr);
  }

  return lqp_changed;
}

}  // namespace opossum<|MERGE_RESOLUTION|>--- conflicted
+++ resolved
@@ -86,15 +86,10 @@
 
   RuleBatch initial_batch(RuleBatchExecutionPolicy::Once);
   initial_batch.add_rule(std::make_shared<ConstantCalculationRule>());
-<<<<<<< HEAD
-  // Run pruning just once since the rule would otherwise insert the pruning ProjectionNodes multiple times.
-  initial_batch.add_rule(std::make_shared<ColumnPruningRule>());
-=======
 
   // Run pruning just once since the rule would otherwise insert the pruning ProjectionNodes multiple times.
   initial_batch.add_rule(std::make_shared<ColumnPruningRule>());
 
->>>>>>> 9ed7f27a
   optimizer->add_rule_batch(initial_batch);
 
   RuleBatch main_batch(RuleBatchExecutionPolicy::Iterative);
