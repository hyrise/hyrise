#include "optimizer.hpp"

#include <memory>
#include <unordered_set>

#include "cost_model/cost_model_logical.hpp"
#include "expression/expression_utils.hpp"
#include "expression/lqp_subquery_expression.hpp"
#include "logical_query_plan/logical_plan_root_node.hpp"
#include "logical_query_plan/lqp_utils.hpp"
#include "strategy/between_composition_rule.hpp"
#include "strategy/chunk_pruning_rule.hpp"
#include "strategy/column_pruning_rule.hpp"
#include "strategy/expression_reduction_rule.hpp"
#include "strategy/index_scan_rule.hpp"
#include "strategy/insert_limit_in_exists_rule.hpp"
#include "strategy/join_ordering_rule.hpp"
#include "strategy/like_replacement_rule.hpp"
#include "strategy/predicate_placement_rule.hpp"
#include "strategy/predicate_reordering_rule.hpp"
#include "strategy/predicate_split_up_rule.hpp"
#include "strategy/subquery_to_join_rule.hpp"
#include "utils/performance_warning.hpp"

/**
 * IMPORTANT NOTES ON OPTIMIZING SUBQUERY LQPS
 *
 * Multiple Expressions in different nodes might reference the same LQP. Most commonly this will be the case for a
 * ProjectionNode computing a subquery and a subsequent PredicateNode filtering based on it.
 * We do not WANT to optimize the LQP twice (optimization takes time after all) and we CANNOT optimize it twice, since,
 * e.g., a non-deterministic rule, could produce two different LQPs while optimizing and then the SubqueryExpression
 * in the PredicateNode couldn't be resolved to a column anymore. There are more subtle ways LQPs might break in this
 * scenario, and frankly, this is one of the weak links in the expression system...
 *
 * ...long story short:
 * !!!
 * EACH UNIQUE SUB-LQP IS ONLY OPTIMIZED ONCE, EVEN IF IT OCCURS IN DIFFERENT NODES/EXPRESSIONS.
 * !!!
 *
 * -> collect_subquery_expressions_by_lqp()   identifies unique LQPs and the (multiple) SubqueryExpressions referencing
 *                                          each of these unique LQPs.
 *
 * -> Optimizer::_apply_rule()              optimizes each unique LQP exactly once and assignes the optimized LQPs back
 *                                          to the SubqueryExpressions referencing them.
 */

namespace {

using namespace opossum;  // NOLINT

// All SubqueryExpressions referencing the same LQP
using SubqueryExpressionsByLQP =
    std::vector<std::pair<std::shared_ptr<AbstractLQPNode>, std::vector<std::shared_ptr<LQPSubqueryExpression>>>>;

// See comment at the top of file for the purpose of this.
void collect_subquery_expressions_by_lqp(SubqueryExpressionsByLQP& subquery_expressions_by_lqp,
                                         const std::shared_ptr<AbstractLQPNode>& node,
                                         std::unordered_set<std::shared_ptr<AbstractLQPNode>>& visited_nodes) {
  if (!node) return;
  if (!visited_nodes.emplace(node).second) return;

  for (const auto& expression : node->node_expressions) {
    visit_expression(expression, [&](const auto& sub_expression) {
      const auto subquery_expression = std::dynamic_pointer_cast<LQPSubqueryExpression>(sub_expression);
      if (!subquery_expression) return ExpressionVisitation::VisitArguments;

      for (auto& [lqp, subquery_expressions] : subquery_expressions_by_lqp) {
        if (*lqp == *subquery_expression->lqp) {
          subquery_expressions.emplace_back(subquery_expression);
          return ExpressionVisitation::DoNotVisitArguments;
        }
      }
      subquery_expressions_by_lqp.emplace_back(subquery_expression->lqp, std::vector{subquery_expression});

      return ExpressionVisitation::DoNotVisitArguments;
    });
  }

  collect_subquery_expressions_by_lqp(subquery_expressions_by_lqp, node->left_input(), visited_nodes);
  collect_subquery_expressions_by_lqp(subquery_expressions_by_lqp, node->right_input(), visited_nodes);
}

}  // namespace

namespace opossum {

std::shared_ptr<Optimizer> Optimizer::create_default_optimizer() {
  auto optimizer = std::make_shared<Optimizer>();

  optimizer->add_rule(std::make_unique<ExpressionReductionRule>());

  optimizer->add_rule(std::make_unique<PredicateSplitUpRule>());

  optimizer->add_rule(std::make_unique<ColumnPruningRule>());

  optimizer->add_rule(std::make_unique<ChunkPruningRule>());

  // Run before SubqueryToJoinRule, since the Semi/Anti Joins it introduces are opaque to the JoinOrderingRule
  optimizer->add_rule(std::make_unique<JoinOrderingRule>(std::make_unique<CostModelLogical>()));

<<<<<<< HEAD
  optimizer->add_rule(std::make_unique<BetweenCompositionRule>());
=======
  optimizer->add_rule(std::make_unique<SubqueryToJoinRule>());

  optimizer->add_rule(std::make_unique<InsertLimitInExistsRule>());

  optimizer->add_rule(std::make_unique<LikeReplacementRule>());
>>>>>>> f0d316cb

  // Position the predicates after the JoinOrderingRule ran. The JOR manipulates predicate placement as well, but
  // for now we want the PredicateReorderingRule to have the final say on predicate positions
  optimizer->add_rule(std::make_unique<PredicatePlacementRule>());

  // Bring predicates into the desired order once the PredicatePlacementRule has positioned them as desired
  optimizer->add_rule(std::make_unique<PredicateReorderingRule>());

  optimizer->add_rule(std::make_unique<IndexScanRule>());

  return optimizer;
}

void Optimizer::add_rule(std::unique_ptr<AbstractRule> rule) { _rules.emplace_back(std::move(rule)); }

std::shared_ptr<AbstractLQPNode> Optimizer::optimize(const std::shared_ptr<AbstractLQPNode>& input) const {
  // Add explicit root node, so the rules can freely change the tree below it without having to maintain a root node
  // to return to the Optimizer
  const auto root_node = LogicalPlanRootNode::make(input);

  for (const auto& rule : _rules) {
    _apply_rule(*rule, root_node);
  }

  // Remove LogicalPlanRootNode
  const auto optimized_node = root_node->left_input();
  root_node->set_left_input(nullptr);

  return optimized_node;
}

void Optimizer::_apply_rule(const AbstractRule& rule, const std::shared_ptr<AbstractLQPNode>& root_node) const {
  rule.apply_to(root_node);

  /**
   * Optimize Subqueries
   */
  auto subquery_expressions_by_lqp = SubqueryExpressionsByLQP{};
  auto visited_nodes = std::unordered_set<std::shared_ptr<AbstractLQPNode>>{};
  collect_subquery_expressions_by_lqp(subquery_expressions_by_lqp, root_node, visited_nodes);

  for (const auto& [lqp, subquery_expressions] : subquery_expressions_by_lqp) {
    const auto local_root_node = LogicalPlanRootNode::make(lqp);
    _apply_rule(rule, local_root_node);
    for (const auto& subquery_expression : subquery_expressions) {
      subquery_expression->lqp = local_root_node->left_input();
    }
  }
}

}  // namespace opossum<|MERGE_RESOLUTION|>--- conflicted
+++ resolved
@@ -98,15 +98,13 @@
   // Run before SubqueryToJoinRule, since the Semi/Anti Joins it introduces are opaque to the JoinOrderingRule
   optimizer->add_rule(std::make_unique<JoinOrderingRule>(std::make_unique<CostModelLogical>()));
 
-<<<<<<< HEAD
   optimizer->add_rule(std::make_unique<BetweenCompositionRule>());
-=======
+
   optimizer->add_rule(std::make_unique<SubqueryToJoinRule>());
 
   optimizer->add_rule(std::make_unique<InsertLimitInExistsRule>());
 
   optimizer->add_rule(std::make_unique<LikeReplacementRule>());
->>>>>>> f0d316cb
 
   // Position the predicates after the JoinOrderingRule ran. The JOR manipulates predicate placement as well, but
   // for now we want the PredicateReorderingRule to have the final say on predicate positions
