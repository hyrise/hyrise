--- conflicted
+++ resolved
@@ -106,12 +106,9 @@
   // SubqueryToJoinRule. As such, we run the JoinOrderingRule before the SubqueryToJoinRule.
   optimizer->add_rule(std::make_unique<JoinOrderingRule>());
 
-<<<<<<< HEAD
-=======
   // Run Group-By Reduction after the JoinOrderingRule ran. The actual join order is not important, but the matching
   // of cross joins with predicates that is done by that rule is needed to create some of the functional dependencies
   // (FDs) used by the DependentGroupByReductionRule.
->>>>>>> 71a78349
   optimizer->add_rule(std::make_unique<DependentGroupByReductionRule>());
 
   optimizer->add_rule(std::make_unique<BetweenCompositionRule>());
