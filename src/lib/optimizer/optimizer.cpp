#include "optimizer.hpp"

#include <memory>
#include <unordered_set>

#include "cost_estimation/cost_estimator_logical.hpp"
#include "expression/expression_utils.hpp"
#include "expression/lqp_subquery_expression.hpp"
#include "logical_query_plan/logical_plan_root_node.hpp"
#include "strategy/between_composition_rule.hpp"
#include "strategy/chunk_pruning_rule.hpp"
#include "strategy/column_pruning_rule.hpp"
#include "strategy/expression_reduction_rule.hpp"
#include "strategy/in_expression_rewrite_rule.hpp"
#include "strategy/index_scan_rule.hpp"
#include "strategy/insert_limit_in_exists_rule.hpp"
#include "strategy/join_ordering_rule.hpp"
#include "strategy/join_predicate_ordering_rule.hpp"
#include "strategy/predicate_merge_rule.hpp"
#include "strategy/predicate_placement_rule.hpp"
#include "strategy/predicate_reordering_rule.hpp"
#include "strategy/predicate_split_up_rule.hpp"
#include "strategy/subquery_to_join_rule.hpp"

/**
 * IMPORTANT NOTES ON OPTIMIZING SUBQUERY LQPS
 *
 * Multiple Expressions in different nodes might reference the same LQP. Most commonly this will be the case for a
 * ProjectionNode computing a subquery and a subsequent PredicateNode filtering based on it.
 * We do not WANT to optimize the LQP twice (optimization takes time after all) and we CANNOT optimize it twice, since,
 * e.g., a non-deterministic rule, could produce two different LQPs while optimizing and then the SubqueryExpression
 * in the PredicateNode couldn't be resolved to a column anymore. There are more subtle ways LQPs might break in this
 * scenario, and frankly, this is one of the weak links in the expression system...
 *
 * ...long story short:
 * !!!
 * EACH UNIQUE SUB-LQP IS ONLY OPTIMIZED ONCE, EVEN IF IT OCCURS IN DIFFERENT NODES/EXPRESSIONS.
 * !!!
 *
 * -> collect_subquery_expressions_by_lqp() identifies unique LQPs and the (multiple) SubqueryExpressions referencing
 *                                          each of these unique LQPs.
 *
 * -> Optimizer::_apply_rule()              optimizes each unique LQP exactly once and assigns the optimized LQPs back
 *                                          to the SubqueryExpressions referencing them.
 */

namespace {

using namespace opossum;  // NOLINT

// All SubqueryExpressions referencing the same LQP
using SubqueryExpressionsByLQP =
    std::vector<std::pair<std::shared_ptr<AbstractLQPNode>, std::vector<std::shared_ptr<LQPSubqueryExpression>>>>;

// See comment at the top of file for the purpose of this.
void collect_subquery_expressions_by_lqp(SubqueryExpressionsByLQP& subquery_expressions_by_lqp,
                                         const std::shared_ptr<AbstractLQPNode>& node,
                                         std::unordered_set<std::shared_ptr<AbstractLQPNode>>& visited_nodes) {
  if (!node) return;
  if (!visited_nodes.emplace(node).second) return;

  for (const auto& expression : node->node_expressions) {
    visit_expression(expression, [&](const auto& sub_expression) {
      const auto subquery_expression = std::dynamic_pointer_cast<LQPSubqueryExpression>(sub_expression);
      if (!subquery_expression) return ExpressionVisitation::VisitArguments;

      for (auto& [lqp, subquery_expressions] : subquery_expressions_by_lqp) {
        if (*lqp == *subquery_expression->lqp) {
          subquery_expressions.emplace_back(subquery_expression);
          return ExpressionVisitation::DoNotVisitArguments;
        }
      }
      subquery_expressions_by_lqp.emplace_back(subquery_expression->lqp, std::vector{subquery_expression});

      return ExpressionVisitation::DoNotVisitArguments;
    });
  }

  collect_subquery_expressions_by_lqp(subquery_expressions_by_lqp, node->left_input(), visited_nodes);
  collect_subquery_expressions_by_lqp(subquery_expressions_by_lqp, node->right_input(), visited_nodes);
}

}  // namespace

namespace opossum {

std::shared_ptr<Optimizer> Optimizer::create_default_optimizer() {
  const auto optimizer = std::make_shared<Optimizer>();

  optimizer->add_rule(std::make_unique<ExpressionReductionRule>());

  optimizer->add_rule(std::make_unique<ColumnPruningRule>());

<<<<<<< HEAD
  optimizer->add_rule(std::make_unique<ChunkPruningRule>());

  // Run once before the JoinOrderingRule without disjunction split-up because the JoinOrderingRule cannot handle UNION
  // (#1829)
  optimizer->add_rule(std::make_unique<PredicateSplitUpRule>(false));

  // Run before SubqueryToJoinRule since the Semi/Anti Joins it introduces are opaque to the JoinOrderingRule
=======
  // The JoinOrderingRule cannot proceed past Semi/Anti Joins. These may be part of the initial query plan (in which
  // case we are out of luck and the join ordering will be sub-optimal), but many of them are also introduced by the
  // SubqueryToJoinRule. As such, we run the JoinOrderingRule before the SubqueryToJoinRule.
>>>>>>> dd18d603
  optimizer->add_rule(std::make_unique<JoinOrderingRule>());

  optimizer->add_rule(std::make_unique<BetweenCompositionRule>());

  // Position the predicates after the JoinOrderingRule ran. The JOR manipulates predicate placement as well, but
  // for now we want the PredicateReorderingRule to have the final say on predicate positions
  optimizer->add_rule(std::make_unique<PredicatePlacementRule>());

  optimizer->add_rule(std::make_unique<PredicateSplitUpRule>());

  optimizer->add_rule(std::make_unique<SubqueryToJoinRule>());

  optimizer->add_rule(std::make_unique<JoinPredicateOrderingRule>());

  optimizer->add_rule(std::make_unique<InsertLimitInExistsRule>());

  // Prune chunks after the BetweenCompositionRule ran, as `a >= 5 AND a <= 7` may not be prunable predicates while
  // `a BETWEEN 5 and 7` is. Also, run it after the PredicatePlacementRule, so that predicates are as close to the
  // StoredTableNode as possible where the ChunkPruningRule can work with them.
  optimizer->add_rule(std::make_unique<ChunkPruningRule>());

  // Bring predicates into the desired order once the PredicatePlacementRule has positioned them as desired
  optimizer->add_rule(std::make_unique<PredicateReorderingRule>());

  // Before the IN predicate is rewritten, it should have been moved to a good position. Also, while the IN predicate
  // might become a join, it is semantically more similar to a predicate. If we run this rule too early, it might
  // hinder other optimizations that stop at joins. For example, the join ordering currently does not know about semi
  // joins and would not recognize such a rewritten predicate.
  optimizer->add_rule(std::make_unique<InExpressionRewriteRule>());

  optimizer->add_rule(std::make_unique<IndexScanRule>());

  optimizer->add_rule(std::make_unique<PredicateMergeRule>());

  return optimizer;
}

Optimizer::Optimizer(const std::shared_ptr<AbstractCostEstimator>& cost_estimator) : _cost_estimator(cost_estimator) {}

void Optimizer::add_rule(std::unique_ptr<AbstractRule> rule) {
  rule->cost_estimator = _cost_estimator;
  _rules.emplace_back(std::move(rule));
}

std::shared_ptr<AbstractLQPNode> Optimizer::optimize(const std::shared_ptr<AbstractLQPNode>& input) const {
  // Add explicit root node, so the rules can freely change the tree below it without having to maintain a root node
  // to return to the Optimizer
  const auto root_node = LogicalPlanRootNode::make(input);

  for (const auto& rule : _rules) {
    _apply_rule(*rule, root_node);
  }

  // Remove LogicalPlanRootNode
  const auto optimized_node = root_node->left_input();
  root_node->set_left_input(nullptr);

  return optimized_node;
}

void Optimizer::_apply_rule(const AbstractRule& rule, const std::shared_ptr<AbstractLQPNode>& root_node) const {
  rule.apply_to(root_node);

  /**
   * Optimize Subqueries
   */
  auto subquery_expressions_by_lqp = SubqueryExpressionsByLQP{};
  auto visited_nodes = std::unordered_set<std::shared_ptr<AbstractLQPNode>>{};
  collect_subquery_expressions_by_lqp(subquery_expressions_by_lqp, root_node, visited_nodes);

  for (const auto& [lqp, subquery_expressions] : subquery_expressions_by_lqp) {
    const auto local_root_node = LogicalPlanRootNode::make(lqp);
    _apply_rule(rule, local_root_node);
    for (const auto& subquery_expression : subquery_expressions) {
      subquery_expression->lqp = local_root_node->left_input();
    }
  }
}

}  // namespace opossum<|MERGE_RESOLUTION|>--- conflicted
+++ resolved
@@ -90,20 +90,16 @@
   optimizer->add_rule(std::make_unique<ExpressionReductionRule>());
 
   optimizer->add_rule(std::make_unique<ColumnPruningRule>());
-
-<<<<<<< HEAD
+  
   optimizer->add_rule(std::make_unique<ChunkPruningRule>());
 
   // Run once before the JoinOrderingRule without disjunction split-up because the JoinOrderingRule cannot handle UNION
   // (#1829)
   optimizer->add_rule(std::make_unique<PredicateSplitUpRule>(false));
-
-  // Run before SubqueryToJoinRule since the Semi/Anti Joins it introduces are opaque to the JoinOrderingRule
-=======
+  
   // The JoinOrderingRule cannot proceed past Semi/Anti Joins. These may be part of the initial query plan (in which
-  // case we are out of luck and the join ordering will be sub-optimal), but many of them are also introduced by the
+  // case we are out of luck and the join ordering will be sub-optimal) but many of them are also introduced by the
   // SubqueryToJoinRule. As such, we run the JoinOrderingRule before the SubqueryToJoinRule.
->>>>>>> dd18d603
   optimizer->add_rule(std::make_unique<JoinOrderingRule>());
 
   optimizer->add_rule(std::make_unique<BetweenCompositionRule>());
