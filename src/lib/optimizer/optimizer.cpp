--- conflicted
+++ resolved
@@ -31,15 +31,11 @@
 
 using namespace hyrise;  // NOLINT(build/namespaces)
 
-<<<<<<< HEAD
-std::vector<std::shared_ptr<const AbstractLQPNode>> uncorrelated_subqueries_per_node(const auto& node) {
-=======
 using LQPNodesByLQP = std::unordered_map<std::shared_ptr<const AbstractLQPNode>,
                                          std::unordered_set<std::shared_ptr<const AbstractLQPNode>>>;
 
 std::vector<std::shared_ptr<const AbstractLQPNode>> uncorrelated_subqueries_per_node(
     const std::shared_ptr<const AbstractLQPNode>& node) {
->>>>>>> c0da2f66
   auto uncorrelated_subqueries = std::vector<std::shared_ptr<const AbstractLQPNode>>{};
   for (const auto& expression : node->node_expressions) {
     visit_expression(expression, [&](const auto& sub_expression) {
@@ -55,13 +51,9 @@
   return uncorrelated_subqueries;
 }
 
-<<<<<<< HEAD
-void assign_node_to_lqp_recursively(const auto& subquery_root_node, const auto& root_node, auto& nodes_by_lqp) {
-=======
 void assign_node_to_lqp_recursively(const std::shared_ptr<const AbstractLQPNode>& subquery_root_node,
                                     const std::shared_ptr<const AbstractLQPNode>& root_node,
                                     LQPNodesByLQP& nodes_by_lqp) {
->>>>>>> c0da2f66
   visit_lqp(subquery_root_node, [&](auto& node) {
     nodes_by_lqp[root_node].emplace(node);
     for (const auto& uncorrelated_subquery : uncorrelated_subqueries_per_node(node)) {
@@ -71,14 +63,9 @@
   });
 }
 
-<<<<<<< HEAD
-void validate_lqp_with_uncorrelated_subqueries(const auto& lqp, const auto& root_lqp, const auto& nodes_by_lqp) {
-  // If you can think of a way in which an LQP can be corrupt, please add it!
-=======
 void validate_lqp_with_uncorrelated_subqueries(const std::shared_ptr<const AbstractLQPNode>& lqp,
                                                const std::shared_ptr<const AbstractLQPNode>& root_lqp,
                                                const LQPNodesByLQP& nodes_by_lqp) {
->>>>>>> c0da2f66
   // (1) Make sure that all outputs found in an LQP are also part of the same LQP (excluding uncorrelated subqueries).
   // (2) Make sure each node has the number of inputs expected for that node type.
   // (3) Make sure that for all LQPColumnExpressions, the original_node is part of the LQP.
@@ -224,14 +211,10 @@
   // joins into semi joins (which are treated as predicates) or predicates that can be pushed further down. For the same
   // reason, run them after the JoinOrderingRule, which does not like semi joins (see above). Furthermore, these two
   // rules depend on the ColumnPruningRule that flags joins where one input is not used later in the query plan.
-<<<<<<< HEAD
   const auto allow_join_to_semi = std::getenv("JOIN_TO_SEMI");
   if (!allow_join_to_semi || !std::strcmp(allow_join_to_semi, "1")) {
     optimizer->add_rule(std::make_unique<JoinToSemiJoinRule>());
   }
-=======
-  optimizer->add_rule(std::make_unique<JoinToSemiJoinRule>());
->>>>>>> c0da2f66
 
   const auto allow_join_to_predicate = std::getenv("JOIN_TO_PREDICATE");
   if (!allow_join_to_predicate || !std::strcmp(allow_join_to_predicate, "1")) {
@@ -332,19 +315,6 @@
 }
 
 void Optimizer::validate_lqp(const std::shared_ptr<AbstractLQPNode>& root_node) {
-<<<<<<< HEAD
-  // First, collect all LQPs (the main LQP and all uncorrelated subqueries).
-  auto lqps = std::vector<std::shared_ptr<AbstractLQPNode>>{root_node};
-  auto subquery_expressions_by_lqp = collect_lqp_subquery_expressions_by_lqp(root_node, true);
-  for (const auto& [lqp, _] : subquery_expressions_by_lqp) {
-    lqps.emplace_back(lqp);
-  }
-
-  auto nodes_by_lqp = std::unordered_map<std::shared_ptr<const AbstractLQPNode>,
-                                         std::unordered_set<std::shared_ptr<const AbstractLQPNode>>>{};
-  // Second, assign each LQPNode to its LQP. Uncorrelated subqueries are treated like normal LQPNodes since their output
-  // can also be used multiple times.
-=======
   // If you can think of a way in which an LQP can be corrupt, please add it!
   // First, collect all LQPs (the main LQP and all uncorrelated subqueries).
   auto lqps = std::vector<std::shared_ptr<AbstractLQPNode>>{root_node};
@@ -357,7 +327,6 @@
   // parameters, we can use them in multiple LQPSubqueryExpressions and treat them like normal LQPNodes. However,
   // correlated subqueries must not share nodes with any other (sub-)LQP. Correlated subquery LQPs must not be reused,
   // they are completely managed by the ExpressionEvaluator, which deep copies them for each row.
->>>>>>> c0da2f66
   for (const auto& lqp : lqps) {
     assign_node_to_lqp_recursively(lqp, lqp, nodes_by_lqp);
   }
