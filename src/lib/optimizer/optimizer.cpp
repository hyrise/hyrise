--- conflicted
+++ resolved
@@ -89,21 +89,9 @@
 
   optimizer->add_rule(std::make_unique<JoinPredicateOrderingRule>());
 
-<<<<<<< HEAD
-  // The LQPTranslator deduplicates subplans to avoid performing the same computation twice (see
-  // LQPTranslator::translate_node). The StoredTableColumnAlignmentRule supports this effort by aligning the list of
-  // pruned column ids across nodes that could become deduplicated. For this, the ColumnPruningRule needs to have
-  // been executed.
-=======
-  // Prune chunks after the BetweenCompositionRule ran, as `a >= 5 AND a <= 7` may not be prunable predicates while
-  // `a BETWEEN 5 and 7` is. Also, run it after the PredicatePlacementRule, so that predicates are as close to the
-  // StoredTableNode as possible where the ChunkPruningRule can work with them.
-  optimizer->add_rule(std::make_unique<ChunkPruningRule>());
-
   // The LQPTranslator may translate two individual but equivalent LQP nodes into the same PQP operator. The
   // StoredTableColumnAlignmentRule supports this effort by aligning the list of pruned column ids across nodes that
   // could become deduplicated. For this, the ColumnPruningRule needs to have been executed.
->>>>>>> 9d73466b
   optimizer->add_rule(std::make_unique<StoredTableColumnAlignmentRule>());
 
   // Bring predicates into the desired order once the PredicatePlacementRule has positioned them as desired
