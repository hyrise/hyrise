#include "optimizer.hpp"

#include <memory>
#include <unordered_set>

#include "cost_estimation/cost_estimator_logical.hpp"
#include "expression/expression_utils.hpp"
#include "expression/lqp_subquery_expression.hpp"
#include "logical_query_plan/logical_plan_root_node.hpp"
#include "logical_query_plan/lqp_utils.hpp"
#include "strategy/between_composition_rule.hpp"
#include "strategy/chunk_pruning_rule.hpp"
#include "strategy/column_pruning_rule.hpp"
#include "strategy/dependent_group_by_reduction_rule.hpp"
#include "strategy/expression_reduction_rule.hpp"
#include "strategy/in_expression_rewrite_rule.hpp"
#include "strategy/index_scan_rule.hpp"
#include "strategy/join_ordering_rule.hpp"
#include "strategy/join_predicate_ordering_rule.hpp"
#include "strategy/predicate_merge_rule.hpp"
#include "strategy/predicate_placement_rule.hpp"
#include "strategy/predicate_reordering_rule.hpp"
#include "strategy/predicate_split_up_rule.hpp"
#include "strategy/semi_join_reduction_rule.hpp"
#include "strategy/stored_table_column_alignment_rule.hpp"
#include "strategy/subquery_to_join_rule.hpp"
#include "utils/timer.hpp"

namespace opossum {

/**
 * Some optimizer rules affect each other, as noted below. Sometimes, a later rule enables a new optimization for an
 * earlier rule. In the future, it might make sense to bring back iterative groups of rules, but we should keep
 * optimization costs reasonable.
 */
std::shared_ptr<Optimizer> Optimizer::create_default_optimizer() {
  auto optimizer = std::make_shared<Optimizer>();

  optimizer->add_rule(std::make_unique<ExpressionReductionRule>());

  // Run before the JoinOrderingRule so that the latter has simple (non-conjunctive) predicates. However, as the
  // JoinOrderingRule cannot handle UnionNodes (#1829), do not split disjunctions just yet.
  optimizer->add_rule(std::make_unique<PredicateSplitUpRule>(false));

  // The JoinOrderingRule cannot proceed past Semi/Anti Joins. These may be part of the initial query plan (in which
  // case we are out of luck and the join ordering will be sub-optimal) but many of them are also introduced by the
  // SubqueryToJoinRule. As such, we run the JoinOrderingRule before the SubqueryToJoinRule.
  optimizer->add_rule(std::make_unique<JoinOrderingRule>());

  // Run Group-By Reduction after the JoinOrderingRule ran. The actual join order is not important, but the matching
  // of cross joins with predicates that is done by that rule is needed to create some of the functional dependencies
  // (FDs) used by the DependentGroupByReductionRule.
  optimizer->add_rule(std::make_unique<DependentGroupByReductionRule>());

  optimizer->add_rule(std::make_unique<BetweenCompositionRule>());

  optimizer->add_rule(std::make_unique<PredicatePlacementRule>());

  optimizer->add_rule(std::make_unique<PredicateSplitUpRule>());

  optimizer->add_rule(std::make_unique<SubqueryToJoinRule>());

  // Run the ColumnPruningRule before the PredicatePlacementRule, as it might turn joins into semi joins, which
  // can be treated as predicates and pushed further down. For the same reason, run it after the JoinOrderingRule,
  // which does not like semi joins (see above).
  optimizer->add_rule(std::make_unique<ColumnPruningRule>());

  optimizer->add_rule(std::make_unique<SemiJoinReductionRule>());

  // Run the PredicatePlacementRule a second time so that semi/anti joins created by the SubqueryToJoinRule and the
  // SemiJoinReductionRule are properly placed, too.
  optimizer->add_rule(std::make_unique<PredicatePlacementRule>());

  optimizer->add_rule(std::make_unique<JoinPredicateOrderingRule>());

  // Prune chunks after the BetweenCompositionRule ran, as `a >= 5 AND a <= 7` may not be prunable predicates while
  // `a BETWEEN 5 and 7` is. Also, run it after the PredicatePlacementRule, so that predicates are as close to the
  // StoredTableNode as possible where the ChunkPruningRule can work with them.
  optimizer->add_rule(std::make_unique<ChunkPruningRule>());

<<<<<<< HEAD
  // This is an optimization for better PQP subplan deduplication in the LQPTranslator. It aligns all StoredTableNodes
  // that refer to the same table and the same set of pruned chunk ids. It is sensitive to all pruning information
  // and has therefore to be executed after the ColumnPruningRule and the ChunkPruningRule.
=======
  // The LQPTranslator deduplicates subplans to avoid performing the same computation twice (see
  // LQPTranslator::translate_node). The StoredTableColumnAlignmentRule supports this effort by aligning the list of
  // pruned column ids across nodes that could become deduplicated. For this, the ColumnPruningRule needs to have
  // been executed.
>>>>>>> 749b5c0d
  optimizer->add_rule(std::make_unique<StoredTableColumnAlignmentRule>());

  // Bring predicates into the desired order once the PredicatePlacementRule has positioned them as desired
  optimizer->add_rule(std::make_unique<PredicateReorderingRule>());

  // Before the IN predicate is rewritten, it should have been moved to a good position. Also, while the IN predicate
  // might become a join, it is semantically more similar to a predicate. If we run this rule too early, it might
  // hinder other optimizations that stop at joins. For example, the join ordering currently does not know about semi
  // joins and would not recognize such a rewritten predicate.
  optimizer->add_rule(std::make_unique<InExpressionRewriteRule>());

  optimizer->add_rule(std::make_unique<IndexScanRule>());

  optimizer->add_rule(std::make_unique<PredicateMergeRule>());

  return optimizer;
}

Optimizer::Optimizer(const std::shared_ptr<AbstractCostEstimator>& cost_estimator) : _cost_estimator(cost_estimator) {}

void Optimizer::add_rule(std::unique_ptr<AbstractRule> rule) {
  rule->cost_estimator = _cost_estimator;
  _rules.emplace_back(std::move(rule));
}

std::shared_ptr<AbstractLQPNode> Optimizer::optimize(
    std::shared_ptr<AbstractLQPNode> input,
    const std::shared_ptr<std::vector<OptimizerRuleMetrics>>& rule_durations) const {
  // We cannot allow multiple owners of the LQP as one owner could decide to optimize the plan and others might hold a
  // pointer to a node that is not even part of the plan anymore after optimization. Thus, callers of this method need
  // to relinquish their ownership (i.e., move their shared_ptr into the method) and take ownership of the resulting
  // optimized plan.
  Assert(input.use_count() == 1, "Optimizer should have exclusive ownership of plan");

  // Add explicit root node, so the rules can freely change the tree below it without having to maintain a root node
  // to return to the Optimizer
  const auto root_node = LogicalPlanRootNode::make(std::move(input));
  input = nullptr;

  if constexpr (HYRISE_DEBUG) validate_lqp(root_node);

  for (const auto& rule : _rules) {
    Timer rule_timer{};
<<<<<<< HEAD
    rule->apply(root_node);
=======
    rule->apply_to_plan(root_node);
>>>>>>> 749b5c0d
    auto rule_duration = rule_timer.lap();

    if (rule_durations) {
      auto& rule_reference = *rule;
      auto rule_name = std::string(typeid(rule_reference).name());
      rule_durations->emplace_back(OptimizerRuleMetrics{rule_name, rule_duration});
    }

    if constexpr (HYRISE_DEBUG) validate_lqp(root_node);
  }

  // Remove LogicalPlanRootNode
  auto optimized_node = root_node->left_input();
  root_node->set_left_input(nullptr);

  return optimized_node;
}

void Optimizer::validate_lqp(const std::shared_ptr<AbstractLQPNode>& root_node) {
  // If you can think of a way in which an LQP can be corrupt, please add it!

  // First, collect all LQPs (the main LQP and all subqueries)
  auto lqps = std::vector<std::shared_ptr<AbstractLQPNode>>{root_node};
<<<<<<< HEAD
  auto subquery_expressions_by_lqp = SubqueryExpressionsByLQP{};
  collect_subquery_expressions_by_lqp(subquery_expressions_by_lqp, root_node);
=======
  auto subquery_expressions_by_lqp = collect_subquery_expressions_by_lqp(root_node);
>>>>>>> 749b5c0d
  for (const auto& [lqp, subquery_expressions] : subquery_expressions_by_lqp) {
    lqps.emplace_back(lqp);
  }

  std::unordered_map<std::shared_ptr<const AbstractLQPNode>, std::unordered_set<std::shared_ptr<const AbstractLQPNode>>>
      nodes_by_lqp;
  for (const auto& lqp : lqps) {
    visit_lqp(lqp, [&](const auto& node) {
      nodes_by_lqp[lqp].emplace(node);
      return LQPVisitation::VisitInputs;
    });
  }

  // (1) Make sure that all outputs found in an LQP are also part of the same LQP (excluding subqueries)
  // (2) Make sure each node has the number of inputs expected for that node type
  // (3) Make sure that for all LQPColumnExpressions, the original_node is part of the LQP
  for (const auto& lqp : lqps) {
    visit_lqp(lqp, [&](const auto& node) {
      // Check that all outputs are part of the LQP
      const auto outputs = node->outputs();
      for (const auto& output : outputs) {
        // LQP nodes should only be part of a single LQP and all of their outputs should be part of the same LQP. If you
        // run into this assertion as part of a new test, there is a good chance that you are using parts of the LQP
        // outside of the LQP that is currently optimized. For example, if you create a bunch of LQP nodes in the test's
        // SetUp method but these are not used in the current LQP, this can cause this assertion to fail. This is only
        // enforced when rules are executed through the optimizer, not when tests call the rule directly.
        Assert(nodes_by_lqp[lqp].contains(output), std::string{"Output `"} + output->description() + "` of node `" +
                                                       node->description() + "` not found in LQP");

        for (const auto& [other_lqp, nodes] : nodes_by_lqp) {
          if (other_lqp == lqp) continue;
          Assert(!nodes.contains(node), std::string{"Output `"} + output->description() + "` of node `" +
                                            node->description() + "` found in different LQP");
        }
      }

      // Check that all LQPColumnExpressions in the node can be resolved. This mostly guards against expired columns
      // leaving an optimizer rule. It does not guarantee that it the LQPColumnExpressions are correctly returned from
      // one of the (transitive) inputs of `node`. If that is not the case, that will be caught by the LQPTranslator,
      // at the latest. However, feel free to add that check here.
      for (const auto& node_expression : node->node_expressions) {
        visit_expression(node_expression, [&](const auto& sub_expression) {
          if (sub_expression->type != ExpressionType::LQPColumn) return ExpressionVisitation::VisitArguments;
          const auto original_node = dynamic_cast<LQPColumnExpression&>(*sub_expression).original_node.lock();
          Assert(original_node, "LQPColumnExpression is expired, LQP is invalid");
          Assert(nodes_by_lqp[lqp].contains(original_node),
                 std::string{"LQPColumnExpression "} + sub_expression->as_column_name() + " can not be resolved");
          return ExpressionVisitation::VisitArguments;
        });
      }

      // Check that the node has the expected number of inputs
      auto num_expected_inputs = size_t{0};
      switch (node->type) {
        case LQPNodeType::CreatePreparedPlan:
        case LQPNodeType::CreateView:
        case LQPNodeType::DummyTable:
        case LQPNodeType::DropView:
        case LQPNodeType::DropTable:
        case LQPNodeType::Import:
        case LQPNodeType::StaticTable:
        case LQPNodeType::StoredTable:
        case LQPNodeType::Mock:
          num_expected_inputs = 0;
          break;

        case LQPNodeType::Aggregate:
        case LQPNodeType::Alias:
        case LQPNodeType::CreateTable:
        case LQPNodeType::Delete:
        case LQPNodeType::Export:
        case LQPNodeType::Insert:
        case LQPNodeType::Limit:
        case LQPNodeType::Predicate:
        case LQPNodeType::Projection:
        case LQPNodeType::Root:
        case LQPNodeType::Sort:
        case LQPNodeType::Validate:
          num_expected_inputs = 1;
          break;

        case LQPNodeType::Join:
        case LQPNodeType::ChangeMetaTable:
        case LQPNodeType::Update:
        case LQPNodeType::Union:
        case LQPNodeType::Intersect:
        case LQPNodeType::Except:
          num_expected_inputs = 2;
          break;
      }
      Assert(node->input_count() == num_expected_inputs, std::string{"Node "} + node->description() + " has " +
                                                             std::to_string(node->input_count()) + " inputs, while " +
                                                             std::to_string(num_expected_inputs) + " were expected");

      return LQPVisitation::VisitInputs;
    });
  }
}

}  // namespace opossum<|MERGE_RESOLUTION|>--- conflicted
+++ resolved
@@ -78,16 +78,10 @@
   // StoredTableNode as possible where the ChunkPruningRule can work with them.
   optimizer->add_rule(std::make_unique<ChunkPruningRule>());
 
-<<<<<<< HEAD
-  // This is an optimization for better PQP subplan deduplication in the LQPTranslator. It aligns all StoredTableNodes
-  // that refer to the same table and the same set of pruned chunk ids. It is sensitive to all pruning information
-  // and has therefore to be executed after the ColumnPruningRule and the ChunkPruningRule.
-=======
   // The LQPTranslator deduplicates subplans to avoid performing the same computation twice (see
   // LQPTranslator::translate_node). The StoredTableColumnAlignmentRule supports this effort by aligning the list of
   // pruned column ids across nodes that could become deduplicated. For this, the ColumnPruningRule needs to have
   // been executed.
->>>>>>> 749b5c0d
   optimizer->add_rule(std::make_unique<StoredTableColumnAlignmentRule>());
 
   // Bring predicates into the desired order once the PredicatePlacementRule has positioned them as desired
@@ -131,11 +125,7 @@
 
   for (const auto& rule : _rules) {
     Timer rule_timer{};
-<<<<<<< HEAD
-    rule->apply(root_node);
-=======
     rule->apply_to_plan(root_node);
->>>>>>> 749b5c0d
     auto rule_duration = rule_timer.lap();
 
     if (rule_durations) {
@@ -159,12 +149,7 @@
 
   // First, collect all LQPs (the main LQP and all subqueries)
   auto lqps = std::vector<std::shared_ptr<AbstractLQPNode>>{root_node};
-<<<<<<< HEAD
-  auto subquery_expressions_by_lqp = SubqueryExpressionsByLQP{};
-  collect_subquery_expressions_by_lqp(subquery_expressions_by_lqp, root_node);
-=======
   auto subquery_expressions_by_lqp = collect_subquery_expressions_by_lqp(root_node);
->>>>>>> 749b5c0d
   for (const auto& [lqp, subquery_expressions] : subquery_expressions_by_lqp) {
     lqps.emplace_back(lqp);
   }
