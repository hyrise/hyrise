--- conflicted
+++ resolved
@@ -94,21 +94,17 @@
 
   optimizer->add_rule(std::make_unique<PredicateSplitUpRule>());
 
-<<<<<<< HEAD
-  // Run before SubqueryToJoinRule, since the Semi/Anti Joins it introduces are opaque to the JoinOrderingRule
-=======
-  optimizer->add_rule(std::make_unique<ColumnPruningRule>());
 
   // The JoinOrderingRule cannot proceed past Semi/Anti Joins. These may be part of the initial query plan (in which
   // case we are out of luck and the join ordering will be sub-optimal), but many of them are also introduced by the
   // SubqueryToJoinRule. As such, we run the JoinOrderingRule before the SubqueryToJoinRule.
->>>>>>> dd18d603
   optimizer->add_rule(std::make_unique<JoinOrderingRule>());
 
   optimizer->add_rule(std::make_unique<BetweenCompositionRule>());
 
   // Run the ColumnPruningRule before the PredicatePlacementRule, as it might turn joins into semi joins, which
-  // can be treated as predicates and pushed further down
+  // can be treated as predicates and pushed further down. For the same reason, run it after the JoinOrderingRule,
+  // which does not like semi joins (see above).
   optimizer->add_rule(std::make_unique<ColumnPruningRule>());
 
   // Position the predicates after the JoinOrderingRule ran. The JOR manipulates predicate placement as well, but
