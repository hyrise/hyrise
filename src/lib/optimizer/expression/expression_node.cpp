#include "expression_node.hpp"

#include <iomanip>
#include <iostream>
#include <memory>
#include <sstream>
#include <string>
#include <unordered_map>
#include <vector>

#include "all_type_variant.hpp"
#include "common.hpp"
#include "constant_mappings.hpp"
#include "type_cast.hpp"
#include "utils/assert.hpp"

namespace opossum {

ExpressionNode::ExpressionNode(const ExpressionType type, const AllTypeVariant &value,
                               const std::vector<std::shared_ptr<ExpressionNode>> &expression_list,
                               const std::string &name, const ColumnID &column_id, const optional<std::string> &alias)
    : _type(type),
      _value(value),
      _expression_list(expression_list),
      _name(name),
      _column_id(column_id),
      _alias(alias) {}

std::shared_ptr<ExpressionNode> ExpressionNode::create_expression(const ExpressionType type) {
  const std::vector<std::shared_ptr<ExpressionNode>> expr_list;
  return std::make_shared<ExpressionNode>(type, NULL_VALUE, expr_list, "", ColumnID{});
}

<<<<<<< HEAD
std::shared_ptr<ExpressionNode> ExpressionNode::create_column_reference(const ColumnID column_id,
=======
std::shared_ptr<ExpressionNode> ExpressionNode::create_column_reference(const std::string &column_name,
                                                                        const std::string &table_name,
>>>>>>> a555cef5
                                                                        const optional<std::string> &alias) {
  const std::vector<std::shared_ptr<ExpressionNode>> expr_list;
  return std::make_shared<ExpressionNode>(ExpressionType::ColumnReference, NULL_VALUE, expr_list, "", column_id, alias);
}

std::shared_ptr<ExpressionNode> ExpressionNode::create_literal(const AllTypeVariant &value,
                                                               const optional<std::string> &alias) {
  const std::vector<std::shared_ptr<ExpressionNode>> expr_list;
<<<<<<< HEAD
  return std::make_shared<ExpressionNode>(ExpressionType::Literal, value, expr_list, "", ColumnID{});
=======
  return std::make_shared<ExpressionNode>(ExpressionType::Literal, value, expr_list, "", "", alias);
>>>>>>> a555cef5
}

std::shared_ptr<ExpressionNode> ExpressionNode::create_parameter(const AllTypeVariant &value) {
  const std::vector<std::shared_ptr<ExpressionNode>> expr_list;
  return std::make_shared<ExpressionNode>(ExpressionType::Placeholder, value, expr_list, "", ColumnID{});
}

std::shared_ptr<ExpressionNode> ExpressionNode::create_function_reference(
    const std::string &function_name, const std::vector<std::shared_ptr<ExpressionNode>> &expression_list,
    const optional<std::string> &alias) {
  return std::make_shared<ExpressionNode>(ExpressionType::FunctionReference, NULL_VALUE, expression_list, function_name,
                                          ColumnID{}, alias);
}

std::shared_ptr<ExpressionNode> ExpressionNode::create_binary_operator(ExpressionType type,
                                                                       const std::shared_ptr<ExpressionNode> &left,
                                                                       const std::shared_ptr<ExpressionNode> &right,
                                                                       const optional<std::string> &alias) {
  auto expression = std::make_shared<ExpressionNode>(type, AllTypeVariant(),
                                                     std::vector<std::shared_ptr<ExpressionNode>>(), "", "", alias);
  Assert(expression->is_binary_operator(), "Type is not an operator type");

  expression->set_left_child(left);
  expression->set_right_child(right);

  return expression;
}

std::shared_ptr<ExpressionNode> ExpressionNode::create_select_all() {
  return std::make_shared<ExpressionNode>(ExpressionType::Star, AllTypeVariant(),
                                          std::vector<std::shared_ptr<ExpressionNode>>(), "", "", nullopt);
}

const std::weak_ptr<ExpressionNode> ExpressionNode::parent() const { return _parent; }

void ExpressionNode::clear_parent() { _parent.reset(); }

const std::shared_ptr<ExpressionNode> ExpressionNode::left_child() const { return _left_child; }

void ExpressionNode::set_left_child(const std::shared_ptr<ExpressionNode> &left) {
  _left_child = left;
  left->_parent = shared_from_this();
}

const std::shared_ptr<ExpressionNode> ExpressionNode::right_child() const { return _right_child; }

void ExpressionNode::set_right_child(const std::shared_ptr<ExpressionNode> &right) {
  _right_child = right;
  right->_parent = shared_from_this();
}

const ExpressionType ExpressionNode::type() const { return _type; }

void ExpressionNode::print(const uint32_t level, std::ostream &out) const {
  out << std::setw(level) << " ";
  out << description() << std::endl;

  if (_left_child) {
    _left_child->print(level + 2u);
  }

  if (_right_child) {
    _right_child->print(level + 2u);
  }
}

bool ExpressionNode::is_arithmetic_operator() const {
  switch (_type) {
    case ExpressionType::Subtraction:
    case ExpressionType::Addition:
    case ExpressionType::Multiplication:
    case ExpressionType::Division:
    case ExpressionType::Modulo:
    case ExpressionType::Power:
      return true;
    default:
      return false;
  }
}

bool ExpressionNode::is_binary_operator() const {
  if (is_arithmetic_operator()) return true;

  switch (_type) {
    case ExpressionType::Equals:
    case ExpressionType::NotEquals:
    case ExpressionType::LessThan:
    case ExpressionType::LessThanEquals:
    case ExpressionType::GreaterThan:
    case ExpressionType::GreaterThanEquals:
    case ExpressionType::Like:
    case ExpressionType::NotLike:
    case ExpressionType::And:
    case ExpressionType::Or:
    case ExpressionType::Between:
      return true;
    default:
      return false;
  }
}

bool ExpressionNode::is_operand() const {
  return _type == ExpressionType::Literal || _type == ExpressionType::ColumnReference;
}

const std::string ExpressionNode::description() const {
  std::ostringstream desc;

  auto alias_string = _alias ? *_alias : std::string("-");

  desc << "Expression (" << expression_type_to_string.at(_type) << ")";

  switch (_type) {
    case ExpressionType::Literal:
      desc << "[" << value() << "]";
      break;
    case ExpressionType::ColumnReference:
      desc << "[ColumnID: " << column_id() << "]";
      break;
    case ExpressionType::FunctionReference:
      desc << "[" << name() << ": " << std::endl;
      for (const auto &expr : expression_list()) {
        desc << expr->description() << ", " << std::endl;
      }
      desc << "]";
      break;
    case ExpressionType::Select:
      desc << "[" << alias_string << "]";
      break;
    default: {}
  }

  return desc.str();
}

const ColumnID &ExpressionNode::column_id() const {
  DebugAssert(_type == ExpressionType::ColumnReference,
              "Expression " + expression_type_to_string.at(_type) + " does not have a name");
  return _column_id;
}

const std::string &ExpressionNode::name() const {
  DebugAssert(_type == ExpressionType::FunctionReference,
              "Expression " + expression_type_to_string.at(_type) + " does not have a name");
  return _name;
}

<<<<<<< HEAD
const optional<std::string> &ExpressionNode::alias() const {
  DebugAssert(_type == ExpressionType::FunctionReference || _type == ExpressionType::Select,
              "Expression " + expression_type_to_string.at(_type) + " does not have an alias");
  return _alias;
}
=======
const optional<std::string> &ExpressionNode::alias() const { return _alias; }
>>>>>>> a555cef5

const AllTypeVariant ExpressionNode::value() const {
  DebugAssert(_type == ExpressionType::Literal,
              "Expression " + expression_type_to_string.at(_type) + " does not have a value");
  return _value;
}

std::string ExpressionNode::to_expression_string() const {
  if (_type == ExpressionType::Literal) {
    return type_cast<std::string>(_value);
  } else if (_type == ExpressionType::ColumnReference) {
<<<<<<< HEAD
    return "$" + boost::lexical_cast<std::string>(_column_id);
=======
    return _name;
>>>>>>> a555cef5
  } else if (is_arithmetic_operator()) {
    // TODO(mp) Should be is_operator() to also support ExpressionType::Equals, ...
    Assert(static_cast<bool>(left_child()) && static_cast<bool>(right_child()), "Operator needs both operands");

    return left_child()->to_expression_string() + expression_type_to_operator_string.at(_type) +
           right_child()->to_expression_string();
  } else if (_type == ExpressionType::FunctionReference) {
    return _name + "()";
  } else {
    Fail("To generate expression string, ExpressionNodes need to be operators or operands");
  }

  // Should never be reached, but Clang is complaining about missing return statement
  return "";
}

const std::vector<std::shared_ptr<ExpressionNode>> &ExpressionNode::expression_list() const { return _expression_list; }

}  // namespace opossum<|MERGE_RESOLUTION|>--- conflicted
+++ resolved
@@ -31,12 +31,7 @@
   return std::make_shared<ExpressionNode>(type, NULL_VALUE, expr_list, "", ColumnID{});
 }
 
-<<<<<<< HEAD
 std::shared_ptr<ExpressionNode> ExpressionNode::create_column_reference(const ColumnID column_id,
-=======
-std::shared_ptr<ExpressionNode> ExpressionNode::create_column_reference(const std::string &column_name,
-                                                                        const std::string &table_name,
->>>>>>> a555cef5
                                                                         const optional<std::string> &alias) {
   const std::vector<std::shared_ptr<ExpressionNode>> expr_list;
   return std::make_shared<ExpressionNode>(ExpressionType::ColumnReference, NULL_VALUE, expr_list, "", column_id, alias);
@@ -45,11 +40,7 @@
 std::shared_ptr<ExpressionNode> ExpressionNode::create_literal(const AllTypeVariant &value,
                                                                const optional<std::string> &alias) {
   const std::vector<std::shared_ptr<ExpressionNode>> expr_list;
-<<<<<<< HEAD
   return std::make_shared<ExpressionNode>(ExpressionType::Literal, value, expr_list, "", ColumnID{});
-=======
-  return std::make_shared<ExpressionNode>(ExpressionType::Literal, value, expr_list, "", "", alias);
->>>>>>> a555cef5
 }
 
 std::shared_ptr<ExpressionNode> ExpressionNode::create_parameter(const AllTypeVariant &value) {
@@ -197,15 +188,7 @@
   return _name;
 }
 
-<<<<<<< HEAD
-const optional<std::string> &ExpressionNode::alias() const {
-  DebugAssert(_type == ExpressionType::FunctionReference || _type == ExpressionType::Select,
-              "Expression " + expression_type_to_string.at(_type) + " does not have an alias");
-  return _alias;
-}
-=======
 const optional<std::string> &ExpressionNode::alias() const { return _alias; }
->>>>>>> a555cef5
 
 const AllTypeVariant ExpressionNode::value() const {
   DebugAssert(_type == ExpressionType::Literal,
@@ -217,11 +200,7 @@
   if (_type == ExpressionType::Literal) {
     return type_cast<std::string>(_value);
   } else if (_type == ExpressionType::ColumnReference) {
-<<<<<<< HEAD
-    return "$" + boost::lexical_cast<std::string>(_column_id);
-=======
-    return _name;
->>>>>>> a555cef5
+    return boost::lexical_cast<std::string>(_column_id);
   } else if (is_arithmetic_operator()) {
     // TODO(mp) Should be is_operator() to also support ExpressionType::Equals, ...
     Assert(static_cast<bool>(left_child()) && static_cast<bool>(right_child()), "Operator needs both operands");
