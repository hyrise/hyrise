--- conflicted
+++ resolved
@@ -26,22 +26,14 @@
   return std::make_shared<ExpressionNode>(type, NULL_VALUE, expr_list, "", "");
 }
 
-<<<<<<< HEAD
-std::shared_ptr<ExpressionNode> ExpressionNode::create_column_reference(const std::string &column_name,
-                                                                        const std::string &table_name,
-                                                                        const optional<std::string> &alias) {
-=======
 std::shared_ptr<ExpressionNode> ExpressionNode::create_column_identifier(const std::string &column_name,
                                                                          const std::string &table_name,
                                                                          const optional<std::string> &alias) {
->>>>>>> f0437f58
   const std::vector<std::shared_ptr<ExpressionNode>> expr_list;
   return std::make_shared<ExpressionNode>(ExpressionType::ColumnIdentifier, NULL_VALUE, expr_list, column_name,
                                           table_name, alias);
 }
 
-<<<<<<< HEAD
-=======
 std::vector<std::shared_ptr<ExpressionNode>> ExpressionNode::create_column_identifiers(
     const std::vector<std::string> &column_names, const std::vector<std::string> &aliases) {
   std::vector<std::shared_ptr<ExpressionNode>> column_references;
@@ -63,7 +55,6 @@
   return column_references;
 }
 
->>>>>>> f0437f58
 std::shared_ptr<ExpressionNode> ExpressionNode::create_literal(const AllTypeVariant &value,
                                                                const optional<std::string> &alias) {
   const std::vector<std::shared_ptr<ExpressionNode>> expr_list;
@@ -172,11 +163,7 @@
 }
 
 bool ExpressionNode::is_operand() const {
-<<<<<<< HEAD
-  return _type == ExpressionType::Literal || _type == ExpressionType::ColumnReference;
-=======
   return _type == ExpressionType::Literal || _type == ExpressionType::ColumnIdentifier;
->>>>>>> f0437f58
 }
 
 const std::string ExpressionNode::description() const {
