--- conflicted
+++ resolved
@@ -42,24 +42,15 @@
    */
   ExpressionNode(const ExpressionType type, const AllTypeVariant& value,
                  const std::vector<std::shared_ptr<ExpressionNode>>& expression_list, const std::string& name,
-<<<<<<< HEAD
-                 const std::string& table, const optional<std::string>& alias);
-=======
-                 const std::string& table, const optional<std::string>& alias = nullopt);
->>>>>>> 059e26e0
+                 const std::string& table, const optional<std::string>& alias = {});
 
   /*
    * Factory Methods to create Expressions of specific type
    */
   static std::shared_ptr<ExpressionNode> create_expression(const ExpressionType type);
 
-<<<<<<< HEAD
   static std::shared_ptr<ExpressionNode> create_column_reference(const std::string& column_name,
                                                                  const std::string& table_name = "",
-=======
-  static std::shared_ptr<ExpressionNode> create_column_reference(const std::string& table_name,
-                                                                 const std::string& column_name,
->>>>>>> 059e26e0
                                                                  const optional<std::string>& alias = nullopt);
 
   static std::shared_ptr<ExpressionNode> create_literal(const AllTypeVariant& value,
@@ -69,7 +60,6 @@
 
   static std::shared_ptr<ExpressionNode> create_function_reference(
       const std::string& function_name, const std::vector<std::shared_ptr<ExpressionNode>>& expression_list,
-<<<<<<< HEAD
       const optional<std::string>& alias);
 
   static std::shared_ptr<ExpressionNode> create_binary_operator(ExpressionType type,
@@ -78,9 +68,6 @@
                                                                 const optional<std::string>& alias = nullopt);
 
   static std::shared_ptr<ExpressionNode> create_select_all();
-=======
-      const optional<std::string>& alias = nullopt);
->>>>>>> 059e26e0
 
   /*
    * Helper methods for Expression Trees
