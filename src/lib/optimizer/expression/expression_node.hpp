--- conflicted
+++ resolved
@@ -49,12 +49,6 @@
    */
   static std::shared_ptr<ExpressionNode> create_expression(const ExpressionType type);
 
-<<<<<<< HEAD
-  static std::shared_ptr<ExpressionNode> create_column_reference(const std::string& column_name,
-                                                                 const std::string& table_name = "",
-                                                                 const optional<std::string>& alias = {});
-
-=======
   static std::shared_ptr<ExpressionNode> create_column_identifier(const std::string& column_name,
                                                                   const std::string& table_name = "",
                                                                   const optional<std::string>& alias = {});
@@ -62,7 +56,6 @@
   static std::vector<std::shared_ptr<ExpressionNode>> create_column_identifiers(
       const std::vector<std::string>& column_names, const std::vector<std::string>& aliases = {});
 
->>>>>>> f0437f58
   /**
    * A literal can have an alias in order to allow queries like `SELECT 1 as one FROM t`.
    */
@@ -100,17 +93,11 @@
    * Methods for debug printing
    */
   void print(const uint32_t level = 0, std::ostream& out = std::cout) const;
-
   const std::string description() const;
 
   // Is +, -, * (arithmetic usage, not SELECT * FROM), /, %, ^
   bool is_arithmetic_operator() const;
 
-<<<<<<< HEAD
-=======
-  bool is_operand() const;
-
->>>>>>> f0437f58
   // Returns true if the expression requires two children.
   bool is_binary_operator() const;
 
