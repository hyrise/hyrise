#pragma once

#include <memory>
#include <vector>

<<<<<<< HEAD
#include "cost_model/cost_model_logical.hpp"
#include "optimizer/strategy/rule_batch.hpp"
#include "statistics/cardinality_estimator.hpp"

=======
>>>>>>> 12c851b3
namespace opossum {

class AbstractRule;
class AbstractLQPNode;
class OptimizationContext;

/**
 * Applies optimization rules to an LQP.
 * On each invocation of optimize(), these Batches are applied in the same order as they were added
 * to the Optimizer.
 *
 * Optimizer::create_default_optimizer() creates the Optimizer with the default rule set.
 */
class Optimizer final {
 public:
  static std::shared_ptr<Optimizer> create_default_optimizer();
  static std::shared_ptr<OptimizationContext> create_optimization_context(const std::shared_ptr<AbstractLQPNode>& plan);

<<<<<<< HEAD
  explicit Optimizer(const uint32_t max_num_iterations,
                     const std::shared_ptr<AbstractCostEstimator>& cost_estimator =
                         std::make_shared<CostModelLogical>(std::make_shared<CardinalityEstimator>()));

  void add_rule_batch(RuleBatch rule_batch);
=======
  void add_rule(const std::shared_ptr<AbstractRule>& rule);
>>>>>>> 12c851b3

  std::shared_ptr<AbstractLQPNode> optimize(const std::shared_ptr<AbstractLQPNode>& input) const;

 private:
  std::vector<std::shared_ptr<AbstractRule>> _rules;

<<<<<<< HEAD
  std::shared_ptr<AbstractCostEstimator> _cost_estimator;

  bool _apply_rule_batch(const RuleBatch& rule_batch, const std::shared_ptr<AbstractLQPNode>& root_node,
                         const std::shared_ptr<OptimizationContext>& context) const;
  bool _apply_rule(const AbstractRule& rule, const std::shared_ptr<AbstractLQPNode>& root_node,
                   const std::shared_ptr<OptimizationContext>& context) const;
=======
  void _apply_rule(const AbstractRule& rule, const std::shared_ptr<AbstractLQPNode>& root_node) const;
>>>>>>> 12c851b3
};

}  // namespace opossum<|MERGE_RESOLUTION|>--- conflicted
+++ resolved
@@ -3,13 +3,10 @@
 #include <memory>
 #include <vector>
 
-<<<<<<< HEAD
 #include "cost_model/cost_model_logical.hpp"
-#include "optimizer/strategy/rule_batch.hpp"
+#include "optimizer/strategy/abstract_rule.hpp"
 #include "statistics/cardinality_estimator.hpp"
 
-=======
->>>>>>> 12c851b3
 namespace opossum {
 
 class AbstractRule;
@@ -28,31 +25,20 @@
   static std::shared_ptr<Optimizer> create_default_optimizer();
   static std::shared_ptr<OptimizationContext> create_optimization_context(const std::shared_ptr<AbstractLQPNode>& plan);
 
-<<<<<<< HEAD
-  explicit Optimizer(const uint32_t max_num_iterations,
+  explicit Optimizer(
                      const std::shared_ptr<AbstractCostEstimator>& cost_estimator =
                          std::make_shared<CostModelLogical>(std::make_shared<CardinalityEstimator>()));
 
-  void add_rule_batch(RuleBatch rule_batch);
-=======
   void add_rule(const std::shared_ptr<AbstractRule>& rule);
->>>>>>> 12c851b3
 
   std::shared_ptr<AbstractLQPNode> optimize(const std::shared_ptr<AbstractLQPNode>& input) const;
 
  private:
   std::vector<std::shared_ptr<AbstractRule>> _rules;
-
-<<<<<<< HEAD
   std::shared_ptr<AbstractCostEstimator> _cost_estimator;
 
-  bool _apply_rule_batch(const RuleBatch& rule_batch, const std::shared_ptr<AbstractLQPNode>& root_node,
-                         const std::shared_ptr<OptimizationContext>& context) const;
-  bool _apply_rule(const AbstractRule& rule, const std::shared_ptr<AbstractLQPNode>& root_node,
+  void _apply_rule(const AbstractRule& rule, const std::shared_ptr<AbstractLQPNode>& root_node,
                    const std::shared_ptr<OptimizationContext>& context) const;
-=======
-  void _apply_rule(const AbstractRule& rule, const std::shared_ptr<AbstractLQPNode>& root_node) const;
->>>>>>> 12c851b3
 };
 
 }  // namespace opossum