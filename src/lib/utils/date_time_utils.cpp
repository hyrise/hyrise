#include "date_time_utils.hpp"

#include <magic_enum.hpp>

namespace opossum {

std::optional<boost::posix_time::ptime> string_to_timestamp(const std::string& timestamp_string) {
  // We catch parsing exceptions since we return a std::nullopt if the input string is not a valid timestamp.
  try {
    if (timestamp_string.size() == 10) {
      // This is a date without time information.
      const auto date = boost::gregorian::from_simple_string(timestamp_string);
      if (!date.is_not_a_date()) {
        return boost::posix_time::ptime{date};
      }
    } else {
      const auto timestamp = boost::posix_time::time_from_string(timestamp_string);
      if (!timestamp.is_not_a_date_time()) {
        return timestamp;
      }
    }
  } catch (const boost::wrapexcept<boost::gregorian::bad_day_of_month>& /* exception */) {
  } catch (const boost::wrapexcept<boost::gregorian::bad_month>& /* exception */) {
  } catch (const boost::wrapexcept<boost::gregorian::bad_year>& /* exception */) {
  } catch (const boost::wrapexcept<boost::bad_lexical_cast>& /* exception */) {
  } catch (const std::out_of_range& /* exception */) {}
  return std::nullopt;
}

boost::gregorian::date date_interval(const boost::gregorian::date& start_date, int64_t offset, DatetimeComponent unit) {
  switch (unit) {
    case DatetimeComponent::Year: {
<<<<<<< HEAD
      const auto interval = boost::date_time::year_functor<boost::gregorian::date>(static_cast<int>(offset));
      return start_date + interval.get_offset(start_date);
    }
    case DatetimeComponent::Month: {
      const auto interval = boost::date_time::month_functor<boost::gregorian::date>(static_cast<int>(offset));
      return start_date + interval.get_offset(start_date);
    }
    case DatetimeComponent::Day: {
      const auto interval = boost::date_time::day_functor<boost::gregorian::date>(static_cast<int>(offset));
      return start_date + interval.get_offset(start_date);
=======
      // We obtain an iterator that adds offset years when incremented. Thus, we have to actually increment and
      // dereference it. The same applies to the other cases.
      return *(++boost::gregorian::year_iterator(start_date, offset));
    }
    case DatetimeComponent::Month: {
      return *(++boost::gregorian::month_iterator(start_date, offset));
    }
    case DatetimeComponent::Day: {
      return *(++boost::gregorian::day_iterator(start_date, offset));
>>>>>>> 1c24c5f4
    }
    default:
      Fail("Invalid time unit for date interval: " + std::string{magic_enum::enum_name(unit)});
  }

  Fail("Invalid enum value");
}

std::string date_to_string(const boost::gregorian::date& date) {
  return boost::gregorian::to_iso_extended_string(date);
}

std::string timestamp_to_string(const boost::posix_time::ptime& timestamp) {
  auto string_representation = boost::posix_time::to_iso_extended_string(timestamp);
  // Transform '2000-01-01T00:00:00' to '2000-01-01 00:00:00'.
  string_representation.replace(10, 1, " ");
  return string_representation;
}

}  // namespace opossum<|MERGE_RESOLUTION|>--- conflicted
+++ resolved
@@ -30,18 +30,6 @@
 boost::gregorian::date date_interval(const boost::gregorian::date& start_date, int64_t offset, DatetimeComponent unit) {
   switch (unit) {
     case DatetimeComponent::Year: {
-<<<<<<< HEAD
-      const auto interval = boost::date_time::year_functor<boost::gregorian::date>(static_cast<int>(offset));
-      return start_date + interval.get_offset(start_date);
-    }
-    case DatetimeComponent::Month: {
-      const auto interval = boost::date_time::month_functor<boost::gregorian::date>(static_cast<int>(offset));
-      return start_date + interval.get_offset(start_date);
-    }
-    case DatetimeComponent::Day: {
-      const auto interval = boost::date_time::day_functor<boost::gregorian::date>(static_cast<int>(offset));
-      return start_date + interval.get_offset(start_date);
-=======
       // We obtain an iterator that adds offset years when incremented. Thus, we have to actually increment and
       // dereference it. The same applies to the other cases.
       return *(++boost::gregorian::year_iterator(start_date, offset));
@@ -51,7 +39,6 @@
     }
     case DatetimeComponent::Day: {
       return *(++boost::gregorian::day_iterator(start_date, offset));
->>>>>>> 1c24c5f4
     }
     default:
       Fail("Invalid time unit for date interval: " + std::string{magic_enum::enum_name(unit)});
