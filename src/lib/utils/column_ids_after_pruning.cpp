#include "column_ids_after_pruning.hpp"

#include <cstdlib>
#include <optional>
#include <vector>

namespace opossum {

const std::vector<std::optional<ColumnID>> column_ids_after_pruning(const size_t original_table_column_count,
                                                                    const std::vector<ColumnID>& pruned_column_ids) {
<<<<<<< HEAD
  // Stores the updated ColumnID at the index of the original ID if the original column was not pruned.
  // If the original column with ColumnID c was pruned, the id_mapping vector contains nullopt at index c.
  std::vector<std::optional<ColumnID>> column_id_mapping(original_table_column_count);
  std::vector<bool> column_pruned_bitvector(original_table_column_count);
=======
  std::vector<std::optional<ColumnID>> column_id_mapping;

  auto column_pruned_bitvector = std::vector<bool>();

  column_pruned_bitvector.resize(original_table_column_count);
  column_id_mapping.resize(original_table_column_count);
>>>>>>> 0ead4f91

  // Fill the bitvector
  for (const auto& pruned_column_id : pruned_column_ids) {
    column_pruned_bitvector[pruned_column_id] = true;
  }

  // Calculate new column ids
  auto next_updated_column_id = ColumnID{0};
  for (auto column_index = ColumnID{0}; column_index < column_pruned_bitvector.size(); ++column_index) {
    if (!column_pruned_bitvector[column_index]) {
      column_id_mapping[column_index] = next_updated_column_id++;
    }
  }
  return column_id_mapping;
}

}  // namespace opossum<|MERGE_RESOLUTION|>--- conflicted
+++ resolved
@@ -8,19 +8,8 @@
 
 const std::vector<std::optional<ColumnID>> column_ids_after_pruning(const size_t original_table_column_count,
                                                                     const std::vector<ColumnID>& pruned_column_ids) {
-<<<<<<< HEAD
-  // Stores the updated ColumnID at the index of the original ID if the original column was not pruned.
-  // If the original column with ColumnID c was pruned, the id_mapping vector contains nullopt at index c.
   std::vector<std::optional<ColumnID>> column_id_mapping(original_table_column_count);
   std::vector<bool> column_pruned_bitvector(original_table_column_count);
-=======
-  std::vector<std::optional<ColumnID>> column_id_mapping;
-
-  auto column_pruned_bitvector = std::vector<bool>();
-
-  column_pruned_bitvector.resize(original_table_column_count);
-  column_id_mapping.resize(original_table_column_count);
->>>>>>> 0ead4f91
 
   // Fill the bitvector
   for (const auto& pruned_column_id : pruned_column_ids) {
