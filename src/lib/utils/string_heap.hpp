--- conflicted
+++ resolved
@@ -37,10 +37,7 @@
     value.copy(heap_string_start, string_size);
     *(heap_string_start + string_size) = '\0';
     _remaining_chars_in_last_block -= (string_size_with_null_byte);
-<<<<<<< HEAD
-    DebugAssert(value == std::string_view{heap_string_start}, "Does not compare.");
-=======
->>>>>>> a06f1d0b
+    DebugAssert(value == std::string_view{heap_string_start}, "Created heap string is not equal to passed value.");
 
     // std::cerr << "End. _remaining_chars_in_last_block left: " << _remaining_chars_in_last_block << std::endl;
     return SmallPrefixStringView{heap_string_start, string_size};
