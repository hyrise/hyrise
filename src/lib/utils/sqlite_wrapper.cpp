--- conflicted
+++ resolved
@@ -149,11 +149,7 @@
 SQLiteWrapper::Connection::Connection(const std::string& uri) {
   // Explicity set parallel mode. On Linux it seems to be the default, on Mac, it seems to make a difference.
   const auto ret =
-<<<<<<< HEAD
-      sqlite3_open_v2(":memory:", &_db, SQLITE_OPEN_READWRITE | SQLITE_OPEN_CREATE | SQLITE_OPEN_FULLMUTEX,  // NOLINT
-=======
       sqlite3_open_v2(uri.c_str(), &db, SQLITE_OPEN_READWRITE | SQLITE_OPEN_CREATE | SQLITE_OPEN_FULLMUTEX,  // NOLINT
->>>>>>> 4afbe3c9
                       nullptr);
   if (ret != SQLITE_OK) {
     sqlite3_close(db);
