--- conflicted
+++ resolved
@@ -95,7 +95,6 @@
 }  // namespace
 
 namespace opossum {
-<<<<<<< HEAD
 
 bool check_segment_equal(const std::shared_ptr<BaseSegment>& segment_to_test,
                          const std::shared_ptr<BaseSegment>& expected_segment, OrderSensitivity order_sensitivity,
@@ -119,13 +118,13 @@
   auto expected_table = std::make_shared<Table>(definitions, table_type(expected_segment));
   expected_table->append_chunk(pmr_vector<std::shared_ptr<BaseSegment>>{expected_segment});
 
-  return check_table_equal(table_to_test, expected_table, order_sensitivity, type_cmp_mode, float_comparison_mode);
-}
-
-bool check_table_equal(const std::shared_ptr<const Table>& opossum_table,
-                       const std::shared_ptr<const Table>& expected_table, OrderSensitivity order_sensitivity,
-                       TypeCmpMode type_cmp_mode, FloatComparisonMode float_comparison_mode) {
-=======
+  if (check_table_equal(table_to_test, expected_table, order_sensitivity, type_cmp_mode, float_comparison_mode)) {
+    return false;
+  }
+
+  return true;
+}
+
 std::optional<std::string> check_table_equal(const std::shared_ptr<const Table>& opossum_table,
                                              const std::shared_ptr<const Table>& expected_table,
                                              OrderSensitivity order_sensitivity, TypeCmpMode type_cmp_mode,
@@ -136,7 +135,6 @@
 
   auto stream = std::stringstream{};
 
->>>>>>> c2d90a17
   auto opossum_matrix = table_to_matrix(opossum_table);
   auto expected_matrix = table_to_matrix(expected_table);
 
