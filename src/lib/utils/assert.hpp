#pragma once

#include <boost/preprocessor/stringize.hpp>

#include <exception>
#include <iostream>
#include <stdexcept>
#include <string>

#include "invalid_input_exception.hpp"
#include "string_utils.hpp"

/**
 * This file provides better assertions than the std cassert/assert.h - DebugAssert(condition, msg) and Fail(msg) can be
 * used
 * to both harden code by programming by contract and document the invariants enforced in messages.
 *
 * --> Use DebugAssert() whenever a certain invariant must hold, as in
 *
 * int divide(int numerator, int denominator) {
 *   DebugAssert(denominator == 0, "Divisions by zero are not allowed");
 *   return numerator / denominator;
 * }
 *
 *
 * --> Use Fail() whenever an illegal code path is taken. Especially useful for switch statements:
 *
 * void foo(int v) {
 *   switch(v) {
 *     case 0: //...
 *     case 3: //...
 *     case 17: //...
 *     default: Fail("Illegal parameter");
 * }
 *
 * --> Use Assert() whenever an invariant should be checked even in release builds, either because testing it is
 *     very cheap or the invariant is considered very important
 *
 * --> Use AssertInput() to check if the user input is correct. This provides a more specific error handling since an
 *     invalid input might want to be caught.
 */

<<<<<<< HEAD
// TRIMMED_FILENAME is __FILE__ with irrelevant leading chars trimmed
#ifndef TRIMMED_FILENAME
#define TRIMMED_FILENAME (__FILE__)
#endif

=======
>>>>>>> 5859b5bf
namespace opossum {

[[noreturn]] inline void Fail(const std::string& msg) { throw std::logic_error(msg); }

[[noreturn]] inline void FailInput(const std::string& msg) {
  throw InvalidInputException(std::string("Invalid input error: ") + msg);
}

}  // namespace opossum

#define Assert(expr, msg)                                                                                 \
  if (!static_cast<bool>(expr)) {                                                                         \
    opossum::Fail(opossum::trim_source_file_path(__FILE__) + ":" BOOST_PP_STRINGIZE(__LINE__) " " + msg); \
  }

#define AssertInput(expr, msg)                                               \
  if (!static_cast<bool>(expr)) {                                            \
    throw InvalidInputException(std::string("Invalid input error: ") + msg); \
  }

#if HYRISE_DEBUG
#define DebugAssert(expr, msg) Assert(expr, msg)
#else
#define DebugAssert(expr, msg)
#endif<|MERGE_RESOLUTION|>--- conflicted
+++ resolved
@@ -40,14 +40,6 @@
  *     invalid input might want to be caught.
  */
 
-<<<<<<< HEAD
-// TRIMMED_FILENAME is __FILE__ with irrelevant leading chars trimmed
-#ifndef TRIMMED_FILENAME
-#define TRIMMED_FILENAME (__FILE__)
-#endif
-
-=======
->>>>>>> 5859b5bf
 namespace opossum {
 
 [[noreturn]] inline void Fail(const std::string& msg) { throw std::logic_error(msg); }
