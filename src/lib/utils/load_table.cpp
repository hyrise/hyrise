--- conflicted
+++ resolved
@@ -50,13 +50,8 @@
 
     test_table->append(values);
 
-<<<<<<< HEAD
-    auto& chunk = test_table->get_modifiable_chunk(static_cast<ChunkID>(test_table->chunk_count() - 1));
-    auto mvcc_columns = chunk.mvcc_columns();
-=======
-    auto chunk = test_table->get_chunk(static_cast<ChunkID>(test_table->chunk_count() - 1));
+    auto chunk = test_table->get_modifiable_chunk(static_cast<ChunkID>(test_table->chunk_count() - 1));
     auto mvcc_columns = chunk->mvcc_columns();
->>>>>>> 20855722
     mvcc_columns->begin_cids.back() = 0;
   }
   return test_table;
