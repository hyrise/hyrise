--- conflicted
+++ resolved
@@ -36,13 +36,7 @@
   // exec_user_function method. If you are writing a plugin and provide user-exectuable functions it
   // is YOUR responsibility to keep these function calls as short and efficient as possible, e.g.,
   // by spinning up a thread inside the plugin to execute the actual functionality.
-<<<<<<< HEAD
-  virtual std::vector<std::pair<PluginFunctionName, PluginFunctionPointer>> provided_user_executable_functions() {
-    return {};
-  }
-=======
-  virtual std::vector<std::pair<PluginFunctionName, PluginFunctionPointer>> provided_user_executable_functions() const;
->>>>>>> 3228b77c
+  virtual std::vector<std::pair<PluginFunctionName, PluginFunctionPointer>> provided_user_executable_functions();
 };
 
 }  // namespace hyrise