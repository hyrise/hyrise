#include "sqlite_add_indices.hpp"

#include <fstream>
#include <iostream>
#include <string>

#include "operators/print.hpp"

#include "hyrise.hpp"
#include "utils/sqlite_wrapper.hpp"
#include "utils/timer.hpp"

namespace opossum {

void add_indices_to_sqlite(const std::string& schema_file_path, const std::string& create_indices_file_path,
                           std::shared_ptr<SQLiteWrapper>& sqlite_wrapper) {
  std::cout << "- Adding indexes to SQLite" << std::endl;
  Timer timer;

  // SQLite does not support adding primary keys, so we rename the table, create an empty one from the provided
  // schema and copy the data.
<<<<<<< HEAD
  for (const auto& table_name : StorageManager::get().table_names()) {
    // SQLite doesn't like an unescaped "ORDER" as a table name, thus we escape it. No need to escape the
    // "..._unindexed" name.
    const auto escaped_table_name = std::string{"\""} + table_name + "\"";

    sqlite_wrapper->raw_execute_query(std::string{"ALTER TABLE "}
                                          .append(escaped_table_name)
                                          .append(" RENAME TO ")
                                          .append(table_name)
                                          .append("_unindexed"));
=======
  for (const auto& table_name : Hyrise::get().storage_manager.table_names()) {
    sqlite_wrapper->raw_execute_query(
        std::string{"ALTER TABLE "}.append(table_name).append(" RENAME TO ").append(table_name).append("_unindexed"));
>>>>>>> 6bbaea79
  }

  // Recreate tables using the passed schema sql file
  std::ifstream schema_file(schema_file_path);
  std::string schema_sql((std::istreambuf_iterator<char>(schema_file)), std::istreambuf_iterator<char>());
  sqlite_wrapper->raw_execute_query(schema_sql);

  // Add foreign keys
  std::ifstream create_indices_file(create_indices_file_path);
  std::string create_indices_sql((std::istreambuf_iterator<char>(create_indices_file)),
                                 std::istreambuf_iterator<char>());
  sqlite_wrapper->raw_execute_query(create_indices_sql);

  // Copy over data
  for (const auto& table_name : Hyrise::get().storage_manager.table_names()) {
    Timer per_table_time;
    std::cout << "-  Adding indexes to SQLite table " << table_name << std::flush;

    const auto escaped_table_name = std::string{"\""} + table_name + "\"";

    sqlite_wrapper->raw_execute_query(std::string{"INSERT INTO "}
                                          .append(escaped_table_name)
                                          .append(" SELECT * FROM ")
                                          .append(table_name)
                                          .append("_unindexed"));

    std::cout << " (" << per_table_time.lap_formatted() << ")" << std::endl;
  }

  std::cout << "- Added indexes to SQLite (" << timer.lap_formatted() << ")" << std::endl;
}

}  // namespace opossum<|MERGE_RESOLUTION|>--- conflicted
+++ resolved
@@ -19,8 +19,7 @@
 
   // SQLite does not support adding primary keys, so we rename the table, create an empty one from the provided
   // schema and copy the data.
-<<<<<<< HEAD
-  for (const auto& table_name : StorageManager::get().table_names()) {
+  for (const auto& table_name : Hyrise::get().storage_manager.table_names()) {
     // SQLite doesn't like an unescaped "ORDER" as a table name, thus we escape it. No need to escape the
     // "..._unindexed" name.
     const auto escaped_table_name = std::string{"\""} + table_name + "\"";
@@ -30,11 +29,6 @@
                                           .append(" RENAME TO ")
                                           .append(table_name)
                                           .append("_unindexed"));
-=======
-  for (const auto& table_name : Hyrise::get().storage_manager.table_names()) {
-    sqlite_wrapper->raw_execute_query(
-        std::string{"ALTER TABLE "}.append(table_name).append(" RENAME TO ").append(table_name).append("_unindexed"));
->>>>>>> 6bbaea79
   }
 
   // Recreate tables using the passed schema sql file
