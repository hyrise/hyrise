#include "pausable_loop_thread.hpp"

#include <chrono>
#include <condition_variable>
#include <functional>
#include <mutex>
#include <thread>

namespace opossum {

PausableLoopThread::PausableLoopThread(std::chrono::milliseconds loop_sleep_time,
                                       const std::function<void(size_t)>& loop_func)
    : _loop_sleep_time(loop_sleep_time) {
  _loop_thread = std::thread([&, loop_func] {
    size_t counter = 0;
    while (!_shutdown_flag) {
      std::unique_lock<std::mutex> lock(_mutex);
      if (_loop_sleep_time > std::chrono::milliseconds(0)) {
        _cv.wait_for(lock, _loop_sleep_time, [&] { return static_cast<bool>(_shutdown_flag); });
      }
      if (_shutdown_flag) {
        return;
      }
<<<<<<< HEAD
      while (_pause_requested) {
        _is_paused = true;
        _cv.wait(lock, [&] { return !_pause_requested || _shutdown_flag; });
        if (_shutdown_flag) {
          return;
        }
        lock.unlock();
=======
      if (_shutdown_flag) {
        return;
      }
      while (_pause_requested) {
        _is_paused = true;
        _cv.wait(lk, [&] { return !_pause_requested || _shutdown_flag; });
        if (_shutdown_flag) {
          return;
        }
        lk.unlock();
>>>>>>> ac27bd52
      }
      _is_paused = false;
      loop_func(counter++);
    }
  });
}

PausableLoopThread::~PausableLoopThread() {
  _pause_requested = true;
  _shutdown_flag = true;
  _cv.notify_one();
  if (_loop_thread.joinable()) {
    _loop_thread.join();
  }
}

void PausableLoopThread::pause() {
  if (!_loop_thread.joinable()) {
    return;
  }
  _pause_requested = true;
  while (!_is_paused) {}
}

void PausableLoopThread::resume() {
  _pause_requested = false;
  _cv.notify_one();
}

void PausableLoopThread::set_loop_sleep_time(std::chrono::milliseconds loop_sleep_time) {
  _loop_sleep_time = loop_sleep_time;
}

}  // namespace opossum<|MERGE_RESOLUTION|>--- conflicted
+++ resolved
@@ -18,10 +18,11 @@
       if (_loop_sleep_time > std::chrono::milliseconds(0)) {
         _cv.wait_for(lock, _loop_sleep_time, [&] { return static_cast<bool>(_shutdown_flag); });
       }
+
       if (_shutdown_flag) {
         return;
       }
-<<<<<<< HEAD
+
       while (_pause_requested) {
         _is_paused = true;
         _cv.wait(lock, [&] { return !_pause_requested || _shutdown_flag; });
@@ -29,19 +30,8 @@
           return;
         }
         lock.unlock();
-=======
-      if (_shutdown_flag) {
-        return;
       }
-      while (_pause_requested) {
-        _is_paused = true;
-        _cv.wait(lk, [&] { return !_pause_requested || _shutdown_flag; });
-        if (_shutdown_flag) {
-          return;
-        }
-        lk.unlock();
->>>>>>> ac27bd52
-      }
+
       _is_paused = false;
       loop_func(counter++);
     }
