--- conflicted
+++ resolved
@@ -1,6 +1,5 @@
 #include "abstract_meta_table.hpp"
 
-<<<<<<< HEAD
 #include <cstddef>
 #include <memory>
 #include <vector>
@@ -8,11 +7,6 @@
 #include "all_type_variant.hpp"
 #include "statistics/table_statistics.hpp"
 #include "storage/table_column_definition.hpp"
-=======
-#include "storage/chunk.hpp"
-#include "storage/table.hpp"
-#include "types.hpp"
->>>>>>> f5bdcb3c
 #include "utils/assert.hpp"
 #include "utils/meta_table_manager.hpp"
 
@@ -24,14 +18,9 @@
 std::shared_ptr<Table> AbstractMetaTable::_generate() const {
   auto table = _on_generate();
 
-<<<<<<< HEAD
-  if (table->chunk_count() != 0) {
-    table->last_chunk()->finalize();
-=======
-  if (table->chunk_count()) {
+  if (table->chunk_count() > 0) {
     // Previous chunks were marked as immutable by `Table::append()`.
     table->last_chunk()->set_immutable();
->>>>>>> f5bdcb3c
   }
   return table;
 }
