--- conflicted
+++ resolved
@@ -18,11 +18,7 @@
   bool can_delete() const final;
 
  protected:
-<<<<<<< HEAD
-  std::shared_ptr<Table> _on_generate();
-=======
-  std::shared_ptr<Table> _on_generate() const final;
->>>>>>> 26de60cf
+  std::shared_ptr<Table> _on_generate() final;
 
   void _on_insert(const std::vector<AllTypeVariant>& values) final;
   void _on_remove(const std::vector<AllTypeVariant>& values) final;
