#include "meta_chunk_sort_orders_table.hpp"

#include "hyrise.hpp"

namespace opossum {

MetaChunkSortOrdersTable::MetaChunkSortOrdersTable()
    : AbstractMetaTable(TableColumnDefinitions{{"table_name", DataType::String, false},
                                               {"chunk_id", DataType::Int, false},
                                               {"column_id", DataType::Int, false},
                                               {"order_mode", DataType::String, false}}) {}

const std::string& MetaChunkSortOrdersTable::name() const {
  static const auto name = std::string{"chunk_sort_orders"};
  return name;
}

/**
 * Chunks can be sorted independently by multiple columns (e.g., as the result of an equi sort-merge join or
 * accidentally). We do not track secondary sort orders, meaning that for `ORDER BY a, b`, only a is reported.
 */
std::shared_ptr<Table> MetaChunkSortOrdersTable::_on_generate() const {
  auto output_table = std::make_shared<Table>(_column_definitions, TableType::Data, std::nullopt, UseMvcc::Yes);

  for (const auto& [table_name, table] : Hyrise::get().storage_manager.tables()) {
    for (auto chunk_id = ChunkID{0}; chunk_id < table->chunk_count(); ++chunk_id) {
      const auto& chunk = table->get_chunk(chunk_id);
<<<<<<< HEAD
      if (!chunk) {
        continue;  // Skip physically deleted chunks
=======
      // Skip physically deleted chunks.
      if (!chunk) {
        continue;
>>>>>>> ac27bd52
      }

      const auto& sorted_by = chunk->individually_sorted_by();
      if (!sorted_by.empty()) {
        for (const auto& [sorted_by_column_id, sort_mode] : sorted_by) {
          std::stringstream sort_mode_stream;
          sort_mode_stream << sort_mode;
          output_table->append({pmr_string{table_name}, static_cast<int32_t>(chunk_id),
                                static_cast<int32_t>(sorted_by_column_id), pmr_string{sort_mode_stream.str()}});
        }
      }
    }
  }

  return output_table;
}

}  // namespace opossum<|MERGE_RESOLUTION|>--- conflicted
+++ resolved
@@ -25,14 +25,9 @@
   for (const auto& [table_name, table] : Hyrise::get().storage_manager.tables()) {
     for (auto chunk_id = ChunkID{0}; chunk_id < table->chunk_count(); ++chunk_id) {
       const auto& chunk = table->get_chunk(chunk_id);
-<<<<<<< HEAD
-      if (!chunk) {
-        continue;  // Skip physically deleted chunks
-=======
       // Skip physically deleted chunks.
       if (!chunk) {
         continue;
->>>>>>> ac27bd52
       }
 
       const auto& sorted_by = chunk->individually_sorted_by();
