#include "meta_system_utilization_table.hpp"

// NOLINTBEGIN(misc-include-cleaner): disable for entire file as we need many headers (e.g., macOS's `mach.h` is an
//     umbrella header) and differentiating between macOS and Linux is too cumbersome for this file.

#include <stdlib.h>  // NOLINT(hicpp-deprecated-headers,modernize-deprecated-headers): For _SC_CLK_TCK and others.
#include <time.h>    // NOLINT(hicpp-deprecated-headers,modernize-deprecated-headers): For localtime_r.

// clang-format off
#ifdef __APPLE__
#include <mach/mach.h>
#include <sys/sysctl.h>
#else
#include <unistd.h>
#endif

#ifdef HYRISE_WITH_JEMALLOC
#include <jemalloc/jemalloc.h>
#endif
// clang-format on

#include <array>
#include <chrono>
#include <cstddef>
#include <cstdint>
#include <ctime>
#include <fstream>
#include <ios>
#include <memory>
#include <optional>
#include <ratio>
#include <string>
#include <vector>

#include "all_type_variant.hpp"
#include "hyrise.hpp"
#include "storage/table.hpp"
#include "storage/table_column_definition.hpp"
#include "types.hpp"
#include "utils/assert.hpp"
#include "utils/meta_tables/abstract_meta_table.hpp"

namespace hyrise {

MetaSystemUtilizationTable::MetaSystemUtilizationTable()
    : AbstractMetaTable(TableColumnDefinitions{{"cpu_system_time", DataType::Long, false},
                                               {"cpu_process_time", DataType::Long, false},
                                               {"total_time", DataType::Long, false},
                                               {"load_average_1_min", DataType::Float, false},
                                               {"load_average_5_min", DataType::Float, false},
                                               {"load_average_15_min", DataType::Float, false},
                                               {"system_memory_free", DataType::Long, false},
                                               {"system_memory_available", DataType::Long, false},
                                               {"process_virtual_memory", DataType::Long, false},
                                               {"process_RSS", DataType::Long, false},
                                               {"allocated_memory", DataType::Long, true},
                                               {"cpu_affinity_count", DataType::Int, false}}) {}

const std::string& MetaSystemUtilizationTable::name() const {
  static const auto name = std::string{"system_utilization"};
  return name;
}

std::shared_ptr<Table> MetaSystemUtilizationTable::_on_generate() const {
  auto output_table = std::make_shared<Table>(_column_definitions, TableType::Data);

  const auto system_cpu_ticks = _get_system_cpu_time();
  const auto process_cpu_ticks = _get_process_cpu_time();
  const auto total_ticks = _get_total_time();
  const auto load_avg = _get_load_avg();
  const auto system_memory_usage = _get_system_memory_usage();
  const auto process_memory_usage = _get_process_memory_usage();
  const auto allocated_memory = _get_allocated_memory();
  const auto allocated_memory_variant =
      allocated_memory ? AllTypeVariant{static_cast<int64_t>(*allocated_memory)} : AllTypeVariant{NULL_VALUE};
  const auto cpu_affinity_count = Hyrise::get().topology.num_cpus();

  output_table->append({static_cast<int64_t>(system_cpu_ticks), static_cast<int64_t>(process_cpu_ticks),
                        static_cast<int64_t>(total_ticks), load_avg.load_1_min, load_avg.load_5_min,
                        load_avg.load_15_min, static_cast<int64_t>(system_memory_usage.free_memory),
                        static_cast<int64_t>(system_memory_usage.available_memory),
                        static_cast<int64_t>(process_memory_usage.virtual_memory),
                        static_cast<int64_t>(process_memory_usage.physical_memory), allocated_memory_variant,
                        static_cast<int32_t>(cpu_affinity_count)});

  return output_table;
}

/**
 * Returns the load average values for 1min, 5min, and 15min.
 */
MetaSystemUtilizationTable::LoadAvg MetaSystemUtilizationTable::_get_load_avg() {
  auto load_avg = std::array<double, 3>{};
  const int nelem = getloadavg(load_avg.data(), 3);
<<<<<<< HEAD
  Assert(nelem == 3, "Failed to read load averages.");
  return {static_cast<float>(load_avg[0]), static_cast<float>(load_avg[1]), static_cast<float>(load_avg[2])};
=======
  Assert(nelem == 3, "Failed to read load averages");
  return {.load_1_min = static_cast<float>(load_avg[0]),
          .load_5_min = static_cast<float>(load_avg[1]),
          .load_15_min = static_cast<float>(load_avg[2])};
>>>>>>> 800a7e04
}

/**
 * Returns the time in ns since epoch.
 */
uint64_t MetaSystemUtilizationTable::_get_total_time() {
  auto time = std::chrono::steady_clock::now().time_since_epoch();
  return std::chrono::nanoseconds{time}.count();
}

/**
 * Returns the time in ns that ALL processes have spent on the CPU since an arbitrary point in the past. This might be
 *  used to differentiate between CPU time consumed by this process and by other processes on the same machine.
 */
uint64_t MetaSystemUtilizationTable::_get_system_cpu_time() {
#ifdef __linux__
  auto stat_file = std::ifstream{};
  auto cpu_line = std::string{};
  try {
    stat_file.open("/proc/stat", std::ifstream::in);

    std::getline(stat_file, cpu_line);
    stat_file.close();
  } catch (std::ios_base::failure& fail) {
    Fail("Failed to read /proc/stat (" + fail.what() + ").");
  }

  const auto cpu_ticks = _parse_value_string(cpu_line);

  const auto user_ticks = cpu_ticks.at(0);
  const auto user_nice_ticks = cpu_ticks.at(1);
  const auto kernel_ticks = cpu_ticks.at(2);

  const auto active_ticks = user_ticks + user_nice_ticks + kernel_ticks;

  // The amount of time in /proc/stat is measured in units of clock ticks. sysconf(_SC_CLK_TCK) can be used to convert
  // it to ns.
  const auto active_ns = (active_ticks * std::nano::den) / sysconf(_SC_CLK_TCK);

  return active_ns;
#endif

#ifdef __APPLE__
  auto cpu_info = host_cpu_load_info_data_t{};
  mach_msg_type_number_t count = HOST_CPU_LOAD_INFO_COUNT;
  const auto ret =
      host_statistics(mach_host_self(), HOST_CPU_LOAD_INFO, reinterpret_cast<host_info_t>(&cpu_info), &count);
  Assert(ret == KERN_SUCCESS, "Failed to get host_statistics.");

  const auto active_ticks =
      cpu_info.cpu_ticks[CPU_STATE_SYSTEM] + cpu_info.cpu_ticks[CPU_STATE_USER] + cpu_info.cpu_ticks[CPU_STATE_NICE];

  // The amount of time from HOST_CPU_LOAD_INFO is measured in units of clock ticks.
  // sysconf(_SC_CLK_TCK) can be used to convert it to ns.
  const auto active_ns = active_ticks * std::nano::den / sysconf(_SC_CLK_TCK);

  return active_ns;
#endif

  Fail("Method not implemented for this platform.");
}

/**
 * Returns the time in ns that THIS process has spent on the CPU since an arbitrary point in the past.
 */
uint64_t MetaSystemUtilizationTable::_get_process_cpu_time() {
  // CLOCK_PROCESS_CPUTIME_ID:
  // A clock that measures (user and system) CPU time consumed by (all of the threads in) the calling process.
#ifdef __linux__
  struct timespec time_spec{};

  const auto ret = clock_gettime(CLOCK_PROCESS_CPUTIME_ID, &time_spec);  // NOLINT(misc-include-cleaner)
  Assert(ret == 0, "Failed in clock_gettime.");

  const auto active_ns = (time_spec.tv_sec * std::nano::den) + time_spec.tv_nsec;

  return active_ns;
#endif

#ifdef __APPLE__
  const auto active_ns = clock_gettime_nsec_np(CLOCK_PROCESS_CPUTIME_ID);  // NOLINT(misc-include-cleaner)
  Assert(active_ns != 0, "Failed in clock_gettime_nsec_np.");

  return active_ns;
#endif

  Fail("Method not implemented for this platform.");
}

/**
 * Returns a struct that contains the available and free memory size in bytes.
 * - Free memory is unallocated memory.
 * - Available memory includes free memory and currently allocated memory that could be made available (e.g. buffers,
 *   caches ...). This is not equivalent to the total memory size, since certain data cannot be paged at any time.
 */
MetaSystemUtilizationTable::SystemMemoryUsage MetaSystemUtilizationTable::_get_system_memory_usage() {
#ifdef __linux__
  auto meminfo_file = std::ifstream{};
  auto memory_usage = MetaSystemUtilizationTable::SystemMemoryUsage{};
  try {
    meminfo_file.open("/proc/meminfo", std::ifstream::in);

    auto meminfo_line = std::string{};
    while (std::getline(meminfo_file, meminfo_line)) {
      if (meminfo_line.starts_with("MemFree")) {
        memory_usage.free_memory = _parse_value_string(meminfo_line)[0] * 1024;
      } else if (meminfo_line.starts_with("MemAvailable")) {
        memory_usage.available_memory = _parse_value_string(meminfo_line)[0] * 1024;
      }
    }
    meminfo_file.close();
  } catch (std::ios_base::failure& fail) {
    Fail("Failed to read /proc/meminfo (" + fail.what() + ").");
  }

  return memory_usage;
#endif

#ifdef __APPLE__
  auto physical_memory = int64_t{0};
  auto size = sizeof(physical_memory);
  auto ret = sysctlbyname("hw.memsize", &physical_memory, &size, nullptr, 0);
  Assert(ret == 0, "Failed to call sysctl hw.memsize.");

  // see reference: https://stackoverflow.com/a/1911863
  auto page_size = vm_size_t{};
  auto vm_statistics = vm_statistics64_data_t{};
  mach_msg_type_number_t count = sizeof(vm_statistics) / sizeof(natural_t);
  ret = host_page_size(mach_host_self(), &page_size);
  Assert(ret == KERN_SUCCESS, "Failed to get page size.");
  ret = host_statistics64(mach_host_self(), HOST_VM_INFO, reinterpret_cast<host_info64_t>(&vm_statistics), &count);
  Assert(ret == KERN_SUCCESS, "Failed to get host_statistics64.");

  auto memory_usage = MetaSystemUtilizationTable::SystemMemoryUsage{};
  memory_usage.free_memory = vm_statistics.free_count * page_size;
  memory_usage.available_memory = (vm_statistics.inactive_count + vm_statistics.free_count) * page_size;

  return memory_usage;
#endif

  Fail("Method not implemented for this platform.");
}

/**
 * Returns a struct that contains the virtual and physical memory used by this process in bytes.
 * - Virtual Memory is the total memory usage of the process.
 * - Physical Memory is the resident set size (RSS), the portion of memory that is held in RAM.
 */
MetaSystemUtilizationTable::ProcessMemoryUsage MetaSystemUtilizationTable::_get_process_memory_usage() {
#ifdef __linux__
  auto self_status_file = std::ifstream{};
  auto memory_usage = MetaSystemUtilizationTable::ProcessMemoryUsage{};
  try {
    self_status_file.open("/proc/self/status", std::ifstream::in);

    auto self_status_line = std::string{};
    while (std::getline(self_status_file, self_status_line)) {
      if (self_status_line.starts_with("VmSize")) {
        memory_usage.virtual_memory = _parse_value_string(self_status_line)[0] * 1024;
      } else if (self_status_line.starts_with("VmRSS")) {
        memory_usage.physical_memory = _parse_value_string(self_status_line)[0] * 1024;
      }
    }

    self_status_file.close();
  } catch (std::ios_base::failure& fail) {
    Fail("Failed to read /proc/self/status (" + fail.what() + ").");
  }

  return memory_usage;
#endif

#ifdef __APPLE__
  struct task_basic_info info{};

  mach_msg_type_number_t count = TASK_BASIC_INFO_COUNT;
  const auto ret = task_info(mach_task_self(), TASK_BASIC_INFO, reinterpret_cast<task_info_t>(&info), &count);
  Assert(ret == KERN_SUCCESS, "Failed to get task_info.");

  return {.virtual_memory = info.virtual_size, .physical_memory = info.resident_size};
#endif

  Fail("Method not implemented for this platform.");
}

/**
 * This returns the actually allocated memory. It differs from _get_process_memory_usage in that it only returns memory
 * that has been allocated. The reported virtual memory consumption is usually higher than the amount of allocated
 * memory as free'd memory is not immediately returned to the system (either due to internal page fragmentation or
 * because jemalloc keeps empty pages for future use). In rare cases, it can also be higher than the amount of virtual
 * memory if memory has been allocated but not committed yet.
 *
 * jemalloc's memory allocation uses different size classes, each with a different number of bytes to allocate. If a
 * data structure's allocator requests a specific amount of bytes that exceeds a certain size class by only one byte,
 * the next larger size class is used and the full amount of bytes of this class is allocated. The spacing between size
 * classes doubles every 4th class. Consequently, the larger the size class that the requested amount of memory slightly
 * exceeds, the larger the difference between the actually allocated and the requested memory.
 *
 * Example:
 *   Assumed size classes: ... 20 KiB, 24 KiB, ..., 256 KiB, 320 KiB, ...
 *
 *                                           |  case 1        | case 2         |
 *   ----------------------------------------+----------------+----------------+
 *   requested memory                        |  20 KiB + 1 B  | 256 KiB + 1 B  |
 *   used size class, i.e., allocated memory |  24 KiB        | 320 KiB        |
 *   delta: allocated mem. - requested mem.  |  4 KiB - 1 B   | 64 KiB - 1 B   |
 *
 * Reference: https://www.freebsd.org/cgi/man.cgi?jemalloc(3)
 */
std::optional<size_t> MetaSystemUtilizationTable::_get_allocated_memory() {
#ifdef HYRISE_WITH_JEMALLOC
  if constexpr (HYRISE_DEBUG) {
    // Check that jemalloc was built with statistics support.

    auto stats_enabled = false;
    auto stats_enabled_size = sizeof(stats_enabled);

    const auto error_code = mallctl("config.stats", &stats_enabled, &stats_enabled_size, nullptr, 0);
    Assert(!error_code, "Cannot check if jemalloc was built with --stats_enabled.");
    Assert(stats_enabled, "Hyrise's jemalloc was not build with --stats_enabled.");
  }

  // Before retrieving the statistics, we need to update jemalloc's epoch to get current values. See the mallctl
  // documentation for details.
  {
    auto epoch = uint64_t{1};
    auto epoch_size = sizeof(epoch);
    const auto error_code = mallctl("epoch", &epoch, &epoch_size, &epoch, epoch_size);
    Assert(!error_code, "Setting epoch failed.");
  }

  auto allocated = size_t{0};
  auto allocated_size = sizeof(allocated);

  const auto error_code = mallctl("stats.allocated", &allocated, &allocated_size, nullptr, 0);
  Assert(!error_code, std::string{"mallctl failed with error code '"} + std::to_string(error_code) + "'.");

  return allocated;
#else
  // Hyrise is compiled with jemalloc unless tsan is used (see src/lib/CMakeLists.txt). To maintain compatibility with
  // other allocators, we return nullopt here.
  return std::nullopt;
#endif
}

#ifdef __linux__
std::vector<int64_t> MetaSystemUtilizationTable::_parse_value_string(std::string& input_string) {
  auto input_stream = std::stringstream{};
  input_stream << input_string;
  auto output_values = std::vector<int64_t>{};

  auto token = std::string{};
  auto value = int64_t{0};
  while (!input_stream.eof()) {
    input_stream >> token;
    if (std::stringstream(token) >> value) {
      output_values.push_back(value);
    }
  }

  return output_values;
}
#endif

// NOLINTEND(misc-include-cleaner)

}  // namespace hyrise<|MERGE_RESOLUTION|>--- conflicted
+++ resolved
@@ -92,15 +92,10 @@
 MetaSystemUtilizationTable::LoadAvg MetaSystemUtilizationTable::_get_load_avg() {
   auto load_avg = std::array<double, 3>{};
   const int nelem = getloadavg(load_avg.data(), 3);
-<<<<<<< HEAD
   Assert(nelem == 3, "Failed to read load averages.");
-  return {static_cast<float>(load_avg[0]), static_cast<float>(load_avg[1]), static_cast<float>(load_avg[2])};
-=======
-  Assert(nelem == 3, "Failed to read load averages");
   return {.load_1_min = static_cast<float>(load_avg[0]),
           .load_5_min = static_cast<float>(load_avg[1]),
           .load_15_min = static_cast<float>(load_avg[2])};
->>>>>>> 800a7e04
 }
 
 /**
