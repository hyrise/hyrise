#include "meta_system_utilization_table.hpp"

// NOLINTBEGIN(misc-include-cleaner): disable for entire file as we need many headers (e.g., macOS's `mach.h` is an
//     umbrella header) and differentiating between macOS and Linux is too cumbersome for this file.

#include <stdlib.h>  // NOLINT(hicpp-deprecated-headers,modernize-deprecated-headers): For _SC_CLK_TCK and others.
#include <time.h>    // NOLINT(hicpp-deprecated-headers,modernize-deprecated-headers): For localtime_r.

// clang-format off
#ifdef __APPLE__
#include <mach/mach.h>
#include <sys/sysctl.h>
#else
#include <unistd.h>
#endif

#ifdef HYRISE_WITH_JEMALLOC
#include <jemalloc/jemalloc.h>
#endif
// clang-format on

#include <array>
#include <chrono>
#include <cstddef>
#include <cstdint>
#include <ctime>
#include <fstream>
#include <ios>
#include <memory>
#include <optional>
#include <ratio>
#include <string>
#include <vector>

#include "all_type_variant.hpp"
#include "hyrise.hpp"
#include "storage/table.hpp"
#include "storage/table_column_definition.hpp"
#include "types.hpp"
#include "utils/assert.hpp"
#include "utils/meta_tables/abstract_meta_table.hpp"

namespace hyrise {

MetaSystemUtilizationTable::MetaSystemUtilizationTable()
    : AbstractMetaTable(TableColumnDefinitions{{"cpu_system_time", DataType::Long, false},
                                               {"cpu_process_time", DataType::Long, false},
                                               {"total_time", DataType::Long, false},
                                               {"load_average_1_min", DataType::Float, false},
                                               {"load_average_5_min", DataType::Float, false},
                                               {"load_average_15_min", DataType::Float, false},
                                               {"system_memory_free", DataType::Long, false},
                                               {"system_memory_available", DataType::Long, false},
                                               {"process_virtual_memory", DataType::Long, false},
                                               {"process_RSS", DataType::Long, false},
                                               {"allocated_memory", DataType::Long, true},
                                               {"cpu_affinity_count", DataType::Int, false}}) {}

const std::string& MetaSystemUtilizationTable::name() const {
  static const auto name = std::string{"system_utilization"};
  return name;
}

std::shared_ptr<Table> MetaSystemUtilizationTable::_on_generate() const {
  auto output_table = std::make_shared<Table>(_column_definitions, TableType::Data);

  const auto system_cpu_ticks = _get_system_cpu_time();
  const auto process_cpu_ticks = _get_process_cpu_time();
  const auto total_ticks = _get_total_time();
  const auto load_avg = _get_load_avg();
  const auto system_memory_usage = _get_system_memory_usage();
  const auto process_memory_usage = _get_process_memory_usage();
  const auto allocated_memory = _get_allocated_memory();
  const auto allocated_memory_variant =
      allocated_memory ? AllTypeVariant{static_cast<int64_t>(*allocated_memory)} : AllTypeVariant{NULL_VALUE};
  const auto cpu_affinity_count = Hyrise::get().topology.num_cpus();

  output_table->append({static_cast<int64_t>(system_cpu_ticks), static_cast<int64_t>(process_cpu_ticks),
                        static_cast<int64_t>(total_ticks), load_avg.load_1_min, load_avg.load_5_min,
                        load_avg.load_15_min, static_cast<int64_t>(system_memory_usage.free_memory),
                        static_cast<int64_t>(system_memory_usage.available_memory),
                        static_cast<int64_t>(process_memory_usage.virtual_memory),
                        static_cast<int64_t>(process_memory_usage.physical_memory), allocated_memory_variant,
                        static_cast<int32_t>(cpu_affinity_count)});

  return output_table;
}

/**
 * Returns the load average values for 1min, 5min, and 15min.
 */
MetaSystemUtilizationTable::LoadAvg MetaSystemUtilizationTable::_get_load_avg() {
  auto load_avg = std::array<double, 3>{};
  const int nelem = getloadavg(load_avg.data(), 3);
  Assert(nelem == 3, "Failed to read load averages");
  return {.load_1_min = static_cast<float>(load_avg[0]),
          .load_5_min = static_cast<float>(load_avg[1]),
          .load_15_min = static_cast<float>(load_avg[2])};
}

/**
 * Returns the time in ns since epoch.
 */
uint64_t MetaSystemUtilizationTable::_get_total_time() {
  auto time = std::chrono::steady_clock::now().time_since_epoch();
  return std::chrono::nanoseconds{time}.count();
}

/**
 * Returns the time in ns that ALL processes have spent on the CPU since an arbitrary point in the past. This might be
 *  used to differentiate between CPU time consumed by this process and by other processes on the same machine.
 */
uint64_t MetaSystemUtilizationTable::_get_system_cpu_time() {
#ifdef __linux__
  auto stat_file = std::ifstream{};
  auto cpu_line = std::string{};
  try {
    stat_file.open("/proc/stat", std::ifstream::in);

    std::getline(stat_file, cpu_line);
    stat_file.close();
  } catch (std::ios_base::failure& fail) {
    Fail("Failed to read /proc/stat (" + fail.what() + ").");
  }

  const auto cpu_ticks = _parse_value_string(cpu_line);

  const auto user_ticks = static_cast<uint64_t>(cpu_ticks.at(0));
  const auto user_nice_ticks = static_cast<uint64_t>(cpu_ticks.at(1));
  const auto kernel_ticks = static_cast<uint64_t>(cpu_ticks.at(2));

<<<<<<< HEAD
  const auto active_ticks = static_cast<double>(user_ticks + user_nice_ticks + kernel_ticks);
#else
=======
  const auto active_ticks = user_ticks + user_nice_ticks + kernel_ticks;

  // The amount of time in /proc/stat is measured in units of clock ticks. sysconf(_SC_CLK_TCK) can be used to convert
  // it to ns.
  const auto active_ns = (active_ticks * std::nano::den) / sysconf(_SC_CLK_TCK);

  return active_ns;
#endif
>>>>>>> 800a7e04

#ifdef __APPLE__
  auto cpu_info = host_cpu_load_info_data_t{};
  mach_msg_type_number_t count = HOST_CPU_LOAD_INFO_COUNT;
  const auto ret =
      host_statistics(mach_host_self(), HOST_CPU_LOAD_INFO, reinterpret_cast<host_info_t>(&cpu_info), &count);
  Assert(ret == KERN_SUCCESS, "Failed to get host_statistics.");

  const auto active_ticks = static_cast<double>(
      cpu_info.cpu_ticks[CPU_STATE_SYSTEM] + cpu_info.cpu_ticks[CPU_STATE_USER] + cpu_info.cpu_ticks[CPU_STATE_NICE]);
#else

  Fail("Method not implemented for this platform.");

#endif  // __APPLE__
#endif  // __linux__

  // The amount of time from HOST_CPU_LOAD_INFO is measured in units of clock ticks. sysconf(_SC_CLK_TCK) can be used to
  // convert it to seconds, which we further convert to nanoseconds.
  const auto ticks_per_second = static_cast<double>(sysconf(_SC_CLK_TCK));  // NOLINT(misc-include-cleaner)
  return static_cast<uint64_t>((active_ticks / ticks_per_second) * static_cast<double>(std::nano::den));
}

/**
 * Returns the time in ns that THIS process has spent on the CPU since an arbitrary point in the past.
 */
uint64_t MetaSystemUtilizationTable::_get_process_cpu_time() {
  // CLOCK_PROCESS_CPUTIME_ID:
  // A clock that measures (user and system) CPU time consumed by (all of the threads in) the calling process.
#ifdef __linux__
  struct timespec time_spec{};

  const auto ret = clock_gettime(CLOCK_PROCESS_CPUTIME_ID, &time_spec);  // NOLINT(misc-include-cleaner)
  Assert(ret == 0, "Failed in clock_gettime.");

  const auto active_ns = (time_spec.tv_sec * std::nano::den) + time_spec.tv_nsec;

  return active_ns;
#endif

#ifdef __APPLE__
  const auto active_ns = clock_gettime_nsec_np(CLOCK_PROCESS_CPUTIME_ID);  // NOLINT(misc-include-cleaner)
  Assert(active_ns != 0, "Failed in clock_gettime_nsec_np.");

  return active_ns;
#endif

  Fail("Method not implemented for this platform.");
}

/**
 * Returns a struct that contains the available and free memory size in bytes.
 * - Free memory is unallocated memory.
 * - Available memory includes free memory and currently allocated memory that could be made available (e.g. buffers,
 *   caches ...). This is not equivalent to the total memory size, since certain data cannot be paged at any time.
 */
MetaSystemUtilizationTable::SystemMemoryUsage MetaSystemUtilizationTable::_get_system_memory_usage() {
#ifdef __linux__
  auto meminfo_file = std::ifstream{};
  auto memory_usage = MetaSystemUtilizationTable::SystemMemoryUsage{};
  try {
    meminfo_file.open("/proc/meminfo", std::ifstream::in);

    auto meminfo_line = std::string{};
    while (std::getline(meminfo_file, meminfo_line)) {
      if (meminfo_line.starts_with("MemFree")) {
        memory_usage.free_memory = _parse_value_string(meminfo_line)[0] * 1024;
      } else if (meminfo_line.starts_with("MemAvailable")) {
        memory_usage.available_memory = _parse_value_string(meminfo_line)[0] * 1024;
      }
    }
    meminfo_file.close();
  } catch (std::ios_base::failure& fail) {
    Fail("Failed to read /proc/meminfo (" + fail.what() + ").");
  }

  return memory_usage;
#endif

#ifdef __APPLE__
  auto physical_memory = int64_t{0};
  auto size = sizeof(physical_memory);
  auto ret = sysctlbyname("hw.memsize", &physical_memory, &size, nullptr, 0);
  Assert(ret == 0, "Failed to call sysctl hw.memsize.");

  // see reference: https://stackoverflow.com/a/1911863
  auto page_size = vm_size_t{};
  auto vm_statistics = vm_statistics64_data_t{};
  mach_msg_type_number_t count = sizeof(vm_statistics) / sizeof(natural_t);
  ret = host_page_size(mach_host_self(), &page_size);
  Assert(ret == KERN_SUCCESS, "Failed to get page size.");
  ret = host_statistics64(mach_host_self(), HOST_VM_INFO, reinterpret_cast<host_info64_t>(&vm_statistics), &count);
  Assert(ret == KERN_SUCCESS, "Failed to get host_statistics64.");

  auto memory_usage = MetaSystemUtilizationTable::SystemMemoryUsage{};
  memory_usage.free_memory = vm_statistics.free_count * page_size;
  memory_usage.available_memory = (vm_statistics.inactive_count + vm_statistics.free_count) * page_size;

  return memory_usage;
#endif

  Fail("Method not implemented for this platform.");
}

/**
 * Returns a struct that contains the virtual and physical memory used by this process in bytes.
 * - Virtual Memory is the total memory usage of the process.
 * - Physical Memory is the resident set size (RSS), the portion of memory that is held in RAM.
 */
MetaSystemUtilizationTable::ProcessMemoryUsage MetaSystemUtilizationTable::_get_process_memory_usage() {
#ifdef __linux__
  auto self_status_file = std::ifstream{};
  auto memory_usage = MetaSystemUtilizationTable::ProcessMemoryUsage{};
  try {
    self_status_file.open("/proc/self/status", std::ifstream::in);

    auto self_status_line = std::string{};
    while (std::getline(self_status_file, self_status_line)) {
      if (self_status_line.starts_with("VmSize")) {
        memory_usage.virtual_memory = _parse_value_string(self_status_line)[0] * 1024;
      } else if (self_status_line.starts_with("VmRSS")) {
        memory_usage.physical_memory = _parse_value_string(self_status_line)[0] * 1024;
      }
    }

    self_status_file.close();
  } catch (std::ios_base::failure& fail) {
    Fail("Failed to read /proc/self/status (" + fail.what() + ").");
  }

  return memory_usage;
#endif

#ifdef __APPLE__
  struct task_basic_info info{};

  mach_msg_type_number_t count = TASK_BASIC_INFO_COUNT;
  const auto ret = task_info(mach_task_self(), TASK_BASIC_INFO, reinterpret_cast<task_info_t>(&info), &count);
  Assert(ret == KERN_SUCCESS, "Failed to get task_info.");

  return {.virtual_memory = info.virtual_size, .physical_memory = info.resident_size};
#endif

  Fail("Method not implemented for this platform.");
}

/**
 * This returns the actually allocated memory. It differs from _get_process_memory_usage in that it only returns memory
 * that has been allocated. The reported virtual memory consumption is usually higher than the amount of allocated
 * memory as free'd memory is not immediately returned to the system (either due to internal page fragmentation or
 * because jemalloc keeps empty pages for future use). In rare cases, it can also be higher than the amount of virtual
 * memory if memory has been allocated but not committed yet.
 *
 * jemalloc's memory allocation uses different size classes, each with a different number of bytes to allocate. If a
 * data structure's allocator requests a specific amount of bytes that exceeds a certain size class by only one byte,
 * the next larger size class is used and the full amount of bytes of this class is allocated. The spacing between size
 * classes doubles every 4th class. Consequently, the larger the size class that the requested amount of memory slightly
 * exceeds, the larger the difference between the actually allocated and the requested memory.
 *
 * Example:
 *   Assumed size classes: ... 20 KiB, 24 KiB, ..., 256 KiB, 320 KiB, ...
 *
 *                                           |  case 1        | case 2         |
 *   ----------------------------------------+----------------+----------------+
 *   requested memory                        |  20 KiB + 1 B  | 256 KiB + 1 B  |
 *   used size class, i.e., allocated memory |  24 KiB        | 320 KiB        |
 *   delta: allocated mem. - requested mem.  |  4 KiB - 1 B   | 64 KiB - 1 B   |
 *
 * Reference: https://www.freebsd.org/cgi/man.cgi?jemalloc(3)
 */
std::optional<size_t> MetaSystemUtilizationTable::_get_allocated_memory() {
#ifdef HYRISE_WITH_JEMALLOC
  if constexpr (HYRISE_DEBUG) {
    // Check that jemalloc was built with statistics support.

    auto stats_enabled = false;
    auto stats_enabled_size = sizeof(stats_enabled);

    const auto error_code = mallctl("config.stats", &stats_enabled, &stats_enabled_size, nullptr, 0);
    Assert(!error_code, "Cannot check if jemalloc was built with --stats_enabled.");
    Assert(stats_enabled, "Hyrise's jemalloc was not build with --stats_enabled.");
  }

  // Before retrieving the statistics, we need to update jemalloc's epoch to get current values. See the mallctl
  // documentation for details.
  {
    auto epoch = uint64_t{1};
    auto epoch_size = sizeof(epoch);
    const auto error_code = mallctl("epoch", &epoch, &epoch_size, &epoch, epoch_size);
    Assert(!error_code, "Setting epoch failed.");
  }

  auto allocated = size_t{0};
  auto allocated_size = sizeof(allocated);

  const auto error_code = mallctl("stats.allocated", &allocated, &allocated_size, nullptr, 0);
  Assert(!error_code, std::string{"mallctl failed with error code "} + std::to_string(error_code) + ".");

  return allocated;
#else
  // Hyrise is compiled with jemalloc unless tsan is used (see src/lib/CMakeLists.txt). To maintain compatibility with
  // other allocators, we return nullopt here.
  return std::nullopt;
#endif
}

#ifdef __linux__
std::vector<int64_t> MetaSystemUtilizationTable::_parse_value_string(std::string& input_string) {
  auto input_stream = std::stringstream{};
  input_stream << input_string;
  auto output_values = std::vector<int64_t>{};

  auto token = std::string{};
  auto value = int64_t{0};
  while (!input_stream.eof()) {
    input_stream >> token;
    if (std::stringstream(token) >> value) {
      output_values.push_back(value);
    }
  }

  return output_values;
}
#endif

// NOLINTEND(misc-include-cleaner)

}  // namespace hyrise<|MERGE_RESOLUTION|>--- conflicted
+++ resolved
@@ -124,28 +124,19 @@
   }
 
   const auto cpu_ticks = _parse_value_string(cpu_line);
-
-  const auto user_ticks = static_cast<uint64_t>(cpu_ticks.at(0));
-  const auto user_nice_ticks = static_cast<uint64_t>(cpu_ticks.at(1));
-  const auto kernel_ticks = static_cast<uint64_t>(cpu_ticks.at(2));
-
-<<<<<<< HEAD
+  Assert(cpu_ticks.size() > 2, "Unexpected number of values.");
+
+  const auto user_ticks = cpu_ticks[0];
+  const auto user_nice_ticks = cpu_ticks[1];
+  const auto kernel_ticks = cpu_ticks[2];
+
   const auto active_ticks = static_cast<double>(user_ticks + user_nice_ticks + kernel_ticks);
+
 #else
-=======
-  const auto active_ticks = user_ticks + user_nice_ticks + kernel_ticks;
-
-  // The amount of time in /proc/stat is measured in units of clock ticks. sysconf(_SC_CLK_TCK) can be used to convert
-  // it to ns.
-  const auto active_ns = (active_ticks * std::nano::den) / sysconf(_SC_CLK_TCK);
-
-  return active_ns;
-#endif
->>>>>>> 800a7e04
 
 #ifdef __APPLE__
   auto cpu_info = host_cpu_load_info_data_t{};
-  mach_msg_type_number_t count = HOST_CPU_LOAD_INFO_COUNT;
+  auto count = HOST_CPU_LOAD_INFO_COUNT;
   const auto ret =
       host_statistics(mach_host_self(), HOST_CPU_LOAD_INFO, reinterpret_cast<host_info_t>(&cpu_info), &count);
   Assert(ret == KERN_SUCCESS, "Failed to get host_statistics.");
@@ -159,8 +150,8 @@
 #endif  // __APPLE__
 #endif  // __linux__
 
-  // The amount of time from HOST_CPU_LOAD_INFO is measured in units of clock ticks. sysconf(_SC_CLK_TCK) can be used to
-  // convert it to seconds, which we further convert to nanoseconds.
+  // The amount of time from HOST_CPU_LOAD_INFO is measured in units of clock ticks. `sysconf(_SC_CLK_TCK)` can be used
+  // to convert it to seconds, which we further convert to nanoseconds.
   const auto ticks_per_second = static_cast<double>(sysconf(_SC_CLK_TCK));  // NOLINT(misc-include-cleaner)
   return static_cast<uint64_t>((active_ticks / ticks_per_second) * static_cast<double>(std::nano::den));
 }
@@ -230,7 +221,7 @@
   // see reference: https://stackoverflow.com/a/1911863
   auto page_size = vm_size_t{};
   auto vm_statistics = vm_statistics64_data_t{};
-  mach_msg_type_number_t count = sizeof(vm_statistics) / sizeof(natural_t);
+  auto count = mach_msg_type_number_t{sizeof(vm_statistics) / sizeof(natural_t)};
   ret = host_page_size(mach_host_self(), &page_size);
   Assert(ret == KERN_SUCCESS, "Failed to get page size.");
   ret = host_statistics64(mach_host_self(), HOST_VM_INFO, reinterpret_cast<host_info64_t>(&vm_statistics), &count);
@@ -278,7 +269,7 @@
 #ifdef __APPLE__
   struct task_basic_info info{};
 
-  mach_msg_type_number_t count = TASK_BASIC_INFO_COUNT;
+  auto count = mach_msg_type_number_t{TASK_BASIC_INFO_COUNT};
   const auto ret = task_info(mach_task_self(), TASK_BASIC_INFO, reinterpret_cast<task_info_t>(&info), &count);
   Assert(ret == KERN_SUCCESS, "Failed to get task_info.");
 
