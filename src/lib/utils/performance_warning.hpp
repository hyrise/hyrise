#pragma once

#include <iostream>
#include <string>

#include <boost/preprocessor/stringize.hpp>

#include "utils/string_utils.hpp"

/**
 * Performance Warnings can be used in places where slow workarounds are used. This includes BaseSegment[] or the
 * use of a cross join followed by a projection instead of an equijoin.
 *
 * The warnings are printed only once per program execution. This is achieved by using static variables.
 *
 * Performance warnings can be disabled using the RAII-style PerformanceWarningDisabler:
 *
 * {
 *   PerformanceWarningDisabler pwd;
 *   std::cout << base_segment[5] << std::endl; // this does not cause a warning
 * }
 * // warnings are enabled again
 *
 * Warnings do not print in tests.
 */

namespace opossum {

class PerformanceWarningDisabler;

class PerformanceWarningClass {
 public:
  explicit PerformanceWarningClass(const std::string& text) {
    if (_disabled) return;
    std::cerr << "[PERF] " << text << "\n\tPerformance can be affected. This warning is only shown once.\n"
              << std::endl;
  }

 protected:
  static bool _disabled;

  static bool disable() {
    bool previous = _disabled;
    _disabled = true;
    return previous;
  }

  static void enable() { _disabled = false; }

  friend class PerformanceWarningDisabler;
};

class PerformanceWarningDisabler {
  bool _previously_disabled;

 public:
  PerformanceWarningDisabler() : _previously_disabled(PerformanceWarningClass::disable()) {}
  ~PerformanceWarningDisabler() {
    if (!_previously_disabled) PerformanceWarningClass::enable();
  }
};

#define PerformanceWarning(text)                                                                       \
  {                                                                                                    \
    static PerformanceWarningClass warn(std::string(text) + " at " + trim_source_file_path(__FILE__) + \
                                        ":" BOOST_PP_STRINGIZE(__LINE__));                             \
<<<<<<< HEAD
  } \
=======
  }                                                                                                    \
>>>>>>> 108c3ec0
  static_assert(true, "End call of macro with a semicolon")

}  // namespace opossum<|MERGE_RESOLUTION|>--- conflicted
+++ resolved
@@ -64,11 +64,7 @@
   {                                                                                                    \
     static PerformanceWarningClass warn(std::string(text) + " at " + trim_source_file_path(__FILE__) + \
                                         ":" BOOST_PP_STRINGIZE(__LINE__));                             \
-<<<<<<< HEAD
-  } \
-=======
   }                                                                                                    \
->>>>>>> 108c3ec0
   static_assert(true, "End call of macro with a semicolon")
 
 }  // namespace opossum