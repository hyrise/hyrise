#pragma once

#include <iostream>
#include <string>

#include <boost/preprocessor/stringize.hpp>

#include "utils/string_utils.hpp"

/**
 * Performance Warnings can be used in places where slow workarounds are used. This includes AbstractSegment[] or the
 * use of a cross join followed by a projection instead of an equijoin.
 *
 * The warnings are printed only once per program execution. This is achieved by using static variables.
 *
 * Performance warnings can be disabled using the RAII-style PerformanceWarningDisabler:
 *
 * {
 *   PerformanceWarningDisabler pwd;
 *   std::cout << abstract_segment[5] << std::endl; // this does not cause a warning
 * }
 * // warnings are enabled again
 *
 * Warnings do not print in tests.
 */

namespace opossum {

class PerformanceWarningDisabler;

class PerformanceWarningClass {
 public:
  explicit PerformanceWarningClass(const std::string& text) {
<<<<<<< HEAD
    return;
    /*
    if (_disabled) return;
=======
    if (_disabled) {
      return;
    }
>>>>>>> 9a1872ed
    std::cerr << "[PERF] " << text << "\n\tPerformance can be affected. This warning is only shown once.\n"
              << std::endl;
    */
  }

 protected:
  static bool _disabled;

  static bool disable() {
    bool previous = _disabled;
    _disabled = true;
    return previous;
  }

  static void enable() {
    _disabled = false;
  }

  friend class PerformanceWarningDisabler;
};

class PerformanceWarningDisabler {
  bool _previously_disabled;

 public:
  PerformanceWarningDisabler() : _previously_disabled(PerformanceWarningClass::disable()) {}
  ~PerformanceWarningDisabler() {
    if (!_previously_disabled) {
      PerformanceWarningClass::enable();
    }
  }
};

#define PerformanceWarning(text)                                                                       \
  {                                                                                                    \
    static PerformanceWarningClass warn(std::string(text) + " at " + trim_source_file_path(__FILE__) + \
                                        ":" BOOST_PP_STRINGIZE(__LINE__));                             \
  }                                                                                                    \
  static_assert(true, "End call of macro with a semicolon")

}  // namespace opossum<|MERGE_RESOLUTION|>--- conflicted
+++ resolved
@@ -31,15 +31,11 @@
 class PerformanceWarningClass {
  public:
   explicit PerformanceWarningClass(const std::string& text) {
-<<<<<<< HEAD
     return;
     /*
-    if (_disabled) return;
-=======
     if (_disabled) {
       return;
     }
->>>>>>> 9a1872ed
     std::cerr << "[PERF] " << text << "\n\tPerformance can be affected. This warning is only shown once.\n"
               << std::endl;
     */
