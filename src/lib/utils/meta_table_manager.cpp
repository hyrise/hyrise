--- conflicted
+++ resolved
@@ -19,20 +19,13 @@
                                                                        std::make_shared<MetaColumnsTable>(),
                                                                        std::make_shared<MetaChunksTable>(),
                                                                        std::make_shared<MetaChunkSortOrdersTable>(),
-<<<<<<< HEAD
-                                                                       std::make_shared<MetaSegmentsTable>(),
-                                                                       std::make_shared<MetaSegmentsAccurateTable>(),
-                                                                       std::make_shared<MetaPluginsTable>(),
-                                                                       std::make_shared<MetaSettingsTable>(),
-                                                                       std::make_shared<MetaSystemInformationTable>(),
-                                                                       std::make_shared<MetaSystemUtilizationTable>()};
-=======
                                                                        std::make_shared<MetaLogTable>(),
                                                                        std::make_shared<MetaSegmentsTable>(),
                                                                        std::make_shared<MetaSegmentsAccurateTable>(),
                                                                        std::make_shared<MetaPluginsTable>(),
                                                                        std::make_shared<MetaSettingsTable>()};
->>>>>>> d10161ae
+                                                                       std::make_shared<MetaSystemInformationTable>(),
+                                                                       std::make_shared<MetaSystemUtilizationTable>()};
 
   _table_names.reserve(_meta_tables.size());
   for (const auto& table : meta_tables) {
