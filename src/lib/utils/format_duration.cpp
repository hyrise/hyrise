--- conflicted
+++ resolved
@@ -4,16 +4,6 @@
 
 namespace opossum {
 
-<<<<<<< HEAD
-std::string format_duration(const std::chrono::nanoseconds nanoseconds) {
-  auto nanosecond_count = nanoseconds.count();
-
-  const auto microseconds = (nanosecond_count / 1'000) % 1000;
-  const auto milliseconds = (nanosecond_count / 1'000'000) % 1000;
-  const auto seconds = (nanosecond_count / 1'000'000'000) % 60;
-  const auto minutes = (nanosecond_count / 60'000'000'000) % 1000;
-  nanosecond_count %= 1000;
-=======
 std::string format_duration(uint64_t total_nanoseconds) {
   uint64_t nanoseconds_remaining = total_nanoseconds;
 
@@ -30,7 +20,6 @@
   nanoseconds_remaining -= microseconds * 1'000;
 
   const auto nanoseconds = nanoseconds_remaining;
->>>>>>> f76bc39a
 
   std::stringstream stream;
 
@@ -43,11 +32,7 @@
   } else if (microseconds > 0) {
     stream << microseconds << " µs " << nanoseconds << " ns";
   } else {
-<<<<<<< HEAD
-    stream << microseconds << "µs " << nanosecond_count << "ns";
-=======
     stream << nanoseconds << " ns";
->>>>>>> f76bc39a
   }
 
   return stream.str();
