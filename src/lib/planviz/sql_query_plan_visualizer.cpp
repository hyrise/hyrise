#include <memory>
#include <string>
#include <utility>

#include "planviz/abstract_visualizer.hpp"
#include "planviz/sql_query_plan_visualizer.hpp"
#include "sql/sql_query_plan.hpp"
#include "utils/format_duration.hpp"

namespace opossum {

SQLQueryPlanVisualizer::SQLQueryPlanVisualizer() : AbstractVisualizer() {}

SQLQueryPlanVisualizer::SQLQueryPlanVisualizer(GraphvizConfig graphviz_config, VizGraphInfo graph_info,
                                               VizVertexInfo vertex_info, VizEdgeInfo edge_info)
    : AbstractVisualizer(std::move(graphviz_config), std::move(graph_info), std::move(vertex_info),
                         std::move(edge_info)) {}

void SQLQueryPlanVisualizer::_build_graph(const SQLQueryPlan& plan) {
  std::unordered_set<std::shared_ptr<const AbstractOperator>> visualized_ops;
  for (const auto& root : plan.tree_roots()) {
    _build_subtree(root, visualized_ops);
  }
}

void SQLQueryPlanVisualizer::_build_subtree(
    const std::shared_ptr<const AbstractOperator>& op,
    std::unordered_set<std::shared_ptr<const AbstractOperator>>& visualized_ops) {
  // Avoid drawing dataflows/ops redundantly in diamond shaped PQPs
  if (visualized_ops.find(op) != visualized_ops.end()) return;
  visualized_ops.insert(op);

  _add_operator(op);

  if (op->input_left() != nullptr) {
    auto left = op->input_left();
    _build_subtree(left, visualized_ops);
    _build_dataflow(left, op);
  }

  if (op->input_right() != nullptr) {
    auto right = op->input_right();
    _build_subtree(right, visualized_ops);
    _build_dataflow(right, op);
  }
}

void SQLQueryPlanVisualizer::_build_dataflow(const std::shared_ptr<const AbstractOperator>& from,
                                             const std::shared_ptr<const AbstractOperator>& to) {
  VizEdgeInfo info = _default_edge;

  if (const auto& output = from->get_output()) {
    std::stringstream stream;

    stream << std::to_string(output->row_count()) + " row(s)/";
    stream << std::to_string(output->chunk_count()) + " chunk(s)/";
    stream << format_bytes(output->estimate_memory_usage());

    info.label = stream.str();

    info.pen_width = std::fmax(1, std::ceil(std::log10(output->row_count()) / 2));
  }

  _add_edge(from, to, info);
}

void SQLQueryPlanVisualizer::_add_operator(const std::shared_ptr<const AbstractOperator>& op) {
  VizVertexInfo info = _default_vertex;
  auto label = op->description(DescriptionMode::MultiLine);

  if (op->get_output()) {
<<<<<<< HEAD
    auto total = op->base_performance_data().total;
=======
    auto total = op->base_performance_data().walltime;
>>>>>>> 5efcd93b
    label += "\n\n" + format_duration(std::chrono::duration_cast<std::chrono::nanoseconds>(total));
    info.pen_width = std::fmax(1, std::ceil(std::log10(total.count()) / 2));
  }

  info.label = label;
  _add_vertex(op, info);
}

}  // namespace opossum<|MERGE_RESOLUTION|>--- conflicted
+++ resolved
@@ -69,11 +69,7 @@
   auto label = op->description(DescriptionMode::MultiLine);
 
   if (op->get_output()) {
-<<<<<<< HEAD
-    auto total = op->base_performance_data().total;
-=======
     auto total = op->base_performance_data().walltime;
->>>>>>> 5efcd93b
     label += "\n\n" + format_duration(std::chrono::duration_cast<std::chrono::nanoseconds>(total));
     info.pen_width = std::fmax(1, std::ceil(std::log10(total.count()) / 2));
   }
