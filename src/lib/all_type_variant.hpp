#pragma once

#include <boost/hana/core/to.hpp>
#include <boost/hana/ext/boost/mpl/vector.hpp>
#include <boost/hana/map.hpp>
#include <boost/hana/prepend.hpp>
#include <boost/hana/transform.hpp>
#include <boost/hana/tuple.hpp>
#include <boost/hana/zip.hpp>

#include <boost/mpl/push_front.hpp>

#include <boost/preprocessor/seq/enum.hpp>
#include <boost/preprocessor/seq/for_each.hpp>
#include <boost/preprocessor/seq/size.hpp>
#include <boost/preprocessor/seq/transform.hpp>

#include <boost/variant.hpp>

#include <cstdint>
#include <string>
#include <vector>

#include "null_value.hpp"
#include "types.hpp"

namespace opossum {

namespace hana = boost::hana;

namespace detail {

<<<<<<< HEAD
#define DATA_TYPE_INFO                                                                                   \
  ((int32_t, Int, "int"))((int64_t, Long, "long"))((float, Float, "float"))((double, Double, "double"))( \
      (std::string, String, "string"))
=======
// clang-format off
#define DATA_TYPE_INFO                  \
  ((int32_t,     Int,        "int"))    \
  ((int64_t,     Long,       "long"))   \
  ((float,       Float,      "float"))  \
  ((double,      Double,     "double")) \
  ((std::string, String,     "string"))
>>>>>>> 8b0407da
// Type          Enum Value   String
// clang-format on

#define NUM_DATA_TYPES BOOST_PP_SEQ_SIZE(DATA_TYPE_INFO)

#define GET_ELEM(s, index, elem) BOOST_PP_TUPLE_ELEM(NUM_DATA_TYPES, index, elem)
#define APPEND_ENUM_NAMESPACE(s, d, enum_value) DataType::enum_value

#define DATA_TYPES BOOST_PP_SEQ_TRANSFORM(GET_ELEM, 0, DATA_TYPE_INFO)
#define DATA_TYPE_ENUM_VALUES BOOST_PP_SEQ_TRANSFORM(GET_ELEM, 1, DATA_TYPE_INFO)
#define DATA_TYPE_STRINGS BOOST_PP_SEQ_TRANSFORM(GET_ELEM, 2, DATA_TYPE_INFO)

enum class DataType : uint8_t { Null, BOOST_PP_SEQ_ENUM(DATA_TYPE_ENUM_VALUES) };

static constexpr auto data_types = hana::to_tuple(hana::tuple_t<BOOST_PP_SEQ_ENUM(DATA_TYPES)>);
static constexpr auto data_type_enum_values =
    hana::make_tuple(BOOST_PP_SEQ_ENUM(BOOST_PP_SEQ_TRANSFORM(APPEND_ENUM_NAMESPACE, _, DATA_TYPE_ENUM_VALUES)));
static constexpr auto data_type_strings = hana::make_tuple(BOOST_PP_SEQ_ENUM(DATA_TYPE_STRINGS));

constexpr auto to_pair = [](auto tuple) { return hana::make_pair(hana::at_c<0>(tuple), hana::at_c<1>(tuple)); };

static constexpr auto data_type_enum_pairs = hana::transform(hana::zip(data_type_enum_values, data_types), to_pair);
static constexpr auto data_type_enum_string_pairs =
    hana::transform(hana::zip(data_type_enum_values, data_type_strings), to_pair);

// Prepends NullValue to tuple of types
static constexpr auto data_types_including_null = hana::prepend(data_types, hana::type_c<NullValue>);

// Converts tuple to mpl vector
using TypesAsMplVector = decltype(hana::to<hana::ext::boost::mpl::vector_tag>(data_types_including_null));

// Creates boost::variant from mpl vector
using AllTypeVariant = typename boost::make_variant_over<detail::TypesAsMplVector>::type;

}  // namespace detail

static constexpr auto data_types = detail::data_types;
static constexpr auto data_types_including_null = detail::data_types_including_null;
static constexpr auto data_type_pairs = detail::data_type_enum_pairs;
static constexpr auto data_type_enum_string_pairs = detail::data_type_enum_string_pairs;

using DataType = detail::DataType;
using AllTypeVariant = detail::AllTypeVariant;

// Function to check if AllTypeVariant is null
inline bool variant_is_null(const AllTypeVariant& variant) { return (variant.which() == 0); }

/**
 * Notes:
 *   – Use this instead of AllTypeVariant{}, AllTypeVariant{NullValue{}}, NullValue{}, etc.
 *     whenever a null value needs to be represented
 *   - comparing any AllTypeVariant to NULL_VALUE returns false in accordance with the ternary logic
 *   - use variant_is_null() if you want to check if an AllTypeVariant is null
 */
static const auto NULL_VALUE = AllTypeVariant{};

/**
 * @defgroup Macros for explicitly instantiating template classes
 *
 * In order to improve compile times, we explicitly instantiate
 * template classes which are going to be used with column types.
 * Because we do not want any redundant lists of column types spread
 * across the code base, we use EXPLICITLY_INSTANTIATE_DATA_TYPES.
 *
 * @{
 */

#define EXPLICIT_INSTANTIATION(r, template_class, type) template class template_class<type>;

// Explicitly instantiates the given template class for all types in DATA_TYPES
#define EXPLICITLY_INSTANTIATE_DATA_TYPES(template_class)                   \
  BOOST_PP_SEQ_FOR_EACH(EXPLICIT_INSTANTIATION, template_class, DATA_TYPES) \
  static_assert(true, "End call of macro with a semicolon")

/**@}*/

}  // namespace opossum<|MERGE_RESOLUTION|>--- conflicted
+++ resolved
@@ -30,11 +30,6 @@
 
 namespace detail {
 
-<<<<<<< HEAD
-#define DATA_TYPE_INFO                                                                                   \
-  ((int32_t, Int, "int"))((int64_t, Long, "long"))((float, Float, "float"))((double, Double, "double"))( \
-      (std::string, String, "string"))
-=======
 // clang-format off
 #define DATA_TYPE_INFO                  \
   ((int32_t,     Int,        "int"))    \
@@ -42,7 +37,6 @@
   ((float,       Float,      "float"))  \
   ((double,      Double,     "double")) \
   ((std::string, String,     "string"))
->>>>>>> 8b0407da
 // Type          Enum Value   String
 // clang-format on
 
