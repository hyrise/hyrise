#include "sql_query_operator.hpp"

#include <memory>
#include <sstream>
#include <string>
#include <vector>

#include "SQLParser.h"

#include "all_parameter_variant.hpp"
#include "optimizer/abstract_syntax_tree/ast_to_operator_translator.hpp"
#include "sql_query_plan.hpp"
#include "sql_to_ast_translator.hpp"

#include "utils/assert.hpp"

namespace opossum {

using hsql::SQLStatement;
using hsql::PrepareStatement;
using hsql::ExecuteStatement;
using hsql::kStmtPrepare;
using hsql::kStmtExecute;
using hsql::SQLParser;
using hsql::SQLParserResult;

// Static.
// Query plan / parse tree caches.
SQLQueryCache<std::shared_ptr<hsql::SQLParserResult>> SQLQueryOperator::_parse_tree_cache(0);
SQLQueryCache<SQLQueryPlan> SQLQueryOperator::_prepared_stmts(1024);
SQLQueryCache<SQLQueryPlan> SQLQueryOperator::_query_plan_cache(0);

SQLQueryOperator::SQLQueryOperator(const std::string& query, bool schedule_plan)
    : _query(query), _schedule_plan(schedule_plan), _parse_tree_cache_hit(false), _query_plan_cache_hit(false) {
  _result_op = std::make_shared<SQLResultOperator>();
  _result_task = std::make_shared<OperatorTask>(_result_op);
}

const std::string SQLQueryOperator::name() const { return "SQLQueryOperator"; }

uint8_t SQLQueryOperator::num_in_tables() const { return 0; }

uint8_t SQLQueryOperator::num_out_tables() const { return 0; }

const std::shared_ptr<OperatorTask>& SQLQueryOperator::get_result_task() const { return _result_task; }

const SQLQueryPlan& SQLQueryOperator::get_query_plan() const { return _plan; }

bool SQLQueryOperator::parse_tree_cache_hit() const { return _parse_tree_cache_hit; }

bool SQLQueryOperator::query_plan_cache_hit() const { return _query_plan_cache_hit; }

std::shared_ptr<const Table> SQLQueryOperator::on_execute(std::shared_ptr<TransactionContext> context) {
  // Compile the query.
  compile_query(_query);

  // Schedule all tasks in query plan.
  if (_schedule_plan) {
    // Add the result task to the end of the query plan.
    std::vector<std::shared_ptr<OperatorTask>> tasks = _plan.tasks();
    if (tasks.size() > 0) {
      _result_op->set_input_operator(tasks.back()->get_operator());
      tasks.back()->set_as_predecessor_of(_result_task);
    }
    tasks.push_back(_result_task);

    for (const auto& task : tasks) {
      task->schedule();
    }
  }

  return nullptr;
}

void SQLQueryOperator::compile_query(const std::string& query) {
  // Check the query plan cache.
  optional<SQLQueryPlan> cached_plan = _query_plan_cache.try_get(_query);
  if (cached_plan) {
    _query_plan_cache_hit = true;
    _plan = (*cached_plan).recreate();
    return;
  }

  // parse the query.
  std::shared_ptr<SQLParserResult> parse_result = parse_query(_query);

  // Populates the query plan in _plan.
  compile_parse_result(parse_result);

  // Cache the plan.
  _query_plan_cache.set(_query, _plan);
}

std::shared_ptr<SQLParserResult> SQLQueryOperator::parse_query(const std::string& query) {
  // Check parse tree cache.
  optional<std::shared_ptr<SQLParserResult>> cached_result = _parse_tree_cache.try_get(_query);
  if (cached_result) {
    _parse_tree_cache_hit = true;
    return *cached_result;
  }

  _parse_tree_cache_hit = false;

  // Parse the query into our result object.
  std::shared_ptr<SQLParserResult> result = std::make_shared<SQLParserResult>();
  SQLParser::parseSQLString(query, result.get());

  if (!result->isValid()) {
    std::stringstream error_msg;
    error_msg << "SQL Parsing failed: " << result->errorMsg();
    error_msg << " (L" << result->errorLine() << ":" << result->errorColumn() << ")";
    throw std::runtime_error(error_msg.str());
  }

  // Add the result to the cache.
  _parse_tree_cache.set(_query, result);

  return result;
}

// Translates the query that is supposed to be prepared and saves it
// in the prepared statement cache by its name.
void SQLQueryOperator::prepare_statement(const PrepareStatement& prepare_stmt) {
  std::shared_ptr<SQLQueryOperator> op = std::make_shared<SQLQueryOperator>(prepare_stmt.query, false);
  op->execute();

  // Get the plan and cache it.
  SQLQueryPlan plan = op->get_query_plan();
  _prepared_stmts.set(prepare_stmt.name, plan);
}

// Tries to fetch the referenced prepared statement and retrieve its cached data.
void SQLQueryOperator::execute_prepared_statement(const ExecuteStatement& execute_stmt) {
  optional<SQLQueryPlan> plan_template = _prepared_stmts.try_get(execute_stmt.name);
  if (!plan_template) {
    throw std::runtime_error("Requested prepared statement does not exist!");
  }

  // Get list of arguments from EXECUTE statement.
  std::vector<AllParameterVariant> arguments;
  if (execute_stmt.parameters != nullptr) {
    for (const hsql::Expr* expr : *execute_stmt.parameters) {
<<<<<<< HEAD
      arguments.push_back(SQLToASTTranslator::_translate_operand(*expr));
=======
      arguments.push_back(SQLToASTTranslator::translate_argument(*expr));
>>>>>>> 08a3a9ee
    }
  }

  DebugAssert(arguments.size() == (*plan_template).num_parameters(),
              "Number of arguments in execute statement does not match number of parameters in prepared statement.");

  const SQLQueryPlan plan = (*plan_template).recreate(arguments);
  _plan.append_plan(plan);
}

// Translate the statement and append the result plan
// to the current total query plan (in member _plan).
void SQLQueryOperator::plan_statement(const SQLStatement& stmt) {
  auto result_node = SQLToASTTranslator::get().translate_statement(stmt);
  auto result_operator = ASTToOperatorTranslator::get().translate_node(result_node);

  SQLQueryPlan query_plan;
  query_plan.add_tree_by_root(result_operator);

  _plan.append_plan(query_plan);
}

// Compiles the given parse result into an operator plan.
void SQLQueryOperator::compile_parse_result(std::shared_ptr<SQLParserResult> result) {
  _plan.set_num_parameters(result->parameters().size());

  const std::vector<SQLStatement*>& statements = result->getStatements();
  for (const SQLStatement* stmt : statements) {
    switch (stmt->type()) {
      case kStmtPrepare:
        prepare_statement((const PrepareStatement&)*stmt);
        break;
      case kStmtExecute:
        execute_prepared_statement((const ExecuteStatement&)*stmt);
        break;
      default: {
        plan_statement(*stmt);
        break;
      }
    }
  }
}

std::shared_ptr<AbstractOperator> SQLQueryOperator::recreate(const std::vector<AllParameterVariant>& args) const {
  return std::make_shared<SQLQueryOperator>(_query, _schedule_plan);
}

// Static.
SQLQueryCache<std::shared_ptr<hsql::SQLParserResult>>& SQLQueryOperator::get_parse_tree_cache() {
  return _parse_tree_cache;
}

// Static.
SQLQueryCache<SQLQueryPlan>& SQLQueryOperator::get_query_plan_cache() { return _query_plan_cache; }

// Static.
SQLQueryCache<SQLQueryPlan>& SQLQueryOperator::get_prepared_statement_cache() { return _prepared_stmts; }

}  // namespace opossum<|MERGE_RESOLUTION|>--- conflicted
+++ resolved
@@ -140,11 +140,7 @@
   std::vector<AllParameterVariant> arguments;
   if (execute_stmt.parameters != nullptr) {
     for (const hsql::Expr* expr : *execute_stmt.parameters) {
-<<<<<<< HEAD
-      arguments.push_back(SQLToASTTranslator::_translate_operand(*expr));
-=======
       arguments.push_back(SQLToASTTranslator::translate_argument(*expr));
->>>>>>> 08a3a9ee
     }
   }
 
