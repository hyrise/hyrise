--- conflicted
+++ resolved
@@ -60,11 +60,7 @@
 
   explicit LRUKCache(size_t capacity) : AbstractCache<key_t, val_t>(capacity), _access_counter(0) {}
 
-<<<<<<< HEAD
   void set(const key_t& key, const val_t& value, double cost = 1.0, double size = 1.0) {
-=======
-  void set(const key_t& key, val_t value, double cost = 1.0, double size = 1.0) {
->>>>>>> 987b7226
     ++_access_counter;
 
     auto it = _map.find(key);
