--- conflicted
+++ resolved
@@ -66,32 +66,12 @@
       }
     }
 
-<<<<<<< HEAD
-    try {
-      auto parsed_statement = std::make_shared<hsql::SQLParserResult>(statement);
-
-      // This statements is now owned by the parse result, which will free the memory.
-      num_statements_released++;
-
-      parsed_statement->setIsValid(true);
-
-      auto pipeline_statement =
-          std::make_shared<SQLPipelineStatement>(std::move(parsed_statement), use_mvcc, transaction_context, optimizer);
-      _sql_pipeline_statements.push_back(std::move(pipeline_statement));
-    } catch (const std::exception&) {
-      // Free all statements owned by us and pass on the error
-      for (auto pos = num_statements_released; pos < released_statements.size(); ++pos) {
-        delete released_statements[pos];
-      }
-=======
     // Get the statement string from the original query string, so we can pass it to the SQLPipelineStatement
     const auto statement_string_length = statement->stringLength;
     const auto statement_string = boost::trim_copy(sql.substr(sql_string_offset, statement_string_length));
     sql_string_offset += statement_string_length;
->>>>>>> 926711ac
-
-    auto pipeline_statement = std::make_shared<SQLPipelineStatement>(statement_string, std::move(parsed_statement),
-                                                                     _transaction_context, use_mvcc);
+
+    auto pipeline_statement = std::make_shared<SQLPipelineStatement>(statement_string, std::move(parsed_statement), use_mvcc, transaction_context, optimizer);
     _sql_pipeline_statements.push_back(std::move(pipeline_statement));
   }
 
@@ -105,7 +85,7 @@
     return _sql_strings;
   }
 
-  _sql_strings.reserve(_num_statements);
+  _sql_strings.reserve(statement_count());
   for (auto& pipeline_statement : _sql_pipeline_statements) {
     _sql_strings.push_back(pipeline_statement->get_sql_string());
   }
@@ -118,13 +98,8 @@
     return _parsed_sql_statements;
   }
 
-<<<<<<< HEAD
   _parsed_sql_statements.reserve(statement_count());
-  for (auto& pipeline : _sql_pipeline_statements) {
-=======
-  _parsed_sql_statements.reserve(_num_statements);
-  for (auto& pipeline_statement : _sql_pipeline_statements) {
->>>>>>> 926711ac
+  for (auto& pipeline_statement : _sql_pipeline_statements) {
     try {
       _parsed_sql_statements.push_back(pipeline_statement->get_parsed_sql_statement());
     } catch (const std::exception& exception) {
@@ -147,13 +122,8 @@
          "One or more SQL statement is dependent on the execution of a previous one. "
          "Cannot translate all statements without executing, i.e. calling get_result_table()");
 
-<<<<<<< HEAD
   _unoptimized_logical_plans.reserve(statement_count());
-  for (auto& pipeline : _sql_pipeline_statements) {
-=======
-  _unoptimized_logical_plans.reserve(_num_statements);
-  for (auto& pipeline_statement : _sql_pipeline_statements) {
->>>>>>> 926711ac
+  for (auto& pipeline_statement : _sql_pipeline_statements) {
     try {
       _unoptimized_logical_plans.push_back(pipeline_statement->get_unoptimized_logical_plan());
     } catch (const std::exception& exception) {
@@ -177,13 +147,8 @@
          "One or more SQL statement is dependent on the execution of a previous one. "
          "Cannot translate all statements without executing, i.e. calling get_result_table()");
 
-<<<<<<< HEAD
   _optimized_logical_plans.reserve(statement_count());
-  for (auto& pipeline : _sql_pipeline_statements) {
-=======
-  _optimized_logical_plans.reserve(_num_statements);
-  for (auto& pipeline_statement : _sql_pipeline_statements) {
->>>>>>> 926711ac
+  for (auto& pipeline_statement : _sql_pipeline_statements) {
     try {
       _optimized_logical_plans.push_back(pipeline_statement->get_optimized_logical_plan());
     } catch (const std::exception& exception) {
@@ -212,13 +177,8 @@
          "One or more SQL statement is dependent on the execution of a previous one. "
          "Cannot compile all statements without executing, i.e. calling get_result_table()");
 
-<<<<<<< HEAD
   _query_plans.reserve(statement_count());
-  for (auto& pipeline : _sql_pipeline_statements) {
-=======
-  _query_plans.reserve(_num_statements);
-  for (auto& pipeline_statement : _sql_pipeline_statements) {
->>>>>>> 926711ac
+  for (auto& pipeline_statement : _sql_pipeline_statements) {
     try {
       _query_plans.push_back(pipeline_statement->get_query_plan());
     } catch (const std::exception& exception) {
@@ -242,13 +202,8 @@
          "One or more SQL statement is dependent on the execution of a previous one. "
          "Cannot generate tasks for all statements without executing, i.e. calling get_result_table()");
 
-<<<<<<< HEAD
   _tasks.reserve(statement_count());
-  for (auto& pipeline : _sql_pipeline_statements) {
-=======
-  _tasks.reserve(_num_statements);
-  for (auto& pipeline_statement : _sql_pipeline_statements) {
->>>>>>> 926711ac
+  for (auto& pipeline_statement : _sql_pipeline_statements) {
     try {
       _tasks.push_back(pipeline_statement->get_tasks());
     } catch (const std::exception& exception) {
