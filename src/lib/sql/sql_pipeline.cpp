#include <boost/algorithm/string.hpp>

#include "SQLParser.h"
#include "sql_pipeline.hpp"

namespace opossum {

SQLPipeline::SQLPipeline(const std::string& sql, const UseMvcc use_mvcc, const std::shared_ptr<Optimizer>& optimizer)
    : SQLPipeline(sql, nullptr, use_mvcc, optimizer) {}

SQLPipeline::SQLPipeline(const std::string& sql, std::shared_ptr<opossum::TransactionContext> transaction_context,
                         const std::shared_ptr<Optimizer>& optimizer)
    : SQLPipeline(sql, transaction_context, UseMvcc::Yes, optimizer) {
  DebugAssert(transaction_context != nullptr, "Cannot pass nullptr as explicit transaction context.");
  DebugAssert(transaction_context->phase() == TransactionPhase::Active,
              "The transaction context cannot have been committed already.");
}

// Private constructor
SQLPipeline::SQLPipeline(const std::string& sql, std::shared_ptr<TransactionContext> transaction_context,
                         const UseMvcc use_mvcc, const std::shared_ptr<Optimizer>& optimizer)
    : _transaction_context(transaction_context), _optimizer(optimizer) {
  hsql::SQLParserResult parse_result;
  try {
    hsql::SQLParser::parse(sql, &parse_result);
  } catch (const std::exception& exception) {
    throw std::runtime_error("Error while parsing SQL query:\n  " + std::string(exception.what()));
  }

  if (!parse_result.isValid()) {
    throw std::runtime_error(SQLPipelineStatement::create_parse_error_message(sql, parse_result));
  }

  DebugAssert(parse_result.size() > 0, "Cannot create empty SQLPipeline.");
  _sql_pipeline_statements.reserve(parse_result.size());

  std::vector<std::shared_ptr<hsql::SQLParserResult>> parsed_statements;
  for (auto* statement : parse_result.releaseStatements()) {
    parsed_statements.emplace_back(std::make_shared<hsql::SQLParserResult>(statement));
  }

  auto seen_altering_statement = false;

  // We want to split the (multi-) statement SQL string into the strings for each statement. We can then use those
  // statement strings to cache query plans.
  // The sql parser only offers us the length of the string, so we need to split it manually.
  auto sql_string_offset = 0u;

  for (auto& parsed_statement : parsed_statements) {
    parsed_statement->setIsValid(true);

    // We will always have one at 0 because we set it ourselves
    const auto* statement = parsed_statement->getStatement(0);

    switch (statement->type()) {
      // Check if statement alters the structure of the database in a way that following statements might depend upon.
      case hsql::StatementType::kStmtImport:
      case hsql::StatementType::kStmtCreate:
      case hsql::StatementType::kStmtDrop:
      case hsql::StatementType::kStmtAlter:
      case hsql::StatementType::kStmtRename: {
        seen_altering_statement = true;
        break;
      }
      default: { /* do nothing */
      }
    }

    // Get the statement string from the original query string, so we can pass it to the SQLPipelineStatement
    const auto statement_string_length = statement->stringLength;
    const auto statement_string = boost::trim_copy(sql.substr(sql_string_offset, statement_string_length));
    sql_string_offset += statement_string_length;
<<<<<<< HEAD

    auto pipeline_statement = std::make_shared<SQLPipelineStatement>(statement_string, std::move(parsed_statement),
                                                                     _transaction_context, use_mvcc);
    _sql_pipeline_statements.push_back(std::move(pipeline_statement));
=======

    auto pipeline_statement = std::make_shared<SQLPipelineStatement>(statement_string, std::move(parsed_statement),
                                                                     use_mvcc, transaction_context, optimizer);
    _sql_pipeline_statements.push_back(std::move(pipeline_statement));
  }

  // If we see at least one structure altering statement and we have more than one statement, we require execution of a
  // statement before the next one can be translated (so the next statement sees the previous structural changes).
  _requires_execution = seen_altering_statement && statement_count() > 1;
}

const std::vector<std::string>& SQLPipeline::get_sql_strings() {
  if (!_sql_strings.empty()) {
    return _sql_strings;
>>>>>>> 3b5d9e6b
  }

  _sql_strings.reserve(statement_count());
  for (auto& pipeline_statement : _sql_pipeline_statements) {
    _sql_strings.push_back(pipeline_statement->get_sql_string());
  }

  return _sql_strings;
}

const std::vector<std::string>& SQLPipeline::get_sql_strings() {
  if (!_sql_strings.empty()) {
    return _sql_strings;
  }

  _sql_strings.reserve(_num_statements);
  for (auto& pipeline_statement : _sql_pipeline_statements) {
    _sql_strings.push_back(pipeline_statement->get_sql_string());
  }

  return _sql_strings;
}

const std::vector<std::shared_ptr<hsql::SQLParserResult>>& SQLPipeline::get_parsed_sql_statements() {
  if (!_parsed_sql_statements.empty()) {
    return _parsed_sql_statements;
  }

<<<<<<< HEAD
  _parsed_sql_statements.reserve(_num_statements);
=======
  _parsed_sql_statements.reserve(statement_count());
>>>>>>> 3b5d9e6b
  for (auto& pipeline_statement : _sql_pipeline_statements) {
    try {
      _parsed_sql_statements.push_back(pipeline_statement->get_parsed_sql_statement());
    } catch (const std::exception& exception) {
      _failed_pipeline_statement = pipeline_statement;

      // Don't keep bad values
      _parsed_sql_statements.clear();
      throw;
    }
  }

  return _parsed_sql_statements;
}
const std::vector<std::shared_ptr<AbstractLQPNode>>& SQLPipeline::get_unoptimized_logical_plans() {
  if (!_unoptimized_logical_plans.empty()) {
    return _unoptimized_logical_plans;
  }

  Assert(!_requires_execution || _pipeline_was_executed,
         "One or more SQL statement is dependent on the execution of a previous one. "
         "Cannot translate all statements without executing, i.e. calling get_result_table()");

<<<<<<< HEAD
  _unoptimized_logical_plans.reserve(_num_statements);
=======
  _unoptimized_logical_plans.reserve(statement_count());
>>>>>>> 3b5d9e6b
  for (auto& pipeline_statement : _sql_pipeline_statements) {
    try {
      _unoptimized_logical_plans.push_back(pipeline_statement->get_unoptimized_logical_plan());
    } catch (const std::exception& exception) {
      _failed_pipeline_statement = pipeline_statement;

      // Don't keep bad values
      _unoptimized_logical_plans.clear();
      throw;
    }
  }

  return _unoptimized_logical_plans;
}

const std::vector<std::shared_ptr<AbstractLQPNode>>& SQLPipeline::get_optimized_logical_plans() {
  if (!_optimized_logical_plans.empty()) {
    return _optimized_logical_plans;
  }

  Assert(!_requires_execution || _pipeline_was_executed,
         "One or more SQL statement is dependent on the execution of a previous one. "
         "Cannot translate all statements without executing, i.e. calling get_result_table()");

<<<<<<< HEAD
  _optimized_logical_plans.reserve(_num_statements);
=======
  _optimized_logical_plans.reserve(statement_count());
>>>>>>> 3b5d9e6b
  for (auto& pipeline_statement : _sql_pipeline_statements) {
    try {
      _optimized_logical_plans.push_back(pipeline_statement->get_optimized_logical_plan());
    } catch (const std::exception& exception) {
      _failed_pipeline_statement = pipeline_statement;

      // Don't keep bad values
      _optimized_logical_plans.clear();
      throw;
    }
  }

  // The optimizer works on the original unoptimized LQP nodes. After optimizing, the unoptimized version is also
  // optimized, which could lead to subtle bugs. optimized_logical_plan holds the original values now.
  // As the unoptimized LQP is only used for visualization, we can afford to recreate it if necessary.
  _unoptimized_logical_plans.clear();

  return _optimized_logical_plans;
}

const std::vector<std::shared_ptr<SQLQueryPlan>>& SQLPipeline::get_query_plans() {
  if (!_query_plans.empty()) {
    return _query_plans;
  }

  Assert(!_requires_execution || _pipeline_was_executed,
         "One or more SQL statement is dependent on the execution of a previous one. "
         "Cannot compile all statements without executing, i.e. calling get_result_table()");

<<<<<<< HEAD
  _query_plans.reserve(_num_statements);
=======
  _query_plans.reserve(statement_count());
>>>>>>> 3b5d9e6b
  for (auto& pipeline_statement : _sql_pipeline_statements) {
    try {
      _query_plans.push_back(pipeline_statement->get_query_plan());
    } catch (const std::exception& exception) {
      _failed_pipeline_statement = pipeline_statement;

      // Don't keep bad values
      _query_plans.clear();
      throw;
    }
  }

  return _query_plans;
}

const std::vector<std::vector<std::shared_ptr<OperatorTask>>>& SQLPipeline::get_tasks() {
  if (!_tasks.empty()) {
    return _tasks;
  }

  Assert(!_requires_execution || _pipeline_was_executed,
         "One or more SQL statement is dependent on the execution of a previous one. "
         "Cannot generate tasks for all statements without executing, i.e. calling get_result_table()");

<<<<<<< HEAD
  _tasks.reserve(_num_statements);
=======
  _tasks.reserve(statement_count());
>>>>>>> 3b5d9e6b
  for (auto& pipeline_statement : _sql_pipeline_statements) {
    try {
      _tasks.push_back(pipeline_statement->get_tasks());
    } catch (const std::exception& exception) {
      _failed_pipeline_statement = pipeline_statement;

      // Don't keep bad values
      _tasks.clear();
      throw;
    }
  }

  return _tasks;
}

const std::shared_ptr<const Table>& SQLPipeline::get_result_table() {
  if (_pipeline_was_executed) {
    return _result_table;
  }

  for (auto& pipeline_statement : _sql_pipeline_statements) {
    try {
      pipeline_statement->get_result_table();
    } catch (const std::exception& exception) {
      _failed_pipeline_statement = pipeline_statement;
      throw;
    }
  }

  _result_table = _sql_pipeline_statements.back()->get_result_table();
  _pipeline_was_executed = true;

  return _result_table;
}

const std::shared_ptr<TransactionContext>& SQLPipeline::transaction_context() const { return _transaction_context; }

const std::shared_ptr<SQLPipelineStatement>& SQLPipeline::failed_pipeline_statement() const {
  return _failed_pipeline_statement;
}

size_t SQLPipeline::statement_count() const { return _sql_pipeline_statements.size(); }

bool SQLPipeline::requires_execution() const { return _requires_execution; }

std::chrono::microseconds SQLPipeline::compile_time_microseconds() {
  if (_compile_time_microseconds.count() > 0) {
    return _compile_time_microseconds;
  }

  if (_requires_execution || _query_plans.empty()) {
    Assert(_pipeline_was_executed,
           "Cannot get compile time without having compiled or having executed a multi-statement query");
  }

  for (const auto& pipeline_statement : _sql_pipeline_statements) {
    _compile_time_microseconds += pipeline_statement->compile_time_microseconds();
  }

  return _compile_time_microseconds;
}
std::chrono::microseconds SQLPipeline::execution_time_microseconds() {
  Assert(_pipeline_was_executed, "Cannot return execution duration without having executed.");

  if (_execution_time_microseconds.count() == 0) {
    for (const auto& pipeline_statement : _sql_pipeline_statements) {
      _execution_time_microseconds += pipeline_statement->execution_time_microseconds();
    }
  }

  return _execution_time_microseconds;
}

}  // namespace opossum<|MERGE_RESOLUTION|>--- conflicted
+++ resolved
@@ -70,12 +70,6 @@
     const auto statement_string_length = statement->stringLength;
     const auto statement_string = boost::trim_copy(sql.substr(sql_string_offset, statement_string_length));
     sql_string_offset += statement_string_length;
-<<<<<<< HEAD
-
-    auto pipeline_statement = std::make_shared<SQLPipelineStatement>(statement_string, std::move(parsed_statement),
-                                                                     _transaction_context, use_mvcc);
-    _sql_pipeline_statements.push_back(std::move(pipeline_statement));
-=======
 
     auto pipeline_statement = std::make_shared<SQLPipelineStatement>(statement_string, std::move(parsed_statement),
                                                                      use_mvcc, transaction_context, optimizer);
@@ -89,8 +83,7 @@
 
 const std::vector<std::string>& SQLPipeline::get_sql_strings() {
   if (!_sql_strings.empty()) {
-    return _sql_strings;
->>>>>>> 3b5d9e6b
+    return _sql_strings; 
   }
 
   _sql_strings.reserve(statement_count());
@@ -119,11 +112,7 @@
     return _parsed_sql_statements;
   }
 
-<<<<<<< HEAD
-  _parsed_sql_statements.reserve(_num_statements);
-=======
   _parsed_sql_statements.reserve(statement_count());
->>>>>>> 3b5d9e6b
   for (auto& pipeline_statement : _sql_pipeline_statements) {
     try {
       _parsed_sql_statements.push_back(pipeline_statement->get_parsed_sql_statement());
@@ -147,11 +136,7 @@
          "One or more SQL statement is dependent on the execution of a previous one. "
          "Cannot translate all statements without executing, i.e. calling get_result_table()");
 
-<<<<<<< HEAD
-  _unoptimized_logical_plans.reserve(_num_statements);
-=======
   _unoptimized_logical_plans.reserve(statement_count());
->>>>>>> 3b5d9e6b
   for (auto& pipeline_statement : _sql_pipeline_statements) {
     try {
       _unoptimized_logical_plans.push_back(pipeline_statement->get_unoptimized_logical_plan());
@@ -176,11 +161,7 @@
          "One or more SQL statement is dependent on the execution of a previous one. "
          "Cannot translate all statements without executing, i.e. calling get_result_table()");
 
-<<<<<<< HEAD
-  _optimized_logical_plans.reserve(_num_statements);
-=======
   _optimized_logical_plans.reserve(statement_count());
->>>>>>> 3b5d9e6b
   for (auto& pipeline_statement : _sql_pipeline_statements) {
     try {
       _optimized_logical_plans.push_back(pipeline_statement->get_optimized_logical_plan());
@@ -210,11 +191,7 @@
          "One or more SQL statement is dependent on the execution of a previous one. "
          "Cannot compile all statements without executing, i.e. calling get_result_table()");
 
-<<<<<<< HEAD
-  _query_plans.reserve(_num_statements);
-=======
   _query_plans.reserve(statement_count());
->>>>>>> 3b5d9e6b
   for (auto& pipeline_statement : _sql_pipeline_statements) {
     try {
       _query_plans.push_back(pipeline_statement->get_query_plan());
@@ -239,11 +216,7 @@
          "One or more SQL statement is dependent on the execution of a previous one. "
          "Cannot generate tasks for all statements without executing, i.e. calling get_result_table()");
 
-<<<<<<< HEAD
-  _tasks.reserve(_num_statements);
-=======
   _tasks.reserve(statement_count());
->>>>>>> 3b5d9e6b
   for (auto& pipeline_statement : _sql_pipeline_statements) {
     try {
       _tasks.push_back(pipeline_statement->get_tasks());
