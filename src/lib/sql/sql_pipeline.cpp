--- conflicted
+++ resolved
@@ -12,13 +12,9 @@
 
 SQLPipeline::SQLPipeline(const std::string& sql, std::shared_ptr<TransactionContext> transaction_context,
                          const UseMvcc use_mvcc, const std::shared_ptr<LQPTranslator>& lqp_translator,
-<<<<<<< HEAD
                          const std::shared_ptr<Optimizer>& optimizer,
-                         const std::shared_ptr<PreparedStatementCache>& prepared_statements)
-=======
-                         const std::shared_ptr<Optimizer>& optimizer, const PreparedStatementCache& prepared_statements,
+                         const std::shared_ptr<PreparedStatementCache>& prepared_statements,
                          const CleanupTemporaries cleanup_temporaries)
->>>>>>> 4323a2aa
     : _transaction_context(transaction_context), _optimizer(optimizer) {
   DebugAssert(!_transaction_context || _transaction_context->phase() == TransactionPhase::Active,
               "The transaction context cannot have been committed already.");
