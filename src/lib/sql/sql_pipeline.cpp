--- conflicted
+++ resolved
@@ -1,43 +1,59 @@
+#include "sql_pipeline.hpp"
 #include <boost/algorithm/string.hpp>
-
+#include <utility>
 #include "SQLParser.h"
-#include "sql_pipeline.hpp"
 
 namespace opossum {
 
-<<<<<<< HEAD
-SQLPipeline::SQLPipeline(const std::string& sql, bool use_mvcc, PreparedStatementCache prepared_statements)
-    : SQLPipeline(sql, nullptr, use_mvcc, std::move(prepared_statements)) {}
-
-SQLPipeline::SQLPipeline(const std::string& sql, std::shared_ptr<opossum::TransactionContext> transaction_context,
-                         PreparedStatementCache prepared_statements)
-    : SQLPipeline(sql, std::move(transaction_context), true, std::move(prepared_statements)) {
-  DebugAssert(_sql_pipeline_statements.front()->transaction_context() != nullptr,
-              "Cannot pass nullptr as explicit transaction context.");
-  DebugAssert(_sql_pipeline_statements.front()->transaction_context()->phase() == TransactionPhase::Active,
-=======
-SQLPipeline::SQLPipeline(const std::string& sql, const UseMvcc use_mvcc, const std::shared_ptr<Optimizer>& optimizer)
-    : SQLPipeline(sql, nullptr, use_mvcc, optimizer) {}
-
-SQLPipeline::SQLPipeline(const std::string& sql, std::shared_ptr<opossum::TransactionContext> transaction_context,
-                         const std::shared_ptr<Optimizer>& optimizer)
-    : SQLPipeline(sql, transaction_context, UseMvcc::Yes, optimizer) {
+// No explicit transaction context constructors
+SQLPipeline::SQLPipeline(const std::string& sql, const UseMvcc use_mvcc)
+    : SQLPipeline(sql, Optimizer::create_default_optimizer(), nullptr, use_mvcc) {}
+
+SQLPipeline::SQLPipeline(const std::string& sql, const std::shared_ptr<Optimizer>& optimizer, const UseMvcc use_mvcc)
+    : SQLPipeline(sql, optimizer, nullptr, use_mvcc) {
+  DebugAssert(optimizer != nullptr, "Cannot pass nullptr as explicit optimizer.");
+}
+
+SQLPipeline::SQLPipeline(const std::string& sql, const PreparedStatementCache& prepared_statements,
+                         const UseMvcc use_mvcc)
+    : SQLPipeline(sql, Optimizer::create_default_optimizer(), prepared_statements, use_mvcc) {
+  DebugAssert(prepared_statements != nullptr, "Cannot pass nullptr as explicit prepared statement cache.");
+}
+
+SQLPipeline::SQLPipeline(const std::string& sql, const std::shared_ptr<Optimizer>& optimizer,
+                         const PreparedStatementCache& prepared_statements, const UseMvcc use_mvcc)
+    : SQLPipeline(sql, nullptr, use_mvcc, optimizer, prepared_statements) {}
+
+// Explicit transaction context constructors
+SQLPipeline::SQLPipeline(const std::string& sql, std::shared_ptr<opossum::TransactionContext> transaction_context)
+    : SQLPipeline(sql, Optimizer::create_default_optimizer(), nullptr, std::move(transaction_context)) {}
+
+SQLPipeline::SQLPipeline(const std::string& sql, const std::shared_ptr<Optimizer>& optimizer,
+                         std::shared_ptr<opossum::TransactionContext> transaction_context)
+    : SQLPipeline(sql, optimizer, nullptr, std::move(transaction_context)) {
+  DebugAssert(optimizer != nullptr, "Cannot pass nullptr as explicit optimizer.");
+}
+
+SQLPipeline::SQLPipeline(const std::string& sql, const PreparedStatementCache& prepared_statements,
+                         std::shared_ptr<opossum::TransactionContext> transaction_context)
+    : SQLPipeline(sql, Optimizer::create_default_optimizer(), prepared_statements, std::move(transaction_context)) {
+  DebugAssert(prepared_statements != nullptr, "Cannot pass nullptr as explicit prepared statement cache.");
+}
+
+SQLPipeline::SQLPipeline(const std::string& sql, const std::shared_ptr<Optimizer>& optimizer,
+                         const PreparedStatementCache& prepared_statements,
+                         std::shared_ptr<opossum::TransactionContext> transaction_context)
+    : SQLPipeline(sql, transaction_context, UseMvcc::Yes, optimizer, prepared_statements) {
   DebugAssert(transaction_context != nullptr, "Cannot pass nullptr as explicit transaction context.");
   DebugAssert(transaction_context->phase() == TransactionPhase::Active,
->>>>>>> 3b5d9e6b
               "The transaction context cannot have been committed already.");
 }
 
 // Private constructor
-<<<<<<< HEAD
-SQLPipeline::SQLPipeline(const std::string& sql, std::shared_ptr<TransactionContext> transaction_context, bool use_mvcc,
-                         PreparedStatementCache prepared_statements)
-    : _transaction_context(std::move(transaction_context)) {
-=======
 SQLPipeline::SQLPipeline(const std::string& sql, std::shared_ptr<TransactionContext> transaction_context,
-                         const UseMvcc use_mvcc, const std::shared_ptr<Optimizer>& optimizer)
+                         const UseMvcc use_mvcc, const std::shared_ptr<Optimizer>& optimizer,
+                         const PreparedStatementCache& prepared_statements)
     : _transaction_context(transaction_context), _optimizer(optimizer) {
->>>>>>> 3b5d9e6b
   hsql::SQLParserResult parse_result;
   try {
     hsql::SQLParser::parse(sql, &parse_result);
@@ -89,26 +105,15 @@
     const auto statement_string = boost::trim_copy(sql.substr(sql_string_offset, statement_string_length));
     sql_string_offset += statement_string_length;
 
-    auto pipeline_statement = std::make_shared<SQLPipelineStatement>(statement_string, std::move(parsed_statement),
-                                                                     use_mvcc, transaction_context, optimizer);
+    auto pipeline_statement = std::make_shared<SQLPipelineStatement>(
+        statement_string, std::move(parsed_statement), use_mvcc, transaction_context, optimizer, prepared_statements);
     _sql_pipeline_statements.push_back(std::move(pipeline_statement));
   }
 
-<<<<<<< HEAD
-      auto pipeline_statement = std::make_shared<SQLPipelineStatement>(
-          std::move(parsed_statement), _transaction_context, use_mvcc, prepared_statements);
-      _sql_pipeline_statements.push_back(std::move(pipeline_statement));
-    } catch (const std::exception&) {
-      // Free all statements owned by us and pass on the error
-      for (auto pos = num_statements_released; pos < released_statements.size(); ++pos) {
-        delete released_statements[pos];
-      }
-=======
   // If we see at least one structure altering statement and we have more than one statement, we require execution of a
   // statement before the next one can be translated (so the next statement sees the previous structural changes).
   _requires_execution = seen_altering_statement && statement_count() > 1;
 }
->>>>>>> 3b5d9e6b
 
 const std::vector<std::string>& SQLPipeline::get_sql_strings() {
   if (!_sql_strings.empty()) {
