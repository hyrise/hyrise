#include "sql_pipeline.hpp"

#include <boost/algorithm/string.hpp>
<<<<<<< HEAD
#include <stdexcept>
=======

#include <algorithm>
>>>>>>> 4dc8aca2
#include <utility>

#include "SQLParser.h"
#include "utils/assert.hpp"

namespace opossum {

SQLPipeline::SQLPipeline(const std::string& sql, std::shared_ptr<TransactionContext> transaction_context,
                         const UseMvcc use_mvcc, const std::shared_ptr<LQPTranslator>& lqp_translator,
                         const std::shared_ptr<Optimizer>& optimizer, const PreparedStatementCache& prepared_statements)
    : _transaction_context(transaction_context), _optimizer(optimizer) {
  DebugAssert(!_transaction_context || _transaction_context->phase() == TransactionPhase::Active,
              "The transaction context cannot have been committed already.");
  DebugAssert(!_transaction_context || use_mvcc == UseMvcc::Yes,
              "Transaction context without MVCC enabled makes no sense");

  hsql::SQLParserResult parse_result;
<<<<<<< HEAD

  hsql::SQLParser::parse(sql, &parse_result);

  AssertInput(parse_result.isValid(), SQLPipelineStatement::create_parse_error_message(sql, parse_result));
=======
  const auto start = std::chrono::high_resolution_clock::now();
  try {
    hsql::SQLParser::parse(sql, &parse_result);
  } catch (const std::exception& exception) {
    throw std::runtime_error("Error while parsing SQL query:\n  " + std::string(exception.what()));
  }

  const auto done = std::chrono::high_resolution_clock::now();
  _metrics.parse_time_micros = std::chrono::duration_cast<std::chrono::microseconds>(done - start);

  if (!parse_result.isValid()) {
    throw std::runtime_error(SQLPipelineStatement::create_parse_error_message(sql, parse_result));
  }
>>>>>>> 4dc8aca2

  DebugAssert(parse_result.size() > 0, "Cannot create empty SQLPipeline.");
  _sql_pipeline_statements.reserve(parse_result.size());

  std::vector<std::shared_ptr<hsql::SQLParserResult>> parsed_statements;
  for (auto* statement : parse_result.releaseStatements()) {
    parsed_statements.emplace_back(std::make_shared<hsql::SQLParserResult>(statement));
  }

  auto seen_altering_statement = false;

  // We want to split the (multi-) statement SQL string into the strings for each statement. We can then use those
  // statement strings to cache query plans.
  // The sql parser only offers us the length of the string, so we need to split it manually.
  auto sql_string_offset = 0u;

  for (auto& parsed_statement : parsed_statements) {
    parsed_statement->setIsValid(true);

    // We will always have one at 0 because we set it ourselves
    const auto* statement = parsed_statement->getStatement(0);

    switch (statement->type()) {
      // Check if statement alters the structure of the database in a way that following statements might depend upon.
      case hsql::StatementType::kStmtImport:
      case hsql::StatementType::kStmtCreate:
      case hsql::StatementType::kStmtDrop:
      case hsql::StatementType::kStmtAlter:
      case hsql::StatementType::kStmtRename: {
        seen_altering_statement = true;
        break;
      }
      default: { /* do nothing */
      }
    }

    // Get the statement string from the original query string, so we can pass it to the SQLPipelineStatement
    const auto statement_string_length = statement->stringLength;
    const auto statement_string = boost::trim_copy(sql.substr(sql_string_offset, statement_string_length));
    sql_string_offset += statement_string_length;

    auto pipeline_statement =
        std::make_shared<SQLPipelineStatement>(statement_string, std::move(parsed_statement), use_mvcc,
                                               transaction_context, lqp_translator, optimizer, prepared_statements);
    _sql_pipeline_statements.push_back(std::move(pipeline_statement));
  }

  // If we see at least one structure altering statement and we have more than one statement, we require execution of a
  // statement before the next one can be translated (so the next statement sees the previous structural changes).
  _requires_execution = seen_altering_statement && statement_count() > 1;
}

const std::vector<std::string>& SQLPipeline::get_sql_strings() {
  if (!_sql_strings.empty()) {
    return _sql_strings;
  }

  _sql_strings.reserve(statement_count());
  for (auto& pipeline_statement : _sql_pipeline_statements) {
    _sql_strings.push_back(pipeline_statement->get_sql_string());
  }

  return _sql_strings;
}

const std::vector<std::shared_ptr<hsql::SQLParserResult>>& SQLPipeline::get_parsed_sql_statements() {
  if (!_parsed_sql_statements.empty()) {
    return _parsed_sql_statements;
  }

  _parsed_sql_statements.reserve(statement_count());
  for (auto& pipeline_statement : _sql_pipeline_statements) {
    _parsed_sql_statements.push_back(pipeline_statement->get_parsed_sql_statement());
  }

  return _parsed_sql_statements;
}

const std::vector<std::shared_ptr<AbstractLQPNode>>& SQLPipeline::get_unoptimized_logical_plans() {
  if (!_unoptimized_logical_plans.empty()) {
    return _unoptimized_logical_plans;
  }

  Assert(!_requires_execution || _pipeline_was_executed,
         "One or more SQL statement is dependent on the execution of a previous one. "
         "Cannot translate all statements without executing, i.e. calling get_result_table()");

  _unoptimized_logical_plans.reserve(statement_count());
  for (auto& pipeline_statement : _sql_pipeline_statements) {
    _unoptimized_logical_plans.push_back(pipeline_statement->get_unoptimized_logical_plan());
  }

  return _unoptimized_logical_plans;
}

const std::vector<std::shared_ptr<AbstractLQPNode>>& SQLPipeline::get_optimized_logical_plans() {
  if (!_optimized_logical_plans.empty()) {
    return _optimized_logical_plans;
  }

  Assert(!_requires_execution || _pipeline_was_executed,
         "One or more SQL statement is dependent on the execution of a previous one. "
         "Cannot translate all statements without executing, i.e. calling get_result_table()");

  _optimized_logical_plans.reserve(statement_count());
  for (auto& pipeline_statement : _sql_pipeline_statements) {
    _optimized_logical_plans.push_back(pipeline_statement->get_optimized_logical_plan());
  }

  // The optimizer works on the original unoptimized LQP nodes. After optimizing, the unoptimized version is also
  // optimized, which could lead to subtle bugs. optimized_logical_plan holds the original values now.
  // As the unoptimized LQP is only used for visualization, we can afford to recreate it if necessary.
  _unoptimized_logical_plans.clear();

  return _optimized_logical_plans;
}

const std::vector<std::shared_ptr<SQLQueryPlan>>& SQLPipeline::get_query_plans() {
  if (!_query_plans.empty()) {
    return _query_plans;
  }

  Assert(!_requires_execution || _pipeline_was_executed,
         "One or more SQL statement is dependent on the execution of a previous one. "
         "Cannot compile all statements without executing, i.e. calling get_result_table()");

  _query_plans.reserve(statement_count());
  for (auto& pipeline_statement : _sql_pipeline_statements) {
    _query_plans.push_back(pipeline_statement->get_query_plan());
  }

  return _query_plans;
}

const std::vector<std::vector<std::shared_ptr<OperatorTask>>>& SQLPipeline::get_tasks() {
  if (!_tasks.empty()) {
    return _tasks;
  }

  Assert(!_requires_execution || _pipeline_was_executed,
         "One or more SQL statement is dependent on the execution of a previous one. "
         "Cannot generate tasks for all statements without executing, i.e. calling get_result_table()");

  _tasks.reserve(statement_count());
  for (auto& pipeline_statement : _sql_pipeline_statements) {
    _tasks.push_back(pipeline_statement->get_tasks());
  }

  return _tasks;
}

std::shared_ptr<const Table> SQLPipeline::get_result_table() {
  if (_pipeline_was_executed) {
    return _result_table;
  }

  for (auto& pipeline_statement : _sql_pipeline_statements) {
    pipeline_statement->get_result_table();
    if (_transaction_context && _transaction_context->aborted()) {
      _failed_pipeline_statement = pipeline_statement;
      return nullptr;
    }
  }

  _result_table = _sql_pipeline_statements.back()->get_result_table();
  _pipeline_was_executed = true;

  return _result_table;
}

std::shared_ptr<TransactionContext> SQLPipeline::transaction_context() const { return _transaction_context; }

std::shared_ptr<SQLPipelineStatement> SQLPipeline::failed_pipeline_statement() const {
  return _failed_pipeline_statement;
}

size_t SQLPipeline::statement_count() const { return _sql_pipeline_statements.size(); }

bool SQLPipeline::requires_execution() const { return _requires_execution; }

const SQLPipelineMetrics& SQLPipeline::metrics() {
  if (_metrics.statement_metrics.empty()) {
    _metrics.statement_metrics.reserve(statement_count());
    for (const auto& pipeline_statement : _sql_pipeline_statements) {
      _metrics.statement_metrics.push_back(pipeline_statement->metrics());
    }
  }

  return _metrics;
}

std::string SQLPipelineMetrics::to_string() const {
  auto total_translate_micros = std::chrono::microseconds::zero();
  auto total_optimize_micros = std::chrono::microseconds::zero();
  auto total_compile_micros = std::chrono::microseconds::zero();
  auto total_execute_micros = std::chrono::microseconds::zero();
  std::vector<bool> query_plan_cache_hits;

  for (const auto& statement_metric : statement_metrics) {
    total_translate_micros += statement_metric->translate_time_micros;
    total_optimize_micros += statement_metric->optimize_time_micros;
    total_compile_micros += statement_metric->compile_time_micros;
    total_execute_micros += statement_metric->execution_time_micros;

    query_plan_cache_hits.push_back(statement_metric->query_plan_cache_hit);
  }

  const auto num_cache_hits = std::count(query_plan_cache_hits.begin(), query_plan_cache_hits.end(), true);

  std::ostringstream info_string;
  info_string << "Execution info: [";
  info_string << "PARSE: " << parse_time_micros.count() << " µs, ";
  info_string << "TRANSLATE: " << total_translate_micros.count() << " µs, ";
  info_string << "OPTIMIZE: " << total_optimize_micros.count() << " µs, ";
  info_string << "COMPILE: " << total_compile_micros.count() << " µs, ";
  info_string << "EXECUTE: " << total_execute_micros.count() << " µs (wall time) | ";
  info_string << "QUERY PLAN CACHE HITS: " << num_cache_hits << "/" << query_plan_cache_hits.size() << " statement(s)";
  info_string << "]\n";

  return info_string.str();
}

}  // namespace opossum<|MERGE_RESOLUTION|>--- conflicted
+++ resolved
@@ -1,12 +1,8 @@
 #include "sql_pipeline.hpp"
 
 #include <boost/algorithm/string.hpp>
-<<<<<<< HEAD
-#include <stdexcept>
-=======
 
 #include <algorithm>
->>>>>>> 4dc8aca2
 #include <utility>
 
 #include "SQLParser.h"
@@ -24,26 +20,16 @@
               "Transaction context without MVCC enabled makes no sense");
 
   hsql::SQLParserResult parse_result;
-<<<<<<< HEAD
 
   hsql::SQLParser::parse(sql, &parse_result);
 
-  AssertInput(parse_result.isValid(), SQLPipelineStatement::create_parse_error_message(sql, parse_result));
-=======
   const auto start = std::chrono::high_resolution_clock::now();
-  try {
-    hsql::SQLParser::parse(sql, &parse_result);
-  } catch (const std::exception& exception) {
-    throw std::runtime_error("Error while parsing SQL query:\n  " + std::string(exception.what()));
-  }
+  hsql::SQLParser::parse(sql, &parse_result);
 
   const auto done = std::chrono::high_resolution_clock::now();
   _metrics.parse_time_micros = std::chrono::duration_cast<std::chrono::microseconds>(done - start);
 
-  if (!parse_result.isValid()) {
-    throw std::runtime_error(SQLPipelineStatement::create_parse_error_message(sql, parse_result));
-  }
->>>>>>> 4dc8aca2
+  AssertInput(parse_result.isValid(), SQLPipelineStatement::create_parse_error_message(sql, parse_result));
 
   DebugAssert(parse_result.size() > 0, "Cannot create empty SQLPipeline.");
   _sql_pipeline_statements.reserve(parse_result.size());
