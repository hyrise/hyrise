#pragma once

#include <string>

#include "SQLParserResult.h"
#include "concurrency/transaction_context.hpp"
#include "logical_query_plan/abstract_lqp_node.hpp"
<<<<<<< HEAD
#include "optimizer/optimizer.hpp"
=======
#include "sql/sql_query_cache.hpp"
>>>>>>> 926711ac
#include "sql/sql_query_plan.hpp"
#include "storage/table.hpp"

namespace opossum {

/**
 * This is the unified interface to handle SQL queries and related operations.
 * This should rarely be used directly - use SQLPipeline instead, as it creates the correct SQLPipelineStatement(s).
 *
 * The basic idea of the SQLPipelineStatement is that it represents the flow from a single SQL statement to the result
 * table with all intermediate steps. These intermediate steps call the previous step that is required. The intermediate
 * results are all cached so calling a method twice will return the already existing value.
 *
 * The SQLPipelineStatement holds all results and only hands them out as const references. If the SQLPipelineStatement
 * goes out of scope while the results are still needed, the result references are invalid (except maybe the
 * result table).
 *
 * E.g: calling sql_pipeline_statement.get_result_table() will result in the following "call stack"
 * get_result_table -> get_tasks -> get_query_plan -> get_optimized_logical_plan -> get_parsed_sql
 */
class SQLPipelineStatement : public Noncopyable {
 public:
  // Constructors for creation from SQL string
  explicit SQLPipelineStatement(const std::string& sql, const UseMvcc use_mvcc = UseMvcc::Yes,
                                const std::shared_ptr<Optimizer>& optimizer = Optimizer::create_default_optimizer());
  SQLPipelineStatement(const std::string& sql, const std::shared_ptr<TransactionContext>& transaction_context,
                       const std::shared_ptr<Optimizer>& optimizer = Optimizer::create_default_optimizer());

  // Constructor for creation from SQLParseResult statement.
  // This should be called from SQLPipeline and not by the user directly.
<<<<<<< HEAD
  SQLPipelineStatement(std::shared_ptr<hsql::SQLParserResult> parsed_sql, const UseMvcc use_mvcc,
                       const std::shared_ptr<TransactionContext>& transaction_context,
                       const std::shared_ptr<Optimizer>& optimizer = Optimizer::create_default_optimizer());
=======
  SQLPipelineStatement(const std::string& sql, std::shared_ptr<hsql::SQLParserResult> parsed_sql,
                       std::shared_ptr<TransactionContext> transaction_context, bool use_mvcc);
>>>>>>> 926711ac

  // Returns the raw SQL string.
  const std::string& get_sql_string();

  // Returns the parsed SQL string.
  const std::shared_ptr<hsql::SQLParserResult>& get_parsed_sql_statement();

  // Returns all unoptimized LQP roots.
  const std::shared_ptr<AbstractLQPNode>& get_unoptimized_logical_plan();

  // Returns all optimized LQP roots.
  const std::shared_ptr<AbstractLQPNode>& get_optimized_logical_plan();

  // For now, this always uses the optimized LQP.
  const std::shared_ptr<SQLQueryPlan>& get_query_plan();

  // Returns all task sets that need to be executed for this query.
  const std::vector<std::shared_ptr<OperatorTask>>& get_tasks();

  // Executes all tasks, waits for them to finish, and returns the resulting table.
  const std::shared_ptr<const Table>& get_result_table();

  // Returns the TransactionContext that was either passed to or created by the SQLPipelineStatement.
  // This can be a nullptr if no transaction management is wanted.
  const std::shared_ptr<TransactionContext>& transaction_context() const;

  std::chrono::microseconds compile_time_microseconds() const;
  std::chrono::microseconds execution_time_microseconds() const;

  // Helper function to create a pretty print error message after an invalid SQL parse
  static std::string create_parse_error_message(const std::string& sql, const hsql::SQLParserResult& result);

 private:
  const std::string _sql_string;
  const UseMvcc _use_mvcc;

  // Perform MVCC commit right after the Statement was executed
  const bool _auto_commit;

  // Might be the Statement's own transaction context, or the one shared by all Statements in a Pipeline
  std::shared_ptr<TransactionContext> _transaction_context;

  std::shared_ptr<Optimizer> _optimizer;

  // Execution results
  std::shared_ptr<hsql::SQLParserResult> _parsed_sql_statement;
  std::shared_ptr<AbstractLQPNode> _unoptimized_logical_plan;
  std::shared_ptr<AbstractLQPNode> _optimized_logical_plan;
  std::shared_ptr<SQLQueryPlan> _query_plan;
  std::vector<std::shared_ptr<OperatorTask>> _tasks;
  std::shared_ptr<const Table> _result_table;
  // Assume there is an output table. Only change if nullptr is returned from execution.
  bool _query_has_output = true;

  // Execution times
  std::chrono::microseconds _compile_time_micros;
  std::chrono::microseconds _execution_time_micros;
};

}  // namespace opossum<|MERGE_RESOLUTION|>--- conflicted
+++ resolved
@@ -5,11 +5,8 @@
 #include "SQLParserResult.h"
 #include "concurrency/transaction_context.hpp"
 #include "logical_query_plan/abstract_lqp_node.hpp"
-<<<<<<< HEAD
 #include "optimizer/optimizer.hpp"
-=======
 #include "sql/sql_query_cache.hpp"
->>>>>>> 926711ac
 #include "sql/sql_query_plan.hpp"
 #include "storage/table.hpp"
 
@@ -40,14 +37,9 @@
 
   // Constructor for creation from SQLParseResult statement.
   // This should be called from SQLPipeline and not by the user directly.
-<<<<<<< HEAD
-  SQLPipelineStatement(std::shared_ptr<hsql::SQLParserResult> parsed_sql, const UseMvcc use_mvcc,
+  SQLPipelineStatement(const std::string& sql, std::shared_ptr<hsql::SQLParserResult> parsed_sql, const UseMvcc use_mvcc,
                        const std::shared_ptr<TransactionContext>& transaction_context,
                        const std::shared_ptr<Optimizer>& optimizer = Optimizer::create_default_optimizer());
-=======
-  SQLPipelineStatement(const std::string& sql, std::shared_ptr<hsql::SQLParserResult> parsed_sql,
-                       std::shared_ptr<TransactionContext> transaction_context, bool use_mvcc);
->>>>>>> 926711ac
 
   // Returns the raw SQL string.
   const std::string& get_sql_string();
