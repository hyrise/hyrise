--- conflicted
+++ resolved
@@ -42,13 +42,8 @@
                        const UseMvcc use_mvcc, const std::shared_ptr<TransactionContext>& transaction_context,
                        const std::shared_ptr<LQPTranslator>& lqp_translator,
                        const std::shared_ptr<Optimizer>& optimizer,
-<<<<<<< HEAD
-                       const std::shared_ptr<SQLPhysicalPlanCache>& sql_pqp_cache,
-                       const std::shared_ptr<SQLLogicalPlanCache>& sql_lqp_cache,
-=======
                        const std::shared_ptr<SQLPhysicalPlanCache>& pqp_cache,
                        const std::shared_ptr<SQLLogicalPlanCache>& lqp_cache,
->>>>>>> e6151abe
                        const CleanupTemporaries cleanup_temporaries);
 
   // Returns the raw SQL string.
@@ -92,13 +87,8 @@
 
   const std::shared_ptr<LQPTranslator> _lqp_translator;
   const std::shared_ptr<Optimizer> _optimizer;
-<<<<<<< HEAD
-  const std::shared_ptr<SQLPhysicalPlanCache> _sql_pqp_cache;
-  const std::shared_ptr<SQLLogicalPlanCache> _sql_lqp_cache;
-=======
   const std::shared_ptr<SQLPhysicalPlanCache> _pqp_cache;
   const std::shared_ptr<SQLLogicalPlanCache> _lqp_cache;
->>>>>>> e6151abe
 
   // Execution results
   std::shared_ptr<hsql::SQLParserResult> _parsed_sql_statement;
