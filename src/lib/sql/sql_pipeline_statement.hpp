#pragma once

#include <string>

#include "SQLParserResult.h"
#include "concurrency/transaction_context.hpp"
#include "logical_query_plan/abstract_lqp_node.hpp"
#include "optimizer/optimizer.hpp"
#include "sql/sql_query_cache.hpp"
#include "sql/sql_query_plan.hpp"
#include "storage/table.hpp"

namespace opossum {

using PreparedStatementCache = std::shared_ptr<SQLQueryCache<SQLQueryPlan>>;

/**
 * This is the unified interface to handle SQL queries and related operations.
 * This should rarely be used directly - use SQLPipeline instead, as it creates the correct SQLPipelineStatement(s).
 *
 * The basic idea of the SQLPipelineStatement is that it represents the flow from a single SQL statement to the result
 * table with all intermediate steps. These intermediate steps call the previous step that is required. The intermediate
 * results are all cached so calling a method twice will return the already existing value.
 *
 * The SQLPipelineStatement holds all results and only hands them out as const references. If the SQLPipelineStatement
 * goes out of scope while the results are still needed, the result references are invalid (except maybe the
 * result table).
 *
 * E.g: calling sql_pipeline_statement.get_result_table() will result in the following "call stack"
 * get_result_table -> get_tasks -> get_query_plan -> get_optimized_logical_plan -> get_parsed_sql
 */
class SQLPipelineStatement : public Noncopyable {
 public:
<<<<<<< HEAD
  // Prefer using the SQL builder interface for constructing SQLPipelineStatements conveniently
=======
  // Prefer using the SQLPipelineBuilder for constructing SQLPipelineStatements conveniently
>>>>>>> 074d2dea
  SQLPipelineStatement(const std::string& sql, std::shared_ptr<hsql::SQLParserResult> parsed_sql,
                       const UseMvcc use_mvcc, const std::shared_ptr<TransactionContext>& transaction_context,
                       const std::shared_ptr<Optimizer>& optimizer, const PreparedStatementCache& prepared_statements);

  // Returns the raw SQL string.
  const std::string& get_sql_string();

  // Returns the parsed SQL string.
  const std::shared_ptr<hsql::SQLParserResult>& get_parsed_sql_statement();

  // Returns all unoptimized LQP roots.
  const std::shared_ptr<AbstractLQPNode>& get_unoptimized_logical_plan();

  // Returns all optimized LQP roots.
  const std::shared_ptr<AbstractLQPNode>& get_optimized_logical_plan();

  // For now, this always uses the optimized LQP.
  const std::shared_ptr<SQLQueryPlan>& get_query_plan();

  // Returns all task sets that need to be executed for this query.
  const std::vector<std::shared_ptr<OperatorTask>>& get_tasks();

  // Executes all tasks, waits for them to finish, and returns the resulting table.
  const std::shared_ptr<const Table>& get_result_table();

  // Returns the TransactionContext that was either passed to or created by the SQLPipelineStatement.
  // This can be a nullptr if no transaction management is wanted.
  const std::shared_ptr<TransactionContext>& transaction_context() const;

  std::chrono::microseconds compile_time_microseconds() const;
  std::chrono::microseconds execution_time_microseconds() const;

  bool query_plan_cache_hit() const;

  // Helper function to create a pretty print error message after an invalid SQL parse
  static std::string create_parse_error_message(const std::string& sql, const hsql::SQLParserResult& result);

 private:
  const std::string _sql_string;
  const UseMvcc _use_mvcc;

  // Perform MVCC commit right after the Statement was executed
  const bool _auto_commit;

  // Might be the Statement's own transaction context, or the one shared by all Statements in a Pipeline
  std::shared_ptr<TransactionContext> _transaction_context;

  const std::shared_ptr<Optimizer> _optimizer;

  // Execution results
  std::shared_ptr<hsql::SQLParserResult> _parsed_sql_statement;
  std::shared_ptr<AbstractLQPNode> _unoptimized_logical_plan;
  std::shared_ptr<AbstractLQPNode> _optimized_logical_plan;
  std::shared_ptr<SQLQueryPlan> _query_plan;
  std::vector<std::shared_ptr<OperatorTask>> _tasks;
  std::shared_ptr<const Table> _result_table;
  // Assume there is an output table. Only change if nullptr is returned from execution.
  bool _query_has_output = true;
  bool _query_plan_cache_hit = false;

  // Execution times
  std::chrono::microseconds _compile_time_micros;
  std::chrono::microseconds _execution_time_micros;

  PreparedStatementCache _prepared_statements;
  // Number of placeholders in prepared statement; default 0 becasue we assume no prepared statement
  uint16_t _num_parameters = 0;
};

}  // namespace opossum<|MERGE_RESOLUTION|>--- conflicted
+++ resolved
@@ -31,11 +31,7 @@
  */
 class SQLPipelineStatement : public Noncopyable {
  public:
-<<<<<<< HEAD
-  // Prefer using the SQL builder interface for constructing SQLPipelineStatements conveniently
-=======
   // Prefer using the SQLPipelineBuilder for constructing SQLPipelineStatements conveniently
->>>>>>> 074d2dea
   SQLPipelineStatement(const std::string& sql, std::shared_ptr<hsql::SQLParserResult> parsed_sql,
                        const UseMvcc use_mvcc, const std::shared_ptr<TransactionContext>& transaction_context,
                        const std::shared_ptr<Optimizer>& optimizer, const PreparedStatementCache& prepared_statements);
