#include "sql_expression_translator.hpp"

#include <iostream>
#include <memory>
#include <string>
#include <unordered_map>
#include <vector>

#include "constant_mappings.hpp"
#include "optimizer/expression.hpp"
#include "utils/assert.hpp"

#include "SQLParser.h"

namespace opossum {

std::shared_ptr<Expression> SQLExpressionTranslator::translate_expression(
    const hsql::Expr &expr, const std::shared_ptr<AbstractASTNode> &input_node) {
  auto name = expr.name != nullptr ? std::string(expr.name) : "";
  auto alias = expr.alias != nullptr ? optional<std::string>(expr.alias) : nullopt;

  std::shared_ptr<Expression> node;
  std::shared_ptr<Expression> left;
  std::shared_ptr<Expression> right;

  if (expr.expr != nullptr) {
    left = translate_expression(*expr.expr, input_node);
  }

  if (expr.expr2 != nullptr) {
    right = translate_expression(*expr.expr2, input_node);
  }

  switch (expr.type) {
    case hsql::kExprOperator: {
      auto operator_type = operator_type_to_expression_type.at(expr.opType);
      node = Expression::create_binary_operator(operator_type, left, right, alias);
      break;
    }
    case hsql::kExprColumnRef: {
      DebugAssert(input_node != nullptr, "Input node needs to be set");
      DebugAssert(expr.name != nullptr, "hsql::Expr::name needs to be set");

      auto table_name = expr.table != nullptr ? optional<std::string>(std::string(expr.table)) : nullopt;
      NamedColumnReference named_column_reference{name, table_name};
      auto column_id = input_node->get_column_id_by_named_column_reference(named_column_reference);
      node = Expression::create_column(column_id, alias);
      break;
    }
    case hsql::kExprFunctionRef: {
      std::vector<std::shared_ptr<Expression>> expression_list;
      for (auto elem : *(expr.exprList)) {
        expression_list.emplace_back(translate_expression(*elem, input_node));
      }

      const auto aggregate_function_iter = aggregate_function_to_string.right.find(name);
      DebugAssert(aggregate_function_iter != aggregate_function_to_string.right.end(),
                  std::string("No such aggregate function '") + name + "'");

      node = Expression::create_aggregate_function(aggregate_function_iter->second, expression_list, alias);
      break;
    }
    case hsql::kExprLiteralFloat:
      node = Expression::create_literal(expr.fval, alias);
      break;
<<<<<<< HEAD
    case hsql::kExprLiteralInt: {
      AllTypeVariant value;
      if (static_cast<int32_t>(expr.ival) == expr.ival) {
        value = static_cast<int32_t>(expr.ival);
      } else {
        value = expr.ival;
      }
      node = Expression::create_literal(value);
=======
    case hsql::kExprLiteralInt:
      node = Expression::create_literal(expr.ival, alias);
>>>>>>> 9588bc6a
      break;
    }
    case hsql::kExprLiteralString:
      node = Expression::create_literal(name, alias);
      break;
    case hsql::kExprLiteralNull:
      node = Expression::create_literal(NULL_VALUE);
      break;
    case hsql::kExprParameter:
      node = Expression::create_value_placeholder(ValuePlaceholder{static_cast<uint16_t>(expr.ival)});
      break;
    case hsql::kExprStar: {
      const auto table_name = expr.table != nullptr ? optional<std::string>(expr.table) : nullopt;
      node = Expression::create_select_star(table_name);
      break;
    }
    case hsql::kExprSelect:
      /**
       * Current problem with Subselect:
       *
       * For now we split Expressions and ASTNodes into two separate trees.
       * The only connection is the PredicateNode that contains an Expression.
       *
       * When we translate Subselects, the naive approach would be to add another member to the Expression,
       * which is a Pointer to the root node of the AST of the Subselect, so usually a ProjectionNode.
       *
       * Right now, I cannot estimate the consequences of such a circular reference for the optimizer rules.
       */
      // TODO(mp): translate as soon as SQLToASTTranslator is merged
      throw std::runtime_error("Selects are not supported yet.");
    default:
      throw std::runtime_error("Unsupported expression type");
  }

  return node;
}

NamedColumnReference SQLExpressionTranslator::get_named_column_reference_for_column_ref(const hsql::Expr &hsql_expr) {
  DebugAssert(hsql_expr.isType(hsql::kExprColumnRef), "Expression type can't be converted into column identifier");
  DebugAssert(hsql_expr.name != nullptr, "hsql::Expr::name needs to be set");

  return NamedColumnReference{hsql_expr.name,
                              hsql_expr.table == nullptr ? nullopt : optional<std::string>(hsql_expr.table)};
}

ColumnID SQLExpressionTranslator::get_column_id_for_expression(const hsql::Expr &hsql_expr,
                                                               const std::shared_ptr<AbstractASTNode> &input_node) {
  Assert(hsql_expr.isType(hsql::kExprColumnRef), "Input needs to be column ref");

  return input_node->get_column_id_by_named_column_reference(get_named_column_reference_for_column_ref(hsql_expr));
}

}  // namespace opossum<|MERGE_RESOLUTION|>--- conflicted
+++ resolved
@@ -63,7 +63,6 @@
     case hsql::kExprLiteralFloat:
       node = Expression::create_literal(expr.fval, alias);
       break;
-<<<<<<< HEAD
     case hsql::kExprLiteralInt: {
       AllTypeVariant value;
       if (static_cast<int32_t>(expr.ival) == expr.ival) {
@@ -71,11 +70,7 @@
       } else {
         value = expr.ival;
       }
-      node = Expression::create_literal(value);
-=======
-    case hsql::kExprLiteralInt:
-      node = Expression::create_literal(expr.ival, alias);
->>>>>>> 9588bc6a
+      node = Expression::create_literal(value), alias;
       break;
     }
     case hsql::kExprLiteralString:
