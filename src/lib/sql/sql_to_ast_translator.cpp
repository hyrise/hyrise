--- conflicted
+++ resolved
@@ -106,13 +106,10 @@
   switch (statement.type()) {
     case hsql::kStmtSelect:
       return _translate_select((const hsql::SelectStatement&)statement);
-<<<<<<< HEAD
     case hsql::kStmtInsert:
       return _translate_insert((const hsql::InsertStatement&)statement);
-=======
     case hsql::kStmtShow:
       return _translate_show((const hsql::ShowStatement&)statement);
->>>>>>> f53084e1
     default:
       Fail("Only SELECT statements are supported as of now.");
       return {};
