#include "sql_to_ast_translator.hpp"

#include <memory>
#include <string>
#include <unordered_map>
#include <utility>
#include <vector>

#include "optimizer/abstract_syntax_tree/abstract_ast_node.hpp"
#include "optimizer/abstract_syntax_tree/aggregate_node.hpp"
#include "optimizer/abstract_syntax_tree/delete_node.hpp"
#include "optimizer/abstract_syntax_tree/insert_node.hpp"
#include "optimizer/abstract_syntax_tree/join_node.hpp"
#include "optimizer/abstract_syntax_tree/limit_node.hpp"
#include "optimizer/abstract_syntax_tree/predicate_node.hpp"
#include "optimizer/abstract_syntax_tree/projection_node.hpp"
#include "optimizer/abstract_syntax_tree/show_columns_node.hpp"
#include "optimizer/abstract_syntax_tree/show_tables_node.hpp"
#include "optimizer/abstract_syntax_tree/sort_node.hpp"
#include "optimizer/abstract_syntax_tree/stored_table_node.hpp"
#include "optimizer/expression.hpp"
#include "sql/sql_expression_translator.hpp"
#include "storage/storage_manager.hpp"

#include "all_type_variant.hpp"
#include "constant_mappings.hpp"
#include "types.hpp"
#include "utils/assert.hpp"

#include "SQLParser.h"

namespace opossum {

ScanType translate_operator_type_to_scan_type(const hsql::OperatorType operator_type) {
  static const std::unordered_map<const hsql::OperatorType, const ScanType> operator_to_scan_type = {
      {hsql::kOpEquals, ScanType::OpEquals},       {hsql::kOpNotEquals, ScanType::OpNotEquals},
      {hsql::kOpGreater, ScanType::OpGreaterThan}, {hsql::kOpGreaterEq, ScanType::OpGreaterThanEquals},
      {hsql::kOpLess, ScanType::OpLessThan},       {hsql::kOpLessEq, ScanType::OpLessThanEquals},
      {hsql::kOpBetween, ScanType::OpBetween},     {hsql::kOpLike, ScanType::OpLike},
  };

  auto it = operator_to_scan_type.find(operator_type);
  DebugAssert(it != operator_to_scan_type.end(), "Filter expression clause operator is not yet supported.");
  return it->second;
}

ScanType get_scan_type_for_reverse_order(const ScanType scan_type) {
  /**
   * If we switch the sides for the expressions, we might have to change the operator that is used for the predicate.
   * This function returns the respective ScanType.
   *
   * Example:
   *     SELECT * FROM t WHERE 1 > a
   *  -> SELECT * FROM t WHERE a < 1
   *
   *    but:
   *     SELECT * FROM t WHERE 1 = a
   *  -> SELECT * FROM t WHERE a = 1
   */
  static const std::unordered_map<const ScanType, const ScanType> scan_type_for_reverse_order = {
      {ScanType::OpGreaterThan, ScanType::OpLessThan},
      {ScanType::OpLessThan, ScanType::OpGreaterThan},
      {ScanType::OpGreaterThanEquals, ScanType::OpLessThanEquals},
      {ScanType::OpLessThanEquals, ScanType::OpGreaterThanEquals}};

  auto it = scan_type_for_reverse_order.find(scan_type);
  if (it != scan_type_for_reverse_order.end()) {
    return it->second;
  }

  return scan_type;
}

JoinMode translate_join_type_to_join_mode(const hsql::JoinType join_type) {
  static const std::unordered_map<const hsql::JoinType, const JoinMode> join_type_to_mode = {
      {hsql::kJoinInner, JoinMode::Inner},     {hsql::kJoinOuter, JoinMode::Outer},
      {hsql::kJoinLeft, JoinMode::Left},       {hsql::kJoinLeftOuter, JoinMode::Left},
      {hsql::kJoinRight, JoinMode::Right},     {hsql::kJoinRightOuter, JoinMode::Right},
      {hsql::kJoinNatural, JoinMode::Natural}, {hsql::kJoinCross, JoinMode::Cross},
  };

  auto it = join_type_to_mode.find(join_type);
  DebugAssert(it != join_type_to_mode.end(), "Unable to handle join type.");
  return it->second;
}

SQLToASTTranslator& SQLToASTTranslator::get() {
  static SQLToASTTranslator instance;
  return instance;
}

std::vector<std::shared_ptr<AbstractASTNode>> SQLToASTTranslator::translate_parse_result(
    const hsql::SQLParserResult& result) {
  std::vector<std::shared_ptr<AbstractASTNode>> result_nodes;
  const std::vector<hsql::SQLStatement*>& statements = result.getStatements();

  for (const hsql::SQLStatement* stmt : statements) {
    auto result_node = translate_statement(*stmt);
    result_nodes.push_back(result_node);
  }

  return result_nodes;
}

std::shared_ptr<AbstractASTNode> SQLToASTTranslator::translate_statement(const hsql::SQLStatement& statement) {
  switch (statement.type()) {
    case hsql::kStmtSelect:
      return _translate_select((const hsql::SelectStatement&)statement);
    case hsql::kStmtInsert:
      return _translate_insert((const hsql::InsertStatement&)statement);
    case hsql::kStmtDelete:
      return _translate_delete((const hsql::DeleteStatement&)statement);
    case hsql::kStmtShow:
      return _translate_show((const hsql::ShowStatement&)statement);
    default:
      Fail("Only SELECT statements are supported as of now.");
      return {};
  }
}

std::shared_ptr<AbstractASTNode> SQLToASTTranslator::_translate_insert(const hsql::InsertStatement& insert) {
  Assert(insert.type == hsql::kInsertValues, "Translator currently only supports INSERT with values");

  const std::string table_name{insert.tableName};
  auto target_table = StorageManager::get().get_table(table_name);

  Assert(target_table != nullptr, "Insert: Invalid table name");

  std::vector<std::string> columns;

  if (insert.columns != nullptr) {
    for (auto& column_name : *insert.columns) {
      columns.emplace_back(column_name);
    }
  }

  auto projection_node = _translate_projection(*insert.values, nullptr);

  auto insert_node = std::make_shared<InsertNode>(table_name, columns);
  insert_node->set_left_child(projection_node);

  return insert_node;
}

std::shared_ptr<AbstractASTNode> SQLToASTTranslator::_translate_delete(const hsql::DeleteStatement& del) {
  std::shared_ptr<AbstractASTNode> current_result_node = std::make_shared<StoredTableNode>(del.tableName);
  if (del.expr) {
    current_result_node = _translate_filter_expr(*del.expr, current_result_node);
  }

  auto delete_node = std::make_shared<DeleteNode>(del.tableName);
  delete_node->set_left_child(current_result_node);

  return delete_node;
}

std::shared_ptr<AbstractASTNode> SQLToASTTranslator::_translate_select(const hsql::SelectStatement& select) {
  // SQL Order of Operations: http://www.bennadel.com/blog/70-sql-query-order-of-operations.htm
  // 1. FROM clause (incl. JOINs and subselects that are part of this)
  // 2. WHERE clause
  // 3. GROUP BY clause
  // 4. HAVING clause
  // 5. SELECT clause
  // 6. ORDER BY clause
  // 7. LIMIT clause

  auto current_result_node = _translate_table_ref(*select.fromTable);

  if (select.whereClause != nullptr) {
    current_result_node = _translate_where(*select.whereClause, current_result_node);
  }

  // TODO(torpedro): Handle DISTINCT.
  DebugAssert(select.selectList != nullptr, "SELECT list needs to exist");
  DebugAssert(!select.selectList->empty(), "SELECT list needs to have entries");

  // If the query has a GROUP BY clause or if it has aggregates, we do not need a top-level projection
  // because all elements must either be aggregate functions or columns of the GROUP BY clause,
  // so the Aggregate operator will handle them.
  auto is_aggregate = select.groupBy != nullptr;
  if (!is_aggregate) {
    for (auto* expr : *select.selectList) {
      // TODO(anybody): Only consider aggregate functions here (i.e., SUM, COUNT, etc. - but not CONCAT, ...).
      if (expr->isType(hsql::kExprFunctionRef)) {
        is_aggregate = true;
        break;
      }
    }
  }

  if (is_aggregate) {
    current_result_node = _translate_aggregate(select, current_result_node);
  } else {
    current_result_node = _translate_projection(*select.selectList, current_result_node);
  }

  if (select.order != nullptr) {
    current_result_node = _translate_order_by(*select.order, current_result_node);
  }

  // TODO(anybody): Translate TOP.
  if (select.limit != nullptr) {
    current_result_node = _translate_limit(*select.limit, current_result_node);
  }

  return current_result_node;
}

std::shared_ptr<AbstractASTNode> SQLToASTTranslator::_translate_join(const hsql::JoinDefinition& join) {
  const auto join_mode = translate_join_type_to_join_mode(join.type);

  // TODO(anybody): both operator and translator support are missing.
  DebugAssert(join_mode != JoinMode::Natural, "Natural Joins are currently not supported.");

  auto left_node = _translate_table_ref(*join.left);
  auto right_node = _translate_table_ref(*join.right);

  const hsql::Expr& condition = *join.condition;

  Assert(condition.type == hsql::kExprOperator, "Join condition must be operator.");
  // The Join operators only support simple comparisons for now.
  switch (condition.opType) {
    case hsql::kOpEquals:
    case hsql::kOpNotEquals:
    case hsql::kOpLess:
    case hsql::kOpLessEq:
    case hsql::kOpGreater:
    case hsql::kOpGreaterEq:
      break;
    default:
      Fail("Join condition must be a simple comparison operator.");
  }
  Assert(condition.expr && condition.expr->type == hsql::kExprColumnRef,
         "Left arg of join condition must be column ref");
  Assert(condition.expr2 && condition.expr2->type == hsql::kExprColumnRef,
         "Right arg of join condition must be column ref");

  const auto left_column_identifier_name =
      SQLExpressionTranslator::get_column_identifier_name_for_column_ref(*condition.expr);
  const auto right_column_identifier_name =
      SQLExpressionTranslator::get_column_identifier_name_for_column_ref(*condition.expr2);

  /**
   * `x_in_y_node` indicates whether the column identifier on the `x` side in the join expression is in the input node
   * on
   * the `y` side of the join. So in the query
   * `SELECT * FROM T1 JOIN T2 on person_id == customer_id`
   * We have to check whether `person_id` belongs to T1 (left_in_left_node == true) or to T2
   * (left_in_right_node == true). Later we make sure that one and only one of them is true, otherwise we either have
   * ambiguity or the column is simply not existing.
   */
  const auto left_in_left_node = left_node->find_column_id_by_column_identifier_name(left_column_identifier_name);
  const auto left_in_right_node = right_node->find_column_id_by_column_identifier_name(left_column_identifier_name);
  const auto right_in_left_node = left_node->find_column_id_by_column_identifier_name(right_column_identifier_name);
  const auto right_in_right_node = right_node->find_column_id_by_column_identifier_name(right_column_identifier_name);

  Assert(static_cast<bool>(left_in_left_node) ^ static_cast<bool>(left_in_right_node),
         "Left operand must be in exactly one of the input nodes");
  Assert(static_cast<bool>(right_in_left_node) ^ static_cast<bool>(right_in_right_node),
         "Right operand must be in exactly one of the input nodes");

  std::pair<ColumnID, ColumnID> column_ids;

  if (left_in_left_node) {
    column_ids = std::make_pair(*left_in_left_node, *right_in_right_node);
  } else {
    column_ids = std::make_pair(*left_in_right_node, *right_in_left_node);
  }

  // Joins currently only support one simple condition (i.e., not multiple conditions).
  auto scan_type = translate_operator_type_to_scan_type(condition.opType);

  auto join_node = std::make_shared<JoinNode>(join_mode, column_ids, scan_type);
  join_node->set_left_child(left_node);
  join_node->set_right_child(right_node);

  return join_node;
}

std::shared_ptr<AbstractASTNode> SQLToASTTranslator::_translate_cross_product(
    const std::vector<hsql::TableRef*>& tables) {
  DebugAssert(!tables.empty(), "Cannot translate cross product without tables");
  auto product = _translate_table_ref(*tables.front());

  for (size_t i = 1; i < tables.size(); i++) {
    auto next_node = _translate_table_ref(*tables[i]);

    auto new_product = std::make_shared<JoinNode>(JoinMode::Cross);
    new_product->set_left_child(product);
    new_product->set_right_child(next_node);

    product = new_product;
  }

  return product;
}

std::shared_ptr<AbstractASTNode> SQLToASTTranslator::_translate_table_ref(const hsql::TableRef& table) {
  switch (table.type) {
    case hsql::kTableName: {
      auto alias = table.alias ? optional<std::string>(table.alias) : nullopt;

      return std::make_shared<StoredTableNode>(table.name, alias);
    }
    case hsql::kTableSelect:
      return _translate_select(*table.select);
    case hsql::kTableJoin:
      return _translate_join(*table.join);
    case hsql::kTableCrossProduct:
      return _translate_cross_product(*table.list);
    default:
      Fail("Unable to translate source table.");
      return {};
  }
}

AllParameterVariant SQLToASTTranslator::translate_hsql_operand(
    const hsql::Expr& expr, const optional<std::shared_ptr<AbstractASTNode>>& input_node) {
  switch (expr.type) {
    case hsql::kExprLiteralInt:
      return AllTypeVariant(expr.ival);
    case hsql::kExprLiteralFloat:
      return AllTypeVariant(expr.fval);
    case hsql::kExprLiteralString:
      return AllTypeVariant(expr.name);
    case hsql::kExprParameter:
      return ValuePlaceholder(expr.ival);
    case hsql::kExprColumnRef:
      Assert(input_node, "Cannot generate ColumnID without input_node");
      return SQLExpressionTranslator::get_column_id_for_expression(expr, *input_node);
    default:
      Fail("Could not translate literal: expression type not supported.");
      return {};
  }
}

std::shared_ptr<AbstractASTNode> SQLToASTTranslator::_translate_where(
    const hsql::Expr& expr, const std::shared_ptr<AbstractASTNode>& input_node) {
  DebugAssert(expr.isType(hsql::kExprOperator), "Filter expression clause has to be of type operator!");

  // If the expression is a nested expression, recursively resolve.
  // TODO(anybody): implement OR.
  DebugAssert(expr.opType != hsql::kOpOr, "OR is currently not supported by SQLToASTTranslator");

  if (expr.opType == hsql::kOpAnd) {
    auto filter_node = _translate_where(*expr.expr, input_node);
    return _translate_where(*expr.expr2, filter_node);
  }

  return _translate_predicate(expr, false,
                              [&](const hsql::Expr& hsql_expr) {
                                return SQLExpressionTranslator::get_column_id_for_expression(hsql_expr, input_node);
                              },
                              input_node);
}

std::shared_ptr<AbstractASTNode> SQLToASTTranslator::_translate_having(
    const hsql::Expr& expr, const std::shared_ptr<AggregateNode>& aggregate_node,
    const std::shared_ptr<AbstractASTNode>& input_node) {
  DebugAssert(expr.isType(hsql::kExprOperator), "Filter expression clause has to be of type operator!");

  // If the expression is a nested expression, recursively resolve.
  // TODO(anybody): implement OR.
  if (expr.opType == hsql::kOpAnd) {
    auto filter_node = _translate_having(*expr.expr, aggregate_node, input_node);
    return _translate_having(*expr.expr2, aggregate_node, filter_node);
  }

  return _translate_predicate(expr, true,
                              [&](const hsql::Expr& hsql_expr) {
                                const auto column_operand_expression = SQLExpressionTranslator::translate_expression(
                                    hsql_expr, aggregate_node->left_child());
                                return aggregate_node->get_column_id_for_expression(column_operand_expression);
                              },
                              input_node);
}

std::shared_ptr<AbstractASTNode> SQLToASTTranslator::_translate_aggregate(
    const hsql::SelectStatement& select, const std::shared_ptr<AbstractASTNode>& input_node) {
  const auto& select_list = *select.selectList;
  const auto* group_by = select.groupBy;

  /**
   * Build Aggregates
   */
  std::vector<std::shared_ptr<Expression>> aggregate_expressions;
  aggregate_expressions.reserve(select_list.size());

  for (const auto* column_expr : select_list) {
    if (column_expr->isType(hsql::kExprFunctionRef)) {
      auto opossum_expr = SQLExpressionTranslator().translate_expression(*column_expr, input_node);

      optional<std::string> alias;
      if (column_expr->alias) {
        alias = std::string(column_expr->alias);
      }

      aggregate_expressions.emplace_back(opossum_expr);
    } else if (column_expr->isType(hsql::kExprColumnRef)) {
      /**
       * This if block is only used to conduct an SQL conformity check, whether column references in the SELECT list of
       * aggregates appear in the GROUP BY clause.
       */
      Assert(group_by != nullptr,
             "SELECT list of aggregate contains a column, but the query does not have a GROUP BY clause.");

      auto expr_name = column_expr->getName();

      auto is_in_group_by_clause = false;
      for (const auto* groupby_expr : *group_by->columns) {
        if (strcmp(expr_name, groupby_expr->getName()) == 0) {
          is_in_group_by_clause = true;
          break;
        }
      }

      Assert(is_in_group_by_clause,
             std::string("Column '") + expr_name + "' is specified in SELECT list, but not in GROUP BY clause.");
    } else {
      Fail("Unsupported item in projection list for AggregateOperator.");
    }
  }

  /**
   * Build GROUP BY
   */
  std::vector<ColumnID> groupby_columns;
  if (group_by != nullptr) {
    groupby_columns.reserve(group_by->columns->size());
    for (const auto* groupby_hsql_expr : *group_by->columns) {
      groupby_columns.emplace_back(
          SQLExpressionTranslator::get_column_id_for_expression(*groupby_hsql_expr, input_node));
    }
  }

  auto aggregate_node = std::make_shared<AggregateNode>(aggregate_expressions, groupby_columns);
  aggregate_node->set_left_child(input_node);

  if (group_by == nullptr || group_by->having == nullptr) {
    return aggregate_node;
  }

  /**
   * Build HAVING
   */
  // TODO(mp): Support HAVING clauses with aggregates different to the ones in the select list.
  // The HAVING clause may contain aggregates that are not part of the select list.
  // In that case, a succeeding table scan will not be able to filter because the column will not be part of the table.
  return _translate_having(*group_by->having, aggregate_node, aggregate_node);
}

std::shared_ptr<AbstractASTNode> SQLToASTTranslator::_translate_projection(
    const std::vector<hsql::Expr*>& select_list, const std::shared_ptr<AbstractASTNode>& input_node) {
  std::vector<std::shared_ptr<Expression>> column_expressions;

  for (const auto* hsql_expr : select_list) {
    const auto expr = SQLExpressionTranslator::translate_expression(*hsql_expr, input_node);

<<<<<<< HEAD
    DebugAssert(expression->type() == ExpressionType::Star || expression->type() == ExpressionType::ColumnIdentifier ||
                    expression->is_arithmetic_operator() || expression->type() == ExpressionType::Literal,
=======
    DebugAssert(expr->type() == ExpressionType::Star || expr->type() == ExpressionType::Column ||
                    expr->is_arithmetic_operator(),
>>>>>>> 976e2958
                "Only column references, star-selects, and arithmetic expressions supported for now.");

    if (expr->type() == ExpressionType::Star) {
      // Resolve `SELECT *` to columns.
      std::vector<ColumnID> column_ids;

      if (!expr->table_name()) {
        // If there is no table qualifier take all columns from the input.
        for (ColumnID::base_type column_idx = 0u; column_idx < input_node->output_col_count(); column_idx++) {
          column_ids.emplace_back(column_idx);
        }
      } else {
        // Otherwise only take columns that belong to that qualifier.
        column_ids = input_node->get_output_column_ids_for_table(*expr->table_name());
      }

      const auto& column_references = Expression::create_columns(column_ids);
      column_expressions.insert(column_expressions.end(), column_references.cbegin(), column_references.cend());
    } else {
      column_expressions.emplace_back(expr);
    }
  }

  auto projection_node = std::make_shared<ProjectionNode>(column_expressions);
  projection_node->set_left_child(input_node);

  return projection_node;
}

std::shared_ptr<AbstractASTNode> SQLToASTTranslator::_translate_order_by(
    const std::vector<hsql::OrderDescription*>& order_list, const std::shared_ptr<AbstractASTNode>& input_node) {
  if (order_list.empty()) {
    return input_node;
  }

  std::vector<OrderByDefinition> order_by_definitions;
  order_by_definitions.reserve(order_list.size());

  for (const auto& order_description : order_list) {
    const auto& order_expr = *order_description->expr;

    // TODO(anybody): handle non-column refs
    DebugAssert(order_expr.isType(hsql::kExprColumnRef), "Can only order by columns for now.");

    const auto column_id = SQLExpressionTranslator::get_column_id_for_expression(order_expr, input_node);
    const auto order_by_mode = order_type_to_order_by_mode.at(order_description->type);

    order_by_definitions.emplace_back(column_id, order_by_mode);
  }

  auto sort_node = std::make_shared<SortNode>(order_by_definitions);
  sort_node->set_left_child(input_node);

  return sort_node;
}

std::shared_ptr<AbstractASTNode> SQLToASTTranslator::_translate_limit(
    const hsql::LimitDescription& limit, const std::shared_ptr<AbstractASTNode>& input_node) {
  auto limit_node = std::make_shared<LimitNode>(limit.limit);
  limit_node->set_left_child(input_node);
  return limit_node;
}

std::shared_ptr<AbstractASTNode> SQLToASTTranslator::_translate_predicate(
    const hsql::Expr& hsql_expr, bool allow_function_columns,
    const std::function<ColumnID(const hsql::Expr&)>& resolve_column,
    const std::shared_ptr<AbstractASTNode>& input_node) const {
  DebugAssert(hsql_expr.expr != nullptr, "hsql malformed");

  /**
   * From the hsql-expr describing the scan condition, construct the parameters for a PredicateNode
   * (resulting in e.g. a TableScan). allow_function_columns and resolve_column are helper params making
   * _resolve_predicate_params() usable for both WHERE and HAVING.
   *
   * TODO(anybody): think about how this can be supported as well.
   *
   * * Example:
   *     SELECT * FROM t WHERE 1 BETWEEN a AND 3
   *  -> SELECT * FROM t WHERE a <= 1
   *
   *     SELECT * FROM t WHERE 3 BETWEEN 1 AND a
   *  -> SELECT * FROM t WHERE a >= 3
   *
   *  The biggest question is how to introduce this in the code nicely.
   *
   *
   * # Supported:
   * SELECT a, SUM(B) FROM t GROUP BY a HAVING SUM(B) > 0
   * This query is fine because the expression used in the HAVING clause is part of the SELECT list.
   * We first translate the SELECT list, which will result in an Aggregate operator that creates a column for the sum.
   * We can subsequently access that column when we translate the HAVING expression here.
   *
   * # Unsupported:
   * SELECT a, SUM(B) FROM t GROUP BY a HAVING AVG(B) > 0
   * This query cannot be translated at the moment because the Aggregate does not produce an output column for the AVG.
   * Therefore, the filter expression cannot be translated, because the TableScan operator is not able to compute
   * aggregates on its own.
   *
   * TODO(anybody): extend support for those HAVING clauses.
   * One option is to add them to the Aggregate and then use a Projection to remove them from the result.
   */
  const auto refers_to_column = [allow_function_columns](const hsql::Expr& hsql_expr) {
    return hsql_expr.isType(hsql::kExprColumnRef) ||
           (allow_function_columns && hsql_expr.isType(hsql::kExprFunctionRef));
  };

  // TODO(anybody): handle IN with join
  auto scan_type = translate_operator_type_to_scan_type(hsql_expr.opType);

  // Indicates whether to use expr.expr or expr.expr2 as the main column to reference
  auto operands_switched = false;

  /**
   * value_ref_hsql_expr = the expr referring to the value of the scan, e.g. the 5 in `WHERE 5 > p_income`, but also
   * the secondary column p_b in a scan like `WHERE p_a > p_b`
   */
  const hsql::Expr* value_ref_hsql_expr = nullptr;

  optional<AllTypeVariant> value2;  // Left uninitialized for predicates that are not BETWEEN

  if (scan_type == ScanType::OpBetween) {
    /**
     * Translate expressions of the form `column_or_aggregate BETWEEN value AND value2`.
     * Both value and value2 can be any kind of literal, while value might also be a column or a placeholder.
     * As per the TODO below, value2 cannot be neither of those, YET
     */

    Assert(hsql_expr.exprList->size() == 2, "Need two arguments for BETWEEEN");

    const auto* expr0 = (*hsql_expr.exprList)[0];
    const auto* expr1 = (*hsql_expr.exprList)[1];
    DebugAssert(expr0 != nullptr && expr1 != nullptr, "hsql malformed");

    value_ref_hsql_expr = expr0;

    // TODO(anybody): TableScan does not support AllParameterVariant as second value.
    // This would be required to use BETWEEN in a prepared statement,
    // or to do a BETWEEN scan for three columns (a BETWEEN b and c).
    value2 = boost::get<AllTypeVariant>(translate_hsql_operand(*expr1));

    Assert(refers_to_column(*hsql_expr.expr), "For BETWEENS, hsql_expr.expr has to refer to a column");
  } else {
    /**
     * For logical operators (>, >=, <, ...), thanks to the strict interface of PredicateNode/TableScan, we have to
     * determine whether the left (expr.expr) or the right (expr.expr2) expr refers to the Column/AggregateFunction
     * or the other one.
     */
    DebugAssert(hsql_expr.expr2 != nullptr, "hsql malformed");

    if (!refers_to_column(*hsql_expr.expr)) {
      Assert(refers_to_column(*hsql_expr.expr2), "One side of the expression has to refer to a column.");
      operands_switched = true;
      scan_type = get_scan_type_for_reverse_order(scan_type);
    }

    value_ref_hsql_expr = operands_switched ? hsql_expr.expr : hsql_expr.expr2;
  }

  AllParameterVariant value;
  if (refers_to_column(*value_ref_hsql_expr)) {
    value = resolve_column(*value_ref_hsql_expr);
  } else {
    value = translate_hsql_operand(*value_ref_hsql_expr);
  }

  /**
   * the argument passed to resolve_column() here:
   * the expr referring to the main column to be scanned, e.g. "p_income" in `WHERE 5 > p_income`
   * or "p_a" in `WHERE p_a > p_b`
   */
  const auto column_id = resolve_column(operands_switched ? *hsql_expr.expr2 : *hsql_expr.expr);

  auto predicate_node = std::make_shared<PredicateNode>(column_id, scan_type, value, value2);
  predicate_node->set_left_child(input_node);

  return predicate_node;
}

std::shared_ptr<AbstractASTNode> SQLToASTTranslator::_translate_show(const hsql::ShowStatement& show_statement) {
  switch (show_statement.type) {
    case hsql::ShowType::kShowTables:
      return std::make_shared<ShowTablesNode>();
    case hsql::ShowType::kShowColumns:
      return std::make_shared<ShowColumnsNode>(std::string(show_statement.name));
    default:
      Fail("hsql::ShowType is not supported.");
  }

  return {};
}

}  // namespace opossum<|MERGE_RESOLUTION|>--- conflicted
+++ resolved
@@ -145,7 +145,7 @@
 std::shared_ptr<AbstractASTNode> SQLToASTTranslator::_translate_delete(const hsql::DeleteStatement& del) {
   std::shared_ptr<AbstractASTNode> current_result_node = std::make_shared<StoredTableNode>(del.tableName);
   if (del.expr) {
-    current_result_node = _translate_filter_expr(*del.expr, current_result_node);
+    current_result_node = _translate_where(*del.expr, current_result_node);
   }
 
   auto delete_node = std::make_shared<DeleteNode>(del.tableName);
@@ -456,13 +456,8 @@
   for (const auto* hsql_expr : select_list) {
     const auto expr = SQLExpressionTranslator::translate_expression(*hsql_expr, input_node);
 
-<<<<<<< HEAD
-    DebugAssert(expression->type() == ExpressionType::Star || expression->type() == ExpressionType::ColumnIdentifier ||
-                    expression->is_arithmetic_operator() || expression->type() == ExpressionType::Literal,
-=======
     DebugAssert(expr->type() == ExpressionType::Star || expr->type() == ExpressionType::Column ||
-                    expr->is_arithmetic_operator(),
->>>>>>> 976e2958
+                    expr->is_arithmetic_operator() || expr->type() == ExpressionType::Literal,
                 "Only column references, star-selects, and arithmetic expressions supported for now.");
 
     if (expr->type() == ExpressionType::Star) {
