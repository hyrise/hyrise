#include "sql_to_ast_translator.hpp"

#include <memory>
#include <string>
#include <unordered_map>
#include <utility>
#include <vector>

#include "optimizer/abstract_syntax_tree/abstract_ast_node.hpp"
#include "optimizer/abstract_syntax_tree/aggregate_node.hpp"
#include "optimizer/abstract_syntax_tree/join_node.hpp"
#include "optimizer/abstract_syntax_tree/predicate_node.hpp"
#include "optimizer/abstract_syntax_tree/projection_node.hpp"
#include "optimizer/abstract_syntax_tree/sort_node.hpp"
#include "optimizer/abstract_syntax_tree/stored_table_node.hpp"
#include "optimizer/expression.hpp"
#include "sql/sql_expression_translator.hpp"
#include "storage/storage_manager.hpp"

#include "all_type_variant.hpp"
#include "constant_mappings.hpp"
#include "types.hpp"
#include "utils/assert.hpp"

#include "SQLParser.h"

namespace opossum {

ScanType translate_operator_type_to_scan_type(const hsql::OperatorType operator_type) {
  static const std::unordered_map<const hsql::OperatorType, const ScanType> operator_to_scan_type = {
      {hsql::kOpEquals, ScanType::OpEquals},       {hsql::kOpNotEquals, ScanType::OpNotEquals},
      {hsql::kOpGreater, ScanType::OpGreaterThan}, {hsql::kOpGreaterEq, ScanType::OpGreaterThanEquals},
      {hsql::kOpLess, ScanType::OpLessThan},       {hsql::kOpLessEq, ScanType::OpLessThanEquals},
      {hsql::kOpBetween, ScanType::OpBetween},     {hsql::kOpLike, ScanType::OpLike},
  };

  auto it = operator_to_scan_type.find(operator_type);
  DebugAssert(it != operator_to_scan_type.end(), "Filter expression clause operator is not yet supported.");
  return it->second;
}

ScanType get_scan_type_for_reverse_order(const ScanType scan_type) {
  /**
   * If we switch the sides for the expressions, we might have to change the operator that is used for the predicate.
   * This function returns the respective ScanType.
   *
   * Example:
   *     SELECT * FROM t WHERE 1 > a
   *  -> SELECT * FROM t WHERE a < 1
   *
   *    but:
   *     SELECT * FROM t WHERE 1 = a
   *  -> SELECT * FROM t WHERE a = 1
   */
  static const std::unordered_map<const ScanType, const ScanType> scan_type_for_reverse_order = {
      {ScanType::OpGreaterThan, ScanType::OpLessThan},
      {ScanType::OpLessThan, ScanType::OpGreaterThan},
      {ScanType::OpGreaterThanEquals, ScanType::OpLessThanEquals},
      {ScanType::OpLessThanEquals, ScanType::OpGreaterThanEquals}};

  auto it = scan_type_for_reverse_order.find(scan_type);
  if (it != scan_type_for_reverse_order.end()) {
    return it->second;
  }

  return scan_type;
}

JoinMode translate_join_type_to_join_mode(const hsql::JoinType join_type) {
  static const std::unordered_map<const hsql::JoinType, const JoinMode> join_type_to_mode = {
      {hsql::kJoinInner, JoinMode::Inner}, {hsql::kJoinOuter, JoinMode::Outer},     {hsql::kJoinLeft, JoinMode::Left},
      {hsql::kJoinRight, JoinMode::Right}, {hsql::kJoinNatural, JoinMode::Natural}, {hsql::kJoinCross, JoinMode::Cross},
  };

  auto it = join_type_to_mode.find(join_type);
  DebugAssert(it != join_type_to_mode.end(), "Unable to handle join type.");
  return it->second;
}

SQLToASTTranslator& SQLToASTTranslator::get() {
  static SQLToASTTranslator instance;
  return instance;
}

std::vector<std::shared_ptr<AbstractASTNode>> SQLToASTTranslator::translate_parse_result(
    const hsql::SQLParserResult& result) {
  std::vector<std::shared_ptr<AbstractASTNode>> result_nodes;
  const std::vector<hsql::SQLStatement*>& statements = result.getStatements();

  for (const hsql::SQLStatement* stmt : statements) {
    auto result_node = translate_statement(*stmt);
    result_nodes.push_back(result_node);
  }

  return result_nodes;
}

std::shared_ptr<AbstractASTNode> SQLToASTTranslator::translate_statement(const hsql::SQLStatement& statement) {
  switch (statement.type()) {
    case hsql::kStmtSelect:
      return _translate_select((const hsql::SelectStatement&)statement);
    default:
      Fail("Only SELECT statements are supported as of now.");
      return {};
  }
}

std::shared_ptr<AbstractASTNode> SQLToASTTranslator::_translate_select(const hsql::SelectStatement& select) {
  // SQL Order of Operations: http://www.bennadel.com/blog/70-sql-query-order-of-operations.htm
  // 1. FROM clause (incl. JOINs and subselects that are part of this)
  // 2. WHERE clause
  // 3. GROUP BY clause
  // 4. HAVING clause
  // 5. SELECT clause
  // 6. ORDER BY clause

  auto current_result_node = _translate_table_ref(*select.fromTable);

  if (select.whereClause != nullptr) {
    current_result_node = _translate_where(*select.whereClause, current_result_node);
  }

  // TODO(torpedro): Handle DISTINCT.
  DebugAssert(select.selectList != nullptr, "SELECT list needs to exist");
  DebugAssert(!select.selectList->empty(), "SELECT list needs to have entries");

  // If the query has a GROUP BY clause or if it has aggregates, we do not need a top-level projection
  // because all elements must either be aggregate functions or columns of the GROUP BY clause,
  // so the Aggregate operator will handle them.
  auto is_aggregate = select.groupBy != nullptr;
  if (!is_aggregate) {
    for (auto* expr : *select.selectList) {
      // TODO(anybody): Only consider aggregate functions here (i.e., SUM, COUNT, etc. - but not CONCAT, ...).
      if (expr->isType(hsql::kExprFunctionRef)) {
        is_aggregate = true;
        break;
      }
    }
  }

  if (is_aggregate) {
    current_result_node = _translate_aggregate(select, current_result_node);
  } else {
    current_result_node = _translate_projection(*select.selectList, current_result_node);
  }

  // Translate ORDER BY.
  if (select.order != nullptr) {
    current_result_node = _translate_order_by(*select.order, current_result_node);
  }

  // TODO(torpedro): Translate LIMIT/TOP.

  return current_result_node;
}

std::shared_ptr<AbstractASTNode> SQLToASTTranslator::_translate_join(const hsql::JoinDefinition& join) {
  const auto join_mode = translate_join_type_to_join_mode(join.type);

  // TODO(anybody): both operator and translator support are missing.
  DebugAssert(join_mode != JoinMode::Natural, "Natural Joins are currently not supported.");

  auto left_node = _translate_table_ref(*join.left);
  auto right_node = _translate_table_ref(*join.right);

  const hsql::Expr& condition = *join.condition;

  Assert(condition.type == hsql::kExprOperator, "Join condition must be operator.");
  // The Join operators only support simple comparisons for now.
  switch (condition.opType) {
    case hsql::kOpEquals:
    case hsql::kOpNotEquals:
    case hsql::kOpLess:
    case hsql::kOpLessEq:
    case hsql::kOpGreater:
    case hsql::kOpGreaterEq:
      break;
    default:
      Fail("Join condition must be a simple comparison operator.");
  }
  Assert(condition.expr && condition.expr->type == hsql::kExprColumnRef,
         "Left arg of join condition must be column ref");
  Assert(condition.expr2 && condition.expr2->type == hsql::kExprColumnRef,
         "Right arg of join condition must be column ref");

  const auto left_column_identifier_name =
      SQLExpressionTranslator::get_column_identifier_name_for_column_ref(*condition.expr);
  const auto right_column_identifier_name =
      SQLExpressionTranslator::get_column_identifier_name_for_column_ref(*condition.expr2);

  /**
   * `x_in_y_node` indicates whether the column identifier on the `x` side in the join expression is in the input node
   * on
   * the `y` side of the join. So in the query
   * `SELECT * FROM T1 JOIN T2 on person_id == customer_id`
   * We have to check whether `person_id` belongs to T1 (left_in_left_node == true) or to T2
   * (left_in_right_node == true). Later we make sure that one and only one of them is true, otherwise we either have
   * ambiguity or the column is simply not existing.
   */
  const auto left_in_left_node = left_node->find_column_id_by_column_identifier_name(left_column_identifier_name);
  const auto left_in_right_node = right_node->find_column_id_by_column_identifier_name(left_column_identifier_name);
  const auto right_in_left_node = left_node->find_column_id_by_column_identifier_name(right_column_identifier_name);
  const auto right_in_right_node = right_node->find_column_id_by_column_identifier_name(right_column_identifier_name);

  Assert(static_cast<bool>(left_in_left_node) ^ static_cast<bool>(left_in_right_node),
         "Left operand must be in exactly one of the input nodes");
  Assert(static_cast<bool>(right_in_left_node) ^ static_cast<bool>(right_in_right_node),
         "Right operand must be in exactly one of the input nodes");

  std::pair<ColumnID, ColumnID> column_ids;

  if (left_in_left_node) {
    column_ids = std::make_pair(*left_in_left_node, *right_in_right_node);
  } else {
    column_ids = std::make_pair(*left_in_right_node, *right_in_left_node);
  }

  // Joins currently only support one simple condition (i.e., not multiple conditions).
  auto scan_type = translate_operator_type_to_scan_type(condition.opType);

  auto join_node = std::make_shared<JoinNode>(join_mode, column_ids, scan_type);
  join_node->set_left_child(left_node);
  join_node->set_right_child(right_node);

  return join_node;
}

std::shared_ptr<AbstractASTNode> SQLToASTTranslator::_translate_cross_product(
    const std::vector<hsql::TableRef*>& tables) {
  DebugAssert(!tables.empty(), "Cannot translate cross product without tables");
  auto product = _translate_table_ref(*tables.front());

  for (size_t i = 1; i < tables.size(); i++) {
    auto next_node = _translate_table_ref(*tables[i]);

    auto new_product = std::make_shared<JoinNode>(JoinMode::Cross);
    new_product->set_left_child(product);
    new_product->set_right_child(next_node);

    product = new_product;
  }

  return product;
}

std::shared_ptr<AbstractASTNode> SQLToASTTranslator::_translate_table_ref(const hsql::TableRef& table) {
  switch (table.type) {
    case hsql::kTableName: {
      auto alias = table.alias ? optional<std::string>(table.alias) : nullopt;

      return std::make_shared<StoredTableNode>(table.name, alias);
    }
    case hsql::kTableSelect:
      return _translate_select(*table.select);
    case hsql::kTableJoin:
      return _translate_join(*table.join);
    case hsql::kTableCrossProduct:
      return _translate_cross_product(*table.list);
    default:
      Fail("Unable to translate source table.");
      return {};
  }
}

AllParameterVariant SQLToASTTranslator::translate_hsql_operand(
    const hsql::Expr& expr, const optional<std::shared_ptr<AbstractASTNode>>& input_node) {
  switch (expr.type) {
    case hsql::kExprLiteralInt:
      return AllTypeVariant(expr.ival);
    case hsql::kExprLiteralFloat:
      return AllTypeVariant(expr.fval);
    case hsql::kExprLiteralString:
      return AllTypeVariant(expr.name);
    case hsql::kExprParameter:
      return ValuePlaceholder(expr.ival);
    case hsql::kExprColumnRef:
      Assert(!!input_node, "Cannot generate ColumnID without input_node");
      return SQLExpressionTranslator::get_column_id_for_expression(expr, *input_node);
    default:
      Fail("Could not translate literal: expression type not supported.");
      return {};
  }
}

std::shared_ptr<AbstractASTNode> SQLToASTTranslator::_translate_where(
    const hsql::Expr& expr, const std::shared_ptr<AbstractASTNode>& input_node) {
  DebugAssert(expr.isType(hsql::kExprOperator), "Filter expression clause has to be of type operator!");

  // If the expression is a nested expression, recursively resolve.
  // TODO(anybody): implement OR.
  DebugAssert(expr.opType != hsql::kOpOr, "OR is currently not supported by SQLToASTTranslator");

  if (expr.opType == hsql::kOpAnd) {
    auto filter_node = _translate_where(*expr.expr, input_node);
    return _translate_where(*expr.expr2, filter_node);
  }

  return _translate_predicate(expr, false,
                              [&](const hsql::Expr& hsql_expr) {
                                return SQLExpressionTranslator::get_column_id_for_expression(hsql_expr, input_node);
                              },
                              input_node);
}

std::shared_ptr<AbstractASTNode> SQLToASTTranslator::_translate_having(
    const hsql::Expr& expr, const std::shared_ptr<AggregateNode>& aggregate_node,
    const std::shared_ptr<AbstractASTNode>& input_node) {
  DebugAssert(expr.isType(hsql::kExprOperator), "Filter expression clause has to be of type operator!");

  // If the expression is a nested expression, recursively resolve.
  // TODO(anybody): implement OR.
  if (expr.opType == hsql::kOpAnd) {
    auto filter_node = _translate_having(*expr.expr, aggregate_node, input_node);
    return _translate_having(*expr.expr2, aggregate_node, filter_node);
  }

  return _translate_predicate(expr, true,
                              [&](const hsql::Expr& hsql_expr) {
                                const auto column_operand_expression = SQLExpressionTranslator::translate_expression(
                                    hsql_expr, aggregate_node->left_child());
                                return aggregate_node->get_column_id_for_expression(column_operand_expression);
                              },
                              input_node);
}

std::shared_ptr<AbstractASTNode> SQLToASTTranslator::_translate_aggregate(
    const hsql::SelectStatement& select, const std::shared_ptr<AbstractASTNode>& input_node) {
  const auto& select_list = *select.selectList;
  const auto* group_by = select.groupBy;

  /**
   * Build Aggregates
   */
  std::vector<std::shared_ptr<Expression>> aggregate_expressions;
  aggregate_expressions.reserve(select_list.size());

  for (const auto* column_expr : select_list) {
    if (column_expr->isType(hsql::kExprFunctionRef)) {
      auto opossum_expr = SQLExpressionTranslator().translate_expression(*column_expr, input_node);

      optional<std::string> alias;
      if (column_expr->alias) {
        alias = std::string(column_expr->alias);
      }

      aggregate_expressions.emplace_back(opossum_expr);
    } else if (column_expr->isType(hsql::kExprColumnRef)) {
      /**
       * This if block is only used to conduct an SQL conformity check, whether column references in the SELECT list of
       * aggregates appear in the GROUP BY clause.
       */
      Assert(group_by != nullptr,
             "SELECT list of aggregate contains a column, but the query does not have a GROUP BY clause.");

      auto expr_name = column_expr->getName();

      auto is_in_group_by_clause = false;
      for (const auto* groupby_expr : *group_by->columns) {
        if (strcmp(expr_name, groupby_expr->getName()) == 0) {
          is_in_group_by_clause = true;
          break;
        }
      }

      Assert(is_in_group_by_clause,
             std::string("Column '") + expr_name + "' is specified in SELECT list, but not in GROUP BY clause.");
    } else {
      Fail("Unsupported item in projection list for AggregateOperator.");
    }
  }

  /**
   * Build GROUP BY
   */
  std::vector<ColumnID> groupby_columns;
  if (group_by != nullptr) {
    groupby_columns.reserve(group_by->columns->size());
    for (const auto* groupby_hsql_expr : *group_by->columns) {
      groupby_columns.emplace_back(
          SQLExpressionTranslator::get_column_id_for_expression(*groupby_hsql_expr, input_node));
    }
  }

  auto aggregate_node = std::make_shared<AggregateNode>(aggregate_expressions, groupby_columns);
  aggregate_node->set_left_child(input_node);

  if (group_by == nullptr || group_by->having == nullptr) {
    return aggregate_node;
  }

  /**
   * Build HAVING
   */
  // TODO(mp): Support HAVING clauses with aggregates different to the ones in the select list.
  // The HAVING clause may contain aggregates that are not part of the select list.
  // In that case, a succeeding table scan will not be able to filter because the column will not be part of the table.
  return _translate_having(*group_by->having, aggregate_node, aggregate_node);
}

std::shared_ptr<AbstractASTNode> SQLToASTTranslator::_translate_projection(
    const std::vector<hsql::Expr*>& select_list, const std::shared_ptr<AbstractASTNode>& input_node) {
  std::vector<std::shared_ptr<Expression>> column_expressions;

  for (const auto* hsql_expr : select_list) {
    const auto expr = SQLExpressionTranslator::translate_expression(*hsql_expr, input_node);

    DebugAssert(expr->type() == ExpressionType::Star || expr->type() == ExpressionType::ColumnIdentifier ||
                    expr->is_arithmetic_operator(),
                "Only column references, star-selects, and arithmetic expressions supported for now.");

    if (expr->type() == ExpressionType::Star) {
      // Resolve `SELECT *` to columns.
      std::vector<ColumnID> column_ids;

      if (!expr->table_name()) {
        // If there is no table qualifier take all columns from the input.
        for (ColumnID::base_type column_idx = 0u; column_idx < input_node->output_col_count(); column_idx++) {
          column_ids.emplace_back(column_idx);
        }
      } else {
        // Otherwise only take columns that belong to that qualifier.
        column_ids = input_node->get_output_column_ids_for_table(*expr->table_name());
      }

      const auto& column_references = Expression::create_column_identifiers(column_ids);
      column_expressions.insert(column_expressions.end(), column_references.cbegin(), column_references.cend());
    } else {
      column_expressions.emplace_back(expr);
    }
  }

  auto projection_node = std::make_shared<ProjectionNode>(column_expressions);
  projection_node->set_left_child(input_node);

  return projection_node;
}

std::shared_ptr<AbstractASTNode> SQLToASTTranslator::_translate_order_by(
    const std::vector<hsql::OrderDescription*>& order_list, const std::shared_ptr<AbstractASTNode>& input_node) {
  if (order_list.empty()) {
    return input_node;
  }

  std::vector<OrderByDefinition> order_by_definitions;
  order_by_definitions.reserve(order_list.size());

  for (const auto& order_description : order_list) {
    const auto& order_expr = *order_description->expr;

    // TODO(anybody): handle non-column refs
    DebugAssert(order_expr.isType(hsql::kExprColumnRef), "Can only order by columns for now.");

<<<<<<< HEAD
    const auto column_id = SQLExpressionTranslator::get_column_id_for_expression(order_expr, input_node);
    const auto asc = order_description->type == hsql::kOrderAsc;

    auto sort_node = std::make_shared<SortNode>(column_id, asc);
    sort_node->set_left_child(current_result_node);
    current_result_node = sort_node;
=======
    const auto column_name = generate_column_name(order_expr, true);
    const auto order_by_mode = order_type_to_order_by_mode.at(order_description->type);

    order_by_definitions.emplace_back(column_name, order_by_mode);
>>>>>>> 8a17c10c
  }

  auto sort_node = std::make_shared<SortNode>(order_by_definitions);
  sort_node->set_left_child(input_node);

  return sort_node;
}

std::shared_ptr<AbstractASTNode> SQLToASTTranslator::_translate_predicate(
    const hsql::Expr& hsql_expr, bool allow_function_columns,
    const std::function<ColumnID(const hsql::Expr&)>& resolve_column,
    const std::shared_ptr<AbstractASTNode>& input_node) const {
  DebugAssert(hsql_expr.expr != nullptr, "hsql malformed");

  /**
   * From the hsql-expr describing the scan condition, construct the parameters for a PredicateNode
   * (resulting in e.g. a TableScan). allow_function_columns and resolve_column are helper params making
   * _resolve_predicate_params() usable for both WHERE and HAVING.
   *
   * TODO(anybody): think about how this can be supported as well.
   *
   * * Example:
   *     SELECT * FROM t WHERE 1 BETWEEN a AND 3
   *  -> SELECT * FROM t WHERE a <= 1
   *
   *     SELECT * FROM t WHERE 3 BETWEEN 1 AND a
   *  -> SELECT * FROM t WHERE a >= 3
   *
   *  The biggest question is how to introduce this in the code nicely.
   *
   *
   * # Supported:
   * SELECT a, SUM(B) FROM t GROUP BY a HAVING SUM(B) > 0
   * This query is fine because the expression used in the HAVING clause is part of the SELECT list.
   * We first translate the SELECT list, which will result in an Aggregate operator that creates a column for the sum.
   * We can subsequently access that column when we translate the HAVING expression here.
   *
   * # Unsupported:
   * SELECT a, SUM(B) FROM t GROUP BY a HAVING AVG(B) > 0
   * This query cannot be translated at the moment because the Aggregate does not produce an output column for the AVG.
   * Therefore, the filter expression cannot be translated, because the TableScan operator is not able to compute
   * aggregates on its own.
   *
   * TODO(anybody): extend support for those HAVING clauses.
   * One option is to add them to the Aggregate and then use a Projection to remove them from the result.
   */
  const auto refers_to_column = [allow_function_columns](const hsql::Expr& hsql_expr) {
    return hsql_expr.isType(hsql::kExprColumnRef) ||
           (allow_function_columns && hsql_expr.isType(hsql::kExprFunctionRef));
  };

  // TODO(anybody): handle IN with join
  auto scan_type = translate_operator_type_to_scan_type(hsql_expr.opType);

  // Indicates whether to use expr.expr or expr.expr2 as the main column to reference
  auto operands_switched = false;

  /**
   * value_ref_hsql_expr = the expr referring to the value of the scan, e.g. the 5 in `WHERE 5 > p_income`, but also
   * the secondary column p_b in a scan like `WHERE p_a > p_b`
   */
  const hsql::Expr* value_ref_hsql_expr = nullptr;

  optional<AllTypeVariant> value2;  // Left uninitialized for predicates that are not BETWEEN

  if (scan_type == ScanType::OpBetween) {
    /**
     * Translate expressions of the form `column_or_aggregate BETWEEN value AND value2`.
     * Both value and value2 can be any kind of literal, while value might also be a column or a placeholder.
     * As per the TODO below, value2 cannot be neither of those, YET
     */

    Assert(hsql_expr.exprList->size() == 2, "Need two arguments for BETWEEEN");

    const auto* expr0 = (*hsql_expr.exprList)[0];
    const auto* expr1 = (*hsql_expr.exprList)[1];
    DebugAssert(expr0 != nullptr && expr1 != nullptr, "hsql malformed");

    value_ref_hsql_expr = expr0;

    // TODO(anybody): TableScan does not support AllParameterVariant as second value.
    // This would be required to use BETWEEN in a prepared statement,
    // or to do a BETWEEN scan for three columns (a BETWEEN b and c).
    value2 = boost::get<AllTypeVariant>(translate_hsql_operand(*expr1));

    Assert(refers_to_column(*hsql_expr.expr), "For BETWEENS, hsql_expr.expr has to refer to a column");
  } else {
    /**
     * For logical operators (>, >=, <, ...), thanks to the strict interface of PredicateNode/TableScan, we have to
     * determine whether the left (expr.expr) or the right (expr.expr2) expr refers to the Column/AggregateFunction
     * or the other one.
     */
    DebugAssert(hsql_expr.expr2 != nullptr, "hsql malformed");

    if (!refers_to_column(*hsql_expr.expr)) {
      Assert(refers_to_column(*hsql_expr.expr2), "One side of the expression has to refer to a column.");
      operands_switched = true;
      scan_type = get_scan_type_for_reverse_order(scan_type);
    }

    value_ref_hsql_expr = operands_switched ? hsql_expr.expr : hsql_expr.expr2;
  }

  AllParameterVariant value;
  if (refers_to_column(*value_ref_hsql_expr)) {
    value = resolve_column(*value_ref_hsql_expr);
  } else {
    value = translate_hsql_operand(*value_ref_hsql_expr);
  }

  /**
   * the argument passed to resolve_column() here:
   * the expr referring to the main column to be scanned, e.g. "p_income" in `WHERE 5 > p_income`
   * or "p_a" in `WHERE p_a > p_b`
   */
  const auto column_id = resolve_column(operands_switched ? *hsql_expr.expr2 : *hsql_expr.expr);

  auto predicate_node = std::make_shared<PredicateNode>(column_id, scan_type, value, value2);
  predicate_node->set_left_child(input_node);

  return predicate_node;
}

}  // namespace opossum<|MERGE_RESOLUTION|>--- conflicted
+++ resolved
@@ -450,19 +450,10 @@
     // TODO(anybody): handle non-column refs
     DebugAssert(order_expr.isType(hsql::kExprColumnRef), "Can only order by columns for now.");
 
-<<<<<<< HEAD
     const auto column_id = SQLExpressionTranslator::get_column_id_for_expression(order_expr, input_node);
-    const auto asc = order_description->type == hsql::kOrderAsc;
-
-    auto sort_node = std::make_shared<SortNode>(column_id, asc);
-    sort_node->set_left_child(current_result_node);
-    current_result_node = sort_node;
-=======
-    const auto column_name = generate_column_name(order_expr, true);
     const auto order_by_mode = order_type_to_order_by_mode.at(order_description->type);
 
-    order_by_definitions.emplace_back(column_name, order_by_mode);
->>>>>>> 8a17c10c
+    order_by_definitions.emplace_back(column_id, order_by_mode);
   }
 
   auto sort_node = std::make_shared<SortNode>(order_by_definitions);
