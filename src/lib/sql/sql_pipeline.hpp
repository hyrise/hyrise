#pragma once

#include <memory>

#include "SQLParserResult.h"
#include "concurrency/transaction_context.hpp"
#include "logical_query_plan/abstract_lqp_node.hpp"
#include "optimizer/optimizer.hpp"
#include "scheduler/operator_task.hpp"
#include "sql/sql_pipeline_statement.hpp"
#include "sql/sql_query_plan.hpp"
#include "storage/chunk.hpp"
#include "types.hpp"

namespace opossum {

/**
 * This is the unified interface to handle SQL queries and related operations.
 * This should be preferred over using SQLPipelineStatement directly, unless you really know why you need it.
 *
 * The SQLPipeline represents the flow from the basic SQL string to the result table with all intermediate steps.
 *
 * The basic idea of the SQLPipeline is that is splits a given SQL string into its single SQL statements and wraps each
 * statement in an SQLPipelineStatement. If a single statement is present, it creates just one SQLPipelineStatement.
 * If N statements are present, it creates N SQLPipelineStatements.
 *
 * The advantage of using this over a self created vector of SQLPipelineStatements is that some sanity checks are
 * performed here, e.g. TransactionContexts and dependent statements (CREATE VIEW X followed by SELECT * FROM X)
 *
 * The SQLPipeline holds all results and only hands them out as const references. If the SQLPipeline goes out of scope
 * while the results are still needed, the result references are invalid (except maybe the result table).
 */
class SQLPipeline : public Noncopyable {
 public:
<<<<<<< HEAD
  // Prefer using the SQL builder interface for constructing SQLPipelines conveniently
=======
  // Prefer using the SQLPipelineBuilder interface for constructing SQLPipelines conveniently
>>>>>>> 074d2dea
  SQLPipeline(const std::string& sql, std::shared_ptr<TransactionContext> transaction_context, const UseMvcc use_mvcc,
              const std::shared_ptr<Optimizer>& optimizer, const PreparedStatementCache& prepared_statements);

  // Returns the SQL string for each statement.
  const std::vector<std::string>& get_sql_strings();

  // Returns the parsed SQL string for each statement.
  const std::vector<std::shared_ptr<hsql::SQLParserResult>>& get_parsed_sql_statements();

  // Returns the unoptimized LQP root for each statement.
  const std::vector<std::shared_ptr<AbstractLQPNode>>& get_unoptimized_logical_plans();

  // Returns the optimized LQP root for each statement.
  const std::vector<std::shared_ptr<AbstractLQPNode>>& get_optimized_logical_plans();

  // Returns the SQLQueryPlan for each statement.
  // For now, this always uses the optimized LQP.
  const std::vector<std::shared_ptr<SQLQueryPlan>>& get_query_plans();

  // Returns all tasks for each statement that need to be executed for this query.
  const std::vector<std::vector<std::shared_ptr<OperatorTask>>>& get_tasks();

  // Executes all tasks, waits for them to finish, and returns the resulting table of the last statement.
  std::shared_ptr<const Table> get_result_table();

  // Returns the TransactionContext that was passed to the SQLPipelineStatement, or nullptr if none was passed in.
  std::shared_ptr<TransactionContext> transaction_context() const;

  // This returns the SQLPipelineStatement that caused this pipeline to throw an error.
  // If there is no failed statement, this fails
  std::shared_ptr<SQLPipelineStatement> failed_pipeline_statement() const;

  // Returns the number of SQLPipelineStatements present in this pipeline
  size_t statement_count() const;

  // Returns whether the pipeline requires execution to handle all statements
  bool requires_execution() const;

  // Returns the entire compile time. Only possible to get this after all statements have been executed or if the
  // pipeline does not require previous execution to compile all statements.
  std::chrono::microseconds compile_time_microseconds();

  // Returns the entire execution time
  std::chrono::microseconds execution_time_microseconds();

 private:
  std::vector<std::shared_ptr<SQLPipelineStatement>> _sql_pipeline_statements;

  const std::shared_ptr<TransactionContext> _transaction_context;
  const std::shared_ptr<Optimizer> _optimizer;

  // Execution results
  std::vector<std::string> _sql_strings;
  std::vector<std::shared_ptr<hsql::SQLParserResult>> _parsed_sql_statements;
  std::vector<std::shared_ptr<AbstractLQPNode>> _unoptimized_logical_plans;
  std::vector<std::shared_ptr<AbstractLQPNode>> _optimized_logical_plans;
  std::vector<std::shared_ptr<SQLQueryPlan>> _query_plans;
  std::vector<std::vector<std::shared_ptr<OperatorTask>>> _tasks;
  std::shared_ptr<const Table> _result_table;

  // Indicates whether get_result_table has been run successfully
  bool _pipeline_was_executed{false};

  // Indicates whether translating a statement in the pipeline requires the execution of a previous statement
  // e.g. CREATE VIEW foo AS SELECT * FROM bar; SELECT * FROM foo;
  // --> requires execution of first statement before the second one can be translated
  bool _requires_execution{false};

  std::shared_ptr<SQLPipelineStatement> _failed_pipeline_statement;

  // Execution times
  std::chrono::microseconds _compile_time_microseconds{};
  std::chrono::microseconds _execution_time_microseconds{};
};

}  // namespace opossum<|MERGE_RESOLUTION|>--- conflicted
+++ resolved
@@ -32,11 +32,7 @@
  */
 class SQLPipeline : public Noncopyable {
  public:
-<<<<<<< HEAD
-  // Prefer using the SQL builder interface for constructing SQLPipelines conveniently
-=======
   // Prefer using the SQLPipelineBuilder interface for constructing SQLPipelines conveniently
->>>>>>> 074d2dea
   SQLPipeline(const std::string& sql, std::shared_ptr<TransactionContext> transaction_context, const UseMvcc use_mvcc,
               const std::shared_ptr<Optimizer>& optimizer, const PreparedStatementCache& prepared_statements);
 
