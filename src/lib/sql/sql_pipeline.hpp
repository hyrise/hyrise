--- conflicted
+++ resolved
@@ -52,20 +52,12 @@
   // Executes all tasks, waits for them to finish, and returns the resulting table of the last statement.
   const std::shared_ptr<const Table>& get_result_table();
 
-<<<<<<< HEAD
-  void execute_async(std::function<void()> callback);
-
-  // Returns the TransactionContext that was either passed to or created by the SQLPipeline.
-  // This can be a nullptr if no transaction management is wanted.
-  const std::shared_ptr<TransactionContext>& transaction_context();
-=======
   // Returns the TransactionContext that was passed to the SQLPipelineStatement, or nullptr if none was passed in.
   const std::shared_ptr<TransactionContext>& transaction_context() const;
 
   // This returns the SQLPipelineStatement that caused this pipeline to throw an error.
   // If there is no failed statement, this fails
   const std::shared_ptr<SQLPipelineStatement>& failed_pipeline_statement();
->>>>>>> 59084b70
 
   // Returns the number of SQLPipelineStatements present in this pipeline
   size_t num_statements();
