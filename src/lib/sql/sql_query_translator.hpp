#pragma once

#include <memory>
#include <string>
#include <vector>

#include "SQLParser.h"
#include "all_parameter_variant.hpp"
#include "scheduler/operator_task.hpp"
#include "sql/sql_query_plan.hpp"

namespace opossum {

// The SQLQueryTranslator offers functionality to translate a
// SQLStatement or SQLParserResult object into a SQLQueryPlan.
// The translator should not be used concurrently.
class SQLQueryTranslator {
 public:
  SQLQueryTranslator();
  virtual ~SQLQueryTranslator();

  // Returns the list of tasks that were created during translation.
  const SQLQueryPlan& get_query_plan();

  // Get the error message, if any exists.
  const std::string& get_error_msg();

  // Destroy the currently stored execution plan and state.
  void reset();

  // Translates the give SQL result. Adds the generated execution plan to _tasks.
  bool translate_parse_result(const hsql::SQLParserResult& result);

  // Translates the single given SQL statement. Adds the generated execution plan to _tasks.
  bool translate_statement(const hsql::SQLStatement& statement);

  static const AllParameterVariant translate_literal(const hsql::Expr& expr);

 protected:
  bool _translate_select(const hsql::SelectStatement& select);

  // Evaluates the expression and pushes one or more TableScans onto
  // the tasks list. AND expressions are chained TableScans.
  // OR expressions are not supported yet.
  bool _translate_filter_expr(const hsql::Expr& expr, const std::shared_ptr<OperatorTask>& input_task);

  bool _translate_projection(const std::vector<hsql::Expr*>& expr_list,
                             const std::shared_ptr<OperatorTask>& input_task);

  bool _translate_group_by(const hsql::GroupByDescription& group_by, const std::vector<hsql::Expr*>& select_list,
                           const std::shared_ptr<OperatorTask>& input_task);

  bool _translate_order_by(const std::vector<hsql::OrderDescription*> order_list,
                           const std::shared_ptr<OperatorTask>& input_task);

  bool _translate_table_ref(const hsql::TableRef& table);

<<<<<<< HEAD
  static bool _translate_filter_op(const hsql::Expr& expr, std::string* output);
=======
  static bool _translate_literal(const hsql::Expr& expr, AllTypeVariant* output);

  static bool _translate_filter_op(const hsql::Expr& expr, ScanType* output);
>>>>>>> 6a844ef3

  static std::string _get_column_name(const hsql::Expr& expr);

  // Generated execution plan.
  SQLQueryPlan _plan;

  // Details about the error, if one occurred.
  std::string _error_msg;
};

}  // namespace opossum<|MERGE_RESOLUTION|>--- conflicted
+++ resolved
@@ -55,13 +55,7 @@
 
   bool _translate_table_ref(const hsql::TableRef& table);
 
-<<<<<<< HEAD
-  static bool _translate_filter_op(const hsql::Expr& expr, std::string* output);
-=======
-  static bool _translate_literal(const hsql::Expr& expr, AllTypeVariant* output);
-
   static bool _translate_filter_op(const hsql::Expr& expr, ScanType* output);
->>>>>>> 6a844ef3
 
   static std::string _get_column_name(const hsql::Expr& expr);
 
