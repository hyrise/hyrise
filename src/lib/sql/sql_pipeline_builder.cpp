--- conflicted
+++ resolved
@@ -28,15 +28,6 @@
   return *this;
 }
 
-<<<<<<< HEAD
-SQLPipelineBuilder& SQLPipelineBuilder::with_sql_pqp_cache(const std::shared_ptr<SQLPhysicalPlanCache>& sql_pqp_cache) {
-  _sql_pqp_cache = sql_pqp_cache;
-  return *this;
-}
-
-SQLPipelineBuilder& SQLPipelineBuilder::with_sql_lqp_cache(const std::shared_ptr<SQLLogicalPlanCache>& sql_lqp_cache) {
-  _sql_lqp_cache = sql_lqp_cache;
-=======
 SQLPipelineBuilder& SQLPipelineBuilder::with_pqp_cache(const std::shared_ptr<SQLPhysicalPlanCache>& pqp_cache) {
   _pqp_cache = pqp_cache;
   return *this;
@@ -44,7 +35,6 @@
 
 SQLPipelineBuilder& SQLPipelineBuilder::with_lqp_cache(const std::shared_ptr<SQLLogicalPlanCache>& lqp_cache) {
   _lqp_cache = lqp_cache;
->>>>>>> e6151abe
   return *this;
 }
 
@@ -59,13 +49,8 @@
   DTRACE_PROBE1(HYRISE, CREATE_PIPELINE, reinterpret_cast<uintptr_t>(this));
   auto lqp_translator = _lqp_translator ? _lqp_translator : std::make_shared<LQPTranslator>();
   auto optimizer = _optimizer ? _optimizer : Optimizer::create_default_optimizer();
-<<<<<<< HEAD
-  auto pipeline = SQLPipeline(_sql, _transaction_context, _use_mvcc, lqp_translator, optimizer, _sql_pqp_cache,
-                              _sql_lqp_cache, _cleanup_temporaries);
-=======
   auto pipeline = SQLPipeline(_sql, _transaction_context, _use_mvcc, lqp_translator, optimizer, _pqp_cache, _lqp_cache,
                               _cleanup_temporaries);
->>>>>>> e6151abe
   DTRACE_PROBE3(HYRISE, PIPELINE_CREATION_DONE, pipeline.get_sql_per_statement().size(), _sql.c_str(),
                 reinterpret_cast<uintptr_t>(this));
   return pipeline;
@@ -76,13 +61,8 @@
   auto lqp_translator = _lqp_translator ? _lqp_translator : std::make_shared<LQPTranslator>();
   auto optimizer = _optimizer ? _optimizer : Optimizer::create_default_optimizer();
 
-<<<<<<< HEAD
-  return {_sql,      std::move(parsed_sql), _use_mvcc,      _transaction_context, lqp_translator,
-          optimizer, _sql_pqp_cache,        _sql_lqp_cache, _cleanup_temporaries};
-=======
   return {_sql,       std::move(parsed_sql), _use_mvcc, _transaction_context, lqp_translator, optimizer, _pqp_cache,
           _lqp_cache, _cleanup_temporaries};
->>>>>>> e6151abe
 }
 
 }  // namespace opossum