--- conflicted
+++ resolved
@@ -46,17 +46,4 @@
   return pipeline;
 }
 
-<<<<<<< HEAD
-=======
-SQLPipelineStatement SQLPipelineBuilder::create_pipeline_statement(
-    std::shared_ptr<hsql::SQLParserResult> parsed_sql) const {
-  auto optimizer = _optimizer ? _optimizer : Optimizer::create_default_optimizer();
-
-  SQLPipelineStatement pipeline_statement{_sql, std::move(parsed_sql), _use_mvcc, optimizer, _pqp_cache, _lqp_cache};
-  pipeline_statement.set_transaction_context(_transaction_context);
-
-  return pipeline_statement;
-}
-
->>>>>>> cc6dcf94
 }  // namespace opossum