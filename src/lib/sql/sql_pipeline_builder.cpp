#include "sql_pipeline_builder.hpp"
#include "hyrise.hpp"
#include "utils/tracing/probes.hpp"

namespace opossum {

SQLPipelineBuilder::SQLPipelineBuilder(const std::string& sql)
    : _sql(sql), _pqp_cache(Hyrise::get().default_pqp_cache), _lqp_cache(Hyrise::get().default_lqp_cache) {}

SQLPipelineBuilder& SQLPipelineBuilder::with_mvcc(const UseMvcc use_mvcc) {
  _use_mvcc = use_mvcc;
  return *this;
}

SQLPipelineBuilder& SQLPipelineBuilder::with_optimizer(const std::shared_ptr<Optimizer>& optimizer) {
  _optimizer = optimizer;
  return *this;
}

SQLPipelineBuilder& SQLPipelineBuilder::with_transaction_context(
    const std::shared_ptr<TransactionContext>& transaction_context) {
  _transaction_context = transaction_context;
  _use_mvcc = UseMvcc::Yes;

  return *this;
}

SQLPipelineBuilder& SQLPipelineBuilder::with_pqp_cache(const std::shared_ptr<SQLPhysicalPlanCache>& pqp_cache) {
  _pqp_cache = pqp_cache;
  return *this;
}

SQLPipelineBuilder& SQLPipelineBuilder::with_lqp_cache(const std::shared_ptr<SQLLogicalPlanCache>& lqp_cache) {
  _lqp_cache = lqp_cache;
  return *this;
}

SQLPipelineBuilder& SQLPipelineBuilder::disable_mvcc() { return with_mvcc(UseMvcc::No); }

SQLPipeline SQLPipelineBuilder::create_pipeline() const {
  DTRACE_PROBE1(HYRISE, CREATE_PIPELINE, reinterpret_cast<uintptr_t>(this));
  auto optimizer = _optimizer ? _optimizer : Optimizer::create_default_optimizer();
  auto pipeline = SQLPipeline(_sql, _transaction_context, _use_mvcc, optimizer, _pqp_cache, _lqp_cache);
  DTRACE_PROBE3(HYRISE, PIPELINE_CREATION_DONE, pipeline.get_sql_per_statement().size(), _sql.c_str(),
                reinterpret_cast<uintptr_t>(this));
  return pipeline;
}

SQLPipelineStatement SQLPipelineBuilder::create_pipeline_statement(
    std::shared_ptr<hsql::SQLParserResult> parsed_sql) const {
  auto optimizer = _optimizer ? _optimizer : Optimizer::create_default_optimizer();

<<<<<<< HEAD
  SQLPipelineStatement pipeline_statement{_sql,       std::move(parsed_sql), _use_mvcc, optimizer, _pqp_cache,
                                          _lqp_cache, _cleanup_temporaries};
  pipeline_statement.set_transaction_context(_transaction_context);

  return pipeline_statement;
=======
  return {_sql, std::move(parsed_sql), _use_mvcc, _transaction_context, optimizer, _pqp_cache, _lqp_cache};
>>>>>>> 207c3eb7
}

}  // namespace opossum<|MERGE_RESOLUTION|>--- conflicted
+++ resolved
@@ -50,15 +50,11 @@
     std::shared_ptr<hsql::SQLParserResult> parsed_sql) const {
   auto optimizer = _optimizer ? _optimizer : Optimizer::create_default_optimizer();
 
-<<<<<<< HEAD
   SQLPipelineStatement pipeline_statement{_sql,       std::move(parsed_sql), _use_mvcc, optimizer, _pqp_cache,
-                                          _lqp_cache, _cleanup_temporaries};
+                                          _lqp_cache};
   pipeline_statement.set_transaction_context(_transaction_context);
 
   return pipeline_statement;
-=======
-  return {_sql, std::move(parsed_sql), _use_mvcc, _transaction_context, optimizer, _pqp_cache, _lqp_cache};
->>>>>>> 207c3eb7
 }
 
 }  // namespace opossum