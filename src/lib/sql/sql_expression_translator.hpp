--- conflicted
+++ resolved
@@ -18,13 +18,8 @@
   static std::shared_ptr<Expression> translate_expression(const hsql::Expr &expr,
                                                           const std::shared_ptr<AbstractASTNode> &input_node);
 
-<<<<<<< HEAD
-  // Helper. Asserts that hsql_expr is a ColumnRef, constructs a ColumnIdentifier from it
-  static ColumnIdentifierName get_column_identifier_name_for_column_ref(const hsql::Expr &hsql_expr);
-=======
   // Helper. Asserts that hsql_expr is a ColumnRef, constructs a NamedColumnReference from it
   static NamedColumnReference get_named_column_reference_for_column_ref(const hsql::Expr &hsql_expr);
->>>>>>> c46160ee
 
   // Helper. Converts hsql_expr into Expression and looks for it in input_node's output
   static ColumnID get_column_id_for_expression(const hsql::Expr &hsql_expr,
