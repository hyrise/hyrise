--- conflicted
+++ resolved
@@ -11,11 +11,7 @@
 #include "optimizer/optimizer.hpp"
 #include "scheduler/current_scheduler.hpp"
 #include "sql/hsql_expr_translator.hpp"
-<<<<<<< HEAD
-#include "sql/sql.hpp"
-=======
 #include "sql/sql_pipeline_builder.hpp"
->>>>>>> 074d2dea
 #include "sql/sql_query_plan.hpp"
 #include "sql/sql_translator.hpp"
 #include "utils/assert.hpp"
@@ -83,11 +79,7 @@
     // If this is as PreparedStatement, we want to translate the actual query and not the PREPARE FROM ... part.
     // However, that part is not yet parsed, so we need to parse the raw string from the PreparedStatement.
     Assert(_prepared_statements, "Cannot prepare statement without prepared statement cache.");
-<<<<<<< HEAD
-    parsed_sql = SQL{prepared_statement->query}.pipeline_statement().get_parsed_sql_statement();
-=======
     parsed_sql = SQLPipelineBuilder{prepared_statement->query}.create_pipeline_statement().get_parsed_sql_statement();
->>>>>>> 074d2dea
     _num_parameters = static_cast<uint16_t>(parsed_sql->parameters().size());
   }
 
