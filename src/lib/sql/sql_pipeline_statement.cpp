--- conflicted
+++ resolved
@@ -25,13 +25,8 @@
                                            const std::shared_ptr<TransactionContext>& transaction_context,
                                            const std::shared_ptr<LQPTranslator>& lqp_translator,
                                            const std::shared_ptr<Optimizer>& optimizer,
-<<<<<<< HEAD
-                                           const std::shared_ptr<SQLPhysicalPlanCache>& sql_pqp_cache,
-                                           const std::shared_ptr<SQLLogicalPlanCache>& sql_lqp_cache,
-=======
                                            const std::shared_ptr<SQLPhysicalPlanCache>& pqp_cache,
                                            const std::shared_ptr<SQLLogicalPlanCache>& lqp_cache,
->>>>>>> e6151abe
                                            const CleanupTemporaries cleanup_temporaries)
     : _sql_string(sql),
       _use_mvcc(use_mvcc),
@@ -39,13 +34,8 @@
       _transaction_context(transaction_context),
       _lqp_translator(lqp_translator),
       _optimizer(optimizer),
-<<<<<<< HEAD
-      _sql_pqp_cache(sql_pqp_cache),
-      _sql_lqp_cache(sql_lqp_cache),
-=======
       _pqp_cache(pqp_cache),
       _lqp_cache(lqp_cache),
->>>>>>> e6151abe
       _parsed_sql_statement(std::move(parsed_sql)),
       _metrics(std::make_shared<SQLPipelineStatementMetrics>()),
       _cleanup_temporaries(cleanup_temporaries) {
@@ -109,13 +99,8 @@
   }
 
   // Handle logical query plan if statement has been cached
-<<<<<<< HEAD
-  if (_sql_lqp_cache) {
-    if (const auto cached_plan = _sql_lqp_cache->try_get(_sql_string)) {
-=======
   if (_lqp_cache) {
     if (const auto cached_plan = _lqp_cache->try_get(_sql_string)) {
->>>>>>> e6151abe
       const auto plan = *cached_plan;
       DebugAssert(plan, "Optimized logical query plan retrieved from cache is empty.");
       // MVCC-enabled and MVCC-disabled LQPs will evict each other
@@ -141,13 +126,8 @@
   _unoptimized_logical_plan = nullptr;
 
   // Cache newly created plan for the according sql statement
-<<<<<<< HEAD
-  if (_sql_lqp_cache) {
-    _sql_lqp_cache->set(_sql_string, _optimized_logical_plan);
-=======
   if (_lqp_cache) {
     _lqp_cache->set(_sql_string, _optimized_logical_plan);
->>>>>>> e6151abe
   }
 
   return _optimized_logical_plan;
@@ -168,13 +148,8 @@
   auto done = started;  // dummy value needed for initialization
 
   // Try to retrieve the PQP from cache
-<<<<<<< HEAD
-  if (_sql_pqp_cache) {
-    if (const auto cached_physical_plan = _sql_pqp_cache->try_get(_sql_string)) {
-=======
   if (_pqp_cache) {
     if (const auto cached_physical_plan = _pqp_cache->try_get(_sql_string)) {
->>>>>>> e6151abe
       if ((*cached_physical_plan)->transaction_context_is_set()) {
         Assert(_use_mvcc == UseMvcc::Yes, "Trying to use MVCC cached query without a transaction context.");
       } else {
@@ -200,13 +175,8 @@
   if (_use_mvcc == UseMvcc::Yes) _physical_plan->set_transaction_context_recursively(_transaction_context);
 
   // Cache newly created plan for the according sql statement (only if not already cached)
-<<<<<<< HEAD
-  if (_sql_pqp_cache && !_metrics->query_plan_cache_hit) {
-    _sql_pqp_cache->set(_sql_string, _physical_plan);
-=======
   if (_pqp_cache && !_metrics->query_plan_cache_hit) {
     _pqp_cache->set(_sql_string, _physical_plan);
->>>>>>> e6151abe
   }
 
   _metrics->lqp_translation_duration = std::chrono::duration_cast<std::chrono::nanoseconds>(done - started);
