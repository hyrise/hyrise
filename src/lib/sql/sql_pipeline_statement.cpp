#include "sql_pipeline_statement.hpp"

#include <boost/algorithm/string.hpp>

#include <iomanip>
#include <utility>

#include "SQLParser.h"
#include "concurrency/transaction_manager.hpp"
#include "create_sql_parser_error_message.hpp"
#include "expression/value_expression.hpp"
#include "optimizer/optimizer.hpp"
#include "scheduler/current_scheduler.hpp"
#include "sql/sql_pipeline_builder.hpp"
#include "sql/sql_query_plan.hpp"
#include "sql/sql_translator.hpp"
#include "utils/assert.hpp"

namespace opossum {

SQLPipelineStatement::SQLPipelineStatement(const std::string& sql, std::shared_ptr<hsql::SQLParserResult> parsed_sql,
                                           const UseMvcc use_mvcc,
                                           const std::shared_ptr<TransactionContext>& transaction_context,
                                           const std::shared_ptr<LQPTranslator>& lqp_translator,
                                           const std::shared_ptr<Optimizer>& optimizer,
<<<<<<< HEAD
                                           const std::shared_ptr<PreparedStatementCache>& prepared_statements)
=======
                                           const PreparedStatementCache& prepared_statements,
                                           const CleanupTemporaries cleanup_temporaries)
>>>>>>> 4323a2aa
    : _sql_string(sql),
      _use_mvcc(use_mvcc),
      _auto_commit(_use_mvcc == UseMvcc::Yes && !transaction_context),
      _transaction_context(transaction_context),
      _lqp_translator(lqp_translator),
      _optimizer(optimizer),
      _parsed_sql_statement(std::move(parsed_sql)),
      _metrics(std::make_shared<SQLPipelineStatementMetrics>()),
      _prepared_statements(prepared_statements),
      _cleanup_temporaries(cleanup_temporaries) {
  Assert(!_parsed_sql_statement || _parsed_sql_statement->size() == 1,
         "SQLPipelineStatement must hold exactly one SQL statement");
  DebugAssert(!_sql_string.empty(), "An SQLPipelineStatement should always contain a SQL statement string for caching");
  DebugAssert(!_transaction_context || transaction_context->phase() == TransactionPhase::Active,
              "The transaction context cannot have been committed already.");
  DebugAssert(!_transaction_context || use_mvcc == UseMvcc::Yes,
              "Transaction context without MVCC enabled makes no sense");
}

const std::string& SQLPipelineStatement::get_sql_string() { return _sql_string; }

const std::shared_ptr<hsql::SQLParserResult>& SQLPipelineStatement::get_parsed_sql_statement() {
  if (_parsed_sql_statement) {
    // Return cached result
    return _parsed_sql_statement;
  }

  DebugAssert(!_sql_string.empty(), "Cannot parse empty SQL string");

  _parsed_sql_statement = std::make_shared<hsql::SQLParserResult>();
  try {
    hsql::SQLParser::parse(_sql_string, _parsed_sql_statement.get());
  } catch (const std::exception& exception) {
    throw std::runtime_error("Error while parsing SQL query:\n  " + std::string(exception.what()));
  }

  if (!_parsed_sql_statement->isValid()) {
    throw std::runtime_error(create_sql_parser_error_message(_sql_string, *_parsed_sql_statement));
  }

  Assert(_parsed_sql_statement->size() == 1,
         "SQLPipelineStatement must hold exactly one statement. "
         "Use SQLPipeline when you have multiple statements.");

  return _parsed_sql_statement;
}

const std::shared_ptr<AbstractLQPNode>& SQLPipelineStatement::get_unoptimized_logical_plan() {
  if (_unoptimized_logical_plan) {
    return _unoptimized_logical_plan;
  }

  auto parsed_sql = get_parsed_sql_statement();

  const auto started = std::chrono::high_resolution_clock::now();

  const auto* statement = parsed_sql->getStatement(0);

  SQLTranslator sql_translator{_use_mvcc};

  std::vector<std::shared_ptr<AbstractLQPNode>> lqp_roots;

  if (const auto prepared_statement = dynamic_cast<const hsql::PrepareStatement*>(statement)) {
    // If this is as PreparedStatement, we want to translate the actual query and not the PREPARE FROM ... part.
    // However, that part is not yet parsed, so we need to parse the raw string from the PreparedStatement.
    Assert(_prepared_statements, "Cannot prepare statement without prepared statement cache.");

    lqp_roots = sql_translator.translate_sql(prepared_statement->query);
    _parameter_ids = sql_translator.value_placeholders();
  } else {
    lqp_roots = sql_translator.translate_parser_result(*parsed_sql);
  }

  DebugAssert(lqp_roots.size() == 1, "LQP translation returned no or more than one LQP root for a single statement.");
  _unoptimized_logical_plan = lqp_roots.front();

  const auto done = std::chrono::high_resolution_clock::now();
  _metrics->translate_time_micros = std::chrono::duration_cast<std::chrono::microseconds>(done - started);

  return _unoptimized_logical_plan;
}

const std::shared_ptr<AbstractLQPNode>& SQLPipelineStatement::get_optimized_logical_plan() {
  if (_optimized_logical_plan) {
    return _optimized_logical_plan;
  }

  const auto& unoptimized_lqp = get_unoptimized_logical_plan();

  const auto started = std::chrono::high_resolution_clock::now();

  _optimized_logical_plan = _optimizer->optimize(unoptimized_lqp);

  const auto done = std::chrono::high_resolution_clock::now();
  _metrics->optimize_time_micros = std::chrono::duration_cast<std::chrono::microseconds>(done - started);

  // The optimizer works on the original unoptimized LQP nodes. After optimizing, the unoptimized version is also
  // optimized, which could lead to subtle bugs. optimized_logical_plan holds the original values now.
  // As the unoptimized LQP is only used for visualization, we can afford to recreate it if necessary.
  _unoptimized_logical_plan = nullptr;

  return _optimized_logical_plan;
}

const std::shared_ptr<SQLQueryPlan>& SQLPipelineStatement::get_query_plan() {
  if (_query_plan) {
    return _query_plan;
  }

  // If we need a transaction context but haven't passed one in, this is the latest point where we can create it
  if (!_transaction_context && _use_mvcc == UseMvcc::Yes) {
    _transaction_context = TransactionManager::get().new_transaction_context();
  }

  _query_plan = std::make_shared<SQLQueryPlan>(_cleanup_temporaries);

  // Stores when the actual compilation started/ended
  auto started = std::chrono::high_resolution_clock::now();
  auto done = started;  // dummy value needed for initialization

  const auto* statement = get_parsed_sql_statement()->getStatement(0);

  auto assert_same_mvcc_mode = [this](const SQLQueryPlan& plan) {
    if (plan.tree_roots().front()->transaction_context_is_set()) {
      Assert(_use_mvcc == UseMvcc::Yes, "Trying to use MVCC cached query without a transaction context.");
    } else {
      Assert(_use_mvcc == UseMvcc::No, "Trying to use non-MVCC cached query with a transaction context.");
    }
  };

  if (const auto cached_plan = SQLQueryCache<SQLQueryPlan>::get().try_get(_sql_string)) {
    // Handle query plan if statement has been cached
    auto& plan = *cached_plan;

    DebugAssert(!plan.tree_roots().empty(), "QueryPlan retrieved from cache is empty.");
    assert_same_mvcc_mode(plan);

    _query_plan->append_plan(plan.recreate());
    _metrics->query_plan_cache_hit = true;
    done = std::chrono::high_resolution_clock::now();
  } else if (const auto* execute_statement = dynamic_cast<const hsql::ExecuteStatement*>(statement)) {
    // Handle query plan if we are executing a prepared statement
    Assert(_prepared_statements, "Cannot execute statement without prepared statement cache.");
    auto plan = _prepared_statements->try_get(execute_statement->name);
    _parameter_ids = plan->parameter_ids();

    Assert(plan, "Requested prepared statement does not exist!");
    assert_same_mvcc_mode(*plan);

    // We don't want to set the parameters of the "prototype" plan in the cache
    plan = plan->recreate();

    // Get list of arguments from EXECUTE statement.
    std::unordered_map<ParameterID, AllTypeVariant> parameters;
    if (execute_statement->parameters) {
      for (auto value_placeholder_id = ValuePlaceholderID{0};
           value_placeholder_id < execute_statement->parameters->size(); ++value_placeholder_id) {
        const auto parameter_id_iter = _parameter_ids.find(value_placeholder_id);
        Assert(parameter_id_iter != _parameter_ids.end(), "Invalid number of parameters in EXECUTE");

        const auto parameter =
            SQLTranslator::translate_hsql_expr(*(*execute_statement->parameters)[value_placeholder_id]);
        Assert(parameter->type == ExpressionType::Value, "Illegal parameter in EXECUTE, only values accepted");

        parameters.emplace(parameter_id_iter->second, std::static_pointer_cast<ValueExpression>(parameter)->value);
      }
    }

    Assert(parameters.size() == plan->parameter_ids().size(),
           "Number of arguments provided does not match expected number of arguments.");

    _query_plan->append_plan(*plan);
    _query_plan->tree_roots().front()->set_parameters(parameters);

    done = std::chrono::high_resolution_clock::now();
  } else {
    // "Normal" mode in which the query plan is created
    const auto& lqp = get_optimized_logical_plan();

    // Reset time to exclude previous pipeline steps
    started = std::chrono::high_resolution_clock::now();
    _query_plan->add_tree_by_root(_lqp_translator->translate_node(lqp));

    // Set number of parameters to match later in case of prepared statement
    _query_plan->set_parameter_ids(_parameter_ids);

    done = std::chrono::high_resolution_clock::now();
  }

  if (_use_mvcc == UseMvcc::Yes) _query_plan->set_transaction_context(_transaction_context);

  if (const auto* prepared_statement = dynamic_cast<const hsql::PrepareStatement*>(statement)) {
    Assert(_prepared_statements, "Cannot prepare statement without prepared statement cache.");
    _prepared_statements->set(prepared_statement->name, *_query_plan);
  }

  // Cache newly created plan for the according sql statement (only if not already cached)
  if (!_metrics->query_plan_cache_hit) {
    SQLQueryCache<SQLQueryPlan>::get().set(_sql_string, *_query_plan);
  }

  _metrics->compile_time_micros = std::chrono::duration_cast<std::chrono::microseconds>(done - started);

  return _query_plan;
}

const std::vector<std::shared_ptr<OperatorTask>>& SQLPipelineStatement::get_tasks() {
  if (!_tasks.empty()) {
    return _tasks;
  }

  const auto& query_plan = get_query_plan();
  DebugAssert(query_plan->tree_roots().size() == 1,
              "Physical query plan creation returned no or more than one plan for a single statement.");

  const auto& root = query_plan->tree_roots().front();
  _tasks = OperatorTask::make_tasks_from_operator(root, _cleanup_temporaries);
  return _tasks;
}

const std::shared_ptr<const Table>& SQLPipelineStatement::get_result_table() {
  if (_result_table || !_query_has_output) {
    return _result_table;
  }

  const auto& tasks = get_tasks();

  const auto started = std::chrono::high_resolution_clock::now();

  const auto* statement = get_parsed_sql_statement()->getStatement(0);
  // If this is a PREPARE x FROM ... command, calling get_result_table should not fail but just return
  if (statement->isType(hsql::kStmtPrepare)) {
    _query_has_output = false;
    const auto done = std::chrono::high_resolution_clock::now();
    _metrics->execution_time_micros = std::chrono::duration_cast<std::chrono::microseconds>(done - started);
    return _result_table;
  }

  CurrentScheduler::schedule_and_wait_for_tasks(tasks);

  if (_auto_commit) {
    _transaction_context->commit();
  }

  const auto done = std::chrono::high_resolution_clock::now();
  _metrics->execution_time_micros = std::chrono::duration_cast<std::chrono::microseconds>(done - started);

  // Get output from the last task
  _result_table = tasks.back()->get_operator()->get_output();
  if (_result_table == nullptr) _query_has_output = false;

  return _result_table;
}

const std::shared_ptr<TransactionContext>& SQLPipelineStatement::transaction_context() const {
  return _transaction_context;
}

const std::shared_ptr<SQLPipelineStatementMetrics>& SQLPipelineStatement::metrics() const { return _metrics; }
}  // namespace opossum<|MERGE_RESOLUTION|>--- conflicted
+++ resolved
@@ -23,12 +23,8 @@
                                            const std::shared_ptr<TransactionContext>& transaction_context,
                                            const std::shared_ptr<LQPTranslator>& lqp_translator,
                                            const std::shared_ptr<Optimizer>& optimizer,
-<<<<<<< HEAD
-                                           const std::shared_ptr<PreparedStatementCache>& prepared_statements)
-=======
-                                           const PreparedStatementCache& prepared_statements,
+                                           const std::shared_ptr<PreparedStatementCache>& prepared_statements,
                                            const CleanupTemporaries cleanup_temporaries)
->>>>>>> 4323a2aa
     : _sql_string(sql),
       _use_mvcc(use_mvcc),
       _auto_commit(_use_mvcc == UseMvcc::Yes && !transaction_context),
