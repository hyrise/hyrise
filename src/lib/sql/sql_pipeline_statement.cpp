#include "sql_pipeline_statement.hpp"

#include <fstream>
#include <iomanip>
#include <utility>
#include <numeric>

#include <boost/algorithm/string.hpp>

#include "all_type_variant.hpp"

#include "SQLParser.h"
#include "create_sql_parser_error_message.hpp"
#include "expression/value_expression.hpp"
<<<<<<< HEAD
#include "expression/placeholder_expression.hpp"
#include "expression/lqp_column_expression.hpp"
#include "expression/expression_utils.hpp"
#include "hyrise.hpp"
#include "logical_query_plan/lqp_utils.hpp"
#include "logical_query_plan/stored_table_node.hpp"
=======
#include "expression/typed_placeholder_expression.hpp"
#include "expression/expression_utils.hpp"
#include "hyrise.hpp"
#include "logical_query_plan/lqp_utils.hpp"
#include "operators/export.hpp"
>>>>>>> 87caf29a
#include "operators/import.hpp"
#include "operators/maintenance/create_prepared_plan.hpp"
#include "operators/maintenance/create_table.hpp"
#include "operators/maintenance/create_view.hpp"
#include "operators/maintenance/drop_table.hpp"
#include "operators/maintenance/drop_view.hpp"
#include "optimizer/optimizer.hpp"
#include "resolve_type.hpp"
#include "statistics/table_statistics.hpp"
#include "statistics/attribute_statistics.hpp"
#include "sql/sql_pipeline_builder.hpp"
#include "sql/sql_plan_cache.hpp"
#include "sql/sql_translator.hpp"
#include "utils/assert.hpp"
#include "utils/tracing/probes.hpp"

namespace opossum {

SQLPipelineStatement::SQLPipelineStatement(const std::string& sql, std::shared_ptr<hsql::SQLParserResult> parsed_sql,
                                           const UseMvcc use_mvcc,
                                           const std::shared_ptr<TransactionContext>& transaction_context,
                                           const std::shared_ptr<Optimizer>& optimizer, const std::shared_ptr<Optimizer> &pruning_optimizer,
                                           const std::shared_ptr<SQLPhysicalPlanCache>& pqp_cache,
                                           const std::shared_ptr<SQLLogicalPlanCache>& lqp_cache,
                                           const CleanupTemporaries cleanup_temporaries)
    : pqp_cache(pqp_cache),
      lqp_cache(lqp_cache),
      _sql_string(sql),
      _use_mvcc(use_mvcc),
      _auto_commit(_use_mvcc == UseMvcc::Yes && !transaction_context),
      _transaction_context(transaction_context),
      _optimizer(optimizer),
      _pruning_optimizer(pruning_optimizer),
      _parsed_sql_statement(std::move(parsed_sql)),
      _metrics(std::make_shared<SQLPipelineStatementMetrics>()),
      _cleanup_temporaries(cleanup_temporaries) {
  Assert(!_parsed_sql_statement || _parsed_sql_statement->size() == 1,
         "SQLPipelineStatement must hold exactly one SQL statement");
  DebugAssert(!_sql_string.empty(), "An SQLPipelineStatement should always contain a SQL statement string for caching");
  DebugAssert(!_transaction_context || transaction_context->phase() == TransactionPhase::Active,
              "The transaction context cannot have been committed already.");
  DebugAssert(!_transaction_context || use_mvcc == UseMvcc::Yes,
              "Transaction context without MVCC enabled makes no sense");
}

const std::string& SQLPipelineStatement::get_sql_string() { return _sql_string; }

const std::shared_ptr<hsql::SQLParserResult>& SQLPipelineStatement::get_parsed_sql_statement() {
  if (_parsed_sql_statement) {
    return _parsed_sql_statement;
  }

  DebugAssert(!_sql_string.empty(), "Cannot parse empty SQL string");

  _parsed_sql_statement = std::make_shared<hsql::SQLParserResult>();

  hsql::SQLParser::parse(_sql_string, _parsed_sql_statement.get());

  AssertInput(_parsed_sql_statement->isValid(), create_sql_parser_error_message(_sql_string, *_parsed_sql_statement));

  Assert(_parsed_sql_statement->size() == 1,
         "SQLPipelineStatement must hold exactly one statement. "
         "Use SQLPipeline when you have multiple statements.");

  return _parsed_sql_statement;
}

const std::shared_ptr<AbstractLQPNode>& SQLPipelineStatement::get_unoptimized_logical_plan() {
  if (_unoptimized_logical_plan) {
    return _unoptimized_logical_plan;
  }

  auto parsed_sql = get_parsed_sql_statement();

  const auto started = std::chrono::high_resolution_clock::now();

  SQLTranslator sql_translator{_use_mvcc};

  std::vector<std::shared_ptr<AbstractLQPNode>> lqp_roots;
  lqp_roots = sql_translator.translate_parser_result(*parsed_sql);

  DebugAssert(lqp_roots.size() == 1, "LQP translation returned no or more than one LQP root for a single statement.");
  _unoptimized_logical_plan = lqp_roots.front();

  const auto done = std::chrono::high_resolution_clock::now();
  _metrics->sql_translation_duration = std::chrono::duration_cast<std::chrono::nanoseconds>(done - started);

  return _unoptimized_logical_plan;
}

const std::shared_ptr<AbstractLQPNode>& SQLPipelineStatement::get_split_unoptimized_logical_plan(std::vector<std::shared_ptr<AbstractExpression>>& values) {
    auto& unoptimized_lqp = get_unoptimized_logical_plan();

    ParameterID parameter_id(0);

    /*visit_lqp(unoptimized_lqp, [](const auto& node) {
       if (node) {
          node->visited = false;
       }
       return LQPVisitation::VisitInputs;

    });*/


    visit_lqp(unoptimized_lqp, [&values, &parameter_id](const auto& node) {
        if (node) {
            for (auto& root_expression : node->node_expressions) {
                visit_expression(root_expression, [&values, &parameter_id](auto& expression) {
                    if (expression->type == ExpressionType::Value) {
                      if (expression->replaced_by) {
                        const auto valexp = std::dynamic_pointer_cast<ValueExpression>(expression);
                        std::cout << "================== took out expression again: " << valexp->value << " ============" << std::endl;
                        expression = expression->replaced_by;
                      } else {
                        const auto valexp = std::dynamic_pointer_cast<ValueExpression>(expression);
                        std::cout << "================== took out expression: " << valexp->value << " ============" << std::endl;
                        assert(expression->arguments.size() == 0);
                        values.push_back(expression);
                        auto new_expression = std::make_shared<TypedPlaceholderExpression>(parameter_id, expression->data_type());
                        expression->replaced_by = new_expression;
                        expression = new_expression;
                        parameter_id++;
                      }
                    }
                    return ExpressionVisitation::VisitArguments;
                });
            }
        }
        return LQPVisitation::VisitInputs;
    });

    return unoptimized_lqp;
}

const std::shared_ptr<AbstractLQPNode>& SQLPipelineStatement::get_optimized_logical_plan() {
  if (_optimized_logical_plan) {
    return _optimized_logical_plan;
  }

  const auto started_preoptimization_cache = std::chrono::high_resolution_clock::now();

  std::vector<std::shared_ptr<AbstractExpression>> values;
<<<<<<< HEAD
  ParameterID parameter_id(0);

  bool contains_non_uniform_distribution = false;


  visit_lqp(unoptimized_lqp, [&contains_non_uniform_distribution](const auto& node) {
    if (node) {
      const auto &table_node = std::dynamic_pointer_cast<StoredTableNode>(node);
      if (table_node) {
        const std::string table_name = table_node->table_name;
        const auto table = Hyrise::get().storage_manager.get_table(table_name);
        const auto &table_statistics = table->table_statistics();

        for (auto &expression: table_node->column_expressions()) {
          const auto column_expression = std::dynamic_pointer_cast<LQPColumnExpression>(expression);
          assert(column_expression);
          //const auto column_id = column_expression->column_reference.original_column_id();
          const auto column_id = node->find_column_id(*expression);
          if (column_id) {
            std::shared_ptr<BaseAttributeStatistics> column_statistics = table_statistics->column_statistics[*column_id];

            auto data_type = table->column_data_type(*column_id);
            resolve_data_type(data_type, [&] (auto type) {
              using ColumnDataType = typename decltype(type)::type;

              std::shared_ptr<AttributeStatistics<ColumnDataType>> statistics = std::dynamic_pointer_cast<AttributeStatistics<ColumnDataType>>(column_statistics);
              if (!statistics->histogram->is_uniformly_distributed(0.1)) {
                contains_non_uniform_distribution = true;
              }
            });
          }
        }
      }
    }
    return LQPVisitation::VisitInputs;
  });

  std::cout << "==============================================" << std::endl;
  std::cout << "==== contains_non_uniform_distribution: " << contains_non_uniform_distribution << "======" << std::endl;
  std::cout << "==============================================" << std::endl;


  visit_lqp(unoptimized_lqp, [&values, &parameter_id](const auto& node) {
    if (node) {
      for (auto& root_expression : node->node_expressions) {
        visit_expression(root_expression, [&values, &parameter_id](auto& expression) {
          if (expression->type == ExpressionType::Value) {
            values.push_back(expression);
            expression = std::make_shared<PlaceholderExpression>(parameter_id);
            parameter_id++;
          }
          return ExpressionVisitation::VisitArguments;
        });
      }
    }
    return LQPVisitation::VisitInputs;
  });
=======
  const auto unoptimized_lqp = get_split_unoptimized_logical_plan(values);
>>>>>>> 87caf29a

  // Handle logical query plan if statement has been cached
  if (lqp_cache) {
    if (const auto cached_plan = lqp_cache->try_get(unoptimized_lqp)) {
      const auto plan = (*cached_plan)->lqp;
      DebugAssert(plan, "Optimized logical query plan retrieved from cache is empty.");
      // MVCC-enabled and MVCC-disabled LQPs will evict each other
      if (lqp_is_validated(plan) == (_use_mvcc == UseMvcc::Yes)) {
        // Copy the LQP for reuse as the LQPTranslator might modify mutable fields (e.g., cached column_expressions)
        // and concurrent translations might conflict.
        _optimized_logical_plan = (*cached_plan)->instantiate(values);
        _metrics->query_plan_cache_hit = true;
        _optimized_logical_plan = _pruning_optimizer->optimize(std::move(_optimized_logical_plan));
        const auto done_cache = std::chrono::high_resolution_clock::now();
        _metrics->cache_duration = std::chrono::duration_cast<std::chrono::nanoseconds>(done_cache - started_preoptimization_cache);
        return _optimized_logical_plan;
      }
    }
  }

  // The optimizer works on the original unoptimized LQP nodes. After optimizing, the unoptimized version is also
  // optimized, which could lead to subtle bugs. optimized_logical_plan holds the original values now.
  // As the unoptimized LQP is only used for visualization, we can afford to recreate it if necessary.
  _unoptimized_logical_plan = nullptr;

  auto ulqp = unoptimized_lqp->deep_copy();

  const auto done_preoptimization_cache = std::chrono::high_resolution_clock::now();
  const auto started_optimize = std::chrono::high_resolution_clock::now();

  auto optimized_without_values = _optimizer->optimize(std::move(ulqp));

  const auto done_optimize = std::chrono::high_resolution_clock::now();
  _metrics->optimization_duration = std::chrono::duration_cast<std::chrono::nanoseconds>(done_optimize - started_optimize);

  const auto started_postoptimization_cache = std::chrono::high_resolution_clock::now();

  std::vector<ParameterID> all_parameter_ids(values.size());
  std::iota(all_parameter_ids.begin(), all_parameter_ids.end(), 0);
  auto prepared_plan = std::make_shared<PreparedPlan>(optimized_without_values, all_parameter_ids);

  // Cache newly created plan for the according sql statement
  if (lqp_cache) {
    lqp_cache->set(unoptimized_lqp, prepared_plan);
  }

  _optimized_logical_plan = prepared_plan->instantiate(values);

  _optimized_logical_plan = _pruning_optimizer->optimize(std::move(_optimized_logical_plan));

  const auto done_postoptimization_cache = std::chrono::high_resolution_clock::now();
  _metrics->cache_duration = std::chrono::duration_cast<std::chrono::nanoseconds>(done_preoptimization_cache - started_preoptimization_cache + done_postoptimization_cache - started_postoptimization_cache);

  return _optimized_logical_plan;
}

const std::shared_ptr<AbstractOperator>& SQLPipelineStatement::get_physical_plan() {
  if (_physical_plan) {
    return _physical_plan;
  }

  // If we need a transaction context but haven't passed one in, this is the latest point where we can create it
  if (!_transaction_context && _use_mvcc == UseMvcc::Yes) {
    _transaction_context = Hyrise::get().transaction_manager.new_transaction_context();
  }

  // Stores when the actual compilation started/ended
  auto started = std::chrono::high_resolution_clock::now();
  auto done = started;  // dummy value needed for initialization

  // Try to retrieve the PQP from cache
  if (pqp_cache) {
    if (const auto cached_physical_plan = pqp_cache->try_get(_sql_string)) {
      if ((*cached_physical_plan)->transaction_context_is_set()) {
        Assert(_use_mvcc == UseMvcc::Yes, "Trying to use MVCC cached query without a transaction context.");
      } else {
        Assert(_use_mvcc == UseMvcc::No, "Trying to use non-MVCC cached query with a transaction context.");
      }

      _physical_plan = (*cached_physical_plan)->deep_copy();
      _metrics->query_plan_cache_hit = true;
    }
  }

  if (!_physical_plan) {
    // "Normal" path in which the query plan is created instead of begin retrieved from cache
    const auto& lqp = get_optimized_logical_plan();

    // Reset time to exclude previous pipeline steps
    started = std::chrono::high_resolution_clock::now();
    _physical_plan = LQPTranslator{}.translate_node(lqp);
  }

  done = std::chrono::high_resolution_clock::now();

  if (_use_mvcc == UseMvcc::Yes) _physical_plan->set_transaction_context_recursively(_transaction_context);

  // Cache newly created plan for the according sql statement (only if not already cached)
  if (pqp_cache && !_metrics->query_plan_cache_hit) {
    pqp_cache->set(_sql_string, _physical_plan);
  }

  _metrics->lqp_translation_duration = std::chrono::duration_cast<std::chrono::nanoseconds>(done - started);

  return _physical_plan;
}

const std::vector<std::shared_ptr<OperatorTask>>& SQLPipelineStatement::get_tasks() {
  if (!_tasks.empty()) {
    return _tasks;
  }

  _tasks = OperatorTask::make_tasks_from_operator(get_physical_plan(), _cleanup_temporaries);
  return _tasks;
}

std::pair<SQLPipelineStatus, const std::shared_ptr<const Table>&> SQLPipelineStatement::get_result_table() {
  // Returns true if a transaction was set and that transaction was rolled back.
  const auto was_rolled_back = [&]() {
    if (_transaction_context) {
      DebugAssert(_transaction_context->phase() == TransactionPhase::Active ||
                      _transaction_context->phase() == TransactionPhase::RolledBack ||
                      _transaction_context->phase() == TransactionPhase::Committed,
                  "Transaction found in unexpected state");
      return _transaction_context->phase() == TransactionPhase::RolledBack;
    }
    return false;
  };

  if (was_rolled_back()) {
    return {SQLPipelineStatus::RolledBack, _result_table};
  }

  if (_result_table || !_query_has_output) {
    return {SQLPipelineStatus::Success, _result_table};
  }

  _precheck_ddl_operators(get_physical_plan());

  const auto& tasks = get_tasks();

  const auto started = std::chrono::high_resolution_clock::now();

  DTRACE_PROBE3(HYRISE, TASKS_PER_STATEMENT, reinterpret_cast<uintptr_t>(&tasks), _sql_string.c_str(),
                reinterpret_cast<uintptr_t>(this));
  Hyrise::get().scheduler()->schedule_and_wait_for_tasks(tasks);

  if (was_rolled_back()) {
    return {SQLPipelineStatus::RolledBack, _result_table};
  }

  if (_auto_commit) {
    _transaction_context->commit();
  }

  if (_transaction_context) {
    Assert(_transaction_context->phase() == TransactionPhase::Active ||
               _transaction_context->phase() == TransactionPhase::Committed,
           "Transaction should either be still active or have been auto-committed by now");
  }

  const auto done = std::chrono::high_resolution_clock::now();
  _metrics->plan_execution_duration = std::chrono::duration_cast<std::chrono::nanoseconds>(done - started);

  // Get output from the last task
  _result_table = tasks.back()->get_operator()->get_output();
  if (!_result_table) _query_has_output = false;

  DTRACE_PROBE9(HYRISE, SUMMARY, _sql_string.c_str(), _metrics->sql_translation_duration.count(),
                _metrics->cache_duration.count(), _metrics->optimization_duration.count(),
                _metrics->lqp_translation_duration.count(), _metrics->plan_execution_duration.count(),
                _metrics->query_plan_cache_hit, get_tasks().size(), reinterpret_cast<uintptr_t>(this));

  return {SQLPipelineStatus::Success, _result_table};
}

const std::shared_ptr<TransactionContext>& SQLPipelineStatement::transaction_context() const {
  return _transaction_context;
}

const std::shared_ptr<SQLPipelineStatementMetrics>& SQLPipelineStatement::metrics() const { return _metrics; }

void SQLPipelineStatement::_precheck_ddl_operators(const std::shared_ptr<AbstractOperator>& pqp) {
  const auto& storage_manager = Hyrise::get().storage_manager;

  /**
   * Only look at the root operator, because as of now DDL operators are always at the root.
   */

  switch (pqp->type()) {
    case OperatorType::CreatePreparedPlan: {
      const auto create_prepared_plan = std::dynamic_pointer_cast<CreatePreparedPlan>(pqp);
      AssertInput(!storage_manager.has_prepared_plan(create_prepared_plan->prepared_plan_name()),
                  "Prepared Plan '" + create_prepared_plan->prepared_plan_name() + "' already exists.");
      break;
    }
    case OperatorType::CreateTable: {
      const auto create_table = std::dynamic_pointer_cast<CreateTable>(pqp);
      AssertInput(create_table->if_not_exists || !storage_manager.has_table(create_table->table_name),
                  "Table '" + create_table->table_name + "' already exists.");
      break;
    }
    case OperatorType::CreateView: {
      const auto create_view = std::dynamic_pointer_cast<CreateView>(pqp);
      AssertInput(create_view->if_not_exists() || !storage_manager.has_view(create_view->view_name()),
                  "View '" + create_view->view_name() + "' already exists.");
      break;
    }
    case OperatorType::DropTable: {
      const auto drop_table = std::dynamic_pointer_cast<DropTable>(pqp);
      AssertInput(drop_table->if_exists || storage_manager.has_table(drop_table->table_name),
                  "There is no table '" + drop_table->table_name + "'.");
      break;
    }
    case OperatorType::DropView: {
      const auto drop_view = std::dynamic_pointer_cast<DropView>(pqp);
      AssertInput(drop_view->if_exists || storage_manager.has_view(drop_view->view_name),
                  "There is no view '" + drop_view->view_name + "'.");
      break;
    }
    case OperatorType::Import: {
      const auto import = std::dynamic_pointer_cast<Import>(pqp);
      std::ifstream file(import->filename);
      AssertInput(file.good(), "There is no file '" + import->filename + "'.");
      break;
    }
    default:
      break;
  }
}
}  // namespace opossum<|MERGE_RESOLUTION|>--- conflicted
+++ resolved
@@ -12,20 +12,13 @@
 #include "SQLParser.h"
 #include "create_sql_parser_error_message.hpp"
 #include "expression/value_expression.hpp"
-<<<<<<< HEAD
-#include "expression/placeholder_expression.hpp"
 #include "expression/lqp_column_expression.hpp"
 #include "expression/expression_utils.hpp"
+#include "expression/typed_placeholder_expression.hpp"
 #include "hyrise.hpp"
-#include "logical_query_plan/lqp_utils.hpp"
 #include "logical_query_plan/stored_table_node.hpp"
-=======
-#include "expression/typed_placeholder_expression.hpp"
-#include "expression/expression_utils.hpp"
-#include "hyrise.hpp"
 #include "logical_query_plan/lqp_utils.hpp"
 #include "operators/export.hpp"
->>>>>>> 87caf29a
 #include "operators/import.hpp"
 #include "operators/maintenance/create_prepared_plan.hpp"
 #include "operators/maintenance/create_table.hpp"
@@ -121,14 +114,39 @@
 
     ParameterID parameter_id(0);
 
-    /*visit_lqp(unoptimized_lqp, [](const auto& node) {
-       if (node) {
-          node->visited = false;
-       }
-       return LQPVisitation::VisitInputs;
-
-    });*/
-
+    bool contains_non_uniform_distribution = false;
+
+    visit_lqp(unoptimized_lqp, [&contains_non_uniform_distribution](const auto& node) {
+      if (node) {
+        const auto &table_node = std::dynamic_pointer_cast<StoredTableNode>(node);
+        if (table_node) {
+          const std::string table_name = table_node->table_name;
+          const auto table = Hyrise::get().storage_manager.get_table(table_name);
+          const auto &table_statistics = table->table_statistics();
+
+          for (auto &expression: table_node->column_expressions()) {
+            const auto column_expression = std::dynamic_pointer_cast<LQPColumnExpression>(expression);
+            assert(column_expression);
+            //const auto column_id = column_expression->column_reference.original_column_id();
+            const auto column_id = node->find_column_id(*expression);
+            if (column_id) {
+              std::shared_ptr<BaseAttributeStatistics> column_statistics = table_statistics->column_statistics[*column_id];
+
+              auto data_type = table->column_data_type(*column_id);
+              resolve_data_type(data_type, [&] (auto type) {
+                using ColumnDataType = typename decltype(type)::type;
+
+                std::shared_ptr<AttributeStatistics<ColumnDataType>> statistics = std::dynamic_pointer_cast<AttributeStatistics<ColumnDataType>>(column_statistics);
+                if (!statistics->histogram->is_uniformly_distributed(0.1)) {
+                  contains_non_uniform_distribution = true;
+                }
+              });
+            }
+          }
+        }
+      }
+      return LQPVisitation::VisitInputs;
+    });
 
     visit_lqp(unoptimized_lqp, [&values, &parameter_id](const auto& node) {
         if (node) {
@@ -168,67 +186,8 @@
   const auto started_preoptimization_cache = std::chrono::high_resolution_clock::now();
 
   std::vector<std::shared_ptr<AbstractExpression>> values;
-<<<<<<< HEAD
-  ParameterID parameter_id(0);
-
-  bool contains_non_uniform_distribution = false;
-
-
-  visit_lqp(unoptimized_lqp, [&contains_non_uniform_distribution](const auto& node) {
-    if (node) {
-      const auto &table_node = std::dynamic_pointer_cast<StoredTableNode>(node);
-      if (table_node) {
-        const std::string table_name = table_node->table_name;
-        const auto table = Hyrise::get().storage_manager.get_table(table_name);
-        const auto &table_statistics = table->table_statistics();
-
-        for (auto &expression: table_node->column_expressions()) {
-          const auto column_expression = std::dynamic_pointer_cast<LQPColumnExpression>(expression);
-          assert(column_expression);
-          //const auto column_id = column_expression->column_reference.original_column_id();
-          const auto column_id = node->find_column_id(*expression);
-          if (column_id) {
-            std::shared_ptr<BaseAttributeStatistics> column_statistics = table_statistics->column_statistics[*column_id];
-
-            auto data_type = table->column_data_type(*column_id);
-            resolve_data_type(data_type, [&] (auto type) {
-              using ColumnDataType = typename decltype(type)::type;
-
-              std::shared_ptr<AttributeStatistics<ColumnDataType>> statistics = std::dynamic_pointer_cast<AttributeStatistics<ColumnDataType>>(column_statistics);
-              if (!statistics->histogram->is_uniformly_distributed(0.1)) {
-                contains_non_uniform_distribution = true;
-              }
-            });
-          }
-        }
-      }
-    }
-    return LQPVisitation::VisitInputs;
-  });
-
-  std::cout << "==============================================" << std::endl;
-  std::cout << "==== contains_non_uniform_distribution: " << contains_non_uniform_distribution << "======" << std::endl;
-  std::cout << "==============================================" << std::endl;
-
-
-  visit_lqp(unoptimized_lqp, [&values, &parameter_id](const auto& node) {
-    if (node) {
-      for (auto& root_expression : node->node_expressions) {
-        visit_expression(root_expression, [&values, &parameter_id](auto& expression) {
-          if (expression->type == ExpressionType::Value) {
-            values.push_back(expression);
-            expression = std::make_shared<PlaceholderExpression>(parameter_id);
-            parameter_id++;
-          }
-          return ExpressionVisitation::VisitArguments;
-        });
-      }
-    }
-    return LQPVisitation::VisitInputs;
-  });
-=======
+
   const auto unoptimized_lqp = get_split_unoptimized_logical_plan(values);
->>>>>>> 87caf29a
 
   // Handle logical query plan if statement has been cached
   if (lqp_cache) {
