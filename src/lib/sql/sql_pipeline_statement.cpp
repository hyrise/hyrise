#include "sql_pipeline_statement.hpp"

#include <fstream>
#include <iomanip>
#include <utility>
#include <numeric>

#include <boost/algorithm/string.hpp>

#include "SQLParser.h"
#include "create_sql_parser_error_message.hpp"
#include "expression/value_expression.hpp"
#include "expression/typed_placeholder_expression.hpp"
#include "expression/expression_utils.hpp"
#include "hyrise.hpp"
#include "logical_query_plan/lqp_utils.hpp"
#include "operators/export.hpp"
#include "operators/import.hpp"
#include "operators/maintenance/create_prepared_plan.hpp"
#include "operators/maintenance/create_table.hpp"
#include "operators/maintenance/create_view.hpp"
#include "operators/maintenance/drop_table.hpp"
#include "operators/maintenance/drop_view.hpp"
#include "optimizer/optimizer.hpp"
#include "sql/sql_pipeline_builder.hpp"
#include "sql/sql_plan_cache.hpp"
#include "sql/sql_translator.hpp"
#include "utils/assert.hpp"
#include "utils/tracing/probes.hpp"

namespace opossum {

SQLPipelineStatement::SQLPipelineStatement(const std::string& sql, std::shared_ptr<hsql::SQLParserResult> parsed_sql,
                                           const UseMvcc use_mvcc,
                                           const std::shared_ptr<TransactionContext>& transaction_context,
                                           const std::shared_ptr<Optimizer>& optimizer, const std::shared_ptr<Optimizer> &pruning_optimizer,
                                           const std::shared_ptr<SQLPhysicalPlanCache>& init_pqp_cache,
                                           const std::shared_ptr<SQLLogicalPlanCache>& init_lqp_cache)
    : pqp_cache(init_pqp_cache),
      lqp_cache(init_lqp_cache),
      _sql_string(sql),
      _use_mvcc(use_mvcc),
      _auto_commit(_use_mvcc == UseMvcc::Yes && !transaction_context),
      _transaction_context(transaction_context),
      _optimizer(optimizer),
      _pruning_optimizer(pruning_optimizer),
      _parsed_sql_statement(std::move(parsed_sql)),
      _metrics(std::make_shared<SQLPipelineStatementMetrics>()) {
  Assert(!_parsed_sql_statement || _parsed_sql_statement->size() == 1,
         "SQLPipelineStatement must hold exactly one SQL statement");
  DebugAssert(!_sql_string.empty(), "An SQLPipelineStatement should always contain a SQL statement string for caching");
  DebugAssert(!_transaction_context || transaction_context->phase() == TransactionPhase::Active,
              "The transaction context cannot have been committed already.");
  DebugAssert(!_transaction_context || use_mvcc == UseMvcc::Yes,
              "Transaction context without MVCC enabled makes no sense");
}

const std::string& SQLPipelineStatement::get_sql_string() { return _sql_string; }

const std::shared_ptr<hsql::SQLParserResult>& SQLPipelineStatement::get_parsed_sql_statement() {
  if (_parsed_sql_statement) {
    return _parsed_sql_statement;
  }

  DebugAssert(!_sql_string.empty(), "Cannot parse empty SQL string");

  _parsed_sql_statement = std::make_shared<hsql::SQLParserResult>();

  hsql::SQLParser::parse(_sql_string, _parsed_sql_statement.get());

  AssertInput(_parsed_sql_statement->isValid(), create_sql_parser_error_message(_sql_string, *_parsed_sql_statement));

  Assert(_parsed_sql_statement->size() == 1,
         "SQLPipelineStatement must hold exactly one statement. "
         "Use SQLPipeline when you have multiple statements.");

  return _parsed_sql_statement;
}

const std::shared_ptr<AbstractLQPNode>& SQLPipelineStatement::get_unoptimized_logical_plan() {
  if (_unoptimized_logical_plan) {
    return _unoptimized_logical_plan;
  }

  auto parsed_sql = get_parsed_sql_statement();

  const auto started = std::chrono::high_resolution_clock::now();

  SQLTranslator sql_translator{_use_mvcc};

  auto translation_result = sql_translator.translate_parser_result(*parsed_sql);
  auto lqp_roots = translation_result.lqp_nodes;
  _translation_info = translation_result.translation_info;

  DebugAssert(lqp_roots.size() == 1, "LQP translation returned no or more than one LQP root for a single statement.");
  _unoptimized_logical_plan = lqp_roots.front();

  const auto done = std::chrono::high_resolution_clock::now();
  _metrics->sql_translation_duration = std::chrono::duration_cast<std::chrono::nanoseconds>(done - started);

  return _unoptimized_logical_plan;
}

const std::shared_ptr<AbstractLQPNode>& SQLPipelineStatement::get_split_unoptimized_logical_plan(std::vector<std::shared_ptr<AbstractExpression>>& values) {
    auto& unoptimized_lqp = get_unoptimized_logical_plan();

    ParameterID parameter_id(0);

    /*visit_lqp(unoptimized_lqp, [](const auto& node) {
       if (node) {
          node->visited = false;
       }
       return LQPVisitation::VisitInputs;

    });*/

<<<<<<< HEAD

    visit_lqp(unoptimized_lqp, [&values, &parameter_id](const auto& node) {
        if (node) {
            for (auto& root_expression : node->node_expressions) {
                visit_expression(root_expression, [&values, &parameter_id](auto& expression) {
                    if (expression->type == ExpressionType::Value) {
                      if (expression->replaced_by) {
                        const auto valexp = std::dynamic_pointer_cast<ValueExpression>(expression);
                        //std::cout << "================== took out expression again: " << valexp->value << " ============" << std::endl;
                        expression = expression->replaced_by;

                      } else {
                        const auto valexp = std::dynamic_pointer_cast<ValueExpression>(expression);
                        if (valexp->data_type() != DataType::Null) {
                          //std::cout << "================== took out expression: " << valexp->value << " ============" << std::endl;
=======
    if (_translation_info.cacheable) {
      visit_lqp(unoptimized_lqp, [&values, &parameter_id](const auto& node) {
          if (node) {
              for (auto& root_expression : node->node_expressions) {
                  visit_expression(root_expression, [&values, &parameter_id](auto& expression) {
                      if (expression->type == ExpressionType::Value) {
                        if (expression->replaced_by) {
                          const auto valexp = std::dynamic_pointer_cast<ValueExpression>(expression);
                          //std::cout << "================== took out expression again: " << valexp->value << " ============" << std::endl;
                          expression = expression->replaced_by;
                        } else {
                          const auto valexp = std::dynamic_pointer_cast<ValueExpression>(expression);
                          //std::cout << "================== took out expression: " << valexp->value << " ============" << std::endl;
                          assert(expression->arguments.size() == 0);
>>>>>>> 9848e3f1
                          values.push_back(expression);
                          auto new_expression = std::make_shared<TypedPlaceholderExpression>(parameter_id, expression->data_type());
                          expression->replaced_by = new_expression;
                          expression = new_expression;
                          parameter_id++;
                        }
                      }
                      return ExpressionVisitation::VisitArguments;
                  });
              }
          }
          return LQPVisitation::VisitInputs;
      });
    }

    return unoptimized_lqp;
}

const std::shared_ptr<AbstractLQPNode>& SQLPipelineStatement::get_optimized_logical_plan() {
  if (_optimized_logical_plan) {
    return _optimized_logical_plan;
  }

  const auto started_preoptimization_cache = std::chrono::high_resolution_clock::now();

  std::vector<std::shared_ptr<AbstractExpression>> values;
  const auto unoptimized_lqp = get_split_unoptimized_logical_plan(values);

  // Handle logical query plan if statement has been cached
  if (lqp_cache) {
    if (const auto cached_plan = lqp_cache->try_get(unoptimized_lqp)) {
      const auto plan = (*cached_plan)->lqp;
      DebugAssert(plan, "Optimized logical query plan retrieved from cache is empty.");
      // MVCC-enabled and MVCC-disabled LQPs will evict each other
      if (lqp_is_validated(plan) == (_use_mvcc == UseMvcc::Yes)) {
        // Copy the LQP for reuse as the LQPTranslator might modify mutable fields (e.g., cached column_expressions)
        // and concurrent translations might conflict.
        _optimized_logical_plan = (*cached_plan)->instantiate(values);
        _metrics->query_plan_cache_hit = true;
        _optimized_logical_plan = _pruning_optimizer->optimize(std::move(_optimized_logical_plan));
        const auto done_cache = std::chrono::high_resolution_clock::now();
        _metrics->cache_duration = std::chrono::duration_cast<std::chrono::nanoseconds>(done_cache - started_preoptimization_cache);
        return _optimized_logical_plan;
      }
    }
  }

  // The optimizer works on the original unoptimized LQP nodes. After optimizing, the unoptimized version is also
  // optimized, which could lead to subtle bugs. optimized_logical_plan holds the original values now.
  // As the unoptimized LQP is only used for visualization, we can afford to recreate it if necessary.
  _unoptimized_logical_plan = nullptr;

  auto ulqp = unoptimized_lqp->deep_copy();

  const auto done_preoptimization_cache = std::chrono::high_resolution_clock::now();
  const auto started_optimize = std::chrono::high_resolution_clock::now();

  auto optimized_without_values = _optimizer->optimize(std::move(ulqp));

  const auto done_optimize = std::chrono::high_resolution_clock::now();
  _metrics->optimization_duration = std::chrono::duration_cast<std::chrono::nanoseconds>(done_optimize - started_optimize);

  const auto started_postoptimization_cache = std::chrono::high_resolution_clock::now();

  std::vector<ParameterID> all_parameter_ids(values.size());
  std::iota(all_parameter_ids.begin(), all_parameter_ids.end(), 0);
  auto prepared_plan = std::make_shared<PreparedPlan>(optimized_without_values, all_parameter_ids);

  // Cache newly created plan for the according sql statement
  if (lqp_cache && _translation_info.cacheable) {
    lqp_cache->set(unoptimized_lqp, prepared_plan);
  }

  _optimized_logical_plan = prepared_plan->instantiate(values);

  _optimized_logical_plan = _pruning_optimizer->optimize(std::move(_optimized_logical_plan));

  const auto done_postoptimization_cache = std::chrono::high_resolution_clock::now();
  _metrics->cache_duration = std::chrono::duration_cast<std::chrono::nanoseconds>(done_preoptimization_cache - started_preoptimization_cache + done_postoptimization_cache - started_postoptimization_cache);

  return _optimized_logical_plan;
}

const std::shared_ptr<AbstractOperator>& SQLPipelineStatement::get_physical_plan() {
  if (_physical_plan) {
    return _physical_plan;
  }

  // If we need a transaction context but haven't passed one in, this is the latest point where we can create it
  if (!_transaction_context && _use_mvcc == UseMvcc::Yes) {
    _transaction_context = Hyrise::get().transaction_manager.new_transaction_context(AutoCommit::Yes);
  }

  // Stores when the actual compilation started/ended
  auto started = std::chrono::high_resolution_clock::now();
  auto done = started;  // dummy value needed for initialization

  // Try to retrieve the PQP from cache
  if (pqp_cache) {
    if (const auto cached_physical_plan = pqp_cache->try_get(_sql_string)) {
      if ((*cached_physical_plan)->transaction_context_is_set()) {
        Assert(_use_mvcc == UseMvcc::Yes, "Trying to use MVCC cached query without a transaction context.");
      } else {
        Assert(_use_mvcc == UseMvcc::No, "Trying to use non-MVCC cached query with a transaction context.");
      }

      _physical_plan = (*cached_physical_plan)->deep_copy();
      _metrics->query_plan_cache_hit = true;
    }
  }

  if (!_physical_plan) {
    // "Normal" path in which the query plan is created instead of begin retrieved from cache
    const auto& lqp = get_optimized_logical_plan();

    // Reset time to exclude previous pipeline steps
    started = std::chrono::high_resolution_clock::now();
    _physical_plan = LQPTranslator{}.translate_node(lqp);
  }

  done = std::chrono::high_resolution_clock::now();

  if (_use_mvcc == UseMvcc::Yes) _physical_plan->set_transaction_context_recursively(_transaction_context);

  // Cache newly created plan for the according sql statement (only if not already cached)
  if (pqp_cache && !_metrics->query_plan_cache_hit && _translation_info.cacheable) {
    pqp_cache->set(_sql_string, _physical_plan);
  }

  _metrics->lqp_translation_duration = std::chrono::duration_cast<std::chrono::nanoseconds>(done - started);

  return _physical_plan;
}

const std::vector<std::shared_ptr<OperatorTask>>& SQLPipelineStatement::get_tasks() {
  if (!_tasks.empty()) {
    return _tasks;
  }

  _tasks = OperatorTask::make_tasks_from_operator(get_physical_plan());
  return _tasks;
}

std::pair<SQLPipelineStatus, const std::shared_ptr<const Table>&> SQLPipelineStatement::get_result_table() {
  // Returns true if a transaction was set and that transaction was rolled back.
  const auto was_rolled_back = [&]() {
    if (_transaction_context) {
      DebugAssert(_transaction_context->phase() == TransactionPhase::Active ||
                      _transaction_context->phase() == TransactionPhase::RolledBack ||
                      _transaction_context->phase() == TransactionPhase::Committed,
                  "Transaction found in unexpected state");
      return _transaction_context->phase() == TransactionPhase::RolledBack;
    }
    return false;
  };

  if (was_rolled_back()) {
    return {SQLPipelineStatus::RolledBack, _result_table};
  }

  if (_result_table || !_query_has_output) {
    return {SQLPipelineStatus::Success, _result_table};
  }

  _precheck_ddl_operators(get_physical_plan());

  const auto& tasks = get_tasks();

  const auto started = std::chrono::high_resolution_clock::now();

  DTRACE_PROBE3(HYRISE, TASKS_PER_STATEMENT, reinterpret_cast<uintptr_t>(&tasks), _sql_string.c_str(),
                reinterpret_cast<uintptr_t>(this));
  Hyrise::get().scheduler()->schedule_and_wait_for_tasks(tasks);

  if (was_rolled_back()) {
    return {SQLPipelineStatus::RolledBack, _result_table};
  }

  if (_auto_commit) {
    _transaction_context->commit();
  }

  if (_transaction_context) {
    Assert(_transaction_context->phase() == TransactionPhase::Active ||
               _transaction_context->phase() == TransactionPhase::Committed,
           "Transaction should either be still active or have been auto-committed by now");
  }

  const auto done = std::chrono::high_resolution_clock::now();
  _metrics->plan_execution_duration = std::chrono::duration_cast<std::chrono::nanoseconds>(done - started);

  // Get output from the last task
  _result_table = tasks.back()->get_operator()->get_output();
  if (!_result_table) _query_has_output = false;

  DTRACE_PROBE9(HYRISE, SUMMARY, _sql_string.c_str(), _metrics->sql_translation_duration.count(),
                _metrics->cache_duration.count(), _metrics->optimization_duration.count(),
                _metrics->lqp_translation_duration.count(), _metrics->plan_execution_duration.count(),
                _metrics->query_plan_cache_hit, get_tasks().size(), reinterpret_cast<uintptr_t>(this));

  return {SQLPipelineStatus::Success, _result_table};
}

const std::shared_ptr<TransactionContext>& SQLPipelineStatement::transaction_context() const {
  return _transaction_context;
}

const std::shared_ptr<SQLPipelineStatementMetrics>& SQLPipelineStatement::metrics() const { return _metrics; }

void SQLPipelineStatement::_precheck_ddl_operators(const std::shared_ptr<AbstractOperator>& pqp) {
  const auto& storage_manager = Hyrise::get().storage_manager;

  /**
   * Only look at the root operator, because as of now DDL operators are always at the root.
   */

  switch (pqp->type()) {
    case OperatorType::CreatePreparedPlan: {
      const auto create_prepared_plan = std::dynamic_pointer_cast<CreatePreparedPlan>(pqp);
      AssertInput(!storage_manager.has_prepared_plan(create_prepared_plan->prepared_plan_name()),
                  "Prepared Plan '" + create_prepared_plan->prepared_plan_name() + "' already exists.");
      break;
    }
    case OperatorType::CreateTable: {
      const auto create_table = std::dynamic_pointer_cast<CreateTable>(pqp);
      AssertInput(create_table->if_not_exists || !storage_manager.has_table(create_table->table_name),
                  "Table '" + create_table->table_name + "' already exists.");
      break;
    }
    case OperatorType::CreateView: {
      const auto create_view = std::dynamic_pointer_cast<CreateView>(pqp);
      AssertInput(create_view->if_not_exists() || !storage_manager.has_view(create_view->view_name()),
                  "View '" + create_view->view_name() + "' already exists.");
      break;
    }
    case OperatorType::DropTable: {
      const auto drop_table = std::dynamic_pointer_cast<DropTable>(pqp);
      AssertInput(drop_table->if_exists || storage_manager.has_table(drop_table->table_name),
                  "There is no table '" + drop_table->table_name + "'.");
      break;
    }
    case OperatorType::DropView: {
      const auto drop_view = std::dynamic_pointer_cast<DropView>(pqp);
      AssertInput(drop_view->if_exists || storage_manager.has_view(drop_view->view_name),
                  "There is no view '" + drop_view->view_name + "'.");
      break;
    }
    case OperatorType::Import: {
      const auto import = std::dynamic_pointer_cast<Import>(pqp);
      std::ifstream file(import->filename);
      AssertInput(file.good(), "There is no file '" + import->filename + "'.");
      break;
    }
    default:
      break;
  }
}
}  // namespace opossum<|MERGE_RESOLUTION|>--- conflicted
+++ resolved
@@ -114,23 +114,6 @@
 
     });*/
 
-<<<<<<< HEAD
-
-    visit_lqp(unoptimized_lqp, [&values, &parameter_id](const auto& node) {
-        if (node) {
-            for (auto& root_expression : node->node_expressions) {
-                visit_expression(root_expression, [&values, &parameter_id](auto& expression) {
-                    if (expression->type == ExpressionType::Value) {
-                      if (expression->replaced_by) {
-                        const auto valexp = std::dynamic_pointer_cast<ValueExpression>(expression);
-                        //std::cout << "================== took out expression again: " << valexp->value << " ============" << std::endl;
-                        expression = expression->replaced_by;
-
-                      } else {
-                        const auto valexp = std::dynamic_pointer_cast<ValueExpression>(expression);
-                        if (valexp->data_type() != DataType::Null) {
-                          //std::cout << "================== took out expression: " << valexp->value << " ============" << std::endl;
-=======
     if (_translation_info.cacheable) {
       visit_lqp(unoptimized_lqp, [&values, &parameter_id](const auto& node) {
           if (node) {
@@ -143,14 +126,15 @@
                           expression = expression->replaced_by;
                         } else {
                           const auto valexp = std::dynamic_pointer_cast<ValueExpression>(expression);
-                          //std::cout << "================== took out expression: " << valexp->value << " ============" << std::endl;
-                          assert(expression->arguments.size() == 0);
->>>>>>> 9848e3f1
-                          values.push_back(expression);
-                          auto new_expression = std::make_shared<TypedPlaceholderExpression>(parameter_id, expression->data_type());
-                          expression->replaced_by = new_expression;
-                          expression = new_expression;
-                          parameter_id++;
+                          if (valexp->data_type() != DataType::Null) {
+                            //std::cout << "================== took out expression: " << valexp->value << " ============" << std::endl;
+                            assert(expression->arguments.size() == 0);
+                            values.push_back(expression);
+                            auto new_expression = std::make_shared<TypedPlaceholderExpression>(parameter_id, expression->data_type());
+                            expression->replaced_by = new_expression;
+                            expression = new_expression;
+                            parameter_id++;
+                          }
                         }
                       }
                       return ExpressionVisitation::VisitArguments;
