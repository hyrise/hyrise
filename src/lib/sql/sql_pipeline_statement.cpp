--- conflicted
+++ resolved
@@ -115,7 +115,6 @@
 
     ParameterID parameter_id(0);
 
-<<<<<<< HEAD
     bool contains_non_uniform_distribution = false;
 
     visit_lqp(unoptimized_lqp, [&contains_non_uniform_distribution](const auto& node) {
@@ -143,17 +142,17 @@
                   contains_non_uniform_distribution = true;
                 }
               });
-=======
-    /*visit_lqp(unoptimized_lqp, [](const auto& node) {
-       if (node) {
-          node->visited = false;
-       }
-       return LQPVisitation::VisitInputs;
-
-    });*/
-
-
-    visit_lqp(unoptimized_lqp, [&values, &parameter_id](const auto& node) {
+            }
+          }
+        }
+      }
+      return LQPVisitation::VisitInputs;
+    });
+
+    //std::cout << "================== contains non uniform distribution?: " << contains_non_uniform_distribution << " ============" << std::endl;
+
+    if (!contains_non_uniform_distribution) {
+      visit_lqp(unoptimized_lqp, [&values, &parameter_id](const auto& node) {
         if (node) {
             for (auto& root_expression : node->node_expressions) {
                 visit_expression(root_expression, [&values, &parameter_id](auto& expression) {
@@ -175,43 +174,9 @@
                     }
                     return ExpressionVisitation::VisitArguments;
                 });
->>>>>>> 42b709ab
             }
-          }
-        }
-      }
-      return LQPVisitation::VisitInputs;
-    });
-
-    //std::cout << "================== contains non uniform distribution?: " << contains_non_uniform_distribution << " ============" << std::endl;
-
-    if (!contains_non_uniform_distribution) {
-      visit_lqp(unoptimized_lqp, [&values, &parameter_id](const auto& node) {
-          if (node) {
-              for (auto& root_expression : node->node_expressions) {
-                  visit_expression(root_expression, [&values, &parameter_id](auto& expression) {
-                      if (expression->type == ExpressionType::Value) {
-                        if (expression->replaced_by) {
-                          const auto valexp = std::dynamic_pointer_cast<ValueExpression>(expression);
-                          //std::cout << "================== took out expression again: " << valexp->value << " ============" << std::endl;
-                          expression = expression->replaced_by;
-                        } else {
-                          const auto valexp = std::dynamic_pointer_cast<ValueExpression>(expression);
-                          //std::cout << "================== took out expression: " << valexp->value << " ============" << std::endl;
-                          assert(expression->arguments.size() == 0);
-                          values.push_back(expression);
-                          auto new_expression = std::make_shared<TypedPlaceholderExpression>(parameter_id, expression->data_type());
-                          expression->replaced_by = new_expression;
-                          expression = new_expression;
-                          parameter_id++;
-                        }
-                      }
-                      return ExpressionVisitation::VisitArguments;
-                  });
-              }
-          }
-          return LQPVisitation::VisitInputs;
-      });
+            return LQPVisitation::VisitInputs;
+        });
     }
 
     return unoptimized_lqp;
