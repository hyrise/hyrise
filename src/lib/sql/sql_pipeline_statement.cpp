--- conflicted
+++ resolved
@@ -109,7 +109,6 @@
   return _unoptimized_logical_plan;
 }
 
-<<<<<<< HEAD
 bool SQLPipelineStatement::check_column_distributions(const float distribution_threshold) {
   auto& unoptimized_lqp = get_unoptimized_logical_plan();
 
@@ -157,12 +156,6 @@
     return LQPVisitation::VisitInputs;
   });
 
-  const auto done_uniform_check = std::chrono::high_resolution_clock::now();
-  _metrics->uniform_check_duration =
-      std::chrono::duration_cast<std::chrono::nanoseconds>(done_uniform_check - started_uniform_check);
-
-  return columns_distributed_uniformly;
-=======
 void SQLPipelineStatement::expression_parameter_extraction(std::shared_ptr<AbstractExpression> &expression,
                                             std::vector<std::shared_ptr<AbstractExpression>>& values,
                                             ParameterID &next_parameter_id) {
@@ -183,7 +176,6 @@
       }
     }
   }
->>>>>>> 6cfc5a5d
 }
 
 const std::shared_ptr<AbstractLQPNode>& SQLPipelineStatement::get_split_unoptimized_logical_plan(
@@ -192,41 +184,14 @@
 
   ParameterID next_parameter_id(0);
 
-<<<<<<< HEAD
   visit_lqp(unoptimized_lqp, [&values, &parameter_id](const auto& node) {
     if (node) {
       for (auto& root_expression : node->node_expressions) {
         visit_expression(root_expression, [&values, &parameter_id](auto& expression) {
-          if (expression->type == ExpressionType::Value) {
-            if (expression->replaced_by) {
-              const auto valexp = std::dynamic_pointer_cast<ValueExpression>(expression);
-              expression = expression->replaced_by;
-            } else {
-              const auto valexp = std::dynamic_pointer_cast<ValueExpression>(expression);
-              if (valexp->data_type() != DataType::Null) {
-                assert(expression->arguments.empty());
-                values.push_back(expression);
-                auto new_expression =
-                    std::make_shared<TypedPlaceholderExpression>(parameter_id, expression->data_type());
-                expression->replaced_by = new_expression;
-                expression = new_expression;
-                parameter_id++;
-              }
-            }
-          }
-          return ExpressionVisitation::VisitArguments;
-        });
-=======
-  if (_translation_info.cacheable) {
-    visit_lqp(unoptimized_lqp, [&values, &next_parameter_id](const auto& node) {
-      if (node) {
-        for (auto& root_expression : node->node_expressions) {
-          visit_expression(root_expression, [&values, &next_parameter_id](auto& expression) {
-            expression_parameter_extraction(expression, values, next_parameter_id);
+           expression_parameter_extraction(expression, values, next_parameter_id);
             return ExpressionVisitation::VisitArguments;
           });
         }
->>>>>>> 6cfc5a5d
       }
     }
     return LQPVisitation::VisitInputs;
@@ -291,11 +256,7 @@
   // As the unoptimized LQP is only used for visualization, we can afford to recreate it if necessary.
   _unoptimized_logical_plan = nullptr;
 
-<<<<<<< HEAD
-  auto ulqp = unoptimized_lqp->deep_copy();
-=======
   auto temp_unoptimized_logical_plan = unoptimized_lqp->deep_copy();
->>>>>>> 6cfc5a5d
 
   const auto done_preoptimization_cache = std::chrono::high_resolution_clock::now();
   const auto started_optimize = std::chrono::high_resolution_clock::now();
