--- conflicted
+++ resolved
@@ -32,13 +32,6 @@
 }
 
 SQLPipelineStatement::SQLPipelineStatement(const std::string& sql, std::shared_ptr<hsql::SQLParserResult> parsed_sql,
-<<<<<<< HEAD
-                                           std::shared_ptr<TransactionContext> transaction_context, bool use_mvcc)
-    : _sql_string(sql),
-      _parsed_sql_statement(std::move(parsed_sql)),
-      _use_mvcc(use_mvcc),
-      _auto_commit(_use_mvcc && transaction_context == nullptr) {
-=======
                                            const UseMvcc use_mvcc,
                                            const std::shared_ptr<TransactionContext>& transaction_context,
                                            const std::shared_ptr<Optimizer>& optimizer)
@@ -48,7 +41,6 @@
       _transaction_context(transaction_context),
       _optimizer(optimizer),
       _parsed_sql_statement(parsed_sql) {
->>>>>>> 3b5d9e6b
   DebugAssert(!_sql_string.empty(), "An SQLPipelineStatement should always contain a SQL statement string for caching");
   Assert(_parsed_sql_statement->size() == 1, "SQLPipelineStatement must hold exactly one SQL statement");
   DebugAssert(!_transaction_context || _use_mvcc == UseMvcc::Yes,
@@ -126,11 +118,7 @@
   }
 
   // If we need a transaction context but haven't passed one in, this is the latest point where we can create it
-<<<<<<< HEAD
-  if (!_transaction_context && _use_mvcc) {
-=======
   if (!_transaction_context && _use_mvcc == UseMvcc::Yes) {
->>>>>>> 3b5d9e6b
     _transaction_context = TransactionManager::get().new_transaction_context();
   }
 
@@ -144,19 +132,6 @@
 
     DebugAssert(!plan.tree_roots().empty(), "QueryPlan retrieved from cache is empty.");
     if (plan.tree_roots().front()->transaction_context_is_set()) {
-<<<<<<< HEAD
-      Assert(_use_mvcc, "Trying to use MVCC cached query without a transaction context.");
-    } else {
-      Assert(!_use_mvcc, "Trying to use non-MVCC cached query with a transaction context.");
-    }
-
-    _query_plan->append_plan(plan.recreate());
-    if (_use_mvcc) _query_plan->set_transaction_context(_transaction_context);
-
-    const auto done = std::chrono::high_resolution_clock::now();
-    _compile_time_micros = std::chrono::duration_cast<std::chrono::microseconds>(done - started);
-    _query_plan_cache_hit = true;
-=======
       Assert(_use_mvcc == UseMvcc::Yes, "Trying to use MVCC cached query without a transaction context.");
     } else {
       Assert(_use_mvcc == UseMvcc::No, "Trying to use non-MVCC cached query with a transaction context.");
@@ -167,7 +142,6 @@
 
     const auto done = std::chrono::high_resolution_clock::now();
     _compile_time_micros = std::chrono::duration_cast<std::chrono::microseconds>(done - started);
->>>>>>> 3b5d9e6b
 
     return _query_plan;
   }
@@ -176,11 +150,7 @@
 
   try {
     _query_plan->add_tree_by_root(LQPTranslator{}.translate_node(lqp));
-<<<<<<< HEAD
-    if (_use_mvcc) _query_plan->set_transaction_context(_transaction_context);
-=======
     if (_use_mvcc == UseMvcc::Yes) _query_plan->set_transaction_context(_transaction_context);
->>>>>>> 3b5d9e6b
   } catch (const std::exception& exception) {
     throw std::runtime_error("Error while translating query plan:\n  " + std::string(exception.what()));
   }
