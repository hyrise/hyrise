#include "sql_pipeline_statement.hpp"

#include <fstream>
#include <iomanip>
#include <utility>
#include <numeric>

#include <boost/algorithm/string.hpp>

#include "SQLParser.h"
#include "create_sql_parser_error_message.hpp"
#include "expression/value_expression.hpp"
#include "expression/typed_placeholder_expression.hpp"
#include "expression/expression_utils.hpp"
#include "hyrise.hpp"
#include "logical_query_plan/lqp_utils.hpp"
#include "operators/export.hpp"
#include "operators/import.hpp"
#include "operators/maintenance/create_prepared_plan.hpp"
#include "operators/maintenance/create_table.hpp"
#include "operators/maintenance/create_view.hpp"
#include "operators/maintenance/drop_table.hpp"
#include "operators/maintenance/drop_view.hpp"
#include "optimizer/optimizer.hpp"
#include "sql/sql_pipeline_builder.hpp"
#include "sql/sql_plan_cache.hpp"
#include "sql/sql_translator.hpp"
#include "utils/assert.hpp"
#include "utils/tracing/probes.hpp"

namespace opossum {

SQLPipelineStatement::SQLPipelineStatement(const std::string& sql, std::shared_ptr<hsql::SQLParserResult> parsed_sql,
                                           const UseMvcc use_mvcc,
                                           const std::shared_ptr<TransactionContext>& transaction_context,
<<<<<<< HEAD
                                           const std::shared_ptr<Optimizer>& optimizer, const std::shared_ptr<Optimizer> &pruning_optimizer,
                                           const std::shared_ptr<SQLPhysicalPlanCache>& pqp_cache,
                                           const std::shared_ptr<SQLLogicalPlanCache>& lqp_cache,
=======
                                           const std::shared_ptr<Optimizer>& optimizer,
                                           const std::shared_ptr<SQLPhysicalPlanCache>& init_pqp_cache,
                                           const std::shared_ptr<SQLLogicalPlanCache>& init_lqp_cache,
>>>>>>> 92eea1f6
                                           const CleanupTemporaries cleanup_temporaries)
    : pqp_cache(init_pqp_cache),
      lqp_cache(init_lqp_cache),
      _sql_string(sql),
      _use_mvcc(use_mvcc),
      _auto_commit(_use_mvcc == UseMvcc::Yes && !transaction_context),
      _transaction_context(transaction_context),
      _optimizer(optimizer),
      _pruning_optimizer(pruning_optimizer),
      _parsed_sql_statement(std::move(parsed_sql)),
      _metrics(std::make_shared<SQLPipelineStatementMetrics>()),
      _cleanup_temporaries(cleanup_temporaries) {
  Assert(!_parsed_sql_statement || _parsed_sql_statement->size() == 1,
         "SQLPipelineStatement must hold exactly one SQL statement");
  DebugAssert(!_sql_string.empty(), "An SQLPipelineStatement should always contain a SQL statement string for caching");
  DebugAssert(!_transaction_context || transaction_context->phase() == TransactionPhase::Active,
              "The transaction context cannot have been committed already.");
  DebugAssert(!_transaction_context || use_mvcc == UseMvcc::Yes,
              "Transaction context without MVCC enabled makes no sense");
}

const std::string& SQLPipelineStatement::get_sql_string() { return _sql_string; }

const std::shared_ptr<hsql::SQLParserResult>& SQLPipelineStatement::get_parsed_sql_statement() {
  if (_parsed_sql_statement) {
    return _parsed_sql_statement;
  }

  DebugAssert(!_sql_string.empty(), "Cannot parse empty SQL string");

  _parsed_sql_statement = std::make_shared<hsql::SQLParserResult>();

  hsql::SQLParser::parse(_sql_string, _parsed_sql_statement.get());

  AssertInput(_parsed_sql_statement->isValid(), create_sql_parser_error_message(_sql_string, *_parsed_sql_statement));

  Assert(_parsed_sql_statement->size() == 1,
         "SQLPipelineStatement must hold exactly one statement. "
         "Use SQLPipeline when you have multiple statements.");

  return _parsed_sql_statement;
}

const std::shared_ptr<AbstractLQPNode>& SQLPipelineStatement::get_unoptimized_logical_plan() {
  if (_unoptimized_logical_plan) {
    return _unoptimized_logical_plan;
  }

  auto parsed_sql = get_parsed_sql_statement();

  const auto started = std::chrono::high_resolution_clock::now();

  SQLTranslator sql_translator{_use_mvcc};

  auto translation_result = sql_translator.translate_parser_result(*parsed_sql);
  auto lqp_roots = translation_result.lqp_nodes;
  _translation_info = translation_result.translation_info;

  DebugAssert(lqp_roots.size() == 1, "LQP translation returned no or more than one LQP root for a single statement.");
  _unoptimized_logical_plan = lqp_roots.front();

  const auto done = std::chrono::high_resolution_clock::now();
  _metrics->sql_translation_duration = std::chrono::duration_cast<std::chrono::nanoseconds>(done - started);

  return _unoptimized_logical_plan;
}

const std::shared_ptr<AbstractLQPNode>& SQLPipelineStatement::get_split_unoptimized_logical_plan(std::vector<std::shared_ptr<AbstractExpression>>& values) {
    auto& unoptimized_lqp = get_unoptimized_logical_plan();

    ParameterID parameter_id(0);

    /*visit_lqp(unoptimized_lqp, [](const auto& node) {
       if (node) {
          node->visited = false;
       }
       return LQPVisitation::VisitInputs;

    });*/


    visit_lqp(unoptimized_lqp, [&values, &parameter_id](const auto& node) {
        if (node) {
            for (auto& root_expression : node->node_expressions) {
                visit_expression(root_expression, [&values, &parameter_id](auto& expression) {
                    if (expression->type == ExpressionType::Value) {
                      if (expression->replaced_by) {
                        const auto valexp = std::dynamic_pointer_cast<ValueExpression>(expression);
                        //std::cout << "================== took out expression again: " << valexp->value << " ============" << std::endl;
                        expression = expression->replaced_by;
                      } else {
                        const auto valexp = std::dynamic_pointer_cast<ValueExpression>(expression);
                        //std::cout << "================== took out expression: " << valexp->value << " ============" << std::endl;
                        assert(expression->arguments.size() == 0);
                        values.push_back(expression);
                        auto new_expression = std::make_shared<TypedPlaceholderExpression>(parameter_id, expression->data_type());
                        expression->replaced_by = new_expression;
                        expression = new_expression;
                        parameter_id++;
                      }
                    }
                    return ExpressionVisitation::VisitArguments;
                });
            }
        }
        return LQPVisitation::VisitInputs;
    });

    return unoptimized_lqp;
}

const std::shared_ptr<AbstractLQPNode>& SQLPipelineStatement::get_optimized_logical_plan() {
  if (_optimized_logical_plan) {
    return _optimized_logical_plan;
  }

  const auto started_preoptimization_cache = std::chrono::high_resolution_clock::now();

  std::vector<std::shared_ptr<AbstractExpression>> values;
  const auto unoptimized_lqp = get_split_unoptimized_logical_plan(values);

  // Handle logical query plan if statement has been cached
  if (lqp_cache) {
    if (const auto cached_plan = lqp_cache->try_get(unoptimized_lqp)) {
      const auto plan = (*cached_plan)->lqp;
      DebugAssert(plan, "Optimized logical query plan retrieved from cache is empty.");
      // MVCC-enabled and MVCC-disabled LQPs will evict each other
      if (lqp_is_validated(plan) == (_use_mvcc == UseMvcc::Yes)) {
        // Copy the LQP for reuse as the LQPTranslator might modify mutable fields (e.g., cached column_expressions)
        // and concurrent translations might conflict.
        _optimized_logical_plan = (*cached_plan)->instantiate(values);
        _metrics->query_plan_cache_hit = true;
        _optimized_logical_plan = _pruning_optimizer->optimize(std::move(_optimized_logical_plan));
        const auto done_cache = std::chrono::high_resolution_clock::now();
        _metrics->cache_duration = std::chrono::duration_cast<std::chrono::nanoseconds>(done_cache - started_preoptimization_cache);
        return _optimized_logical_plan;
      }
    }
  }

  // The optimizer works on the original unoptimized LQP nodes. After optimizing, the unoptimized version is also
  // optimized, which could lead to subtle bugs. optimized_logical_plan holds the original values now.
  // As the unoptimized LQP is only used for visualization, we can afford to recreate it if necessary.
  _unoptimized_logical_plan = nullptr;

  auto ulqp = unoptimized_lqp->deep_copy();

  const auto done_preoptimization_cache = std::chrono::high_resolution_clock::now();
  const auto started_optimize = std::chrono::high_resolution_clock::now();

  auto optimized_without_values = _optimizer->optimize(std::move(ulqp));

  const auto done_optimize = std::chrono::high_resolution_clock::now();
  _metrics->optimization_duration = std::chrono::duration_cast<std::chrono::nanoseconds>(done_optimize - started_optimize);

  const auto started_postoptimization_cache = std::chrono::high_resolution_clock::now();

  std::vector<ParameterID> all_parameter_ids(values.size());
  std::iota(all_parameter_ids.begin(), all_parameter_ids.end(), 0);
  auto prepared_plan = std::make_shared<PreparedPlan>(optimized_without_values, all_parameter_ids);

  // Cache newly created plan for the according sql statement
<<<<<<< HEAD
  if (lqp_cache) {
    lqp_cache->set(unoptimized_lqp, prepared_plan);
=======
  if (lqp_cache && _translation_info.cacheable) {
    lqp_cache->set(_sql_string, _optimized_logical_plan);
>>>>>>> 92eea1f6
  }

  _optimized_logical_plan = prepared_plan->instantiate(values);

  _optimized_logical_plan = _pruning_optimizer->optimize(std::move(_optimized_logical_plan));

  const auto done_postoptimization_cache = std::chrono::high_resolution_clock::now();
  _metrics->cache_duration = std::chrono::duration_cast<std::chrono::nanoseconds>(done_preoptimization_cache - started_preoptimization_cache + done_postoptimization_cache - started_postoptimization_cache);

  return _optimized_logical_plan;
}

const std::shared_ptr<AbstractOperator>& SQLPipelineStatement::get_physical_plan() {
  if (_physical_plan) {
    return _physical_plan;
  }

  // If we need a transaction context but haven't passed one in, this is the latest point where we can create it
  if (!_transaction_context && _use_mvcc == UseMvcc::Yes) {
    _transaction_context = Hyrise::get().transaction_manager.new_transaction_context(AutoCommit::Yes);
  }

  // Stores when the actual compilation started/ended
  auto started = std::chrono::high_resolution_clock::now();
  auto done = started;  // dummy value needed for initialization

  // Try to retrieve the PQP from cache
  if (pqp_cache) {
    if (const auto cached_physical_plan = pqp_cache->try_get(_sql_string)) {
      if ((*cached_physical_plan)->transaction_context_is_set()) {
        Assert(_use_mvcc == UseMvcc::Yes, "Trying to use MVCC cached query without a transaction context.");
      } else {
        Assert(_use_mvcc == UseMvcc::No, "Trying to use non-MVCC cached query with a transaction context.");
      }

      _physical_plan = (*cached_physical_plan)->deep_copy();
      _metrics->query_plan_cache_hit = true;
    }
  }

  if (!_physical_plan) {
    // "Normal" path in which the query plan is created instead of begin retrieved from cache
    const auto& lqp = get_optimized_logical_plan();

    // Reset time to exclude previous pipeline steps
    started = std::chrono::high_resolution_clock::now();
    _physical_plan = LQPTranslator{}.translate_node(lqp);
  }

  done = std::chrono::high_resolution_clock::now();

  if (_use_mvcc == UseMvcc::Yes) _physical_plan->set_transaction_context_recursively(_transaction_context);

  // Cache newly created plan for the according sql statement (only if not already cached)
  if (pqp_cache && !_metrics->query_plan_cache_hit && _translation_info.cacheable) {
    pqp_cache->set(_sql_string, _physical_plan);
  }

  _metrics->lqp_translation_duration = std::chrono::duration_cast<std::chrono::nanoseconds>(done - started);

  return _physical_plan;
}

const std::vector<std::shared_ptr<OperatorTask>>& SQLPipelineStatement::get_tasks() {
  if (!_tasks.empty()) {
    return _tasks;
  }

  _tasks = OperatorTask::make_tasks_from_operator(get_physical_plan(), _cleanup_temporaries);
  return _tasks;
}

std::pair<SQLPipelineStatus, const std::shared_ptr<const Table>&> SQLPipelineStatement::get_result_table() {
  // Returns true if a transaction was set and that transaction was rolled back.
  const auto was_rolled_back = [&]() {
    if (_transaction_context) {
      DebugAssert(_transaction_context->phase() == TransactionPhase::Active ||
                      _transaction_context->phase() == TransactionPhase::RolledBack ||
                      _transaction_context->phase() == TransactionPhase::Committed,
                  "Transaction found in unexpected state");
      return _transaction_context->phase() == TransactionPhase::RolledBack;
    }
    return false;
  };

  if (was_rolled_back()) {
    return {SQLPipelineStatus::RolledBack, _result_table};
  }

  if (_result_table || !_query_has_output) {
    return {SQLPipelineStatus::Success, _result_table};
  }

  _precheck_ddl_operators(get_physical_plan());

  const auto& tasks = get_tasks();

  const auto started = std::chrono::high_resolution_clock::now();

  DTRACE_PROBE3(HYRISE, TASKS_PER_STATEMENT, reinterpret_cast<uintptr_t>(&tasks), _sql_string.c_str(),
                reinterpret_cast<uintptr_t>(this));
  Hyrise::get().scheduler()->schedule_and_wait_for_tasks(tasks);

  if (was_rolled_back()) {
    return {SQLPipelineStatus::RolledBack, _result_table};
  }

  if (_auto_commit) {
    _transaction_context->commit();
  }

  if (_transaction_context) {
    Assert(_transaction_context->phase() == TransactionPhase::Active ||
               _transaction_context->phase() == TransactionPhase::Committed,
           "Transaction should either be still active or have been auto-committed by now");
  }

  const auto done = std::chrono::high_resolution_clock::now();
  _metrics->plan_execution_duration = std::chrono::duration_cast<std::chrono::nanoseconds>(done - started);

  // Get output from the last task
  _result_table = tasks.back()->get_operator()->get_output();
  if (!_result_table) _query_has_output = false;

  DTRACE_PROBE9(HYRISE, SUMMARY, _sql_string.c_str(), _metrics->sql_translation_duration.count(),
                _metrics->cache_duration.count(), _metrics->optimization_duration.count(),
                _metrics->lqp_translation_duration.count(), _metrics->plan_execution_duration.count(),
                _metrics->query_plan_cache_hit, get_tasks().size(), reinterpret_cast<uintptr_t>(this));

  return {SQLPipelineStatus::Success, _result_table};
}

const std::shared_ptr<TransactionContext>& SQLPipelineStatement::transaction_context() const {
  return _transaction_context;
}

const std::shared_ptr<SQLPipelineStatementMetrics>& SQLPipelineStatement::metrics() const { return _metrics; }

void SQLPipelineStatement::_precheck_ddl_operators(const std::shared_ptr<AbstractOperator>& pqp) {
  const auto& storage_manager = Hyrise::get().storage_manager;

  /**
   * Only look at the root operator, because as of now DDL operators are always at the root.
   */

  switch (pqp->type()) {
    case OperatorType::CreatePreparedPlan: {
      const auto create_prepared_plan = std::dynamic_pointer_cast<CreatePreparedPlan>(pqp);
      AssertInput(!storage_manager.has_prepared_plan(create_prepared_plan->prepared_plan_name()),
                  "Prepared Plan '" + create_prepared_plan->prepared_plan_name() + "' already exists.");
      break;
    }
    case OperatorType::CreateTable: {
      const auto create_table = std::dynamic_pointer_cast<CreateTable>(pqp);
      AssertInput(create_table->if_not_exists || !storage_manager.has_table(create_table->table_name),
                  "Table '" + create_table->table_name + "' already exists.");
      break;
    }
    case OperatorType::CreateView: {
      const auto create_view = std::dynamic_pointer_cast<CreateView>(pqp);
      AssertInput(create_view->if_not_exists() || !storage_manager.has_view(create_view->view_name()),
                  "View '" + create_view->view_name() + "' already exists.");
      break;
    }
    case OperatorType::DropTable: {
      const auto drop_table = std::dynamic_pointer_cast<DropTable>(pqp);
      AssertInput(drop_table->if_exists || storage_manager.has_table(drop_table->table_name),
                  "There is no table '" + drop_table->table_name + "'.");
      break;
    }
    case OperatorType::DropView: {
      const auto drop_view = std::dynamic_pointer_cast<DropView>(pqp);
      AssertInput(drop_view->if_exists || storage_manager.has_view(drop_view->view_name),
                  "There is no view '" + drop_view->view_name + "'.");
      break;
    }
    case OperatorType::Import: {
      const auto import = std::dynamic_pointer_cast<Import>(pqp);
      std::ifstream file(import->filename);
      AssertInput(file.good(), "There is no file '" + import->filename + "'.");
      break;
    }
    default:
      break;
  }
}
}  // namespace opossum<|MERGE_RESOLUTION|>--- conflicted
+++ resolved
@@ -33,15 +33,9 @@
 SQLPipelineStatement::SQLPipelineStatement(const std::string& sql, std::shared_ptr<hsql::SQLParserResult> parsed_sql,
                                            const UseMvcc use_mvcc,
                                            const std::shared_ptr<TransactionContext>& transaction_context,
-<<<<<<< HEAD
                                            const std::shared_ptr<Optimizer>& optimizer, const std::shared_ptr<Optimizer> &pruning_optimizer,
-                                           const std::shared_ptr<SQLPhysicalPlanCache>& pqp_cache,
-                                           const std::shared_ptr<SQLLogicalPlanCache>& lqp_cache,
-=======
-                                           const std::shared_ptr<Optimizer>& optimizer,
                                            const std::shared_ptr<SQLPhysicalPlanCache>& init_pqp_cache,
                                            const std::shared_ptr<SQLLogicalPlanCache>& init_lqp_cache,
->>>>>>> 92eea1f6
                                            const CleanupTemporaries cleanup_temporaries)
     : pqp_cache(init_pqp_cache),
       lqp_cache(init_lqp_cache),
@@ -204,13 +198,8 @@
   auto prepared_plan = std::make_shared<PreparedPlan>(optimized_without_values, all_parameter_ids);
 
   // Cache newly created plan for the according sql statement
-<<<<<<< HEAD
-  if (lqp_cache) {
+  if (lqp_cache && _translation_info.cacheable) {
     lqp_cache->set(unoptimized_lqp, prepared_plan);
-=======
-  if (lqp_cache && _translation_info.cacheable) {
-    lqp_cache->set(_sql_string, _optimized_logical_plan);
->>>>>>> 92eea1f6
   }
 
   _optimized_logical_plan = prepared_plan->instantiate(values);
