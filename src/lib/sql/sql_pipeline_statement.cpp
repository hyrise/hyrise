--- conflicted
+++ resolved
@@ -175,24 +175,31 @@
 
   const auto* statement = get_parsed_sql_statement()->getStatement(0);
 
+  auto check_same_mvcc_mode = [this](const SQLQueryPlan& plan) {
+    if (plan.tree_roots().front()->transaction_context_is_set()) {
+      Assert(_use_mvcc == UseMvcc::Yes, "Trying to use MVCC cached query without a transaction context.");
+    } else {
+      Assert(_use_mvcc == UseMvcc::No, "Trying to use non-MVCC cached query with a transaction context.");
+    }
+  };
+
   try {
     if (const auto cached_plan = SQLQueryCache<SQLQueryPlan>::get().try_get(_sql_string)) {
       // Handle query plan if statement has been cached
       auto& plan = *cached_plan;
 
       DebugAssert(!plan.tree_roots().empty(), "QueryPlan retrieved from cache is empty.");
-      if (plan.tree_roots().front()->transaction_context_is_set()) {
-        Assert(_use_mvcc == UseMvcc::Yes, "Trying to use MVCC cached query without a transaction context.");
-      } else {
-        Assert(_use_mvcc == UseMvcc::No, "Trying to use non-MVCC cached query with a transaction context.");
-      }
-
+      check_same_mvcc_mode(plan);
+
+      _query_plan_cache_hit = true;
       _query_plan->append_plan(plan.recreate());
     } else if (const auto* execute_statement = dynamic_cast<const hsql::ExecuteStatement*>(statement)) {
       // Handle query plan if we are executing a prepared statement
       Assert(_prepared_statements, "Cannot execute statement without prepared statement cache.");
       const auto plan = _prepared_statements->try_get(execute_statement->name);
+
       Assert(plan, "Requested prepared statement does not exist!");
+      check_same_mvcc_mode(*plan);
 
       // Get list of arguments from EXECUTE statement.
       std::vector<AllParameterVariant> arguments;
@@ -211,23 +218,9 @@
       const auto& lqp = get_optimized_logical_plan();
       _query_plan->add_tree_by_root(LQPTranslator{}.translate_node(lqp));
 
-<<<<<<< HEAD
       // Set number of parameters to match later in case of prepared statement
       _query_plan->set_num_parameters(_num_parameters);
     }
-=======
-    _query_plan_cache_hit = true;
-    _query_plan->append_plan(plan.recreate());
-    if (_use_mvcc == UseMvcc::Yes) _query_plan->set_transaction_context(_transaction_context);
-
-    const auto done = std::chrono::high_resolution_clock::now();
-    _compile_time_micros = std::chrono::duration_cast<std::chrono::microseconds>(done - started);
-
-    return _query_plan;
-  }
-
-  const auto& lqp = get_optimized_logical_plan();
->>>>>>> 03ce9660
 
     if (_use_mvcc == UseMvcc::Yes) _query_plan->set_transaction_context(_transaction_context);
   } catch (const std::exception& exception) {
@@ -357,13 +350,9 @@
 
   return error_msg.str();
 }
-<<<<<<< HEAD
-=======
 
 bool SQLPipelineStatement::query_plan_cache_hit() const {
   DebugAssert(_query_plan != nullptr, "Asking for cache hit before compiling query plan will return undefined result");
   return _query_plan_cache_hit;
 }
-
->>>>>>> 03ce9660
 }  // namespace opossum