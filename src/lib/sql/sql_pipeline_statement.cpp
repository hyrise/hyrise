#include "sql_pipeline_statement.hpp"

#include <boost/algorithm/string.hpp>

#include <iomanip>
#include <utility>

#include "SQLParser.h"
#include "concurrency/transaction_manager.hpp"
#include "optimizer/optimizer.hpp"
#include "scheduler/current_scheduler.hpp"
#include "sql/sql_pipeline_builder.hpp"
#include "sql/sql_query_plan.hpp"
#include "sql/sql_translator.hpp"
#include "utils/assert.hpp"

namespace opossum {

SQLPipelineStatement::SQLPipelineStatement(const std::string& sql, std::shared_ptr<hsql::SQLParserResult> parsed_sql,
                                           const UseMvcc use_mvcc,
                                           const std::shared_ptr<TransactionContext>& transaction_context,
                                           const std::shared_ptr<LQPTranslator>& lqp_translator,
                                           const std::shared_ptr<Optimizer>& optimizer,
                                           const PreparedStatementCache& prepared_statements)
    : _sql_string(sql),
      _use_mvcc(use_mvcc),
      _auto_commit(_use_mvcc == UseMvcc::Yes && !transaction_context),
      _transaction_context(transaction_context),
      _lqp_translator(lqp_translator),
      _optimizer(optimizer),
      _parsed_sql_statement(std::move(parsed_sql)),
      _prepared_statements(prepared_statements) {
  Assert(!_parsed_sql_statement || _parsed_sql_statement->size() == 1,
         "SQLPipelineStatement must hold exactly one SQL statement");
  DebugAssert(!_sql_string.empty(), "An SQLPipelineStatement should always contain a SQL statement string for caching");
  DebugAssert(!_transaction_context || transaction_context->phase() == TransactionPhase::Active,
              "The transaction context cannot have been committed already.");
  DebugAssert(!_transaction_context || use_mvcc == UseMvcc::Yes,
              "Transaction context without MVCC enabled makes no sense");
}

const std::string& SQLPipelineStatement::get_sql_string() { return _sql_string; }

const std::shared_ptr<hsql::SQLParserResult>& SQLPipelineStatement::get_parsed_sql_statement() {
  if (_parsed_sql_statement) {
    // Return cached result
    return _parsed_sql_statement;
  }

  DebugAssert(!_sql_string.empty(), "Cannot parse empty SQL string");

  _parsed_sql_statement = std::make_shared<hsql::SQLParserResult>();
  try {
    hsql::SQLParser::parse(_sql_string, _parsed_sql_statement.get());
  } catch (const std::exception& exception) {
    throw std::runtime_error("Error while parsing SQL query:\n  " + std::string(exception.what()));
  }

  if (!_parsed_sql_statement->isValid()) {
    throw std::runtime_error(SQLPipelineStatement::create_parse_error_message(_sql_string, *_parsed_sql_statement));
  }

  Assert(_parsed_sql_statement->size() == 1,
         "SQLPipelineStatement must hold exactly one statement. "
         "Use SQLPipeline when you have multiple statements.");

  return _parsed_sql_statement;
}

const std::shared_ptr<AbstractLQPNode>& SQLPipelineStatement::get_unoptimized_logical_plan() {
  if (_unoptimized_logical_plan) {
    return _unoptimized_logical_plan;
  }

  auto parsed_sql = get_parsed_sql_statement();

  const auto* statement = parsed_sql->getStatement(0);
  if (const auto prepared_statement = dynamic_cast<const hsql::PrepareStatement*>(statement)) {
    // If this is as PreparedStatement, we want to translate the actual query and not the PREPARE FROM ... part.
    // However, that part is not yet parsed, so we need to parse the raw string from the PreparedStatement.
    Assert(_prepared_statements, "Cannot prepare statement without prepared statement cache.");
    parsed_sql = SQLPipelineBuilder{prepared_statement->query}.create_pipeline_statement().get_parsed_sql_statement();
    _num_parameters = static_cast<uint16_t>(parsed_sql->parameters().size());
  }

<<<<<<< HEAD
  try {
    const auto lqp_roots = SQLTranslator{_use_mvcc}.translate_parser_result(*parsed_sql);
    DebugAssert(lqp_roots.size() == 1, "LQP translation returned no or more than one LQP root for a single statement.");
    _unoptimized_logical_plan = lqp_roots.front();
  } catch (const std::exception& exception) {
    throw std::runtime_error("Error while compiling query plan:\n  " + std::string(exception.what()));
  }
=======
  const auto lqp_roots = SQLTranslator{_use_mvcc == UseMvcc::Yes}.translate_parse_result(*parsed_sql);
  DebugAssert(lqp_roots.size() == 1, "LQP translation returned no or more than one LQP root for a single statement.");
  _unoptimized_logical_plan = lqp_roots.front();
>>>>>>> aa08aaaa

  return _unoptimized_logical_plan;
}

const std::shared_ptr<AbstractLQPNode>& SQLPipelineStatement::get_optimized_logical_plan() {
  if (_optimized_logical_plan) {
    return _optimized_logical_plan;
  }

  const auto& unoptimized_lqp = get_unoptimized_logical_plan();
  _optimized_logical_plan = _optimizer->optimize(unoptimized_lqp);

  // The optimizer works on the original unoptimized LQP nodes. After optimizing, the unoptimized version is also
  // optimized, which could lead to subtle bugs. optimized_logical_plan holds the original values now.
  // As the unoptimized LQP is only used for visualization, we can afford to recreate it if necessary.
  _unoptimized_logical_plan = nullptr;

  return _optimized_logical_plan;
}

const std::shared_ptr<SQLQueryPlan>& SQLPipelineStatement::get_query_plan() {
  if (_query_plan) {
    return _query_plan;
  }

  // If we need a transaction context but haven't passed one in, this is the latest point where we can create it
  if (!_transaction_context && _use_mvcc == UseMvcc::Yes) {
    _transaction_context = TransactionManager::get().new_transaction_context();
  }

  _query_plan = std::make_shared<SQLQueryPlan>();

  const auto started = std::chrono::high_resolution_clock::now();

  const auto* statement = get_parsed_sql_statement()->getStatement(0);

  auto assert_same_mvcc_mode = [this](const SQLQueryPlan& plan) {
    if (plan.tree_roots().front()->transaction_context_is_set()) {
      Assert(_use_mvcc == UseMvcc::Yes, "Trying to use MVCC cached query without a transaction context.");
    } else {
      Assert(_use_mvcc == UseMvcc::No, "Trying to use non-MVCC cached query with a transaction context.");
    }
  };

<<<<<<< HEAD
  try {
    if (const auto cached_plan = SQLQueryCache<SQLQueryPlan>::get().try_get(_sql_string)) {
      // Handle query plan if statement has been cached
      auto& plan = *cached_plan;

      DebugAssert(!plan.tree_roots().empty(), "QueryPlan retrieved from cache is empty.");
      assert_same_mvcc_mode(plan);

      _query_plan->append_plan(plan.recreate());
      _query_plan_cache_hit = true;
    } else if (const auto* execute_statement = dynamic_cast<const hsql::ExecuteStatement*>(statement)) {
      // Handle query plan if we are executing a prepared statement
      Assert(_prepared_statements, "Cannot execute statement without prepared statement cache.");
      const auto plan = _prepared_statements->try_get(execute_statement->name);

      Assert(plan, "Requested prepared statement does not exist!");
      assert_same_mvcc_mode(*plan);

      // Get list of arguments from EXECUTE statement.
      std::vector<AllParameterVariant> arguments;
      if (execute_statement->parameters != nullptr) {
        Fail("Not yet implemented");
//        for (const auto* expr : *execute_statement->parameters) {
//          arguments.push_back(HSQLExprTranslator::to_all_parameter_variant(*expr));
//        }
      }
=======
  if (const auto cached_plan = SQLQueryCache<SQLQueryPlan>::get().try_get(_sql_string)) {
    // Handle query plan if statement has been cached
    auto& plan = *cached_plan;
>>>>>>> aa08aaaa

    DebugAssert(!plan.tree_roots().empty(), "QueryPlan retrieved from cache is empty.");
    assert_same_mvcc_mode(plan);

    _query_plan->append_plan(plan.recreate());
    _query_plan_cache_hit = true;
  } else if (const auto* execute_statement = dynamic_cast<const hsql::ExecuteStatement*>(statement)) {
    // Handle query plan if we are executing a prepared statement
    Assert(_prepared_statements, "Cannot execute statement without prepared statement cache.");
    const auto plan = _prepared_statements->try_get(execute_statement->name);

    Assert(plan, "Requested prepared statement does not exist!");
    assert_same_mvcc_mode(*plan);

    // Get list of arguments from EXECUTE statement.
    std::vector<AllParameterVariant> arguments;
    if (execute_statement->parameters != nullptr) {
      for (const auto* expr : *execute_statement->parameters) {
        arguments.push_back(HSQLExprTranslator::to_all_parameter_variant(*expr));
      }
    }

    Assert(arguments.size() == plan->num_parameters(),
           "Number of arguments provided does not match expected number of arguments.");

    _query_plan->append_plan(plan->recreate(arguments));
  } else {
    // "Normal" mode in which the query plan is created
    const auto& lqp = get_optimized_logical_plan();
    _query_plan->add_tree_by_root(_lqp_translator->translate_node(lqp));

    // Set number of parameters to match later in case of prepared statement
    _query_plan->set_num_parameters(_num_parameters);
  }

  if (_use_mvcc == UseMvcc::Yes) _query_plan->set_transaction_context(_transaction_context);

  if (const auto* prepared_statement = dynamic_cast<const hsql::PrepareStatement*>(statement)) {
    Assert(_prepared_statements, "Cannot prepare statement without prepared statement cache.");
    _prepared_statements->set(prepared_statement->name, *_query_plan);
  }

  // Cache newly created plan for the according sql statement (only if not already cached)
  if (!_query_plan_cache_hit) {
    SQLQueryCache<SQLQueryPlan>::get().set(_sql_string, *_query_plan);
  }

  const auto done = std::chrono::high_resolution_clock::now();
  _compile_time_micros = std::chrono::duration_cast<std::chrono::microseconds>(done - started);

  return _query_plan;
}

const std::vector<std::shared_ptr<OperatorTask>>& SQLPipelineStatement::get_tasks() {
  if (!_tasks.empty()) {
    return _tasks;
  }

  const auto& query_plan = get_query_plan();
  DebugAssert(query_plan->tree_roots().size() == 1,
              "Physical query qlan creation returned no or more than one plan for a single statement.");

  const auto& root = query_plan->tree_roots().front();
  _tasks = OperatorTask::make_tasks_from_operator(root);
  return _tasks;
}

const std::shared_ptr<const Table>& SQLPipelineStatement::get_result_table() {
  if (_result_table || !_query_has_output) {
    return _result_table;
  }

  const auto& tasks = get_tasks();

  const auto started = std::chrono::high_resolution_clock::now();

  const auto* statement = get_parsed_sql_statement()->getStatement(0);
  // If this is a PREPARE x FROM ... command, calling get_result_table should not fail but just return
  if (statement->isType(hsql::kStmtPrepare)) {
    _query_has_output = false;
    const auto done = std::chrono::high_resolution_clock::now();
    _execution_time_micros = std::chrono::duration_cast<std::chrono::microseconds>(done - started);
    return _result_table;
  }

  CurrentScheduler::schedule_and_wait_for_tasks(tasks);

  if (_auto_commit) {
    _transaction_context->commit();
  }

  const auto done = std::chrono::high_resolution_clock::now();
  _execution_time_micros = std::chrono::duration_cast<std::chrono::microseconds>(done - started);

  // Get output from the last task
  _result_table = tasks.back()->get_operator()->get_output();
  if (_result_table == nullptr) _query_has_output = false;

  return _result_table;
}

const std::shared_ptr<TransactionContext>& SQLPipelineStatement::transaction_context() const {
  return _transaction_context;
}

std::chrono::microseconds SQLPipelineStatement::compile_time_microseconds() const {
  Assert(_query_plan != nullptr, "Cannot return compile duration without having created the query plan.");
  return _compile_time_micros;
}

std::chrono::microseconds SQLPipelineStatement::execution_time_microseconds() const {
  Assert(_result_table != nullptr || !_query_has_output, "Cannot return execution duration without having executed.");
  return _execution_time_micros;
}

std::string SQLPipelineStatement::create_parse_error_message(const std::string& sql,
                                                             const hsql::SQLParserResult& result) {
  std::stringstream error_msg;
  error_msg << "SQL query not valid.\n";

#if IS_DEBUG  // Only create nice error message in debug build
  std::vector<std::string> sql_lines;
  boost::algorithm::split(sql_lines, sql, boost::is_any_of("\n"));

  error_msg << "SQL query:\n==========\n";
  const uint32_t error_line = result.errorLine();
  for (auto line_number = 0u; line_number < sql_lines.size(); ++line_number) {
    error_msg << sql_lines[line_number] << '\n';

    // Add indicator to where the error is
    if (line_number == error_line) {
      const uint32_t error_col = result.errorColumn();
      const auto& line = sql_lines[line_number];

      // Keep indentation of tab characters
      auto num_tabs = std::count(line.begin(), line.begin() + error_col, '\t');
      error_msg << std::string(num_tabs, '\t');

      // Use some color to highlight the error
      const auto color_red = "\x1B[31m";
      const auto color_reset = "\x1B[0m";
      error_msg << std::string(error_col - num_tabs, ' ') << color_red << "^=== ERROR HERE!" << color_reset << "\n";
    }
  }
#endif

  error_msg << "=========="
            << "\nError line: " << result.errorLine() << "\nError column: " << result.errorColumn()
            << "\nError message: " << result.errorMsg();

  return error_msg.str();
}

bool SQLPipelineStatement::query_plan_cache_hit() const {
  DebugAssert(_query_plan != nullptr, "Asking for cache hit before compiling query plan will return undefined result");
  return _query_plan_cache_hit;
}
}  // namespace opossum<|MERGE_RESOLUTION|>--- conflicted
+++ resolved
@@ -83,19 +83,9 @@
     _num_parameters = static_cast<uint16_t>(parsed_sql->parameters().size());
   }
 
-<<<<<<< HEAD
-  try {
-    const auto lqp_roots = SQLTranslator{_use_mvcc}.translate_parser_result(*parsed_sql);
-    DebugAssert(lqp_roots.size() == 1, "LQP translation returned no or more than one LQP root for a single statement.");
-    _unoptimized_logical_plan = lqp_roots.front();
-  } catch (const std::exception& exception) {
-    throw std::runtime_error("Error while compiling query plan:\n  " + std::string(exception.what()));
-  }
-=======
-  const auto lqp_roots = SQLTranslator{_use_mvcc == UseMvcc::Yes}.translate_parse_result(*parsed_sql);
+  const auto lqp_roots = SQLTranslator{_use_mvcc}.translate_parser_result(*parsed_sql);
   DebugAssert(lqp_roots.size() == 1, "LQP translation returned no or more than one LQP root for a single statement.");
   _unoptimized_logical_plan = lqp_roots.front();
->>>>>>> aa08aaaa
 
   return _unoptimized_logical_plan;
 }
@@ -140,38 +130,9 @@
     }
   };
 
-<<<<<<< HEAD
-  try {
-    if (const auto cached_plan = SQLQueryCache<SQLQueryPlan>::get().try_get(_sql_string)) {
-      // Handle query plan if statement has been cached
-      auto& plan = *cached_plan;
-
-      DebugAssert(!plan.tree_roots().empty(), "QueryPlan retrieved from cache is empty.");
-      assert_same_mvcc_mode(plan);
-
-      _query_plan->append_plan(plan.recreate());
-      _query_plan_cache_hit = true;
-    } else if (const auto* execute_statement = dynamic_cast<const hsql::ExecuteStatement*>(statement)) {
-      // Handle query plan if we are executing a prepared statement
-      Assert(_prepared_statements, "Cannot execute statement without prepared statement cache.");
-      const auto plan = _prepared_statements->try_get(execute_statement->name);
-
-      Assert(plan, "Requested prepared statement does not exist!");
-      assert_same_mvcc_mode(*plan);
-
-      // Get list of arguments from EXECUTE statement.
-      std::vector<AllParameterVariant> arguments;
-      if (execute_statement->parameters != nullptr) {
-        Fail("Not yet implemented");
-//        for (const auto* expr : *execute_statement->parameters) {
-//          arguments.push_back(HSQLExprTranslator::to_all_parameter_variant(*expr));
-//        }
-      }
-=======
   if (const auto cached_plan = SQLQueryCache<SQLQueryPlan>::get().try_get(_sql_string)) {
     // Handle query plan if statement has been cached
     auto& plan = *cached_plan;
->>>>>>> aa08aaaa
 
     DebugAssert(!plan.tree_roots().empty(), "QueryPlan retrieved from cache is empty.");
     assert_same_mvcc_mode(plan);
@@ -189,9 +150,10 @@
     // Get list of arguments from EXECUTE statement.
     std::vector<AllParameterVariant> arguments;
     if (execute_statement->parameters != nullptr) {
-      for (const auto* expr : *execute_statement->parameters) {
-        arguments.push_back(HSQLExprTranslator::to_all_parameter_variant(*expr));
-      }
+      Fail("NYI");
+//      for (const auto* expr : *execute_statement->parameters) {
+//        arguments.push_back(HSQLExprTranslator::to_all_parameter_variant(*expr));
+//      }
     }
 
     Assert(arguments.size() == plan->num_parameters(),
