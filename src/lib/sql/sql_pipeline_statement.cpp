#include "sql_pipeline_statement.hpp"

#include <boost/algorithm/string.hpp>

#include <iomanip>
#include <utility>

#include "SQLParser.h"
#include "concurrency/transaction_manager.hpp"
#include "logical_query_plan/lqp_translator.hpp"
#include "optimizer/optimizer.hpp"
#include "scheduler/current_scheduler.hpp"
#include "sql/sql_query_plan.hpp"
#include "sql/sql_translator.hpp"
#include "utils/assert.hpp"

namespace opossum {

SQLPipelineStatement::SQLPipelineStatement(const std::string& sql, const UseMvcc use_mvcc,
                                           const std::shared_ptr<Optimizer>& optimizer)
    : _sql_string(sql), _use_mvcc(use_mvcc), _auto_commit(_use_mvcc == UseMvcc::Yes), _optimizer(optimizer) {}

SQLPipelineStatement::SQLPipelineStatement(const std::string& sql,
                                           const std::shared_ptr<TransactionContext>& transaction_context,
                                           const std::shared_ptr<Optimizer>& optimizer)
    : _sql_string(sql),
      _use_mvcc(UseMvcc::Yes),
      _auto_commit(false),
      _transaction_context(transaction_context),
      _optimizer(optimizer) {
  DebugAssert(_transaction_context != nullptr, "Cannot pass nullptr as explicit transaction context.");
}

<<<<<<< HEAD
SQLPipelineStatement::SQLPipelineStatement(std::shared_ptr<hsql::SQLParserResult> parsed_sql, const UseMvcc use_mvcc,
                                           const std::shared_ptr<TransactionContext>& transaction_context,
                                           const std::shared_ptr<Optimizer>& optimizer)
    : _use_mvcc(use_mvcc),
      _auto_commit(_use_mvcc == UseMvcc::Yes && !transaction_context),
      _transaction_context(transaction_context),
      _optimizer(optimizer),
      _parsed_sql_statement(parsed_sql) {
=======
SQLPipelineStatement::SQLPipelineStatement(const std::string& sql, std::shared_ptr<hsql::SQLParserResult> parsed_sql,
                                           std::shared_ptr<TransactionContext> transaction_context, bool use_mvcc)
    : _sql_string(sql),
      _parsed_sql_statement(std::move(parsed_sql)),
      _use_mvcc(use_mvcc),
      _auto_commit(_use_mvcc && transaction_context == nullptr) {
  DebugAssert(!_sql_string.empty(), "An SQLPipelineStatement should always contain a SQL statement string for caching");
>>>>>>> 926711ac
  Assert(_parsed_sql_statement->size() == 1, "SQLPipelineStatement must hold exactly one SQL statement");
  DebugAssert(!_transaction_context || _use_mvcc == UseMvcc::Yes,
              "Transaction context without MVCC enabled makes no sense");
}

const std::string& SQLPipelineStatement::get_sql_string() { return _sql_string; }

const std::shared_ptr<hsql::SQLParserResult>& SQLPipelineStatement::get_parsed_sql_statement() {
  if (_parsed_sql_statement) {
    // Return cached result
    return _parsed_sql_statement;
  }

  DebugAssert(!_sql_string.empty(), "Cannot parse empty SQL string");

  _parsed_sql_statement = std::make_shared<hsql::SQLParserResult>();
  try {
    hsql::SQLParser::parse(_sql_string, _parsed_sql_statement.get());
  } catch (const std::exception& exception) {
    throw std::runtime_error("Error while parsing SQL query:\n  " + std::string(exception.what()));
  }

  if (!_parsed_sql_statement->isValid()) {
    throw std::runtime_error(SQLPipelineStatement::create_parse_error_message(_sql_string, *_parsed_sql_statement));
  }

  Assert(_parsed_sql_statement->size() == 1,
         "SQLPipelineStatement must hold exactly one statement. "
         "Use SQLPipeline when you have multiple statements.");

  return _parsed_sql_statement;
}

const std::shared_ptr<AbstractLQPNode>& SQLPipelineStatement::get_unoptimized_logical_plan() {
  if (_unoptimized_logical_plan) {
    return _unoptimized_logical_plan;
  }

  const auto& parsed_sql = get_parsed_sql_statement();
  try {
    const auto lqp_roots = SQLTranslator{_use_mvcc == UseMvcc::Yes}.translate_parse_result(*parsed_sql);
    DebugAssert(lqp_roots.size() == 1, "LQP translation returned no or more than one LQP root for a single statement.");
    _unoptimized_logical_plan = lqp_roots.front();
  } catch (const std::exception& exception) {
    throw std::runtime_error("Error while compiling query plan:\n  " + std::string(exception.what()));
  }

  return _unoptimized_logical_plan;
}

const std::shared_ptr<AbstractLQPNode>& SQLPipelineStatement::get_optimized_logical_plan() {
  if (_optimized_logical_plan) {
    return _optimized_logical_plan;
  }

  const auto& unoptimized_lqp = get_unoptimized_logical_plan();
  try {
    _optimized_logical_plan = _optimizer->optimize(unoptimized_lqp);
  } catch (const std::exception& exception) {
    throw std::runtime_error("Error while optimizing query plan:\n  " + std::string(exception.what()));
  }

  // The optimizer works on the original unoptimized LQP nodes. After optimizing, the unoptimized version is also
  // optimized, which could lead to subtle bugs. optimized_logical_plan holds the original values now.
  // As the unoptimized LQP is only used for visualization, we can afford to recreate it if necessary.
  _unoptimized_logical_plan = nullptr;

  return _optimized_logical_plan;
}

const std::shared_ptr<SQLQueryPlan>& SQLPipelineStatement::get_query_plan() {
  if (_query_plan) {
    return _query_plan;
  }

  // If we need a transaction context but haven't passed one in, this is the latest point where we can create it
  if (!_transaction_context && _use_mvcc) {
    _transaction_context = TransactionManager::get().new_transaction_context();
  }

  _query_plan = std::make_shared<SQLQueryPlan>();

  const auto started = std::chrono::high_resolution_clock::now();

  // Handle query plan if statement has been cached
  if (const auto cached_plan = SQLQueryCache<SQLQueryPlan>::get().try_get(_sql_string)) {
    auto& plan = *cached_plan;

    DebugAssert(!plan.tree_roots().empty(), "QueryPlan retrieved from cache is empty.");
    if (plan.tree_roots().front()->transaction_context_is_set()) {
      Assert(_use_mvcc, "Trying to use MVCC cached query without a transaction context.");
    } else {
      Assert(!_use_mvcc, "Trying to use non-MVCC cached query with a transaction context.");
    }

    _query_plan->append_plan(plan.recreate());
    if (_use_mvcc) _query_plan->set_transaction_context(_transaction_context);

    const auto done = std::chrono::high_resolution_clock::now();
    _compile_time_micros = std::chrono::duration_cast<std::chrono::microseconds>(done - started);

    return _query_plan;
  }

  const auto& lqp = get_optimized_logical_plan();

  try {
    _query_plan->add_tree_by_root(LQPTranslator{}.translate_node(lqp));
    if (_use_mvcc) _query_plan->set_transaction_context(_transaction_context);
  } catch (const std::exception& exception) {
    throw std::runtime_error("Error while translating query plan:\n  " + std::string(exception.what()));
  }

<<<<<<< HEAD
  if (_use_mvcc == UseMvcc::Yes) {
    // If we need a transaction context but haven't got one in the control block, this is the latest point where we can
    // create it
    if (!_transaction_context) _transaction_context = TransactionManager::get().new_transaction_context();
    _query_plan->set_transaction_context(_transaction_context);
  }

=======
>>>>>>> 926711ac
  const auto done = std::chrono::high_resolution_clock::now();
  _compile_time_micros = std::chrono::duration_cast<std::chrono::microseconds>(done - started);

  // Cache newly created plan for the according sql statement
  SQLQueryCache<SQLQueryPlan>::get().set(_sql_string, *_query_plan);

  return _query_plan;
}

const std::vector<std::shared_ptr<OperatorTask>>& SQLPipelineStatement::get_tasks() {
  if (!_tasks.empty()) {
    return _tasks;
  }

  const auto& query_plan = get_query_plan();
  DebugAssert(query_plan->tree_roots().size() == 1,
              "Physical query qlan creation returned no or more than one plan for a single statement.");

  try {
    const auto& root = query_plan->tree_roots().front();
    _tasks = OperatorTask::make_tasks_from_operator(root);
  } catch (const std::exception& exception) {
    throw std::runtime_error("Error while creating tasks:\n  " + std::string(exception.what()));
  }

  return _tasks;
}

const std::shared_ptr<const Table>& SQLPipelineStatement::get_result_table() {
  if (_result_table || !_query_has_output) {
    return _result_table;
  }

  const auto& tasks = get_tasks();

  const auto started = std::chrono::high_resolution_clock::now();

  try {
    CurrentScheduler::schedule_and_wait_for_tasks(tasks);
  } catch (const std::exception& exception) {
    if (_use_mvcc == UseMvcc::Yes) _transaction_context->rollback();
    throw std::runtime_error("Error while executing tasks:\n  " + std::string(exception.what()));
  }

  if (_auto_commit) {
    _transaction_context->commit();
  }

  const auto done = std::chrono::high_resolution_clock::now();
  _execution_time_micros = std::chrono::duration_cast<std::chrono::microseconds>(done - started);

  // Get output from the last task
  _result_table = tasks.back()->get_operator()->get_output();
  if (_result_table == nullptr) _query_has_output = false;

  return _result_table;
}

const std::shared_ptr<TransactionContext>& SQLPipelineStatement::transaction_context() const {
  return _transaction_context;
}

std::chrono::microseconds SQLPipelineStatement::compile_time_microseconds() const {
  Assert(_query_plan != nullptr, "Cannot return compile duration without having created the query plan.");
  return _compile_time_micros;
}

std::chrono::microseconds SQLPipelineStatement::execution_time_microseconds() const {
  Assert(_result_table != nullptr || !_query_has_output, "Cannot return execution duration without having executed.");
  return _execution_time_micros;
}

std::string SQLPipelineStatement::create_parse_error_message(const std::string& sql,
                                                             const hsql::SQLParserResult& result) {
  std::stringstream error_msg;
  error_msg << "SQL query not valid.\n";

#if IS_DEBUG  // Only create nice error message in debug build
  std::vector<std::string> sql_lines;
  boost::algorithm::split(sql_lines, sql, boost::is_any_of("\n"));

  error_msg << "SQL query:\n==========\n";
  const uint32_t error_line = result.errorLine();
  for (auto line_number = 0u; line_number < sql_lines.size(); ++line_number) {
    error_msg << sql_lines[line_number] << '\n';

    // Add indicator to where the error is
    if (line_number == error_line) {
      const uint32_t error_col = result.errorColumn();
      const auto& line = sql_lines[line_number];

      // Keep indentation of tab characters
      auto num_tabs = std::count(line.begin(), line.begin() + error_col, '\t');
      error_msg << std::string(num_tabs, '\t');

      // Use some color to highlight the error
      const auto color_red = "\x1B[31m";
      const auto color_reset = "\x1B[0m";
      error_msg << std::string(error_col - num_tabs, ' ') << color_red << "^=== ERROR HERE!" << color_reset << "\n";
    }
  }
#endif

  error_msg << "=========="
            << "\nError line: " << result.errorLine() << "\nError column: " << result.errorColumn()
            << "\nError message: " << result.errorMsg();

  return error_msg.str();
}

}  // namespace opossum<|MERGE_RESOLUTION|>--- conflicted
+++ resolved
@@ -31,25 +31,16 @@
   DebugAssert(_transaction_context != nullptr, "Cannot pass nullptr as explicit transaction context.");
 }
 
-<<<<<<< HEAD
-SQLPipelineStatement::SQLPipelineStatement(std::shared_ptr<hsql::SQLParserResult> parsed_sql, const UseMvcc use_mvcc,
+SQLPipelineStatement::SQLPipelineStatement(const std::string& sql, std::shared_ptr<hsql::SQLParserResult> parsed_sql, const UseMvcc use_mvcc,
                                            const std::shared_ptr<TransactionContext>& transaction_context,
                                            const std::shared_ptr<Optimizer>& optimizer)
-    : _use_mvcc(use_mvcc),
+    : _sql_string(sql), _use_mvcc(use_mvcc),
       _auto_commit(_use_mvcc == UseMvcc::Yes && !transaction_context),
       _transaction_context(transaction_context),
       _optimizer(optimizer),
       _parsed_sql_statement(parsed_sql) {
-=======
-SQLPipelineStatement::SQLPipelineStatement(const std::string& sql, std::shared_ptr<hsql::SQLParserResult> parsed_sql,
-                                           std::shared_ptr<TransactionContext> transaction_context, bool use_mvcc)
-    : _sql_string(sql),
-      _parsed_sql_statement(std::move(parsed_sql)),
-      _use_mvcc(use_mvcc),
-      _auto_commit(_use_mvcc && transaction_context == nullptr) {
   DebugAssert(!_sql_string.empty(), "An SQLPipelineStatement should always contain a SQL statement string for caching");
->>>>>>> 926711ac
-  Assert(_parsed_sql_statement->size() == 1, "SQLPipelineStatement must hold exactly one SQL statement");
+  DebugAssert(_parsed_sql_statement->size() == 1, "SQLPipelineStatement must hold exactly one SQL statement");
   DebugAssert(!_transaction_context || _use_mvcc == UseMvcc::Yes,
               "Transaction context without MVCC enabled makes no sense");
 }
@@ -125,7 +116,7 @@
   }
 
   // If we need a transaction context but haven't passed one in, this is the latest point where we can create it
-  if (!_transaction_context && _use_mvcc) {
+  if (!_transaction_context && _use_mvcc == UseMvcc::Yes) {
     _transaction_context = TransactionManager::get().new_transaction_context();
   }
 
@@ -139,13 +130,13 @@
 
     DebugAssert(!plan.tree_roots().empty(), "QueryPlan retrieved from cache is empty.");
     if (plan.tree_roots().front()->transaction_context_is_set()) {
-      Assert(_use_mvcc, "Trying to use MVCC cached query without a transaction context.");
+      Assert(_use_mvcc == UseMvcc::Yes, "Trying to use MVCC cached query without a transaction context.");
     } else {
-      Assert(!_use_mvcc, "Trying to use non-MVCC cached query with a transaction context.");
+      Assert(_use_mvcc == UseMvcc::No, "Trying to use non-MVCC cached query with a transaction context.");
     }
 
     _query_plan->append_plan(plan.recreate());
-    if (_use_mvcc) _query_plan->set_transaction_context(_transaction_context);
+    if (_use_mvcc == UseMvcc::Yes) _query_plan->set_transaction_context(_transaction_context);
 
     const auto done = std::chrono::high_resolution_clock::now();
     _compile_time_micros = std::chrono::duration_cast<std::chrono::microseconds>(done - started);
@@ -157,21 +148,11 @@
 
   try {
     _query_plan->add_tree_by_root(LQPTranslator{}.translate_node(lqp));
-    if (_use_mvcc) _query_plan->set_transaction_context(_transaction_context);
+    if (_use_mvcc == UseMvcc::Yes) _query_plan->set_transaction_context(_transaction_context);
   } catch (const std::exception& exception) {
     throw std::runtime_error("Error while translating query plan:\n  " + std::string(exception.what()));
   }
 
-<<<<<<< HEAD
-  if (_use_mvcc == UseMvcc::Yes) {
-    // If we need a transaction context but haven't got one in the control block, this is the latest point where we can
-    // create it
-    if (!_transaction_context) _transaction_context = TransactionManager::get().new_transaction_context();
-    _query_plan->set_transaction_context(_transaction_context);
-  }
-
-=======
->>>>>>> 926711ac
   const auto done = std::chrono::high_resolution_clock::now();
   _compile_time_micros = std::chrono::duration_cast<std::chrono::microseconds>(done - started);
 
