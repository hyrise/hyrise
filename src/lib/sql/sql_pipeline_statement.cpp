--- conflicted
+++ resolved
@@ -93,8 +93,6 @@
   DebugAssert(lqp_roots.size() == 1, "LQP translation returned no or more than one LQP root for a single statement.");
   _unoptimized_logical_plan = lqp_roots.front();
 
-  _cacheable = sql_translator.cacheable();
-
   const auto done = std::chrono::high_resolution_clock::now();
   _metrics->sql_translation_duration = std::chrono::duration_cast<std::chrono::nanoseconds>(done - started);
 
@@ -107,7 +105,7 @@
   }
 
   // Handle logical query plan if statement has been cached
-  if (lqp_cache && _cacheable) {
+  if (lqp_cache && _translation_info.cacheable) {
     if (const auto cached_plan = lqp_cache->try_get(_sql_string)) {
       const auto plan = *cached_plan;
       DebugAssert(plan, "Optimized logical query plan retrieved from cache is empty.");
@@ -136,11 +134,7 @@
   _metrics->optimization_duration = std::chrono::duration_cast<std::chrono::nanoseconds>(done - started);
 
   // Cache newly created plan for the according sql statement
-<<<<<<< HEAD
-  if (lqp_cache && _cacheable) {
-=======
   if (lqp_cache && _translation_info.cacheable) {
->>>>>>> 61942797
     lqp_cache->set(_sql_string, _optimized_logical_plan);
   }
 
@@ -162,7 +156,7 @@
   auto done = started;  // dummy value needed for initialization
 
   // Try to retrieve the PQP from cache
-  if (pqp_cache && _cacheable) {
+  if (pqp_cache && _translation_info.cacheable) {
     if (const auto cached_physical_plan = pqp_cache->try_get(_sql_string)) {
       if ((*cached_physical_plan)->transaction_context_is_set()) {
         Assert(_use_mvcc == UseMvcc::Yes, "Trying to use MVCC cached query without a transaction context.");
@@ -189,11 +183,7 @@
   if (_use_mvcc == UseMvcc::Yes) _physical_plan->set_transaction_context_recursively(_transaction_context);
 
   // Cache newly created plan for the according sql statement (only if not already cached)
-<<<<<<< HEAD
-  if (pqp_cache && !_metrics->query_plan_cache_hit && _cacheable) {
-=======
   if (pqp_cache && !_metrics->query_plan_cache_hit && _translation_info.cacheable) {
->>>>>>> 61942797
     pqp_cache->set(_sql_string, _physical_plan);
   }
 
