#include "sql_pipeline_statement.hpp"

#include <boost/algorithm/string.hpp>

#include <iomanip>
#include <utility>

#include "SQLParser.h"
#include "concurrency/transaction_manager.hpp"
#include "create_sql_parser_error_message.hpp"
#include "expression/value_expression.hpp"
#include "optimizer/optimizer.hpp"
#include "scheduler/current_scheduler.hpp"
#include "sql/sql_pipeline_builder.hpp"
#include "sql/sql_query_plan.hpp"
#include "sql/sql_translator.hpp"
#include "utils/assert.hpp"

namespace opossum {

SQLPipelineStatement::SQLPipelineStatement(const std::string& sql, std::shared_ptr<hsql::SQLParserResult> parsed_sql,
                                           const UseMvcc use_mvcc,
                                           const std::shared_ptr<TransactionContext>& transaction_context,
                                           const std::shared_ptr<LQPTranslator>& lqp_translator,
                                           const std::shared_ptr<Optimizer>& optimizer,
                                           const std::shared_ptr<PreparedStatementCache>& prepared_statements,
                                           const CleanupTemporaries cleanup_temporaries)
    : _sql_string(sql),
      _use_mvcc(use_mvcc),
      _auto_commit(_use_mvcc == UseMvcc::Yes && !transaction_context),
      _transaction_context(transaction_context),
      _lqp_translator(lqp_translator),
      _optimizer(optimizer),
      _parsed_sql_statement(std::move(parsed_sql)),
      _metrics(std::make_shared<SQLPipelineStatementMetrics>()),
      _prepared_statements(prepared_statements),
      _cleanup_temporaries(cleanup_temporaries) {
  Assert(!_parsed_sql_statement || _parsed_sql_statement->size() == 1,
         "SQLPipelineStatement must hold exactly one SQL statement");
  DebugAssert(!_sql_string.empty(), "An SQLPipelineStatement should always contain a SQL statement string for caching");
  DebugAssert(!_transaction_context || transaction_context->phase() == TransactionPhase::Active,
              "The transaction context cannot have been committed already.");
  DebugAssert(!_transaction_context || use_mvcc == UseMvcc::Yes,
              "Transaction context without MVCC enabled makes no sense");
}

const std::string& SQLPipelineStatement::get_sql_string() { return _sql_string; }

const std::shared_ptr<hsql::SQLParserResult>& SQLPipelineStatement::get_parsed_sql_statement() {
  if (_parsed_sql_statement) {
    // Return cached result
    return _parsed_sql_statement;
  }

  DebugAssert(!_sql_string.empty(), "Cannot parse empty SQL string");

  _parsed_sql_statement = std::make_shared<hsql::SQLParserResult>();

<<<<<<< HEAD
  if (!_parsed_sql_statement->isValid()) {
    throw std::runtime_error(create_sql_parser_error_message(_sql_string, *_parsed_sql_statement));
  }
=======
  hsql::SQLParser::parse(_sql_string, _parsed_sql_statement.get());

  AssertInput(_parsed_sql_statement->isValid(),
    SQLPipelineStatement::create_parse_error_message(_sql_string, *_parsed_sql_statement));
>>>>>>> 1302a4dc

  Assert(_parsed_sql_statement->size() == 1,
         "SQLPipelineStatement must hold exactly one statement. "
         "Use SQLPipeline when you have multiple statements.");

  return _parsed_sql_statement;
}

const std::shared_ptr<AbstractLQPNode>& SQLPipelineStatement::get_unoptimized_logical_plan() {
  if (_unoptimized_logical_plan) {
    return _unoptimized_logical_plan;
  }

  auto parsed_sql = get_parsed_sql_statement();

  const auto started = std::chrono::high_resolution_clock::now();

  const auto* statement = parsed_sql->getStatement(0);

  SQLTranslator sql_translator{_use_mvcc};

  std::vector<std::shared_ptr<AbstractLQPNode>> lqp_roots;

  if (const auto prepared_statement = dynamic_cast<const hsql::PrepareStatement*>(statement)) {
    // If this is as PreparedStatement, we want to translate the actual query and not the PREPARE FROM ... part.
    // However, that part is not yet parsed, so we need to parse the raw string from the PreparedStatement.
    Assert(_prepared_statements, "Cannot prepare statement without prepared statement cache.");

    lqp_roots = sql_translator.translate_sql(prepared_statement->query);
    _parameter_ids = sql_translator.value_placeholders();
  } else {
    lqp_roots = sql_translator.translate_parser_result(*parsed_sql);
  }

  DebugAssert(lqp_roots.size() == 1, "LQP translation returned no or more than one LQP root for a single statement.");
  _unoptimized_logical_plan = lqp_roots.front();

  const auto done = std::chrono::high_resolution_clock::now();
  _metrics->translate_time_micros = std::chrono::duration_cast<std::chrono::microseconds>(done - started);

  return _unoptimized_logical_plan;
}

const std::shared_ptr<AbstractLQPNode>& SQLPipelineStatement::get_optimized_logical_plan() {
  if (_optimized_logical_plan) {
    return _optimized_logical_plan;
  }

  const auto& unoptimized_lqp = get_unoptimized_logical_plan();

  const auto started = std::chrono::high_resolution_clock::now();

  _optimized_logical_plan = _optimizer->optimize(unoptimized_lqp);

  const auto done = std::chrono::high_resolution_clock::now();
  _metrics->optimize_time_micros = std::chrono::duration_cast<std::chrono::microseconds>(done - started);

  // The optimizer works on the original unoptimized LQP nodes. After optimizing, the unoptimized version is also
  // optimized, which could lead to subtle bugs. optimized_logical_plan holds the original values now.
  // As the unoptimized LQP is only used for visualization, we can afford to recreate it if necessary.
  _unoptimized_logical_plan = nullptr;

  return _optimized_logical_plan;
}

const std::shared_ptr<SQLQueryPlan>& SQLPipelineStatement::get_query_plan() {
  if (_query_plan) {
    return _query_plan;
  }

  // If we need a transaction context but haven't passed one in, this is the latest point where we can create it
  if (!_transaction_context && _use_mvcc == UseMvcc::Yes) {
    _transaction_context = TransactionManager::get().new_transaction_context();
  }

  _query_plan = std::make_shared<SQLQueryPlan>(_cleanup_temporaries);

  // Stores when the actual compilation started/ended
  auto started = std::chrono::high_resolution_clock::now();
  auto done = started;  // dummy value needed for initialization

  const auto* statement = get_parsed_sql_statement()->getStatement(0);

  auto assert_same_mvcc_mode = [this](const SQLQueryPlan& plan) {
    if (plan.tree_roots().front()->transaction_context_is_set()) {
      Assert(_use_mvcc == UseMvcc::Yes, "Trying to use MVCC cached query without a transaction context.");
    } else {
      Assert(_use_mvcc == UseMvcc::No, "Trying to use non-MVCC cached query with a transaction context.");
    }
  };

  if (const auto cached_plan = SQLQueryCache<SQLQueryPlan>::get().try_get(_sql_string)) {
    // Handle query plan if statement has been cached
    auto& plan = *cached_plan;

    DebugAssert(!plan.tree_roots().empty(), "QueryPlan retrieved from cache is empty.");
    assert_same_mvcc_mode(plan);

    _query_plan->append_plan(plan.deep_copy());
    _metrics->query_plan_cache_hit = true;
    done = std::chrono::high_resolution_clock::now();
  } else if (const auto* execute_statement = dynamic_cast<const hsql::ExecuteStatement*>(statement)) {
    // Handle query plan if we are executing a prepared statement
    Assert(_prepared_statements, "Cannot execute statement without prepared statement cache.");
    auto plan = _prepared_statements->try_get(execute_statement->name);
    _parameter_ids = plan->parameter_ids();

    AssertInput(plan, "Requested prepared statement does not exist!");

    assert_same_mvcc_mode(*plan);

    // We don't want to set the parameters of the "prototype" plan in the cache
    plan = plan->deep_copy();

    // Get list of arguments from EXECUTE statement.
    std::unordered_map<ParameterID, AllTypeVariant> parameters;
    if (execute_statement->parameters) {
      for (auto value_placeholder_id = ValuePlaceholderID{0};
           value_placeholder_id < execute_statement->parameters->size(); ++value_placeholder_id) {
        const auto parameter_id_iter = _parameter_ids.find(value_placeholder_id);
        Assert(parameter_id_iter != _parameter_ids.end(), "Invalid number of parameters in EXECUTE");

        const auto parameter =
            SQLTranslator::translate_hsql_expr(*(*execute_statement->parameters)[value_placeholder_id]);
        Assert(parameter->type == ExpressionType::Value, "Illegal parameter in EXECUTE, only values accepted");

        parameters.emplace(parameter_id_iter->second, std::static_pointer_cast<ValueExpression>(parameter)->value);
      }
    }

<<<<<<< HEAD
    Assert(parameters.size() == plan->parameter_ids().size(),
           "Number of arguments provided does not match expected number of arguments.");
=======
    AssertInput(arguments.size() == plan->num_parameters(),
      "Number of arguments provided does not match expected number of arguments.");
>>>>>>> 1302a4dc

    _query_plan->append_plan(*plan);
    _query_plan->tree_roots().front()->set_parameters(parameters);

    done = std::chrono::high_resolution_clock::now();
  } else {
    // "Normal" mode in which the query plan is created
    const auto& lqp = get_optimized_logical_plan();

    // Reset time to exclude previous pipeline steps
    started = std::chrono::high_resolution_clock::now();
    _query_plan->add_tree_by_root(_lqp_translator->translate_node(lqp));

    // Set number of parameters to match later in case of prepared statement
    _query_plan->set_parameter_ids(_parameter_ids);

    done = std::chrono::high_resolution_clock::now();
  }

  if (_use_mvcc == UseMvcc::Yes) _query_plan->set_transaction_context(_transaction_context);

  if (const auto* prepared_statement = dynamic_cast<const hsql::PrepareStatement*>(statement)) {
    Assert(_prepared_statements, "Cannot prepare statement without prepared statement cache.");
    _prepared_statements->set(prepared_statement->name, *_query_plan);
  }

  // Cache newly created plan for the according sql statement (only if not already cached)
  if (!_metrics->query_plan_cache_hit) {
    SQLQueryCache<SQLQueryPlan>::get().set(_sql_string, *_query_plan);
  }

  _metrics->compile_time_micros = std::chrono::duration_cast<std::chrono::microseconds>(done - started);

  return _query_plan;
}

const std::vector<std::shared_ptr<OperatorTask>>& SQLPipelineStatement::get_tasks() {
  if (!_tasks.empty()) {
    return _tasks;
  }

  const auto& query_plan = get_query_plan();
  DebugAssert(query_plan->tree_roots().size() == 1,
              "Physical query plan creation returned no or more than one plan for a single statement.");

  const auto& root = query_plan->tree_roots().front();
  _tasks = OperatorTask::make_tasks_from_operator(root, _cleanup_temporaries);
  return _tasks;
}

const std::shared_ptr<const Table>& SQLPipelineStatement::get_result_table() {
  if (_result_table || !_query_has_output) {
    return _result_table;
  }

  const auto& tasks = get_tasks();

  const auto started = std::chrono::high_resolution_clock::now();

  const auto* statement = get_parsed_sql_statement()->getStatement(0);
  // If this is a PREPARE x FROM ... command, calling get_result_table should not fail but just return
  if (statement->isType(hsql::kStmtPrepare)) {
    _query_has_output = false;
    const auto done = std::chrono::high_resolution_clock::now();
    _metrics->execution_time_micros = std::chrono::duration_cast<std::chrono::microseconds>(done - started);
    return _result_table;
  }

  CurrentScheduler::schedule_and_wait_for_tasks(tasks);

  if (_auto_commit) {
    _transaction_context->commit();
  }

  const auto done = std::chrono::high_resolution_clock::now();
  _metrics->execution_time_micros = std::chrono::duration_cast<std::chrono::microseconds>(done - started);

  // Get output from the last task
  _result_table = tasks.back()->get_operator()->get_output();
  if (_result_table == nullptr) _query_has_output = false;

  return _result_table;
}

const std::shared_ptr<TransactionContext>& SQLPipelineStatement::transaction_context() const {
  return _transaction_context;
}

const std::shared_ptr<SQLPipelineStatementMetrics>& SQLPipelineStatement::metrics() const { return _metrics; }
}  // namespace opossum<|MERGE_RESOLUTION|>--- conflicted
+++ resolved
@@ -56,16 +56,10 @@
 
   _parsed_sql_statement = std::make_shared<hsql::SQLParserResult>();
 
-<<<<<<< HEAD
-  if (!_parsed_sql_statement->isValid()) {
-    throw std::runtime_error(create_sql_parser_error_message(_sql_string, *_parsed_sql_statement));
-  }
-=======
   hsql::SQLParser::parse(_sql_string, _parsed_sql_statement.get());
 
   AssertInput(_parsed_sql_statement->isValid(),
-    SQLPipelineStatement::create_parse_error_message(_sql_string, *_parsed_sql_statement));
->>>>>>> 1302a4dc
+    create_sql_parser_error_message(_sql_string, *_parsed_sql_statement));
 
   Assert(_parsed_sql_statement->size() == 1,
          "SQLPipelineStatement must hold exactly one statement. "
@@ -196,13 +190,8 @@
       }
     }
 
-<<<<<<< HEAD
-    Assert(parameters.size() == plan->parameter_ids().size(),
-           "Number of arguments provided does not match expected number of arguments.");
-=======
-    AssertInput(arguments.size() == plan->num_parameters(),
+    AssertInput(parameters.size() == plan->parameter_ids().size(),
       "Number of arguments provided does not match expected number of arguments.");
->>>>>>> 1302a4dc
 
     _query_plan->append_plan(*plan);
     _query_plan->tree_roots().front()->set_parameters(parameters);
