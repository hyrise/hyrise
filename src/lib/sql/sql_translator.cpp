#include "sql_translator.hpp"

#include "create_sql_parser_error_message.hpp"
#include "expression/abstract_expression.hpp"
#include "expression/abstract_predicate_expression.hpp"
#include "expression/arithmetic_expression.hpp"
#include "expression/between_expression.hpp"
#include "expression/binary_predicate_expression.hpp"
#include "expression/case_expression.hpp"
#include "expression/exists_expression.hpp"
#include "expression/expression_functional.hpp"
#include "expression/expression_utils.hpp"
#include "expression/in_expression.hpp"
#include "expression/interval_expression.hpp"
#include "expression/is_null_expression.hpp"
#include "expression/list_expression.hpp"
#include "expression/logical_expression.hpp"
#include "expression/lqp_column_expression.hpp"
#include "expression/lqp_subquery_expression.hpp"
#include "expression/unary_minus_expression.hpp"
#include "expression/value_expression.hpp"
#include "expression/window_expression.hpp"
#include "expression/window_function_expression.hpp"
#include "hyrise.hpp"
#include "import_export/file_type.hpp"
#include "logical_query_plan/abstract_lqp_node.hpp"
#include "logical_query_plan/aggregate_node.hpp"
#include "logical_query_plan/alias_node.hpp"
#include "logical_query_plan/change_meta_table_node.hpp"
#include "logical_query_plan/create_prepared_plan_node.hpp"
#include "logical_query_plan/create_table_node.hpp"
#include "logical_query_plan/create_view_node.hpp"
#include "logical_query_plan/delete_node.hpp"
#include "logical_query_plan/drop_table_node.hpp"
#include "logical_query_plan/drop_view_node.hpp"
#include "logical_query_plan/dummy_table_node.hpp"
#include "logical_query_plan/except_node.hpp"
#include "logical_query_plan/export_node.hpp"
#include "logical_query_plan/import_node.hpp"
#include "logical_query_plan/insert_node.hpp"
#include "logical_query_plan/intersect_node.hpp"
#include "logical_query_plan/join_node.hpp"
#include "logical_query_plan/limit_node.hpp"
#include "logical_query_plan/lqp_utils.hpp"
#include "logical_query_plan/predicate_node.hpp"
#include "logical_query_plan/projection_node.hpp"
#include "logical_query_plan/sort_node.hpp"
#include "logical_query_plan/static_table_node.hpp"
#include "logical_query_plan/stored_table_node.hpp"
#include "logical_query_plan/union_node.hpp"
#include "logical_query_plan/update_node.hpp"
#include "logical_query_plan/validate_node.hpp"
#include "logical_query_plan/window_node.hpp"
#include "storage/lqp_view.hpp"
#include "storage/table.hpp"
#include "utils/date_time_utils.hpp"
#include "utils/meta_table_manager.hpp"

#include "SQLParser.h"

namespace {

using namespace std::string_literals;           // NOLINT(build/namespaces)
using namespace hyrise;                         // NOLINT(build/namespaces)
using namespace hyrise::expression_functional;  // NOLINT(build/namespaces)

const auto hsql_arithmetic_operators = std::unordered_map<hsql::OperatorType, ArithmeticOperator>{
    {hsql::kOpPlus, ArithmeticOperator::Addition},           {hsql::kOpMinus, ArithmeticOperator::Subtraction},
    {hsql::kOpAsterisk, ArithmeticOperator::Multiplication}, {hsql::kOpSlash, ArithmeticOperator::Division},
    {hsql::kOpPercentage, ArithmeticOperator::Modulo},
};

const auto hsql_logical_operators = std::unordered_map<hsql::OperatorType, LogicalOperator>{
    {hsql::kOpAnd, LogicalOperator::And}, {hsql::kOpOr, LogicalOperator::Or}};

const auto hsql_predicate_condition = std::unordered_map<hsql::OperatorType, PredicateCondition>{
    {hsql::kOpBetween, PredicateCondition::BetweenInclusive},
    {hsql::kOpEquals, PredicateCondition::Equals},
    {hsql::kOpNotEquals, PredicateCondition::NotEquals},
    {hsql::kOpLess, PredicateCondition::LessThan},
    {hsql::kOpLessEq, PredicateCondition::LessThanEquals},
    {hsql::kOpGreater, PredicateCondition::GreaterThan},
    {hsql::kOpGreaterEq, PredicateCondition::GreaterThanEquals},
    {hsql::kOpLike, PredicateCondition::Like},
    {hsql::kOpNotLike, PredicateCondition::NotLike},
    {hsql::kOpIsNull, PredicateCondition::IsNull}};

const auto hsql_datetime_field = std::unordered_map<hsql::DatetimeField, DatetimeComponent>{
    {hsql::kDatetimeYear, DatetimeComponent::Year},     {hsql::kDatetimeMonth, DatetimeComponent::Month},
    {hsql::kDatetimeDay, DatetimeComponent::Day},       {hsql::kDatetimeHour, DatetimeComponent::Hour},
    {hsql::kDatetimeMinute, DatetimeComponent::Minute}, {hsql::kDatetimeSecond, DatetimeComponent::Second},
};

const auto order_type_to_sort_mode = std::unordered_map<hsql::OrderType, SortMode>{
    {hsql::kOrderAsc, SortMode::Ascending},
    {hsql::kOrderDesc, SortMode::Descending},
};

const auto supported_hsql_data_types = std::unordered_map<hsql::DataType, DataType>{
    {hsql::DataType::INT, DataType::Int},     {hsql::DataType::LONG, DataType::Long},
    {hsql::DataType::FLOAT, DataType::Float}, {hsql::DataType::DOUBLE, DataType::Double},
    {hsql::DataType::TEXT, DataType::String}, {hsql::DataType::BIGINT, DataType::Long}};

JoinMode translate_join_mode(const hsql::JoinType join_type) {
  static const std::unordered_map<const hsql::JoinType, const JoinMode> join_type_to_mode = {
      {hsql::kJoinInner, JoinMode::Inner}, {hsql::kJoinFull, JoinMode::FullOuter}, {hsql::kJoinLeft, JoinMode::Left},
      {hsql::kJoinRight, JoinMode::Right}, {hsql::kJoinCross, JoinMode::Cross},
  };

  auto it = join_type_to_mode.find(join_type);
  Assert(it != join_type_to_mode.end(), "Unknown join type.");
  return it->second;
}

/**
 * Is the expression a predicate that our Join Operators can process directly?
 * That is, is it of the form <column> <predicate_condition> <column>?
 */
bool is_trivial_join_predicate(const AbstractExpression& expression, const AbstractLQPNode& left_input,
                               const AbstractLQPNode& right_input) {
  if (expression.type != ExpressionType::Predicate) {
    return false;
  }

  const auto* binary_predicate_expression = dynamic_cast<const BinaryPredicateExpression*>(&expression);
  if (!binary_predicate_expression) {
    return false;
  }

  const auto find_predicate_in_input = [&](const auto& input) {
    auto left_argument_found = false;
    auto right_argument_found = false;

    input.iterate_output_expressions([&](const auto /*column_id*/, const auto& expression) {
      if (*expression == *binary_predicate_expression->left_operand()) {
        left_argument_found = true;
      } else if (*expression == *binary_predicate_expression->right_operand()) {
        right_argument_found = true;
      }
      return AbstractLQPNode::ExpressionIteration::Continue;
    });
    return std::make_pair(left_argument_found, right_argument_found);
  };

  const auto [left_in_left, right_in_left] = find_predicate_in_input(left_input);
  const auto [left_in_right, right_in_right] = find_predicate_in_input(right_input);
  return (left_in_left && right_in_right) || (right_in_left && left_in_right);
}

std::shared_ptr<AbstractLQPNode> add_expressions_if_unavailable(
    const std::shared_ptr<AbstractLQPNode>& node, const std::vector<std::shared_ptr<AbstractExpression>>& expressions) {
  auto projection_expressions = std::vector<std::shared_ptr<AbstractExpression>>{};

  for (const auto& expression : expressions) {
    // The required expression is already available or does not need to be computed (e.g., when it is a literal).
    if (!expression->requires_computation() || node->find_column_id(*expression)) {
      continue;
    }
    projection_expressions.emplace_back(expression);
  }

  // If all requested expressions are available, no need to create a Projection.
  if (projection_expressions.empty()) {
    return node;
  }

  const auto output_expressions = node->output_expressions();
  projection_expressions.insert(projection_expressions.end(), output_expressions.cbegin(), output_expressions.cend());

  // If the current LQP already is a ProjectionNode, do not add another one.
  if (node->type == LQPNodeType::Projection) {
    node->node_expressions = projection_expressions;
    return node;
  }

  return ProjectionNode::make(projection_expressions, node);
}

std::vector<std::shared_ptr<AbstractExpression>> unwrap_elements(
    const std::vector<SQLTranslator::SelectListElement>& select_list_elements) {
  auto expressions = std::vector<std::shared_ptr<AbstractExpression>>{};
  expressions.reserve(select_list_elements.size());
  for (const auto& element : select_list_elements) {
    expressions.emplace_back(element.expression);
  }
  return expressions;
}

std::string trim_meta_table_name(const std::string& name) {
  DebugAssert(MetaTableManager::is_meta_table_name(name), name + " is not a meta table name.");
  return name.substr(MetaTableManager::META_PREFIX.size());
}

std::shared_ptr<AbstractExpression> inverse_predicate(const AbstractExpression& expression) {
  /**
   * Inverse a boolean expression
   */

  switch (expression.type) {
    case ExpressionType::Predicate: {
      if (const auto* binary_predicate_expression = dynamic_cast<const BinaryPredicateExpression*>(&expression);
          binary_predicate_expression) {
        // If the argument is a predicate, just inverse it (e.g. NOT (a > b) becomes b <= a)
        return std::make_shared<BinaryPredicateExpression>(
            inverse_predicate_condition(binary_predicate_expression->predicate_condition),
            binary_predicate_expression->left_operand(), binary_predicate_expression->right_operand());
      }

      if (const auto* const is_null_expression = dynamic_cast<const IsNullExpression*>(&expression);
          is_null_expression) {
        // NOT (IS NULL ...) -> IS NOT NULL ...
        return std::make_shared<IsNullExpression>(inverse_predicate_condition(is_null_expression->predicate_condition),
                                                  is_null_expression->operand());
      }

      if (const auto* const between_expression = dynamic_cast<const BetweenExpression*>(&expression);
          between_expression) {
        // a BETWEEN b AND c -> a < b OR a > c
        return or_(less_than_(between_expression->operand(), between_expression->lower_bound()),
                   greater_than_(between_expression->operand(), between_expression->upper_bound()));
      }

      const auto* in_expression = dynamic_cast<const InExpression*>(&expression);
      Assert(in_expression, "Expected InExpression");
      return std::make_shared<InExpression>(inverse_predicate_condition(in_expression->predicate_condition),
                                            in_expression->operand(), in_expression->set());
    } break;

    case ExpressionType::Logical: {
      const auto* logical_expression = static_cast<const LogicalExpression*>(&expression);

      switch (logical_expression->logical_operator) {
        case LogicalOperator::And:
          return or_(inverse_predicate(*logical_expression->left_operand()),
                     inverse_predicate(*logical_expression->right_operand()));
        case LogicalOperator::Or:
          return and_(inverse_predicate(*logical_expression->left_operand()),
                      inverse_predicate(*logical_expression->right_operand()));
      }
    } break;

    case ExpressionType::Exists: {
      const auto* exists_expression = static_cast<const ExistsExpression*>(&expression);

      switch (exists_expression->exists_expression_type) {
        case ExistsExpressionType::Exists:
          return not_exists_(exists_expression->subquery());
        case ExistsExpressionType::NotExists:
          return exists_(exists_expression->subquery());
      }
    } break;

    default:
      Fail("Cannot invert non-boolean expression.");
  }

  Fail("Invalid enum value.");
}

FrameBound translate_frame_bound(const hsql::FrameBound& hsql_frame_bound) {
  auto bound_type = FrameBoundType::CurrentRow;
  switch (hsql_frame_bound.type) {
    case hsql::FrameBoundType::kCurrentRow:
      break;
    case hsql::FrameBoundType::kPreceding:
      bound_type = FrameBoundType::Preceding;
      break;
    case hsql::FrameBoundType::kFollowing:
      bound_type = FrameBoundType::Following;
  }

  const auto offset = hsql_frame_bound.offset;
  Assert(offset >= 0, "Expected non-negative offset. Bug in sqlparser?");

  return FrameBound{static_cast<uint64_t>(offset), bound_type, hsql_frame_bound.unbounded};
}

}  // namespace

namespace hyrise {

SQLTranslator::SQLTranslator(const UseMvcc use_mvcc)
    : SQLTranslator(use_mvcc, nullptr, std::make_shared<ParameterIDAllocator>(),
                    std::unordered_map<std::string, std::shared_ptr<LQPView>>{},
                    std::make_shared<std::unordered_map<std::string, std::shared_ptr<Table>>>()) {}

SQLTranslationResult SQLTranslator::translate_parser_result(const hsql::SQLParserResult& result) {
  _cacheable = true;

  auto result_nodes = std::vector<std::shared_ptr<AbstractLQPNode>>{};
  const std::vector<hsql::SQLStatement*>& statements = result.getStatements();

  for (const hsql::SQLStatement* stmt : statements) {
    auto result_node = _translate_statement(*stmt);
    result_nodes.push_back(result_node);
  }

  const auto& parameter_ids_of_value_placeholders = _parameter_id_allocator->value_placeholders();
  auto parameter_ids = std::vector<ParameterID>{parameter_ids_of_value_placeholders.size()};

  for (const auto& [value_placeholder_id, parameter_id] : parameter_ids_of_value_placeholders) {
    parameter_ids[value_placeholder_id] = parameter_id;
  }

  return {result_nodes, {_cacheable, parameter_ids}};
}

SQLTranslator::SQLTranslator(
    const UseMvcc use_mvcc, const std::shared_ptr<SQLIdentifierResolverProxy>& external_sql_identifier_resolver_proxy,
    const std::shared_ptr<ParameterIDAllocator>& parameter_id_allocator,
    const std::unordered_map<std::string, std::shared_ptr<LQPView>>& with_descriptions,
    const std::shared_ptr<std::unordered_map<std::string, std::shared_ptr<Table>>>& meta_tables)
    : _use_mvcc(use_mvcc),
      _external_sql_identifier_resolver_proxy(external_sql_identifier_resolver_proxy),
      _parameter_id_allocator(parameter_id_allocator),
      _with_descriptions(with_descriptions),
      _meta_tables(meta_tables) {}

SQLTranslator::SQLTranslator(
    const UseMvcc use_mvcc, const std::shared_ptr<std::unordered_map<std::string, std::shared_ptr<Table>>>& meta_tables)
    : SQLTranslator(use_mvcc, nullptr, std::make_shared<ParameterIDAllocator>(),
                    std::unordered_map<std::string, std::shared_ptr<LQPView>>{}, meta_tables) {}

std::shared_ptr<AbstractLQPNode> SQLTranslator::_translate_statement(const hsql::SQLStatement& statement) {
  switch (statement.type()) {
    case hsql::kStmtSelect:
      return _translate_select_statement(static_cast<const hsql::SelectStatement&>(statement));
    case hsql::kStmtInsert:
      return _translate_insert(static_cast<const hsql::InsertStatement&>(statement));
    case hsql::kStmtDelete:
      return _translate_delete(static_cast<const hsql::DeleteStatement&>(statement));
    case hsql::kStmtUpdate:
      return _translate_update(static_cast<const hsql::UpdateStatement&>(statement));
    case hsql::kStmtShow:
      return _translate_show(static_cast<const hsql::ShowStatement&>(statement));
    case hsql::kStmtCreate:
      return _translate_create(static_cast<const hsql::CreateStatement&>(statement));
    case hsql::kStmtDrop:
      return _translate_drop(static_cast<const hsql::DropStatement&>(statement));
    case hsql::kStmtPrepare:
      return _translate_prepare(static_cast<const hsql::PrepareStatement&>(statement));
    case hsql::kStmtExecute:
      return _translate_execute(static_cast<const hsql::ExecuteStatement&>(statement));
    case hsql::kStmtImport:
      return _translate_import(static_cast<const hsql::ImportStatement&>(statement));
    case hsql::kStmtExport:
      return _translate_export(static_cast<const hsql::ExportStatement&>(statement));
    case hsql::kStmtTransaction:
      // The transaction statements are handled directly in the SQLPipelineStatement,
      //  but the translation is still called, so we return a dummy node here.
      return DummyTableNode::make();
    case hsql::kStmtAlter:
    case hsql::kStmtError:
    case hsql::kStmtRename:
      FailInput("Statement type not supported");
  }
  Fail("Invalid enum value");
}

std::shared_ptr<AbstractLQPNode> SQLTranslator::_translate_select_statement(const hsql::SelectStatement& select) {
  // SQL Orders of Operations
  // 1. WITH clause
  // 2. FROM clause (incl. JOINs and sub-SELECTs that are part of this)
  // 3. SELECT list (to retrieve aliases)
  // 4. WHERE clause
  // 5. GROUP BY clause
  // 6. HAVING clause
  // 7. SELECT clause (incl. DISTINCT)
  // 8. ORDER BY clause
  // 9. LIMIT clause
  // 10. UNION/INTERSECT/EXCEPT clause
  // 11. UNION/INTERSECT/EXCEPT ORDER BY clause
  // 12. UNION/INTERSECT/EXCEPT LIMIT clause

  AssertInput(select.selectList, "SELECT list needs to exist");
  AssertInput(!select.selectList->empty(), "SELECT list needs to have entries");

  // Translate WITH clause
  if (select.withDescriptions) {
    for (const auto& with_description : *select.withDescriptions) {
      _translate_hsql_with_description(*with_description);
    }
  }

  // Translate FROM.
  if (select.fromTable) {
    _from_clause_result = _translate_table_ref(*select.fromTable);
    _current_lqp = _from_clause_result->lqp;
    _sql_identifier_resolver = _from_clause_result->sql_identifier_resolver;
  } else {
    _current_lqp = std::make_shared<DummyTableNode>();
    _sql_identifier_resolver = std::make_shared<SQLIdentifierResolver>();
  }

  // Translate SELECT list (to retrieve aliases).
  const auto select_list_elements = _translate_select_list(*select.selectList);

  // Translate WHERE.
  if (select.whereClause) {
    const auto where_expression = _translate_hsql_expr(*select.whereClause, _sql_identifier_resolver);
    _current_lqp = _translate_predicate_expression(where_expression, _current_lqp);
  }

  // Translate SELECT, HAVING, GROUP BY in one go, as they are interdependent.
  _translate_select_groupby_having(select, select_list_elements);

  // Translate ORDER BY and DISTINCT. ORDER BY and LIMIT must be executed after DISTINCT. Thus, we must ensure that all
<<<<<<< HEAD
  // ORDER BY expressions are selected if a DISTINCT result is required.
  const auto& inflated_select_list_expressions = unwrap_elements(_inflated_select_list_elements);
  _translate_order_by_distinct(select.order, inflated_select_list_expressions, select.selectDistinct);
=======
  // ORDER BY expressions are part of the SELECT list if a DISTINCT result is required.
  const auto& inflated_select_list_expressions = _unwrap_elements(_inflated_select_list_elements);
  _translate_distinct_order_by(select.order, inflated_select_list_expressions, select.selectDistinct);
>>>>>>> a9af78ce

  // Translate LIMIT.
  if (select.limit) {
    _translate_limit(*select.limit);
  }

<<<<<<< HEAD
  /**
   * Name, select and arrange the columns as specified in the SELECT clause.
   */
  // Only add a ProjectionNode if necessary.
=======
  // Project, arrange, and name the columns as specified in the SELECT clause.
  //
  // 1. Add a ProjectionNode if necessary.
>>>>>>> a9af78ce
  if (!expressions_equal(_current_lqp->output_expressions(), inflated_select_list_expressions)) {
    _current_lqp = ProjectionNode::make(inflated_select_list_expressions, _current_lqp);
  }

<<<<<<< HEAD
  // Check whether we need to create an AliasNode - this is the case whenever an Expression was assigned a column_name
  // that is not its generated name.
=======
  // 2. Check whether we need to create an AliasNode. This is the case whenever an expression was assigned a
  //    column_name that is not its generated name.
>>>>>>> a9af78ce
  const auto need_alias_node = std::any_of(
      _inflated_select_list_elements.begin(), _inflated_select_list_elements.end(), [](const auto& element) {
        return std::any_of(element.identifiers.begin(), element.identifiers.end(), [&](const auto& identifier) {
          return identifier.column_name != element.expression->as_column_name();
        });
      });

  if (need_alias_node) {
    auto aliases = std::vector<std::string>{};
    for (const auto& element : _inflated_select_list_elements) {
      if (!element.identifiers.empty()) {
        aliases.emplace_back(element.identifiers.back().column_name);
      } else {
        aliases.emplace_back(element.expression->as_column_name());
      }
    }

    _current_lqp = AliasNode::make(unwrap_elements(_inflated_select_list_elements), aliases, _current_lqp);
  }

  if (select.setOperations) {
    for (const auto* const set_operator : *select.setOperations) {
      // Currently, only the SQL translation of intersect and except is implemented.
      AssertInput(set_operator->setType != hsql::kSetUnion, "Union Operations are currently not supported");
      _translate_set_operation(*set_operator);

<<<<<<< HEAD
      // In addition to local ORDER BY and LIMIT clauses, the result of the set operation(s) may have final clauses too.
      _translate_order_by_distinct(set_operator->resultOrder, {}, false);

=======
      // In addition to local ORDER BY and LIMIT clauses, the result of the set operation(s) may have final clauses,
      // too. Consider the following example query (returns the first ten dates when store_sales happened, except the
      // days one of the five web_sales with the highest price happened):
      //     SELECT DISTINCT sold_date
      //                FROM (SELECT sold_date FROM store_sales)
      //              EXCEPT (SELECT sold_date FROM web_sales
      //                    ORDER BY sales_price DESC
      //                       LIMIT 5)
      //            ORDER BY sold_date ASC
      //               LIMIT 10;
      // While ORDER BY sales_price DESC LIMIT 5 belongs to the subquery and has to be executed locally, ORDER BY
      // sold_date ASC LIMIT 10 refers to the intersection and must be executed on the result.
      _translate_distinct_order_by(set_operator->resultOrder, inflated_select_list_expressions, select.selectDistinct);
>>>>>>> a9af78ce
      if (set_operator->resultLimit) {
        _translate_limit(*set_operator->resultLimit);
      }
    }
  }

  return _current_lqp;
}

void SQLTranslator::_translate_hsql_with_description(hsql::WithDescription& desc) {
  auto with_translator = SQLTranslator{_use_mvcc, nullptr, _parameter_id_allocator, _with_descriptions, _meta_tables};
  const auto lqp = with_translator._translate_select_statement(*desc.select);

  // Save mappings: ColumnID -> ColumnName
  auto column_names = std::unordered_map<ColumnID, std::string>{};
  const auto output_expressions = lqp->output_expressions();
  const auto output_expression_count = output_expressions.size();
  for (auto column_id = ColumnID{0}; column_id < output_expression_count; ++column_id) {
    for (const auto& identifier : with_translator._inflated_select_list_elements[column_id].identifiers) {
      column_names.insert_or_assign(column_id, identifier.column_name);
    }
  }

  // Store resolved WithDescription / temporary view
  const auto lqp_view = std::make_shared<LQPView>(lqp, column_names);
  // A WITH description masks a preceding WITH description if their aliases are identical
  AssertInput(!_with_descriptions.contains(desc.alias), "Invalid redeclaration of WITH alias.");
  _with_descriptions.emplace(desc.alias, lqp_view);
}

std::shared_ptr<AbstractExpression> SQLTranslator::translate_hsql_expr(const hsql::Expr& hsql_expr,
                                                                       const UseMvcc use_mvcc) {
  // Create an empty SQLIdentifier context - thus the expression cannot refer to any external columns
  return SQLTranslator{use_mvcc, _meta_tables}._translate_hsql_expr(hsql_expr,
                                                                    std::make_shared<SQLIdentifierResolver>());
}

std::shared_ptr<AbstractLQPNode> SQLTranslator::_translate_insert(const hsql::InsertStatement& insert) {
  const auto table_name = std::string{insert.tableName};

  const bool is_meta_table = MetaTableManager::is_meta_table_name(table_name);

  auto target_table = std::shared_ptr<Table>{};
  if (is_meta_table) {
    auto sql_identifier_resolver =
        _sql_identifier_resolver ? _sql_identifier_resolver : std::make_shared<SQLIdentifierResolver>();
    _translate_meta_table(table_name, sql_identifier_resolver);
    AssertInput(Hyrise::get().meta_table_manager.can_insert_into(table_name), "Cannot insert into " + table_name);
    target_table = _meta_tables->at(trim_meta_table_name(table_name));
  } else {
    AssertInput(Hyrise::get().storage_manager.has_table(table_name),
                std::string{"Did not find a table with name "} + table_name);
    target_table = Hyrise::get().storage_manager.get_table(table_name);
  }

  auto insert_data_node = std::shared_ptr<AbstractLQPNode>{};
  auto output_expressions = std::vector<std::shared_ptr<AbstractExpression>>{};
  auto insert_data_projection_required = false;

  /**
   * 1. Create the expressions/LQP producing the data to insert.
   *        - For `INSERT INTO <table> SELECT ...` this means evaluating the select statement
   *        - For `INSERT INTO <table> VALUES ...` this means creating a one row table with the VALUES
   */
  if (insert.type == hsql::kInsertSelect) {
    // `INSERT INTO newtable SELECT ... FROM oldtable WHERE condition`
    AssertInput(insert.select, "INSERT INTO ... SELECT ...: No SELECT statement given");
    insert_data_node = _translate_select_statement(*insert.select);
    output_expressions = insert_data_node->output_expressions();

  } else {
    // `INSERT INTO table_name [(column1, column2, column3, ...)] VALUES (value1, value2, value3, ...);`
    AssertInput(insert.values, "INSERT INTO ... VALUES: No values given");

    output_expressions.reserve(insert.values->size());
    for (const auto* value : *insert.values) {
      output_expressions.emplace_back(_translate_hsql_expr(*value, _sql_identifier_resolver));
    }

    insert_data_node = DummyTableNode::make();
    insert_data_projection_required = true;
  }

  /**
   * 2. Rearrange the columns of the data to insert to match the target table
   *    E.g., `SELECT INTO table (c, a) VALUES (1, 2)` becomes `SELECT INTO table (a, b, c) VALUES (2, NULL, 1)
   */
  if (insert.columns) {
    // `INSERT INTO table_name (column1, column2, column3, ...) ...;`
    // Create a Projection that matches the specified columns with the columns of `table_name`

    AssertInput(insert.columns->size() == output_expressions.size(),
                "INSERT: Target column count and number of input columns mismatch");

    auto expressions = std::vector<std::shared_ptr<AbstractExpression>>(target_table->column_count(), null_());
    auto source_column_id = ColumnID{0};
    for (const auto& column_name : *insert.columns) {
      // retrieve correct ColumnID from the target table
      const auto target_column_id = target_table->column_id_by_name(column_name);
      expressions[target_column_id] = output_expressions[source_column_id];
      ++source_column_id;
    }
    output_expressions = expressions;

    insert_data_projection_required = true;
  }

  /**
   * 3. When inserting NULL literals (or not inserting into all columns), wrap NULLs in
   *    `CAST(NULL AS <column_data_type>), since a temporary table with the data to insert will be created and NULL is
   *    an invalid column data type in Hyrise.
   */
  for (auto column_id = ColumnID{0}; column_id < target_table->column_count(); ++column_id) {
    // Turn `expression` into `CAST(expression AS <column_data_type>)` if expression is a NULL literal
    auto expression = output_expressions[column_id];
    if (const auto value_expression = std::dynamic_pointer_cast<ValueExpression>(expression); value_expression) {
      if (variant_is_null(value_expression->value)) {
        output_expressions[column_id] = cast_(null_(), target_table->column_data_type(column_id));
        insert_data_projection_required = true;
      }
    }
  }

  /**
   * 4. Perform type conversions if necessary so the types of the inserted data exactly matches the table column types
   */
  for (auto column_id = ColumnID{0}; column_id < target_table->column_count(); ++column_id) {
    // Always cast if the expression contains a placeholder, since we can't know the actual data type of the expression
    // until it is replaced.
    if (expression_contains_placeholder(output_expressions[column_id]) ||
        target_table->column_data_type(column_id) != output_expressions[column_id]->data_type()) {
      output_expressions[column_id] = cast_(output_expressions[column_id], target_table->column_data_type(column_id));
    }
  }

  /**
   * 5. Project the data to insert ONLY if required, i.e. when column order needed to be arranged or NULLs were wrapped
   *    in `CAST(NULL as <data_type>)`
   */
  if (insert_data_projection_required) {
    insert_data_node = ProjectionNode::make(output_expressions, insert_data_node);
  }

  AssertInput(insert_data_node->output_expressions().size() == static_cast<size_t>(target_table->column_count()),
              "INSERT: Column count mismatch");

  if (is_meta_table) {
    return ChangeMetaTableNode::make(table_name, MetaTableChangeType::Insert, DummyTableNode::make(), insert_data_node);
  }

  /**
   * NOTE: DataType checking has to be done at runtime, as Query could still contain Placeholder with unspecified type
   */
  return InsertNode::make(table_name, insert_data_node);
}

std::shared_ptr<AbstractLQPNode> SQLTranslator::_translate_delete(const hsql::DeleteStatement& delete_statement) {
  const auto table_name = std::string{delete_statement.tableName};

  const auto sql_identifier_resolver = std::make_shared<SQLIdentifierResolver>();
  const bool is_meta_table = MetaTableManager::is_meta_table_name(table_name);

  auto data_to_delete_node = std::shared_ptr<AbstractLQPNode>{};

  if (is_meta_table) {
    data_to_delete_node = _translate_meta_table(delete_statement.tableName, sql_identifier_resolver);
    AssertInput(Hyrise::get().meta_table_manager.can_delete_from(table_name), "Cannot delete from " + table_name);
  } else {
    data_to_delete_node = _translate_stored_table(delete_statement.tableName, sql_identifier_resolver);
    Assert(lqp_is_validated(data_to_delete_node), "DELETE expects rows to be deleted to have been validated");
  }

  if (delete_statement.expr) {
    const auto delete_where_expression = _translate_hsql_expr(*delete_statement.expr, sql_identifier_resolver);
    data_to_delete_node = _translate_predicate_expression(delete_where_expression, data_to_delete_node);
  }

  if (is_meta_table) {
    return ChangeMetaTableNode::make(table_name, MetaTableChangeType::Delete, data_to_delete_node,
                                     DummyTableNode::make());
  }
  return DeleteNode::make(data_to_delete_node);
}

std::shared_ptr<AbstractLQPNode> SQLTranslator::_translate_update(const hsql::UpdateStatement& update) {
  AssertInput(update.table->type == hsql::kTableName, "UPDATE can only reference table by name");

  const auto table_name = std::string{update.table->name};

  auto translation_state = _translate_table_ref(*update.table);

  const bool is_meta_table = MetaTableManager::is_meta_table_name(table_name);

  auto target_table = std::shared_ptr<Table>{};
  if (is_meta_table) {
    AssertInput(Hyrise::get().meta_table_manager.can_update(table_name), "Cannot update " + table_name);
    target_table = _meta_tables->at(trim_meta_table_name(table_name));
  } else {
    AssertInput(Hyrise::get().storage_manager.has_table(table_name),
                std::string{"Did not find a table with name "} + table_name);
    target_table = Hyrise::get().storage_manager.get_table(table_name);
  }

  // The LQP that selects the fields to update
  auto selection_lqp = translation_state.lqp;

  // Take a copy intentionally, we're going to replace some of these later
  auto update_expressions = selection_lqp->output_expressions();

  // The update operator wants ReferenceSegments on its left side. Also, we should make sure that we do not update
  // invalid rows.
  Assert(is_meta_table || lqp_is_validated(selection_lqp), "UPDATE expects rows to be updated to have been validated");

  if (update.where) {
    const auto where_expression = _translate_hsql_expr(*update.where, translation_state.sql_identifier_resolver);
    selection_lqp = _translate_predicate_expression(where_expression, selection_lqp);
  }

  for (const auto* update_clause : *update.updates) {
    const auto column_name = std::string{update_clause->column};
    const auto column_expression = translation_state.sql_identifier_resolver->resolve_identifier_relaxed(column_name);
    const auto column_id = selection_lqp->get_column_id(*column_expression);

    update_expressions[column_id] =
        _translate_hsql_expr(*update_clause->value, translation_state.sql_identifier_resolver);
  }

  // Perform type conversions if necessary so the types of the inserted data exactly matches the table column types
  for (auto column_id = ColumnID{0}; column_id < target_table->column_count(); ++column_id) {
    // Always cast if the expression contains a placeholder, since we can't know the actual data type of the expression
    // until it is replaced.
    if (expression_contains_placeholder(update_expressions[column_id]) ||
        target_table->column_data_type(column_id) != update_expressions[column_id]->data_type()) {
      update_expressions[column_id] = cast_(update_expressions[column_id], target_table->column_data_type(column_id));
    }
  }

  // LQP that computes the updated values
  const auto updated_values_lqp = ProjectionNode::make(update_expressions, selection_lqp);

  if (is_meta_table) {
    return ChangeMetaTableNode::make(table_name, MetaTableChangeType::Update, selection_lqp, updated_values_lqp);
  }
  return UpdateNode::make(table_name, selection_lqp, updated_values_lqp);
}

SQLTranslator::TableSourceState SQLTranslator::_translate_table_ref(const hsql::TableRef& hsql_table_ref) {
  switch (hsql_table_ref.type) {
    case hsql::kTableName:
    case hsql::kTableSelect:
      return _translate_table_origin(hsql_table_ref);

    case hsql::kTableJoin:
      if (hsql_table_ref.join->type == hsql::kJoinNatural) {
        return _translate_natural_join(*hsql_table_ref.join);
      } else {
        return _translate_predicated_join(*hsql_table_ref.join);
      }

    case hsql::kTableCrossProduct:
      return _translate_cross_product(*hsql_table_ref.list);
  }
  Fail("Invalid enum value");
}

SQLTranslator::TableSourceState SQLTranslator::_translate_table_origin(const hsql::TableRef& hsql_table_ref) {
  auto lqp = std::shared_ptr<AbstractLQPNode>{};

  // Each element in the FROM list needs to have a unique table name (i.e. Subqueries are required to have an ALIAS)
  auto table_name = std::string{};
  auto sql_identifier_resolver = std::make_shared<SQLIdentifierResolver>();
  auto select_list_elements = std::vector<SelectListElement>{};

  switch (hsql_table_ref.type) {
    case hsql::kTableName: {
      // WITH descriptions or subqueries are treated as though they were inline views or tables
      // They mask existing tables or views with the same name.
      const auto with_descriptions_iter = _with_descriptions.find(hsql_table_ref.name);
      if (with_descriptions_iter != _with_descriptions.end()) {
        const auto lqp_view = with_descriptions_iter->second->deep_copy();
        lqp = lqp_view->lqp;

        // Add all named columns to the IdentifierContext
        const auto output_expressions = lqp_view->lqp->output_expressions();
        const auto output_expression_count = output_expressions.size();
        for (auto column_id = ColumnID{0}; column_id < output_expression_count; ++column_id) {
          const auto& expression = output_expressions[column_id];

          const auto column_name_iter = lqp_view->column_names.find(column_id);
          if (column_name_iter != lqp_view->column_names.end()) {
            sql_identifier_resolver->add_column_name(expression, column_name_iter->second);
          }
          sql_identifier_resolver->set_table_name(expression, hsql_table_ref.name);
        }

      } else if (Hyrise::get().storage_manager.has_table(hsql_table_ref.name)) {
        lqp = _translate_stored_table(hsql_table_ref.name, sql_identifier_resolver);

      } else if (MetaTableManager::is_meta_table_name(hsql_table_ref.name)) {
        lqp = _translate_meta_table(hsql_table_ref.name, sql_identifier_resolver);

      } else if (Hyrise::get().storage_manager.has_view(hsql_table_ref.name)) {
        const auto view = Hyrise::get().storage_manager.get_view(hsql_table_ref.name);
        lqp = view->lqp;

        /**
         * Add all named columns from the view to the IdentifierContext
         */
        const auto output_expressions = view->lqp->output_expressions();
        const auto output_expression_count = output_expressions.size();
        for (auto column_id = ColumnID{0}; column_id < output_expression_count; ++column_id) {
          const auto& expression = output_expressions[column_id];

          const auto column_name_iter = view->column_names.find(column_id);
          if (column_name_iter != view->column_names.end()) {
            sql_identifier_resolver->add_column_name(expression, column_name_iter->second);
          }
          sql_identifier_resolver->set_table_name(expression, hsql_table_ref.name);
        }

        AssertInput(_use_mvcc == (lqp_is_validated(view->lqp) ? UseMvcc::Yes : UseMvcc::No),
                    "Mismatch between validation of View and query it is used in");
      } else {
        FailInput(std::string("Did not find a table or view with name ") + hsql_table_ref.name);
      }
      table_name = hsql_table_ref.alias ? hsql_table_ref.alias->name : hsql_table_ref.name;

      for (const auto& expression : lqp->output_expressions()) {
        const auto identifiers = sql_identifier_resolver->get_expression_identifiers(expression);
        select_list_elements.emplace_back(expression, identifiers);
      }
    } break;

    case hsql::kTableSelect: {
      AssertInput(hsql_table_ref.alias && hsql_table_ref.alias->name, "Every nested SELECT must have its own alias");
      table_name = hsql_table_ref.alias->name;

      auto subquery_translator = SQLTranslator{_use_mvcc, _external_sql_identifier_resolver_proxy,
                                               _parameter_id_allocator, _with_descriptions, _meta_tables};
      lqp = subquery_translator._translate_select_statement(*hsql_table_ref.select);

      // If this statement or any of the subquery's statements is not cacheable (because of meta tables),
      // this statement should not be cacheable.
      _cacheable &= subquery_translator._cacheable;

      auto identifiers = std::vector<std::vector<SQLIdentifier>>{};
      identifiers.reserve(subquery_translator._inflated_select_list_elements.size());
      for (const auto& element : subquery_translator._inflated_select_list_elements) {
        identifiers.emplace_back(element.identifiers);
      }

      const auto output_expressions = lqp->output_expressions();
      const auto output_expression_count = output_expressions.size();
      Assert(identifiers.size() == output_expression_count,
             "There have to be as many identifier lists as output expressions");
      for (auto select_list_element_idx = size_t{0}; select_list_element_idx < output_expression_count;
           ++select_list_element_idx) {
        const auto& subquery_expression = output_expressions[select_list_element_idx];

        // Make sure each column from the Subquery has a name
        if (identifiers.empty()) {
          sql_identifier_resolver->add_column_name(subquery_expression, subquery_expression->as_column_name());
        }
        for (const auto& identifier : identifiers[select_list_element_idx]) {
          sql_identifier_resolver->add_column_name(subquery_expression, identifier.column_name);
        }

        select_list_elements.emplace_back(subquery_expression, identifiers[select_list_element_idx]);
      }

      table_name = hsql_table_ref.alias->name;
    } break;

    case hsql::kTableJoin:
    case hsql::kTableCrossProduct:
      // These should not make it this far.
      Fail("Unexpected table reference type");
  }

  // Rename columns as in "SELECT * FROM t AS x (y,z)"
  if (hsql_table_ref.alias && hsql_table_ref.alias->columns) {
    const auto& output_expressions = lqp->output_expressions();

    const auto table_ref_alias_column_count = hsql_table_ref.alias->columns->size();
    AssertInput(table_ref_alias_column_count == output_expressions.size(),
                "Must specify a name for exactly each column");
    Assert(table_ref_alias_column_count == select_list_elements.size(),
           "There have to be as many aliases as output expressions");

    std::set<std::shared_ptr<AbstractExpression>> renamed_expressions;
    for (auto column_id = ColumnID{0}; column_id < table_ref_alias_column_count; ++column_id) {
      const auto& expression = output_expressions[column_id];

      if (renamed_expressions.find(expression) == renamed_expressions.end()) {
        // The original column names should not be accessible anymore because the table schema is renamed.
        sql_identifier_resolver->reset_column_names(expression);
        renamed_expressions.insert(expression);
      }

      const auto& column_name = (*hsql_table_ref.alias->columns)[column_id];
      sql_identifier_resolver->add_column_name(expression, column_name);
      select_list_elements[column_id].identifiers.clear();
      select_list_elements[column_id].identifiers.emplace_back(column_name);
    }
  }

  for (const auto& expression : lqp->output_expressions()) {
    sql_identifier_resolver->set_table_name(expression, table_name);
  }

  return {lqp,
          {{
              {table_name, select_list_elements},
          }},
          {select_list_elements},
          sql_identifier_resolver};
}

std::shared_ptr<AbstractLQPNode> SQLTranslator::_translate_stored_table(
    const std::string& name, const std::shared_ptr<SQLIdentifierResolver>& sql_identifier_resolver) {
  AssertInput(Hyrise::get().storage_manager.has_table(name), std::string{"Did not find a table with name "} + name);

  const auto stored_table_node = StoredTableNode::make(name);
  auto validated_stored_table_node = _validate_if_active(stored_table_node);

  const auto table = Hyrise::get().storage_manager.get_table(name);

  // Publish the columns of the table in the SQLIdentifierResolver
  for (auto column_id = ColumnID{0}; column_id < table->column_count(); ++column_id) {
    const auto& column_definition = table->column_definitions()[column_id];
    const auto column_expression = lqp_column_(stored_table_node, column_id);
    sql_identifier_resolver->add_column_name(column_expression, column_definition.name);
    sql_identifier_resolver->set_table_name(column_expression, name);
  }

  return validated_stored_table_node;
}

std::shared_ptr<AbstractLQPNode> SQLTranslator::_translate_meta_table(
    const std::string& name, const std::shared_ptr<SQLIdentifierResolver>& sql_identifier_resolver) {
  AssertInput(Hyrise::get().meta_table_manager.has_table(name), std::string{"Did not find a table with name "} + name);

  // MetaTables are non-cacheable because they might contain information about the general system state
  // that can change at any time
  _cacheable = false;

  const auto meta_table_name = trim_meta_table_name(name);

  // Meta tables are integrated in the LQP as static table nodes in order to avoid regeneration at every
  // access in the pipeline afterwards.
  std::shared_ptr<Table> meta_table;
  if (_meta_tables->contains(meta_table_name)) {
    meta_table = _meta_tables->at(meta_table_name);
  } else {
    meta_table = Hyrise::get().meta_table_manager.generate_table(meta_table_name);
    (*_meta_tables)[meta_table_name] = meta_table;
  }

  const auto static_table_node = StaticTableNode::make(meta_table);

  // Publish the columns of the table in the SQLIdentifierResolver
  for (auto column_id = ColumnID{0}; column_id < meta_table->column_count(); ++column_id) {
    const auto& column_definition = meta_table->column_definitions()[column_id];
    const auto column_expression = lqp_column_(static_table_node, column_id);
    sql_identifier_resolver->add_column_name(column_expression, column_definition.name);
    sql_identifier_resolver->set_table_name(column_expression, name);
  }

  return static_table_node;
}

SQLTranslator::TableSourceState SQLTranslator::_translate_predicated_join(const hsql::JoinDefinition& join) {
  const auto join_mode = translate_join_mode(join.type);

  auto left_state = _translate_table_ref(*join.left);
  auto right_state = _translate_table_ref(*join.right);

  auto left_input_lqp = left_state.lqp;
  auto right_input_lqp = right_state.lqp;

  // left_state becomes the result state
  auto result_state = std::move(left_state);
  result_state.append(std::move(right_state));

  /**
   * Hyrise doesn't have support for complex join predicates in OUTER JOINs
   * The current implementation expects a single join condition in a set of conjunctive
   * clauses. The remaining clauses are expected to be relevant for only one of
   * the join partners and are therefore converted into predicates inserted in between the
   * source relations and the actual join node.
   * See TPC-H 13 for an example query.
   */
  const auto raw_join_predicate = _translate_hsql_expr(*join.condition, result_state.sql_identifier_resolver);
  const auto raw_join_predicate_cnf = flatten_logical_expressions(raw_join_predicate, LogicalOperator::And);

  auto left_local_predicates = std::vector<std::shared_ptr<AbstractExpression>>{};
  auto right_local_predicates = std::vector<std::shared_ptr<AbstractExpression>>{};
  auto join_predicates = std::vector<std::shared_ptr<AbstractExpression>>{};

  for (const auto& predicate : raw_join_predicate_cnf) {
    if (expression_evaluable_on_lqp(predicate, *left_input_lqp)) {
      left_local_predicates.emplace_back(predicate);
    } else if (expression_evaluable_on_lqp(predicate, *right_input_lqp)) {
      right_local_predicates.emplace_back(predicate);
    } else {
      // Accept any kind of predicate here and let the LQPTranslator fail on those that it doesn't support
      join_predicates.emplace_back(predicate);
    }
  }

  AssertInput(join_mode != JoinMode::FullOuter || (left_local_predicates.empty() && right_local_predicates.empty()),
              "Local predicates not supported for full outer joins. See #1436");
  AssertInput(join_mode != JoinMode::Left || left_local_predicates.empty(),
              "Local predicates not supported on left side of left outer join. See #1436");
  AssertInput(join_mode != JoinMode::Right || right_local_predicates.empty(),
              "Local predicates not supported on right side of right outer join. See #1436");

  /**
   * Add local predicates - ignore local predicates on the preserving side of OUTER JOINs
   */
  if (join_mode != JoinMode::Left && join_mode != JoinMode::FullOuter) {
    for (const auto& left_local_predicate : left_local_predicates) {
      left_input_lqp = _translate_predicate_expression(left_local_predicate, left_input_lqp);
    }
  }
  if (join_mode != JoinMode::Right && join_mode != JoinMode::FullOuter) {
    for (const auto& right_local_predicate : right_local_predicates) {
      right_input_lqp = _translate_predicate_expression(right_local_predicate, right_input_lqp);
    }
  }

  /**
   * Add the join predicates
   */
  auto lqp = std::shared_ptr<AbstractLQPNode>{};

  if (join_mode != JoinMode::Inner && join_predicates.size() > 1) {
    lqp = JoinNode::make(join_mode, join_predicates, left_input_lqp, right_input_lqp);
  } else {
    const auto join_predicate_iter =
        std::find_if(join_predicates.begin(), join_predicates.end(), [&](const auto& join_predicate) {
          return is_trivial_join_predicate(*join_predicate, *left_input_lqp, *right_input_lqp);
        });

    // Inner Joins with predicates like `5 + t0.a = 6+ t1.b` can be supported via Cross join + Scan. For all other join
    // modes such predicates are not supported.
    AssertInput(join_mode == JoinMode::Inner || join_predicate_iter != join_predicates.end(),
                "Non column-to-column comparison in join predicate only supported for inner joins");

    if (join_predicate_iter == join_predicates.end()) {
      lqp = JoinNode::make(JoinMode::Cross, left_input_lqp, right_input_lqp);
    } else {
      lqp = JoinNode::make(join_mode, *join_predicate_iter, left_input_lqp, right_input_lqp);
      join_predicates.erase(join_predicate_iter);
    }

    // Add secondary join predicates as normal PredicateNodes
    for (const auto& join_predicate : join_predicates) {
      PerformanceWarning("Secondary Join Predicates added as normal Predicates");
      lqp = _translate_predicate_expression(join_predicate, lqp);
    }
  }

  result_state.lqp = lqp;
  return result_state;
}

SQLTranslator::TableSourceState SQLTranslator::_translate_natural_join(const hsql::JoinDefinition& join) {
  Assert(join.type == hsql::kJoinNatural, "join must be a natural join");

  auto left_state = _translate_table_ref(*join.left);
  auto right_state = _translate_table_ref(*join.right);

  const auto left_sql_identifier_resolver = left_state.sql_identifier_resolver;
  const auto right_sql_identifier_resolver = right_state.sql_identifier_resolver;
  const auto left_input_lqp = left_state.lqp;
  const auto right_input_lqp = right_state.lqp;

  auto join_predicates = std::vector<std::shared_ptr<AbstractExpression>>{};
  auto result_state = std::move(left_state);

  // a) Find matching columns and create JoinPredicates from them
  // b) Add columns from right input to the output when they have no match in the left input
  for (const auto& right_element : right_state.elements_in_order) {
    const auto& right_expression = right_element.expression;
    const auto& right_identifiers = right_element.identifiers;

    if (!right_identifiers.empty()) {
      // Ignore previous names if there is an alias
      const auto right_identifier = right_identifiers.back();

      const auto left_expression =
          left_sql_identifier_resolver->resolve_identifier_relaxed({right_identifier.column_name});

      if (left_expression) {
        // Two columns match, let's join on them.
        join_predicates.emplace_back(equals_(left_expression, right_expression));
        continue;
      }

      // No matching column in the left input found, add the column from the right input to the output
      result_state.elements_in_order.emplace_back(right_element);
      result_state.sql_identifier_resolver->add_column_name(right_expression, right_identifier.column_name);
      if (right_identifier.table_name) {
        result_state.elements_by_table_name[*right_identifier.table_name].emplace_back(right_element);
        result_state.sql_identifier_resolver->set_table_name(right_expression, *right_identifier.table_name);
      }
    }
  }

  auto lqp = std::shared_ptr<AbstractLQPNode>();

  if (join_predicates.empty()) {
    // No matching columns? Then the NATURAL JOIN becomes a Cross Join
    lqp = JoinNode::make(JoinMode::Cross, left_input_lqp, right_input_lqp);
  } else {
    // Turn one of the Join Predicates into an actual join
    lqp = JoinNode::make(JoinMode::Inner, join_predicates.front(), left_input_lqp, right_input_lqp);
  }

  // Add remaining join predicates as normal predicates
  const auto join_predicate_count = join_predicates.size();
  for (auto join_predicate_idx = size_t{1}; join_predicate_idx < join_predicate_count; ++join_predicate_idx) {
    lqp = PredicateNode::make(join_predicates[join_predicate_idx], lqp);
  }

  if (!join_predicates.empty()) {
    // Projection Node to remove duplicate columns
    lqp = ProjectionNode::make(unwrap_elements(result_state.elements_in_order), lqp);
  }

  // Create output TableSourceState
  result_state.lqp = lqp;

  return result_state;
}

SQLTranslator::TableSourceState SQLTranslator::_translate_cross_product(const std::vector<hsql::TableRef*>& tables) {
  Assert(!tables.empty(), "Cannot translate cross product without tables");

  auto result_table_source_state = _translate_table_ref(*tables.front());

  const auto table_count = tables.size();
  for (auto table_idx = size_t{1}; table_idx < table_count; ++table_idx) {
    auto table_source_state = _translate_table_ref(*tables[table_idx]);
    result_table_source_state.lqp =
        JoinNode::make(JoinMode::Cross, result_table_source_state.lqp, table_source_state.lqp);
    result_table_source_state.append(std::move(table_source_state));
  }

  return result_table_source_state;
}

std::vector<SQLTranslator::SelectListElement> SQLTranslator::_translate_select_list(
    const std::vector<hsql::Expr*>& select_list) {
  // Build the select_list_elements
  // Each expression of a select_list_element is either an Expression or nullptr if the element is a Wildcard
  // Create an SQLIdentifierResolver that knows the aliases
  auto select_list_elements = std::vector<SelectListElement>{};
  auto post_select_sql_identifier_resolver = std::make_shared<SQLIdentifierResolver>(*_sql_identifier_resolver);
  for (const auto& hsql_select_expr : select_list) {
    if (hsql_select_expr->type == hsql::kExprStar) {
      select_list_elements.emplace_back(nullptr);
    } else if (hsql_select_expr->type == hsql::kExprLiteralInterval) {
      FailInput("Interval can only be added to or substracted from a date");
    } else {
      const auto expression = _translate_hsql_expr(*hsql_select_expr, _sql_identifier_resolver, true);
      select_list_elements.emplace_back(expression);
      if (hsql_select_expr->name && hsql_select_expr->type != hsql::kExprFunctionRef &&
          hsql_select_expr->type != hsql::kExprExtract) {
        select_list_elements.back().identifiers.emplace_back(hsql_select_expr->name);
      }

      if (hsql_select_expr->alias) {
        auto identifier = SQLIdentifier{hsql_select_expr->alias};
        if (hsql_select_expr->table) {
          identifier.table_name = hsql_select_expr->table;
        }
        post_select_sql_identifier_resolver->add_column_name(expression, hsql_select_expr->alias);
        select_list_elements.back().identifiers.emplace_back(identifier);
      }
    }
  }
  _sql_identifier_resolver = post_select_sql_identifier_resolver;
  return select_list_elements;
}

void SQLTranslator::_translate_select_groupby_having(const hsql::SelectStatement& select,
                                                     const std::vector<SelectListElement>& select_list_elements) {
  auto pre_aggregate_expression_set = ExpressionUnorderedSet{};
  auto pre_aggregate_expressions = std::vector<std::shared_ptr<AbstractExpression>>{};
  auto aggregate_expression_set = ExpressionUnorderedSet{};
  auto aggregate_expressions = std::vector<std::shared_ptr<AbstractExpression>>{};
  auto window_expression_set = ExpressionUnorderedSet{};
  auto window_expressions = std::vector<std::shared_ptr<AbstractExpression>>{};

  // Visitor that identifies still uncomputed WindowFunctionExpressions and their arguments.
  const auto find_uncomputed_aggregates_and_arguments = [&](auto& sub_expression) {
    /**
     * If the WindowFunctionExpression has already been computed in a previous node (consider "x" in
     * "SELECT x FROM (SELECT MIN(a) as x FROM t) AS y)", it does not count as a new Aggregate and is therefore not
     * considered an "Aggregate" in the current SELECT list. Handling this as a special case seems hacky, but it is the
     * best solution we came up with.
     */
    if (_current_lqp->find_column_id(*sub_expression)) {
      return ExpressionVisitation::DoNotVisitArguments;
    }

    if (sub_expression->type != ExpressionType::WindowFunction) {
      return ExpressionVisitation::VisitArguments;
    }

    const auto& window_expression = std::static_pointer_cast<WindowFunctionExpression>(sub_expression);
    const auto& window = window_expression->window();
    if (window && window_expression_set.emplace(window_expression).second) {
      window_expressions.emplace_back(window_expression);
      return ExpressionVisitation::VisitArguments;
    }

    if (aggregate_expression_set.emplace(window_expression).second) {
      aggregate_expressions.emplace_back(window_expression);
      for (const auto& argument : window_expression->arguments) {
        if (pre_aggregate_expression_set.emplace(argument).second) {
          // Handle COUNT(*)
          const auto* const column_expression = dynamic_cast<const LQPColumnExpression*>(&*argument);
          if (!column_expression || column_expression->original_column_id != INVALID_COLUMN_ID) {
            pre_aggregate_expressions.emplace_back(argument);
          }
        }
      }
    }

    return ExpressionVisitation::DoNotVisitArguments;
  };

  // Identify all Aggregates and their arguments needed for SELECT.
  for (const auto& element : select_list_elements) {
    if (element.expression) {
      visit_expression(element.expression, find_uncomputed_aggregates_and_arguments);
    }
  }

  // Identify all GROUP BY expressions.
  auto group_by_expressions = std::vector<std::shared_ptr<AbstractExpression>>{};
  if (select.groupBy && select.groupBy->columns) {
    group_by_expressions.reserve(select.groupBy->columns->size());
    for (const auto* group_by_hsql_expr : *select.groupBy->columns) {
      const auto group_by_expression = _translate_hsql_expr(*group_by_hsql_expr, _sql_identifier_resolver);
      group_by_expressions.emplace_back(group_by_expression);
      if (pre_aggregate_expression_set.emplace(group_by_expression).second) {
        pre_aggregate_expressions.emplace_back(group_by_expression);
      }
    }
  }

  // Gather all aggregates and arguments from HAVING.
  auto having_expression = std::shared_ptr<AbstractExpression>{};
  if (select.groupBy && select.groupBy->having) {
    having_expression = _translate_hsql_expr(*select.groupBy->having, _sql_identifier_resolver);
    visit_expression(having_expression, find_uncomputed_aggregates_and_arguments);
  }

  const auto is_aggregate = !aggregate_expressions.empty() || !group_by_expressions.empty();

  const auto pre_aggregate_lqp = _current_lqp;

  // Build AggregateNodes.
  if (is_aggregate) {
    // If needed, add a ProjectionNode to evaluate all expressions required for GROUP BY/aggregates.
    if (!pre_aggregate_expressions.empty()) {
      const auto& output_expressions = _current_lqp->output_expressions();
      const auto any_expression_not_yet_available = std::any_of(
          pre_aggregate_expressions.cbegin(), pre_aggregate_expressions.cend(),
          [&](const auto& expression) { return !find_expression_idx(*expression, output_expressions).has_value(); });

      if (any_expression_not_yet_available) {
        _current_lqp = ProjectionNode::make(pre_aggregate_expressions, _current_lqp);
      }
    }
    _current_lqp = AggregateNode::make(group_by_expressions, aggregate_expressions, _current_lqp);
  }

  // Build HAVING.
  if (having_expression) {
    AssertInput(expression_evaluable_on_lqp(having_expression, *_current_lqp),
                "HAVING references columns not accessible after Aggregation");
    _current_lqp = _translate_predicate_expression(having_expression, _current_lqp);
  }

  // Build WindowNodes.
  if (!window_expressions.empty()) {
    auto computed_expressions = _current_lqp->output_expressions();
    const auto computed_expression_set =
        ExpressionUnorderedSet{computed_expressions.begin(), computed_expressions.end()};
    auto required_expressions = ExpressionUnorderedSet{};
    auto window_nodes = std::vector<std::shared_ptr<WindowNode>>{};
    window_nodes.reserve(window_expressions.size());

    // The argument of the window function, PARTITION BY expressions, and ORDER BY expressions must either be present
    // or can be computed by a ProjectionNode. This also means a window function cannot depend on the result of
    // another window function.
    for (const auto& expression : window_expressions) {
      const auto& window_function = static_cast<const WindowFunctionExpression&>(*expression);
      const auto& argument = window_function.argument();
      AssertInput(!argument || expression_evaluable_on_lqp(argument, *_current_lqp),
                  "Argument of window function " + window_function.as_column_name() + " is not available.");
      if (argument && !computed_expression_set.contains(argument)) {
        required_expressions.emplace(argument);
      }

      // We ensured there is a window above.
      const auto& window = static_cast<const WindowExpression&>(*window_function.window());
      for (const auto& required_expression : window.arguments) {
        AssertInput(
            expression_evaluable_on_lqp(required_expression, *_current_lqp),
            "Required column " + required_expression->as_column_name() + " for window definition is not available.");
        if (!computed_expression_set.contains(required_expression)) {
          required_expressions.emplace(required_expression);
        }
      }
      window_nodes.emplace_back(WindowNode::make(expression));
    }

    // Add a ProjectionNode for uncomputed expressions.
    if (!required_expressions.empty()) {
      computed_expressions.insert(computed_expressions.end(), required_expressions.cbegin(),
                                  required_expressions.cend());
      _current_lqp = ProjectionNode::make(computed_expressions, _current_lqp);
    }

    // Add WindowNodes on top of the LQP. For now, their order is just the same as in the SELECT list.
    for (const auto& window_node : window_nodes) {
      window_node->set_left_input(_current_lqp);
      _current_lqp = window_node;
    }
  }

  const auto select_list_size = select.selectList->size();
  for (auto select_list_idx = size_t{0}; select_list_idx < select_list_size; ++select_list_idx) {
    const auto* hsql_expr = (*select.selectList)[select_list_idx];

    if (hsql_expr->type == hsql::kExprStar) {
      AssertInput(_from_clause_result, "Can't SELECT with wildcards since there are no FROM tables specified");

      if (is_aggregate) {
        // SELECT * is only valid if every input column is named in the GROUP BY clause
        for (const auto& pre_aggregate_expression : pre_aggregate_lqp->output_expressions()) {
          if (hsql_expr->table) {
            // Dealing with SELECT t.* here
            auto identifiers = _sql_identifier_resolver->get_expression_identifiers(pre_aggregate_expression);
            if (std::any_of(identifiers.begin(), identifiers.end(),
                            [&](const auto& identifier) { return identifier.table_name != hsql_expr->table; })) {
              // The pre_aggregate_expression may or may not be part of the GROUP BY clause, but since it comes from a
              // different table, it is not included in the `SELECT t.*`.
              continue;
            }
          }

          AssertInput(std::find_if(group_by_expressions.begin(), group_by_expressions.end(),
                                   [&](const auto& group_by_expression) {
                                     return *pre_aggregate_expression == *group_by_expression;
                                   }) != group_by_expressions.end(),
                      std::string("Expression ") + pre_aggregate_expression->as_column_name() +
                          " was added to SELECT list when resolving *, but it is not part of the GROUP BY clause");
        }
      }

      if (hsql_expr->table) {
        if (is_aggregate) {
          // Select all GROUP BY columns with the specified table name
          for (const auto& group_by_expression : group_by_expressions) {
            const auto identifiers = _sql_identifier_resolver->get_expression_identifiers(group_by_expression);
            for (const auto& identifier : identifiers) {
              if (identifier.table_name == hsql_expr->table) {
                _inflated_select_list_elements.emplace_back(group_by_expression);
              }
            }
          }
        } else {
          // Select all columns from the FROM element with the specified name
          const auto from_element_iter = _from_clause_result->elements_by_table_name.find(hsql_expr->table);
          AssertInput(from_element_iter != _from_clause_result->elements_by_table_name.end(),
                      std::string("No such element in FROM with table name '") + hsql_expr->table + "'");

          for (const auto& element : from_element_iter->second) {
            _inflated_select_list_elements.emplace_back(element);
          }
        }
      } else {
        if (is_aggregate) {
          // Select all GROUP BY columns
          for (const auto& expression : group_by_expressions) {
            _inflated_select_list_elements.emplace_back(expression);
          }
        } else {
          // Select all columns from the FROM elements
          _inflated_select_list_elements.insert(_inflated_select_list_elements.end(),
                                                _from_clause_result->elements_in_order.begin(),
                                                _from_clause_result->elements_in_order.end());
        }
      }
    } else {
      _inflated_select_list_elements.emplace_back(select_list_elements[select_list_idx]);
    }
  }
}

void SQLTranslator::_translate_set_operation(const hsql::SetOperation& set_operator) {
  const auto& left_input_lqp = _current_lqp;
  const auto left_output_expressions = left_input_lqp->output_expressions();

  // The right-hand side of the set operation has to be translated independently and must not access SQL identifiers
  // from the left-hand side. To ensure this, we create a new SQLTranslator with its own SQLIdentifierResolver.
  auto nested_set_translator = SQLTranslator{_use_mvcc, _external_sql_identifier_resolver_proxy,
                                             _parameter_id_allocator, _with_descriptions, _meta_tables};
  const auto right_input_lqp = nested_set_translator._translate_select_statement(*set_operator.nestedSelectStatement);
  const auto right_output_expressions = right_input_lqp->output_expressions();

  const auto left_output_expression_count = left_output_expressions.size();
  const auto right_output_expression_count = right_output_expressions.size();
  AssertInput(left_output_expression_count == right_output_expression_count,
              "Mismatching number of input columns for set operation");

  // Check to see if both input LQPs use the same data type for each column
  for (auto expression_idx = ColumnID{0}; expression_idx < left_output_expression_count; ++expression_idx) {
    const auto& left_expression = left_output_expressions[expression_idx];
    const auto& right_expression = right_output_expressions[expression_idx];

    AssertInput(left_expression->data_type() == right_expression->data_type(),
                "Mismatching input data types for left and right side of set operation");
  }

  auto lqp = std::shared_ptr<AbstractLQPNode>();

  // Choose the set operation mode. SQL only knows UNION and UNION ALL; the Positions mode is only used for internal
  // LQP optimizations and should not be needed in the SQLTranslator.
  auto set_operation_mode = set_operator.isAll ? SetOperationMode::All : SetOperationMode::Unique;

  // Create corresponding node depending on the SetType
  switch (set_operator.setType) {
    case hsql::kSetExcept:
      lqp = ExceptNode::make(set_operation_mode, left_input_lqp, right_input_lqp);
      break;
    case hsql::kSetIntersect:
      lqp = IntersectNode::make(set_operation_mode, left_input_lqp, right_input_lqp);
      break;
    case hsql::kSetUnion:
      lqp = UnionNode::make(set_operation_mode, left_input_lqp, right_input_lqp);
      break;
  }

  _current_lqp = lqp;
}

<<<<<<< HEAD
void SQLTranslator::_translate_order_by_distinct(const std::vector<hsql::OrderDescription*>* order_list,
=======
void SQLTranslator::_translate_distinct_order_by(const std::vector<hsql::OrderDescription*>* order_list,
>>>>>>> a9af78ce
                                                 const std::vector<std::shared_ptr<AbstractExpression>>& select_list,
                                                 const bool distinct) {
  const auto perform_sort = order_list && !order_list->empty();
  auto expressions = std::vector<std::shared_ptr<AbstractExpression>>{};
  auto sort_modes = std::vector<SortMode>{};

  if (perform_sort) {
    const auto& hsql_order_expressions = *order_list;
    const auto order_list_size = hsql_order_expressions.size();
    expressions.resize(order_list_size);
    sort_modes.resize(order_list_size);
    for (auto expression_idx = size_t{0}; expression_idx < order_list_size; ++expression_idx) {
      const auto& order_description = hsql_order_expressions[expression_idx];
      expressions[expression_idx] = _translate_hsql_expr(*order_description->expr, _sql_identifier_resolver);
      sort_modes[expression_idx] = order_type_to_sort_mode.at(order_description->type);
    }

<<<<<<< HEAD
    _current_lqp = add_expressions_if_unavailable(_current_lqp, expressions);
=======
    _current_lqp = _add_expressions_if_unavailable(_current_lqp, expressions);
>>>>>>> a9af78ce
  }

  // For SELECT DISTINCT, we add an AggregateNode that groups by all output columns, but does not use any aggregate
  // functions, e.g.: `SELECT DISTINCT a, b ...` becomes `SELECT a, b ... GROUP BY a, b`.
  //
  // This might create unnecessary AggregateNodes when we already have an aggregation that creates unique results:
  // `SELECT DISTINCT a, MIN(b) FROM t GROUP BY a` would have one aggregate that groups by a and calculates MIN(b), and
  // one that groups by both a and MIN(b) without calculating anything. Fixing this is done by an optimizer rule
  // (DependentGroupByReductionRule) that checks if the respective columns are already unique.
  if (distinct) {
    if (perform_sort) {
<<<<<<< HEAD
      // If we ORDER BY expressions later, we must ensure they are also selected (DISTINCT must be applied before ORDER
      // BY).
=======
      // If we later sort the table by the ORDER BY expression, we must ensure they are also part of the SELECT list
      // (DISTINCT will be applied before ORDER BY).
>>>>>>> a9af78ce
      const auto& select_expressions_set = ExpressionUnorderedSet{select_list.begin(), select_list.end()};
      AssertInput(std::all_of(expressions.cbegin(), expressions.cend(),
                              [&](const auto& expression) { return select_expressions_set.contains(expression); }),
                  "For SELECT DISTINCT, ORDER BY expressions must appear in the SELECT list.");
    }
<<<<<<< HEAD

    // Add currently uncomputed expressions, e.g., a + 1 for SELECT DISTINCT a + 1 FROM table_a.
    _current_lqp = add_expressions_if_unavailable(_current_lqp, select_list);

    _current_lqp = AggregateNode::make(select_list, expression_vector(), _current_lqp);
  }

=======

    // Add currently uncomputed expressions, e.g., a + 1 for SELECT DISTINCT a + 1 FROM table_a.
    _current_lqp = _add_expressions_if_unavailable(_current_lqp, select_list);

    _current_lqp = AggregateNode::make(select_list, expression_vector(), _current_lqp);
  }

>>>>>>> a9af78ce
  // If any expressions were added to perform the sorting, we must add a ProjectionNode later and remove them again in
  // _translate_select_statement(...).
  if (perform_sort) {
    _current_lqp = SortNode::make(expressions, sort_modes, _current_lqp);
  }
}

void SQLTranslator::_translate_limit(const hsql::LimitDescription& limit) {
  AssertInput(!limit.offset, "OFFSET not supported");
  const auto num_rows_expression = _translate_hsql_expr(*limit.limit, _sql_identifier_resolver);
  _current_lqp = LimitNode::make(num_rows_expression, _current_lqp);
}

// NOLINTNEXTLINE - while this particular method could be made static, others cannot.
std::shared_ptr<AbstractLQPNode> SQLTranslator::_translate_show(const hsql::ShowStatement& show_statement) {
  _cacheable = false;

  switch (show_statement.type) {
    case hsql::ShowType::kShowTables: {
      const auto tables_meta_table = Hyrise::get().meta_table_manager.generate_table("tables");
      return StaticTableNode::make(tables_meta_table);
    }
    case hsql::ShowType::kShowColumns: {
      const auto columns_meta_table = Hyrise::get().meta_table_manager.generate_table("columns");
      const auto static_table_node = StaticTableNode::make(columns_meta_table);
      const auto table_name_column = lqp_column_(static_table_node, ColumnID{0});
      const auto predicate = equals_(table_name_column, value_(show_statement.name));
      return PredicateNode::make(predicate, static_table_node);
    }
  }
  Fail("Invalid enum value");
}

std::shared_ptr<AbstractLQPNode> SQLTranslator::_translate_create(const hsql::CreateStatement& create_statement) {
  switch (create_statement.type) {
    case hsql::CreateType::kCreateView:
      return _translate_create_view(create_statement);
    case hsql::CreateType::kCreateTable:
      return _translate_create_table(create_statement);
    case hsql::CreateType::kCreateTableFromTbl:
      FailInput("CREATE TABLE FROM is not yet supported");
    case hsql::CreateType::kCreateIndex:
      FailInput("CREATE INDEX is not yet supported");
  }
  Fail("Invalid enum value");
}

std::shared_ptr<AbstractLQPNode> SQLTranslator::_translate_create_view(const hsql::CreateStatement& create_statement) {
  auto lqp = _translate_select_statement(static_cast<const hsql::SelectStatement&>(*create_statement.select));
  const auto output_expressions = lqp->output_expressions();

  auto column_names = std::unordered_map<ColumnID, std::string>{};

  if (create_statement.viewColumns) {
    // The CREATE VIEW statement has renamed the columns: CREATE VIEW myview (foo, bar) AS SELECT ...
    const auto view_column_count = create_statement.viewColumns->size();
    AssertInput(view_column_count == output_expressions.size(),
                "Number of Columns in CREATE VIEW does not match SELECT statement");

    for (auto column_id = ColumnID{0}; column_id < view_column_count; ++column_id) {
      column_names.insert_or_assign(column_id, (*create_statement.viewColumns)[column_id]);
    }
  } else {
    const auto output_expression_count = output_expressions.size();
    for (auto column_id = ColumnID{0}; column_id < output_expression_count; ++column_id) {
      for (const auto& identifier : _inflated_select_list_elements[column_id].identifiers) {
        column_names.insert_or_assign(column_id, identifier.column_name);
      }
    }
  }

  return CreateViewNode::make(create_statement.tableName, std::make_shared<LQPView>(lqp, column_names),
                              create_statement.ifNotExists);
}

std::shared_ptr<AbstractLQPNode> SQLTranslator::_translate_create_table(const hsql::CreateStatement& create_statement) {
  Assert(create_statement.columns || create_statement.select, "CREATE TABLE: No columns specified. Parser bug?");

  auto input_node = std::shared_ptr<AbstractLQPNode>{};

  if (create_statement.select) {
    input_node = _translate_select_statement(*create_statement.select);
  } else {
    auto column_definitions = TableColumnDefinitions{create_statement.columns->size()};
    auto table_key_constraints = TableKeyConstraints{};

    for (auto column_id = ColumnID{0}; column_id < create_statement.columns->size(); ++column_id) {
      const auto* parser_column_definition = create_statement.columns->at(column_id);
      auto& column_definition = column_definitions[column_id];

      // TODO(anybody) SQLParser is missing support for Hyrise's other types
      switch (parser_column_definition->type.data_type) {
        case hsql::DataType::SMALLINT:
          std::cout << "WARNING: Implicitly converting SMALLINT to INT\n";
          [[fallthrough]];
        case hsql::DataType::INT:
          column_definition.data_type = DataType::Int;
          break;
        case hsql::DataType::BIGINT:
        case hsql::DataType::LONG:
          column_definition.data_type = DataType::Long;
          break;
        case hsql::DataType::DECIMAL:
          std::cout << "WARNING: Implicitly converting DECIMAL to FLOAT\n";
          column_definition.data_type = DataType::Float;
          break;
        case hsql::DataType::REAL:
          std::cout << "WARNING: Implicitly converting REAL to FLOAT\n";
          column_definition.data_type = DataType::Float;
          break;
        case hsql::DataType::FLOAT:
          column_definition.data_type = DataType::Float;
          break;
        case hsql::DataType::DOUBLE:
          column_definition.data_type = DataType::Double;
          break;
        case hsql::DataType::CHAR:
          std::cout << "WARNING: Ignoring the length of CHAR. Hyrise's strings are not length-limited\n";
          column_definition.data_type = DataType::String;
          break;
        case hsql::DataType::VARCHAR:
          std::cout << "WARNING: Ignoring the length of VARCHAR. Hyrise's strings are not length-limited\n";
          column_definition.data_type = DataType::String;
          break;
        case hsql::DataType::TEXT:
          column_definition.data_type = DataType::String;
          break;
        case hsql::DataType::DATE:
          std::cout << "WARNING: Parsing DATE to string since date and time data types are not yet supported\n";
          column_definition.data_type = DataType::String;
          break;
        case hsql::DataType::DATETIME:
          std::cout << "WARNING: Parsing DATETIME to string since date and time data types are not yet supported\n";
          column_definition.data_type = DataType::String;
          break;
        case hsql::DataType::TIME:
          std::cout << "WARNING: Parsing TIME to string since date and time data types are not yet supported\n";
          column_definition.data_type = DataType::String;
          break;
        case hsql::DataType::BOOLEAN:
          std::cout << "WARNING: Parsing BOOLEAN to string\n";
          column_definition.data_type = DataType::String;
          break;
        case hsql::DataType::UNKNOWN:
          Fail("UNKNOWN data type cannot be handled here");
      }

      column_definition.name = parser_column_definition->name;
      column_definition.nullable = parser_column_definition->nullable;

      // Translate column constraints. We only address UNIQUE/PRIMARY KEY constraints for now.
      DebugAssert(parser_column_definition->column_constraints,
                  "Column " + column_definition.name + " is missing constraint information");
      for (const auto& column_constraint : *parser_column_definition->column_constraints) {
        if (column_constraint != hsql::ConstraintType::Unique &&
            column_constraint != hsql::ConstraintType::PrimaryKey) {
          continue;
        }
        const auto constraint_type = column_constraint == hsql::ConstraintType::PrimaryKey
                                         ? KeyConstraintType::PRIMARY_KEY
                                         : KeyConstraintType::UNIQUE;
        table_key_constraints.emplace(std::set<ColumnID>{column_id}, constraint_type);
        std::cout << "WARNING: " << magic_enum::enum_name(constraint_type) << " constraint for column "
                  << column_definition.name << " will not be enforced\n";
      }
    }

    // Translate table constraints. Note that a table constraint is either a unique constraint, a referential con-
    // straint, or a table check constraint per SQL standard. Some constraints can be set (i) when describing a single
    // column, see above, or (ii) as a property of the table, containing multiple columns. We only address UNIQUE/
    // PRIMARY KEY constraints for now.
    const auto column_count = column_definitions.size();
    for (const auto& table_constraint : *create_statement.tableConstraints) {
      Assert(table_constraint->type == hsql::ConstraintType::PrimaryKey ||
                 table_constraint->type == hsql::ConstraintType::Unique,
             "Only UNIQUE and PRIMARY KEY constraints are expected on a table level");
      const auto constraint_type = table_constraint->type == hsql::ConstraintType::PrimaryKey
                                       ? KeyConstraintType::PRIMARY_KEY
                                       : KeyConstraintType::UNIQUE;

      // Resolve column IDs
      DebugAssert(table_constraint->columnNames,
                  std::string{magic_enum::enum_name(constraint_type)} + " table constraint must contain columns");
      auto column_ids = std::set<ColumnID>{};
      for (const auto& constraint_column_name : *table_constraint->columnNames) {
        for (auto column_id = ColumnID{0}; column_id < column_count; ++column_id) {
          auto& column_definition = column_definitions[column_id];
          if (column_definition.name == constraint_column_name) {
            column_ids.emplace(column_id);
            if (constraint_type == KeyConstraintType::PRIMARY_KEY) {
              column_definition.nullable = false;
              AssertInput(
                  !create_statement.columns->at(column_id)->column_constraints->contains(hsql::ConstraintType::Null),
                  "PRIMARY KEY column " + constraint_column_name + " must not be nullable");
            }
            break;
          }
        }
      }
      AssertInput(
          column_ids.size() == table_constraint->columnNames->size(),
          "Could not resolve columns of " + std::string{magic_enum::enum_name(constraint_type)} + " table constraint");
      table_key_constraints.emplace(column_ids, constraint_type);
      std::cout << "WARNING: " << magic_enum::enum_name(constraint_type) << " table constraint will not be enforced\n";
    }

    // Set table key constraints
    const auto table = Table::create_dummy_table(column_definitions);
    for (const auto& table_key_constraint : table_key_constraints) {
      table->add_soft_key_constraint(table_key_constraint);
    }
    input_node = StaticTableNode::make(table);
  }

  return CreateTableNode::make(create_statement.tableName, create_statement.ifNotExists, input_node);
}

// NOLINTNEXTLINE - while this particular method could be made static, others cannot.
std::shared_ptr<AbstractLQPNode> SQLTranslator::_translate_drop(const hsql::DropStatement& drop_statement) {
  switch (drop_statement.type) {
    case hsql::DropType::kDropView:
      return DropViewNode::make(drop_statement.name, drop_statement.ifExists);
    case hsql::DropType::kDropTable:
      return DropTableNode::make(drop_statement.name, drop_statement.ifExists);
    case hsql::DropType::kDropSchema:
    case hsql::DropType::kDropIndex:
    case hsql::DropType::kDropPreparedStatement:
      FailInput("This DROP type is not implemented yet");
  }
  Fail("Invalid enum value");
}

std::shared_ptr<AbstractLQPNode> SQLTranslator::_translate_prepare(const hsql::PrepareStatement& prepare_statement) {
  auto parse_result = hsql::SQLParserResult{};
  hsql::SQLParser::parse(prepare_statement.query, &parse_result);

  AssertInput(parse_result.isValid(), create_sql_parser_error_message(prepare_statement.query, parse_result));
  AssertInput(parse_result.size() == 1u, "PREPAREd statement can only contain a single SQL statement");

  auto prepared_plan_translator = SQLTranslator{_use_mvcc};

  const auto translation_result = prepared_plan_translator.translate_parser_result(parse_result);
  Assert(translation_result.translation_info.cacheable, "Non-cacheable LQP nodes can't be part of prepared statements");

  const auto lqp = translation_result.lqp_nodes.at(0);

  const auto parameter_ids = translation_result.translation_info.parameter_ids_of_value_placeholders;

  const auto lqp_prepared_plan = std::make_shared<PreparedPlan>(lqp, parameter_ids);

  return CreatePreparedPlanNode::make(prepare_statement.name, lqp_prepared_plan);
}

std::shared_ptr<AbstractLQPNode> SQLTranslator::_translate_execute(const hsql::ExecuteStatement& execute_statement) {
  const auto num_parameters = execute_statement.parameters ? execute_statement.parameters->size() : 0;
  auto parameters = std::vector<std::shared_ptr<AbstractExpression>>{num_parameters};
  for (auto parameter_idx = size_t{0}; parameter_idx < num_parameters; ++parameter_idx) {
    parameters[parameter_idx] = translate_hsql_expr(*(*execute_statement.parameters)[parameter_idx], _use_mvcc);
  }

  const auto prepared_plan = Hyrise::get().storage_manager.get_prepared_plan(execute_statement.name);

  AssertInput(_use_mvcc == (lqp_is_validated(prepared_plan->lqp) ? UseMvcc::Yes : UseMvcc::No),
              "Mismatch between validation of Prepared statement and query it is used in");

  return prepared_plan->instantiate(parameters);
}

// NOLINTNEXTLINE - while this particular method could be made static, others cannot.
std::shared_ptr<AbstractLQPNode> SQLTranslator::_translate_import(const hsql::ImportStatement& import_statement) {
  // Querying tables that are freshly loaded is not easy as we need meta information, such as column names and data
  // types, to resolve queries and build the query plans. For instance, we need an origin node for column expressions
  // and to provide correct output expressions for subsequent nodes, some optimization rules access stored tables, and
  // so on. Anyway, we would need to decouple data loading and storing the table and have to load metadata or even the
  // whole table when translating the SQL statement.
  AssertInput(!import_statement.whereClause, "Predicates on imported files are not supported.");
  return ImportNode::make(import_statement.tableName, import_statement.filePath,
                          import_type_to_file_type(import_statement.type));
}

// NOLINTNEXTLINE - while this particular method could be made static, others cannot.
std::shared_ptr<AbstractLQPNode> SQLTranslator::_translate_export(const hsql::ExportStatement& export_statement) {
  auto sql_identifier_resolver = std::make_shared<SQLIdentifierResolver>();
  auto lqp = std::shared_ptr<AbstractLQPNode>{};

  if (export_statement.select) {
    lqp = _translate_select_statement(*export_statement.select);
  } else {
    AssertInput(export_statement.tableName, "ExportStatement must either specify a table name or a SelectStatement.");
    const auto table_name = std::string{export_statement.tableName};
    if (MetaTableManager::is_meta_table_name(table_name)) {
      lqp = _translate_meta_table(table_name, sql_identifier_resolver);
    } else {
      // Get stored table as input (validated if MVCC is enabled)
      lqp = _translate_stored_table(export_statement.tableName, sql_identifier_resolver);
    }
  }

  return ExportNode::make(export_statement.filePath, import_type_to_file_type(export_statement.type), lqp);
}

std::shared_ptr<AbstractLQPNode> SQLTranslator::_validate_if_active(
    const std::shared_ptr<AbstractLQPNode>& input_node) {
  if (_use_mvcc == UseMvcc::No) {
    return input_node;
  }

  return ValidateNode::make(input_node);
}

std::shared_ptr<AbstractLQPNode> SQLTranslator::_translate_predicate_expression(
    const std::shared_ptr<AbstractExpression>& expression, std::shared_ptr<AbstractLQPNode> current_node) const {
  /**
   * Translate AbstractPredicateExpression
   */
  switch (expression->type) {
    case ExpressionType::Predicate: {
      const auto predicate_expression = std::static_pointer_cast<AbstractPredicateExpression>(expression);
      return PredicateNode::make(expression, current_node);
    }

    case ExpressionType::Logical: {
      const auto logical_expression = std::static_pointer_cast<LogicalExpression>(expression);

      switch (logical_expression->logical_operator) {
        case LogicalOperator::And: {
          current_node = _translate_predicate_expression(logical_expression->right_operand(), current_node);
          return _translate_predicate_expression(logical_expression->left_operand(), current_node);
        }
        case LogicalOperator::Or:
          return PredicateNode::make(expression, current_node);
      }
    } break;

    case ExpressionType::Exists:
      return PredicateNode::make(expression, current_node);

    default:
      FailInput("Cannot use this ExpressionType as predicate");
  }

  Fail("Invalid enum value");
}

<<<<<<< HEAD
=======
std::shared_ptr<AbstractLQPNode> SQLTranslator::_prune_expressions(
    const std::shared_ptr<AbstractLQPNode>& node, const std::vector<std::shared_ptr<AbstractExpression>>& expressions) {
  if (expressions_equal(node->output_expressions(), expressions)) {
    return node;
  }
  return ProjectionNode::make(expressions, node);
}

std::shared_ptr<AbstractLQPNode> SQLTranslator::_add_expressions_if_unavailable(
    const std::shared_ptr<AbstractLQPNode>& node, const std::vector<std::shared_ptr<AbstractExpression>>& expressions) {
  auto projection_expressions = std::vector<std::shared_ptr<AbstractExpression>>{};

  for (const auto& expression : expressions) {
    // The required expression is already available or doesn't need to be computed (e.g. when it is a literal)
    if (!expression->requires_computation() || node->find_column_id(*expression)) {
      continue;
    }
    projection_expressions.emplace_back(expression);
  }

  // If all requested expressions are available, no need to create a projection
  if (projection_expressions.empty()) {
    return node;
  }

  const auto output_expressions = node->output_expressions();
  projection_expressions.insert(projection_expressions.end(), output_expressions.cbegin(), output_expressions.cend());

  // If the current LQP already is a ProjectionNode, do not add another one.
  if (node->type == LQPNodeType::Projection) {
    node->node_expressions = projection_expressions;
    return node;
  }
  return ProjectionNode::make(projection_expressions, node);
}

>>>>>>> a9af78ce
std::shared_ptr<AbstractExpression> SQLTranslator::_translate_hsql_expr(
    const hsql::Expr& expr, const std::shared_ptr<SQLIdentifierResolver>& sql_identifier_resolver,
    bool allow_window_functions) {
  auto name = expr.name ? std::string(expr.name) : "";

  auto left = expr.expr ? _translate_hsql_expr(*expr.expr, sql_identifier_resolver, allow_window_functions) : nullptr;
  const auto right =
      expr.expr2 ? _translate_hsql_expr(*expr.expr2, sql_identifier_resolver, allow_window_functions) : nullptr;

  if (left) {
    AssertInput(left->type != ExpressionType::Interval, "IntervalExpression must follow another expression.");
  }
  if (right && right->type == ExpressionType::Interval) {
    AssertInput(expr.type == hsql::kExprOperator && (expr.opType == hsql::kOpPlus || expr.opType == hsql::kOpMinus),
                "Intervals can only be added or substracted");
  }

  switch (expr.type) {
    case hsql::kExprColumnRef: {
      const auto table_name = expr.table ? std::optional<std::string>(std::string(expr.table)) : std::nullopt;
      const auto identifier = SQLIdentifier{name, table_name};

      auto expression = sql_identifier_resolver->resolve_identifier_relaxed(identifier);
      if (!expression && _external_sql_identifier_resolver_proxy) {
        // Try to resolve the identifier in the outer queries
        expression = _external_sql_identifier_resolver_proxy->resolve_identifier_relaxed(identifier);
      }
      AssertInput(expression, "Couldn't resolve identifier '" + identifier.as_string() + "' or it is ambiguous");

      return expression;
    }

    case hsql::kExprLiteralFloat:
      return value_(expr.fval);

    case hsql::kExprLiteralString:
      AssertInput(expr.name, "No value given for string literal");
      return value_(pmr_string{name});

    case hsql::kExprLiteralInt:
      if (static_cast<int32_t>(expr.ival) == expr.ival) {
        return value_(static_cast<int32_t>(expr.ival));
      } else {
        return value_(expr.ival);
      }

    case hsql::kExprLiteralNull:
      return null_();

    case hsql::kExprLiteralDate: {
      if (name.size() == 10) {
        const auto timestamp = string_to_timestamp(name);
        if (timestamp) {
          return value_(pmr_string{name});
        }
      }
      FailInput("'" + name + "' is not a valid ISO 8601 extended date");
    }

    case hsql::kExprParameter: {
      Assert(expr.ival >= 0 && expr.ival <= std::numeric_limits<ValuePlaceholderID::base_type>::max(),
             "ValuePlaceholderID out of range");
      auto value_placeholder_id = ValuePlaceholderID{static_cast<uint16_t>(expr.ival)};
      return placeholder_(_parameter_id_allocator->allocate_for_value_placeholder(value_placeholder_id));
    }

    case hsql::kExprExtract: {
      Assert(expr.datetimeField != hsql::kDatetimeNone, "No DatetimeField specified in EXTRACT. Bug in sqlparser?");

      auto datetime_component = hsql_datetime_field.at(expr.datetimeField);
      return extract_(datetime_component, left);
    }

    case hsql::kExprFunctionRef: {
      // Translate window definition.
      auto window_description = std::shared_ptr<WindowExpression>();
      if (expr.windowDescription) {
        AssertInput(allow_window_functions,
                    "Window functions are only allowed in the SELECT list and must not be nested.");
        const auto& hsql_window_description = *expr.windowDescription;
        auto partition_by_expressions = std::vector<std::shared_ptr<AbstractExpression>>{};
        if (hsql_window_description.partitionList) {
          partition_by_expressions.reserve(hsql_window_description.partitionList->size());
          for (const auto expression : *hsql_window_description.partitionList) {
            partition_by_expressions.emplace_back(_translate_hsql_expr(*expression, sql_identifier_resolver));
          }
        }
        auto order_by_expressions = std::vector<std::shared_ptr<AbstractExpression>>{};
        auto sort_modes = std::vector<SortMode>{};
        if (hsql_window_description.orderList) {
          const auto& order_list = *hsql_window_description.orderList;
          const auto expression_count = order_list.size();
          order_by_expressions.reserve(expression_count);
          sort_modes.reserve(expression_count);
          for (const auto order_description : order_list) {
            order_by_expressions.emplace_back(_translate_hsql_expr(*order_description->expr, sql_identifier_resolver));
            sort_modes.emplace_back(order_type_to_sort_mode.at(order_description->type));
          }
        }

        Assert(hsql_window_description.frameDescription, "Window function has no FrameDescription. Bug in sqlparser?");
        const auto& hsql_frame_description = *hsql_window_description.frameDescription;
        auto frame_type = FrameType::Rows;
        switch (hsql_frame_description.type) {
          case hsql::FrameType::kRows:
            break;
          case hsql::FrameType::kRange:
            frame_type = FrameType::Range;
            break;
          case hsql::FrameType::kGroups:
            FailInput("GROUPS frames are not supported.");
        }

        Assert(hsql_frame_description.start && hsql_frame_description.end,
               "FrameDescription has no frame bounds. Bug in sqlparser?");
        const auto start = translate_frame_bound(*hsql_frame_description.start);
        const auto end = translate_frame_bound(*hsql_frame_description.end);

        // "Restrictions are that `frame_start` cannot be UNBOUNDED FOLLOWING, `frame_end` cannot be UNBOUNDED
        // PRECEDING, and the `frame_end` choice cannot appear earlier [...] than the `frame_start` choice does — for
        // example RANGE BETWEEN CURRENT ROW AND offset PRECEDING is not allowed. But, for example, ROWS BETWEEN 7
        //  PRECEDING AND 8 PRECEDING is allowed, even though it would never select any rows."
        // - https://www.postgresql.org/docs/current/sql-expressions.html#SYNTAX-WINDOW-FUNCTIONS
        // To ensure this behavior, we treat CURRENT ROW as an offset of 0, PRECEDING as a negative offset, and
        // FOLLOWING as a positive offset. If end offset < start offset, the frame definition is invalid.
        const auto relative_frame_offset = [](const auto& frame_bound) {
          auto offset = int64_t{0};
          if (frame_bound.type == FrameBoundType::Preceding) {
            offset =
                frame_bound.unbounded ? std::numeric_limits<int64_t>::min() : -static_cast<int64_t>(frame_bound.offset);
          } else if (frame_bound.type == FrameBoundType::Following) {
            offset =
                frame_bound.unbounded ? std::numeric_limits<int64_t>::max() : static_cast<int64_t>(frame_bound.offset);
          }

          return offset;
        };

        const auto start_offset = relative_frame_offset(start);
        const auto end_offset = relative_frame_offset(end);
        AssertInput((start.type != FrameBoundType::Following || !start.unbounded) &&
                        (end.type != FrameBoundType::Preceding || !end.unbounded) && end_offset >= start_offset,
                    "Frame starting from " + start.description() + " cannot end at " + end.description() + ".");

        const auto frame_description = FrameDescription{frame_type, start, end};
        window_description = window_(std::move(partition_by_expressions), std::move(order_by_expressions),
                                     std::move(sort_modes), frame_description);
      }

      // Convert to upper-case to find mapping.
      std::transform(name.cbegin(), name.cend(), name.begin(),
                     [](const auto character) { return std::toupper(character); });

      // Some SQL functions have aliases, which we map to one unique identifier here.
      static const auto function_aliases = std::unordered_map<std::string, std::string>{{{"SUBSTRING"}, {"SUBSTR"}}};
      const auto found_alias = function_aliases.find(name);
      if (found_alias != function_aliases.end()) {
        name = found_alias->second;
      }

      Assert(expr.exprList, "FunctionRef has no exprList. Bug in sqlparser?");

      /**
       * Window/aggregate function.
       */
      const auto window_function_iter = window_function_to_string.right.find(name);
      if (window_function_iter != window_function_to_string.right.end()) {
        auto window_function = window_function_iter->second;
        if (!aggregate_functions.contains(window_function)) {
          AssertInput(allow_window_functions,
                      "Window functions are only allowed in the SELECT list and must not be nested.");
          AssertInput(window_description, "Window function " + name + " requires a window definition.");
          AssertInput(!expr.exprList || expr.exprList->empty(), "Window functions must not have an argument.");
        } else {
          AssertInput(expr.exprList && expr.exprList->size() == 1,
                      "Expected exactly one argument for an aggregate function.");
        }

        if (window_function == WindowFunction::Count && expr.distinct) {
          window_function = WindowFunction::CountDistinct;
        }

        auto aggregate_expression = std::shared_ptr<WindowFunctionExpression>{};

        switch (window_function) {
          case WindowFunction::Min:
          case WindowFunction::Max:
          case WindowFunction::Sum:
          case WindowFunction::Avg:
          case WindowFunction::StandardDeviationSample: {
            aggregate_expression = std::make_shared<WindowFunctionExpression>(
                window_function, _translate_hsql_expr(*expr.exprList->front(), sql_identifier_resolver),
                window_description);
          } break;
          case WindowFunction::Any:
            Fail("ANY() is an internal aggregation function.");
          case WindowFunction::Count:
          case WindowFunction::CountDistinct: {
            if (expr.exprList->front()->type == hsql::kExprStar) {
              AssertInput(!expr.exprList->front()->name, "Illegal <t>.* in COUNT()");

              // Find any leaf node below COUNT(*).
              auto leaf_node = std::shared_ptr<AbstractLQPNode>{};
              visit_lqp(_current_lqp, [&](const auto& node) {
                if (!node->left_input() && !node->right_input()) {
                  leaf_node = node;
                  return LQPVisitation::DoNotVisitInputs;
                }
                return LQPVisitation::VisitInputs;
              });
              Assert(leaf_node, "No leaf node found below COUNT(*)");

              const auto column_expression = lqp_column_(leaf_node, INVALID_COLUMN_ID);

              aggregate_expression =
                  std::make_shared<WindowFunctionExpression>(window_function, column_expression, window_description);
            } else {
              aggregate_expression = std::make_shared<WindowFunctionExpression>(
                  window_function, _translate_hsql_expr(*expr.exprList->front(), sql_identifier_resolver),
                  window_description);
            }
          } break;

          case WindowFunction::CumeDist:
          case WindowFunction::DenseRank:
          case WindowFunction::PercentRank:
          case WindowFunction::Rank:
          case WindowFunction::RowNumber: {
            aggregate_expression =
                std::make_shared<WindowFunctionExpression>(window_function, nullptr, window_description);
          } break;
        }

        // Check that the aggregate can be calculated on the given expression.
        const auto result_type = aggregate_expression->data_type();
        AssertInput(result_type != DataType::Null,
                    std::string{"Invalid aggregate "} + aggregate_expression->as_column_name() +
                        " for input data type " +
                        data_type_to_string.left.at(aggregate_expression->argument()->data_type()));

        // Check for ambiguous expressions that occur both at the current node and in its input tables. Example:
        //   SELECT COUNT(a) FROM (SELECT a, COUNT(a) FROM t GROUP BY a) t2
        // Our current expression system cannot handle this case and would consider the two COUNT(a) to be identical,
        // see #1902 for details. This check here might have false positives, feel free to improve the check or tackle
        // the underlying issue if this ever becomes an issue.
        auto table_expressions = std::vector<std::shared_ptr<AbstractExpression>>{};
        DebugAssert(_from_clause_result, "_from_clause_result should be set by now");
        table_expressions.reserve(_from_clause_result->elements_in_order.size());
        for (const auto& select_list_element : _from_clause_result->elements_in_order) {
          table_expressions.emplace_back(select_list_element.expression);
        }

        AssertInput(std::none_of(table_expressions.cbegin(), table_expressions.cend(),
                                 [&aggregate_expression](const auto input_expression) {
                                   return *input_expression == *aggregate_expression;
                                 }),
                    "Hyrise cannot handle repeated aggregate expressions, see #1902 for details.");

        return aggregate_expression;
      }

      /**
       * "Normal" function.
       */
      const auto function_iter = function_type_to_string.right.find(name);

      if (function_iter != function_type_to_string.right.end()) {
        AssertInput(!window_description, "Function " + name + " is not a window function.");
        auto arguments = std::vector<std::shared_ptr<AbstractExpression>>{};
        arguments.reserve(expr.exprList->size());

        for (const auto* hsql_argument : *expr.exprList) {
          arguments.emplace_back(_translate_hsql_expr(*hsql_argument, sql_identifier_resolver));
        }

        return std::make_shared<FunctionExpression>(function_iter->second, arguments);
      }

      FailInput("Couldn't resolve function '"s + name + "'");
    }

    case hsql::kExprOperator: {
      // Translate ArithmeticExpression
      const auto arithmetic_operators_iter = hsql_arithmetic_operators.find(expr.opType);
      if (arithmetic_operators_iter != hsql_arithmetic_operators.end()) {
        Assert(left && right, "Unexpected SQLParserResult. Didn't receive two arguments for binary expression.");
        const auto arithmetic_operator = arithmetic_operators_iter->second;

        // Handle intervals
        if (right->type == ExpressionType::Interval) {
          AssertInput(left->type == ExpressionType::Value && left->data_type() == DataType::String,
                      "Interval can only be applied to ValueExpression with String value");
          const auto start_date_string =
              std::string{boost::get<pmr_string>(static_cast<ValueExpression&>(*left).value)};
          const auto start_timestamp = string_to_timestamp(start_date_string);
          AssertInput(start_timestamp, "'" + start_date_string + "' is not a valid ISO 8601 extended date");
          const auto& interval_expression = static_cast<IntervalExpression&>(*right);
          // We already ensured to have either Addition or Substraction right at the beginning
          const auto duration = arithmetic_operator == ArithmeticOperator::Addition ? interval_expression.duration
                                                                                    : -interval_expression.duration;
          const auto end_date = date_interval(start_timestamp->date(), duration, interval_expression.unit);
          return value_(pmr_string{date_to_string(end_date)});
        }
        return std::make_shared<ArithmeticExpression>(arithmetic_operator, left, right);
      }

      // Translate PredicateExpression
      const auto predicate_condition_iter = hsql_predicate_condition.find(expr.opType);
      if (predicate_condition_iter != hsql_predicate_condition.end()) {
        const auto predicate_condition = predicate_condition_iter->second;

        if (is_binary_predicate_condition(predicate_condition)) {
          Assert(left && right, "Unexpected SQLParserResult. Didn't receive two arguments for binary_expression");
          return std::make_shared<BinaryPredicateExpression>(predicate_condition, left, right);
        }

        if (predicate_condition == PredicateCondition::BetweenInclusive) {
          Assert(expr.exprList && expr.exprList->size() == 2, "Expected two arguments for BETWEEN");
          return between_inclusive_(left, _translate_hsql_expr(*(*expr.exprList)[0], sql_identifier_resolver),
                                    _translate_hsql_expr(*(*expr.exprList)[1], sql_identifier_resolver));
        }
      }

      // Translate other expression types that can be expected at this point
      switch (expr.opType) {
        case hsql::kOpUnaryMinus:
          return unary_minus_(left);
        case hsql::kOpCase:
          return _translate_hsql_case(expr, sql_identifier_resolver);
        case hsql::kOpOr:
          return or_(left, right);
        case hsql::kOpAnd:
          return and_(left, right);
        case hsql::kOpIn: {
          if (expr.select) {
            // `a IN (SELECT ...)`
            const auto subquery = _translate_hsql_subquery(*expr.select, sql_identifier_resolver);
            return in_(left, subquery);
          }

          // `a IN (x, y, z)`
          std::vector<std::shared_ptr<AbstractExpression>> arguments;

          AssertInput(expr.exprList && !expr.exprList->empty(), "IN clauses with an empty list are invalid");

          arguments.reserve(expr.exprList->size());
          for (const auto* hsql_argument : *expr.exprList) {
            arguments.emplace_back(_translate_hsql_expr(*hsql_argument, sql_identifier_resolver));
          }

          const auto array = std::make_shared<ListExpression>(arguments);
          return in_(left, array);
        }

        case hsql::kOpIsNull:
          return is_null_(left);

        case hsql::kOpNot:
          return inverse_predicate(*left);

        case hsql::kOpExists:
          AssertInput(expr.select, "Expected SELECT argument for EXISTS");
          return exists_(_translate_hsql_subquery(*expr.select, sql_identifier_resolver));

        default:
          Fail("Unexpected expression type");  // There are 19 of these, so we make an exception here and use default
      }
    }

    case hsql::kExprSelect:
      return _translate_hsql_subquery(*expr.select, sql_identifier_resolver);

    case hsql::kExprArray:
      FailInput("Can't translate a standalone array, arrays only valid in IN expressions");

    case hsql::kExprStar:
      Fail("Star expression should have been handled earlier");

    case hsql::kExprArrayIndex:
      FailInput("Array indexes are not yet supported");

    case hsql::kExprHint:
      FailInput("Hints are not yet supported");

    case hsql::kExprCast: {
      const auto source_data_type = left->data_type();
      const auto target_hsql_data_type = expr.columnType.data_type;

      if (target_hsql_data_type == hsql::DataType::DATE || target_hsql_data_type == hsql::DataType::DATETIME) {
        AssertInput(source_data_type == DataType::String,
                    "Cannot cast " + left->as_column_name() + " as " +
                        std::string{magic_enum::enum_name(target_hsql_data_type)});
        // We do not know if an expression to be casted other than a ValueExpression actually contains date time
        // values, and we cannot check this later due to the lack of proper data types.
        AssertInput(left->type == ExpressionType::Value, "Only ValueExpressions can be casted as " +
                                                             std::string{magic_enum::enum_name(target_hsql_data_type)});
        const auto input_string = std::string{boost::get<pmr_string>(static_cast<ValueExpression&>(*left).value)};

        if (target_hsql_data_type == hsql::DataType::DATE) {
          // We do not have a Date data type, so we check if the date is valid and return its ValueExpression.
          const auto timestamp = string_to_timestamp(input_string);
          AssertInput(timestamp && input_string.size() == 10,
                      "'" + input_string + "' is not a valid ISO 8601 extended date");
          return left;
        }

        if (target_hsql_data_type == hsql::DataType::DATETIME) {
          const auto date_time = string_to_timestamp(input_string);
          AssertInput(date_time, "'" + input_string + "' is not a valid ISO 8601 extended timestamp");
          // Parsing valid timestamps is also possible for at first glance invalid strings (see
          // utils/date_time_utils.hpp for details). To always obtain a semantically meaningful result, we retrieve the
          // created timestamp's string representation.
          return value_(pmr_string{timestamp_to_string(*date_time)});
        }
      }

      const auto data_type_iter = supported_hsql_data_types.find(expr.columnType.data_type);
      AssertInput(data_type_iter != supported_hsql_data_types.cend(),
                  "CAST as " + std::string{magic_enum::enum_name(expr.columnType.data_type)} + " is not supported");
      const auto target_data_type = data_type_iter->second;
      // Omit redundant casts
      if (source_data_type == target_data_type) {
        return left;
      }
      return cast_(left, target_data_type);
    }

    case hsql::kExprLiteralInterval: {
      const auto unit = hsql_datetime_field.at(expr.datetimeField);
      AssertInput(unit == DatetimeComponent::Day || unit == DatetimeComponent::Month || unit == DatetimeComponent::Year,
                  "Only date intervals are supported yet");
      return interval_(expr.ival, unit);
    }
  }
  Fail("Invalid enum value");
}

std::shared_ptr<LQPSubqueryExpression> SQLTranslator::_translate_hsql_subquery(
    const hsql::SelectStatement& select, const std::shared_ptr<SQLIdentifierResolver>& sql_identifier_resolver) {
  const auto sql_identifier_proxy = std::make_shared<SQLIdentifierResolverProxy>(
      sql_identifier_resolver, _parameter_id_allocator, _external_sql_identifier_resolver_proxy);

  auto subquery_translator =
      SQLTranslator{_use_mvcc, sql_identifier_proxy, _parameter_id_allocator, _with_descriptions, _meta_tables};
  const auto subquery_lqp = subquery_translator._translate_select_statement(select);
  const auto parameter_count = sql_identifier_proxy->accessed_expressions().size();

  // If this statement or any of the subquery's statements is not cacheable (because of meta tables),
  // this statement should not be cacheable.
  _cacheable &= subquery_translator._cacheable;

  auto parameter_ids = std::vector<ParameterID>{};
  parameter_ids.reserve(parameter_count);

  auto parameter_expressions = std::vector<std::shared_ptr<AbstractExpression>>{};
  parameter_expressions.reserve(parameter_count);

  for (const auto& expression_and_parameter_id : sql_identifier_proxy->accessed_expressions()) {
    parameter_ids.emplace_back(expression_and_parameter_id.second);
    parameter_expressions.emplace_back(expression_and_parameter_id.first);
  }

  return std::make_shared<LQPSubqueryExpression>(subquery_lqp, parameter_ids, parameter_expressions);
}

std::shared_ptr<AbstractExpression> SQLTranslator::_translate_hsql_case(
    const hsql::Expr& expr, const std::shared_ptr<SQLIdentifierResolver>& sql_identifier_resolver) {
  /**
   * There is a "simple" and a "searched" CASE syntax, see http://www.oratable.com/simple-case-searched-case/
   * Hyrise supports both.
   */

  Assert(expr.exprList, "Unexpected SQLParserResult. Case needs exprList");
  Assert(!expr.exprList->empty(), "Unexpected SQLParserResult. Case needs non-empty exprList");

  // "a + b" in "CASE a + b WHEN ... THEN ... END", or nullptr when using the "searched" CASE syntax
  auto simple_case_left_operand = std::shared_ptr<AbstractExpression>{};
  if (expr.expr) {
    simple_case_left_operand = _translate_hsql_expr(*expr.expr, sql_identifier_resolver);
  }

  // Initialize CASE with the ELSE expression and then put the remaining WHEN...THEN... clauses on top of that
  // in reverse order
  auto current_case_expression = std::shared_ptr<AbstractExpression>{};
  if (expr.expr2) {
    current_case_expression = _translate_hsql_expr(*expr.expr2, sql_identifier_resolver);
  } else {
    // No ELSE specified, use NULL
    current_case_expression = null_();
  }

  for (auto case_reverse_idx = size_t{0}; case_reverse_idx < expr.exprList->size(); ++case_reverse_idx) {
    const auto case_idx = expr.exprList->size() - case_reverse_idx - 1;
    const auto* const case_clause = (*expr.exprList)[case_idx];

    auto when = _translate_hsql_expr(*case_clause->expr, sql_identifier_resolver);
    if (simple_case_left_operand) {
      when = equals_(simple_case_left_operand, when);
    }

    const auto then = _translate_hsql_expr(*case_clause->expr2, sql_identifier_resolver);
    current_case_expression = case_(when, then, current_case_expression);
  }

  return current_case_expression;
}

SQLTranslator::SelectListElement::SelectListElement(const std::shared_ptr<AbstractExpression>& init_expression)
    : expression(init_expression) {}

SQLTranslator::SelectListElement::SelectListElement(const std::shared_ptr<AbstractExpression>& init_expression,
                                                    const std::vector<SQLIdentifier>& init_identifiers)
    : expression(init_expression), identifiers(init_identifiers) {}

SQLTranslator::TableSourceState::TableSourceState(
    const std::shared_ptr<AbstractLQPNode>& init_lqp,
    const std::unordered_map<std::string, std::vector<SelectListElement>>& init_elements_by_table_name,
    const std::vector<SelectListElement>& init_elements_in_order,
    const std::shared_ptr<SQLIdentifierResolver>& init_sql_identifier_resolver)
    : lqp(init_lqp),
      elements_by_table_name(init_elements_by_table_name),
      elements_in_order(init_elements_in_order),
      sql_identifier_resolver(init_sql_identifier_resolver) {}

void SQLTranslator::TableSourceState::append(TableSourceState&& rhs) {
  for (auto& table_name_and_elements : rhs.elements_by_table_name) {
    const auto unique = !elements_by_table_name.contains(table_name_and_elements.first);
    AssertInput(unique, "Table Name '"s + table_name_and_elements.first + "' in FROM clause is not unique");
  }

  elements_by_table_name.merge(std::move(rhs.elements_by_table_name));
  elements_in_order.insert(elements_in_order.end(), rhs.elements_in_order.begin(), rhs.elements_in_order.end());
  sql_identifier_resolver->append(std::move(*rhs.sql_identifier_resolver));
}

}  // namespace hyrise<|MERGE_RESOLUTION|>--- conflicted
+++ resolved
@@ -405,42 +405,24 @@
   _translate_select_groupby_having(select, select_list_elements);
 
   // Translate ORDER BY and DISTINCT. ORDER BY and LIMIT must be executed after DISTINCT. Thus, we must ensure that all
-<<<<<<< HEAD
-  // ORDER BY expressions are selected if a DISTINCT result is required.
+  // ORDER BY expressions are part of the SELECT list if a DISTINCT result is required.
   const auto& inflated_select_list_expressions = unwrap_elements(_inflated_select_list_elements);
-  _translate_order_by_distinct(select.order, inflated_select_list_expressions, select.selectDistinct);
-=======
-  // ORDER BY expressions are part of the SELECT list if a DISTINCT result is required.
-  const auto& inflated_select_list_expressions = _unwrap_elements(_inflated_select_list_elements);
   _translate_distinct_order_by(select.order, inflated_select_list_expressions, select.selectDistinct);
->>>>>>> a9af78ce
 
   // Translate LIMIT.
   if (select.limit) {
     _translate_limit(*select.limit);
   }
 
-<<<<<<< HEAD
-  /**
-   * Name, select and arrange the columns as specified in the SELECT clause.
-   */
-  // Only add a ProjectionNode if necessary.
-=======
   // Project, arrange, and name the columns as specified in the SELECT clause.
   //
   // 1. Add a ProjectionNode if necessary.
->>>>>>> a9af78ce
   if (!expressions_equal(_current_lqp->output_expressions(), inflated_select_list_expressions)) {
     _current_lqp = ProjectionNode::make(inflated_select_list_expressions, _current_lqp);
   }
 
-<<<<<<< HEAD
-  // Check whether we need to create an AliasNode - this is the case whenever an Expression was assigned a column_name
-  // that is not its generated name.
-=======
   // 2. Check whether we need to create an AliasNode. This is the case whenever an expression was assigned a
   //    column_name that is not its generated name.
->>>>>>> a9af78ce
   const auto need_alias_node = std::any_of(
       _inflated_select_list_elements.begin(), _inflated_select_list_elements.end(), [](const auto& element) {
         return std::any_of(element.identifiers.begin(), element.identifiers.end(), [&](const auto& identifier) {
@@ -467,11 +449,6 @@
       AssertInput(set_operator->setType != hsql::kSetUnion, "Union Operations are currently not supported");
       _translate_set_operation(*set_operator);
 
-<<<<<<< HEAD
-      // In addition to local ORDER BY and LIMIT clauses, the result of the set operation(s) may have final clauses too.
-      _translate_order_by_distinct(set_operator->resultOrder, {}, false);
-
-=======
       // In addition to local ORDER BY and LIMIT clauses, the result of the set operation(s) may have final clauses,
       // too. Consider the following example query (returns the first ten dates when store_sales happened, except the
       // days one of the five web_sales with the highest price happened):
@@ -485,7 +462,6 @@
       // While ORDER BY sales_price DESC LIMIT 5 belongs to the subquery and has to be executed locally, ORDER BY
       // sold_date ASC LIMIT 10 refers to the intersection and must be executed on the result.
       _translate_distinct_order_by(set_operator->resultOrder, inflated_select_list_expressions, select.selectDistinct);
->>>>>>> a9af78ce
       if (set_operator->resultLimit) {
         _translate_limit(*set_operator->resultLimit);
       }
@@ -1440,11 +1416,7 @@
   _current_lqp = lqp;
 }
 
-<<<<<<< HEAD
-void SQLTranslator::_translate_order_by_distinct(const std::vector<hsql::OrderDescription*>* order_list,
-=======
 void SQLTranslator::_translate_distinct_order_by(const std::vector<hsql::OrderDescription*>* order_list,
->>>>>>> a9af78ce
                                                  const std::vector<std::shared_ptr<AbstractExpression>>& select_list,
                                                  const bool distinct) {
   const auto perform_sort = order_list && !order_list->empty();
@@ -1462,11 +1434,7 @@
       sort_modes[expression_idx] = order_type_to_sort_mode.at(order_description->type);
     }
 
-<<<<<<< HEAD
     _current_lqp = add_expressions_if_unavailable(_current_lqp, expressions);
-=======
-    _current_lqp = _add_expressions_if_unavailable(_current_lqp, expressions);
->>>>>>> a9af78ce
   }
 
   // For SELECT DISTINCT, we add an AggregateNode that groups by all output columns, but does not use any aggregate
@@ -1478,19 +1446,13 @@
   // (DependentGroupByReductionRule) that checks if the respective columns are already unique.
   if (distinct) {
     if (perform_sort) {
-<<<<<<< HEAD
-      // If we ORDER BY expressions later, we must ensure they are also selected (DISTINCT must be applied before ORDER
-      // BY).
-=======
       // If we later sort the table by the ORDER BY expression, we must ensure they are also part of the SELECT list
       // (DISTINCT will be applied before ORDER BY).
->>>>>>> a9af78ce
       const auto& select_expressions_set = ExpressionUnorderedSet{select_list.begin(), select_list.end()};
       AssertInput(std::all_of(expressions.cbegin(), expressions.cend(),
                               [&](const auto& expression) { return select_expressions_set.contains(expression); }),
                   "For SELECT DISTINCT, ORDER BY expressions must appear in the SELECT list.");
     }
-<<<<<<< HEAD
 
     // Add currently uncomputed expressions, e.g., a + 1 for SELECT DISTINCT a + 1 FROM table_a.
     _current_lqp = add_expressions_if_unavailable(_current_lqp, select_list);
@@ -1498,15 +1460,6 @@
     _current_lqp = AggregateNode::make(select_list, expression_vector(), _current_lqp);
   }
 
-=======
-
-    // Add currently uncomputed expressions, e.g., a + 1 for SELECT DISTINCT a + 1 FROM table_a.
-    _current_lqp = _add_expressions_if_unavailable(_current_lqp, select_list);
-
-    _current_lqp = AggregateNode::make(select_list, expression_vector(), _current_lqp);
-  }
-
->>>>>>> a9af78ce
   // If any expressions were added to perform the sorting, we must add a ProjectionNode later and remove them again in
   // _translate_select_statement(...).
   if (perform_sort) {
@@ -1851,45 +1804,6 @@
   Fail("Invalid enum value");
 }
 
-<<<<<<< HEAD
-=======
-std::shared_ptr<AbstractLQPNode> SQLTranslator::_prune_expressions(
-    const std::shared_ptr<AbstractLQPNode>& node, const std::vector<std::shared_ptr<AbstractExpression>>& expressions) {
-  if (expressions_equal(node->output_expressions(), expressions)) {
-    return node;
-  }
-  return ProjectionNode::make(expressions, node);
-}
-
-std::shared_ptr<AbstractLQPNode> SQLTranslator::_add_expressions_if_unavailable(
-    const std::shared_ptr<AbstractLQPNode>& node, const std::vector<std::shared_ptr<AbstractExpression>>& expressions) {
-  auto projection_expressions = std::vector<std::shared_ptr<AbstractExpression>>{};
-
-  for (const auto& expression : expressions) {
-    // The required expression is already available or doesn't need to be computed (e.g. when it is a literal)
-    if (!expression->requires_computation() || node->find_column_id(*expression)) {
-      continue;
-    }
-    projection_expressions.emplace_back(expression);
-  }
-
-  // If all requested expressions are available, no need to create a projection
-  if (projection_expressions.empty()) {
-    return node;
-  }
-
-  const auto output_expressions = node->output_expressions();
-  projection_expressions.insert(projection_expressions.end(), output_expressions.cbegin(), output_expressions.cend());
-
-  // If the current LQP already is a ProjectionNode, do not add another one.
-  if (node->type == LQPNodeType::Projection) {
-    node->node_expressions = projection_expressions;
-    return node;
-  }
-  return ProjectionNode::make(projection_expressions, node);
-}
-
->>>>>>> a9af78ce
 std::shared_ptr<AbstractExpression> SQLTranslator::_translate_hsql_expr(
     const hsql::Expr& expr, const std::shared_ptr<SQLIdentifierResolver>& sql_identifier_resolver,
     bool allow_window_functions) {
