--- conflicted
+++ resolved
@@ -303,16 +303,10 @@
 
 std::shared_ptr<AbstractLQPNode> SQLTranslator::_translate_insert(const hsql::InsertStatement& insert) {
   const auto table_name = std::string{insert.tableName};
-<<<<<<< HEAD
   AssertInput(!table_name.starts_with(MetaTableManager::META_PREFIX), "Cannot modify meta tables");
-  AssertInput(StorageManager::get().has_table(table_name), std::string{"Did not find a table with name "} + table_name);
-
-  const auto target_table = StorageManager::get().get_table(table_name);
-=======
-  AssertInput(Hyrise::get().storage_manager.has_table(table_name),
-              std::string{"Did not find a table with name "} + table_name);
+  AssertInput(Hyrise::get().storage_manager.has_table(table_name), std::string{"Did not find a table with name "} + table_name);
+
   const auto target_table = Hyrise::get().storage_manager.get_table(table_name);
->>>>>>> 7583fc17
   auto insert_data_node = std::shared_ptr<AbstractLQPNode>{};
   auto column_expressions = std::vector<std::shared_ptr<AbstractExpression>>{};
   auto insert_data_projection_required = false;
