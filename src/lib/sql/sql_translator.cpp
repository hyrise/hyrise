--- conflicted
+++ resolved
@@ -1108,18 +1108,8 @@
     value = HSQLExprTranslator::to_all_parameter_variant(*value_ref_hsql_expr);
   }
 
-<<<<<<< HEAD
-  auto predicate_node = std::make_shared<PredicateNode>(column_id, predicate_condition, value, value2);
-=======
-  /**
-   * the argument passed to resolve_column() here:
-   * the expr referring to the main column to be scanned, e.g. "p_income" in `WHERE 5 > p_income`
-   * or "p_a" in `WHERE p_a > p_b`
-   */
-  const auto column_id = resolve_column(*column_ref_hsql_expr);
 
   auto predicate_node = PredicateNode::make(column_id, predicate_condition, value, value2);
->>>>>>> b66cc56e
   predicate_node->set_left_child(current_node);
 
   current_node = predicate_node;
