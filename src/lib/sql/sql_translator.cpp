--- conflicted
+++ resolved
@@ -1831,7 +1831,6 @@
 
     case hsql::kExprCast: {
       const auto source_data_type = left->data_type();
-<<<<<<< HEAD
       const auto target_hsql_data_type = expr.columnType.data_type;
 
       if (target_hsql_data_type == hsql::DataType::DATE || target_hsql_data_type == hsql::DataType::DATETIME) {
@@ -1859,19 +1858,6 @@
           // the created timestamp's string representation.
           return value_(pmr_string{date_time_to_string(*date_time)});
         }
-=======
-      if (expr.columnType.data_type == hsql::DataType::DATE) {
-        AssertInput(source_data_type == DataType::String, "Cannot cast " + left->as_column_name() + " as Date");
-        // We do not know if an expression to be casted other than a ValueExpression actually contains dates, and we
-        // cannot check this later due to the lack of a Date data type
-        AssertInput(left->type == ExpressionType::Value, "Only ValueExpressions can be casted as Date");
-        const auto date_string = boost::get<pmr_string>(static_cast<ValueExpression&>(*left).value);
-        const auto date = string_to_date(std::string{date_string});
-        if (date) {
-          return std::const_pointer_cast<AbstractExpression>(left);
-        }
-        FailInput("'" + std::string{date_string} + "' is not a valid date");
->>>>>>> ac27bd52
       }
 
       const auto data_type_iter = supported_hsql_data_types.find(expr.columnType.data_type);
