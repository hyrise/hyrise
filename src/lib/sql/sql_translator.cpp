--- conflicted
+++ resolved
@@ -193,22 +193,17 @@
 }
 
 std::shared_ptr<AbstractLQPNode> SQLTranslator::_translate_select_statement(const hsql::SelectStatement& select) {
-<<<<<<< HEAD
-  // SQL Orders of Operations: http://www.bennadel.com/blog/70-sql-query-order-of-operations.htm
-
-  // 0. WITH clauses / Temporary views
-=======
   // SQL Orders of Operations
->>>>>>> 4d9ed407
-  // 1. FROM clause (incl. JOINs and sub-SELECTs that are part of this)
-  // 2. SELECT list (to retrieve aliases)
-  // 3. WHERE clause
-  // 4. GROUP BY clause
-  // 5. HAVING clause
-  // 6. SELECT clause (incl. DISTINCT)
-  // 7. UNION clause
-  // 8. ORDER BY clause
-  // 9. LIMIT clause
+  // 1. WITH clause
+  // 2. FROM clause (incl. JOINs and sub-SELECTs that are part of this)
+  // 3. SELECT list (to retrieve aliases)
+  // 4. WHERE clause
+  // 5. GROUP BY clause
+  // 6. HAVING clause
+  // 7. SELECT clause (incl. DISTINCT)
+  // 8. UNION clause
+  // 9. ORDER BY clause
+  // 10. LIMIT clause
 
   AssertInput(select.selectList, "SELECT list needs to exist");
   AssertInput(!select.selectList->empty(), "SELECT list needs to have entries");
@@ -1578,13 +1573,9 @@
 
   // Add column expressions to target SQLIdentifierResolver
   for (const auto& expression : lqp_node->column_expressions()) {
-    const auto identifier =
-            sql_identifier_resolver_source->get_expression_identifier(expression);
-
-    if (identifier) {
-      sql_identifier_resolver_target->set_column_name(expression, identifier->column_name);
-    } else {
-      sql_identifier_resolver_target->set_column_name(expression, expression->as_column_name());
+    const auto identifiers = sql_identifier_resolver_source->get_expression_identifiers(expression);
+    for (const SQLIdentifier& identifier : identifiers) {
+      sql_identifier_resolver_target->add_column_name(expression, identifier.column_name);
     }
     sql_identifier_resolver_target->set_table_name(expression, table_alias);
   }
