#include "sql_translator.hpp"

#include "create_sql_parser_error_message.hpp"
#include "expression/abstract_expression.hpp"
#include "expression/abstract_predicate_expression.hpp"
#include "expression/arithmetic_expression.hpp"
#include "expression/between_expression.hpp"
#include "expression/binary_predicate_expression.hpp"
#include "expression/case_expression.hpp"
#include "expression/exists_expression.hpp"
#include "expression/expression_functional.hpp"
#include "expression/expression_utils.hpp"
#include "expression/in_expression.hpp"
#include "expression/interval_expression.hpp"
#include "expression/is_null_expression.hpp"
#include "expression/list_expression.hpp"
#include "expression/logical_expression.hpp"
#include "expression/lqp_column_expression.hpp"
#include "expression/lqp_subquery_expression.hpp"
#include "expression/unary_minus_expression.hpp"
#include "expression/value_expression.hpp"
#include "expression/window_expression.hpp"
#include "expression/window_function_expression.hpp"
#include "hyrise.hpp"
#include "import_export/file_type.hpp"
#include "logical_query_plan/abstract_lqp_node.hpp"
#include "logical_query_plan/aggregate_node.hpp"
#include "logical_query_plan/alias_node.hpp"
#include "logical_query_plan/change_meta_table_node.hpp"
#include "logical_query_plan/create_prepared_plan_node.hpp"
#include "logical_query_plan/create_table_node.hpp"
#include "logical_query_plan/create_view_node.hpp"
#include "logical_query_plan/delete_node.hpp"
#include "logical_query_plan/drop_table_node.hpp"
#include "logical_query_plan/drop_view_node.hpp"
#include "logical_query_plan/dummy_table_node.hpp"
#include "logical_query_plan/except_node.hpp"
#include "logical_query_plan/export_node.hpp"
#include "logical_query_plan/import_node.hpp"
#include "logical_query_plan/insert_node.hpp"
#include "logical_query_plan/intersect_node.hpp"
#include "logical_query_plan/join_node.hpp"
#include "logical_query_plan/limit_node.hpp"
#include "logical_query_plan/lqp_utils.hpp"
#include "logical_query_plan/predicate_node.hpp"
#include "logical_query_plan/projection_node.hpp"
#include "logical_query_plan/sort_node.hpp"
#include "logical_query_plan/static_table_node.hpp"
#include "logical_query_plan/stored_table_node.hpp"
#include "logical_query_plan/union_node.hpp"
#include "logical_query_plan/update_node.hpp"
#include "logical_query_plan/validate_node.hpp"
#include "storage/lqp_view.hpp"
#include "storage/table.hpp"
#include "utils/date_time_utils.hpp"
#include "utils/meta_table_manager.hpp"

#include "SQLParser.h"

namespace {

using namespace std::string_literals;           // NOLINT(build/namespaces)
using namespace hyrise;                         // NOLINT(build/namespaces)
using namespace hyrise::expression_functional;  // NOLINT(build/namespaces)

const auto hsql_arithmetic_operators = std::unordered_map<hsql::OperatorType, ArithmeticOperator>{
    {hsql::kOpPlus, ArithmeticOperator::Addition},           {hsql::kOpMinus, ArithmeticOperator::Subtraction},
    {hsql::kOpAsterisk, ArithmeticOperator::Multiplication}, {hsql::kOpSlash, ArithmeticOperator::Division},
    {hsql::kOpPercentage, ArithmeticOperator::Modulo},
};

const auto hsql_logical_operators = std::unordered_map<hsql::OperatorType, LogicalOperator>{
    {hsql::kOpAnd, LogicalOperator::And}, {hsql::kOpOr, LogicalOperator::Or}};

const auto hsql_predicate_condition = std::unordered_map<hsql::OperatorType, PredicateCondition>{
    {hsql::kOpBetween, PredicateCondition::BetweenInclusive},
    {hsql::kOpEquals, PredicateCondition::Equals},
    {hsql::kOpNotEquals, PredicateCondition::NotEquals},
    {hsql::kOpLess, PredicateCondition::LessThan},
    {hsql::kOpLessEq, PredicateCondition::LessThanEquals},
    {hsql::kOpGreater, PredicateCondition::GreaterThan},
    {hsql::kOpGreaterEq, PredicateCondition::GreaterThanEquals},
    {hsql::kOpLike, PredicateCondition::Like},
    {hsql::kOpNotLike, PredicateCondition::NotLike},
    {hsql::kOpIsNull, PredicateCondition::IsNull}};

const auto hsql_datetime_field = std::unordered_map<hsql::DatetimeField, DatetimeComponent>{
    {hsql::kDatetimeYear, DatetimeComponent::Year},     {hsql::kDatetimeMonth, DatetimeComponent::Month},
    {hsql::kDatetimeDay, DatetimeComponent::Day},       {hsql::kDatetimeHour, DatetimeComponent::Hour},
    {hsql::kDatetimeMinute, DatetimeComponent::Minute}, {hsql::kDatetimeSecond, DatetimeComponent::Second},
};

const auto order_type_to_sort_mode = std::unordered_map<hsql::OrderType, SortMode>{
    {hsql::kOrderAsc, SortMode::Ascending},
    {hsql::kOrderDesc, SortMode::Descending},
};

const auto supported_hsql_data_types = std::unordered_map<hsql::DataType, DataType>{
    {hsql::DataType::INT, DataType::Int},     {hsql::DataType::LONG, DataType::Long},
    {hsql::DataType::FLOAT, DataType::Float}, {hsql::DataType::DOUBLE, DataType::Double},
    {hsql::DataType::TEXT, DataType::String}, {hsql::DataType::BIGINT, DataType::Long}};

JoinMode translate_join_mode(const hsql::JoinType join_type) {
  static const std::unordered_map<const hsql::JoinType, const JoinMode> join_type_to_mode = {
      {hsql::kJoinInner, JoinMode::Inner}, {hsql::kJoinFull, JoinMode::FullOuter}, {hsql::kJoinLeft, JoinMode::Left},
      {hsql::kJoinRight, JoinMode::Right}, {hsql::kJoinCross, JoinMode::Cross},
  };

  auto it = join_type_to_mode.find(join_type);
  Assert(it != join_type_to_mode.end(), "Unknown join type.");
  return it->second;
}

/**
 * Is the expression a predicate that our Join Operators can process directly?
 * That is, is it of the form <column> <predicate_condition> <column>?
 */
bool is_trivial_join_predicate(const AbstractExpression& expression, const AbstractLQPNode& left_input,
                               const AbstractLQPNode& right_input) {
  if (expression.type != ExpressionType::Predicate) {
    return false;
  }

  const auto* binary_predicate_expression = dynamic_cast<const BinaryPredicateExpression*>(&expression);
  if (!binary_predicate_expression) {
    return false;
  }

  const auto find_predicate_in_input = [&](const auto& input) {
    auto left_argument_found = false;
    auto right_argument_found = false;

    input.iterate_output_expressions([&](const auto /*column_id*/, const auto& expression) {
      if (*expression == *binary_predicate_expression->left_operand()) {
        left_argument_found = true;
      } else if (*expression == *binary_predicate_expression->right_operand()) {
        right_argument_found = true;
      }
      return AbstractLQPNode::ExpressionIteration::Continue;
    });
    return std::make_pair(left_argument_found, right_argument_found);
  };

  const auto [left_in_left, right_in_left] = find_predicate_in_input(left_input);
  const auto [left_in_right, right_in_right] = find_predicate_in_input(right_input);
  return (left_in_left && right_in_right) || (right_in_left && left_in_right);
}

std::shared_ptr<AbstractLQPNode> add_expressions_if_unavailable(
    const std::shared_ptr<AbstractLQPNode>& node, const std::vector<std::shared_ptr<AbstractExpression>>& expressions) {
  auto projection_expressions = std::vector<std::shared_ptr<AbstractExpression>>{};

  for (const auto& expression : expressions) {
    // The required expression is already available or does not need to be computed (e.g., when it is a literal).
    if (!expression->requires_computation() || node->find_column_id(*expression)) {
      continue;
    }
    projection_expressions.emplace_back(expression);
  }

  // If all requested expressions are available, no need to create a Projection.
  if (projection_expressions.empty()) {
    return node;
  }

  const auto output_expressions = node->output_expressions();
  projection_expressions.insert(projection_expressions.end(), output_expressions.cbegin(), output_expressions.cend());

  return ProjectionNode::make(projection_expressions, node);
}

std::vector<std::shared_ptr<AbstractExpression>> unwrap_elements(
    const std::vector<SQLTranslator::SelectListElement>& select_list_elements) {
  auto expressions = std::vector<std::shared_ptr<AbstractExpression>>{};
  expressions.reserve(select_list_elements.size());
  for (const auto& element : select_list_elements) {
    expressions.emplace_back(element.expression);
  }
  return expressions;
}

std::string trim_meta_table_name(const std::string& name) {
  DebugAssert(MetaTableManager::is_meta_table_name(name), name + " is not a meta table name.");
  return name.substr(MetaTableManager::META_PREFIX.size());
}

std::shared_ptr<AbstractExpression> inverse_predicate(const AbstractExpression& expression) {
  /**
   * Inverse a boolean expression
   */

  switch (expression.type) {
    case ExpressionType::Predicate: {
      if (const auto* binary_predicate_expression = dynamic_cast<const BinaryPredicateExpression*>(&expression);
          binary_predicate_expression) {
        // If the argument is a predicate, just inverse it (e.g. NOT (a > b) becomes b <= a)
        return std::make_shared<BinaryPredicateExpression>(
            inverse_predicate_condition(binary_predicate_expression->predicate_condition),
            binary_predicate_expression->left_operand(), binary_predicate_expression->right_operand());
      }

      if (const auto* const is_null_expression = dynamic_cast<const IsNullExpression*>(&expression);
          is_null_expression) {
        // NOT (IS NULL ...) -> IS NOT NULL ...
        return std::make_shared<IsNullExpression>(inverse_predicate_condition(is_null_expression->predicate_condition),
                                                  is_null_expression->operand());
      }

      if (const auto* const between_expression = dynamic_cast<const BetweenExpression*>(&expression);
          between_expression) {
        // a BETWEEN b AND c -> a < b OR a > c
        return or_(less_than_(between_expression->operand(), between_expression->lower_bound()),
                   greater_than_(between_expression->operand(), between_expression->upper_bound()));
      }

      const auto* in_expression = dynamic_cast<const InExpression*>(&expression);
      Assert(in_expression, "Expected InExpression");
      return std::make_shared<InExpression>(inverse_predicate_condition(in_expression->predicate_condition),
                                            in_expression->operand(), in_expression->set());
    } break;

    case ExpressionType::Logical: {
      const auto* logical_expression = static_cast<const LogicalExpression*>(&expression);

      switch (logical_expression->logical_operator) {
        case LogicalOperator::And:
          return or_(inverse_predicate(*logical_expression->left_operand()),
                     inverse_predicate(*logical_expression->right_operand()));
        case LogicalOperator::Or:
          return and_(inverse_predicate(*logical_expression->left_operand()),
                      inverse_predicate(*logical_expression->right_operand()));
      }
    } break;

    case ExpressionType::Exists: {
      const auto* exists_expression = static_cast<const ExistsExpression*>(&expression);

      switch (exists_expression->exists_expression_type) {
        case ExistsExpressionType::Exists:
          return not_exists_(exists_expression->subquery());
        case ExistsExpressionType::NotExists:
          return exists_(exists_expression->subquery());
      }
    } break;

    default:
      Fail("Cannot invert non-boolean expression.");
  }

  Fail("Invalid enum value.");
}

FrameBound translate_frame_bound(const hsql::FrameBound& hsql_frame_bound) {
  auto bound_type = FrameBoundType::CurrentRow;
  switch (hsql_frame_bound.type) {
    case hsql::FrameBoundType::kCurrentRow:
      break;
    case hsql::FrameBoundType::kPreceding:
      bound_type = FrameBoundType::Preceding;
      break;
    case hsql::FrameBoundType::kFollowing:
      bound_type = FrameBoundType::Following;
  }

  const auto offset = hsql_frame_bound.offset;
  Assert(offset >= 0, "Expected non-negative offset. Bug in sqlparser?");

  return FrameBound{static_cast<uint64_t>(offset), bound_type, hsql_frame_bound.unbounded};
}

}  // namespace

namespace hyrise {

SQLTranslator::SQLTranslator(const UseMvcc use_mvcc)
    : SQLTranslator(use_mvcc, nullptr, std::make_shared<ParameterIDAllocator>(),
                    std::unordered_map<std::string, std::shared_ptr<LQPView>>{},
                    std::make_shared<std::unordered_map<std::string, std::shared_ptr<Table>>>()) {}

SQLTranslationResult SQLTranslator::translate_parser_result(const hsql::SQLParserResult& result) {
  _cacheable = true;

  auto result_nodes = std::vector<std::shared_ptr<AbstractLQPNode>>{};
  const std::vector<hsql::SQLStatement*>& statements = result.getStatements();

  for (const hsql::SQLStatement* stmt : statements) {
    auto result_node = _translate_statement(*stmt);
    result_nodes.push_back(result_node);
  }

  const auto& parameter_ids_of_value_placeholders = _parameter_id_allocator->value_placeholders();
  auto parameter_ids = std::vector<ParameterID>{parameter_ids_of_value_placeholders.size()};

  for (const auto& [value_placeholder_id, parameter_id] : parameter_ids_of_value_placeholders) {
    parameter_ids[value_placeholder_id] = parameter_id;
  }

  return {result_nodes, {_cacheable, parameter_ids}};
}

SQLTranslator::SQLTranslator(
    const UseMvcc use_mvcc, const std::shared_ptr<SQLIdentifierResolverProxy>& external_sql_identifier_resolver_proxy,
    const std::shared_ptr<ParameterIDAllocator>& parameter_id_allocator,
    const std::unordered_map<std::string, std::shared_ptr<LQPView>>& with_descriptions,
    const std::shared_ptr<std::unordered_map<std::string, std::shared_ptr<Table>>>& meta_tables)
    : _use_mvcc(use_mvcc),
      _external_sql_identifier_resolver_proxy(external_sql_identifier_resolver_proxy),
      _parameter_id_allocator(parameter_id_allocator),
      _with_descriptions(with_descriptions),
      _meta_tables(meta_tables) {}

SQLTranslator::SQLTranslator(
    const UseMvcc use_mvcc, const std::shared_ptr<std::unordered_map<std::string, std::shared_ptr<Table>>>& meta_tables)
    : SQLTranslator(use_mvcc, nullptr, std::make_shared<ParameterIDAllocator>(),
                    std::unordered_map<std::string, std::shared_ptr<LQPView>>{}, meta_tables) {}

std::shared_ptr<AbstractLQPNode> SQLTranslator::_translate_statement(const hsql::SQLStatement& statement) {
  switch (statement.type()) {
    case hsql::kStmtSelect:
      return _translate_select_statement(static_cast<const hsql::SelectStatement&>(statement));
    case hsql::kStmtInsert:
      return _translate_insert(static_cast<const hsql::InsertStatement&>(statement));
    case hsql::kStmtDelete:
      return _translate_delete(static_cast<const hsql::DeleteStatement&>(statement));
    case hsql::kStmtUpdate:
      return _translate_update(static_cast<const hsql::UpdateStatement&>(statement));
    case hsql::kStmtShow:
      return _translate_show(static_cast<const hsql::ShowStatement&>(statement));
    case hsql::kStmtCreate:
      return _translate_create(static_cast<const hsql::CreateStatement&>(statement));
    case hsql::kStmtDrop:
      return _translate_drop(static_cast<const hsql::DropStatement&>(statement));
    case hsql::kStmtPrepare:
      return _translate_prepare(static_cast<const hsql::PrepareStatement&>(statement));
    case hsql::kStmtExecute:
      return _translate_execute(static_cast<const hsql::ExecuteStatement&>(statement));
    case hsql::kStmtImport:
      return _translate_import(static_cast<const hsql::ImportStatement&>(statement));
    case hsql::kStmtExport:
      return _translate_export(static_cast<const hsql::ExportStatement&>(statement));
    case hsql::kStmtTransaction:
      // The transaction statements are handled directly in the SQLPipelineStatement,
      //  but the translation is still called, so we return a dummy node here.
      return DummyTableNode::make();
    case hsql::kStmtAlter:
    case hsql::kStmtError:
    case hsql::kStmtRename:
      FailInput("Statement type not supported");
  }
  Fail("Invalid enum value");
}

std::shared_ptr<AbstractLQPNode> SQLTranslator::_translate_select_statement(const hsql::SelectStatement& select) {
  // SQL Orders of Operations
  // 1. WITH clause
  // 2. FROM clause (incl. JOINs and sub-SELECTs that are part of this)
  // 3. SELECT list (to retrieve aliases)
  // 4. WHERE clause
  // 5. GROUP BY clause
  // 6. HAVING clause
  // 7. SELECT clause (incl. DISTINCT)
  // 8. ORDER BY clause
  // 9. LIMIT clause
  // 10. UNION/INTERSECT/EXCEPT clause
  // 11. UNION/INTERSECT/EXCEPT ORDER BY clause
  // 12. UNION/INTERSECT/EXCEPT LIMIT clause

  AssertInput(select.selectList, "SELECT list needs to exist");
  AssertInput(!select.selectList->empty(), "SELECT list needs to have entries");

  // Translate WITH clause
  if (select.withDescriptions) {
    for (const auto& with_description : *select.withDescriptions) {
      _translate_hsql_with_description(*with_description);
    }
  }

  // Translate FROM.
  if (select.fromTable) {
    _from_clause_result = _translate_table_ref(*select.fromTable);
    _current_lqp = _from_clause_result->lqp;
    _sql_identifier_resolver = _from_clause_result->sql_identifier_resolver;
  } else {
    _current_lqp = std::make_shared<DummyTableNode>();
    _sql_identifier_resolver = std::make_shared<SQLIdentifierResolver>();
  }

  // Translate SELECT list (to retrieve aliases).
  const auto select_list_elements = _translate_select_list(*select.selectList);

  // Translate WHERE.
  if (select.whereClause) {
    const auto where_expression = _translate_hsql_expr(*select.whereClause, _sql_identifier_resolver);
    _current_lqp = _translate_predicate_expression(where_expression, _current_lqp);
  }

  // Translate SELECT, HAVING, GROUP BY in one go, as they are interdependent.
  _translate_select_groupby_having(select, select_list_elements);

<<<<<<< HEAD
  // Translate ORDER BY and LIMIT.
  if (select.order) {
    _translate_order_by(*select.order);
  }
=======
  // Translate ORDER BY and DISTINCT. ORDER BY and LIMIT must be executed after DISTINCT. Thus, we must ensure that all
  // ORDER BY expressions are selected if a DISTINCT result is required.
  const auto& inflated_select_list_expressions = _unwrap_elements(_inflated_select_list_elements);
  _translate_order_by_distinct(select.order, inflated_select_list_expressions, select.selectDistinct);

  // Translate LIMIT.
>>>>>>> ee012769
  if (select.limit) {
    _translate_limit(*select.limit);
  }

  /**
   * Name, select and arrange the columns as specified in the SELECT clause.
   */
  // Only add a ProjectionNode if necessary.
<<<<<<< HEAD
  const auto& inflated_select_list_expressions = unwrap_elements(_inflated_select_list_elements);
=======
>>>>>>> ee012769
  if (!expressions_equal(_current_lqp->output_expressions(), inflated_select_list_expressions)) {
    _current_lqp = ProjectionNode::make(inflated_select_list_expressions, _current_lqp);
  }

  // Check whether we need to create an AliasNode - this is the case whenever an Expression was assigned a column_name
  // that is not its generated name.
  const auto need_alias_node = std::any_of(
      _inflated_select_list_elements.begin(), _inflated_select_list_elements.end(), [](const auto& element) {
        return std::any_of(element.identifiers.begin(), element.identifiers.end(), [&](const auto& identifier) {
          return identifier.column_name != element.expression->as_column_name();
        });
      });

  if (need_alias_node) {
    std::vector<std::string> aliases;
    for (const auto& element : _inflated_select_list_elements) {
      if (!element.identifiers.empty()) {
        aliases.emplace_back(element.identifiers.back().column_name);
      } else {
        aliases.emplace_back(element.expression->as_column_name());
      }
    }

    _current_lqp = AliasNode::make(unwrap_elements(_inflated_select_list_elements), aliases, _current_lqp);
  }

  if (select.setOperations) {
    for (const auto* const set_operator : *select.setOperations) {
      // Currently, only the SQL translation of intersect and except is implemented.
      AssertInput(set_operator->setType != hsql::kSetUnion, "Union Operations are currently not supported");
      _translate_set_operation(*set_operator);

      // In addition to local ORDER BY and LIMIT clauses, the result of the set operation(s) may have final clauses too.
      _translate_order_by_distinct(set_operator->resultOrder, {}, false);

      if (set_operator->resultLimit) {
        _translate_limit(*set_operator->resultLimit);
      }
    }
  }

  return _current_lqp;
}

void SQLTranslator::_translate_hsql_with_description(hsql::WithDescription& desc) {
  auto with_translator = SQLTranslator{_use_mvcc, nullptr, _parameter_id_allocator, _with_descriptions, _meta_tables};
  const auto lqp = with_translator._translate_select_statement(*desc.select);

  // Save mappings: ColumnID -> ColumnName
  auto column_names = std::unordered_map<ColumnID, std::string>{};
  const auto output_expressions = lqp->output_expressions();
  const auto output_expression_count = output_expressions.size();
  for (auto column_id = ColumnID{0}; column_id < output_expression_count; ++column_id) {
    for (const auto& identifier : with_translator._inflated_select_list_elements[column_id].identifiers) {
      column_names.insert_or_assign(column_id, identifier.column_name);
    }
  }

  // Store resolved WithDescription / temporary view
  const auto lqp_view = std::make_shared<LQPView>(lqp, column_names);
  // A WITH description masks a preceding WITH description if their aliases are identical
  AssertInput(!_with_descriptions.contains(desc.alias), "Invalid redeclaration of WITH alias.");
  _with_descriptions.emplace(desc.alias, lqp_view);
}

std::shared_ptr<AbstractExpression> SQLTranslator::translate_hsql_expr(const hsql::Expr& hsql_expr,
                                                                       const UseMvcc use_mvcc) {
  // Create an empty SQLIdentifier context - thus the expression cannot refer to any external columns
  return SQLTranslator{use_mvcc, _meta_tables}._translate_hsql_expr(hsql_expr,
                                                                    std::make_shared<SQLIdentifierResolver>());
}

std::shared_ptr<AbstractLQPNode> SQLTranslator::_translate_insert(const hsql::InsertStatement& insert) {
  const auto table_name = std::string{insert.tableName};

  const bool is_meta_table = MetaTableManager::is_meta_table_name(table_name);

  auto target_table = std::shared_ptr<Table>{};
  if (is_meta_table) {
    auto sql_identifier_resolver =
        _sql_identifier_resolver ? _sql_identifier_resolver : std::make_shared<SQLIdentifierResolver>();
    _translate_meta_table(table_name, sql_identifier_resolver);
    AssertInput(Hyrise::get().meta_table_manager.can_insert_into(table_name), "Cannot insert into " + table_name);
    target_table = _meta_tables->at(trim_meta_table_name(table_name));
  } else {
    AssertInput(Hyrise::get().storage_manager.has_table(table_name),
                std::string{"Did not find a table with name "} + table_name);
    target_table = Hyrise::get().storage_manager.get_table(table_name);
  }

  auto insert_data_node = std::shared_ptr<AbstractLQPNode>{};
  auto output_expressions = std::vector<std::shared_ptr<AbstractExpression>>{};
  auto insert_data_projection_required = false;

  /**
   * 1. Create the expressions/LQP producing the data to insert.
   *        - For `INSERT INTO <table> SELECT ...` this means evaluating the select statement
   *        - For `INSERT INTO <table> VALUES ...` this means creating a one row table with the VALUES
   */
  if (insert.type == hsql::kInsertSelect) {
    // `INSERT INTO newtable SELECT ... FROM oldtable WHERE condition`
    AssertInput(insert.select, "INSERT INTO ... SELECT ...: No SELECT statement given");
    insert_data_node = _translate_select_statement(*insert.select);
    output_expressions = insert_data_node->output_expressions();

  } else {
    // `INSERT INTO table_name [(column1, column2, column3, ...)] VALUES (value1, value2, value3, ...);`
    AssertInput(insert.values, "INSERT INTO ... VALUES: No values given");

    output_expressions.reserve(insert.values->size());
    for (const auto* value : *insert.values) {
      output_expressions.emplace_back(_translate_hsql_expr(*value, _sql_identifier_resolver));
    }

    insert_data_node = DummyTableNode::make();
    insert_data_projection_required = true;
  }

  /**
   * 2. Rearrange the columns of the data to insert to match the target table
   *    E.g., `SELECT INTO table (c, a) VALUES (1, 2)` becomes `SELECT INTO table (a, b, c) VALUES (2, NULL, 1)
   */
  if (insert.columns) {
    // `INSERT INTO table_name (column1, column2, column3, ...) ...;`
    // Create a Projection that matches the specified columns with the columns of `table_name`

    AssertInput(insert.columns->size() == output_expressions.size(),
                "INSERT: Target column count and number of input columns mismatch");

    auto expressions = std::vector<std::shared_ptr<AbstractExpression>>(target_table->column_count(), null_());
    auto source_column_id = ColumnID{0};
    for (const auto& column_name : *insert.columns) {
      // retrieve correct ColumnID from the target table
      const auto target_column_id = target_table->column_id_by_name(column_name);
      expressions[target_column_id] = output_expressions[source_column_id];
      ++source_column_id;
    }
    output_expressions = expressions;

    insert_data_projection_required = true;
  }

  /**
   * 3. When inserting NULL literals (or not inserting into all columns), wrap NULLs in
   *    `CAST(NULL AS <column_data_type>), since a temporary table with the data to insert will be created and NULL is
   *    an invalid column data type in Hyrise.
   */
  for (auto column_id = ColumnID{0}; column_id < target_table->column_count(); ++column_id) {
    // Turn `expression` into `CAST(expression AS <column_data_type>)` if expression is a NULL literal
    auto expression = output_expressions[column_id];
    if (const auto value_expression = std::dynamic_pointer_cast<ValueExpression>(expression); value_expression) {
      if (variant_is_null(value_expression->value)) {
        output_expressions[column_id] = cast_(null_(), target_table->column_data_type(column_id));
        insert_data_projection_required = true;
      }
    }
  }

  /**
   * 4. Perform type conversions if necessary so the types of the inserted data exactly matches the table column types
   */
  for (auto column_id = ColumnID{0}; column_id < target_table->column_count(); ++column_id) {
    // Always cast if the expression contains a placeholder, since we can't know the actual data type of the expression
    // until it is replaced.
    if (expression_contains_placeholder(output_expressions[column_id]) ||
        target_table->column_data_type(column_id) != output_expressions[column_id]->data_type()) {
      output_expressions[column_id] = cast_(output_expressions[column_id], target_table->column_data_type(column_id));
    }
  }

  /**
   * 5. Project the data to insert ONLY if required, i.e. when column order needed to be arranged or NULLs were wrapped
   *    in `CAST(NULL as <data_type>)`
   */
  if (insert_data_projection_required) {
    insert_data_node = ProjectionNode::make(output_expressions, insert_data_node);
  }

  AssertInput(insert_data_node->output_expressions().size() == static_cast<size_t>(target_table->column_count()),
              "INSERT: Column count mismatch");

  if (is_meta_table) {
    return ChangeMetaTableNode::make(table_name, MetaTableChangeType::Insert, DummyTableNode::make(), insert_data_node);
  }

  /**
   * NOTE: DataType checking has to be done at runtime, as Query could still contain Placeholder with unspecified type
   */
  return InsertNode::make(table_name, insert_data_node);
}

std::shared_ptr<AbstractLQPNode> SQLTranslator::_translate_delete(const hsql::DeleteStatement& delete_statement) {
  const auto table_name = std::string{delete_statement.tableName};

  const auto sql_identifier_resolver = std::make_shared<SQLIdentifierResolver>();
  const bool is_meta_table = MetaTableManager::is_meta_table_name(table_name);

  auto data_to_delete_node = std::shared_ptr<AbstractLQPNode>{};

  if (is_meta_table) {
    data_to_delete_node = _translate_meta_table(delete_statement.tableName, sql_identifier_resolver);
    AssertInput(Hyrise::get().meta_table_manager.can_delete_from(table_name), "Cannot delete from " + table_name);
  } else {
    data_to_delete_node = _translate_stored_table(delete_statement.tableName, sql_identifier_resolver);
    Assert(lqp_is_validated(data_to_delete_node), "DELETE expects rows to be deleted to have been validated");
  }

  if (delete_statement.expr) {
    const auto delete_where_expression = _translate_hsql_expr(*delete_statement.expr, sql_identifier_resolver);
    data_to_delete_node = _translate_predicate_expression(delete_where_expression, data_to_delete_node);
  }

  if (is_meta_table) {
    return ChangeMetaTableNode::make(table_name, MetaTableChangeType::Delete, data_to_delete_node,
                                     DummyTableNode::make());
  }
  return DeleteNode::make(data_to_delete_node);
}

std::shared_ptr<AbstractLQPNode> SQLTranslator::_translate_update(const hsql::UpdateStatement& update) {
  AssertInput(update.table->type == hsql::kTableName, "UPDATE can only reference table by name");

  const auto table_name = std::string{update.table->name};

  auto translation_state = _translate_table_ref(*update.table);

  const bool is_meta_table = MetaTableManager::is_meta_table_name(table_name);

  auto target_table = std::shared_ptr<Table>{};
  if (is_meta_table) {
    AssertInput(Hyrise::get().meta_table_manager.can_update(table_name), "Cannot update " + table_name);
    target_table = _meta_tables->at(trim_meta_table_name(table_name));
  } else {
    AssertInput(Hyrise::get().storage_manager.has_table(table_name),
                std::string{"Did not find a table with name "} + table_name);
    target_table = Hyrise::get().storage_manager.get_table(table_name);
  }

  // The LQP that selects the fields to update
  auto selection_lqp = translation_state.lqp;

  // Take a copy intentionally, we're going to replace some of these later
  auto update_expressions = selection_lqp->output_expressions();

  // The update operator wants ReferenceSegments on its left side. Also, we should make sure that we do not update
  // invalid rows.
  Assert(is_meta_table || lqp_is_validated(selection_lqp), "UPDATE expects rows to be updated to have been validated");

  if (update.where) {
    const auto where_expression = _translate_hsql_expr(*update.where, translation_state.sql_identifier_resolver);
    selection_lqp = _translate_predicate_expression(where_expression, selection_lqp);
  }

  for (const auto* update_clause : *update.updates) {
    const auto column_name = std::string{update_clause->column};
    const auto column_expression = translation_state.sql_identifier_resolver->resolve_identifier_relaxed(column_name);
    const auto column_id = selection_lqp->get_column_id(*column_expression);

    update_expressions[column_id] =
        _translate_hsql_expr(*update_clause->value, translation_state.sql_identifier_resolver);
  }

  // Perform type conversions if necessary so the types of the inserted data exactly matches the table column types
  for (auto column_id = ColumnID{0}; column_id < target_table->column_count(); ++column_id) {
    // Always cast if the expression contains a placeholder, since we can't know the actual data type of the expression
    // until it is replaced.
    if (expression_contains_placeholder(update_expressions[column_id]) ||
        target_table->column_data_type(column_id) != update_expressions[column_id]->data_type()) {
      update_expressions[column_id] = cast_(update_expressions[column_id], target_table->column_data_type(column_id));
    }
  }

  // LQP that computes the updated values
  const auto updated_values_lqp = ProjectionNode::make(update_expressions, selection_lqp);

  if (is_meta_table) {
    return ChangeMetaTableNode::make(table_name, MetaTableChangeType::Update, selection_lqp, updated_values_lqp);
  }
  return UpdateNode::make(table_name, selection_lqp, updated_values_lqp);
}

SQLTranslator::TableSourceState SQLTranslator::_translate_table_ref(const hsql::TableRef& hsql_table_ref) {
  switch (hsql_table_ref.type) {
    case hsql::kTableName:
    case hsql::kTableSelect:
      return _translate_table_origin(hsql_table_ref);

    case hsql::kTableJoin:
      if (hsql_table_ref.join->type == hsql::kJoinNatural) {
        return _translate_natural_join(*hsql_table_ref.join);
      } else {
        return _translate_predicated_join(*hsql_table_ref.join);
      }

    case hsql::kTableCrossProduct:
      return _translate_cross_product(*hsql_table_ref.list);
  }
  Fail("Invalid enum value");
}

SQLTranslator::TableSourceState SQLTranslator::_translate_table_origin(const hsql::TableRef& hsql_table_ref) {
  auto lqp = std::shared_ptr<AbstractLQPNode>{};

  // Each element in the FROM list needs to have a unique table name (i.e. Subqueries are required to have an ALIAS)
  auto table_name = std::string{};
  auto sql_identifier_resolver = std::make_shared<SQLIdentifierResolver>();
  auto select_list_elements = std::vector<SelectListElement>{};

  switch (hsql_table_ref.type) {
    case hsql::kTableName: {
      // WITH descriptions or subqueries are treated as though they were inline views or tables
      // They mask existing tables or views with the same name.
      const auto with_descriptions_iter = _with_descriptions.find(hsql_table_ref.name);
      if (with_descriptions_iter != _with_descriptions.end()) {
        const auto lqp_view = with_descriptions_iter->second->deep_copy();
        lqp = lqp_view->lqp;

        // Add all named columns to the IdentifierContext
        const auto output_expressions = lqp_view->lqp->output_expressions();
        const auto output_expression_count = output_expressions.size();
        for (auto column_id = ColumnID{0}; column_id < output_expression_count; ++column_id) {
          const auto& expression = output_expressions[column_id];

          const auto column_name_iter = lqp_view->column_names.find(column_id);
          if (column_name_iter != lqp_view->column_names.end()) {
            sql_identifier_resolver->add_column_name(expression, column_name_iter->second);
          }
          sql_identifier_resolver->set_table_name(expression, hsql_table_ref.name);
        }

      } else if (Hyrise::get().storage_manager.has_table(hsql_table_ref.name)) {
        lqp = _translate_stored_table(hsql_table_ref.name, sql_identifier_resolver);

      } else if (MetaTableManager::is_meta_table_name(hsql_table_ref.name)) {
        lqp = _translate_meta_table(hsql_table_ref.name, sql_identifier_resolver);

      } else if (Hyrise::get().storage_manager.has_view(hsql_table_ref.name)) {
        const auto view = Hyrise::get().storage_manager.get_view(hsql_table_ref.name);
        lqp = view->lqp;

        /**
         * Add all named columns from the view to the IdentifierContext
         */
        const auto output_expressions = view->lqp->output_expressions();
        const auto output_expression_count = output_expressions.size();
        for (auto column_id = ColumnID{0}; column_id < output_expression_count; ++column_id) {
          const auto& expression = output_expressions[column_id];

          const auto column_name_iter = view->column_names.find(column_id);
          if (column_name_iter != view->column_names.end()) {
            sql_identifier_resolver->add_column_name(expression, column_name_iter->second);
          }
          sql_identifier_resolver->set_table_name(expression, hsql_table_ref.name);
        }

        AssertInput(_use_mvcc == (lqp_is_validated(view->lqp) ? UseMvcc::Yes : UseMvcc::No),
                    "Mismatch between validation of View and query it is used in");
      } else {
        FailInput(std::string("Did not find a table or view with name ") + hsql_table_ref.name);
      }
      table_name = hsql_table_ref.alias ? hsql_table_ref.alias->name : hsql_table_ref.name;

      for (const auto& expression : lqp->output_expressions()) {
        const auto identifiers = sql_identifier_resolver->get_expression_identifiers(expression);
        select_list_elements.emplace_back(expression, identifiers);
      }
    } break;

    case hsql::kTableSelect: {
      AssertInput(hsql_table_ref.alias && hsql_table_ref.alias->name, "Every nested SELECT must have its own alias");
      table_name = hsql_table_ref.alias->name;

      auto subquery_translator = SQLTranslator{_use_mvcc, _external_sql_identifier_resolver_proxy,
                                               _parameter_id_allocator, _with_descriptions, _meta_tables};
      lqp = subquery_translator._translate_select_statement(*hsql_table_ref.select);

      // If this statement or any of the subquery's statements is not cacheable (because of meta tables),
      // this statement should not be cacheable.
      _cacheable &= subquery_translator._cacheable;

      auto identifiers = std::vector<std::vector<SQLIdentifier>>{};
      identifiers.reserve(subquery_translator._inflated_select_list_elements.size());
      for (const auto& element : subquery_translator._inflated_select_list_elements) {
        identifiers.emplace_back(element.identifiers);
      }

      const auto output_expressions = lqp->output_expressions();
      const auto output_expression_count = output_expressions.size();
      Assert(identifiers.size() == output_expression_count,
             "There have to be as many identifier lists as output expressions");
      for (auto select_list_element_idx = size_t{0}; select_list_element_idx < output_expression_count;
           ++select_list_element_idx) {
        const auto& subquery_expression = output_expressions[select_list_element_idx];

        // Make sure each column from the Subquery has a name
        if (identifiers.empty()) {
          sql_identifier_resolver->add_column_name(subquery_expression, subquery_expression->as_column_name());
        }
        for (const auto& identifier : identifiers[select_list_element_idx]) {
          sql_identifier_resolver->add_column_name(subquery_expression, identifier.column_name);
        }

        select_list_elements.emplace_back(subquery_expression, identifiers[select_list_element_idx]);
      }

      table_name = hsql_table_ref.alias->name;
    } break;

    case hsql::kTableJoin:
    case hsql::kTableCrossProduct:
      // These should not make it this far.
      Fail("Unexpected table reference type");
  }

  // Rename columns as in "SELECT * FROM t AS x (y,z)"
  if (hsql_table_ref.alias && hsql_table_ref.alias->columns) {
    const auto& output_expressions = lqp->output_expressions();

    const auto table_ref_alias_column_count = hsql_table_ref.alias->columns->size();
    AssertInput(table_ref_alias_column_count == output_expressions.size(),
                "Must specify a name for exactly each column");
    Assert(table_ref_alias_column_count == select_list_elements.size(),
           "There have to be as many aliases as output expressions");

    std::set<std::shared_ptr<AbstractExpression>> renamed_expressions;
    for (auto column_id = ColumnID{0}; column_id < table_ref_alias_column_count; ++column_id) {
      const auto& expression = output_expressions[column_id];

      if (renamed_expressions.find(expression) == renamed_expressions.end()) {
        // The original column names should not be accessible anymore because the table schema is renamed.
        sql_identifier_resolver->reset_column_names(expression);
        renamed_expressions.insert(expression);
      }

      const auto& column_name = (*hsql_table_ref.alias->columns)[column_id];
      sql_identifier_resolver->add_column_name(expression, column_name);
      select_list_elements[column_id].identifiers.clear();
      select_list_elements[column_id].identifiers.emplace_back(column_name);
    }
  }

  for (const auto& expression : lqp->output_expressions()) {
    sql_identifier_resolver->set_table_name(expression, table_name);
  }

  return {lqp,
          {{
              {table_name, select_list_elements},
          }},
          {select_list_elements},
          sql_identifier_resolver};
}

std::shared_ptr<AbstractLQPNode> SQLTranslator::_translate_stored_table(
    const std::string& name, const std::shared_ptr<SQLIdentifierResolver>& sql_identifier_resolver) {
  AssertInput(Hyrise::get().storage_manager.has_table(name), std::string{"Did not find a table with name "} + name);

  const auto stored_table_node = StoredTableNode::make(name);
  auto validated_stored_table_node = _validate_if_active(stored_table_node);

  const auto table = Hyrise::get().storage_manager.get_table(name);

  // Publish the columns of the table in the SQLIdentifierResolver
  for (auto column_id = ColumnID{0}; column_id < table->column_count(); ++column_id) {
    const auto& column_definition = table->column_definitions()[column_id];
    const auto column_expression = lqp_column_(stored_table_node, column_id);
    sql_identifier_resolver->add_column_name(column_expression, column_definition.name);
    sql_identifier_resolver->set_table_name(column_expression, name);
  }

  return validated_stored_table_node;
}

std::shared_ptr<AbstractLQPNode> SQLTranslator::_translate_meta_table(
    const std::string& name, const std::shared_ptr<SQLIdentifierResolver>& sql_identifier_resolver) {
  AssertInput(Hyrise::get().meta_table_manager.has_table(name), std::string{"Did not find a table with name "} + name);

  // MetaTables are non-cacheable because they might contain information about the general system state
  // that can change at any time
  _cacheable = false;

  const auto meta_table_name = trim_meta_table_name(name);

  // Meta tables are integrated in the LQP as static table nodes in order to avoid regeneration at every
  // access in the pipeline afterwards.
  std::shared_ptr<Table> meta_table;
  if (_meta_tables->contains(meta_table_name)) {
    meta_table = _meta_tables->at(meta_table_name);
  } else {
    meta_table = Hyrise::get().meta_table_manager.generate_table(meta_table_name);
    (*_meta_tables)[meta_table_name] = meta_table;
  }

  const auto static_table_node = StaticTableNode::make(meta_table);

  // Publish the columns of the table in the SQLIdentifierResolver
  for (auto column_id = ColumnID{0}; column_id < meta_table->column_count(); ++column_id) {
    const auto& column_definition = meta_table->column_definitions()[column_id];
    const auto column_expression = lqp_column_(static_table_node, column_id);
    sql_identifier_resolver->add_column_name(column_expression, column_definition.name);
    sql_identifier_resolver->set_table_name(column_expression, name);
  }

  return static_table_node;
}

SQLTranslator::TableSourceState SQLTranslator::_translate_predicated_join(const hsql::JoinDefinition& join) {
  const auto join_mode = translate_join_mode(join.type);

  auto left_state = _translate_table_ref(*join.left);
  auto right_state = _translate_table_ref(*join.right);

  auto left_input_lqp = left_state.lqp;
  auto right_input_lqp = right_state.lqp;

  // left_state becomes the result state
  auto result_state = std::move(left_state);
  result_state.append(std::move(right_state));

  /**
   * Hyrise doesn't have support for complex join predicates in OUTER JOINs
   * The current implementation expects a single join condition in a set of conjunctive
   * clauses. The remaining clauses are expected to be relevant for only one of
   * the join partners and are therefore converted into predicates inserted in between the
   * source relations and the actual join node.
   * See TPC-H 13 for an example query.
   */
  const auto raw_join_predicate = _translate_hsql_expr(*join.condition, result_state.sql_identifier_resolver);
  const auto raw_join_predicate_cnf = flatten_logical_expressions(raw_join_predicate, LogicalOperator::And);

  auto left_local_predicates = std::vector<std::shared_ptr<AbstractExpression>>{};
  auto right_local_predicates = std::vector<std::shared_ptr<AbstractExpression>>{};
  auto join_predicates = std::vector<std::shared_ptr<AbstractExpression>>{};

  for (const auto& predicate : raw_join_predicate_cnf) {
    if (expression_evaluable_on_lqp(predicate, *left_input_lqp)) {
      left_local_predicates.emplace_back(predicate);
    } else if (expression_evaluable_on_lqp(predicate, *right_input_lqp)) {
      right_local_predicates.emplace_back(predicate);
    } else {
      // Accept any kind of predicate here and let the LQPTranslator fail on those that it doesn't support
      join_predicates.emplace_back(predicate);
    }
  }

  AssertInput(join_mode != JoinMode::FullOuter || (left_local_predicates.empty() && right_local_predicates.empty()),
              "Local predicates not supported for full outer joins. See #1436");
  AssertInput(join_mode != JoinMode::Left || left_local_predicates.empty(),
              "Local predicates not supported on left side of left outer join. See #1436");
  AssertInput(join_mode != JoinMode::Right || right_local_predicates.empty(),
              "Local predicates not supported on right side of right outer join. See #1436");

  /**
   * Add local predicates - ignore local predicates on the preserving side of OUTER JOINs
   */
  if (join_mode != JoinMode::Left && join_mode != JoinMode::FullOuter) {
    for (const auto& left_local_predicate : left_local_predicates) {
      left_input_lqp = _translate_predicate_expression(left_local_predicate, left_input_lqp);
    }
  }
  if (join_mode != JoinMode::Right && join_mode != JoinMode::FullOuter) {
    for (const auto& right_local_predicate : right_local_predicates) {
      right_input_lqp = _translate_predicate_expression(right_local_predicate, right_input_lqp);
    }
  }

  /**
   * Add the join predicates
   */
  auto lqp = std::shared_ptr<AbstractLQPNode>{};

  if (join_mode != JoinMode::Inner && join_predicates.size() > 1) {
    lqp = JoinNode::make(join_mode, join_predicates, left_input_lqp, right_input_lqp);
  } else {
    const auto join_predicate_iter =
        std::find_if(join_predicates.begin(), join_predicates.end(), [&](const auto& join_predicate) {
          return is_trivial_join_predicate(*join_predicate, *left_input_lqp, *right_input_lqp);
        });

    // Inner Joins with predicates like `5 + t0.a = 6+ t1.b` can be supported via Cross join + Scan. For all other join
    // modes such predicates are not supported.
    AssertInput(join_mode == JoinMode::Inner || join_predicate_iter != join_predicates.end(),
                "Non column-to-column comparison in join predicate only supported for inner joins");

    if (join_predicate_iter == join_predicates.end()) {
      lqp = JoinNode::make(JoinMode::Cross, left_input_lqp, right_input_lqp);
    } else {
      lqp = JoinNode::make(join_mode, *join_predicate_iter, left_input_lqp, right_input_lqp);
      join_predicates.erase(join_predicate_iter);
    }

    // Add secondary join predicates as normal PredicateNodes
    for (const auto& join_predicate : join_predicates) {
      PerformanceWarning("Secondary Join Predicates added as normal Predicates");
      lqp = _translate_predicate_expression(join_predicate, lqp);
    }
  }

  result_state.lqp = lqp;
  return result_state;
}

SQLTranslator::TableSourceState SQLTranslator::_translate_natural_join(const hsql::JoinDefinition& join) {
  Assert(join.type == hsql::kJoinNatural, "join must be a natural join");

  auto left_state = _translate_table_ref(*join.left);
  auto right_state = _translate_table_ref(*join.right);

  const auto left_sql_identifier_resolver = left_state.sql_identifier_resolver;
  const auto right_sql_identifier_resolver = right_state.sql_identifier_resolver;
  const auto left_input_lqp = left_state.lqp;
  const auto right_input_lqp = right_state.lqp;

  auto join_predicates = std::vector<std::shared_ptr<AbstractExpression>>{};
  auto result_state = std::move(left_state);

  // a) Find matching columns and create JoinPredicates from them
  // b) Add columns from right input to the output when they have no match in the left input
  for (const auto& right_element : right_state.elements_in_order) {
    const auto& right_expression = right_element.expression;
    const auto& right_identifiers = right_element.identifiers;

    if (!right_identifiers.empty()) {
      // Ignore previous names if there is an alias
      const auto right_identifier = right_identifiers.back();

      const auto left_expression =
          left_sql_identifier_resolver->resolve_identifier_relaxed({right_identifier.column_name});

      if (left_expression) {
        // Two columns match, let's join on them.
        join_predicates.emplace_back(equals_(left_expression, right_expression));
        continue;
      }

      // No matching column in the left input found, add the column from the right input to the output
      result_state.elements_in_order.emplace_back(right_element);
      result_state.sql_identifier_resolver->add_column_name(right_expression, right_identifier.column_name);
      if (right_identifier.table_name) {
        result_state.elements_by_table_name[*right_identifier.table_name].emplace_back(right_element);
        result_state.sql_identifier_resolver->set_table_name(right_expression, *right_identifier.table_name);
      }
    }
  }

  auto lqp = std::shared_ptr<AbstractLQPNode>();

  if (join_predicates.empty()) {
    // No matching columns? Then the NATURAL JOIN becomes a Cross Join
    lqp = JoinNode::make(JoinMode::Cross, left_input_lqp, right_input_lqp);
  } else {
    // Turn one of the Join Predicates into an actual join
    lqp = JoinNode::make(JoinMode::Inner, join_predicates.front(), left_input_lqp, right_input_lqp);
  }

  // Add remaining join predicates as normal predicates
  const auto join_predicate_count = join_predicates.size();
  for (auto join_predicate_idx = size_t{1}; join_predicate_idx < join_predicate_count; ++join_predicate_idx) {
    lqp = PredicateNode::make(join_predicates[join_predicate_idx], lqp);
  }

  if (!join_predicates.empty()) {
    // Projection Node to remove duplicate columns
    lqp = ProjectionNode::make(unwrap_elements(result_state.elements_in_order), lqp);
  }

  // Create output TableSourceState
  result_state.lqp = lqp;

  return result_state;
}

SQLTranslator::TableSourceState SQLTranslator::_translate_cross_product(const std::vector<hsql::TableRef*>& tables) {
  Assert(!tables.empty(), "Cannot translate cross product without tables");

  auto result_table_source_state = _translate_table_ref(*tables.front());

  const auto table_count = tables.size();
  for (auto table_idx = size_t{1}; table_idx < table_count; ++table_idx) {
    auto table_source_state = _translate_table_ref(*tables[table_idx]);
    result_table_source_state.lqp =
        JoinNode::make(JoinMode::Cross, result_table_source_state.lqp, table_source_state.lqp);
    result_table_source_state.append(std::move(table_source_state));
  }

  return result_table_source_state;
}

std::vector<SQLTranslator::SelectListElement> SQLTranslator::_translate_select_list(
    const std::vector<hsql::Expr*>& select_list) {
  // Build the select_list_elements
  // Each expression of a select_list_element is either an Expression or nullptr if the element is a Wildcard
  // Create an SQLIdentifierResolver that knows the aliases
  auto select_list_elements = std::vector<SelectListElement>{};
  auto post_select_sql_identifier_resolver = std::make_shared<SQLIdentifierResolver>(*_sql_identifier_resolver);
  for (const auto& hsql_select_expr : select_list) {
    if (hsql_select_expr->type == hsql::kExprStar) {
      select_list_elements.emplace_back(nullptr);
    } else if (hsql_select_expr->type == hsql::kExprLiteralInterval) {
      FailInput("Interval can only be added to or substracted from a date");
    } else {
      const auto expression = _translate_hsql_expr(*hsql_select_expr, _sql_identifier_resolver, true);
      select_list_elements.emplace_back(expression);
      if (hsql_select_expr->name && hsql_select_expr->type != hsql::kExprFunctionRef &&
          hsql_select_expr->type != hsql::kExprExtract) {
        select_list_elements.back().identifiers.emplace_back(hsql_select_expr->name);
      }

      if (hsql_select_expr->alias) {
        auto identifier = SQLIdentifier{hsql_select_expr->alias};
        if (hsql_select_expr->table) {
          identifier.table_name = hsql_select_expr->table;
        }
        post_select_sql_identifier_resolver->add_column_name(expression, hsql_select_expr->alias);
        select_list_elements.back().identifiers.emplace_back(identifier);
      }
    }
  }
  _sql_identifier_resolver = post_select_sql_identifier_resolver;
  return select_list_elements;
}

void SQLTranslator::_translate_select_groupby_having(const hsql::SelectStatement& select,
                                                     const std::vector<SelectListElement>& select_list_elements) {
  auto pre_aggregate_expression_set = ExpressionUnorderedSet{};
  auto pre_aggregate_expressions = std::vector<std::shared_ptr<AbstractExpression>>{};
  auto aggregate_expression_set = ExpressionUnorderedSet{};
  auto aggregate_expressions = std::vector<std::shared_ptr<AbstractExpression>>{};
  //auto window_expressions = ExpressionUnorderedSet{};

  // Visitor that identifies still uncomputed WindowFunctionExpressions and their arguments.
  const auto find_uncomputed_aggregates_and_arguments = [&](auto& sub_expression) {
    /**
     * If the WindowFunctionExpression has already been computed in a previous node (consider "x" in
     * "SELECT x FROM (SELECT MIN(a) as x FROM t) AS y)", it does not count as a new Aggregate and is therefore not
     * considered an "Aggregate" in the current SELECT list. Handling this as a special case seems hacky, but it is the
     * best solution we came up with.
     */
    if (_current_lqp->find_column_id(*sub_expression)) {
      return ExpressionVisitation::DoNotVisitArguments;
    }

    if (sub_expression->type != ExpressionType::WindowFunction) {
      return ExpressionVisitation::VisitArguments;
    }

    const auto& window_expression = std::static_pointer_cast<WindowFunctionExpression>(sub_expression);
    //const auto& window = window_expression->window_description();
    /*if (window && window_expression_set.emplace(window_expression).second) {
      return ExpressionVisitation::VisitArguments;
    }*/

    if (aggregate_expression_set.emplace(window_expression).second) {
      aggregate_expressions.emplace_back(window_expression);
      for (const auto& argument : window_expression->arguments) {
        if (pre_aggregate_expression_set.emplace(argument).second) {
          // Handle COUNT(*)
          const auto* const column_expression = dynamic_cast<const LQPColumnExpression*>(&*argument);
          if (!column_expression || column_expression->original_column_id != INVALID_COLUMN_ID) {
            pre_aggregate_expressions.emplace_back(argument);
          }
        }
      }
    }

    return ExpressionVisitation::DoNotVisitArguments;
  };

  // Identify all Aggregates and their arguments needed for SELECT.
  for (const auto& element : select_list_elements) {
    if (element.expression) {
      visit_expression(element.expression, find_uncomputed_aggregates_and_arguments);
    }
  }

  // Identify all GROUP BY expressions.
  auto group_by_expressions = std::vector<std::shared_ptr<AbstractExpression>>{};
  if (select.groupBy && select.groupBy->columns) {
    group_by_expressions.reserve(select.groupBy->columns->size());
    for (const auto* group_by_hsql_expr : *select.groupBy->columns) {
      const auto group_by_expression = _translate_hsql_expr(*group_by_hsql_expr, _sql_identifier_resolver);
      group_by_expressions.emplace_back(group_by_expression);
      if (pre_aggregate_expression_set.emplace(group_by_expression).second) {
        pre_aggregate_expressions.emplace_back(group_by_expression);
      }
    }
  }

  // Gather all aggregates and arguments from HAVING.
  auto having_expression = std::shared_ptr<AbstractExpression>{};
  if (select.groupBy && select.groupBy->having) {
    having_expression = _translate_hsql_expr(*select.groupBy->having, _sql_identifier_resolver);
    visit_expression(having_expression, find_uncomputed_aggregates_and_arguments);
  }

  const auto is_aggregate = !aggregate_expressions.empty() || !group_by_expressions.empty();

  const auto pre_aggregate_lqp = _current_lqp;

  // Build Aggregate.
  if (is_aggregate) {
    // If needed, add a Projection to evaluate all Expression required for GROUP BY/Aggregates.
    if (!pre_aggregate_expressions.empty()) {
      const auto& output_expressions = _current_lqp->output_expressions();
      const auto any_expression_not_yet_available = std::any_of(
          pre_aggregate_expressions.cbegin(), pre_aggregate_expressions.cend(),
          [&](const auto& expression) { return !find_expression_idx(*expression, output_expressions).has_value(); });

      if (any_expression_not_yet_available) {
        _current_lqp = ProjectionNode::make(pre_aggregate_expressions, _current_lqp);
      }
    }
    _current_lqp = AggregateNode::make(group_by_expressions, aggregate_expressions, _current_lqp);
  }

  // Build Having.
  if (having_expression) {
    AssertInput(expression_evaluable_on_lqp(having_expression, *_current_lqp),
                "HAVING references columns not accessible after Aggregation");
    _current_lqp = _translate_predicate_expression(having_expression, _current_lqp);
  }

  // Build windows.
  /*const auto has_windows = !window_expressions.empty();
  if (has_windows) {
    for (const auto& window_expression : window_expressions) {
      AssertInput();
    }
  }*/

  const auto select_list_size = select.selectList->size();
  for (auto select_list_idx = size_t{0}; select_list_idx < select_list_size; ++select_list_idx) {
    const auto* hsql_expr = (*select.selectList)[select_list_idx];

    if (hsql_expr->type == hsql::kExprStar) {
      AssertInput(_from_clause_result, "Can't SELECT with wildcards since there are no FROM tables specified");

      if (is_aggregate) {
        // SELECT * is only valid if every input column is named in the GROUP BY clause
        for (const auto& pre_aggregate_expression : pre_aggregate_lqp->output_expressions()) {
          if (hsql_expr->table) {
            // Dealing with SELECT t.* here
            auto identifiers = _sql_identifier_resolver->get_expression_identifiers(pre_aggregate_expression);
            if (std::any_of(identifiers.begin(), identifiers.end(),
                            [&](const auto& identifier) { return identifier.table_name != hsql_expr->table; })) {
              // The pre_aggregate_expression may or may not be part of the GROUP BY clause, but since it comes from a
              // different table, it is not included in the `SELECT t.*`.
              continue;
            }
          }

          AssertInput(std::find_if(group_by_expressions.begin(), group_by_expressions.end(),
                                   [&](const auto& group_by_expression) {
                                     return *pre_aggregate_expression == *group_by_expression;
                                   }) != group_by_expressions.end(),
                      std::string("Expression ") + pre_aggregate_expression->as_column_name() +
                          " was added to SELECT list when resolving *, but it is not part of the GROUP BY clause");
        }
      }

      if (hsql_expr->table) {
        if (is_aggregate) {
          // Select all GROUP BY columns with the specified table name
          for (const auto& group_by_expression : group_by_expressions) {
            const auto identifiers = _sql_identifier_resolver->get_expression_identifiers(group_by_expression);
            for (const auto& identifier : identifiers) {
              if (identifier.table_name == hsql_expr->table) {
                _inflated_select_list_elements.emplace_back(group_by_expression);
              }
            }
          }
        } else {
          // Select all columns from the FROM element with the specified name
          const auto from_element_iter = _from_clause_result->elements_by_table_name.find(hsql_expr->table);
          AssertInput(from_element_iter != _from_clause_result->elements_by_table_name.end(),
                      std::string("No such element in FROM with table name '") + hsql_expr->table + "'");

          for (const auto& element : from_element_iter->second) {
            _inflated_select_list_elements.emplace_back(element);
          }
        }
      } else {
        if (is_aggregate) {
          // Select all GROUP BY columns
          for (const auto& expression : group_by_expressions) {
            _inflated_select_list_elements.emplace_back(expression);
          }
        } else {
          // Select all columns from the FROM elements
          _inflated_select_list_elements.insert(_inflated_select_list_elements.end(),
                                                _from_clause_result->elements_in_order.begin(),
                                                _from_clause_result->elements_in_order.end());
        }
      }
    } else {
      _inflated_select_list_elements.emplace_back(select_list_elements[select_list_idx]);
    }
  }
<<<<<<< HEAD

  // For SELECT DISTINCT, we add an aggregate node that groups by all output columns, but doesn't use any aggregate
  // functions, e.g.: `SELECT DISTINCT a, b ...` becomes `SELECT a, b ... GROUP BY a, b`.
  //
  // This might create unnecessary aggregate nodes when we already have an aggregation that creates unique results:
  // `SELECT DISTINCT a, MIN(b) FROM t GROUP BY a` would have one aggregate that groups by a and calculates MIN(b), and
  // one that groups by both a and MIN(b) without calculating anything. Fixing this is done by an optimizer rule
  // (DependentGroupByReductionRule) that checks if the respective columns are already unique.
  if (select.selectDistinct) {
    _current_lqp =
        AggregateNode::make(unwrap_elements(_inflated_select_list_elements), expression_vector(), _current_lqp);
  }
=======
>>>>>>> ee012769
}

void SQLTranslator::_translate_set_operation(const hsql::SetOperation& set_operator) {
  const auto& left_input_lqp = _current_lqp;
  const auto left_output_expressions = left_input_lqp->output_expressions();

  // The right-hand side of the set operation has to be translated independently and must not access SQL identifiers
  // from the left-hand side. To ensure this, we create a new SQLTranslator with its own SQLIdentifierResolver.
  auto nested_set_translator = SQLTranslator{_use_mvcc, _external_sql_identifier_resolver_proxy,
                                             _parameter_id_allocator, _with_descriptions, _meta_tables};
  const auto right_input_lqp = nested_set_translator._translate_select_statement(*set_operator.nestedSelectStatement);
  const auto right_output_expressions = right_input_lqp->output_expressions();

  const auto left_output_expression_count = left_output_expressions.size();
  const auto right_output_expression_count = right_output_expressions.size();
  AssertInput(left_output_expression_count == right_output_expression_count,
              "Mismatching number of input columns for set operation");

  // Check to see if both input LQPs use the same data type for each column
  for (auto expression_idx = ColumnID{0}; expression_idx < left_output_expression_count; ++expression_idx) {
    const auto& left_expression = left_output_expressions[expression_idx];
    const auto& right_expression = right_output_expressions[expression_idx];

    AssertInput(left_expression->data_type() == right_expression->data_type(),
                "Mismatching input data types for left and right side of set operation");
  }

  auto lqp = std::shared_ptr<AbstractLQPNode>();

  // Choose the set operation mode. SQL only knows UNION and UNION ALL; the Positions mode is only used for internal
  // LQP optimizations and should not be needed in the SQLTranslator.
  auto set_operation_mode = set_operator.isAll ? SetOperationMode::All : SetOperationMode::Unique;

  // Create corresponding node depending on the SetType
  switch (set_operator.setType) {
    case hsql::kSetExcept:
      lqp = ExceptNode::make(set_operation_mode, left_input_lqp, right_input_lqp);
      break;
    case hsql::kSetIntersect:
      lqp = IntersectNode::make(set_operation_mode, left_input_lqp, right_input_lqp);
      break;
    case hsql::kSetUnion:
      lqp = UnionNode::make(set_operation_mode, left_input_lqp, right_input_lqp);
      break;
  }

  _current_lqp = lqp;
}

void SQLTranslator::_translate_order_by_distinct(const std::vector<hsql::OrderDescription*>* order_list,
                                                 const std::vector<std::shared_ptr<AbstractExpression>>& select_list,
                                                 const bool distinct) {
  const auto perform_sort = order_list && !order_list->empty();
  auto expressions = std::vector<std::shared_ptr<AbstractExpression>>{};
  auto sort_modes = std::vector<SortMode>{};

  if (perform_sort) {
    const auto& hsql_order_expressions = *order_list;
    const auto order_list_size = hsql_order_expressions.size();
    expressions.resize(order_list_size);
    sort_modes.resize(order_list_size);
    for (auto expression_idx = size_t{0}; expression_idx < order_list_size; ++expression_idx) {
      const auto& order_description = hsql_order_expressions[expression_idx];
      expressions[expression_idx] = _translate_hsql_expr(*order_description->expr, _sql_identifier_resolver);
      sort_modes[expression_idx] = order_type_to_sort_mode.at(order_description->type);
    }

    _current_lqp = _add_expressions_if_unavailable(_current_lqp, expressions);
  }

  // For SELECT DISTINCT, we add an AggregateNode that groups by all output columns, but does not use any aggregate
  // functions, e.g.: `SELECT DISTINCT a, b ...` becomes `SELECT a, b ... GROUP BY a, b`.
  //
  // This might create unnecessary AggregateNodes when we already have an aggregation that creates unique results:
  // `SELECT DISTINCT a, MIN(b) FROM t GROUP BY a` would have one aggregate that groups by a and calculates MIN(b), and
  // one that groups by both a and MIN(b) without calculating anything. Fixing this is done by an optimizer rule
  // (DependentGroupByReductionRule) that checks if the respective columns are already unique.
  if (distinct) {
    if (perform_sort) {
      // If we ORDER BY expressions later, we must ensure they are also selected (DISTINCT must be applied before ORDER
      // BY).
      const auto& select_expressions_set = ExpressionUnorderedSet{select_list.begin(), select_list.end()};
      AssertInput(std::all_of(expressions.cbegin(), expressions.cend(),
                              [&](const auto& expression) { return select_expressions_set.contains(expression); }),
                  "For SELECT DISTINCT, ORDER BY expressions must appear in the SELECT list.");
    }

    // Add currently uncomputed expressions, e.g., a + 1 for SELECT DISTINCT a + 1 FROM table_a.
    _current_lqp = _add_expressions_if_unavailable(_current_lqp, select_list);

<<<<<<< HEAD
  _current_lqp = add_expressions_if_unavailable(_current_lqp, expressions);
  _current_lqp = SortNode::make(expressions, sort_modes, _current_lqp);
=======
    _current_lqp = AggregateNode::make(select_list, expression_vector(), _current_lqp);
  }
>>>>>>> ee012769

  // If any expressions were added to perform the sorting, we must add a ProjectionNode later and remove them again in
  // _translate_select_statement(...).
  if (perform_sort) {
    _current_lqp = SortNode::make(expressions, sort_modes, _current_lqp);
  }
}

void SQLTranslator::_translate_limit(const hsql::LimitDescription& limit) {
  AssertInput(!limit.offset, "OFFSET not supported");
  const auto num_rows_expression = _translate_hsql_expr(*limit.limit, _sql_identifier_resolver);
  _current_lqp = LimitNode::make(num_rows_expression, _current_lqp);
}

// NOLINTNEXTLINE - while this particular method could be made static, others cannot.
std::shared_ptr<AbstractLQPNode> SQLTranslator::_translate_show(const hsql::ShowStatement& show_statement) {
  _cacheable = false;

  switch (show_statement.type) {
    case hsql::ShowType::kShowTables: {
      const auto tables_meta_table = Hyrise::get().meta_table_manager.generate_table("tables");
      return StaticTableNode::make(tables_meta_table);
    }
    case hsql::ShowType::kShowColumns: {
      const auto columns_meta_table = Hyrise::get().meta_table_manager.generate_table("columns");
      const auto static_table_node = StaticTableNode::make(columns_meta_table);
      const auto table_name_column = lqp_column_(static_table_node, ColumnID{0});
      const auto predicate = equals_(table_name_column, value_(show_statement.name));
      return PredicateNode::make(predicate, static_table_node);
    }
  }
  Fail("Invalid enum value");
}

std::shared_ptr<AbstractLQPNode> SQLTranslator::_translate_create(const hsql::CreateStatement& create_statement) {
  switch (create_statement.type) {
    case hsql::CreateType::kCreateView:
      return _translate_create_view(create_statement);
    case hsql::CreateType::kCreateTable:
      return _translate_create_table(create_statement);
    case hsql::CreateType::kCreateTableFromTbl:
      FailInput("CREATE TABLE FROM is not yet supported");
    case hsql::CreateType::kCreateIndex:
      FailInput("CREATE INDEX is not yet supported");
  }
  Fail("Invalid enum value");
}

std::shared_ptr<AbstractLQPNode> SQLTranslator::_translate_create_view(const hsql::CreateStatement& create_statement) {
  auto lqp = _translate_select_statement(static_cast<const hsql::SelectStatement&>(*create_statement.select));
  const auto output_expressions = lqp->output_expressions();

  auto column_names = std::unordered_map<ColumnID, std::string>{};

  if (create_statement.viewColumns) {
    // The CREATE VIEW statement has renamed the columns: CREATE VIEW myview (foo, bar) AS SELECT ...
    const auto view_column_count = create_statement.viewColumns->size();
    AssertInput(view_column_count == output_expressions.size(),
                "Number of Columns in CREATE VIEW does not match SELECT statement");

    for (auto column_id = ColumnID{0}; column_id < view_column_count; ++column_id) {
      column_names.insert_or_assign(column_id, (*create_statement.viewColumns)[column_id]);
    }
  } else {
    const auto output_expression_count = output_expressions.size();
    for (auto column_id = ColumnID{0}; column_id < output_expression_count; ++column_id) {
      for (const auto& identifier : _inflated_select_list_elements[column_id].identifiers) {
        column_names.insert_or_assign(column_id, identifier.column_name);
      }
    }
  }

  return CreateViewNode::make(create_statement.tableName, std::make_shared<LQPView>(lqp, column_names),
                              create_statement.ifNotExists);
}

std::shared_ptr<AbstractLQPNode> SQLTranslator::_translate_create_table(const hsql::CreateStatement& create_statement) {
  Assert(create_statement.columns || create_statement.select, "CREATE TABLE: No columns specified. Parser bug?");

  auto input_node = std::shared_ptr<AbstractLQPNode>{};

  if (create_statement.select) {
    input_node = _translate_select_statement(*create_statement.select);
  } else {
    auto column_definitions = TableColumnDefinitions{create_statement.columns->size()};
    auto table_key_constraints = TableKeyConstraints{};

    for (auto column_id = ColumnID{0}; column_id < create_statement.columns->size(); ++column_id) {
      const auto* parser_column_definition = create_statement.columns->at(column_id);
      auto& column_definition = column_definitions[column_id];

      // TODO(anybody) SQLParser is missing support for Hyrise's other types
      switch (parser_column_definition->type.data_type) {
        case hsql::DataType::SMALLINT:
          std::cout << "WARNING: Implicitly converting SMALLINT to INT\n";
          [[fallthrough]];
        case hsql::DataType::INT:
          column_definition.data_type = DataType::Int;
          break;
        case hsql::DataType::BIGINT:
        case hsql::DataType::LONG:
          column_definition.data_type = DataType::Long;
          break;
        case hsql::DataType::DECIMAL:
          std::cout << "WARNING: Implicitly converting DECIMAL to FLOAT\n";
          column_definition.data_type = DataType::Float;
          break;
        case hsql::DataType::REAL:
          std::cout << "WARNING: Implicitly converting REAL to FLOAT\n";
          column_definition.data_type = DataType::Float;
          break;
        case hsql::DataType::FLOAT:
          column_definition.data_type = DataType::Float;
          break;
        case hsql::DataType::DOUBLE:
          column_definition.data_type = DataType::Double;
          break;
        case hsql::DataType::CHAR:
          std::cout << "WARNING: Ignoring the length of CHAR. Hyrise's strings are not length-limited\n";
          column_definition.data_type = DataType::String;
          break;
        case hsql::DataType::VARCHAR:
          std::cout << "WARNING: Ignoring the length of VARCHAR. Hyrise's strings are not length-limited\n";
          column_definition.data_type = DataType::String;
          break;
        case hsql::DataType::TEXT:
          column_definition.data_type = DataType::String;
          break;
        case hsql::DataType::DATE:
          std::cout << "WARNING: Parsing DATE to string since date and time data types are not yet supported\n";
          column_definition.data_type = DataType::String;
          break;
        case hsql::DataType::DATETIME:
          std::cout << "WARNING: Parsing DATETIME to string since date and time data types are not yet supported\n";
          column_definition.data_type = DataType::String;
          break;
        case hsql::DataType::TIME:
          std::cout << "WARNING: Parsing TIME to string since date and time data types are not yet supported\n";
          column_definition.data_type = DataType::String;
          break;
        case hsql::DataType::BOOLEAN:
          std::cout << "WARNING: Parsing BOOLEAN to string\n";
          column_definition.data_type = DataType::String;
          break;
        case hsql::DataType::UNKNOWN:
          Fail("UNKNOWN data type cannot be handled here");
      }

      column_definition.name = parser_column_definition->name;
      column_definition.nullable = parser_column_definition->nullable;

      // Translate column constraints. We only address UNIQUE/PRIMARY KEY constraints for now.
      DebugAssert(parser_column_definition->column_constraints,
                  "Column " + column_definition.name + " is missing constraint information");
      for (const auto& column_constraint : *parser_column_definition->column_constraints) {
        if (column_constraint != hsql::ConstraintType::Unique &&
            column_constraint != hsql::ConstraintType::PrimaryKey) {
          continue;
        }
        const auto constraint_type = column_constraint == hsql::ConstraintType::PrimaryKey
                                         ? KeyConstraintType::PRIMARY_KEY
                                         : KeyConstraintType::UNIQUE;
        table_key_constraints.emplace(std::set<ColumnID>{column_id}, constraint_type);
        std::cout << "WARNING: " << magic_enum::enum_name(constraint_type) << " constraint for column "
                  << column_definition.name << " will not be enforced\n";
      }
    }

    // Translate table constraints. Note that a table constraint is either a unique constraint, a referential con-
    // straint, or a table check constraint per SQL standard. Some constraints can be set (i) when describing a single
    // column, see above, or (ii) as a property of the table, containing multiple columns. We only address UNIQUE/
    // PRIMARY KEY constraints for now.
    const auto column_count = column_definitions.size();
    for (const auto& table_constraint : *create_statement.tableConstraints) {
      Assert(table_constraint->type == hsql::ConstraintType::PrimaryKey ||
                 table_constraint->type == hsql::ConstraintType::Unique,
             "Only UNIQUE and PRIMARY KEY constraints are expected on a table level");
      const auto constraint_type = table_constraint->type == hsql::ConstraintType::PrimaryKey
                                       ? KeyConstraintType::PRIMARY_KEY
                                       : KeyConstraintType::UNIQUE;

      // Resolve column IDs
      DebugAssert(table_constraint->columnNames,
                  std::string{magic_enum::enum_name(constraint_type)} + " table constraint must contain columns");
      auto column_ids = std::set<ColumnID>{};
      for (const auto& constraint_column_name : *table_constraint->columnNames) {
        for (auto column_id = ColumnID{0}; column_id < column_count; ++column_id) {
          auto& column_definition = column_definitions[column_id];
          if (column_definition.name == constraint_column_name) {
            column_ids.emplace(column_id);
            if (constraint_type == KeyConstraintType::PRIMARY_KEY) {
              column_definition.nullable = false;
              AssertInput(
                  !create_statement.columns->at(column_id)->column_constraints->contains(hsql::ConstraintType::Null),
                  "PRIMARY KEY column " + constraint_column_name + " must not be nullable");
            }
            break;
          }
        }
      }
      AssertInput(
          column_ids.size() == table_constraint->columnNames->size(),
          "Could not resolve columns of " + std::string{magic_enum::enum_name(constraint_type)} + " table constraint");
      table_key_constraints.emplace(column_ids, constraint_type);
      std::cout << "WARNING: " << magic_enum::enum_name(constraint_type) << " table constraint will not be enforced\n";
    }

    // Set table key constraints
    const auto table = Table::create_dummy_table(column_definitions);
    for (const auto& table_key_constraint : table_key_constraints) {
      table->add_soft_key_constraint(table_key_constraint);
    }
    input_node = StaticTableNode::make(table);
  }

  return CreateTableNode::make(create_statement.tableName, create_statement.ifNotExists, input_node);
}

// NOLINTNEXTLINE - while this particular method could be made static, others cannot.
std::shared_ptr<AbstractLQPNode> SQLTranslator::_translate_drop(const hsql::DropStatement& drop_statement) {
  switch (drop_statement.type) {
    case hsql::DropType::kDropView:
      return DropViewNode::make(drop_statement.name, drop_statement.ifExists);
    case hsql::DropType::kDropTable:
      return DropTableNode::make(drop_statement.name, drop_statement.ifExists);
    case hsql::DropType::kDropSchema:
    case hsql::DropType::kDropIndex:
    case hsql::DropType::kDropPreparedStatement:
      FailInput("This DROP type is not implemented yet");
  }
  Fail("Invalid enum value");
}

std::shared_ptr<AbstractLQPNode> SQLTranslator::_translate_prepare(const hsql::PrepareStatement& prepare_statement) {
  auto parse_result = hsql::SQLParserResult{};
  hsql::SQLParser::parse(prepare_statement.query, &parse_result);

  AssertInput(parse_result.isValid(), create_sql_parser_error_message(prepare_statement.query, parse_result));
  AssertInput(parse_result.size() == 1u, "PREPAREd statement can only contain a single SQL statement");

  auto prepared_plan_translator = SQLTranslator{_use_mvcc};

  const auto translation_result = prepared_plan_translator.translate_parser_result(parse_result);
  Assert(translation_result.translation_info.cacheable, "Non-cacheable LQP nodes can't be part of prepared statements");

  const auto lqp = translation_result.lqp_nodes.at(0);

  const auto parameter_ids = translation_result.translation_info.parameter_ids_of_value_placeholders;

  const auto lqp_prepared_plan = std::make_shared<PreparedPlan>(lqp, parameter_ids);

  return CreatePreparedPlanNode::make(prepare_statement.name, lqp_prepared_plan);
}

std::shared_ptr<AbstractLQPNode> SQLTranslator::_translate_execute(const hsql::ExecuteStatement& execute_statement) {
  const auto num_parameters = execute_statement.parameters ? execute_statement.parameters->size() : 0;
  auto parameters = std::vector<std::shared_ptr<AbstractExpression>>{num_parameters};
  for (auto parameter_idx = size_t{0}; parameter_idx < num_parameters; ++parameter_idx) {
    parameters[parameter_idx] = translate_hsql_expr(*(*execute_statement.parameters)[parameter_idx], _use_mvcc);
  }

  const auto prepared_plan = Hyrise::get().storage_manager.get_prepared_plan(execute_statement.name);

  AssertInput(_use_mvcc == (lqp_is_validated(prepared_plan->lqp) ? UseMvcc::Yes : UseMvcc::No),
              "Mismatch between validation of Prepared statement and query it is used in");

  return prepared_plan->instantiate(parameters);
}

// NOLINTNEXTLINE - while this particular method could be made static, others cannot.
std::shared_ptr<AbstractLQPNode> SQLTranslator::_translate_import(const hsql::ImportStatement& import_statement) {
  // Querying tables that are freshly loaded is not easy as we need meta information, such as column names and data
  // types, to resolve queries and build the query plans. For instance, we need an origin node for column expressions
  // and to provide correct output expressions for subsequent nodes, some optimization rules access stored tables, and
  // so on. Anyway, we would need to decouple data loading and storing the table and have to load metadata or even the
  // whole table when translating the SQL statement.
  AssertInput(!import_statement.whereClause, "Predicates on imported files are not supported.");
  return ImportNode::make(import_statement.tableName, import_statement.filePath,
                          import_type_to_file_type(import_statement.type));
}

// NOLINTNEXTLINE - while this particular method could be made static, others cannot.
std::shared_ptr<AbstractLQPNode> SQLTranslator::_translate_export(const hsql::ExportStatement& export_statement) {
  auto sql_identifier_resolver = std::make_shared<SQLIdentifierResolver>();
  auto lqp = std::shared_ptr<AbstractLQPNode>{};

  if (export_statement.select) {
    lqp = _translate_select_statement(*export_statement.select);
  } else {
    AssertInput(export_statement.tableName, "ExportStatement must either specify a table name or a SelectStatement.");
    const auto table_name = std::string{export_statement.tableName};
    if (MetaTableManager::is_meta_table_name(table_name)) {
      lqp = _translate_meta_table(table_name, sql_identifier_resolver);
    } else {
      // Get stored table as input (validated if MVCC is enabled)
      lqp = _translate_stored_table(export_statement.tableName, sql_identifier_resolver);
    }
  }

  return ExportNode::make(export_statement.filePath, import_type_to_file_type(export_statement.type), lqp);
}

std::shared_ptr<AbstractLQPNode> SQLTranslator::_validate_if_active(
    const std::shared_ptr<AbstractLQPNode>& input_node) {
  if (_use_mvcc == UseMvcc::No) {
    return input_node;
  }

  return ValidateNode::make(input_node);
}

std::shared_ptr<AbstractLQPNode> SQLTranslator::_translate_predicate_expression(
    const std::shared_ptr<AbstractExpression>& expression, std::shared_ptr<AbstractLQPNode> current_node) const {
  /**
   * Translate AbstractPredicateExpression
   */
  switch (expression->type) {
    case ExpressionType::Predicate: {
      const auto predicate_expression = std::static_pointer_cast<AbstractPredicateExpression>(expression);
      return PredicateNode::make(expression, current_node);
    }

    case ExpressionType::Logical: {
      const auto logical_expression = std::static_pointer_cast<LogicalExpression>(expression);

      switch (logical_expression->logical_operator) {
        case LogicalOperator::And: {
          current_node = _translate_predicate_expression(logical_expression->right_operand(), current_node);
          return _translate_predicate_expression(logical_expression->left_operand(), current_node);
        }
        case LogicalOperator::Or:
          return PredicateNode::make(expression, current_node);
      }
    } break;

    case ExpressionType::Exists:
      return PredicateNode::make(expression, current_node);

    default:
      FailInput("Cannot use this ExpressionType as predicate");
  }

  Fail("Invalid enum value");
}

<<<<<<< HEAD
=======
std::shared_ptr<AbstractLQPNode> SQLTranslator::_prune_expressions(
    const std::shared_ptr<AbstractLQPNode>& node, const std::vector<std::shared_ptr<AbstractExpression>>& expressions) {
  if (expressions_equal(node->output_expressions(), expressions)) {
    return node;
  }
  return ProjectionNode::make(expressions, node);
}

std::shared_ptr<AbstractLQPNode> SQLTranslator::_add_expressions_if_unavailable(
    const std::shared_ptr<AbstractLQPNode>& node, const std::vector<std::shared_ptr<AbstractExpression>>& expressions) {
  auto projection_expressions = std::vector<std::shared_ptr<AbstractExpression>>{};

  for (const auto& expression : expressions) {
    // The required expression is already available or doesn't need to be computed (e.g. when it is a literal)
    if (!expression->requires_computation() || node->find_column_id(*expression)) {
      continue;
    }
    projection_expressions.emplace_back(expression);
  }

  // If all requested expressions are available, no need to create a projection
  if (projection_expressions.empty()) {
    return node;
  }

  const auto output_expressions = node->output_expressions();
  projection_expressions.insert(projection_expressions.end(), output_expressions.cbegin(), output_expressions.cend());

  // If the current LQP already is a ProjectionNode, do not add another one.
  if (node->type == LQPNodeType::Projection) {
    node->node_expressions = projection_expressions;
    return node;
  }
  return ProjectionNode::make(projection_expressions, node);
}

>>>>>>> ee012769
std::shared_ptr<AbstractExpression> SQLTranslator::_translate_hsql_expr(
    const hsql::Expr& expr, const std::shared_ptr<SQLIdentifierResolver>& sql_identifier_resolver,
    bool allow_window_functions) {
  auto name = expr.name ? std::string(expr.name) : "";

  auto left = expr.expr ? _translate_hsql_expr(*expr.expr, sql_identifier_resolver, allow_window_functions) : nullptr;
  const auto right =
      expr.expr2 ? _translate_hsql_expr(*expr.expr2, sql_identifier_resolver, allow_window_functions) : nullptr;

  if (left) {
    AssertInput(left->type != ExpressionType::Interval, "IntervalExpression must follow another expression.");
  }
  if (right && right->type == ExpressionType::Interval) {
    AssertInput(expr.type == hsql::kExprOperator && (expr.opType == hsql::kOpPlus || expr.opType == hsql::kOpMinus),
                "Intervals can only be added or substracted");
  }

  switch (expr.type) {
    case hsql::kExprColumnRef: {
      const auto table_name = expr.table ? std::optional<std::string>(std::string(expr.table)) : std::nullopt;
      const auto identifier = SQLIdentifier{name, table_name};

      auto expression = sql_identifier_resolver->resolve_identifier_relaxed(identifier);
      if (!expression && _external_sql_identifier_resolver_proxy) {
        // Try to resolve the identifier in the outer queries
        expression = _external_sql_identifier_resolver_proxy->resolve_identifier_relaxed(identifier);
      }
      AssertInput(expression, "Couldn't resolve identifier '" + identifier.as_string() + "' or it is ambiguous");

      return expression;
    }

    case hsql::kExprLiteralFloat:
      return value_(expr.fval);

    case hsql::kExprLiteralString:
      AssertInput(expr.name, "No value given for string literal");
      return value_(pmr_string{name});

    case hsql::kExprLiteralInt:
      if (static_cast<int32_t>(expr.ival) == expr.ival) {
        return value_(static_cast<int32_t>(expr.ival));
      } else {
        return value_(expr.ival);
      }

    case hsql::kExprLiteralNull:
      return null_();

    case hsql::kExprLiteralDate: {
      if (name.size() == 10) {
        const auto timestamp = string_to_timestamp(name);
        if (timestamp) {
          return value_(pmr_string{name});
        }
      }
      FailInput("'" + name + "' is not a valid ISO 8601 extended date");
    }

    case hsql::kExprParameter: {
      Assert(expr.ival >= 0 && expr.ival <= std::numeric_limits<ValuePlaceholderID::base_type>::max(),
             "ValuePlaceholderID out of range");
      auto value_placeholder_id = ValuePlaceholderID{static_cast<uint16_t>(expr.ival)};
      return placeholder_(_parameter_id_allocator->allocate_for_value_placeholder(value_placeholder_id));
    }

    case hsql::kExprExtract: {
      Assert(expr.datetimeField != hsql::kDatetimeNone, "No DatetimeField specified in EXTRACT. Bug in sqlparser?");

      auto datetime_component = hsql_datetime_field.at(expr.datetimeField);
      return extract_(datetime_component, left);
    }

    case hsql::kExprFunctionRef: {
      // TODO: Window functions
      // Translate window definition.
      auto window_description = std::shared_ptr<WindowExpression>();
      if (expr.windowDescription) {
        AssertInput(allow_window_functions,
                    "Window functions are only allowed in the SELECT list and must not be nested.");
        const auto& hsql_window_description = *expr.windowDescription;
        auto partition_by_expressions = std::vector<std::shared_ptr<AbstractExpression>>{};
        if (hsql_window_description.partitionList) {
          partition_by_expressions.reserve(hsql_window_description.partitionList->size());
          for (const auto expression : *hsql_window_description.partitionList) {
            partition_by_expressions.emplace_back(_translate_hsql_expr(*expression, sql_identifier_resolver));
          }
        }
        auto order_by_expressions = std::vector<std::shared_ptr<AbstractExpression>>{};
        auto sort_modes = std::vector<SortMode>{};
        if (hsql_window_description.orderList) {
          const auto& order_list = *hsql_window_description.orderList;
          const auto expression_count = order_list.size();
          order_by_expressions.reserve(expression_count);
          sort_modes.reserve(expression_count);
          for (const auto order_description : order_list) {
            order_by_expressions.emplace_back(_translate_hsql_expr(*order_description->expr, sql_identifier_resolver));
            sort_modes.emplace_back(order_type_to_sort_mode.at(order_description->type));
          }
        }

        Assert(hsql_window_description.frameDescription, "Window function has no FrameDescription. Bug in sqlparser?");
        const auto& hsql_frame_description = *hsql_window_description.frameDescription;
        auto frame_type = FrameType::Rows;
        switch (hsql_frame_description.type) {
          case hsql::FrameType::kRows:
            break;
          case hsql::FrameType::kRange:
            frame_type = FrameType::Range;
            break;
          case hsql::FrameType::kGroups:
            FailInput("GROUP frames are not supported.");
        }

        Assert(hsql_frame_description.start && hsql_frame_description.end,
               "FrameDescription has no frame bounds. Bug in sqlparser?");
        const auto& start = translate_frame_bound(*hsql_frame_description.start);
        const auto& end = translate_frame_bound(*hsql_frame_description.end);

        // "Restrictions are that `frame_start` cannot be UNBOUNDED FOLLOWING, `frame_end` cannot be UNBOUNDED
        // PRECEDING, and the `frame_end` choice cannot appear earlier [...] than the `frame_start` choice does — for
        // example RANGE BETWEEN CURRENT ROW AND offset PRECEDING is not allowed. But, for example, ROWS BETWEEN 7
        //  PRECEDING AND 8 PRECEDING is allowed, even though it would never select any rows."
        // - https://www.postgresql.org/docs/current/sql-expressions.html#SYNTAX-WINDOW-FUNCTIONS
        // To ensure this behavior, we treat CURRENT ROW as an offset of 0, PRECEDING as a negative offset, and
        // FOLLOWING as a positive offset. If end offset < start offset, the frame definition is invalid.
        const auto relative_frame_offset = [](const auto& frame_bound) {
          auto offset = int64_t{0};
          if (frame_bound.type == FrameBoundType::Preceding) {
            offset =
                frame_bound.unbounded ? std::numeric_limits<int64_t>::min() : -static_cast<int64_t>(frame_bound.offset);
          } else if (frame_bound.type == FrameBoundType::Following) {
            offset =
                frame_bound.unbounded ? std::numeric_limits<int64_t>::max() : static_cast<int64_t>(frame_bound.offset);
          }

          return offset;
        };

        const auto start_offset = relative_frame_offset(start);
        const auto end_offset = relative_frame_offset(end);
        AssertInput((start.type != FrameBoundType::Following || !start.unbounded) &&
                        (end.type != FrameBoundType::Preceding || !end.unbounded) && end_offset >= start_offset,
                    "Frame starting from " + start.description() + " cannot end at " + end.description() + ".");

        auto frame_description = std::make_unique<FrameDescription>(frame_type, start, end);
        window_description = window_(std::move(partition_by_expressions), std::move(order_by_expressions),
                                     std::move(sort_modes), std::move(frame_description));
      }

      // convert to upper-case to find mapping
      std::transform(name.cbegin(), name.cend(), name.begin(),
                     [](const auto character) { return std::toupper(character); });

      // Some SQL functions have aliases, which we map to one unique identifier here.
      static const auto function_aliases = std::unordered_map<std::string, std::string>{{{"SUBSTRING"}, {"SUBSTR"}}};
      const auto found_alias = function_aliases.find(name);
      if (found_alias != function_aliases.end()) {
        name = found_alias->second;
      }

      Assert(expr.exprList, "FunctionRef has no exprList. Bug in sqlparser?");

      /**
       * Window function
       */
      const auto window_function_iter = window_function_to_string.right.find(name);
      if (window_function_iter != window_function_to_string.right.end()) {
        auto window_function = window_function_iter->second;
        if (!aggregate_functions.contains(window_function)) {
          AssertInput(allow_window_functions,
                      "Window functions are only allowed in the SELECT list and must not be nested.");
          AssertInput(window_description, "Window function " + name + " requires a window definition.");
          AssertInput(!expr.exprList || expr.exprList->empty() == 1, "Window functions must not have an argument.");
        } else {
          AssertInput(expr.exprList && expr.exprList->size() == 1,
                      "Expected exactly one argument for an aggregate function.");
        }

        if (window_function == WindowFunction::Count && expr.distinct) {
          window_function = WindowFunction::CountDistinct;
        }

        auto aggregate_expression = std::shared_ptr<WindowFunctionExpression>{};

        switch (window_function) {
          case WindowFunction::Min:
          case WindowFunction::Max:
          case WindowFunction::Sum:
          case WindowFunction::Avg:
          case WindowFunction::StandardDeviationSample: {
            aggregate_expression = std::make_shared<WindowFunctionExpression>(
                window_function, _translate_hsql_expr(*expr.exprList->front(), sql_identifier_resolver),
                window_description);
          } break;
          case WindowFunction::Any:
            Fail("ANY() is an internal aggregation function.");
          case WindowFunction::Count:
          case WindowFunction::CountDistinct: {
            if (expr.exprList->front()->type == hsql::kExprStar) {
              AssertInput(!expr.exprList->front()->name, "Illegal <t>.* in COUNT()");

              // Find any leaf node below COUNT(*)
              auto leaf_node = std::shared_ptr<AbstractLQPNode>{};
              visit_lqp(_current_lqp, [&](const auto& node) {
                if (!node->left_input() && !node->right_input()) {
                  leaf_node = node;
                  return LQPVisitation::DoNotVisitInputs;
                }
                return LQPVisitation::VisitInputs;
              });
              Assert(leaf_node, "No leaf node found below COUNT(*)");

              const auto column_expression = lqp_column_(leaf_node, INVALID_COLUMN_ID);

              aggregate_expression =
                  std::make_shared<WindowFunctionExpression>(window_function, column_expression, window_description);
            } else {
              aggregate_expression = std::make_shared<WindowFunctionExpression>(
                  window_function, _translate_hsql_expr(*expr.exprList->front(), sql_identifier_resolver),
                  window_description);
            }
          } break;

          case WindowFunction::CumeDist:
          case WindowFunction::DenseRank:
          case WindowFunction::PercentRank:
          case WindowFunction::Rank:
          case WindowFunction::RowNumber: {
            aggregate_expression =
                std::make_shared<WindowFunctionExpression>(window_function, nullptr, window_description);
          } break;
        }

        // Check that the aggregate can be calculated on the given expression
        const auto result_type = aggregate_expression->data_type();
        AssertInput(result_type != DataType::Null,
                    std::string{"Invalid aggregate "} + aggregate_expression->as_column_name() +
                        " for input data type " +
                        data_type_to_string.left.at(aggregate_expression->argument()->data_type()));

        // Check for ambiguous expressions that occur both at the current node and in its input tables. Example:
        //   SELECT COUNT(a) FROM (SELECT a, COUNT(a) FROM t GROUP BY a) t2
        // Our current expression system cannot handle this case and would consider the two COUNT(a) to be identical,
        // see #1902 for details. This check here might have false positives, feel free to improve the check or tackle
        // the underlying issue if this ever becomes an issue.
        auto table_expressions = std::vector<std::shared_ptr<AbstractExpression>>{};
        DebugAssert(_from_clause_result, "_from_clause_result should be set by now");
        table_expressions.reserve(_from_clause_result->elements_in_order.size());
        for (const auto& select_list_element : _from_clause_result->elements_in_order) {
          table_expressions.emplace_back(select_list_element.expression);
        }

        AssertInput(std::none_of(table_expressions.cbegin(), table_expressions.cend(),
                                 [&aggregate_expression](const auto input_expression) {
                                   return *input_expression == *aggregate_expression;
                                 }),
                    "Hyrise cannot handle repeated aggregate expressions, see #1902 for details.");

        return aggregate_expression;
      }

      /**
       * "Normal" function
       */
      const auto function_iter = function_type_to_string.right.find(name);

      if (function_iter != function_type_to_string.right.end()) {
        auto arguments = std::vector<std::shared_ptr<AbstractExpression>>{};
        arguments.reserve(expr.exprList->size());

        for (const auto* hsql_argument : *expr.exprList) {
          arguments.emplace_back(_translate_hsql_expr(*hsql_argument, sql_identifier_resolver));
        }

        return std::make_shared<FunctionExpression>(function_iter->second, arguments);
      }

      FailInput("Couldn't resolve function '"s + name + "'");
    }

    case hsql::kExprOperator: {
      // Translate ArithmeticExpression
      const auto arithmetic_operators_iter = hsql_arithmetic_operators.find(expr.opType);
      if (arithmetic_operators_iter != hsql_arithmetic_operators.end()) {
        Assert(left && right, "Unexpected SQLParserResult. Didn't receive two arguments for binary expression.");
        const auto arithmetic_operator = arithmetic_operators_iter->second;

        // Handle intervals
        if (right->type == ExpressionType::Interval) {
          AssertInput(left->type == ExpressionType::Value && left->data_type() == DataType::String,
                      "Interval can only be applied to ValueExpression with String value");
          const auto start_date_string =
              std::string{boost::get<pmr_string>(static_cast<ValueExpression&>(*left).value)};
          const auto start_timestamp = string_to_timestamp(start_date_string);
          AssertInput(start_timestamp, "'" + start_date_string + "' is not a valid ISO 8601 extended date");
          const auto& interval_expression = static_cast<IntervalExpression&>(*right);
          // We already ensured to have either Addition or Substraction right at the beginning
          const auto duration = arithmetic_operator == ArithmeticOperator::Addition ? interval_expression.duration
                                                                                    : -interval_expression.duration;
          const auto end_date = date_interval(start_timestamp->date(), duration, interval_expression.unit);
          return value_(pmr_string{date_to_string(end_date)});
        }
        return std::make_shared<ArithmeticExpression>(arithmetic_operator, left, right);
      }

      // Translate PredicateExpression
      const auto predicate_condition_iter = hsql_predicate_condition.find(expr.opType);
      if (predicate_condition_iter != hsql_predicate_condition.end()) {
        const auto predicate_condition = predicate_condition_iter->second;

        if (is_binary_predicate_condition(predicate_condition)) {
          Assert(left && right, "Unexpected SQLParserResult. Didn't receive two arguments for binary_expression");
          return std::make_shared<BinaryPredicateExpression>(predicate_condition, left, right);
        }

        if (predicate_condition == PredicateCondition::BetweenInclusive) {
          Assert(expr.exprList && expr.exprList->size() == 2, "Expected two arguments for BETWEEN");
          return between_inclusive_(left, _translate_hsql_expr(*(*expr.exprList)[0], sql_identifier_resolver),
                                    _translate_hsql_expr(*(*expr.exprList)[1], sql_identifier_resolver));
        }
      }

      // Translate other expression types that can be expected at this point
      switch (expr.opType) {
        case hsql::kOpUnaryMinus:
          return unary_minus_(left);
        case hsql::kOpCase:
          return _translate_hsql_case(expr, sql_identifier_resolver);
        case hsql::kOpOr:
          return or_(left, right);
        case hsql::kOpAnd:
          return and_(left, right);
        case hsql::kOpIn: {
          if (expr.select) {
            // `a IN (SELECT ...)`
            const auto subquery = _translate_hsql_subquery(*expr.select, sql_identifier_resolver);
            return in_(left, subquery);
          }

          // `a IN (x, y, z)`
          std::vector<std::shared_ptr<AbstractExpression>> arguments;

          AssertInput(expr.exprList && !expr.exprList->empty(), "IN clauses with an empty list are invalid");

          arguments.reserve(expr.exprList->size());
          for (const auto* hsql_argument : *expr.exprList) {
            arguments.emplace_back(_translate_hsql_expr(*hsql_argument, sql_identifier_resolver));
          }

          const auto array = std::make_shared<ListExpression>(arguments);
          return in_(left, array);
        }

        case hsql::kOpIsNull:
          return is_null_(left);

        case hsql::kOpNot:
          return inverse_predicate(*left);

        case hsql::kOpExists:
          AssertInput(expr.select, "Expected SELECT argument for EXISTS");
          return exists_(_translate_hsql_subquery(*expr.select, sql_identifier_resolver));

        default:
          Fail("Unexpected expression type");  // There are 19 of these, so we make an exception here and use default
      }
    }

    case hsql::kExprSelect:
      return _translate_hsql_subquery(*expr.select, sql_identifier_resolver);

    case hsql::kExprArray:
      FailInput("Can't translate a standalone array, arrays only valid in IN expressions");

    case hsql::kExprStar:
      Fail("Star expression should have been handled earlier");

    case hsql::kExprArrayIndex:
      FailInput("Array indexes are not yet supported");

    case hsql::kExprHint:
      FailInput("Hints are not yet supported");

    case hsql::kExprCast: {
      const auto source_data_type = left->data_type();
      const auto target_hsql_data_type = expr.columnType.data_type;

      if (target_hsql_data_type == hsql::DataType::DATE || target_hsql_data_type == hsql::DataType::DATETIME) {
        AssertInput(source_data_type == DataType::String,
                    "Cannot cast " + left->as_column_name() + " as " +
                        std::string{magic_enum::enum_name(target_hsql_data_type)});
        // We do not know if an expression to be casted other than a ValueExpression actually contains date time
        // values, and we cannot check this later due to the lack of proper data types.
        AssertInput(left->type == ExpressionType::Value, "Only ValueExpressions can be casted as " +
                                                             std::string{magic_enum::enum_name(target_hsql_data_type)});
        const auto input_string = std::string{boost::get<pmr_string>(static_cast<ValueExpression&>(*left).value)};

        if (target_hsql_data_type == hsql::DataType::DATE) {
          // We do not have a Date data type, so we check if the date is valid and return its ValueExpression.
          const auto timestamp = string_to_timestamp(input_string);
          AssertInput(timestamp && input_string.size() == 10,
                      "'" + input_string + "' is not a valid ISO 8601 extended date");
          return left;
        }

        if (target_hsql_data_type == hsql::DataType::DATETIME) {
          const auto date_time = string_to_timestamp(input_string);
          AssertInput(date_time, "'" + input_string + "' is not a valid ISO 8601 extended timestamp");
          // Parsing valid timestamps is also possible for at first glance invalid strings (see
          // utils/date_time_utils.hpp for details). To always obtain a semantically meaningful result, we retrieve the
          // created timestamp's string representation.
          return value_(pmr_string{timestamp_to_string(*date_time)});
        }
      }

      const auto data_type_iter = supported_hsql_data_types.find(expr.columnType.data_type);
      AssertInput(data_type_iter != supported_hsql_data_types.cend(),
                  "CAST as " + std::string{magic_enum::enum_name(expr.columnType.data_type)} + " is not supported");
      const auto target_data_type = data_type_iter->second;
      // Omit redundant casts
      if (source_data_type == target_data_type) {
        return left;
      }
      return cast_(left, target_data_type);
    }

    case hsql::kExprLiteralInterval: {
      const auto unit = hsql_datetime_field.at(expr.datetimeField);
      AssertInput(unit == DatetimeComponent::Day || unit == DatetimeComponent::Month || unit == DatetimeComponent::Year,
                  "Only date intervals are supported yet");
      return interval_(expr.ival, unit);
    }
  }
  Fail("Invalid enum value");
}

std::shared_ptr<LQPSubqueryExpression> SQLTranslator::_translate_hsql_subquery(
    const hsql::SelectStatement& select, const std::shared_ptr<SQLIdentifierResolver>& sql_identifier_resolver) {
  const auto sql_identifier_proxy = std::make_shared<SQLIdentifierResolverProxy>(
      sql_identifier_resolver, _parameter_id_allocator, _external_sql_identifier_resolver_proxy);

  auto subquery_translator =
      SQLTranslator{_use_mvcc, sql_identifier_proxy, _parameter_id_allocator, _with_descriptions, _meta_tables};
  const auto subquery_lqp = subquery_translator._translate_select_statement(select);
  const auto parameter_count = sql_identifier_proxy->accessed_expressions().size();

  // If this statement or any of the subquery's statements is not cacheable (because of meta tables),
  // this statement should not be cacheable.
  _cacheable &= subquery_translator._cacheable;

  auto parameter_ids = std::vector<ParameterID>{};
  parameter_ids.reserve(parameter_count);

  auto parameter_expressions = std::vector<std::shared_ptr<AbstractExpression>>{};
  parameter_expressions.reserve(parameter_count);

  for (const auto& expression_and_parameter_id : sql_identifier_proxy->accessed_expressions()) {
    parameter_ids.emplace_back(expression_and_parameter_id.second);
    parameter_expressions.emplace_back(expression_and_parameter_id.first);
  }

  return std::make_shared<LQPSubqueryExpression>(subquery_lqp, parameter_ids, parameter_expressions);
}

std::shared_ptr<AbstractExpression> SQLTranslator::_translate_hsql_case(
    const hsql::Expr& expr, const std::shared_ptr<SQLIdentifierResolver>& sql_identifier_resolver) {
  /**
   * There is a "simple" and a "searched" CASE syntax, see http://www.oratable.com/simple-case-searched-case/
   * Hyrise supports both.
   */

  Assert(expr.exprList, "Unexpected SQLParserResult. Case needs exprList");
  Assert(!expr.exprList->empty(), "Unexpected SQLParserResult. Case needs non-empty exprList");

  // "a + b" in "CASE a + b WHEN ... THEN ... END", or nullptr when using the "searched" CASE syntax
  auto simple_case_left_operand = std::shared_ptr<AbstractExpression>{};
  if (expr.expr) {
    simple_case_left_operand = _translate_hsql_expr(*expr.expr, sql_identifier_resolver);
  }

  // Initialize CASE with the ELSE expression and then put the remaining WHEN...THEN... clauses on top of that
  // in reverse order
  auto current_case_expression = std::shared_ptr<AbstractExpression>{};
  if (expr.expr2) {
    current_case_expression = _translate_hsql_expr(*expr.expr2, sql_identifier_resolver);
  } else {
    // No ELSE specified, use NULL
    current_case_expression = null_();
  }

  for (auto case_reverse_idx = size_t{0}; case_reverse_idx < expr.exprList->size(); ++case_reverse_idx) {
    const auto case_idx = expr.exprList->size() - case_reverse_idx - 1;
    const auto* const case_clause = (*expr.exprList)[case_idx];

    auto when = _translate_hsql_expr(*case_clause->expr, sql_identifier_resolver);
    if (simple_case_left_operand) {
      when = equals_(simple_case_left_operand, when);
    }

    const auto then = _translate_hsql_expr(*case_clause->expr2, sql_identifier_resolver);
    current_case_expression = case_(when, then, current_case_expression);
  }

  return current_case_expression;
}

SQLTranslator::SelectListElement::SelectListElement(const std::shared_ptr<AbstractExpression>& init_expression)
    : expression(init_expression) {}

SQLTranslator::SelectListElement::SelectListElement(const std::shared_ptr<AbstractExpression>& init_expression,
                                                    const std::vector<SQLIdentifier>& init_identifiers)
    : expression(init_expression), identifiers(init_identifiers) {}

SQLTranslator::TableSourceState::TableSourceState(
    const std::shared_ptr<AbstractLQPNode>& init_lqp,
    const std::unordered_map<std::string, std::vector<SelectListElement>>& init_elements_by_table_name,
    const std::vector<SelectListElement>& init_elements_in_order,
    const std::shared_ptr<SQLIdentifierResolver>& init_sql_identifier_resolver)
    : lqp(init_lqp),
      elements_by_table_name(init_elements_by_table_name),
      elements_in_order(init_elements_in_order),
      sql_identifier_resolver(init_sql_identifier_resolver) {}

void SQLTranslator::TableSourceState::append(TableSourceState&& rhs) {
  for (auto& table_name_and_elements : rhs.elements_by_table_name) {
    const auto unique = !elements_by_table_name.contains(table_name_and_elements.first);
    AssertInput(unique, "Table Name '"s + table_name_and_elements.first + "' in FROM clause is not unique");
  }

  elements_by_table_name.merge(std::move(rhs.elements_by_table_name));
  elements_in_order.insert(elements_in_order.end(), rhs.elements_in_order.begin(), rhs.elements_in_order.end());
  sql_identifier_resolver->append(std::move(*rhs.sql_identifier_resolver));
}

}  // namespace hyrise<|MERGE_RESOLUTION|>--- conflicted
+++ resolved
@@ -50,6 +50,7 @@
 #include "logical_query_plan/union_node.hpp"
 #include "logical_query_plan/update_node.hpp"
 #include "logical_query_plan/validate_node.hpp"
+#include "logical_query_plan/window_node.hpp"
 #include "storage/lqp_view.hpp"
 #include "storage/table.hpp"
 #include "utils/date_time_utils.hpp"
@@ -165,6 +166,12 @@
 
   const auto output_expressions = node->output_expressions();
   projection_expressions.insert(projection_expressions.end(), output_expressions.cbegin(), output_expressions.cend());
+
+  // If the current LQP already is a ProjectionNode, do not add another one.
+  if (node->type == LQPNodeType::Projection) {
+    node->node_expressions = projection_expressions;
+    return node;
+  }
 
   return ProjectionNode::make(projection_expressions, node);
 }
@@ -397,19 +404,12 @@
   // Translate SELECT, HAVING, GROUP BY in one go, as they are interdependent.
   _translate_select_groupby_having(select, select_list_elements);
 
-<<<<<<< HEAD
-  // Translate ORDER BY and LIMIT.
-  if (select.order) {
-    _translate_order_by(*select.order);
-  }
-=======
   // Translate ORDER BY and DISTINCT. ORDER BY and LIMIT must be executed after DISTINCT. Thus, we must ensure that all
   // ORDER BY expressions are selected if a DISTINCT result is required.
-  const auto& inflated_select_list_expressions = _unwrap_elements(_inflated_select_list_elements);
+  const auto& inflated_select_list_expressions = unwrap_elements(_inflated_select_list_elements);
   _translate_order_by_distinct(select.order, inflated_select_list_expressions, select.selectDistinct);
 
   // Translate LIMIT.
->>>>>>> ee012769
   if (select.limit) {
     _translate_limit(*select.limit);
   }
@@ -418,10 +418,6 @@
    * Name, select and arrange the columns as specified in the SELECT clause.
    */
   // Only add a ProjectionNode if necessary.
-<<<<<<< HEAD
-  const auto& inflated_select_list_expressions = unwrap_elements(_inflated_select_list_elements);
-=======
->>>>>>> ee012769
   if (!expressions_equal(_current_lqp->output_expressions(), inflated_select_list_expressions)) {
     _current_lqp = ProjectionNode::make(inflated_select_list_expressions, _current_lqp);
   }
@@ -1150,7 +1146,7 @@
   auto pre_aggregate_expressions = std::vector<std::shared_ptr<AbstractExpression>>{};
   auto aggregate_expression_set = ExpressionUnorderedSet{};
   auto aggregate_expressions = std::vector<std::shared_ptr<AbstractExpression>>{};
-  //auto window_expressions = ExpressionUnorderedSet{};
+  auto window_expressions = ExpressionUnorderedSet{};
 
   // Visitor that identifies still uncomputed WindowFunctionExpressions and their arguments.
   const auto find_uncomputed_aggregates_and_arguments = [&](auto& sub_expression) {
@@ -1169,10 +1165,10 @@
     }
 
     const auto& window_expression = std::static_pointer_cast<WindowFunctionExpression>(sub_expression);
-    //const auto& window = window_expression->window_description();
-    /*if (window && window_expression_set.emplace(window_expression).second) {
+    const auto& window = window_expression->window();
+    if (window && window_expressions.emplace(window_expression).second) {
       return ExpressionVisitation::VisitArguments;
-    }*/
+    }
 
     if (aggregate_expression_set.emplace(window_expression).second) {
       aggregate_expressions.emplace_back(window_expression);
@@ -1244,13 +1240,48 @@
     _current_lqp = _translate_predicate_expression(having_expression, _current_lqp);
   }
 
-  // Build windows.
-  /*const auto has_windows = !window_expressions.empty();
-  if (has_windows) {
-    for (const auto& window_expression : window_expressions) {
-      AssertInput();
-    }
-  }*/
+  // Build Windows.
+  if (!window_expressions.empty()) {
+    auto computed_expressions = _current_lqp->output_expressions();
+    const auto computed_expression_set =
+        ExpressionUnorderedSet{computed_expressions.begin(), computed_expressions.end()};
+    auto required_expressions = ExpressionUnorderedSet{};
+    auto window_nodes = std::vector<std::shared_ptr<WindowNode>>{};
+    window_nodes.reserve(window_expressions.size());
+
+    // We apply some simplifications here:
+    //    1. The argument of the window function must be available on the current LQP.
+    //    2. We assume that PARTITION BY and ORDER BY expressions must either be present or can be computed by a
+    //       ProjectionNode.
+    //    3. Multiple window functions must not use the results of each other.
+    for (const auto& expression : window_expressions) {
+      const auto& window_function = static_cast<const WindowFunctionExpression&>(*expression);
+      const auto& argument = window_function.argument();
+      AssertInput(!argument || computed_expression_set.contains(argument),
+                  "Argument of window function " + window_function.as_column_name() + "is not available.");
+      // We ensured there is a window above.
+      const auto& window = static_cast<const WindowExpression&>(*window_function.window());
+      for (const auto& required_expression : window.arguments) {
+        if (!computed_expression_set.contains(required_expression)) {
+          required_expressions.emplace(required_expression);
+        }
+      }
+      window_nodes.emplace_back(WindowNode::make(expression));
+    }
+
+    // Add a ProjectionNode for uncomputed expressions in PARTITION BY and ORDER BY.
+    if (!required_expressions.empty()) {
+      computed_expressions.insert(computed_expressions.end(), required_expressions.cbegin(),
+                                  required_expressions.cend());
+      _current_lqp = ProjectionNode::make(computed_expressions, _current_lqp);
+    }
+
+    // Add WindowNodes on top of the LQP.
+    for (const auto& window_node : window_nodes) {
+      window_node->set_left_input(_current_lqp);
+      _current_lqp = window_node;
+    }
+  }
 
   const auto select_list_size = select.selectList->size();
   for (auto select_list_idx = size_t{0}; select_list_idx < select_list_size; ++select_list_idx) {
@@ -1320,21 +1351,6 @@
       _inflated_select_list_elements.emplace_back(select_list_elements[select_list_idx]);
     }
   }
-<<<<<<< HEAD
-
-  // For SELECT DISTINCT, we add an aggregate node that groups by all output columns, but doesn't use any aggregate
-  // functions, e.g.: `SELECT DISTINCT a, b ...` becomes `SELECT a, b ... GROUP BY a, b`.
-  //
-  // This might create unnecessary aggregate nodes when we already have an aggregation that creates unique results:
-  // `SELECT DISTINCT a, MIN(b) FROM t GROUP BY a` would have one aggregate that groups by a and calculates MIN(b), and
-  // one that groups by both a and MIN(b) without calculating anything. Fixing this is done by an optimizer rule
-  // (DependentGroupByReductionRule) that checks if the respective columns are already unique.
-  if (select.selectDistinct) {
-    _current_lqp =
-        AggregateNode::make(unwrap_elements(_inflated_select_list_elements), expression_vector(), _current_lqp);
-  }
-=======
->>>>>>> ee012769
 }
 
 void SQLTranslator::_translate_set_operation(const hsql::SetOperation& set_operator) {
@@ -1402,7 +1418,7 @@
       sort_modes[expression_idx] = order_type_to_sort_mode.at(order_description->type);
     }
 
-    _current_lqp = _add_expressions_if_unavailable(_current_lqp, expressions);
+    _current_lqp = add_expressions_if_unavailable(_current_lqp, expressions);
   }
 
   // For SELECT DISTINCT, we add an AggregateNode that groups by all output columns, but does not use any aggregate
@@ -1423,15 +1439,10 @@
     }
 
     // Add currently uncomputed expressions, e.g., a + 1 for SELECT DISTINCT a + 1 FROM table_a.
-    _current_lqp = _add_expressions_if_unavailable(_current_lqp, select_list);
-
-<<<<<<< HEAD
-  _current_lqp = add_expressions_if_unavailable(_current_lqp, expressions);
-  _current_lqp = SortNode::make(expressions, sort_modes, _current_lqp);
-=======
+    _current_lqp = add_expressions_if_unavailable(_current_lqp, select_list);
+
     _current_lqp = AggregateNode::make(select_list, expression_vector(), _current_lqp);
   }
->>>>>>> ee012769
 
   // If any expressions were added to perform the sorting, we must add a ProjectionNode later and remove them again in
   // _translate_select_statement(...).
@@ -1777,45 +1788,6 @@
   Fail("Invalid enum value");
 }
 
-<<<<<<< HEAD
-=======
-std::shared_ptr<AbstractLQPNode> SQLTranslator::_prune_expressions(
-    const std::shared_ptr<AbstractLQPNode>& node, const std::vector<std::shared_ptr<AbstractExpression>>& expressions) {
-  if (expressions_equal(node->output_expressions(), expressions)) {
-    return node;
-  }
-  return ProjectionNode::make(expressions, node);
-}
-
-std::shared_ptr<AbstractLQPNode> SQLTranslator::_add_expressions_if_unavailable(
-    const std::shared_ptr<AbstractLQPNode>& node, const std::vector<std::shared_ptr<AbstractExpression>>& expressions) {
-  auto projection_expressions = std::vector<std::shared_ptr<AbstractExpression>>{};
-
-  for (const auto& expression : expressions) {
-    // The required expression is already available or doesn't need to be computed (e.g. when it is a literal)
-    if (!expression->requires_computation() || node->find_column_id(*expression)) {
-      continue;
-    }
-    projection_expressions.emplace_back(expression);
-  }
-
-  // If all requested expressions are available, no need to create a projection
-  if (projection_expressions.empty()) {
-    return node;
-  }
-
-  const auto output_expressions = node->output_expressions();
-  projection_expressions.insert(projection_expressions.end(), output_expressions.cbegin(), output_expressions.cend());
-
-  // If the current LQP already is a ProjectionNode, do not add another one.
-  if (node->type == LQPNodeType::Projection) {
-    node->node_expressions = projection_expressions;
-    return node;
-  }
-  return ProjectionNode::make(projection_expressions, node);
-}
-
->>>>>>> ee012769
 std::shared_ptr<AbstractExpression> SQLTranslator::_translate_hsql_expr(
     const hsql::Expr& expr, const std::shared_ptr<SQLIdentifierResolver>& sql_identifier_resolver,
     bool allow_window_functions) {
@@ -1890,7 +1862,6 @@
     }
 
     case hsql::kExprFunctionRef: {
-      // TODO: Window functions
       // Translate window definition.
       auto window_description = std::shared_ptr<WindowExpression>();
       if (expr.windowDescription) {
@@ -1966,7 +1937,7 @@
                                      std::move(sort_modes), std::move(frame_description));
       }
 
-      // convert to upper-case to find mapping
+      // Convert to upper-case to find mapping.
       std::transform(name.cbegin(), name.cend(), name.begin(),
                      [](const auto character) { return std::toupper(character); });
 
@@ -1980,7 +1951,7 @@
       Assert(expr.exprList, "FunctionRef has no exprList. Bug in sqlparser?");
 
       /**
-       * Window function
+       * Window function.
        */
       const auto window_function_iter = window_function_to_string.right.find(name);
       if (window_function_iter != window_function_to_string.right.end()) {
@@ -2050,7 +2021,7 @@
           } break;
         }
 
-        // Check that the aggregate can be calculated on the given expression
+        // Check that the aggregate can be calculated on the given expression.
         const auto result_type = aggregate_expression->data_type();
         AssertInput(result_type != DataType::Null,
                     std::string{"Invalid aggregate "} + aggregate_expression->as_column_name() +
