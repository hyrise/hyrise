#include "sql_translator.hpp"

#include <algorithm>
#include <memory>
#include <optional>
#include <string>
#include <unordered_map>
#include <utility>
#include <vector>

#include "abstract_expression.hpp"
#include "constant_mappings.hpp"
#include "logical_query_plan/abstract_lqp_node.hpp"
#include "logical_query_plan/aggregate_node.hpp"
#include "logical_query_plan/create_view_node.hpp"
#include "logical_query_plan/delete_node.hpp"
#include "logical_query_plan/drop_view_node.hpp"
#include "logical_query_plan/dummy_table_node.hpp"
#include "logical_query_plan/insert_node.hpp"
#include "logical_query_plan/join_node.hpp"
#include "logical_query_plan/limit_node.hpp"
#include "logical_query_plan/lqp_expression.hpp"
#include "logical_query_plan/predicate_node.hpp"
#include "logical_query_plan/projection_node.hpp"
#include "logical_query_plan/show_columns_node.hpp"
#include "logical_query_plan/show_tables_node.hpp"
#include "logical_query_plan/sort_node.hpp"
#include "logical_query_plan/stored_table_node.hpp"
#include "logical_query_plan/union_node.hpp"
#include "logical_query_plan/update_node.hpp"
#include "logical_query_plan/validate_node.hpp"
#include "sql/hsql_expr_translator.hpp"
#include "storage/storage_manager.hpp"
#include "storage/table.hpp"
#include "types.hpp"
#include "util/sqlhelper.h"
#include "utils/assert.hpp"

#include "SQLParser.h"

namespace opossum {

PredicateCondition translate_operator_type_to_predicate_condition(const hsql::OperatorType operator_type) {
  static const std::unordered_map<const hsql::OperatorType, const PredicateCondition> operator_to_predicate_condition =
      {{hsql::kOpEquals, PredicateCondition::Equals},       {hsql::kOpNotEquals, PredicateCondition::NotEquals},
       {hsql::kOpGreater, PredicateCondition::GreaterThan}, {hsql::kOpGreaterEq, PredicateCondition::GreaterThanEquals},
       {hsql::kOpLess, PredicateCondition::LessThan},       {hsql::kOpLessEq, PredicateCondition::LessThanEquals},
       {hsql::kOpBetween, PredicateCondition::Between},     {hsql::kOpLike, PredicateCondition::Like},
       {hsql::kOpNotLike, PredicateCondition::NotLike},     {hsql::kOpIsNull, PredicateCondition::IsNull}};

  auto it = operator_to_predicate_condition.find(operator_type);
  DebugAssert(it != operator_to_predicate_condition.end(), "Filter expression clause operator is not yet supported.");
  return it->second;
}

PredicateCondition get_predicate_condition_for_reverse_order(const PredicateCondition predicate_condition) {
  /**
   * If we switch the sides for the expressions, we might have to change the operator that is used for the predicate.
   * This function returns the respective PredicateCondition.
   *
   * Example:
   *     SELECT * FROM t WHERE 1 > a
   *  -> SELECT * FROM t WHERE a < 1
   *
   *    but:
   *     SELECT * FROM t WHERE 1 = a
   *  -> SELECT * FROM t WHERE a = 1
   */
  static const std::unordered_map<const PredicateCondition, const PredicateCondition>
      predicate_condition_for_reverse_order = {
          {PredicateCondition::GreaterThan, PredicateCondition::LessThan},
          {PredicateCondition::LessThan, PredicateCondition::GreaterThan},
          {PredicateCondition::GreaterThanEquals, PredicateCondition::LessThanEquals},
          {PredicateCondition::LessThanEquals, PredicateCondition::GreaterThanEquals}};

  auto it = predicate_condition_for_reverse_order.find(predicate_condition);
  if (it != predicate_condition_for_reverse_order.end()) {
    return it->second;
  }

  return predicate_condition;
}

JoinMode translate_join_type_to_join_mode(const hsql::JoinType join_type) {
  static const std::unordered_map<const hsql::JoinType, const JoinMode> join_type_to_mode = {
      {hsql::kJoinInner, JoinMode::Inner},     {hsql::kJoinOuter, JoinMode::Outer},
      {hsql::kJoinLeft, JoinMode::Left},       {hsql::kJoinLeftOuter, JoinMode::Left},
      {hsql::kJoinRight, JoinMode::Right},     {hsql::kJoinRightOuter, JoinMode::Right},
      {hsql::kJoinNatural, JoinMode::Natural}, {hsql::kJoinCross, JoinMode::Cross},
  };

  auto it = join_type_to_mode.find(join_type);
  DebugAssert(it != join_type_to_mode.end(), "Unable to handle join type.");
  return it->second;
}

std::vector<std::shared_ptr<AbstractLQPNode>> SQLTranslator::translate_parse_result(
    const hsql::SQLParserResult& result) {
  std::vector<std::shared_ptr<AbstractLQPNode>> result_nodes;
  const std::vector<hsql::SQLStatement*>& statements = result.getStatements();

  for (const hsql::SQLStatement* stmt : statements) {
    auto result_node = translate_statement(*stmt);
    result_nodes.push_back(result_node);
  }

  return result_nodes;
}

std::shared_ptr<AbstractLQPNode> SQLTranslator::translate_statement(const hsql::SQLStatement& statement) {
  switch (statement.type()) {
    case hsql::kStmtSelect:
      return _translate_select(static_cast<const hsql::SelectStatement&>(statement));
    case hsql::kStmtInsert:
      return _translate_insert(static_cast<const hsql::InsertStatement&>(statement));
    case hsql::kStmtDelete:
      return _translate_delete(static_cast<const hsql::DeleteStatement&>(statement));
    case hsql::kStmtUpdate:
      return _translate_update(static_cast<const hsql::UpdateStatement&>(statement));
    case hsql::kStmtShow:
      return _translate_show(static_cast<const hsql::ShowStatement&>(statement));
    case hsql::kStmtCreate:
      return _translate_create(static_cast<const hsql::CreateStatement&>(statement));
    case hsql::kStmtDrop:
      return _translate_drop(static_cast<const hsql::DropStatement&>(statement));
    default:
      Fail("SQL statement type not supported");
  }
}

std::shared_ptr<AbstractLQPNode> SQLTranslator::_translate_insert(const hsql::InsertStatement& insert) {
  const std::string table_name{insert.tableName};
  auto target_table = StorageManager::get().get_table(table_name);

  Assert(target_table != nullptr, "Insert: Invalid table name");

  std::shared_ptr<AbstractLQPNode> current_result_node;

  // Check for SELECT ... INTO .. query
  if (insert.type == hsql::kInsertSelect) {
    DebugAssert(insert.select != nullptr, "Insert: no select statement given");
    current_result_node = _translate_select(*insert.select);
  } else {
    current_result_node = std::make_shared<DummyTableNode>();
  }

  if (!insert.columns) {
    // No column order given. Assuming all columns in regular order.
    // For SELECT ... INTO we are basically done because can use the above node as input.

    if (insert.type == hsql::kInsertValues) {
      DebugAssert(insert.values != nullptr, "Insert: no values given");

      // In the case of INSERT ... VALUES (...), simply create a
      current_result_node = _translate_projection(*insert.values, current_result_node);
    }

    Assert(current_result_node->output_column_count() == target_table->column_count(), "Insert: column mismatch");
  } else {
    // Certain columns have been specified. In this case we create a new expression list
    // for the Projection, so that it contains as many columns as the target table.

    // pre-fill new projection list with NULLs
    std::vector<std::shared_ptr<LQPExpression>> projections(target_table->column_count(),
                                                            LQPExpression::create_literal(NULL_VALUE));

    ColumnID insert_column_index{0};
    for (const auto& column_name : *insert.columns) {
      // retrieve correct ColumnID from the target table
      auto column_id = target_table->column_id_by_name(column_name);

      if (insert.type == hsql::kInsertValues) {
        // when inserting values, simply translate the literal expression
        const auto& hsql_expr = *(*insert.values)[insert_column_index];
        projections[column_id] = HSQLExprTranslator::to_lqp_expression(hsql_expr, nullptr);
      } else {
        DebugAssert(insert.type == hsql::kInsertSelect, "Unexpected Insert type");
        DebugAssert(insert_column_index < current_result_node->output_column_count(), "ColumnID out of range");
        // when projecting from another table, create a column reference expression
        projections[column_id] =
            LQPExpression::create_column(current_result_node->output_column_references()[insert_column_index]);
      }

      ++insert_column_index;
    }

    // create projection and add to the node chain
    auto projection_node = std::make_shared<ProjectionNode>(projections);
    projection_node->set_left_child(current_result_node);

    current_result_node = projection_node;
  }

  auto insert_node = std::make_shared<InsertNode>(table_name);
  insert_node->set_left_child(current_result_node);

  return insert_node;
}

std::shared_ptr<AbstractLQPNode> SQLTranslator::_translate_delete(const hsql::DeleteStatement& del) {
  std::shared_ptr<AbstractLQPNode> current_result_node = std::make_shared<StoredTableNode>(del.tableName);
  current_result_node = _validate_if_active(current_result_node);
  if (del.expr) {
    current_result_node = _translate_where(*del.expr, current_result_node);
  }

  auto delete_node = std::make_shared<DeleteNode>(del.tableName);
  delete_node->set_left_child(current_result_node);

  return delete_node;
}

std::shared_ptr<AbstractLQPNode> SQLTranslator::_translate_update(const hsql::UpdateStatement& update) {
  std::shared_ptr<AbstractLQPNode> current_values_node = _translate_table_ref(*update.table);
  if (update.where) {
    current_values_node = _translate_where(*update.where, current_values_node);
  }

  // The update operator wants ReferenceColumns on its left side
  // TODO(anyone): fix this
  Assert(!std::dynamic_pointer_cast<StoredTableNode>(current_values_node),
         "Unconditional updates are currently not supported");

  std::vector<std::shared_ptr<LQPExpression>> update_expressions;
  update_expressions.reserve(current_values_node->output_column_count());

  // pre-fill with regular column references
  for (ColumnID column_idx{0}; column_idx < current_values_node->output_column_count(); ++column_idx) {
    update_expressions.emplace_back(
        LQPExpression::create_column(current_values_node->output_column_references()[column_idx]));
  }

  // now update with new values
  for (auto& sql_expr : *update.updates) {
    const auto named_column_ref = QualifiedColumnName{sql_expr->column, std::nullopt};
    const auto column_reference = current_values_node->get_column(named_column_ref);
    const auto column_id = current_values_node->get_output_column_id(column_reference);

    auto expr = HSQLExprTranslator::to_lqp_expression(*sql_expr->value, current_values_node);
    expr->set_alias(sql_expr->column);
    update_expressions[column_id] = expr;
  }

  std::shared_ptr<AbstractLQPNode> update_node = std::make_shared<UpdateNode>((update.table)->name, update_expressions);
  update_node->set_left_child(current_values_node);

  return update_node;
}

std::shared_ptr<AbstractLQPNode> SQLTranslator::_translate_select(const hsql::SelectStatement& select) {
  // SQL Orders of Operations: http://www.bennadel.com/blog/70-sql-query-order-of-operations.htm
  // 1. FROM clause (incl. JOINs and subselects that are part of this)
  // 2. WHERE clause
  // 3. GROUP BY clause
  // 4. HAVING clause
  // 5. SELECT clause
  // 6. UNION clause
  // 7. ORDER BY clause
  // 8. LIMIT clause

  auto current_result_node = _translate_table_ref(*select.fromTable);

  if (select.whereClause != nullptr) {
    current_result_node = _translate_where(*select.whereClause, current_result_node);
  }

  DebugAssert(select.selectList != nullptr, "SELECT list needs to exist");
  DebugAssert(!select.selectList->empty(), "SELECT list needs to have entries");

  Assert(!select.selectDistinct, "DISTINCT is not yet supported");

  // If the query has a GROUP BY clause or if it has aggregates, we do not need a top-level projection
  // because all elements must either be aggregate functions or columns of the GROUP BY clause,
  // so the Aggregate operator will handle them.
  auto is_aggregate = select.groupBy != nullptr;
  if (!is_aggregate) {
    for (auto* expr : *select.selectList) {
      // TODO(anybody): Only consider aggregate functions here (i.e., SUM, COUNT, etc. - but not CONCAT, ...).
      if (expr->isType(hsql::kExprFunctionRef)) {
        is_aggregate = true;
        break;
      }
    }
  }

  if (is_aggregate) {
    current_result_node = _translate_aggregate(select, current_result_node);
  } else {
    current_result_node = _translate_projection(*select.selectList, current_result_node);
  }

  Assert(select.unionSelect == nullptr, "Set operations (UNION/INTERSECT/...) are not supported yet");

  if (select.order != nullptr) {
    current_result_node = _translate_order_by(*select.order, current_result_node);
  }

  // TODO(anybody): Translate TOP.
  if (select.limit != nullptr) {
    current_result_node = _translate_limit(*select.limit, current_result_node);
  }

  return current_result_node;
}

std::shared_ptr<AbstractLQPNode> SQLTranslator::_translate_join(const hsql::JoinDefinition& join) {
  const auto join_mode = translate_join_type_to_join_mode(join.type);

  if (join_mode == JoinMode::Natural) {
    return _translate_natural_join(join);
  }

  auto left_node = _translate_table_ref(*join.left);
  auto right_node = _translate_table_ref(*join.right);

  const hsql::Expr& condition = *join.condition;

  Assert(condition.type == hsql::kExprOperator, "Join condition must be operator.");
  // The Join operators only support simple comparisons for now.
  switch (condition.opType) {
    case hsql::kOpEquals:
    case hsql::kOpNotEquals:
    case hsql::kOpLess:
    case hsql::kOpLessEq:
    case hsql::kOpGreater:
    case hsql::kOpGreaterEq:
      break;
    default:
      Fail("Join condition must be a simple comparison operator.");
  }
  Assert(condition.expr && condition.expr->type == hsql::kExprColumnRef,
         "Left arg of join condition must be column ref");
  Assert(condition.expr2 && condition.expr2->type == hsql::kExprColumnRef,
         "Right arg of join condition must be column ref");

  const auto left_qualified_column_name = HSQLExprTranslator::to_qualified_column_name(*condition.expr);
  const auto right_qualified_column_name = HSQLExprTranslator::to_qualified_column_name(*condition.expr2);

  /**
   * `x_in_y_node` indicates whether the column identifier on the `x` side in the join expression is in the input node
   * on
   * the `y` side of the join. So in the query
   * `SELECT * FROM T1 JOIN T2 on person_id == customer_id`
   * We have to check whether `person_id` belongs to T1 (left_in_left_node == true) or to T2
   * (left_in_right_node == true). Later we make sure that one and only one of them is true, otherwise we either have
   * ambiguity or the column is simply not existing.
   */
  const auto left_in_left_node = left_node->find_column(left_qualified_column_name);
  const auto left_in_right_node = right_node->find_column(left_qualified_column_name);
  const auto right_in_left_node = left_node->find_column(right_qualified_column_name);
  const auto right_in_right_node = right_node->find_column(right_qualified_column_name);

  Assert(static_cast<bool>(left_in_left_node) ^ static_cast<bool>(left_in_right_node),
         std::string("Left operand ") + left_qualified_column_name.as_string() +
             " must be in exactly one of the input nodes");
  Assert(static_cast<bool>(right_in_left_node) ^ static_cast<bool>(right_in_right_node),
         std::string("Right operand ") + right_qualified_column_name.as_string() +
             " must be in exactly one of the input nodes");

  const auto column_references = left_in_left_node ? std::make_pair(*left_in_left_node, *right_in_right_node)
                                                   : std::make_pair(*left_in_right_node, *right_in_left_node);

  // Joins currently only support one simple condition (i.e., not multiple conditions).
  auto predicate_condition = translate_operator_type_to_predicate_condition(condition.opType);

  auto join_node = std::make_shared<JoinNode>(join_mode, column_references, predicate_condition);
  join_node->set_left_child(left_node);
  join_node->set_right_child(right_node);

  return join_node;
}

std::shared_ptr<AbstractLQPNode> SQLTranslator::_translate_natural_join(const hsql::JoinDefinition& join) {
  DebugAssert(translate_join_type_to_join_mode(join.type) == JoinMode::Natural, "join must be a natural join");

  const auto& left_node = _translate_table_ref(*join.left);
  const auto& right_node = _translate_table_ref(*join.right);

  // we need copies that we can sort on.
  auto left_column_names = left_node->output_column_names();
  auto right_column_names = right_node->output_column_names();

  std::sort(left_column_names.begin(), left_column_names.end());
  std::sort(right_column_names.begin(), right_column_names.end());

  std::vector<std::string> join_column_names;
  std::set_intersection(left_column_names.begin(), left_column_names.end(), right_column_names.begin(),
                        right_column_names.end(), std::back_inserter(join_column_names));

  Assert(!join_column_names.empty(), "No matching columns for natural join found");

  std::shared_ptr<AbstractLQPNode> return_node = std::make_shared<JoinNode>(JoinMode::Cross);
  return_node->set_left_child(left_node);
  return_node->set_right_child(right_node);

  for (const auto& join_column_name : join_column_names) {
    auto left_column_reference = left_node->get_column({join_column_name});
    auto right_column_reference = right_node->get_column({join_column_name});
    auto predicate =
        std::make_shared<PredicateNode>(left_column_reference, PredicateCondition::Equals, right_column_reference);
    predicate->set_left_child(return_node);
    return_node = predicate;
  }

  // We need to collect the column origins so that we can remove the duplicate columns used in the join condition
  std::vector<LQPColumnReference> column_references;
  for (auto column_id = ColumnID{0u}; column_id < return_node->output_column_count(); ++column_id) {
    const auto& column_name = return_node->output_column_names()[column_id];

    if (static_cast<size_t>(column_id) >= left_node->output_column_count() &&
        std::find(join_column_names.begin(), join_column_names.end(), column_name) != join_column_names.end()) {
      continue;
    }

    const auto& column_reference = return_node->output_column_references()[column_id];
    column_references.emplace_back(column_reference);
  }

  const auto column_expressions = LQPExpression::create_columns(column_references);

  auto projection = std::make_shared<ProjectionNode>(column_expressions);
  projection->set_left_child(return_node);

  return projection;
}

std::shared_ptr<AbstractLQPNode> SQLTranslator::_translate_cross_product(const std::vector<hsql::TableRef*>& tables) {
  DebugAssert(!tables.empty(), "Cannot translate cross product without tables");
  auto product = _translate_table_ref(*tables.front());

  for (size_t i = 1; i < tables.size(); i++) {
    auto next_node = _translate_table_ref(*tables[i]);

    auto new_product = std::make_shared<JoinNode>(JoinMode::Cross);
    new_product->set_left_child(product);
    new_product->set_right_child(next_node);

    product = new_product;
  }

  return product;
}

std::shared_ptr<AbstractLQPNode> SQLTranslator::_translate_table_ref(const hsql::TableRef& table) {
  auto alias = table.alias ? std::optional<std::string>(table.alias) : std::nullopt;
  std::shared_ptr<AbstractLQPNode> node;
  switch (table.type) {
    case hsql::kTableName:
      if (StorageManager::get().has_table(table.name)) {
        /**
         * Make sure the ALIAS is applied to the StoredTableNode and not the ValidateNode
         */
        auto stored_table_node = std::make_shared<StoredTableNode>(table.name);
        stored_table_node->set_alias(alias);
        return _validate_if_active(stored_table_node);
      } else if (StorageManager::get().has_view(table.name)) {
        node = StorageManager::get().get_view(table.name);
        Assert(!_validate || node->subtree_is_validated(), "Trying to add non-validated view to validated query");
      } else {
        Fail(std::string("Did not find a table or view with name ") + table.name);
      }
      break;
    case hsql::kTableSelect:
      node = _translate_select(*table.select);
      Assert(alias, "Every derived table must have its own alias");
      break;
    case hsql::kTableJoin:
      node = _translate_join(*table.join);
      break;
    case hsql::kTableCrossProduct:
      node = _translate_cross_product(*table.list);
      break;
    default:
      Fail("Unable to translate source table.");
  }
  node->set_alias(alias);
  return node;
}

std::shared_ptr<AbstractLQPNode> SQLTranslator::_translate_where(const hsql::Expr& expr,
                                                                 const std::shared_ptr<AbstractLQPNode>& input_node) {
  DebugAssert(expr.isType(hsql::kExprOperator), "Filter expression clause has to be of type operator!");

  /**
   * If the expression is a nested expression, recursively resolve
   */
  if (expr.opType == hsql::kOpOr) {
    auto union_unique_node = std::make_shared<UnionNode>(UnionMode::Positions);
    union_unique_node->set_left_child(_translate_where(*expr.expr, input_node));
    union_unique_node->set_right_child(_translate_where(*expr.expr2, input_node));
    return union_unique_node;
  }

  if (expr.opType == hsql::kOpAnd) {
    auto filter_node = _translate_where(*expr.expr, input_node);
    return _translate_where(*expr.expr2, filter_node);
  }

  return _translate_predicate(
      expr, false,
      [&](const hsql::Expr& hsql_expr) { return HSQLExprTranslator::to_column_reference(hsql_expr, input_node); },
      input_node);
}

std::shared_ptr<AbstractLQPNode> SQLTranslator::_translate_having(const hsql::Expr& expr,
                                                                  const std::shared_ptr<AggregateNode>& aggregate_node,
                                                                  const std::shared_ptr<AbstractLQPNode>& input_node) {
  DebugAssert(expr.isType(hsql::kExprOperator), "Filter expression clause has to be of type operator!");

  if (expr.opType == hsql::kOpOr) {
    auto union_unique_node = std::make_shared<UnionNode>(UnionMode::Positions);
    union_unique_node->set_left_child(_translate_having(*expr.expr, aggregate_node, input_node));
    union_unique_node->set_right_child(_translate_having(*expr.expr2, aggregate_node, input_node));
    return union_unique_node;
  }

  if (expr.opType == hsql::kOpAnd) {
    auto filter_node = _translate_having(*expr.expr, aggregate_node, input_node);
    return _translate_having(*expr.expr2, aggregate_node, filter_node);
  }

  return _translate_predicate(expr, true,
                              [&](const hsql::Expr& hsql_expr) {
                                const auto column_operand_expression =
                                    HSQLExprTranslator::to_lqp_expression(hsql_expr, aggregate_node->left_child());
                                return aggregate_node->get_column_by_expression(column_operand_expression);
                              },
                              input_node);
}

/**
 * Retrieves all aggregate functions used by the HAVING clause.
 * This is use by _translate_having to add missing aggregations to the Aggregate operator.
 */
std::vector<std::shared_ptr<LQPExpression>> SQLTranslator::_retrieve_having_aggregates(
    const hsql::Expr& expr, const std::shared_ptr<AbstractLQPNode>& input_node) {
  std::vector<std::shared_ptr<LQPExpression>> expressions;

  if (expr.type == hsql::kExprFunctionRef) {
    // We found an aggregate function. Translate and add to the list
    auto translated = HSQLExprTranslator::to_lqp_expression(expr, input_node);

    if (translated->type() == ExpressionType::Function) {
      expressions.emplace_back(translated);
    }

    return expressions;
  }

  // Check for more aggregate functions recursively
  if (expr.expr) {
    auto left_expressions = _retrieve_having_aggregates(*expr.expr, input_node);
    expressions.insert(expressions.end(), left_expressions.begin(), left_expressions.end());
  }

  if (expr.expr2) {
    auto right_expressions = _retrieve_having_aggregates(*expr.expr2, input_node);
    expressions.insert(expressions.end(), right_expressions.begin(), right_expressions.end());
  }

  return expressions;
}

std::shared_ptr<AbstractLQPNode> SQLTranslator::_translate_aggregate(
    const hsql::SelectStatement& select, const std::shared_ptr<AbstractLQPNode>& input_node) {
  /**
   * This function creates the following node structure:
   *
   * input_node -> [groupby_aliasing_node] -> aggregate_node -> {having_node}* -> projection_node
   *
   * - the aggregate_node creates aggregate and groupby columns.
   * - the groupby_aliasing_node is temporary and allows for resolving GroupByColumns that were assigned an ALIAS in
   *        the SELECT list. It will be removed again after the GroupByColumns have been resolved
   * - the having_nodes apply the predicates in the optional HAVING clause (might be multiple to support AND, OR, ...)
   * - the projection_node establishes the correct column order as requested by the SELECT list (since AggregateNode
   *        outputs all groupby columns first and then all aggregate columns) and assigns ALIASes
   */

  const auto& select_list = *select.selectList;
  const auto* group_by = select.groupBy;
  const auto has_having = (group_by && group_by->having);

  /**
   * Output columns of the aggregate_node actually to be output, excluding those that are just used for HAVING
   * and their optional ALIAS
   */
  std::vector<std::pair<ColumnID, std::optional<std::string>>> output_columns;

  /**
   * Build the groupby_aliasing_node
   */
  std::vector<std::shared_ptr<LQPExpression>> groupby_aliasing_expressions;
  groupby_aliasing_expressions.reserve(input_node->output_column_count());
  for (auto input_column_id = ColumnID{0}; input_column_id < input_node->output_column_count(); ++input_column_id) {
    groupby_aliasing_expressions.emplace_back(
        LQPExpression::create_column(input_node->output_column_references()[input_column_id]));
  }
  // Set aliases for columns that receive one by the select list
  for (const auto* select_column_hsql_expr : select_list) {
    if (!select_column_hsql_expr->isType(hsql::kExprColumnRef)) {
      continue;
    }
    if (!select_column_hsql_expr->alias) {
      continue;
    }

    const auto qualified_column_name = HSQLExprTranslator::to_qualified_column_name(*select_column_hsql_expr);
    const auto column_reference = input_node->get_column(qualified_column_name);
    const auto column_id = input_node->get_output_column_id(column_reference);

    groupby_aliasing_expressions[column_id]->set_alias(select_column_hsql_expr->alias);
  }
  auto groupby_aliasing_node = std::make_shared<ProjectionNode>(groupby_aliasing_expressions);
  groupby_aliasing_node->set_left_child(input_node);

  /**
   * Collect the ColumnReferences of the GroupByColumns
   */
  std::vector<LQPColumnReference> groupby_column_references;
  if (group_by) {
    groupby_column_references.reserve(group_by->columns->size());
    for (const auto* groupby_hsql_expr : *group_by->columns) {
      Assert(groupby_hsql_expr->isType(hsql::kExprColumnRef), "Grouping on complex expressions is not yet supported.");

      const auto qualified_column_name = HSQLExprTranslator::to_qualified_column_name(*groupby_hsql_expr);
      const auto column_reference = groupby_aliasing_node->find_column(qualified_column_name);
      DebugAssert(column_reference, "Couldn't resolve groupby column.");

      groupby_column_references.emplace_back(*column_reference);
    }
  }

  /**
   * The Aggregate Operator outputs all groupby columns first, and then all aggregates.
   * Therefore use this offset when setting up the ColumnIDs for the Projection that puts the columns in the right order.
   */
  auto current_aggregate_column_id =
      group_by ? ColumnID{static_cast<uint16_t>(group_by->columns->size())} : ColumnID{0};

  /**
   * Parse the SELECT list for aggregates and remember the order of the output_columns
   */
  std::vector<std::shared_ptr<LQPExpression>> aggregate_expressions;
  aggregate_expressions.reserve(select_list.size());

  for (const auto* select_column_hsql_expr : select_list) {
    std::optional<std::string> alias;
    if (select_column_hsql_expr->alias) {
      alias = std::string(select_column_hsql_expr->alias);
    }

    if (select_column_hsql_expr->isType(hsql::kExprFunctionRef)) {
      const auto aggregate_expression = HSQLExprTranslator::to_lqp_expression(*select_column_hsql_expr, input_node);
      aggregate_expressions.emplace_back(aggregate_expression);

      output_columns.emplace_back(current_aggregate_column_id, alias);
      current_aggregate_column_id++;
    } else if (select_column_hsql_expr->isType(hsql::kExprColumnRef)) {
      /**
       * This if block is mostly used to conduct an SQL conformity check, whether column references in the SELECT list of
       * aggregates appear in the GROUP BY clause.
       */
      Assert(group_by != nullptr,
             "SELECT list of aggregate contains a column, but the query does not have a GROUP BY clause.");

      const auto qualified_column_name = HSQLExprTranslator::to_qualified_column_name(*select_column_hsql_expr);
      const auto column_reference = groupby_aliasing_node->find_column(qualified_column_name);
      DebugAssert(column_reference, "Couldn't resolve groupby column.");

      const auto iter =
          std::find(groupby_column_references.begin(), groupby_column_references.end(), *column_reference);

      Assert(iter != groupby_column_references.end(), std::string("Column '") + select_column_hsql_expr->getName() +
                                                          "' is specified in SELECT list, but not in GROUP BY clause.");

      const auto column_id = static_cast<ColumnID>(std::distance(groupby_column_references.begin(), iter));
      output_columns.emplace_back(column_id, alias);
    } else {
      Fail("Unsupported item in projection list for AggregateOperator.");
    }
  }

  /**
   * The SELECT-list has been resolved, so now we can (and have to!) remove the groupby_aliasing_node from the LQP
   */
  groupby_aliasing_node->remove_from_tree();

  /**
   * Check for HAVING now, because it might contain more aggregations
   */
  if (has_having) {
    // retrieve all aggregates in the having clause
    auto having_expressions = _retrieve_having_aggregates(*group_by->having, input_node);

    for (const auto& having_expr : having_expressions) {
      // see if the having expression is included in the aggregation
      auto result = std::find_if(aggregate_expressions.begin(), aggregate_expressions.end(),
                                 [having_expr](const auto& expr) { return *expr == *having_expr; });

      if (result == aggregate_expressions.end()) {
        // expression not found! add to the other aggregations
        aggregate_expressions.emplace_back(having_expr);
      }
    }
  }

  /**
   * Create the AggregateNode, optionally add the PredicateNodes for the HAVING clause and finally add a ProjectionNode
   */
  auto aggregate_node = std::make_shared<AggregateNode>(aggregate_expressions, groupby_column_references);
  aggregate_node->set_left_child(input_node);

  /**
   * Create the ProjectionNode
   */
  std::vector<std::shared_ptr<LQPExpression>> projection_expressions;
  for (const auto& output_column : output_columns) {
    DebugAssert(output_column.first < aggregate_node->output_column_count(), "ColumnID out of range");
    const auto column_reference = aggregate_node->output_column_references()[output_column.first];
    projection_expressions.emplace_back(LQPExpression::create_column(column_reference, output_column.second));
  }
  auto projection_node = std::make_shared<ProjectionNode>(projection_expressions);

  /**
   * If there is a HAVING, insert it between AggregateNode and ProjectionNode, otherwise just tie the ProjectionNode
   * to the AggregateNode
   */
  if (has_having) {
    auto having_node = _translate_having(*group_by->having, aggregate_node, aggregate_node);
    projection_node->set_left_child(having_node);
  } else {
    projection_node->set_left_child(aggregate_node);
  }

  return projection_node;
}

std::shared_ptr<AbstractLQPNode> SQLTranslator::_translate_projection(
    const std::vector<hsql::Expr*>& select_list, const std::shared_ptr<AbstractLQPNode>& input_node) {
  std::vector<std::shared_ptr<LQPExpression>> select_column_expressions;

  for (const auto* select_column_hsql_expr : select_list) {
    const auto expr = HSQLExprTranslator::to_lqp_expression(*select_column_hsql_expr, input_node);

    DebugAssert(expr->type() == ExpressionType::Star || expr->type() == ExpressionType::Column ||
                    expr->is_arithmetic_operator() || expr->type() == ExpressionType::Literal,
                "Only column references, star-selects, and arithmetic expressions supported for now.");

    if (expr->type() == ExpressionType::Star) {
      // Resolve `SELECT *` or `SELECT prefix.*` to columns.
      std::vector<LQPColumnReference> column_references;

      if (!expr->table_name()) {
        // If there is no table qualifier take all columns from the input.
        for (ColumnID column_idx{0}; column_idx < input_node->output_column_count(); ++column_idx) {
          column_references.emplace_back(input_node->output_column_references()[column_idx]);
        }
      } else {
        /**
         * Otherwise only take columns that belong to that qualifier.
         *
         * Consider `SELECT t1.* FROM (SELECT a,b FROM t) AS t1`
         *
         * First, we retrieve the node (`origin_node`) that "creates" "t1". Then, in the for loop, for every Column that
         * `origin_node` outputs, we check whether it "reaches" the input_node
         * (it may get discarded by a Projection/Aggregate along the way). If it is still contained in the input_node
         * it gets added to the list of Columns that the Projection outputs.
         */
        auto origin_node = input_node->find_table_name_origin(*expr->table_name());
        Assert(origin_node, "Couldn't resolve '" + *expr->table_name() + "'.*");

        for (auto origin_node_column_id = ColumnID{0}; origin_node_column_id < origin_node->output_column_count();
             ++origin_node_column_id) {
          const auto column_reference = LQPColumnReference{origin_node, origin_node_column_id};
          const auto input_node_column_id = input_node->find_output_column_id({origin_node, origin_node_column_id});
          if (input_node_column_id) {
            column_references.emplace_back(column_reference);
          }
        }
      }

      const auto column_expressions = LQPExpression::create_columns(column_references);
      select_column_expressions.insert(select_column_expressions.end(), column_expressions.cbegin(),
                                       column_expressions.cend());
    } else {
      select_column_expressions.emplace_back(expr);
    }
  }

  auto projection_node = std::make_shared<ProjectionNode>(select_column_expressions);
  projection_node->set_left_child(input_node);

  return projection_node;
}

std::shared_ptr<AbstractLQPNode> SQLTranslator::_translate_order_by(
    const std::vector<hsql::OrderDescription*>& order_list, const std::shared_ptr<AbstractLQPNode>& input_node) {
  if (order_list.empty()) {
    return input_node;
  }

  std::vector<OrderByDefinition> order_by_definitions;
  order_by_definitions.reserve(order_list.size());

  for (const auto& order_description : order_list) {
    const auto& order_expr = *order_description->expr;

    // TODO(anybody): handle non-column refs
    DebugAssert(order_expr.isType(hsql::kExprColumnRef), "Can only order by columns for now.");

    const auto column_reference = HSQLExprTranslator::to_column_reference(order_expr, input_node);
    const auto order_by_mode = order_type_to_order_by_mode.at(order_description->type);

    order_by_definitions.emplace_back(column_reference, order_by_mode);
  }

  auto sort_node = std::make_shared<SortNode>(order_by_definitions);
  sort_node->set_left_child(input_node);

  return sort_node;
}

std::shared_ptr<AbstractLQPNode> SQLTranslator::_translate_limit(const hsql::LimitDescription& limit,
                                                                 const std::shared_ptr<AbstractLQPNode>& input_node) {
  auto limit_node = std::make_shared<LimitNode>(limit.limit);
  limit_node->set_left_child(input_node);
  return limit_node;
}

std::shared_ptr<AbstractLQPNode> SQLTranslator::_translate_predicate(
    const hsql::Expr& hsql_expr, bool allow_function_columns,
    const std::function<LQPColumnReference(const hsql::Expr&)>& resolve_column,
    const std::shared_ptr<AbstractLQPNode>& input_node) const {
  DebugAssert(hsql_expr.expr != nullptr, "hsql malformed");

  /**
   * From the hsql-expr describing the scan condition, construct the parameters for a PredicateNode
   * (resulting in e.g. a TableScan). allow_function_columns and resolve_column are helper params making
   * _resolve_predicate_params() usable for both WHERE and HAVING.
   *
   * TODO(anybody): think about how this can be supported as well.
   *
   * * Example:
   *     SELECT * FROM t WHERE 1 BETWEEN a AND 3
   *  -> SELECT * FROM t WHERE a <= 1
   *
   *     SELECT * FROM t WHERE 3 BETWEEN 1 AND a
   *  -> SELECT * FROM t WHERE a >= 3
   *
   *  The biggest question is how to introduce this in the code nicely.
   *
   *
   * # Supported:
   * SELECT a, SUM(B) FROM t GROUP BY a HAVING SUM(B) > 0
   * This query is fine because the expression used in the HAVING clause is part of the SELECT list.
   * We first translate the SELECT list, which will result in an Aggregate operator that creates a column for the sum.
   * We can subsequently access that column when we translate the HAVING expression here.
   *
   * # Unsupported:
   * SELECT a, SUM(B) FROM t GROUP BY a HAVING AVG(B) > 0
   * This query cannot be translated at the moment because the Aggregate does not produce an output column for the AVG.
   * Therefore, the filter expression cannot be translated, because the TableScan operator is not able to compute
   * aggregates on its own.
   *
   * TODO(anybody): extend support for those HAVING clauses.
   * One option is to add them to the Aggregate and then use a Projection to remove them from the result.
   */

  const auto refers_to_column = [allow_function_columns](const hsql::Expr& hsql_expr) {
    return hsql_expr.isType(hsql::kExprColumnRef) ||
           (allow_function_columns && hsql_expr.isType(hsql::kExprFunctionRef));
  };

  // TODO(anybody): handle IN with join

  auto predicate_negated = (hsql_expr.opType == hsql::kOpNot);

  const auto* column_ref_hsql_expr = hsql_expr.expr;
  PredicateCondition predicate_condition;

  if (predicate_negated) {
    Assert(hsql_expr.expr != nullptr, "NOT operator without further expressions");
    predicate_condition = translate_operator_type_to_predicate_condition(hsql_expr.expr->opType);

    /**
     * It should be possible for any predicate to be negated with "NOT",
     * e.g., WHERE NOT a > 5. However, this is currently not supported.
     * Right now we only use `kOpNot` to detect and set the `OpIsNotNull` scan type.
     */
    Assert(predicate_condition == PredicateCondition::IsNull, "Only IS NULL can be negated");

    if (predicate_condition == PredicateCondition::IsNull) {
      predicate_condition = PredicateCondition::IsNotNull;
    }

    // change column reference to the correct expression
    column_ref_hsql_expr = hsql_expr.expr->expr;
  } else {
    predicate_condition = translate_operator_type_to_predicate_condition(hsql_expr.opType);
  }

  // Indicates whether to use expr.expr or expr.expr2 as the main column to reference
  auto operands_switched = false;

  /**
   * value_ref_hsql_expr = the expr referring to the value of the scan, e.g. the 5 in `WHERE 5 > p_income`, but also
   * the secondary column p_b in a scan like `WHERE p_a > p_b`
   */
  const hsql::Expr* value_ref_hsql_expr = nullptr;

  std::optional<AllTypeVariant> value2;  // Left uninitialized for predicates that are not BETWEEN

  if (predicate_condition == PredicateCondition::Between) {
    /**
     * Translate expressions of the form `column_or_aggregate BETWEEN value AND value2`.
     * Both value and value2 can be any kind of literal, while value might also be a column or a placeholder.
     * As per the TODO below, value2 cannot be neither of those, YET
     */

    Assert(hsql_expr.exprList->size() == 2, "Need two arguments for BETWEEEN");

    const auto* expr0 = (*hsql_expr.exprList)[0];
    const auto* expr1 = (*hsql_expr.exprList)[1];
    DebugAssert(expr0 != nullptr && expr1 != nullptr, "hsql malformed");

    value_ref_hsql_expr = expr0;

    // TODO(anybody): TableScan does not support AllParameterVariant as second value.
    // This would be required to use BETWEEN in a prepared statement,
    // or to do a BETWEEN scan for three columns (a BETWEEN b and c).
    const auto value2_all_parameter_variant = HSQLExprTranslator::to_all_parameter_variant(*expr1);
    Assert(is_variant(value2_all_parameter_variant), "Value2 of a Predicate has to be AllTypeVariant");
    value2 = boost::get<AllTypeVariant>(value2_all_parameter_variant);

    Assert(refers_to_column(*column_ref_hsql_expr), "For BETWEENS, hsql_expr.expr has to refer to a column");
  } else if (predicate_condition != PredicateCondition::IsNull &&
             predicate_condition != PredicateCondition::IsNotNull) {
    /**
     * For logical operators (>, >=, <, ...), thanks to the strict interface of PredicateNode/TableScan, we have to
     * determine whether the left (expr.expr) or the right (expr.expr2) expr refers to the Column/AggregateFunction
     * or the other one.
     */
    DebugAssert(hsql_expr.expr2 != nullptr, "hsql malformed");

    if (!refers_to_column(*hsql_expr.expr)) {
      Assert(refers_to_column(*hsql_expr.expr2), "One side of the expression has to refer to a column.");
      operands_switched = true;
      predicate_condition = get_predicate_condition_for_reverse_order(predicate_condition);
    }

    value_ref_hsql_expr = operands_switched ? hsql_expr.expr : hsql_expr.expr2;
    column_ref_hsql_expr = operands_switched ? hsql_expr.expr2 : hsql_expr.expr;
  }

  auto current_node = input_node;
  auto has_nested_expression = false;

  AllParameterVariant value;
  if (predicate_condition == PredicateCondition::IsNull || predicate_condition == PredicateCondition::IsNotNull) {
    value = NULL_VALUE;
  } else if (refers_to_column(*value_ref_hsql_expr)) {
    value = resolve_column(*value_ref_hsql_expr);
  } else if (value_ref_hsql_expr->type == hsql::kExprOperator) {
    /**
     * If there is a nested expression (e.g. 1233 + 1) instead of a column reference or literal,
     * we need to add a Projection node which handles this before adding the PredicateNode.
     */
    auto column_expressions = LQPExpression::create_columns(current_node->output_column_references());
    column_expressions.push_back(HSQLExprTranslator::to_lqp_expression(*value_ref_hsql_expr, current_node));

    auto projection_node = std::make_shared<ProjectionNode>(column_expressions);
    projection_node->set_left_child(current_node);
    current_node = projection_node;
    has_nested_expression = true;

    DebugAssert(column_expressions.size() <= std::numeric_limits<uint16_t>::max(),
                "Number of column expressions cannot exceed maximum value of ColumnID.");
    value = ColumnID{static_cast<uint16_t>(column_expressions.size() - 1)};
  } else {
    value = HSQLExprTranslator::to_all_parameter_variant(*value_ref_hsql_expr);
  }

  /**
   * the argument passed to resolve_column() here:
   * the expr referring to the main column to be scanned, e.g. "p_income" in `WHERE 5 > p_income`
   * or "p_a" in `WHERE p_a > p_b`
   */
  const auto column_id = resolve_column(*column_ref_hsql_expr);

<<<<<<< HEAD
  auto predicate_node = std::make_shared<PredicateNode>(column_id, scan_type, value, value2);
  predicate_node->set_left_child(current_node);

  current_node = predicate_node;

  /**
   * The ProjectionNode we added previously (if we have a nested expression)
   * added a column expression for that expression, which we need to remove here.
   */
  if (has_nested_expression) {
    auto column_expressions = LQPExpression::create_columns(current_node->output_column_references());
    column_expressions.pop_back();

    auto projection_node = std::make_shared<ProjectionNode>(column_expressions);
    projection_node->set_left_child(current_node);
    current_node = projection_node;
  }
=======
  auto predicate_node = std::make_shared<PredicateNode>(column_id, predicate_condition, value, value2);
  predicate_node->set_left_child(input_node);
>>>>>>> 9da0d9f3

  return current_node;
}

std::shared_ptr<AbstractLQPNode> SQLTranslator::_translate_show(const hsql::ShowStatement& show_statement) {
  switch (show_statement.type) {
    case hsql::ShowType::kShowTables:
      return std::make_shared<ShowTablesNode>();
    case hsql::ShowType::kShowColumns:
      return std::make_shared<ShowColumnsNode>(std::string(show_statement.name));
    default:
      Fail("hsql::ShowType is not supported.");
  }
}

std::shared_ptr<AbstractLQPNode> SQLTranslator::_translate_create(const hsql::CreateStatement& create_statement) {
  switch (create_statement.type) {
    case hsql::CreateType::kCreateView: {
      auto view = _translate_select((const hsql::SelectStatement&)*create_statement.select);

      if (create_statement.viewColumns) {
        // The CREATE VIEW statement has renamed the columns: CREATE VIEW myview (foo, bar) AS SELECT ...
        Assert(create_statement.viewColumns->size() == view->output_column_count(),
               "Number of Columns in CREATE VIEW does not match SELECT statement");

        // Create a list of renamed column expressions
        std::vector<std::shared_ptr<LQPExpression>> projections;
        ColumnID column_id{0};
        for (const auto& alias : *create_statement.viewColumns) {
          const auto column_reference = view->output_column_references()[column_id];
          // rename columns so they match the view definition
          projections.push_back(LQPExpression::create_column(column_reference, alias));
          ++column_id;
        }

        // Create a projection node for this renaming
        auto projection_node = std::make_shared<ProjectionNode>(projections);
        projection_node->set_left_child(view);
        view = projection_node;
      }

      return std::make_shared<CreateViewNode>(create_statement.tableName, view);
    }
    default:
      Fail("hsql::CreateType is not supported.");
  }
}

std::shared_ptr<AbstractLQPNode> SQLTranslator::_translate_drop(const hsql::DropStatement& drop_statement) {
  switch (drop_statement.type) {
    case hsql::DropType::kDropView: {
      return std::make_shared<DropViewNode>(drop_statement.name);
    }
    default:
      Fail("hsql::DropType is not supported.");
  }
}

std::shared_ptr<AbstractLQPNode> SQLTranslator::_validate_if_active(
    const std::shared_ptr<AbstractLQPNode>& input_node) {
  if (!_validate) return input_node;

  auto validate_node = std::make_shared<ValidateNode>();
  validate_node->set_left_child(input_node);
  return validate_node;
}

}  // namespace opossum<|MERGE_RESOLUTION|>--- conflicted
+++ resolved
@@ -987,8 +987,7 @@
    */
   const auto column_id = resolve_column(*column_ref_hsql_expr);
 
-<<<<<<< HEAD
-  auto predicate_node = std::make_shared<PredicateNode>(column_id, scan_type, value, value2);
+  auto predicate_node = std::make_shared<PredicateNode>(column_id, predicate_condition, value, value2);
   predicate_node->set_left_child(current_node);
 
   current_node = predicate_node;
@@ -1005,10 +1004,6 @@
     projection_node->set_left_child(current_node);
     current_node = projection_node;
   }
-=======
-  auto predicate_node = std::make_shared<PredicateNode>(column_id, predicate_condition, value, value2);
-  predicate_node->set_left_child(input_node);
->>>>>>> 9da0d9f3
 
   return current_node;
 }
