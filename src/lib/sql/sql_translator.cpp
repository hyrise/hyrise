#include "sql_translator.hpp"

#include <algorithm>
#include <memory>
#include <optional>
#include <string>
#include <unordered_map>
#include <unordered_set>
#include <utility>
#include <vector>

#include "constant_mappings.hpp"
#include "create_sql_parser_error_message.hpp"
#include "expression/abstract_expression.hpp"
#include "expression/abstract_predicate_expression.hpp"
#include "expression/aggregate_expression.hpp"
#include "expression/arithmetic_expression.hpp"
#include "expression/between_expression.hpp"
#include "expression/binary_predicate_expression.hpp"
#include "expression/case_expression.hpp"
#include "expression/exists_expression.hpp"
#include "expression/expression_functional.hpp"
#include "expression/expression_utils.hpp"
#include "expression/in_expression.hpp"
#include "expression/is_null_expression.hpp"
#include "expression/list_expression.hpp"
#include "expression/logical_expression.hpp"
#include "expression/lqp_column_expression.hpp"
#include "expression/lqp_subquery_expression.hpp"
#include "expression/unary_minus_expression.hpp"
#include "expression/value_expression.hpp"
#include "hyrise.hpp"
#include "import_export/file_type.hpp"
#include "logical_query_plan/abstract_lqp_node.hpp"
#include "logical_query_plan/aggregate_node.hpp"
#include "logical_query_plan/alias_node.hpp"
#include "logical_query_plan/change_meta_table_node.hpp"
#include "logical_query_plan/create_prepared_plan_node.hpp"
#include "logical_query_plan/create_table_node.hpp"
#include "logical_query_plan/create_view_node.hpp"
#include "logical_query_plan/delete_node.hpp"
#include "logical_query_plan/drop_table_node.hpp"
#include "logical_query_plan/drop_view_node.hpp"
#include "logical_query_plan/dummy_table_node.hpp"
#include "logical_query_plan/except_node.hpp"
#include "logical_query_plan/export_node.hpp"
#include "logical_query_plan/import_node.hpp"
#include "logical_query_plan/insert_node.hpp"
#include "logical_query_plan/intersect_node.hpp"
#include "logical_query_plan/join_node.hpp"
#include "logical_query_plan/limit_node.hpp"
#include "logical_query_plan/lqp_utils.hpp"
#include "logical_query_plan/predicate_node.hpp"
#include "logical_query_plan/projection_node.hpp"
#include "logical_query_plan/sort_node.hpp"
#include "logical_query_plan/static_table_node.hpp"
#include "logical_query_plan/stored_table_node.hpp"
#include "logical_query_plan/union_node.hpp"
#include "logical_query_plan/update_node.hpp"
#include "logical_query_plan/validate_node.hpp"
#include "storage/lqp_view.hpp"
#include "storage/table.hpp"
#include "utils/meta_table_manager.hpp"

#include "SQLParser.h"

using namespace std::string_literals;            // NOLINT
using namespace opossum::expression_functional;  // NOLINT

namespace {

using namespace opossum;  // NOLINT

const std::unordered_map<hsql::OperatorType, ArithmeticOperator> hsql_arithmetic_operators = {
    {hsql::kOpPlus, ArithmeticOperator::Addition},           {hsql::kOpMinus, ArithmeticOperator::Subtraction},
    {hsql::kOpAsterisk, ArithmeticOperator::Multiplication}, {hsql::kOpSlash, ArithmeticOperator::Division},
    {hsql::kOpPercentage, ArithmeticOperator::Modulo},
};

const std::unordered_map<hsql::OperatorType, LogicalOperator> hsql_logical_operators = {
    {hsql::kOpAnd, LogicalOperator::And}, {hsql::kOpOr, LogicalOperator::Or}};

const std::unordered_map<hsql::OperatorType, PredicateCondition> hsql_predicate_condition = {
    {hsql::kOpBetween, PredicateCondition::BetweenInclusive},
    {hsql::kOpEquals, PredicateCondition::Equals},
    {hsql::kOpNotEquals, PredicateCondition::NotEquals},
    {hsql::kOpLess, PredicateCondition::LessThan},
    {hsql::kOpLessEq, PredicateCondition::LessThanEquals},
    {hsql::kOpGreater, PredicateCondition::GreaterThan},
    {hsql::kOpGreaterEq, PredicateCondition::GreaterThanEquals},
    {hsql::kOpLike, PredicateCondition::Like},
    {hsql::kOpNotLike, PredicateCondition::NotLike},
    {hsql::kOpIsNull, PredicateCondition::IsNull}};

const std::unordered_map<hsql::DatetimeField, DatetimeComponent> hsql_datetime_field = {
    {hsql::kDatetimeYear, DatetimeComponent::Year},     {hsql::kDatetimeMonth, DatetimeComponent::Month},
    {hsql::kDatetimeDay, DatetimeComponent::Day},       {hsql::kDatetimeHour, DatetimeComponent::Hour},
    {hsql::kDatetimeMinute, DatetimeComponent::Minute}, {hsql::kDatetimeSecond, DatetimeComponent::Second},
};

const std::unordered_map<hsql::OrderType, SortMode> order_type_to_sort_mode = {
    {hsql::kOrderAsc, SortMode::Ascending},
    {hsql::kOrderDesc, SortMode::Descending},
};

JoinMode translate_join_mode(const hsql::JoinType join_type) {
  static const std::unordered_map<const hsql::JoinType, const JoinMode> join_type_to_mode = {
      {hsql::kJoinInner, JoinMode::Inner}, {hsql::kJoinFull, JoinMode::FullOuter}, {hsql::kJoinLeft, JoinMode::Left},
      {hsql::kJoinRight, JoinMode::Right}, {hsql::kJoinCross, JoinMode::Cross},
  };

  auto it = join_type_to_mode.find(join_type);
  Assert(it != join_type_to_mode.end(), "Unknown join type.");
  return it->second;
}

/**
 * Is the expression a predicate that our Join Operators can process directly?
 * That is, is it of the form <column> <predicate_condition> <column>?
 */
bool is_trivial_join_predicate(const AbstractExpression& expression, const AbstractLQPNode& left_input,
                               const AbstractLQPNode& right_input) {
  if (expression.type != ExpressionType::Predicate) return false;

  const auto* binary_predicate_expression = dynamic_cast<const BinaryPredicateExpression*>(&expression);
  if (!binary_predicate_expression) return false;

  const auto left_in_left = left_input.find_column_id(*binary_predicate_expression->left_operand());
  const auto right_in_right = right_input.find_column_id(*binary_predicate_expression->right_operand());
  const auto right_in_left = left_input.find_column_id(*binary_predicate_expression->right_operand());
  const auto left_in_right = right_input.find_column_id(*binary_predicate_expression->left_operand());

  return (left_in_left && right_in_right) || (right_in_left && left_in_right);
}
}  // namespace

namespace opossum {

SQLTranslator::SQLTranslator(const UseMvcc use_mvcc)
    : SQLTranslator(use_mvcc, nullptr, std::make_shared<ParameterIDAllocator>(),
                    std::unordered_map<std::string, std::shared_ptr<LQPView>>{},
                    std::make_shared<std::unordered_map<std::string, std::shared_ptr<Table>>>()) {}

SQLTranslationResult SQLTranslator::translate_parser_result(const hsql::SQLParserResult& result) {
  _cacheable = true;

  std::vector<std::shared_ptr<AbstractLQPNode>> result_nodes;
  const std::vector<hsql::SQLStatement*>& statements = result.getStatements();

  for (const hsql::SQLStatement* stmt : statements) {
    auto result_node = _translate_statement(*stmt);
    result_nodes.push_back(result_node);
  }

  const auto& parameter_ids_of_value_placeholders = _parameter_id_allocator->value_placeholders();
  auto parameter_ids = std::vector<ParameterID>{parameter_ids_of_value_placeholders.size()};

  for (const auto& [value_placeholder_id, parameter_id] : parameter_ids_of_value_placeholders) {
    parameter_ids[value_placeholder_id] = parameter_id;
  }

  return {result_nodes, {_cacheable, parameter_ids}};
}

SQLTranslator::SQLTranslator(
    const UseMvcc use_mvcc, const std::shared_ptr<SQLIdentifierResolverProxy>& external_sql_identifier_resolver_proxy,
    const std::shared_ptr<ParameterIDAllocator>& parameter_id_allocator,
    const std::unordered_map<std::string, std::shared_ptr<LQPView>>& with_descriptions,
    const std::shared_ptr<std::unordered_map<std::string, std::shared_ptr<Table>>>& meta_tables)
    : _use_mvcc(use_mvcc),
      _external_sql_identifier_resolver_proxy(external_sql_identifier_resolver_proxy),
      _parameter_id_allocator(parameter_id_allocator),
      _with_descriptions(with_descriptions),
      _meta_tables(meta_tables) {}

SQLTranslator::SQLTranslator(
    const UseMvcc use_mvcc, const std::shared_ptr<std::unordered_map<std::string, std::shared_ptr<Table>>>& meta_tables)
    : SQLTranslator(use_mvcc, nullptr, std::make_shared<ParameterIDAllocator>(),
                    std::unordered_map<std::string, std::shared_ptr<LQPView>>{}, meta_tables) {}

std::shared_ptr<AbstractLQPNode> SQLTranslator::_translate_statement(const hsql::SQLStatement& statement) {
  switch (statement.type()) {
    case hsql::kStmtSelect:
      return _translate_select_statement(static_cast<const hsql::SelectStatement&>(statement));
    case hsql::kStmtInsert:
      return _translate_insert(static_cast<const hsql::InsertStatement&>(statement));
    case hsql::kStmtDelete:
      return _translate_delete(static_cast<const hsql::DeleteStatement&>(statement));
    case hsql::kStmtUpdate:
      return _translate_update(static_cast<const hsql::UpdateStatement&>(statement));
    case hsql::kStmtShow:
      return _translate_show(static_cast<const hsql::ShowStatement&>(statement));
    case hsql::kStmtCreate:
      return _translate_create(static_cast<const hsql::CreateStatement&>(statement));
    case hsql::kStmtDrop:
      return _translate_drop(static_cast<const hsql::DropStatement&>(statement));
    case hsql::kStmtPrepare:
      return _translate_prepare(static_cast<const hsql::PrepareStatement&>(statement));
    case hsql::kStmtExecute:
      return _translate_execute(static_cast<const hsql::ExecuteStatement&>(statement));
    case hsql::kStmtImport:
      return _translate_import(static_cast<const hsql::ImportStatement&>(statement));
    case hsql::kStmtExport:
      return _translate_export(static_cast<const hsql::ExportStatement&>(statement));
    case hsql::kStmtAlter:
    case hsql::kStmtError:
    case hsql::kStmtRename:
    case hsql::kStmtTransaction:
      FailInput("Statement type not supported");
  }
  Fail("Invalid enum value");
}

std::shared_ptr<AbstractLQPNode> SQLTranslator::_translate_select_statement(const hsql::SelectStatement& select) {
  // SQL Orders of Operations
  // 1. WITH clause
  // 2. FROM clause (incl. JOINs and sub-SELECTs that are part of this)
  // 3. SELECT list (to retrieve aliases)
  // 4. WHERE clause
  // 5. GROUP BY clause
  // 6. HAVING clause
  // 7. SELECT clause (incl. DISTINCT)
  // 8. ORDER BY clause
  // 9. LIMIT clause
  // 10. UNION/INTERSECT/EXCEPT clause
  // 11. UNION/INTERSECT/EXCEPT ORDER BY clause
  // 12. UNION/INTERSECT/EXCEPT LIMIT clause

  AssertInput(select.selectList, "SELECT list needs to exist");
  AssertInput(!select.selectList->empty(), "SELECT list needs to have entries");

  // Translate WITH clause
  if (select.withDescriptions) {
    for (const auto& with_description : *select.withDescriptions) {
      _translate_hsql_with_description(*with_description);
    }
  }

  // Translate FROM
  if (select.fromTable) {
    _from_clause_result = _translate_table_ref(*select.fromTable);
    _current_lqp = _from_clause_result->lqp;
    _sql_identifier_resolver = _from_clause_result->sql_identifier_resolver;
  } else {
    _current_lqp = std::make_shared<DummyTableNode>();
    _sql_identifier_resolver = std::make_shared<SQLIdentifierResolver>();
  }

  // Translate SELECT list (to retrieve aliases)
  const auto select_list_elements = _translate_select_list(*select.selectList);

  // Translate WHERE
  if (select.whereClause) {
    const auto where_expression = _translate_hsql_expr(*select.whereClause, _sql_identifier_resolver);
    _current_lqp = _translate_predicate_expression(where_expression, _current_lqp);
  }

  // Translate SELECT, HAVING, GROUP BY in one go, as they are interdependent
  _translate_select_groupby_having(select, select_list_elements);

  // Translate ORDER BY and LIMIT
  if (select.order) _translate_sorted_by(*select.order);
  if (select.limit) _translate_limit(*select.limit);

  /**
   * Name, select and arrange the Columns as specified in the SELECT clause
   */
  // Only add a ProjectionNode if necessary
  const auto& inflated_select_list_expressions = _unwrap_elements(_inflated_select_list_elements);
  if (!expressions_equal(_current_lqp->column_expressions(), inflated_select_list_expressions)) {
    _current_lqp = ProjectionNode::make(inflated_select_list_expressions, _current_lqp);
  }

  // Check whether we need to create an AliasNode - this is the case whenever an Expression was assigned a column_name
  // that is not its generated name.
  auto need_alias_node = std::any_of(
      _inflated_select_list_elements.begin(), _inflated_select_list_elements.end(), [](const auto& element) {
        return std::any_of(element.identifiers.begin(), element.identifiers.end(), [&](const auto& identifier) {
          return identifier.column_name != element.expression->as_column_name();
        });
      });

  if (need_alias_node) {
    std::vector<std::string> aliases;
    for (const auto& element : _inflated_select_list_elements) {
      aliases.emplace_back(element.expression->as_column_name());

      if (!element.identifiers.empty()) {
        aliases.back() = element.identifiers.back().column_name;
      }
    }

    _current_lqp = AliasNode::make(_unwrap_elements(_inflated_select_list_elements), aliases, _current_lqp);
  }

  if (select.setOperations) {
    for (const auto set_operator : *select.setOperations) {
      // Currently, only the SQL translation of intersect and except is implemented.
      AssertInput(set_operator->setType != hsql::kSetUnion, "Union Operations are currently not supported");
      _translate_set_operation(*set_operator);

      // In addition to local ORDER BY and LIMIT clauses, the result of the set operation(s) may have final clauses too.
      if (set_operator->resultOrder) _translate_order_by(*set_operator->resultOrder);
      if (set_operator->resultLimit) _translate_limit(*set_operator->resultLimit);
    }
  }

  return _current_lqp;
}

void SQLTranslator::_translate_hsql_with_description(hsql::WithDescription& desc) {
  SQLTranslator with_translator{_use_mvcc, nullptr, _parameter_id_allocator, _with_descriptions, _meta_tables};
  const auto lqp = with_translator._translate_select_statement(*desc.select);

  // Save mappings: ColumnID -> ColumnName
  std::unordered_map<ColumnID, std::string> column_names;
  const auto column_expressions = lqp->column_expressions();
  for (auto column_id = ColumnID{0}; column_id < column_expressions.size(); ++column_id) {
    for (const auto& identifier : with_translator._inflated_select_list_elements[column_id].identifiers) {
      column_names.insert_or_assign(column_id, identifier.column_name);
    }
  }

  // Store resolved WithDescription / temporary view
  const auto lqp_view = std::make_shared<LQPView>(lqp, column_names);
  // A WITH description masks a preceding WITH description if their aliases are identical
  AssertInput(_with_descriptions.count(desc.alias) == 0, "Invalid redeclaration of WITH alias.");
  _with_descriptions.emplace(desc.alias, lqp_view);
}

std::shared_ptr<AbstractExpression> SQLTranslator::translate_hsql_expr(const hsql::Expr& hsql_expr,
                                                                       const UseMvcc use_mvcc) {
  // Create an empty SQLIdentifier context - thus the expression cannot refer to any external columns
  return SQLTranslator{use_mvcc, _meta_tables}._translate_hsql_expr(hsql_expr,
                                                                    std::make_shared<SQLIdentifierResolver>());
}

std::shared_ptr<AbstractLQPNode> SQLTranslator::_translate_insert(const hsql::InsertStatement& insert) {
  const auto table_name = std::string{insert.tableName};

  const bool is_meta_table = MetaTableManager::is_meta_table_name(table_name);

  std::shared_ptr<Table> target_table;
  if (is_meta_table) {
    AssertInput(Hyrise::get().meta_table_manager.can_insert_into(table_name), "Cannot insert into " + table_name);
    target_table = Hyrise::get().meta_table_manager.generate_table(table_name);
  } else {
    AssertInput(Hyrise::get().storage_manager.has_table(table_name),
                std::string{"Did not find a table with name "} + table_name);
    target_table = Hyrise::get().storage_manager.get_table(table_name);
  }

  auto insert_data_node = std::shared_ptr<AbstractLQPNode>{};
  auto column_expressions = std::vector<std::shared_ptr<AbstractExpression>>{};
  auto insert_data_projection_required = false;

  /**
   * 1. Create the expressions/LQP producing the data to insert.
   *        - For `INSERT INTO <table> SELECT ...` this means evaluating the select statement
   *        - For `INSERT INTO <table> VALUES ...` this means creating a one row table with the VALUES
   */
  if (insert.type == hsql::kInsertSelect) {
    // `INSERT INTO newtable SELECT ... FROM oldtable WHERE condition`
    AssertInput(insert.select, "INSERT INTO ... SELECT ...: No SELECT statement given");
    insert_data_node = _translate_select_statement(*insert.select);
    column_expressions = insert_data_node->column_expressions();

  } else {
    // `INSERT INTO table_name [(column1, column2, column3, ...)] VALUES (value1, value2, value3, ...);`
    AssertInput(insert.values, "INSERT INTO ... VALUES: No values given");

    column_expressions.reserve(insert.values->size());
    for (const auto* value : *insert.values) {
      column_expressions.emplace_back(_translate_hsql_expr(*value, _sql_identifier_resolver));
    }

    insert_data_node = DummyTableNode::make();
    insert_data_projection_required = true;
  }

  /**
   * 2. Rearrange the columns of the data to insert to match the target table
   *    E.g., `SELECT INTO table (c, a) VALUES (1, 2)` becomes `SELECT INTO table (a, b, c) VALUES (2, NULL, 1)
   */
  if (insert.columns) {
    // `INSERT INTO table_name (column1, column2, column3, ...) ...;`
    // Create a Projection that matches the specified columns with the columns of `table_name`

    AssertInput(insert.columns->size() == column_expressions.size(),
                "INSERT: Target column count and number of input columns mismatch");

    auto expressions = std::vector<std::shared_ptr<AbstractExpression>>(target_table->column_count(), null_());
    auto source_column_id = ColumnID{0};
    for (const auto& column_name : *insert.columns) {
      // retrieve correct ColumnID from the target table
      const auto target_column_id = target_table->column_id_by_name(column_name);
      expressions[target_column_id] = column_expressions[source_column_id];
      ++source_column_id;
    }
    column_expressions = expressions;

    insert_data_projection_required = true;
  }

  /**
   * 3. When inserting NULL literals (or not inserting into all columns), wrap NULLs in
   *    `CAST(NULL AS <column_data_type>), since a temporary table with the data to insert will be created and NULL is
   *    an invalid column data type in Hyrise.
   */
  for (auto column_id = ColumnID{0}; column_id < target_table->column_count(); ++column_id) {
    // Turn `expression` into `CAST(expression AS <column_data_type>)`, if expression is a NULL literal
    auto expression = column_expressions[column_id];
    if (const auto value_expression = std::dynamic_pointer_cast<ValueExpression>(expression); value_expression) {
      if (variant_is_null(value_expression->value)) {
        column_expressions[column_id] = cast_(null_(), target_table->column_data_type(column_id));
        insert_data_projection_required = true;
      }
    }
  }

  /**
   * 4. Perform type conversions if necessary so the types of the inserted data exactly matches the table column types
   */
  for (auto column_id = ColumnID{0}; column_id < target_table->column_count(); ++column_id) {
    // Always cast if the expression contains a placeholder, since we can't know the actual data type of the expression
    // until it is replaced.
    if (expression_contains_placeholder(column_expressions[column_id]) ||
        target_table->column_data_type(column_id) != column_expressions[column_id]->data_type()) {
      column_expressions[column_id] = cast_(column_expressions[column_id], target_table->column_data_type(column_id));
    }
  }

  /**
   * 5. Project the data to insert ONLY if required, i.e. when column order needed to be arranged or NULLs were wrapped
   *    in `CAST(NULL as <data_type>)`
   */
  if (insert_data_projection_required) {
    insert_data_node = ProjectionNode::make(column_expressions, insert_data_node);
  }

  AssertInput(insert_data_node->column_expressions().size() == static_cast<size_t>(target_table->column_count()),
              "INSERT: Column count mismatch");

  if (is_meta_table) {
    return ChangeMetaTableNode::make(table_name, MetaTableChangeType::Insert, DummyTableNode::make(), insert_data_node);
  }

  /**
   * NOTE: DataType checking has to be done at runtime, as Query could still contain Placeholder with unspecified type
   */
  return InsertNode::make(table_name, insert_data_node);
}

std::shared_ptr<AbstractLQPNode> SQLTranslator::_translate_delete(const hsql::DeleteStatement& delete_statement) {
  const auto table_name = std::string{delete_statement.tableName};

  const auto sql_identifier_resolver = std::make_shared<SQLIdentifierResolver>();
  const bool is_meta_table = MetaTableManager::is_meta_table_name(table_name);

  std::shared_ptr<AbstractLQPNode> data_to_delete_node;

  if (is_meta_table) {
    AssertInput(Hyrise::get().meta_table_manager.can_delete_from(table_name), "Cannot delete from " + table_name);
    data_to_delete_node = _translate_meta_table(delete_statement.tableName, sql_identifier_resolver);
  } else {
    data_to_delete_node = _translate_stored_table(delete_statement.tableName, sql_identifier_resolver);
    Assert(lqp_is_validated(data_to_delete_node), "DELETE expects rows to be deleted to have been validated");
  }

  if (delete_statement.expr) {
    const auto delete_where_expression = _translate_hsql_expr(*delete_statement.expr, sql_identifier_resolver);
    data_to_delete_node = _translate_predicate_expression(delete_where_expression, data_to_delete_node);
  }

  if (is_meta_table) {
    return ChangeMetaTableNode::make(table_name, MetaTableChangeType::Delete, data_to_delete_node,
                                     DummyTableNode::make());
  }
  return DeleteNode::make(data_to_delete_node);
}

std::shared_ptr<AbstractLQPNode> SQLTranslator::_translate_update(const hsql::UpdateStatement& update) {
  AssertInput(update.table->type == hsql::kTableName, "UPDATE can only reference table by name");

  const auto table_name = std::string{update.table->name};

  auto translation_state = _translate_table_ref(*update.table);

  const bool is_meta_table = MetaTableManager::is_meta_table_name(table_name);

  std::shared_ptr<Table> target_table;
  if (is_meta_table) {
    AssertInput(Hyrise::get().meta_table_manager.can_update(table_name), "Cannot update " + table_name);
    target_table = Hyrise::get().meta_table_manager.generate_table(table_name);
  } else {
    AssertInput(Hyrise::get().storage_manager.has_table(table_name),
                std::string{"Did not find a table with name "} + table_name);
    target_table = Hyrise::get().storage_manager.get_table(table_name);
  }

  // The LQP that selects the fields to update
  auto selection_lqp = translation_state.lqp;

  // Take a copy intentionally, we're going to replace some of these later
  auto update_expressions = selection_lqp->column_expressions();

  // The update operator wants ReferenceSegments on its left side. Also, we should make sure that we do not update
  // invalid rows.
  Assert(is_meta_table || lqp_is_validated(selection_lqp), "UPDATE expects rows to be updated to have been validated");

  if (update.where) {
    const auto where_expression = _translate_hsql_expr(*update.where, translation_state.sql_identifier_resolver);
    selection_lqp = _translate_predicate_expression(where_expression, selection_lqp);
  }

  for (const auto* update_clause : *update.updates) {
    const auto column_name = std::string{update_clause->column};
    const auto column_expression = translation_state.sql_identifier_resolver->resolve_identifier_relaxed(column_name);
    const auto column_id = selection_lqp->get_column_id(*column_expression);

    update_expressions[column_id] =
        _translate_hsql_expr(*update_clause->value, translation_state.sql_identifier_resolver);
  }

  // Perform type conversions if necessary so the types of the inserted data exactly matches the table column types
  for (auto column_id = ColumnID{0}; column_id < target_table->column_count(); ++column_id) {
    // Always cast if the expression contains a placeholder, since we can't know the actual data type of the expression
    // until it is replaced.
    if (expression_contains_placeholder(update_expressions[column_id]) ||
        target_table->column_data_type(column_id) != update_expressions[column_id]->data_type()) {
      update_expressions[column_id] = cast_(update_expressions[column_id], target_table->column_data_type(column_id));
    }
  }

  // LQP that computes the updated values
  const auto updated_values_lqp = ProjectionNode::make(update_expressions, selection_lqp);

  if (is_meta_table) {
    return ChangeMetaTableNode::make(table_name, MetaTableChangeType::Update, selection_lqp, updated_values_lqp);
  }
  return UpdateNode::make(table_name, selection_lqp, updated_values_lqp);
}

SQLTranslator::TableSourceState SQLTranslator::_translate_table_ref(const hsql::TableRef& hsql_table_ref) {
  switch (hsql_table_ref.type) {
    case hsql::kTableName:
    case hsql::kTableSelect:
      return _translate_table_origin(hsql_table_ref);

    case hsql::kTableJoin:
      if (hsql_table_ref.join->type == hsql::kJoinNatural) {
        return _translate_natural_join(*hsql_table_ref.join);
      } else {
        return _translate_predicated_join(*hsql_table_ref.join);
      }

    case hsql::kTableCrossProduct:
      return _translate_cross_product(*hsql_table_ref.list);
  }
  Fail("Invalid enum value");
}

SQLTranslator::TableSourceState SQLTranslator::_translate_table_origin(const hsql::TableRef& hsql_table_ref) {
  auto lqp = std::shared_ptr<AbstractLQPNode>{};

  // Each element in the FROM list needs to have a unique table name (i.e. Subqueries are required to have an ALIAS)
  auto table_name = std::string{};
  auto sql_identifier_resolver = std::make_shared<SQLIdentifierResolver>();
  std::vector<SelectListElement> select_list_elements;

  switch (hsql_table_ref.type) {
    case hsql::kTableName: {
      // WITH descriptions or subqueries are treated as though they were inline views or tables
      // They mask existing tables or views with the same name.
      const auto with_descriptions_iter = _with_descriptions.find(hsql_table_ref.name);
      if (with_descriptions_iter != _with_descriptions.end()) {
        const auto lqp_view = with_descriptions_iter->second->deep_copy();
        lqp = lqp_view->lqp;

        // Add all named columns to the IdentifierContext
        const auto column_expressions = lqp_view->lqp->column_expressions();
        for (auto column_id = ColumnID{0}; column_id < column_expressions.size(); ++column_id) {
          const auto column_expression = column_expressions[column_id];

          const auto column_name_iter = lqp_view->column_names.find(column_id);
          if (column_name_iter != lqp_view->column_names.end()) {
            sql_identifier_resolver->add_column_name(column_expression, column_name_iter->second);
          }
          sql_identifier_resolver->set_table_name(column_expression, hsql_table_ref.name);
        }

      } else if (Hyrise::get().storage_manager.has_table(hsql_table_ref.name)) {
        lqp = _translate_stored_table(hsql_table_ref.name, sql_identifier_resolver);

      } else if (MetaTableManager::is_meta_table_name(hsql_table_ref.name)) {
        lqp = _translate_meta_table(hsql_table_ref.name, sql_identifier_resolver);

      } else if (Hyrise::get().storage_manager.has_view(hsql_table_ref.name)) {
        const auto view = Hyrise::get().storage_manager.get_view(hsql_table_ref.name);
        lqp = view->lqp;

        /**
         * Add all named columns from the view to the IdentifierContext
         */
        const auto column_expressions = view->lqp->column_expressions();
        for (auto column_id = ColumnID{0}; column_id < column_expressions.size(); ++column_id) {
          const auto column_expression = column_expressions[column_id];

          const auto column_name_iter = view->column_names.find(column_id);
          if (column_name_iter != view->column_names.end()) {
            sql_identifier_resolver->add_column_name(column_expression, column_name_iter->second);
          }
          sql_identifier_resolver->set_table_name(column_expression, hsql_table_ref.name);
        }

        AssertInput(_use_mvcc == (lqp_is_validated(view->lqp) ? UseMvcc::Yes : UseMvcc::No),
                    "Mismatch between validation of View and query it is used in");
      } else {
        FailInput(std::string("Did not find a table or view with name ") + hsql_table_ref.name);
      }
      table_name = hsql_table_ref.alias ? hsql_table_ref.alias->name : hsql_table_ref.name;

      for (const auto& expression : lqp->column_expressions()) {
        const auto identifiers = sql_identifier_resolver->get_expression_identifiers(expression);
        select_list_elements.emplace_back(SelectListElement{expression, identifiers});
      }
    } break;

    case hsql::kTableSelect: {
      AssertInput(hsql_table_ref.alias && hsql_table_ref.alias->name, "Every nested SELECT must have its own alias");
      table_name = hsql_table_ref.alias->name;

      SQLTranslator subquery_translator{_use_mvcc, _external_sql_identifier_resolver_proxy, _parameter_id_allocator,
                                        _with_descriptions, _meta_tables};
      lqp = subquery_translator._translate_select_statement(*hsql_table_ref.select);

      std::vector<std::vector<SQLIdentifier>> identifiers;
      for (const auto& element : subquery_translator._inflated_select_list_elements) {
        identifiers.emplace_back(element.identifiers);
      }

      const auto column_expressions = lqp->column_expressions();
      Assert(identifiers.size() == column_expressions.size(),
             "There have to be as many identifier lists as column expressions");
      for (auto select_list_element_idx = size_t{0}; select_list_element_idx < column_expressions.size();
           ++select_list_element_idx) {
        const auto subquery_expression = column_expressions[select_list_element_idx];

        // Make sure each column from the Subquery has a name
        if (identifiers.empty()) {
          sql_identifier_resolver->add_column_name(subquery_expression, subquery_expression->as_column_name());
        }
        for (const auto& identifier : identifiers[select_list_element_idx]) {
          sql_identifier_resolver->add_column_name(subquery_expression, identifier.column_name);
        }

        select_list_elements.emplace_back(SelectListElement{subquery_expression, identifiers[select_list_element_idx]});
      }

      table_name = hsql_table_ref.alias->name;
    } break;

    case hsql::kTableJoin:
    case hsql::kTableCrossProduct:
      // These should not make it this far.
      Fail("Unexpected table reference type");
  }

  // Rename columns as in "SELECT * FROM t AS x (y,z)"
  if (hsql_table_ref.alias && hsql_table_ref.alias->columns) {
    const auto& column_expressions = lqp->column_expressions();

    AssertInput(hsql_table_ref.alias->columns->size() == column_expressions.size(),
                "Must specify a name for exactly each column");
    Assert(hsql_table_ref.alias->columns->size() == select_list_elements.size(),
           "There have to be as many aliases as column expressions");

    std::set<std::shared_ptr<AbstractExpression>> renamed_expressions;
    for (auto column_id = ColumnID{0}; column_id < hsql_table_ref.alias->columns->size(); ++column_id) {
      const auto& expression = column_expressions[column_id];

      if (renamed_expressions.find(expression) == renamed_expressions.end()) {
        // The original column names should not be accessible anymore because the table schema is renamed.
        sql_identifier_resolver->reset_column_names(expression);
        renamed_expressions.insert(expression);
      }

      const auto& column_name = (*hsql_table_ref.alias->columns)[column_id];
      sql_identifier_resolver->add_column_name(expression, column_name);
      select_list_elements[column_id].identifiers.clear();
      select_list_elements[column_id].identifiers.emplace_back(column_name);
    }
  }

  for (const auto& expression : lqp->column_expressions()) {
    sql_identifier_resolver->set_table_name(expression, table_name);
  }

  return {lqp,
          {{
              {table_name, select_list_elements},
          }},
          {select_list_elements},
          sql_identifier_resolver};
}

std::shared_ptr<AbstractLQPNode> SQLTranslator::_translate_stored_table(
    const std::string& name, const std::shared_ptr<SQLIdentifierResolver>& sql_identifier_resolver) {
  AssertInput(Hyrise::get().storage_manager.has_table(name), std::string{"Did not find a table with name "} + name);

  const auto stored_table_node = StoredTableNode::make(name);
  const auto validated_stored_table_node = _validate_if_active(stored_table_node);

  const auto table = Hyrise::get().storage_manager.get_table(name);

  // Publish the columns of the table in the SQLIdentifierResolver
  for (auto column_id = ColumnID{0}; column_id < table->column_count(); ++column_id) {
    const auto& column_definition = table->column_definitions()[column_id];
    const auto column_reference = LQPColumnReference{stored_table_node, column_id};
    const auto column_expression = std::make_shared<LQPColumnExpression>(column_reference);
    sql_identifier_resolver->add_column_name(column_expression, column_definition.name);
    sql_identifier_resolver->set_table_name(column_expression, name);
  }

  return validated_stored_table_node;
}

std::shared_ptr<AbstractLQPNode> SQLTranslator::_translate_meta_table(
    const std::string& name, const std::shared_ptr<SQLIdentifierResolver>& sql_identifier_resolver) {
  AssertInput(MetaTableManager::is_meta_table_name(name), std::string{"Did not find a meta table with name "} + name);

  // MetaTables are non-cacheable because they might contain information about the general system state
  // that can change at any time
  _cacheable = false;

  const auto meta_table_name = name.substr(MetaTableManager::META_PREFIX.size());

  // Meta tables are integrated in the LQP as static table nodes in order to avoid regeneration at every
  // access in the pipeline afterwards.
  std::shared_ptr<Table> meta_table;
  if (_meta_tables->contains(meta_table_name)) {
    meta_table = _meta_tables->at(meta_table_name);
  } else {
    meta_table = Hyrise::get().meta_table_manager.generate_table(meta_table_name);
    (*_meta_tables)[meta_table_name] = meta_table;
  }

  const auto static_table_node = StaticTableNode::make(meta_table);

  // Publish the columns of the table in the SQLIdentifierResolver
  for (auto column_id = ColumnID{0}; column_id < meta_table->column_count(); ++column_id) {
    const auto& column_definition = meta_table->column_definitions()[column_id];
    const auto column_reference = LQPColumnReference{static_table_node, column_id};
    const auto column_expression = std::make_shared<LQPColumnExpression>(column_reference);
    sql_identifier_resolver->add_column_name(column_expression, column_definition.name);
    sql_identifier_resolver->set_table_name(column_expression, name);
  }

  return static_table_node;
}

SQLTranslator::TableSourceState SQLTranslator::_translate_predicated_join(const hsql::JoinDefinition& join) {
  const auto join_mode = translate_join_mode(join.type);

  auto left_state = _translate_table_ref(*join.left);
  auto right_state = _translate_table_ref(*join.right);

  auto left_input_lqp = left_state.lqp;
  auto right_input_lqp = right_state.lqp;

  // left_state becomes the result state
  auto result_state = std::move(left_state);
  result_state.append(std::move(right_state));

  /**
   * Hyrise doesn't have support for complex join predicates in OUTER JOINs
   * The current implementation expects a single join condition in a set of conjunctive
   * clauses. The remaining clauses are expected to be relevant for only one of
   * the join partners and are therefore converted into predicates inserted in between the
   * source relations and the actual join node.
   * See TPC-H 13 for an example query.
   */
  const auto raw_join_predicate = _translate_hsql_expr(*join.condition, result_state.sql_identifier_resolver);
  const auto raw_join_predicate_cnf = flatten_logical_expressions(raw_join_predicate, LogicalOperator::And);

  auto left_local_predicates = std::vector<std::shared_ptr<AbstractExpression>>{};
  auto right_local_predicates = std::vector<std::shared_ptr<AbstractExpression>>{};
  auto join_predicates = std::vector<std::shared_ptr<AbstractExpression>>{};

  for (const auto& predicate : raw_join_predicate_cnf) {
    if (expression_evaluable_on_lqp(predicate, *left_input_lqp)) {
      left_local_predicates.emplace_back(predicate);
    } else if (expression_evaluable_on_lqp(predicate, *right_input_lqp)) {
      right_local_predicates.emplace_back(predicate);
    } else {
      // Accept any kind of predicate here and let the LQPTranslator fail on those that it doesn't support
      join_predicates.emplace_back(predicate);
    }
  }

  AssertInput(join_mode != JoinMode::FullOuter || (left_local_predicates.empty() && right_local_predicates.empty()),
              "Local predicates not supported for full outer joins. See #1436");
  AssertInput(join_mode != JoinMode::Left || left_local_predicates.empty(),
              "Local predicates not supported on left side of left outer join. See #1436");
  AssertInput(join_mode != JoinMode::Right || right_local_predicates.empty(),
              "Local predicates not supported on right side of right outer join. See #1436");

  /**
   * Add local predicates - ignore local predicates on the preserving side of OUTER JOINs
   */
  if (join_mode != JoinMode::Left && join_mode != JoinMode::FullOuter) {
    for (const auto& left_local_predicate : left_local_predicates) {
      left_input_lqp = _translate_predicate_expression(left_local_predicate, left_input_lqp);
    }
  }
  if (join_mode != JoinMode::Right && join_mode != JoinMode::FullOuter) {
    for (const auto& right_local_predicate : right_local_predicates) {
      right_input_lqp = _translate_predicate_expression(right_local_predicate, right_input_lqp);
    }
  }

  /**
   * Add the join predicates
   */
  auto lqp = std::shared_ptr<AbstractLQPNode>{};

  if (join_mode != JoinMode::Inner && join_predicates.size() > 1) {
    lqp = JoinNode::make(join_mode, join_predicates, left_input_lqp, right_input_lqp);
  } else {
    const auto join_predicate_iter =
        std::find_if(join_predicates.begin(), join_predicates.end(), [&](const auto& join_predicate) {
          return is_trivial_join_predicate(*join_predicate, *left_input_lqp, *right_input_lqp);
        });

    // Inner Joins with predicates like `5 + t0.a = 6+ t1.b` can be supported via Cross join + Scan. For all other join
    // modes such predicates are not supported.
    AssertInput(join_mode == JoinMode::Inner || join_predicate_iter != join_predicates.end(),
                "Non column-to-column comparison in join predicate only supported for inner joins");

    if (join_predicate_iter == join_predicates.end()) {
      lqp = JoinNode::make(JoinMode::Cross, left_input_lqp, right_input_lqp);
    } else {
      lqp = JoinNode::make(join_mode, *join_predicate_iter, left_input_lqp, right_input_lqp);
      join_predicates.erase(join_predicate_iter);
    }

    // Add secondary join predicates as normal PredicateNodes
    for (const auto& join_predicate : join_predicates) {
      PerformanceWarning("Secondary Join Predicates added as normal Predicates");
      lqp = _translate_predicate_expression(join_predicate, lqp);
    }
  }

  result_state.lqp = lqp;
  return result_state;
}

SQLTranslator::TableSourceState SQLTranslator::_translate_natural_join(const hsql::JoinDefinition& join) {
  Assert(join.type == hsql::kJoinNatural, "join must be a natural join");

  auto left_state = _translate_table_ref(*join.left);
  auto right_state = _translate_table_ref(*join.right);

  const auto left_sql_identifier_resolver = left_state.sql_identifier_resolver;
  const auto right_sql_identifier_resolver = right_state.sql_identifier_resolver;
  const auto left_input_lqp = left_state.lqp;
  const auto right_input_lqp = right_state.lqp;

  auto join_predicates = std::vector<std::shared_ptr<AbstractExpression>>{};
  auto result_state = std::move(left_state);

  // a) Find matching columns and create JoinPredicates from them
  // b) Add columns from right input to the output when they have no match in the left input
  for (const auto& right_element : right_state.elements_in_order) {
    const auto& right_expression = right_element.expression;
    const auto& right_identifiers = right_element.identifiers;

    if (!right_identifiers.empty()) {
      // Ignore previous names if there is an alias
      const auto right_identifier = right_identifiers.back();

      const auto left_expression =
          left_sql_identifier_resolver->resolve_identifier_relaxed({right_identifier.column_name});

      if (left_expression) {
        // Two columns match, let's join on them.
        join_predicates.emplace_back(
            std::make_shared<BinaryPredicateExpression>(PredicateCondition::Equals, left_expression, right_expression));
        continue;
      }

      // No matching column in the left input found, add the column from the right input to the output
      result_state.elements_in_order.emplace_back(right_element);
      result_state.sql_identifier_resolver->add_column_name(right_expression, right_identifier.column_name);
      if (right_identifier.table_name) {
        result_state.elements_by_table_name[*right_identifier.table_name].emplace_back(right_element);
        result_state.sql_identifier_resolver->set_table_name(right_expression, *right_identifier.table_name);
      }
    }
  }

  auto lqp = std::shared_ptr<AbstractLQPNode>();

  if (join_predicates.empty()) {
    // No matching columns? Then the NATURAL JOIN becomes a Cross Join
    lqp = JoinNode::make(JoinMode::Cross, left_input_lqp, right_input_lqp);
  } else {
    // Turn one of the Join Predicates into an actual join
    lqp = JoinNode::make(JoinMode::Inner, join_predicates.front(), left_input_lqp, right_input_lqp);
  }

  // Add remaining join predicates as normal predicates
  for (auto join_predicate_idx = size_t{1}; join_predicate_idx < join_predicates.size(); ++join_predicate_idx) {
    lqp = PredicateNode::make(join_predicates[join_predicate_idx], lqp);
  }

  if (!join_predicates.empty()) {
    // Projection Node to remove duplicate columns
    lqp = ProjectionNode::make(_unwrap_elements(result_state.elements_in_order), lqp);
  }

  // Create output TableSourceState
  result_state.lqp = lqp;

  return result_state;
}

SQLTranslator::TableSourceState SQLTranslator::_translate_cross_product(const std::vector<hsql::TableRef*>& tables) {
  Assert(!tables.empty(), "Cannot translate cross product without tables");

  auto result_table_source_state = _translate_table_ref(*tables.front());

  for (auto table_idx = size_t{1}; table_idx < tables.size(); ++table_idx) {
    auto table_source_state = _translate_table_ref(*tables[table_idx]);
    result_table_source_state.lqp =
        JoinNode::make(JoinMode::Cross, result_table_source_state.lqp, table_source_state.lqp);
    result_table_source_state.append(std::move(table_source_state));
  }

  return result_table_source_state;
}

std::vector<SQLTranslator::SelectListElement> SQLTranslator::_translate_select_list(
    const std::vector<hsql::Expr*>& select_list) {
  // Build the select_list_elements
  // Each expression of a select_list_element is either an Expression or nullptr if the element is a Wildcard
  // Create an SQLIdentifierResolver that knows the aliases
  std::vector<SelectListElement> select_list_elements;
  auto post_select_sql_identifier_resolver = std::make_shared<SQLIdentifierResolver>(*_sql_identifier_resolver);
  for (const auto& hsql_select_expr : select_list) {
    if (hsql_select_expr->type == hsql::kExprStar) {
      select_list_elements.emplace_back(SelectListElement{nullptr});
    } else {
      auto expression = _translate_hsql_expr(*hsql_select_expr, _sql_identifier_resolver);
      select_list_elements.emplace_back(SelectListElement{expression});
      if (hsql_select_expr->name && hsql_select_expr->type != hsql::kExprFunctionRef) {
        select_list_elements.back().identifiers.emplace_back(hsql_select_expr->name);
      }

      if (hsql_select_expr->alias) {
        auto identifier = SQLIdentifier{hsql_select_expr->alias};
        if (hsql_select_expr->table) {
          identifier.table_name = hsql_select_expr->table;
        }
        post_select_sql_identifier_resolver->add_column_name(expression, hsql_select_expr->alias);
        select_list_elements.back().identifiers.emplace_back(identifier);
      }
    }
  }
  _sql_identifier_resolver = post_select_sql_identifier_resolver;
  return select_list_elements;
}

void SQLTranslator::_translate_select_groupby_having(const hsql::SelectStatement& select,
                                                     const std::vector<SelectListElement>& select_list_elements) {
  auto pre_aggregate_expression_set = ExpressionUnorderedSet{};
  auto pre_aggregate_expressions = std::vector<std::shared_ptr<AbstractExpression>>{};
  auto aggregate_expression_set = ExpressionUnorderedSet{};
  auto aggregate_expressions = std::vector<std::shared_ptr<AbstractExpression>>{};

  // Visitor that identifies still uncomputed AggregateExpressions and their arguments.
  const auto find_uncomputed_aggregates_and_arguments = [&](auto& sub_expression) {
    /**
     * If the AggregateExpression has already been computed in a previous node (consider "x" in
     * "SELECT x FROM (SELECT MIN(a) as x FROM t) AS y)", it doesn't count as a new Aggregate and is therefore not
     * considered an "Aggregate" in the current SELECT list. Handling this as a special case seems hacky to me as well,
     * but it's the best solution I can come up with right now.
     */
    if (_current_lqp->find_column_id(*sub_expression)) return ExpressionVisitation::DoNotVisitArguments;

    if (sub_expression->type != ExpressionType::Aggregate) return ExpressionVisitation::VisitArguments;

    auto aggregate_expression = std::static_pointer_cast<AggregateExpression>(sub_expression);
    if (aggregate_expression_set.emplace(aggregate_expression).second) {
      aggregate_expressions.emplace_back(aggregate_expression);
      for (const auto& argument : aggregate_expression->arguments) {
        if (pre_aggregate_expression_set.emplace(argument).second) {
          // Handle COUNT(*)
          const auto column_expression = dynamic_cast<const LQPColumnExpression*>(&*argument);
          if (!column_expression || column_expression->column_reference.original_column_id() != INVALID_COLUMN_ID) {
            pre_aggregate_expressions.emplace_back(argument);
          }
        }
      }
    }

    return ExpressionVisitation::DoNotVisitArguments;
  };

  // Identify all Aggregates and their arguments needed for SELECT
  for (const auto& element : select_list_elements) {
    if (element.expression) {
      visit_expression(element.expression, find_uncomputed_aggregates_and_arguments);
    }
  }

  // Identify all GROUP BY expressions
  auto group_by_expressions = std::vector<std::shared_ptr<AbstractExpression>>{};
  if (select.groupBy && select.groupBy->columns) {
    group_by_expressions.reserve(select.groupBy->columns->size());
    for (const auto* group_by_hsql_expr : *select.groupBy->columns) {
      const auto group_by_expression = _translate_hsql_expr(*group_by_hsql_expr, _sql_identifier_resolver);
      group_by_expressions.emplace_back(group_by_expression);
      if (pre_aggregate_expression_set.emplace(group_by_expression).second) {
        pre_aggregate_expressions.emplace_back(group_by_expression);
      }
    }
  }

  // Gather all aggregates and arguments from HAVING
  auto having_expression = std::shared_ptr<AbstractExpression>{};
  if (select.groupBy && select.groupBy->having) {
    having_expression = _translate_hsql_expr(*select.groupBy->having, _sql_identifier_resolver);
    visit_expression(having_expression, find_uncomputed_aggregates_and_arguments);
  }

  const auto is_aggregate = !aggregate_expressions.empty() || !group_by_expressions.empty();

  const auto pre_aggregate_lqp = _current_lqp;

  // Build Aggregate
  if (is_aggregate) {
    // If needed, add a Projection to evaluate all Expression required for GROUP BY/Aggregates
    if (!pre_aggregate_expressions.empty()) {
      const auto any_expression_not_yet_available =
          std::any_of(pre_aggregate_expressions.begin(), pre_aggregate_expressions.end(),
                      [&](const auto& expression) { return !_current_lqp->find_column_id(*expression); });

      if (any_expression_not_yet_available) {
        _current_lqp = ProjectionNode::make(pre_aggregate_expressions, _current_lqp);
      }
    }
    _current_lqp = AggregateNode::make(group_by_expressions, aggregate_expressions, _current_lqp);
  }

  // Build Having
  if (having_expression) {
    AssertInput(expression_evaluable_on_lqp(having_expression, *_current_lqp),
                "HAVING references columns not accessible after Aggregation");
    _current_lqp = _translate_predicate_expression(having_expression, _current_lqp);
  }

  for (auto select_list_idx = size_t{0}; select_list_idx < select.selectList->size(); ++select_list_idx) {
    const auto* hsql_expr = (*select.selectList)[select_list_idx];

    if (hsql_expr->type == hsql::kExprStar) {
      AssertInput(_from_clause_result, "Can't SELECT with wildcards since there are no FROM tables specified");

      if (is_aggregate) {
        // SELECT * is only valid if every input column is named in the GROUP BY clause
        for (const auto& pre_aggregate_expression : pre_aggregate_lqp->column_expressions()) {
          if (hsql_expr->table) {
            // Dealing with SELECT t.* here
            auto identifiers = _sql_identifier_resolver->get_expression_identifiers(pre_aggregate_expression);
            if (std::any_of(identifiers.begin(), identifiers.end(),
                            [&](const auto& identifier) { return identifier.table_name != hsql_expr->table; })) {
              // The pre_aggregate_expression may or may not be part of the GROUP BY clause, but since it comes from a
              // different table, it is not included in the `SELECT t.*`.
              continue;
            }
          }

          AssertInput(std::find_if(group_by_expressions.begin(), group_by_expressions.end(),
                                   [&](const auto& group_by_expression) {
                                     return *pre_aggregate_expression == *group_by_expression;
                                   }) != group_by_expressions.end(),
                      std::string("Expression ") + pre_aggregate_expression->as_column_name() +
                          " was added to SELECT list when resolving *, but it is not part of the GROUP BY clause");
        }
      }

      if (hsql_expr->table) {
        if (is_aggregate) {
          // Select all GROUP BY columns with the specified table name
          for (const auto& group_by_expression : group_by_expressions) {
            const auto identifiers = _sql_identifier_resolver->get_expression_identifiers(group_by_expression);
            for (const auto& identifier : identifiers) {
              if (identifier.table_name == hsql_expr->table) {
                _inflated_select_list_elements.emplace_back(SelectListElement{group_by_expression});
              }
            }
          }
        } else {
          // Select all columns from the FROM element with the specified name
          const auto from_element_iter = _from_clause_result->elements_by_table_name.find(hsql_expr->table);
          AssertInput(from_element_iter != _from_clause_result->elements_by_table_name.end(),
                      std::string("No such element in FROM with table name '") + hsql_expr->table + "'");

          for (const auto& element : from_element_iter->second) {
            _inflated_select_list_elements.emplace_back(element);
          }
        }
      } else {
        if (is_aggregate) {
          // Select all GROUP BY columns
          for (const auto& expression : group_by_expressions) {
            _inflated_select_list_elements.emplace_back(SelectListElement{expression});
          }
        } else {
          // Select all columns from the FROM elements
          _inflated_select_list_elements.insert(_inflated_select_list_elements.end(),
                                                _from_clause_result->elements_in_order.begin(),
                                                _from_clause_result->elements_in_order.end());
        }
      }
    } else {
      _inflated_select_list_elements.emplace_back(select_list_elements[select_list_idx]);
    }
  }

  // For SELECT DISTINCT, we add an aggregate node that groups by all output columns, but doesn't use any aggregate
  // functions, e.g.: `SELECT DISTINCT a, b ...` becomes  `SELECT a, b ... GROUP BY a, b`.
  //
  // This might create unnecessary aggregate nodes when we already have an aggregation that creates unique results:
  // `SELECT DISTINCT a, MIN(b) FROM t GROUP BY a` would have one aggregate that groups by a and calculates MIN(b), and
  // one that groups by both a and MIN(b) without calculating anything. Fixing this should be done by an optimizer rule
  // that checks for each GROUP BY whether it guarantees the results to be unique or not. Doable, but no priority.
  if (select.selectDistinct) {
    _current_lqp = AggregateNode::make(_unwrap_elements(_inflated_select_list_elements),
                                       std::vector<std::shared_ptr<AbstractExpression>>{}, _current_lqp);
  }
}

<<<<<<< HEAD
void SQLTranslator::_translate_sorted_by(const std::vector<hsql::OrderDescription*>& order_list) {
=======
void SQLTranslator::_translate_set_operation(const hsql::SetOperation& set_operator) {
  const auto& left_input_lqp = _current_lqp;
  const auto left_column_expressions = left_input_lqp->column_expressions();

  // The right-hand side of the set operation has to be translated independently and must not access SQL identifiers
  // from the left-hand side. To ensure this, we create a new SQLTranslator with its own SQLIdentifierResolver.
  SQLTranslator nested_set_translator{_use_mvcc, _external_sql_identifier_resolver_proxy, _parameter_id_allocator,
                                      _with_descriptions, _meta_tables};
  const auto right_input_lqp = nested_set_translator._translate_select_statement(*set_operator.nestedSelectStatement);
  const auto right_column_expressions = right_input_lqp->column_expressions();

  AssertInput(left_column_expressions.size() == right_column_expressions.size(),
              "Mismatching number of input columns for set operation");

  // Check to see if both input LQPs use the same data type for each column
  for (auto column_expression_idx = size_t{0}; column_expression_idx < left_column_expressions.size();
       ++column_expression_idx) {
    const auto& left_expression = left_column_expressions[column_expression_idx];
    const auto& right_expression = right_column_expressions[column_expression_idx];

    AssertInput(left_expression->data_type() == right_expression->data_type(),
                "Mismatching input data types for left and right side of set operation");
  }

  auto lqp = std::shared_ptr<AbstractLQPNode>();

  // Choose the set operation mode. SQL only knows UNION and UNION ALL; the Positions mode is only used for internal
  // LQP optimizations and should not be needed in the SQLTranslator.
  auto set_operation_mode = set_operator.isAll ? SetOperationMode::All : SetOperationMode::Unique;

  // Create corresponding node depending on the SetType
  switch (set_operator.setType) {
    case hsql::kSetExcept:
      lqp = ExceptNode::make(set_operation_mode, left_input_lqp, right_input_lqp);
      break;
    case hsql::kSetIntersect:
      lqp = IntersectNode::make(set_operation_mode, left_input_lqp, right_input_lqp);
      break;
    case hsql::kSetUnion:
      lqp = UnionNode::make(set_operation_mode, left_input_lqp, right_input_lqp);
      break;
  }

  _current_lqp = lqp;
}

void SQLTranslator::_translate_order_by(const std::vector<hsql::OrderDescription*>& order_list) {
>>>>>>> 470af35f
  if (order_list.empty()) return;

  // So we can later reset the available Expressions to the Expressions of this LQP
  const auto input_lqp = _current_lqp;

  std::vector<std::shared_ptr<AbstractExpression>> expressions(order_list.size());
  std::vector<SortMode> sort_modes(order_list.size());
  for (auto expression_idx = size_t{0}; expression_idx < order_list.size(); ++expression_idx) {
    const auto& order_description = order_list[expression_idx];
    expressions[expression_idx] = _translate_hsql_expr(*order_description->expr, _sql_identifier_resolver);
    sort_modes[expression_idx] = order_type_to_sort_mode.at(order_description->type);
  }

  _current_lqp = _add_expressions_if_unavailable(_current_lqp, expressions);

  _current_lqp = SortNode::make(expressions, sort_modes, _current_lqp);

  // If any Expressions were added to perform the sorting, remove them again
  const auto input_column_expressions = input_lqp->column_expressions();
  if (input_column_expressions.size() != _current_lqp->column_expressions().size()) {
    _current_lqp = ProjectionNode::make(input_column_expressions, _current_lqp);
  }
}

void SQLTranslator::_translate_limit(const hsql::LimitDescription& limit) {
  AssertInput(!limit.offset, "OFFSET not supported");
  const auto num_rows_expression = _translate_hsql_expr(*limit.limit, _sql_identifier_resolver);
  _current_lqp = LimitNode::make(num_rows_expression, _current_lqp);
}

// NOLINTNEXTLINE - while this particular method could be made static, others cannot.
std::shared_ptr<AbstractLQPNode> SQLTranslator::_translate_show(const hsql::ShowStatement& show_statement) {
  switch (show_statement.type) {
    case hsql::ShowType::kShowTables: {
      const auto tables_meta_table = Hyrise::get().meta_table_manager.generate_table("tables");
      return StaticTableNode::make(tables_meta_table);
    }
    case hsql::ShowType::kShowColumns: {
      const auto columns_meta_table = Hyrise::get().meta_table_manager.generate_table("columns");
      const auto static_table_node = StaticTableNode::make(columns_meta_table);
      const auto table_name_column = lqp_column_({static_table_node, ColumnID{0}});
      const auto predicate = std::make_shared<BinaryPredicateExpression>(PredicateCondition::Equals, table_name_column,
                                                                         value_(show_statement.name));
      return PredicateNode::make(predicate, static_table_node);
    }
  }
  Fail("Invalid enum value");
}

std::shared_ptr<AbstractLQPNode> SQLTranslator::_translate_create(const hsql::CreateStatement& create_statement) {
  switch (create_statement.type) {
    case hsql::CreateType::kCreateView:
      return _translate_create_view(create_statement);
    case hsql::CreateType::kCreateTable:
      return _translate_create_table(create_statement);
    case hsql::CreateType::kCreateTableFromTbl:
      FailInput("CREATE TABLE FROM is not yet supported");
  }
  Fail("Invalid enum value");
}

std::shared_ptr<AbstractLQPNode> SQLTranslator::_translate_create_view(const hsql::CreateStatement& create_statement) {
  auto lqp = _translate_select_statement(static_cast<const hsql::SelectStatement&>(*create_statement.select));
  const auto column_expressions = lqp->column_expressions();

  std::unordered_map<ColumnID, std::string> column_names;

  if (create_statement.viewColumns) {
    // The CREATE VIEW statement has renamed the columns: CREATE VIEW myview (foo, bar) AS SELECT ...
    AssertInput(create_statement.viewColumns->size() == column_expressions.size(),
                "Number of Columns in CREATE VIEW does not match SELECT statement");

    for (auto column_id = ColumnID{0}; column_id < create_statement.viewColumns->size(); ++column_id) {
      column_names.insert_or_assign(column_id, (*create_statement.viewColumns)[column_id]);
    }
  } else {
    for (auto column_id = ColumnID{0}; column_id < column_expressions.size(); ++column_id) {
      for (const auto& identifier : _inflated_select_list_elements[column_id].identifiers) {
        column_names.insert_or_assign(column_id, identifier.column_name);
      }
    }
  }

  return CreateViewNode::make(create_statement.tableName, std::make_shared<LQPView>(lqp, column_names),
                              create_statement.ifNotExists);
}

std::shared_ptr<AbstractLQPNode> SQLTranslator::_translate_create_table(const hsql::CreateStatement& create_statement) {
  Assert(create_statement.columns || create_statement.select, "CREATE TABLE: No columns specified. Parser bug?");

  std::shared_ptr<AbstractLQPNode> input_node;

  if (create_statement.select) {
    input_node = _translate_select_statement(*create_statement.select);
  } else {
    auto column_definitions = TableColumnDefinitions{create_statement.columns->size()};

    for (auto column_id = ColumnID{0}; column_id < create_statement.columns->size(); ++column_id) {
      const auto* parser_column_definition = create_statement.columns->at(column_id);
      auto& column_definition = column_definitions[column_id];

      // TODO(anybody) SQLParser is missing support for Hyrise's other types
      switch (parser_column_definition->type.data_type) {
        case hsql::DataType::INT:
          column_definition.data_type = DataType::Int;
          break;
        case hsql::DataType::LONG:
          column_definition.data_type = DataType::Long;
          break;
        case hsql::DataType::FLOAT:
          column_definition.data_type = DataType::Float;
          break;
        case hsql::DataType::DOUBLE:
          column_definition.data_type = DataType::Double;
          break;
        case hsql::DataType::CHAR:
        case hsql::DataType::VARCHAR:
        case hsql::DataType::TEXT:
          // Ignoring the length of CHAR and VARCHAR columns for now as Hyrise as no way of working with these
          column_definition.data_type = DataType::String;
          break;
        case hsql::DataType::UNKNOWN:
          Fail("UNKNOWN data type cannot be handled here");
      }

      column_definition.name = parser_column_definition->name;
      column_definition.nullable = parser_column_definition->nullable;
    }
    input_node = StaticTableNode::make(Table::create_dummy_table(column_definitions));
  }
  return CreateTableNode::make(create_statement.tableName, create_statement.ifNotExists, input_node);
}

// NOLINTNEXTLINE - while this particular method could be made static, others cannot.
std::shared_ptr<AbstractLQPNode> SQLTranslator::_translate_drop(const hsql::DropStatement& drop_statement) {
  switch (drop_statement.type) {
    case hsql::DropType::kDropView:
      return DropViewNode::make(drop_statement.name, drop_statement.ifExists);
    case hsql::DropType::kDropTable:
      return DropTableNode::make(drop_statement.name, drop_statement.ifExists);
    case hsql::DropType::kDropSchema:
    case hsql::DropType::kDropIndex:
    case hsql::DropType::kDropPreparedStatement:
      FailInput("This DROP type is not implemented yet");
  }
  Fail("Invalid enum value");
}

std::shared_ptr<AbstractLQPNode> SQLTranslator::_translate_prepare(const hsql::PrepareStatement& prepare_statement) {
  hsql::SQLParserResult parse_result;
  hsql::SQLParser::parse(prepare_statement.query, &parse_result);

  AssertInput(parse_result.isValid(), create_sql_parser_error_message(prepare_statement.query, parse_result));
  AssertInput(parse_result.size() == 1u, "PREPAREd statement can only contain a single SQL statement");

  auto prepared_plan_translator = SQLTranslator{_use_mvcc};

  const auto translation_result = prepared_plan_translator.translate_parser_result(parse_result);
  Assert(translation_result.translation_info.cacheable, "Non-cacheable LQP nodes can't be part of prepared statements");

  const auto lqp = translation_result.lqp_nodes.at(0);

  const auto parameter_ids = translation_result.translation_info.parameter_ids_of_value_placeholders;

  const auto lqp_prepared_plan = std::make_shared<PreparedPlan>(lqp, parameter_ids);

  return CreatePreparedPlanNode::make(prepare_statement.name, lqp_prepared_plan);
}

std::shared_ptr<AbstractLQPNode> SQLTranslator::_translate_execute(const hsql::ExecuteStatement& execute_statement) {
  const auto num_parameters = execute_statement.parameters ? execute_statement.parameters->size() : 0;
  auto parameters = std::vector<std::shared_ptr<AbstractExpression>>{num_parameters};
  for (auto parameter_idx = size_t{0}; parameter_idx < num_parameters; ++parameter_idx) {
    parameters[parameter_idx] = translate_hsql_expr(*(*execute_statement.parameters)[parameter_idx], _use_mvcc);
  }

  const auto prepared_plan = Hyrise::get().storage_manager.get_prepared_plan(execute_statement.name);

  AssertInput(_use_mvcc == (lqp_is_validated(prepared_plan->lqp) ? UseMvcc::Yes : UseMvcc::No),
              "Mismatch between validation of Prepared statement and query it is used in");

  return prepared_plan->instantiate(parameters);
}

// NOLINTNEXTLINE - while this particular method could be made static, others cannot.
std::shared_ptr<AbstractLQPNode> SQLTranslator::_translate_import(const hsql::ImportStatement& import_statement) {
  return ImportNode::make(import_statement.tableName, import_statement.filePath,
                          import_type_to_file_type(import_statement.type));
}

// NOLINTNEXTLINE - while this particular method could be made static, others cannot.
std::shared_ptr<AbstractLQPNode> SQLTranslator::_translate_export(const hsql::ExportStatement& export_statement) {
  // Get stored table as input (validated if MVCC is enabled)
  auto sql_identifier_resolver = std::make_shared<SQLIdentifierResolver>();
  auto lqp = _translate_stored_table(export_statement.tableName, sql_identifier_resolver);

  return ExportNode::make(export_statement.tableName, export_statement.filePath,
                          import_type_to_file_type(export_statement.type), lqp);
}

std::shared_ptr<AbstractLQPNode> SQLTranslator::_validate_if_active(
    const std::shared_ptr<AbstractLQPNode>& input_node) {
  if (_use_mvcc == UseMvcc::No) return input_node;

  return ValidateNode::make(input_node);
}

std::shared_ptr<AbstractLQPNode> SQLTranslator::_translate_predicate_expression(
    const std::shared_ptr<AbstractExpression>& expression, std::shared_ptr<AbstractLQPNode> current_node) const {
  /**
   * Translate AbstractPredicateExpression
   */
  switch (expression->type) {
    case ExpressionType::Predicate: {
      const auto predicate_expression = std::static_pointer_cast<AbstractPredicateExpression>(expression);
      return PredicateNode::make(expression, current_node);
    }

    case ExpressionType::Logical: {
      const auto logical_expression = std::static_pointer_cast<LogicalExpression>(expression);

      switch (logical_expression->logical_operator) {
        case LogicalOperator::And: {
          current_node = _translate_predicate_expression(logical_expression->right_operand(), current_node);
          return _translate_predicate_expression(logical_expression->left_operand(), current_node);
        }
        case LogicalOperator::Or:
          return PredicateNode::make(expression, current_node);
      }
    } break;

    case ExpressionType::Exists:
      return PredicateNode::make(expression, current_node);

    default:
      FailInput("Cannot use this ExpressionType as predicate");
  }

  Fail("Invalid enum value");
}

std::shared_ptr<AbstractLQPNode> SQLTranslator::_prune_expressions(
    const std::shared_ptr<AbstractLQPNode>& node, const std::vector<std::shared_ptr<AbstractExpression>>& expressions) {
  if (expressions_equal(node->column_expressions(), expressions)) return node;
  return ProjectionNode::make(expressions, node);
}

std::shared_ptr<AbstractLQPNode> SQLTranslator::_add_expressions_if_unavailable(
    const std::shared_ptr<AbstractLQPNode>& node, const std::vector<std::shared_ptr<AbstractExpression>>& expressions) {
  std::vector<std::shared_ptr<AbstractExpression>> projection_expressions;

  for (const auto& expression : expressions) {
    // The required expression is already available or doesn't need to be computed (e.g. when it is a literal)
    if (!expression->requires_computation() || node->find_column_id(*expression)) continue;
    projection_expressions.emplace_back(expression);
  }

  // If all requested expressions are available, no need to create a projection
  if (projection_expressions.empty()) return node;

  const auto column_expressions = node->column_expressions();
  projection_expressions.insert(projection_expressions.end(), column_expressions.cbegin(), column_expressions.cend());

  return ProjectionNode::make(projection_expressions, node);
}

std::shared_ptr<AbstractExpression> SQLTranslator::_translate_hsql_expr(
    const hsql::Expr& expr, const std::shared_ptr<SQLIdentifierResolver>& sql_identifier_resolver) {
  auto name = expr.name ? std::string(expr.name) : "";

  const auto left = expr.expr ? _translate_hsql_expr(*expr.expr, sql_identifier_resolver) : nullptr;
  const auto right = expr.expr2 ? _translate_hsql_expr(*expr.expr2, sql_identifier_resolver) : nullptr;

  switch (expr.type) {
    case hsql::kExprColumnRef: {
      const auto table_name = expr.table ? std::optional<std::string>(std::string(expr.table)) : std::nullopt;
      const auto identifier = SQLIdentifier{name, table_name};

      auto expression = sql_identifier_resolver->resolve_identifier_relaxed(identifier);
      if (!expression && _external_sql_identifier_resolver_proxy) {
        // Try to resolve the identifier in the outer queries
        expression = _external_sql_identifier_resolver_proxy->resolve_identifier_relaxed(identifier);
      }
      AssertInput(expression, "Couldn't resolve identifier '" + identifier.as_string() + "' or it is ambiguous");

      return expression;
    }

    case hsql::kExprLiteralFloat:
      return std::make_shared<ValueExpression>(expr.fval);

    case hsql::kExprLiteralString:
      AssertInput(expr.name, "No value given for string literal");
      return std::make_shared<ValueExpression>(pmr_string{name});

    case hsql::kExprLiteralInt:
      if (static_cast<int32_t>(expr.ival) == expr.ival) {
        return std::make_shared<ValueExpression>(static_cast<int32_t>(expr.ival));
      } else {
        return std::make_shared<ValueExpression>(expr.ival);
      }

    case hsql::kExprLiteralNull:
      return std::make_shared<ValueExpression>(NullValue{});

    case hsql::kExprParameter: {
      Assert(expr.ival >= 0 && expr.ival <= std::numeric_limits<ValuePlaceholderID::base_type>::max(),
             "ValuePlaceholderID out of range");
      auto value_placeholder_id = ValuePlaceholderID{static_cast<uint16_t>(expr.ival)};
      return std::make_shared<PlaceholderExpression>(
          _parameter_id_allocator->allocate_for_value_placeholder(value_placeholder_id));
    }

    case hsql::kExprFunctionRef: {
      // convert to upper-case to find mapping
      std::transform(name.begin(), name.end(), name.begin(), [](const auto c) { return std::toupper(c); });

      // Some SQL functions have aliases, which we map to one unique identifier here.
      static const std::unordered_map<std::string, std::string> function_aliases{{{"SUBSTRING"}, {"SUBSTR"}}};
      const auto found_alias = function_aliases.find(name);
      if (found_alias != function_aliases.end()) {
        name = found_alias->second;
      }

      if (name == "EXTRACT"s) {
        Assert(expr.datetimeField != hsql::kDatetimeNone, "No DatetimeField specified in EXTRACT. Bug in sqlparser?");

        auto datetime_component = hsql_datetime_field.at(expr.datetimeField);
        return std::make_shared<ExtractExpression>(datetime_component, left);
      }

      Assert(expr.exprList, "FunctionRef has no exprList. Bug in sqlparser?");

      /**
       * Aggregate function
       */
      const auto aggregate_iter = aggregate_function_to_string.right.find(name);
      if (aggregate_iter != aggregate_function_to_string.right.end()) {
        auto aggregate_function = aggregate_iter->second;

        if (aggregate_function == AggregateFunction::Count && expr.distinct) {
          aggregate_function = AggregateFunction::CountDistinct;
        }

        AssertInput(expr.exprList && expr.exprList->size() == 1,
                    "Expected exactly one argument for this AggregateFunction");

        auto aggregate_expression = std::shared_ptr<AggregateExpression>{};

        switch (aggregate_function) {
          case AggregateFunction::Min:
          case AggregateFunction::Max:
          case AggregateFunction::Sum:
          case AggregateFunction::Avg:
          case AggregateFunction::StandardDeviationSample:
            return std::make_shared<AggregateExpression>(
                aggregate_function, _translate_hsql_expr(*expr.exprList->front(), sql_identifier_resolver));
          case AggregateFunction::Any:
            Fail("ANY() is an internal aggregation function.");
          case AggregateFunction::Count:
          case AggregateFunction::CountDistinct:
            if (expr.exprList->front()->type == hsql::kExprStar) {
              AssertInput(!expr.exprList->front()->name, "Illegal <t>.* in COUNT()");

              // Find any leaf node below COUNT(*)
              std::shared_ptr<AbstractLQPNode> leaf_node = nullptr;
              visit_lqp(_current_lqp, [&](const auto& node) {
                if (!node->left_input() && !node->right_input()) {
                  leaf_node = node;
                  return LQPVisitation::DoNotVisitInputs;
                }
                return LQPVisitation::VisitInputs;
              });
              Assert(leaf_node, "No leaf node found below COUNT(*)");

              const auto column_expression =
                  std::make_shared<LQPColumnExpression>(LQPColumnReference{leaf_node, INVALID_COLUMN_ID});

              aggregate_expression = std::make_shared<AggregateExpression>(aggregate_function, column_expression);
            } else {
              aggregate_expression = std::make_shared<AggregateExpression>(
                  aggregate_function, _translate_hsql_expr(*expr.exprList->front(), sql_identifier_resolver));
            }
        }

        // Check for ambiguous expressions that occur both at the current node and in its input tables. Example:
        //   SELECT COUNT(a) FROM (SELECT a, COUNT(a) FROM t GROUP BY a) t2
        // Our current expression system cannot handle this case and would consider the two COUNT(a) to be identical,
        // see #1902 for details. This check here might have false positives, feel free to improve the check or tackle
        // the underlying issue if this ever becomes an issue.
        auto table_expressions = std::vector<std::shared_ptr<AbstractExpression>>{};
        DebugAssert(_from_clause_result, "_from_clause_result should be set by now");
        table_expressions.reserve(_from_clause_result->elements_in_order.size());
        for (const auto& select_list_element : _from_clause_result->elements_in_order) {
          table_expressions.emplace_back(select_list_element.expression);
        }

        AssertInput(std::none_of(table_expressions.cbegin(), table_expressions.cend(),
                                 [&aggregate_expression](const auto input_expression) {
                                   return *input_expression == *aggregate_expression;
                                 }),
                    "Hyrise cannot handle repeated aggregate expressions, see #1902 for details.");

        return aggregate_expression;
      }

      /**
       * "Normal" function
       */
      const auto function_iter = function_type_to_string.right.find(name);

      if (function_iter != function_type_to_string.right.end()) {
        auto arguments = std::vector<std::shared_ptr<AbstractExpression>>{};
        arguments.reserve(expr.exprList->size());

        for (const auto* hsql_argument : *expr.exprList) {
          arguments.emplace_back(_translate_hsql_expr(*hsql_argument, sql_identifier_resolver));
        }

        return std::make_shared<FunctionExpression>(function_iter->second, arguments);
      } else {
        FailInput("Couldn't resolve function '"s + name + "'");
      }
    }

    case hsql::kExprOperator: {
      // Translate ArithmeticExpression
      const auto arithmetic_operators_iter = hsql_arithmetic_operators.find(expr.opType);
      if (arithmetic_operators_iter != hsql_arithmetic_operators.end()) {
        Assert(left && right, "Unexpected SQLParserResult. Didn't receive two arguments for binary expression.");
        return std::make_shared<ArithmeticExpression>(arithmetic_operators_iter->second, left, right);
      }

      // Translate PredicateExpression
      const auto predicate_condition_iter = hsql_predicate_condition.find(expr.opType);
      if (predicate_condition_iter != hsql_predicate_condition.end()) {
        const auto predicate_condition = predicate_condition_iter->second;

        if (is_binary_predicate_condition(predicate_condition)) {
          Assert(left && right, "Unexpected SQLParserResult. Didn't receive two arguments for binary_expression");
          return std::make_shared<BinaryPredicateExpression>(predicate_condition, left, right);
        } else if (predicate_condition == PredicateCondition::BetweenInclusive) {
          Assert(expr.exprList && expr.exprList->size() == 2, "Expected two arguments for BETWEEN");
          return std::make_shared<BetweenExpression>(
              PredicateCondition::BetweenInclusive, left,
              _translate_hsql_expr(*(*expr.exprList)[0], sql_identifier_resolver),
              _translate_hsql_expr(*(*expr.exprList)[1], sql_identifier_resolver));
        }
      }

      // Translate other expression types that can be expected at this point
      switch (expr.opType) {
        case hsql::kOpUnaryMinus:
          return std::make_shared<UnaryMinusExpression>(left);
        case hsql::kOpCase:
          return _translate_hsql_case(expr, sql_identifier_resolver);
        case hsql::kOpOr:
          return std::make_shared<LogicalExpression>(LogicalOperator::Or, left, right);
        case hsql::kOpAnd:
          return std::make_shared<LogicalExpression>(LogicalOperator::And, left, right);
        case hsql::kOpIn: {
          if (expr.select) {
            // `a IN (SELECT ...)`
            const auto subquery = _translate_hsql_subquery(*expr.select, sql_identifier_resolver);
            return std::make_shared<InExpression>(PredicateCondition::In, left, subquery);

          } else {
            // `a IN (x, y, z)`
            std::vector<std::shared_ptr<AbstractExpression>> arguments;

            AssertInput(expr.exprList && !expr.exprList->empty(), "IN clauses with an empty list are invalid");

            arguments.reserve(expr.exprList->size());
            for (const auto* hsql_argument : *expr.exprList) {
              arguments.emplace_back(_translate_hsql_expr(*hsql_argument, sql_identifier_resolver));
            }

            const auto array = std::make_shared<ListExpression>(arguments);
            return std::make_shared<InExpression>(PredicateCondition::In, left, array);
          }
        }

        case hsql::kOpIsNull:
          return is_null_(left);

        case hsql::kOpNot:
          return _inverse_predicate(*left);

        case hsql::kOpExists:
          AssertInput(expr.select, "Expected SELECT argument for EXISTS");
          return std::make_shared<ExistsExpression>(_translate_hsql_subquery(*expr.select, sql_identifier_resolver),
                                                    ExistsExpressionType::Exists);

        default:
          Fail("Unexpected expression type");  // There are 19 of these, so we make an exception here and use default
      }
    }

    case hsql::kExprSelect:
      return _translate_hsql_subquery(*expr.select, sql_identifier_resolver);

    case hsql::kExprArray:
      FailInput("Can't translate a standalone array, arrays only valid in IN expressions");

    case hsql::kExprStar:
      Fail("Star expression should have been handled earlier");

    case hsql::kExprArrayIndex:
    case hsql::kExprDatetimeField:
    case hsql::kExprHint:
      FailInput("Can't translate this hsql expression into a Hyrise expression");
  }
  Fail("Invalid enum value");
}

std::shared_ptr<LQPSubqueryExpression> SQLTranslator::_translate_hsql_subquery(
    const hsql::SelectStatement& select, const std::shared_ptr<SQLIdentifierResolver>& sql_identifier_resolver) {
  const auto sql_identifier_proxy = std::make_shared<SQLIdentifierResolverProxy>(
      sql_identifier_resolver, _parameter_id_allocator, _external_sql_identifier_resolver_proxy);

  auto subquery_translator =
      SQLTranslator{_use_mvcc, sql_identifier_proxy, _parameter_id_allocator, _with_descriptions, _meta_tables};
  const auto subquery_lqp = subquery_translator._translate_select_statement(select);
  const auto parameter_count = sql_identifier_proxy->accessed_expressions().size();

  auto parameter_ids = std::vector<ParameterID>{};
  parameter_ids.reserve(parameter_count);

  auto parameter_expressions = std::vector<std::shared_ptr<AbstractExpression>>{};
  parameter_expressions.reserve(parameter_count);

  for (const auto& expression_and_parameter_id : sql_identifier_proxy->accessed_expressions()) {
    parameter_ids.emplace_back(expression_and_parameter_id.second);
    parameter_expressions.emplace_back(expression_and_parameter_id.first);
  }

  return std::make_shared<LQPSubqueryExpression>(subquery_lqp, parameter_ids, parameter_expressions);
}

std::shared_ptr<AbstractExpression> SQLTranslator::_translate_hsql_case(
    const hsql::Expr& expr, const std::shared_ptr<SQLIdentifierResolver>& sql_identifier_resolver) {
  /**
   * There is a "simple" and a "searched" CASE syntax, see http://www.oratable.com/simple-case-searched-case/
   * Hyrise supports both.
   */

  Assert(expr.exprList, "Unexpected SQLParserResult. Case needs exprList");
  Assert(!expr.exprList->empty(), "Unexpected SQLParserResult. Case needs non-empty exprList");

  // "a + b" in "CASE a + b WHEN ... THEN ... END", or nullptr when using the "searched" CASE syntax
  auto simple_case_left_operand = std::shared_ptr<AbstractExpression>{};
  if (expr.expr) simple_case_left_operand = _translate_hsql_expr(*expr.expr, sql_identifier_resolver);

  // Initialize CASE with the ELSE expression and then put the remaining WHEN...THEN... clauses on top of that
  // in reverse order
  auto current_case_expression = std::shared_ptr<AbstractExpression>{};
  if (expr.expr2) {
    current_case_expression = _translate_hsql_expr(*expr.expr2, sql_identifier_resolver);
  } else {
    // No ELSE specified, use NULL
    current_case_expression = std::make_shared<ValueExpression>(NullValue{});
  }

  for (auto case_reverse_idx = size_t{0}; case_reverse_idx < expr.exprList->size(); ++case_reverse_idx) {
    const auto case_idx = expr.exprList->size() - case_reverse_idx - 1;
    const auto case_clause = (*expr.exprList)[case_idx];

    auto when = _translate_hsql_expr(*case_clause->expr, sql_identifier_resolver);
    if (simple_case_left_operand) {
      when = std::make_shared<BinaryPredicateExpression>(PredicateCondition::Equals, simple_case_left_operand, when);
    }

    const auto then = _translate_hsql_expr(*case_clause->expr2, sql_identifier_resolver);
    current_case_expression = std::make_shared<CaseExpression>(when, then, current_case_expression);
  }

  return current_case_expression;
}

std::shared_ptr<AbstractExpression> SQLTranslator::_inverse_predicate(const AbstractExpression& expression) const {
  /**
   * Inverse a boolean expression
   */

  switch (expression.type) {
    case ExpressionType::Predicate: {
      if (const auto* binary_predicate_expression = dynamic_cast<const BinaryPredicateExpression*>(&expression);
          binary_predicate_expression) {
        // If the argument is a predicate, just inverse it (e.g. NOT (a > b) becomes b <= a)
        return std::make_shared<BinaryPredicateExpression>(
            inverse_predicate_condition(binary_predicate_expression->predicate_condition),
            binary_predicate_expression->left_operand(), binary_predicate_expression->right_operand());
      } else if (const auto is_null_expression = dynamic_cast<const IsNullExpression*>(&expression);
                 is_null_expression) {
        // NOT (IS NULL ...) -> IS NOT NULL ...
        return std::make_shared<IsNullExpression>(inverse_predicate_condition(is_null_expression->predicate_condition),
                                                  is_null_expression->operand());
      } else if (const auto* between_expression = dynamic_cast<const BetweenExpression*>(&expression);
                 between_expression) {
        // a BETWEEN b AND c -> a < b OR a > c
        return or_(less_than_(between_expression->value(), between_expression->lower_bound()),
                   greater_than_(between_expression->value(), between_expression->upper_bound()));
      } else {
        const auto* in_expression = dynamic_cast<const InExpression*>(&expression);
        Assert(in_expression, "Expected InExpression");
        return std::make_shared<InExpression>(inverse_predicate_condition(in_expression->predicate_condition),
                                              in_expression->value(), in_expression->set());
      }
    } break;

    case ExpressionType::Logical: {
      const auto* logical_expression = static_cast<const LogicalExpression*>(&expression);

      switch (logical_expression->logical_operator) {
        case LogicalOperator::And:
          return or_(_inverse_predicate(*logical_expression->left_operand()),
                     _inverse_predicate(*logical_expression->right_operand()));
        case LogicalOperator::Or:
          return and_(_inverse_predicate(*logical_expression->left_operand()),
                      _inverse_predicate(*logical_expression->right_operand()));
      }
    } break;

    case ExpressionType::Exists: {
      const auto* exists_expression = static_cast<const ExistsExpression*>(&expression);

      switch (exists_expression->exists_expression_type) {
        case ExistsExpressionType::Exists:
          return not_exists_(exists_expression->subquery());
        case ExistsExpressionType::NotExists:
          return exists_(exists_expression->subquery());
      }
    } break;

    default:
      Fail("Can't invert non-boolean expression");
  }

  Fail("Invalid enum value");
}

std::vector<std::shared_ptr<AbstractExpression>> SQLTranslator::_unwrap_elements(
    const std::vector<SelectListElement>& select_list_elements) {
  std::vector<std::shared_ptr<AbstractExpression>> expressions;
  expressions.reserve(select_list_elements.size());
  for (const auto& element : select_list_elements) {
    expressions.emplace_back(element.expression);
  }
  return expressions;
}

SQLTranslator::SelectListElement::SelectListElement(const std::shared_ptr<AbstractExpression>& init_expression)
    : expression(init_expression) {}

SQLTranslator::SelectListElement::SelectListElement(const std::shared_ptr<AbstractExpression>& init_expression,
                                                    const std::vector<SQLIdentifier>& init_identifiers)
    : expression(init_expression), identifiers(init_identifiers) {}

SQLTranslator::TableSourceState::TableSourceState(
    const std::shared_ptr<AbstractLQPNode>& init_lqp,
    const std::unordered_map<std::string, std::vector<SelectListElement>>& init_elements_by_table_name,
    const std::vector<SelectListElement>& init_elements_in_order,
    const std::shared_ptr<SQLIdentifierResolver>& init_sql_identifier_resolver)
    : lqp(init_lqp),
      elements_by_table_name(init_elements_by_table_name),
      elements_in_order(init_elements_in_order),
      sql_identifier_resolver(init_sql_identifier_resolver) {}

void SQLTranslator::TableSourceState::append(TableSourceState&& rhs) {
  for (auto& table_name_and_elements : rhs.elements_by_table_name) {
    const auto unique = elements_by_table_name.count(table_name_and_elements.first) == 0;
    AssertInput(unique, "Table Name '"s + table_name_and_elements.first + "' in FROM clause is not unique");
  }

  // This should be ::merge, but that is not yet supported by clang.
  // elements_by_table_name.merge(std::move(rhs.elements_by_table_name));
  for (auto& kv : rhs.elements_by_table_name) {
    elements_by_table_name.try_emplace(kv.first, std::move(kv.second));
  }

  elements_in_order.insert(elements_in_order.end(), rhs.elements_in_order.begin(), rhs.elements_in_order.end());
  sql_identifier_resolver->append(std::move(*rhs.sql_identifier_resolver));
}

}  // namespace opossum<|MERGE_RESOLUTION|>--- conflicted
+++ resolved
@@ -1141,9 +1141,6 @@
   }
 }
 
-<<<<<<< HEAD
-void SQLTranslator::_translate_sorted_by(const std::vector<hsql::OrderDescription*>& order_list) {
-=======
 void SQLTranslator::_translate_set_operation(const hsql::SetOperation& set_operator) {
   const auto& left_input_lqp = _current_lqp;
   const auto left_column_expressions = left_input_lqp->column_expressions();
@@ -1190,8 +1187,7 @@
   _current_lqp = lqp;
 }
 
-void SQLTranslator::_translate_order_by(const std::vector<hsql::OrderDescription*>& order_list) {
->>>>>>> 470af35f
+void SQLTranslator::_translate_sorted_by(const std::vector<hsql::OrderDescription*>& order_list) {
   if (order_list.empty()) return;
 
   // So we can later reset the available Expressions to the Expressions of this LQP
