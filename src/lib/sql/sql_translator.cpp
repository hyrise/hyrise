--- conflicted
+++ resolved
@@ -498,9 +498,6 @@
 
   switch (hsql_table_ref.type) {
     case hsql::kTableName: {
-<<<<<<< HEAD
-      if (Hyrise::get().storage_manager.has_table(hsql_table_ref.name)) {
-=======
       // WITH descriptions or subqueries are treated as though they were inline views or tables
       // They mask existing tables or views with the same name.
       const auto with_descriptions_iter = _with_descriptions.find(hsql_table_ref.name);
@@ -519,8 +516,7 @@
           sql_identifier_resolver->set_table_name(column_expression, hsql_table_ref.name);
         }
 
-      } else if (StorageManager::get().has_table(hsql_table_ref.name)) {
->>>>>>> 4b278680
+      } else if (Hyrise::get().storage_manager.has_table(hsql_table_ref.name)) {
         lqp = _translate_stored_table(hsql_table_ref.name, sql_identifier_resolver);
 
       } else if (Hyrise::get().storage_manager.has_view(hsql_table_ref.name)) {
