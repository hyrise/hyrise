#include "sql_translator.hpp"

#include <algorithm>
#include <memory>
#include <optional>
#include <string>
#include <unordered_map>
#include <unordered_set>
#include <utility>
#include <vector>

#include "constant_mappings.hpp"
#include "create_sql_parser_error_message.hpp"
#include "expression/abstract_expression.hpp"
#include "expression/abstract_predicate_expression.hpp"
#include "expression/aggregate_expression.hpp"
#include "expression/arithmetic_expression.hpp"
#include "expression/between_expression.hpp"
#include "expression/binary_predicate_expression.hpp"
#include "expression/case_expression.hpp"
#include "expression/exists_expression.hpp"
#include "expression/expression_functional.hpp"
#include "expression/expression_utils.hpp"
#include "expression/in_expression.hpp"
#include "expression/is_null_expression.hpp"
#include "expression/list_expression.hpp"
#include "expression/logical_expression.hpp"
#include "expression/lqp_column_expression.hpp"
#include "expression/lqp_subquery_expression.hpp"
#include "expression/unary_minus_expression.hpp"
#include "expression/value_expression.hpp"
#include "hyrise.hpp"
#include "import_export/file_type.hpp"
#include "logical_query_plan/abstract_lqp_node.hpp"
#include "logical_query_plan/aggregate_node.hpp"
#include "logical_query_plan/alias_node.hpp"
#include "logical_query_plan/change_meta_table_node.hpp"
#include "logical_query_plan/create_prepared_plan_node.hpp"
#include "logical_query_plan/create_table_node.hpp"
#include "logical_query_plan/create_view_node.hpp"
#include "logical_query_plan/delete_node.hpp"
#include "logical_query_plan/drop_table_node.hpp"
#include "logical_query_plan/drop_view_node.hpp"
#include "logical_query_plan/dummy_table_node.hpp"
#include "logical_query_plan/except_node.hpp"
#include "logical_query_plan/export_node.hpp"
#include "logical_query_plan/import_node.hpp"
#include "logical_query_plan/insert_node.hpp"
#include "logical_query_plan/intersect_node.hpp"
#include "logical_query_plan/join_node.hpp"
#include "logical_query_plan/limit_node.hpp"
#include "logical_query_plan/lqp_utils.hpp"
#include "logical_query_plan/predicate_node.hpp"
#include "logical_query_plan/projection_node.hpp"
#include "logical_query_plan/sort_node.hpp"
#include "logical_query_plan/static_table_node.hpp"
#include "logical_query_plan/stored_table_node.hpp"
#include "logical_query_plan/union_node.hpp"
#include "logical_query_plan/update_node.hpp"
#include "logical_query_plan/validate_node.hpp"
#include "storage/lqp_view.hpp"
#include "storage/table.hpp"
#include "utils/meta_table_manager.hpp"

#include "SQLParser.h"

using namespace std::string_literals;            // NOLINT
using namespace opossum::expression_functional;  // NOLINT

namespace {

using namespace opossum;  // NOLINT

const std::unordered_map<hsql::OperatorType, ArithmeticOperator> hsql_arithmetic_operators = {
    {hsql::kOpPlus, ArithmeticOperator::Addition},           {hsql::kOpMinus, ArithmeticOperator::Subtraction},
    {hsql::kOpAsterisk, ArithmeticOperator::Multiplication}, {hsql::kOpSlash, ArithmeticOperator::Division},
    {hsql::kOpPercentage, ArithmeticOperator::Modulo},
};

const std::unordered_map<hsql::OperatorType, LogicalOperator> hsql_logical_operators = {
    {hsql::kOpAnd, LogicalOperator::And}, {hsql::kOpOr, LogicalOperator::Or}};

const std::unordered_map<hsql::OperatorType, PredicateCondition> hsql_predicate_condition = {
    {hsql::kOpBetween, PredicateCondition::BetweenInclusive},
    {hsql::kOpEquals, PredicateCondition::Equals},
    {hsql::kOpNotEquals, PredicateCondition::NotEquals},
    {hsql::kOpLess, PredicateCondition::LessThan},
    {hsql::kOpLessEq, PredicateCondition::LessThanEquals},
    {hsql::kOpGreater, PredicateCondition::GreaterThan},
    {hsql::kOpGreaterEq, PredicateCondition::GreaterThanEquals},
    {hsql::kOpLike, PredicateCondition::Like},
    {hsql::kOpNotLike, PredicateCondition::NotLike},
    {hsql::kOpIsNull, PredicateCondition::IsNull}};

const std::unordered_map<hsql::DatetimeField, DatetimeComponent> hsql_datetime_field = {
    {hsql::kDatetimeYear, DatetimeComponent::Year},     {hsql::kDatetimeMonth, DatetimeComponent::Month},
    {hsql::kDatetimeDay, DatetimeComponent::Day},       {hsql::kDatetimeHour, DatetimeComponent::Hour},
    {hsql::kDatetimeMinute, DatetimeComponent::Minute}, {hsql::kDatetimeSecond, DatetimeComponent::Second},
};

const std::unordered_map<hsql::OrderType, OrderByMode> order_type_to_order_by_mode = {
    {hsql::kOrderAsc, OrderByMode::Ascending},
    {hsql::kOrderDesc, OrderByMode::Descending},
};

JoinMode translate_join_mode(const hsql::JoinType join_type) {
  static const std::unordered_map<const hsql::JoinType, const JoinMode> join_type_to_mode = {
      {hsql::kJoinInner, JoinMode::Inner}, {hsql::kJoinFull, JoinMode::FullOuter}, {hsql::kJoinLeft, JoinMode::Left},
      {hsql::kJoinRight, JoinMode::Right}, {hsql::kJoinCross, JoinMode::Cross},
  };

  auto it = join_type_to_mode.find(join_type);
  Assert(it != join_type_to_mode.end(), "Unknown join type.");
  return it->second;
}

/**
 * Is the expression a predicate that our Join Operators can process directly?
 * That is, is it of the form <column> <predicate_condition> <column>?
 */
bool is_trivial_join_predicate(const AbstractExpression& expression, const AbstractLQPNode& left_input,
                               const AbstractLQPNode& right_input) {
  if (expression.type != ExpressionType::Predicate) return false;

  const auto* binary_predicate_expression = dynamic_cast<const BinaryPredicateExpression*>(&expression);
  if (!binary_predicate_expression) return false;

  const auto left_in_left = left_input.find_column_id(*binary_predicate_expression->left_operand());
  const auto right_in_right = right_input.find_column_id(*binary_predicate_expression->right_operand());
  const auto right_in_left = left_input.find_column_id(*binary_predicate_expression->right_operand());
  const auto left_in_right = right_input.find_column_id(*binary_predicate_expression->left_operand());

  return (left_in_left && right_in_right) || (right_in_left && left_in_right);
}
}  // namespace

namespace opossum {

SQLTranslator::SQLTranslator(const UseMvcc use_mvcc)
    : SQLTranslator(use_mvcc, nullptr, std::make_shared<ParameterIDAllocator>(),
                    std::unordered_map<std::string, std::shared_ptr<LQPView>>{},
                    std::make_shared<std::unordered_map<std::string, std::shared_ptr<Table>>>()) {}

SQLTranslationResult SQLTranslator::translate_parser_result(const hsql::SQLParserResult& result) {
  _cacheable = true;

  std::vector<std::shared_ptr<AbstractLQPNode>> result_nodes;
  const std::vector<hsql::SQLStatement*>& statements = result.getStatements();

  for (const hsql::SQLStatement* stmt : statements) {
    auto result_node = _translate_statement(*stmt);
    result_nodes.push_back(result_node);
  }

  const auto& parameter_ids_of_value_placeholders = _parameter_id_allocator->value_placeholders();
  auto parameter_ids = std::vector<ParameterID>{parameter_ids_of_value_placeholders.size()};

  for (const auto& [value_placeholder_id, parameter_id] : parameter_ids_of_value_placeholders) {
    parameter_ids[value_placeholder_id] = parameter_id;
  }

  return {result_nodes, {_cacheable, parameter_ids}};
}

SQLTranslator::SQLTranslator(
    const UseMvcc use_mvcc, const std::shared_ptr<SQLIdentifierResolverProxy>& external_sql_identifier_resolver_proxy,
    const std::shared_ptr<ParameterIDAllocator>& parameter_id_allocator,
    const std::unordered_map<std::string, std::shared_ptr<LQPView>>& with_descriptions,
    const std::shared_ptr<std::unordered_map<std::string, std::shared_ptr<Table>>>& meta_tables)
    : _use_mvcc(use_mvcc),
      _external_sql_identifier_resolver_proxy(external_sql_identifier_resolver_proxy),
      _parameter_id_allocator(parameter_id_allocator),
      _with_descriptions(with_descriptions),
      _meta_tables(meta_tables) {}

SQLTranslator::SQLTranslator(
    const UseMvcc use_mvcc, const std::shared_ptr<std::unordered_map<std::string, std::shared_ptr<Table>>>& meta_tables)
    : SQLTranslator(use_mvcc, nullptr, std::make_shared<ParameterIDAllocator>(),
                    std::unordered_map<std::string, std::shared_ptr<LQPView>>{}, meta_tables) {}

std::shared_ptr<AbstractLQPNode> SQLTranslator::_translate_statement(const hsql::SQLStatement& statement) {
  switch (statement.type()) {
    case hsql::kStmtSelect:
      return _translate_select_statement(static_cast<const hsql::SelectStatement&>(statement));
    case hsql::kStmtInsert:
      return _translate_insert(static_cast<const hsql::InsertStatement&>(statement));
    case hsql::kStmtDelete:
      return _translate_delete(static_cast<const hsql::DeleteStatement&>(statement));
    case hsql::kStmtUpdate:
      return _translate_update(static_cast<const hsql::UpdateStatement&>(statement));
    case hsql::kStmtShow:
      return _translate_show(static_cast<const hsql::ShowStatement&>(statement));
    case hsql::kStmtCreate:
      return _translate_create(static_cast<const hsql::CreateStatement&>(statement));
    case hsql::kStmtDrop:
      return _translate_drop(static_cast<const hsql::DropStatement&>(statement));
    case hsql::kStmtPrepare:
      return _translate_prepare(static_cast<const hsql::PrepareStatement&>(statement));
    case hsql::kStmtExecute:
      return _translate_execute(static_cast<const hsql::ExecuteStatement&>(statement));
    case hsql::kStmtImport:
      return _translate_import(static_cast<const hsql::ImportStatement&>(statement));
    case hsql::kStmtExport:
      return _translate_export(static_cast<const hsql::ExportStatement&>(statement));
<<<<<<< HEAD
    case hsql::kStmtTransaction:
      // The transaction statements are handled directly in the SQLPipelineStatement,
      //  but the translation is still called, so we return a dummy node here.
      return DummyTableNode::make();
    default:
      FailInput("SQL statement type not supported");
=======
    case hsql::kStmtAlter:
    case hsql::kStmtError:
    case hsql::kStmtRename:
    case hsql::kStmtTransaction:
      FailInput("Statement type not supported");
>>>>>>> 207c3eb7
  }
  Fail("Invalid enum value");
}

std::shared_ptr<AbstractLQPNode> SQLTranslator::_translate_select_statement(const hsql::SelectStatement& select) {
  // SQL Orders of Operations
  // 1. WITH clause
  // 2. FROM clause (incl. JOINs and sub-SELECTs that are part of this)
  // 3. SELECT list (to retrieve aliases)
  // 4. WHERE clause
  // 5. GROUP BY clause
  // 6. HAVING clause
  // 7. SELECT clause (incl. DISTINCT)
  // 8. ORDER BY clause
  // 9. LIMIT clause
  // 10. UNION/INTERSECT/EXCEPT clause
  // 11. UNION/INTERSECT/EXCEPT ORDER BY clause
  // 12. UNION/INTERSECT/EXCEPT LIMIT clause

  AssertInput(select.selectList, "SELECT list needs to exist");
  AssertInput(!select.selectList->empty(), "SELECT list needs to have entries");

  // Translate WITH clause
  if (select.withDescriptions) {
    for (const auto& with_description : *select.withDescriptions) {
      _translate_hsql_with_description(*with_description);
    }
  }

  // Translate FROM
  if (select.fromTable) {
    _from_clause_result = _translate_table_ref(*select.fromTable);
    _current_lqp = _from_clause_result->lqp;
    _sql_identifier_resolver = _from_clause_result->sql_identifier_resolver;
  } else {
    _current_lqp = std::make_shared<DummyTableNode>();
    _sql_identifier_resolver = std::make_shared<SQLIdentifierResolver>();
  }

  // Translate SELECT list (to retrieve aliases)
  const auto select_list_elements = _translate_select_list(*select.selectList);

  // Translate WHERE
  if (select.whereClause) {
    const auto where_expression = _translate_hsql_expr(*select.whereClause, _sql_identifier_resolver);
    _current_lqp = _translate_predicate_expression(where_expression, _current_lqp);
  }

  // Translate SELECT, HAVING, GROUP BY in one go, as they are interdependent
  _translate_select_groupby_having(select, select_list_elements);

  // Translate ORDER BY and LIMIT
  if (select.order) _translate_order_by(*select.order);
  if (select.limit) _translate_limit(*select.limit);

  /**
   * Name, select and arrange the Columns as specified in the SELECT clause
   */
  // Only add a ProjectionNode if necessary
  const auto& inflated_select_list_expressions = _unwrap_elements(_inflated_select_list_elements);
  if (!expressions_equal(_current_lqp->column_expressions(), inflated_select_list_expressions)) {
    _current_lqp = ProjectionNode::make(inflated_select_list_expressions, _current_lqp);
  }

  // Check whether we need to create an AliasNode - this is the case whenever an Expression was assigned a column_name
  // that is not its generated name.
  auto need_alias_node = std::any_of(
      _inflated_select_list_elements.begin(), _inflated_select_list_elements.end(), [](const auto& element) {
        return std::any_of(element.identifiers.begin(), element.identifiers.end(), [&](const auto& identifier) {
          return identifier.column_name != element.expression->as_column_name();
        });
      });

  if (need_alias_node) {
    std::vector<std::string> aliases;
    for (const auto& element : _inflated_select_list_elements) {
      aliases.emplace_back(element.expression->as_column_name());

      if (!element.identifiers.empty()) {
        aliases.back() = element.identifiers.back().column_name;
      }
    }

    _current_lqp = AliasNode::make(_unwrap_elements(_inflated_select_list_elements), aliases, _current_lqp);
  }

  if (select.setOperations) {
    for (const auto set_operator : *select.setOperations) {
      // Currently, only the SQL translation of intersect and except is implemented.
      AssertInput(set_operator->setType != hsql::kSetUnion, "Union Operations are currently not supported");
      _translate_set_operation(*set_operator);

      // In addition to local ORDER BY and LIMIT clauses, the result of the set operation(s) may have final clauses too.
      if (set_operator->resultOrder) _translate_order_by(*set_operator->resultOrder);
      if (set_operator->resultLimit) _translate_limit(*set_operator->resultLimit);
    }
  }

  return _current_lqp;
}

void SQLTranslator::_translate_hsql_with_description(hsql::WithDescription& desc) {
  SQLTranslator with_translator{_use_mvcc, nullptr, _parameter_id_allocator, _with_descriptions, _meta_tables};
  const auto lqp = with_translator._translate_select_statement(*desc.select);

  // Save mappings: ColumnID -> ColumnName
  std::unordered_map<ColumnID, std::string> column_names;
  const auto column_expressions = lqp->column_expressions();
  for (auto column_id = ColumnID{0}; column_id < column_expressions.size(); ++column_id) {
    for (const auto& identifier : with_translator._inflated_select_list_elements[column_id].identifiers) {
      column_names.insert_or_assign(column_id, identifier.column_name);
    }
  }

  // Store resolved WithDescription / temporary view
  const auto lqp_view = std::make_shared<LQPView>(lqp, column_names);
  // A WITH description masks a preceding WITH description if their aliases are identical
  AssertInput(_with_descriptions.count(desc.alias) == 0, "Invalid redeclaration of WITH alias.");
  _with_descriptions.emplace(desc.alias, lqp_view);
}

std::shared_ptr<AbstractExpression> SQLTranslator::translate_hsql_expr(const hsql::Expr& hsql_expr,
                                                                       const UseMvcc use_mvcc) {
  // Create an empty SQLIdentifier context - thus the expression cannot refer to any external columns
  return SQLTranslator{use_mvcc, _meta_tables}._translate_hsql_expr(hsql_expr,
                                                                    std::make_shared<SQLIdentifierResolver>());
}

std::shared_ptr<AbstractLQPNode> SQLTranslator::_translate_insert(const hsql::InsertStatement& insert) {
  const auto table_name = std::string{insert.tableName};

  const bool is_meta_table = MetaTableManager::is_meta_table_name(table_name);

  std::shared_ptr<Table> target_table;
  if (is_meta_table) {
    AssertInput(Hyrise::get().meta_table_manager.can_insert_into(table_name), "Cannot insert into " + table_name);
    target_table = Hyrise::get().meta_table_manager.generate_table(table_name);
  } else {
    AssertInput(Hyrise::get().storage_manager.has_table(table_name),
                std::string{"Did not find a table with name "} + table_name);
    target_table = Hyrise::get().storage_manager.get_table(table_name);
  }

  auto insert_data_node = std::shared_ptr<AbstractLQPNode>{};
  auto column_expressions = std::vector<std::shared_ptr<AbstractExpression>>{};
  auto insert_data_projection_required = false;

  /**
   * 1. Create the expressions/LQP producing the data to insert.
   *        - For `INSERT INTO <table> SELECT ...` this means evaluating the select statement
   *        - For `INSERT INTO <table> VALUES ...` this means creating a one row table with the VALUES
   */
  if (insert.type == hsql::kInsertSelect) {
    // `INSERT INTO newtable SELECT ... FROM oldtable WHERE condition`
    AssertInput(insert.select, "INSERT INTO ... SELECT ...: No SELECT statement given");
    insert_data_node = _translate_select_statement(*insert.select);
    column_expressions = insert_data_node->column_expressions();

  } else {
    // `INSERT INTO table_name [(column1, column2, column3, ...)] VALUES (value1, value2, value3, ...);`
    AssertInput(insert.values, "INSERT INTO ... VALUES: No values given");

    column_expressions.reserve(insert.values->size());
    for (const auto* value : *insert.values) {
      column_expressions.emplace_back(_translate_hsql_expr(*value, _sql_identifier_resolver));
    }

    insert_data_node = DummyTableNode::make();
    insert_data_projection_required = true;
  }

  /**
   * 2. Rearrange the columns of the data to insert to match the target table
   *    E.g., `SELECT INTO table (c, a) VALUES (1, 2)` becomes `SELECT INTO table (a, b, c) VALUES (2, NULL, 1)
   */
  if (insert.columns) {
    // `INSERT INTO table_name (column1, column2, column3, ...) ...;`
    // Create a Projection that matches the specified columns with the columns of `table_name`

    AssertInput(insert.columns->size() == column_expressions.size(),
                "INSERT: Target column count and number of input columns mismatch");

    auto expressions = std::vector<std::shared_ptr<AbstractExpression>>(target_table->column_count(), null_());
    auto source_column_id = ColumnID{0};
    for (const auto& column_name : *insert.columns) {
      // retrieve correct ColumnID from the target table
      const auto target_column_id = target_table->column_id_by_name(column_name);
      expressions[target_column_id] = column_expressions[source_column_id];
      ++source_column_id;
    }
    column_expressions = expressions;

    insert_data_projection_required = true;
  }

  /**
   * 3. When inserting NULL literals (or not inserting into all columns), wrap NULLs in
   *    `CAST(NULL AS <column_data_type>), since a temporary table with the data to insert will be created and NULL is
   *    an invalid column data type in Hyrise.
   */
  for (auto column_id = ColumnID{0}; column_id < target_table->column_count(); ++column_id) {
    // Turn `expression` into `CAST(expression AS <column_data_type>)`, if expression is a NULL literal
    auto expression = column_expressions[column_id];
    if (const auto value_expression = std::dynamic_pointer_cast<ValueExpression>(expression); value_expression) {
      if (variant_is_null(value_expression->value)) {
        column_expressions[column_id] = cast_(null_(), target_table->column_data_type(column_id));
        insert_data_projection_required = true;
      }
    }
  }

  /**
   * 4. Perform type conversions if necessary so the types of the inserted data exactly matches the table column types
   */
  for (auto column_id = ColumnID{0}; column_id < target_table->column_count(); ++column_id) {
    // Always cast if the expression contains a placeholder, since we can't know the actual data type of the expression
    // until it is replaced.
    if (expression_contains_placeholder(column_expressions[column_id]) ||
        target_table->column_data_type(column_id) != column_expressions[column_id]->data_type()) {
      column_expressions[column_id] = cast_(column_expressions[column_id], target_table->column_data_type(column_id));
    }
  }

  /**
   * 5. Project the data to insert ONLY if required, i.e. when column order needed to be arranged or NULLs were wrapped
   *    in `CAST(NULL as <data_type>)`
   */
  if (insert_data_projection_required) {
    insert_data_node = ProjectionNode::make(column_expressions, insert_data_node);
  }

  AssertInput(insert_data_node->column_expressions().size() == static_cast<size_t>(target_table->column_count()),
              "INSERT: Column count mismatch");

  if (is_meta_table) {
    return ChangeMetaTableNode::make(table_name, MetaTableChangeType::Insert, DummyTableNode::make(), insert_data_node);
  }

  /**
   * NOTE: DataType checking has to be done at runtime, as Query could still contain Placeholder with unspecified type
   */
  return InsertNode::make(table_name, insert_data_node);
}

std::shared_ptr<AbstractLQPNode> SQLTranslator::_translate_delete(const hsql::DeleteStatement& delete_statement) {
  const auto table_name = std::string{delete_statement.tableName};

  const auto sql_identifier_resolver = std::make_shared<SQLIdentifierResolver>();
  const bool is_meta_table = MetaTableManager::is_meta_table_name(table_name);

  std::shared_ptr<AbstractLQPNode> data_to_delete_node;

  if (is_meta_table) {
    AssertInput(Hyrise::get().meta_table_manager.can_delete_from(table_name), "Cannot delete from " + table_name);
    data_to_delete_node = _translate_meta_table(delete_statement.tableName, sql_identifier_resolver);
  } else {
    data_to_delete_node = _translate_stored_table(delete_statement.tableName, sql_identifier_resolver);
    Assert(lqp_is_validated(data_to_delete_node), "DELETE expects rows to be deleted to have been validated");
  }

  if (delete_statement.expr) {
    const auto delete_where_expression = _translate_hsql_expr(*delete_statement.expr, sql_identifier_resolver);
    data_to_delete_node = _translate_predicate_expression(delete_where_expression, data_to_delete_node);
  }

  if (is_meta_table) {
    return ChangeMetaTableNode::make(table_name, MetaTableChangeType::Delete, data_to_delete_node,
                                     DummyTableNode::make());
  }
  return DeleteNode::make(data_to_delete_node);
}

std::shared_ptr<AbstractLQPNode> SQLTranslator::_translate_update(const hsql::UpdateStatement& update) {
  AssertInput(update.table->type == hsql::kTableName, "UPDATE can only reference table by name");

  const auto table_name = std::string{update.table->name};

  auto translation_state = _translate_table_ref(*update.table);

  const bool is_meta_table = MetaTableManager::is_meta_table_name(table_name);

  std::shared_ptr<Table> target_table;
  if (is_meta_table) {
    AssertInput(Hyrise::get().meta_table_manager.can_update(table_name), "Cannot update " + table_name);
    target_table = Hyrise::get().meta_table_manager.generate_table(table_name);
  } else {
    AssertInput(Hyrise::get().storage_manager.has_table(table_name),
                std::string{"Did not find a table with name "} + table_name);
    target_table = Hyrise::get().storage_manager.get_table(table_name);
  }

  // The LQP that selects the fields to update
  auto selection_lqp = translation_state.lqp;

  // Take a copy intentionally, we're going to replace some of these later
  auto update_expressions = selection_lqp->column_expressions();

  // The update operator wants ReferenceSegments on its left side. Also, we should make sure that we do not update
  // invalid rows.
  Assert(is_meta_table || lqp_is_validated(selection_lqp), "UPDATE expects rows to be updated to have been validated");

  if (update.where) {
    const auto where_expression = _translate_hsql_expr(*update.where, translation_state.sql_identifier_resolver);
    selection_lqp = _translate_predicate_expression(where_expression, selection_lqp);
  }

  for (const auto* update_clause : *update.updates) {
    const auto column_name = std::string{update_clause->column};
    const auto column_expression = translation_state.sql_identifier_resolver->resolve_identifier_relaxed(column_name);
    const auto column_id = selection_lqp->get_column_id(*column_expression);

    update_expressions[column_id] =
        _translate_hsql_expr(*update_clause->value, translation_state.sql_identifier_resolver);
  }

  // Perform type conversions if necessary so the types of the inserted data exactly matches the table column types
  for (auto column_id = ColumnID{0}; column_id < target_table->column_count(); ++column_id) {
    // Always cast if the expression contains a placeholder, since we can't know the actual data type of the expression
    // until it is replaced.
    if (expression_contains_placeholder(update_expressions[column_id]) ||
        target_table->column_data_type(column_id) != update_expressions[column_id]->data_type()) {
      update_expressions[column_id] = cast_(update_expressions[column_id], target_table->column_data_type(column_id));
    }
  }

  // LQP that computes the updated values
  const auto updated_values_lqp = ProjectionNode::make(update_expressions, selection_lqp);

  if (is_meta_table) {
    return ChangeMetaTableNode::make(table_name, MetaTableChangeType::Update, selection_lqp, updated_values_lqp);
  }
  return UpdateNode::make(table_name, selection_lqp, updated_values_lqp);
}

SQLTranslator::TableSourceState SQLTranslator::_translate_table_ref(const hsql::TableRef& hsql_table_ref) {
  switch (hsql_table_ref.type) {
    case hsql::kTableName:
    case hsql::kTableSelect:
      return _translate_table_origin(hsql_table_ref);

    case hsql::kTableJoin:
      if (hsql_table_ref.join->type == hsql::kJoinNatural) {
        return _translate_natural_join(*hsql_table_ref.join);
      } else {
        return _translate_predicated_join(*hsql_table_ref.join);
      }

    case hsql::kTableCrossProduct:
      return _translate_cross_product(*hsql_table_ref.list);
  }
  Fail("Invalid enum value");
}

SQLTranslator::TableSourceState SQLTranslator::_translate_table_origin(const hsql::TableRef& hsql_table_ref) {
  auto lqp = std::shared_ptr<AbstractLQPNode>{};

  // Each element in the FROM list needs to have a unique table name (i.e. Subqueries are required to have an ALIAS)
  auto table_name = std::string{};
  auto sql_identifier_resolver = std::make_shared<SQLIdentifierResolver>();
  std::vector<SelectListElement> select_list_elements;

  switch (hsql_table_ref.type) {
    case hsql::kTableName: {
      // WITH descriptions or subqueries are treated as though they were inline views or tables
      // They mask existing tables or views with the same name.
      const auto with_descriptions_iter = _with_descriptions.find(hsql_table_ref.name);
      if (with_descriptions_iter != _with_descriptions.end()) {
        const auto lqp_view = with_descriptions_iter->second->deep_copy();
        lqp = lqp_view->lqp;

        // Add all named columns to the IdentifierContext
        const auto column_expressions = lqp_view->lqp->column_expressions();
        for (auto column_id = ColumnID{0}; column_id < column_expressions.size(); ++column_id) {
          const auto column_expression = column_expressions[column_id];

          const auto column_name_iter = lqp_view->column_names.find(column_id);
          if (column_name_iter != lqp_view->column_names.end()) {
            sql_identifier_resolver->add_column_name(column_expression, column_name_iter->second);
          }
          sql_identifier_resolver->set_table_name(column_expression, hsql_table_ref.name);
        }

      } else if (Hyrise::get().storage_manager.has_table(hsql_table_ref.name)) {
        lqp = _translate_stored_table(hsql_table_ref.name, sql_identifier_resolver);

      } else if (MetaTableManager::is_meta_table_name(hsql_table_ref.name)) {
        lqp = _translate_meta_table(hsql_table_ref.name, sql_identifier_resolver);

      } else if (Hyrise::get().storage_manager.has_view(hsql_table_ref.name)) {
        const auto view = Hyrise::get().storage_manager.get_view(hsql_table_ref.name);
        lqp = view->lqp;

        /**
         * Add all named columns from the view to the IdentifierContext
         */
        const auto column_expressions = view->lqp->column_expressions();
        for (auto column_id = ColumnID{0}; column_id < column_expressions.size(); ++column_id) {
          const auto column_expression = column_expressions[column_id];

          const auto column_name_iter = view->column_names.find(column_id);
          if (column_name_iter != view->column_names.end()) {
            sql_identifier_resolver->add_column_name(column_expression, column_name_iter->second);
          }
          sql_identifier_resolver->set_table_name(column_expression, hsql_table_ref.name);
        }

        AssertInput(_use_mvcc == (lqp_is_validated(view->lqp) ? UseMvcc::Yes : UseMvcc::No),
                    "Mismatch between validation of View and query it is used in");
      } else {
        FailInput(std::string("Did not find a table or view with name ") + hsql_table_ref.name);
      }
      table_name = hsql_table_ref.alias ? hsql_table_ref.alias->name : hsql_table_ref.name;

      for (const auto& expression : lqp->column_expressions()) {
        const auto identifiers = sql_identifier_resolver->get_expression_identifiers(expression);
        select_list_elements.emplace_back(SelectListElement{expression, identifiers});
      }
    } break;

    case hsql::kTableSelect: {
      AssertInput(hsql_table_ref.alias && hsql_table_ref.alias->name, "Every nested SELECT must have its own alias");
      table_name = hsql_table_ref.alias->name;

      SQLTranslator subquery_translator{_use_mvcc, _external_sql_identifier_resolver_proxy, _parameter_id_allocator,
                                        _with_descriptions, _meta_tables};
      lqp = subquery_translator._translate_select_statement(*hsql_table_ref.select);

      std::vector<std::vector<SQLIdentifier>> identifiers;
      for (const auto& element : subquery_translator._inflated_select_list_elements) {
        identifiers.emplace_back(element.identifiers);
      }

      const auto column_expressions = lqp->column_expressions();
      Assert(identifiers.size() == column_expressions.size(),
             "There have to be as many identifier lists as column expressions");
      for (auto select_list_element_idx = size_t{0}; select_list_element_idx < column_expressions.size();
           ++select_list_element_idx) {
        const auto subquery_expression = column_expressions[select_list_element_idx];

        // Make sure each column from the Subquery has a name
        if (identifiers.empty()) {
          sql_identifier_resolver->add_column_name(subquery_expression, subquery_expression->as_column_name());
        }
        for (const auto& identifier : identifiers[select_list_element_idx]) {
          sql_identifier_resolver->add_column_name(subquery_expression, identifier.column_name);
        }

        select_list_elements.emplace_back(SelectListElement{subquery_expression, identifiers[select_list_element_idx]});
      }

      table_name = hsql_table_ref.alias->name;
    } break;

    case hsql::kTableJoin:
    case hsql::kTableCrossProduct:
      // These should not make it this far.
      Fail("Unexpected table reference type");
  }

  // Rename columns as in "SELECT * FROM t AS x (y,z)"
  if (hsql_table_ref.alias && hsql_table_ref.alias->columns) {
    const auto& column_expressions = lqp->column_expressions();

    AssertInput(hsql_table_ref.alias->columns->size() == column_expressions.size(),
                "Must specify a name for exactly each column");
    Assert(hsql_table_ref.alias->columns->size() == select_list_elements.size(),
           "There have to be as many aliases as column expressions");

    std::set<std::shared_ptr<AbstractExpression>> renamed_expressions;
    for (auto column_id = ColumnID{0}; column_id < hsql_table_ref.alias->columns->size(); ++column_id) {
      const auto& expression = column_expressions[column_id];

      if (renamed_expressions.find(expression) == renamed_expressions.end()) {
        // The original column names should not be accessible anymore because the table schema is renamed.
        sql_identifier_resolver->reset_column_names(expression);
        renamed_expressions.insert(expression);
      }

      const auto& column_name = (*hsql_table_ref.alias->columns)[column_id];
      sql_identifier_resolver->add_column_name(expression, column_name);
      select_list_elements[column_id].identifiers.clear();
      select_list_elements[column_id].identifiers.emplace_back(column_name);
    }
  }

  for (const auto& expression : lqp->column_expressions()) {
    sql_identifier_resolver->set_table_name(expression, table_name);
  }

  return {lqp,
          {{
              {table_name, select_list_elements},
          }},
          {select_list_elements},
          sql_identifier_resolver};
}

std::shared_ptr<AbstractLQPNode> SQLTranslator::_translate_stored_table(
    const std::string& name, const std::shared_ptr<SQLIdentifierResolver>& sql_identifier_resolver) {
  AssertInput(Hyrise::get().storage_manager.has_table(name), std::string{"Did not find a table with name "} + name);

  const auto stored_table_node = StoredTableNode::make(name);
  const auto validated_stored_table_node = _validate_if_active(stored_table_node);

  const auto table = Hyrise::get().storage_manager.get_table(name);

  // Publish the columns of the table in the SQLIdentifierResolver
  for (auto column_id = ColumnID{0}; column_id < table->column_count(); ++column_id) {
    const auto& column_definition = table->column_definitions()[column_id];
    const auto column_reference = LQPColumnReference{stored_table_node, column_id};
    const auto column_expression = std::make_shared<LQPColumnExpression>(column_reference);
    sql_identifier_resolver->add_column_name(column_expression, column_definition.name);
    sql_identifier_resolver->set_table_name(column_expression, name);
  }

  return validated_stored_table_node;
}

std::shared_ptr<AbstractLQPNode> SQLTranslator::_translate_meta_table(
    const std::string& name, const std::shared_ptr<SQLIdentifierResolver>& sql_identifier_resolver) {
  AssertInput(MetaTableManager::is_meta_table_name(name), std::string{"Did not find a meta table with name "} + name);

  // MetaTables are non-cacheable because they might contain information about the general system state
  // that can change at any time
  _cacheable = false;

  const auto meta_table_name = name.substr(MetaTableManager::META_PREFIX.size());

  // Meta tables are integrated in the LQP as static table nodes in order to avoid regeneration at every
  // access in the pipeline afterwards.
  std::shared_ptr<Table> meta_table;
  if (_meta_tables->contains(meta_table_name)) {
    meta_table = _meta_tables->at(meta_table_name);
  } else {
    meta_table = Hyrise::get().meta_table_manager.generate_table(meta_table_name);
    (*_meta_tables)[meta_table_name] = meta_table;
  }

  const auto static_table_node = StaticTableNode::make(meta_table);

  // Publish the columns of the table in the SQLIdentifierResolver
  for (auto column_id = ColumnID{0}; column_id < meta_table->column_count(); ++column_id) {
    const auto& column_definition = meta_table->column_definitions()[column_id];
    const auto column_reference = LQPColumnReference{static_table_node, column_id};
    const auto column_expression = std::make_shared<LQPColumnExpression>(column_reference);
    sql_identifier_resolver->add_column_name(column_expression, column_definition.name);
    sql_identifier_resolver->set_table_name(column_expression, name);
  }

  return static_table_node;
}

SQLTranslator::TableSourceState SQLTranslator::_translate_predicated_join(const hsql::JoinDefinition& join) {
  const auto join_mode = translate_join_mode(join.type);

  auto left_state = _translate_table_ref(*join.left);
  auto right_state = _translate_table_ref(*join.right);

  auto left_input_lqp = left_state.lqp;
  auto right_input_lqp = right_state.lqp;

  // left_state becomes the result state
  auto result_state = std::move(left_state);
  result_state.append(std::move(right_state));

  /**
   * Hyrise doesn't have support for complex join predicates in OUTER JOINs
   * The current implementation expects a single join condition in a set of conjunctive
   * clauses. The remaining clauses are expected to be relevant for only one of
   * the join partners and are therefore converted into predicates inserted in between the
   * source relations and the actual join node.
   * See TPC-H 13 for an example query.
   */
  const auto raw_join_predicate = _translate_hsql_expr(*join.condition, result_state.sql_identifier_resolver);
  const auto raw_join_predicate_cnf = flatten_logical_expressions(raw_join_predicate, LogicalOperator::And);

  auto left_local_predicates = std::vector<std::shared_ptr<AbstractExpression>>{};
  auto right_local_predicates = std::vector<std::shared_ptr<AbstractExpression>>{};
  auto join_predicates = std::vector<std::shared_ptr<AbstractExpression>>{};

  for (const auto& predicate : raw_join_predicate_cnf) {
    if (expression_evaluable_on_lqp(predicate, *left_input_lqp)) {
      left_local_predicates.emplace_back(predicate);
    } else if (expression_evaluable_on_lqp(predicate, *right_input_lqp)) {
      right_local_predicates.emplace_back(predicate);
    } else {
      // Accept any kind of predicate here and let the LQPTranslator fail on those that it doesn't support
      join_predicates.emplace_back(predicate);
    }
  }

  AssertInput(join_mode != JoinMode::FullOuter || (left_local_predicates.empty() && right_local_predicates.empty()),
              "Local predicates not supported for full outer joins. See #1436");
  AssertInput(join_mode != JoinMode::Left || left_local_predicates.empty(),
              "Local predicates not supported on left side of left outer join. See #1436");
  AssertInput(join_mode != JoinMode::Right || right_local_predicates.empty(),
              "Local predicates not supported on right side of right outer join. See #1436");

  /**
   * Add local predicates - ignore local predicates on the preserving side of OUTER JOINs
   */
  if (join_mode != JoinMode::Left && join_mode != JoinMode::FullOuter) {
    for (const auto& left_local_predicate : left_local_predicates) {
      left_input_lqp = _translate_predicate_expression(left_local_predicate, left_input_lqp);
    }
  }
  if (join_mode != JoinMode::Right && join_mode != JoinMode::FullOuter) {
    for (const auto& right_local_predicate : right_local_predicates) {
      right_input_lqp = _translate_predicate_expression(right_local_predicate, right_input_lqp);
    }
  }

  /**
   * Add the join predicates
   */
  auto lqp = std::shared_ptr<AbstractLQPNode>{};

  if (join_mode != JoinMode::Inner && join_predicates.size() > 1) {
    lqp = JoinNode::make(join_mode, join_predicates, left_input_lqp, right_input_lqp);
  } else {
    const auto join_predicate_iter =
        std::find_if(join_predicates.begin(), join_predicates.end(), [&](const auto& join_predicate) {
          return is_trivial_join_predicate(*join_predicate, *left_input_lqp, *right_input_lqp);
        });

    // Inner Joins with predicates like `5 + t0.a = 6+ t1.b` can be supported via Cross join + Scan. For all other join
    // modes such predicates are not supported.
    AssertInput(join_mode == JoinMode::Inner || join_predicate_iter != join_predicates.end(),
                "Non column-to-column comparison in join predicate only supported for inner joins");

    if (join_predicate_iter == join_predicates.end()) {
      lqp = JoinNode::make(JoinMode::Cross, left_input_lqp, right_input_lqp);
    } else {
      lqp = JoinNode::make(join_mode, *join_predicate_iter, left_input_lqp, right_input_lqp);
      join_predicates.erase(join_predicate_iter);
    }

    // Add secondary join predicates as normal PredicateNodes
    for (const auto& join_predicate : join_predicates) {
      PerformanceWarning("Secondary Join Predicates added as normal Predicates");
      lqp = _translate_predicate_expression(join_predicate, lqp);
    }
  }

  result_state.lqp = lqp;
  return result_state;
}

SQLTranslator::TableSourceState SQLTranslator::_translate_natural_join(const hsql::JoinDefinition& join) {
  Assert(join.type == hsql::kJoinNatural, "join must be a natural join");

  auto left_state = _translate_table_ref(*join.left);
  auto right_state = _translate_table_ref(*join.right);

  const auto left_sql_identifier_resolver = left_state.sql_identifier_resolver;
  const auto right_sql_identifier_resolver = right_state.sql_identifier_resolver;
  const auto left_input_lqp = left_state.lqp;
  const auto right_input_lqp = right_state.lqp;

  auto join_predicates = std::vector<std::shared_ptr<AbstractExpression>>{};
  auto result_state = std::move(left_state);

  // a) Find matching columns and create JoinPredicates from them
  // b) Add columns from right input to the output when they have no match in the left input
  for (const auto& right_element : right_state.elements_in_order) {
    const auto& right_expression = right_element.expression;
    const auto& right_identifiers = right_element.identifiers;

    if (!right_identifiers.empty()) {
      // Ignore previous names if there is an alias
      const auto right_identifier = right_identifiers.back();

      const auto left_expression =
          left_sql_identifier_resolver->resolve_identifier_relaxed({right_identifier.column_name});

      if (left_expression) {
        // Two columns match, let's join on them.
        join_predicates.emplace_back(
            std::make_shared<BinaryPredicateExpression>(PredicateCondition::Equals, left_expression, right_expression));
        continue;
      }

      // No matching column in the left input found, add the column from the right input to the output
      result_state.elements_in_order.emplace_back(right_element);
      result_state.sql_identifier_resolver->add_column_name(right_expression, right_identifier.column_name);
      if (right_identifier.table_name) {
        result_state.elements_by_table_name[*right_identifier.table_name].emplace_back(right_element);
        result_state.sql_identifier_resolver->set_table_name(right_expression, *right_identifier.table_name);
      }
    }
  }

  auto lqp = std::shared_ptr<AbstractLQPNode>();

  if (join_predicates.empty()) {
    // No matching columns? Then the NATURAL JOIN becomes a Cross Join
    lqp = JoinNode::make(JoinMode::Cross, left_input_lqp, right_input_lqp);
  } else {
    // Turn one of the Join Predicates into an actual join
    lqp = JoinNode::make(JoinMode::Inner, join_predicates.front(), left_input_lqp, right_input_lqp);
  }

  // Add remaining join predicates as normal predicates
  for (auto join_predicate_idx = size_t{1}; join_predicate_idx < join_predicates.size(); ++join_predicate_idx) {
    lqp = PredicateNode::make(join_predicates[join_predicate_idx], lqp);
  }

  if (!join_predicates.empty()) {
    // Projection Node to remove duplicate columns
    lqp = ProjectionNode::make(_unwrap_elements(result_state.elements_in_order), lqp);
  }

  // Create output TableSourceState
  result_state.lqp = lqp;

  return result_state;
}

SQLTranslator::TableSourceState SQLTranslator::_translate_cross_product(const std::vector<hsql::TableRef*>& tables) {
  Assert(!tables.empty(), "Cannot translate cross product without tables");

  auto result_table_source_state = _translate_table_ref(*tables.front());

  for (auto table_idx = size_t{1}; table_idx < tables.size(); ++table_idx) {
    auto table_source_state = _translate_table_ref(*tables[table_idx]);
    result_table_source_state.lqp =
        JoinNode::make(JoinMode::Cross, result_table_source_state.lqp, table_source_state.lqp);
    result_table_source_state.append(std::move(table_source_state));
  }

  return result_table_source_state;
}

std::vector<SQLTranslator::SelectListElement> SQLTranslator::_translate_select_list(
    const std::vector<hsql::Expr*>& select_list) {
  // Build the select_list_elements
  // Each expression of a select_list_element is either an Expression or nullptr if the element is a Wildcard
  // Create an SQLIdentifierResolver that knows the aliases
  std::vector<SelectListElement> select_list_elements;
  auto post_select_sql_identifier_resolver = std::make_shared<SQLIdentifierResolver>(*_sql_identifier_resolver);
  for (const auto& hsql_select_expr : select_list) {
    if (hsql_select_expr->type == hsql::kExprStar) {
      select_list_elements.emplace_back(SelectListElement{nullptr});
    } else {
      auto expression = _translate_hsql_expr(*hsql_select_expr, _sql_identifier_resolver);
      select_list_elements.emplace_back(SelectListElement{expression});
      if (hsql_select_expr->name && hsql_select_expr->type != hsql::kExprFunctionRef) {
        select_list_elements.back().identifiers.emplace_back(hsql_select_expr->name);
      }

      if (hsql_select_expr->alias) {
        auto identifier = SQLIdentifier{hsql_select_expr->alias};
        if (hsql_select_expr->table) {
          identifier.table_name = hsql_select_expr->table;
        }
        post_select_sql_identifier_resolver->add_column_name(expression, hsql_select_expr->alias);
        select_list_elements.back().identifiers.emplace_back(identifier);
      }
    }
  }
  _sql_identifier_resolver = post_select_sql_identifier_resolver;
  return select_list_elements;
}

void SQLTranslator::_translate_select_groupby_having(const hsql::SelectStatement& select,
                                                     const std::vector<SelectListElement>& select_list_elements) {
  auto pre_aggregate_expression_set = ExpressionUnorderedSet{};
  auto pre_aggregate_expressions = std::vector<std::shared_ptr<AbstractExpression>>{};
  auto aggregate_expression_set = ExpressionUnorderedSet{};
  auto aggregate_expressions = std::vector<std::shared_ptr<AbstractExpression>>{};

  // Visitor that identifies still uncomputed AggregateExpressions and their arguments.
  const auto find_uncomputed_aggregates_and_arguments = [&](auto& sub_expression) {
    /**
     * If the AggregateExpression has already been computed in a previous node (consider "x" in
     * "SELECT x FROM (SELECT MIN(a) as x FROM t) AS y)", it doesn't count as a new Aggregate and is therefore not
     * considered an "Aggregate" in the current SELECT list. Handling this as a special case seems hacky to me as well,
     * but it's the best solution I can come up with right now.
     */
    if (_current_lqp->find_column_id(*sub_expression)) return ExpressionVisitation::DoNotVisitArguments;

    if (sub_expression->type != ExpressionType::Aggregate) return ExpressionVisitation::VisitArguments;

    auto aggregate_expression = std::static_pointer_cast<AggregateExpression>(sub_expression);
    if (aggregate_expression_set.emplace(aggregate_expression).second) {
      aggregate_expressions.emplace_back(aggregate_expression);
      for (const auto& argument : aggregate_expression->arguments) {
        if (pre_aggregate_expression_set.emplace(argument).second) {
          // Handle COUNT(*)
          const auto column_expression = dynamic_cast<const LQPColumnExpression*>(&*argument);
          if (!column_expression || column_expression->column_reference.original_column_id() != INVALID_COLUMN_ID) {
            pre_aggregate_expressions.emplace_back(argument);
          }
        }
      }
    }

    return ExpressionVisitation::DoNotVisitArguments;
  };

  // Identify all Aggregates and their arguments needed for SELECT
  for (const auto& element : select_list_elements) {
    if (element.expression) {
      visit_expression(element.expression, find_uncomputed_aggregates_and_arguments);
    }
  }

  // Identify all GROUP BY expressions
  auto group_by_expressions = std::vector<std::shared_ptr<AbstractExpression>>{};
  if (select.groupBy && select.groupBy->columns) {
    group_by_expressions.reserve(select.groupBy->columns->size());
    for (const auto* group_by_hsql_expr : *select.groupBy->columns) {
      const auto group_by_expression = _translate_hsql_expr(*group_by_hsql_expr, _sql_identifier_resolver);
      group_by_expressions.emplace_back(group_by_expression);
      if (pre_aggregate_expression_set.emplace(group_by_expression).second) {
        pre_aggregate_expressions.emplace_back(group_by_expression);
      }
    }
  }

  // Gather all aggregates and arguments from HAVING
  auto having_expression = std::shared_ptr<AbstractExpression>{};
  if (select.groupBy && select.groupBy->having) {
    having_expression = _translate_hsql_expr(*select.groupBy->having, _sql_identifier_resolver);
    visit_expression(having_expression, find_uncomputed_aggregates_and_arguments);
  }

  const auto is_aggregate = !aggregate_expressions.empty() || !group_by_expressions.empty();

  const auto pre_aggregate_lqp = _current_lqp;

  // Build Aggregate
  if (is_aggregate) {
    // If needed, add a Projection to evaluate all Expression required for GROUP BY/Aggregates
    if (!pre_aggregate_expressions.empty()) {
      const auto any_expression_not_yet_available =
          std::any_of(pre_aggregate_expressions.begin(), pre_aggregate_expressions.end(),
                      [&](const auto& expression) { return !_current_lqp->find_column_id(*expression); });

      if (any_expression_not_yet_available) {
        _current_lqp = ProjectionNode::make(pre_aggregate_expressions, _current_lqp);
      }
    }
    _current_lqp = AggregateNode::make(group_by_expressions, aggregate_expressions, _current_lqp);
  }

  // Build Having
  if (having_expression) {
    AssertInput(expression_evaluable_on_lqp(having_expression, *_current_lqp),
                "HAVING references columns not accessible after Aggregation");
    _current_lqp = _translate_predicate_expression(having_expression, _current_lqp);
  }

  for (auto select_list_idx = size_t{0}; select_list_idx < select.selectList->size(); ++select_list_idx) {
    const auto* hsql_expr = (*select.selectList)[select_list_idx];

    if (hsql_expr->type == hsql::kExprStar) {
      AssertInput(_from_clause_result, "Can't SELECT with wildcards since there are no FROM tables specified");

      if (is_aggregate) {
        // SELECT * is only valid if every input column is named in the GROUP BY clause
        for (const auto& pre_aggregate_expression : pre_aggregate_lqp->column_expressions()) {
          if (hsql_expr->table) {
            // Dealing with SELECT t.* here
            auto identifiers = _sql_identifier_resolver->get_expression_identifiers(pre_aggregate_expression);
            if (std::any_of(identifiers.begin(), identifiers.end(),
                            [&](const auto& identifier) { return identifier.table_name != hsql_expr->table; })) {
              // The pre_aggregate_expression may or may not be part of the GROUP BY clause, but since it comes from a
              // different table, it is not included in the `SELECT t.*`.
              continue;
            }
          }

          AssertInput(std::find_if(group_by_expressions.begin(), group_by_expressions.end(),
                                   [&](const auto& group_by_expression) {
                                     return *pre_aggregate_expression == *group_by_expression;
                                   }) != group_by_expressions.end(),
                      std::string("Expression ") + pre_aggregate_expression->as_column_name() +
                          " was added to SELECT list when resolving *, but it is not part of the GROUP BY clause");
        }
      }

      if (hsql_expr->table) {
        if (is_aggregate) {
          // Select all GROUP BY columns with the specified table name
          for (const auto& group_by_expression : group_by_expressions) {
            const auto identifiers = _sql_identifier_resolver->get_expression_identifiers(group_by_expression);
            for (const auto& identifier : identifiers) {
              if (identifier.table_name == hsql_expr->table) {
                _inflated_select_list_elements.emplace_back(SelectListElement{group_by_expression});
              }
            }
          }
        } else {
          // Select all columns from the FROM element with the specified name
          const auto from_element_iter = _from_clause_result->elements_by_table_name.find(hsql_expr->table);
          AssertInput(from_element_iter != _from_clause_result->elements_by_table_name.end(),
                      std::string("No such element in FROM with table name '") + hsql_expr->table + "'");

          for (const auto& element : from_element_iter->second) {
            _inflated_select_list_elements.emplace_back(element);
          }
        }
      } else {
        if (is_aggregate) {
          // Select all GROUP BY columns
          for (const auto& expression : group_by_expressions) {
            _inflated_select_list_elements.emplace_back(SelectListElement{expression});
          }
        } else {
          // Select all columns from the FROM elements
          _inflated_select_list_elements.insert(_inflated_select_list_elements.end(),
                                                _from_clause_result->elements_in_order.begin(),
                                                _from_clause_result->elements_in_order.end());
        }
      }
    } else {
      _inflated_select_list_elements.emplace_back(select_list_elements[select_list_idx]);
    }
  }

  // For SELECT DISTINCT, we add an aggregate node that groups by all output columns, but doesn't use any aggregate
  // functions, e.g.: `SELECT DISTINCT a, b ...` becomes  `SELECT a, b ... GROUP BY a, b`.
  //
  // This might create unnecessary aggregate nodes when we already have an aggregation that creates unique results:
  // `SELECT DISTINCT a, MIN(b) FROM t GROUP BY a` would have one aggregate that groups by a and calculates MIN(b), and
  // one that groups by both a and MIN(b) without calculating anything. Fixing this should be done by an optimizer rule
  // that checks for each GROUP BY whether it guarantees the results to be unique or not. Doable, but no priority.
  if (select.selectDistinct) {
    _current_lqp = AggregateNode::make(_unwrap_elements(_inflated_select_list_elements),
                                       std::vector<std::shared_ptr<AbstractExpression>>{}, _current_lqp);
  }
}

void SQLTranslator::_translate_set_operation(const hsql::SetOperation& set_operator) {
  const auto& left_input_lqp = _current_lqp;
  const auto left_column_expressions = left_input_lqp->column_expressions();

  // The right-hand side of the set operation has to be translated independently and must not access SQL identifiers
  // from the left-hand side. To ensure this, we create a new SQLTranslator with its own SQLIdentifierResolver.
  SQLTranslator nested_set_translator{_use_mvcc, _external_sql_identifier_resolver_proxy, _parameter_id_allocator,
                                      _with_descriptions, _meta_tables};
  const auto right_input_lqp = nested_set_translator._translate_select_statement(*set_operator.nestedSelectStatement);
  const auto right_column_expressions = right_input_lqp->column_expressions();

  AssertInput(left_column_expressions.size() == right_column_expressions.size(),
              "Mismatching number of input columns for set operation");

  // Check to see if both input LQPs use the same data type for each column
  for (auto column_expression_idx = size_t{0}; column_expression_idx < left_column_expressions.size();
       ++column_expression_idx) {
    const auto& left_expression = left_column_expressions[column_expression_idx];
    const auto& right_expression = right_column_expressions[column_expression_idx];

    AssertInput(left_expression->data_type() == right_expression->data_type(),
                "Mismatching input data types for left and right side of set operation");
  }

  auto lqp = std::shared_ptr<AbstractLQPNode>();

  // Choose the set operation mode. SQL only knows UNION and UNION ALL; the Positions mode is only used for internal
  // LQP optimizations and should not be needed in the SQLTranslator.
  auto set_operation_mode = set_operator.isAll ? SetOperationMode::All : SetOperationMode::Unique;

  // Create corresponding node depending on the SetType
  switch (set_operator.setType) {
    case hsql::kSetExcept:
      lqp = ExceptNode::make(set_operation_mode, left_input_lqp, right_input_lqp);
      break;
    case hsql::kSetIntersect:
      lqp = IntersectNode::make(set_operation_mode, left_input_lqp, right_input_lqp);
      break;
    case hsql::kSetUnion:
      lqp = UnionNode::make(set_operation_mode, left_input_lqp, right_input_lqp);
      break;
  }

  _current_lqp = lqp;
}

void SQLTranslator::_translate_order_by(const std::vector<hsql::OrderDescription*>& order_list) {
  if (order_list.empty()) return;

  // So we can later reset the available Expressions to the Expressions of this LQP
  const auto input_lqp = _current_lqp;

  std::vector<std::shared_ptr<AbstractExpression>> expressions(order_list.size());
  std::vector<OrderByMode> order_by_modes(order_list.size());
  for (auto expression_idx = size_t{0}; expression_idx < order_list.size(); ++expression_idx) {
    const auto& order_description = order_list[expression_idx];
    expressions[expression_idx] = _translate_hsql_expr(*order_description->expr, _sql_identifier_resolver);
    order_by_modes[expression_idx] = order_type_to_order_by_mode.at(order_description->type);
  }

  _current_lqp = _add_expressions_if_unavailable(_current_lqp, expressions);

  _current_lqp = SortNode::make(expressions, order_by_modes, _current_lqp);

  // If any Expressions were added to perform the sorting, remove them again
  const auto input_column_expressions = input_lqp->column_expressions();
  if (input_column_expressions.size() != _current_lqp->column_expressions().size()) {
    _current_lqp = ProjectionNode::make(input_column_expressions, _current_lqp);
  }
}

void SQLTranslator::_translate_limit(const hsql::LimitDescription& limit) {
  AssertInput(!limit.offset, "OFFSET not supported");
  const auto num_rows_expression = _translate_hsql_expr(*limit.limit, _sql_identifier_resolver);
  _current_lqp = LimitNode::make(num_rows_expression, _current_lqp);
}

// NOLINTNEXTLINE - while this particular method could be made static, others cannot.
std::shared_ptr<AbstractLQPNode> SQLTranslator::_translate_show(const hsql::ShowStatement& show_statement) {
  switch (show_statement.type) {
    case hsql::ShowType::kShowTables: {
      const auto tables_meta_table = Hyrise::get().meta_table_manager.generate_table("tables");
      return StaticTableNode::make(tables_meta_table);
    }
    case hsql::ShowType::kShowColumns: {
      const auto columns_meta_table = Hyrise::get().meta_table_manager.generate_table("columns");
      const auto static_table_node = StaticTableNode::make(columns_meta_table);
      const auto table_name_column = lqp_column_({static_table_node, ColumnID{0}});
      const auto predicate = std::make_shared<BinaryPredicateExpression>(PredicateCondition::Equals, table_name_column,
                                                                         value_(show_statement.name));
      return PredicateNode::make(predicate, static_table_node);
    }
  }
  Fail("Invalid enum value");
}

std::shared_ptr<AbstractLQPNode> SQLTranslator::_translate_create(const hsql::CreateStatement& create_statement) {
  switch (create_statement.type) {
    case hsql::CreateType::kCreateView:
      return _translate_create_view(create_statement);
    case hsql::CreateType::kCreateTable:
      return _translate_create_table(create_statement);
    case hsql::CreateType::kCreateTableFromTbl:
      FailInput("CREATE TABLE FROM is not yet supported");
  }
  Fail("Invalid enum value");
}

std::shared_ptr<AbstractLQPNode> SQLTranslator::_translate_create_view(const hsql::CreateStatement& create_statement) {
  auto lqp = _translate_select_statement(static_cast<const hsql::SelectStatement&>(*create_statement.select));
  const auto column_expressions = lqp->column_expressions();

  std::unordered_map<ColumnID, std::string> column_names;

  if (create_statement.viewColumns) {
    // The CREATE VIEW statement has renamed the columns: CREATE VIEW myview (foo, bar) AS SELECT ...
    AssertInput(create_statement.viewColumns->size() == column_expressions.size(),
                "Number of Columns in CREATE VIEW does not match SELECT statement");

    for (auto column_id = ColumnID{0}; column_id < create_statement.viewColumns->size(); ++column_id) {
      column_names.insert_or_assign(column_id, (*create_statement.viewColumns)[column_id]);
    }
  } else {
    for (auto column_id = ColumnID{0}; column_id < column_expressions.size(); ++column_id) {
      for (const auto& identifier : _inflated_select_list_elements[column_id].identifiers) {
        column_names.insert_or_assign(column_id, identifier.column_name);
      }
    }
  }

  return CreateViewNode::make(create_statement.tableName, std::make_shared<LQPView>(lqp, column_names),
                              create_statement.ifNotExists);
}

std::shared_ptr<AbstractLQPNode> SQLTranslator::_translate_create_table(const hsql::CreateStatement& create_statement) {
  Assert(create_statement.columns || create_statement.select, "CREATE TABLE: No columns specified. Parser bug?");

  std::shared_ptr<AbstractLQPNode> input_node;

  if (create_statement.select) {
    input_node = _translate_select_statement(*create_statement.select);
  } else {
    auto column_definitions = TableColumnDefinitions{create_statement.columns->size()};

    for (auto column_id = ColumnID{0}; column_id < create_statement.columns->size(); ++column_id) {
      const auto* parser_column_definition = create_statement.columns->at(column_id);
      auto& column_definition = column_definitions[column_id];

      // TODO(anybody) SQLParser is missing support for Hyrise's other types
      switch (parser_column_definition->type.data_type) {
        case hsql::DataType::INT:
          column_definition.data_type = DataType::Int;
          break;
        case hsql::DataType::LONG:
          column_definition.data_type = DataType::Long;
          break;
        case hsql::DataType::FLOAT:
          column_definition.data_type = DataType::Float;
          break;
        case hsql::DataType::DOUBLE:
          column_definition.data_type = DataType::Double;
          break;
        case hsql::DataType::CHAR:
        case hsql::DataType::VARCHAR:
        case hsql::DataType::TEXT:
          // Ignoring the length of CHAR and VARCHAR columns for now as Hyrise as no way of working with these
          column_definition.data_type = DataType::String;
          break;
        case hsql::DataType::UNKNOWN:
          Fail("UNKNOWN data type cannot be handled here");
      }

      column_definition.name = parser_column_definition->name;
      column_definition.nullable = parser_column_definition->nullable;
    }
    input_node = StaticTableNode::make(Table::create_dummy_table(column_definitions));
  }
  return CreateTableNode::make(create_statement.tableName, create_statement.ifNotExists, input_node);
}

// NOLINTNEXTLINE - while this particular method could be made static, others cannot.
std::shared_ptr<AbstractLQPNode> SQLTranslator::_translate_drop(const hsql::DropStatement& drop_statement) {
  switch (drop_statement.type) {
    case hsql::DropType::kDropView:
      return DropViewNode::make(drop_statement.name, drop_statement.ifExists);
    case hsql::DropType::kDropTable:
      return DropTableNode::make(drop_statement.name, drop_statement.ifExists);
    case hsql::DropType::kDropSchema:
    case hsql::DropType::kDropIndex:
    case hsql::DropType::kDropPreparedStatement:
      FailInput("This DROP type is not implemented yet");
  }
  Fail("Invalid enum value");
}

std::shared_ptr<AbstractLQPNode> SQLTranslator::_translate_prepare(const hsql::PrepareStatement& prepare_statement) {
  hsql::SQLParserResult parse_result;
  hsql::SQLParser::parse(prepare_statement.query, &parse_result);

  AssertInput(parse_result.isValid(), create_sql_parser_error_message(prepare_statement.query, parse_result));
  AssertInput(parse_result.size() == 1u, "PREPAREd statement can only contain a single SQL statement");

  auto prepared_plan_translator = SQLTranslator{_use_mvcc};

  const auto translation_result = prepared_plan_translator.translate_parser_result(parse_result);
  Assert(translation_result.translation_info.cacheable, "Non-cacheable LQP nodes can't be part of prepared statements");

  const auto lqp = translation_result.lqp_nodes.at(0);

  const auto parameter_ids = translation_result.translation_info.parameter_ids_of_value_placeholders;

  const auto lqp_prepared_plan = std::make_shared<PreparedPlan>(lqp, parameter_ids);

  return CreatePreparedPlanNode::make(prepare_statement.name, lqp_prepared_plan);
}

std::shared_ptr<AbstractLQPNode> SQLTranslator::_translate_execute(const hsql::ExecuteStatement& execute_statement) {
  const auto num_parameters = execute_statement.parameters ? execute_statement.parameters->size() : 0;
  auto parameters = std::vector<std::shared_ptr<AbstractExpression>>{num_parameters};
  for (auto parameter_idx = size_t{0}; parameter_idx < num_parameters; ++parameter_idx) {
    parameters[parameter_idx] = translate_hsql_expr(*(*execute_statement.parameters)[parameter_idx], _use_mvcc);
  }

  const auto prepared_plan = Hyrise::get().storage_manager.get_prepared_plan(execute_statement.name);

  AssertInput(_use_mvcc == (lqp_is_validated(prepared_plan->lqp) ? UseMvcc::Yes : UseMvcc::No),
              "Mismatch between validation of Prepared statement and query it is used in");

  return prepared_plan->instantiate(parameters);
}

// NOLINTNEXTLINE - while this particular method could be made static, others cannot.
std::shared_ptr<AbstractLQPNode> SQLTranslator::_translate_import(const hsql::ImportStatement& import_statement) {
  return ImportNode::make(import_statement.tableName, import_statement.filePath,
                          import_type_to_file_type(import_statement.type));
}

// NOLINTNEXTLINE - while this particular method could be made static, others cannot.
std::shared_ptr<AbstractLQPNode> SQLTranslator::_translate_export(const hsql::ExportStatement& export_statement) {
  // Get stored table as input (validated if MVCC is enabled)
  auto sql_identifier_resolver = std::make_shared<SQLIdentifierResolver>();
  auto lqp = _translate_stored_table(export_statement.tableName, sql_identifier_resolver);

  return ExportNode::make(export_statement.tableName, export_statement.filePath,
                          import_type_to_file_type(export_statement.type), lqp);
}

std::shared_ptr<AbstractLQPNode> SQLTranslator::_validate_if_active(
    const std::shared_ptr<AbstractLQPNode>& input_node) {
  if (_use_mvcc == UseMvcc::No) return input_node;

  return ValidateNode::make(input_node);
}

std::shared_ptr<AbstractLQPNode> SQLTranslator::_translate_predicate_expression(
    const std::shared_ptr<AbstractExpression>& expression, std::shared_ptr<AbstractLQPNode> current_node) const {
  /**
   * Translate AbstractPredicateExpression
   */
  switch (expression->type) {
    case ExpressionType::Predicate: {
      const auto predicate_expression = std::static_pointer_cast<AbstractPredicateExpression>(expression);
      return PredicateNode::make(expression, current_node);
    }

    case ExpressionType::Logical: {
      const auto logical_expression = std::static_pointer_cast<LogicalExpression>(expression);

      switch (logical_expression->logical_operator) {
        case LogicalOperator::And: {
          current_node = _translate_predicate_expression(logical_expression->right_operand(), current_node);
          return _translate_predicate_expression(logical_expression->left_operand(), current_node);
        }
        case LogicalOperator::Or:
          return PredicateNode::make(expression, current_node);
      }
    } break;

    case ExpressionType::Exists:
      return PredicateNode::make(expression, current_node);

    default:
      FailInput("Cannot use this ExpressionType as predicate");
  }

  Fail("Invalid enum value");
}

std::shared_ptr<AbstractLQPNode> SQLTranslator::_prune_expressions(
    const std::shared_ptr<AbstractLQPNode>& node, const std::vector<std::shared_ptr<AbstractExpression>>& expressions) {
  if (expressions_equal(node->column_expressions(), expressions)) return node;
  return ProjectionNode::make(expressions, node);
}

std::shared_ptr<AbstractLQPNode> SQLTranslator::_add_expressions_if_unavailable(
    const std::shared_ptr<AbstractLQPNode>& node, const std::vector<std::shared_ptr<AbstractExpression>>& expressions) {
  std::vector<std::shared_ptr<AbstractExpression>> projection_expressions;

  for (const auto& expression : expressions) {
    // The required expression is already available or doesn't need to be computed (e.g. when it is a literal)
    if (!expression->requires_computation() || node->find_column_id(*expression)) continue;
    projection_expressions.emplace_back(expression);
  }

  // If all requested expressions are available, no need to create a projection
  if (projection_expressions.empty()) return node;

  const auto column_expressions = node->column_expressions();
  projection_expressions.insert(projection_expressions.end(), column_expressions.cbegin(), column_expressions.cend());

  return ProjectionNode::make(projection_expressions, node);
}

std::shared_ptr<AbstractExpression> SQLTranslator::_translate_hsql_expr(
    const hsql::Expr& expr, const std::shared_ptr<SQLIdentifierResolver>& sql_identifier_resolver) {
  auto name = expr.name ? std::string(expr.name) : "";

  const auto left = expr.expr ? _translate_hsql_expr(*expr.expr, sql_identifier_resolver) : nullptr;
  const auto right = expr.expr2 ? _translate_hsql_expr(*expr.expr2, sql_identifier_resolver) : nullptr;

  switch (expr.type) {
    case hsql::kExprColumnRef: {
      const auto table_name = expr.table ? std::optional<std::string>(std::string(expr.table)) : std::nullopt;
      const auto identifier = SQLIdentifier{name, table_name};

      auto expression = sql_identifier_resolver->resolve_identifier_relaxed(identifier);
      if (!expression && _external_sql_identifier_resolver_proxy) {
        // Try to resolve the identifier in the outer queries
        expression = _external_sql_identifier_resolver_proxy->resolve_identifier_relaxed(identifier);
      }
      AssertInput(expression, "Couldn't resolve identifier '" + identifier.as_string() + "' or it is ambiguous");

      return expression;
    }

    case hsql::kExprLiteralFloat:
      return std::make_shared<ValueExpression>(expr.fval);

    case hsql::kExprLiteralString:
      AssertInput(expr.name, "No value given for string literal");
      return std::make_shared<ValueExpression>(pmr_string{name});

    case hsql::kExprLiteralInt:
      if (static_cast<int32_t>(expr.ival) == expr.ival) {
        return std::make_shared<ValueExpression>(static_cast<int32_t>(expr.ival));
      } else {
        return std::make_shared<ValueExpression>(expr.ival);
      }

    case hsql::kExprLiteralNull:
      return std::make_shared<ValueExpression>(NullValue{});

    case hsql::kExprParameter: {
      Assert(expr.ival >= 0 && expr.ival <= std::numeric_limits<ValuePlaceholderID::base_type>::max(),
             "ValuePlaceholderID out of range");
      auto value_placeholder_id = ValuePlaceholderID{static_cast<uint16_t>(expr.ival)};
      return std::make_shared<PlaceholderExpression>(
          _parameter_id_allocator->allocate_for_value_placeholder(value_placeholder_id));
    }

    case hsql::kExprFunctionRef: {
      // convert to upper-case to find mapping
      std::transform(name.begin(), name.end(), name.begin(), [](const auto c) { return std::toupper(c); });

      // Some SQL functions have aliases, which we map to one unique identifier here.
      static const std::unordered_map<std::string, std::string> function_aliases{{{"SUBSTRING"}, {"SUBSTR"}}};
      const auto found_alias = function_aliases.find(name);
      if (found_alias != function_aliases.end()) {
        name = found_alias->second;
      }

      if (name == "EXTRACT"s) {
        Assert(expr.datetimeField != hsql::kDatetimeNone, "No DatetimeField specified in EXTRACT. Bug in sqlparser?");

        auto datetime_component = hsql_datetime_field.at(expr.datetimeField);
        return std::make_shared<ExtractExpression>(datetime_component, left);
      }

      Assert(expr.exprList, "FunctionRef has no exprList. Bug in sqlparser?");

      /**
       * Aggregate function
       */
      const auto aggregate_iter = aggregate_function_to_string.right.find(name);
      if (aggregate_iter != aggregate_function_to_string.right.end()) {
        auto aggregate_function = aggregate_iter->second;

        if (aggregate_function == AggregateFunction::Count && expr.distinct) {
          aggregate_function = AggregateFunction::CountDistinct;
        }

        AssertInput(expr.exprList && expr.exprList->size() == 1,
                    "Expected exactly one argument for this AggregateFunction");

        auto aggregate_expression = std::shared_ptr<AggregateExpression>{};

        switch (aggregate_function) {
          case AggregateFunction::Min:
          case AggregateFunction::Max:
          case AggregateFunction::Sum:
          case AggregateFunction::Avg:
          case AggregateFunction::StandardDeviationSample:
            return std::make_shared<AggregateExpression>(
                aggregate_function, _translate_hsql_expr(*expr.exprList->front(), sql_identifier_resolver));
          case AggregateFunction::Any:
            Fail("ANY() is an internal aggregation function.");
          case AggregateFunction::Count:
          case AggregateFunction::CountDistinct:
            if (expr.exprList->front()->type == hsql::kExprStar) {
              AssertInput(!expr.exprList->front()->name, "Illegal <t>.* in COUNT()");

              // Find any leaf node below COUNT(*)
              std::shared_ptr<AbstractLQPNode> leaf_node = nullptr;
              visit_lqp(_current_lqp, [&](const auto& node) {
                if (!node->left_input() && !node->right_input()) {
                  leaf_node = node;
                  return LQPVisitation::DoNotVisitInputs;
                }
                return LQPVisitation::VisitInputs;
              });
              Assert(leaf_node, "No leaf node found below COUNT(*)");

              const auto column_expression =
                  std::make_shared<LQPColumnExpression>(LQPColumnReference{leaf_node, INVALID_COLUMN_ID});

              aggregate_expression = std::make_shared<AggregateExpression>(aggregate_function, column_expression);
            } else {
              aggregate_expression = std::make_shared<AggregateExpression>(
                  aggregate_function, _translate_hsql_expr(*expr.exprList->front(), sql_identifier_resolver));
            }
        }

        // Check for ambiguous expressions that occur both at the current node and in its input tables. Example:
        //   SELECT COUNT(a) FROM (SELECT a, COUNT(a) FROM t GROUP BY a) t2
        // Our current expression system cannot handle this case and would consider the two COUNT(a) to be identical,
        // see #1902 for details. This check here might have false positives, feel free to improve the check or tackle
        // the underlying issue if this ever becomes an issue.
        auto table_expressions = std::vector<std::shared_ptr<AbstractExpression>>{};
        DebugAssert(_from_clause_result, "_from_clause_result should be set by now");
        table_expressions.reserve(_from_clause_result->elements_in_order.size());
        for (const auto& select_list_element : _from_clause_result->elements_in_order) {
          table_expressions.emplace_back(select_list_element.expression);
        }

        AssertInput(std::none_of(table_expressions.cbegin(), table_expressions.cend(),
                                 [&aggregate_expression](const auto input_expression) {
                                   return *input_expression == *aggregate_expression;
                                 }),
                    "Hyrise cannot handle repeated aggregate expressions, see #1902 for details.");

        return aggregate_expression;
      }

      /**
       * "Normal" function
       */
      const auto function_iter = function_type_to_string.right.find(name);

      if (function_iter != function_type_to_string.right.end()) {
        auto arguments = std::vector<std::shared_ptr<AbstractExpression>>{};
        arguments.reserve(expr.exprList->size());

        for (const auto* hsql_argument : *expr.exprList) {
          arguments.emplace_back(_translate_hsql_expr(*hsql_argument, sql_identifier_resolver));
        }

        return std::make_shared<FunctionExpression>(function_iter->second, arguments);
      } else {
        FailInput("Couldn't resolve function '"s + name + "'");
      }
    }

    case hsql::kExprOperator: {
      // Translate ArithmeticExpression
      const auto arithmetic_operators_iter = hsql_arithmetic_operators.find(expr.opType);
      if (arithmetic_operators_iter != hsql_arithmetic_operators.end()) {
        Assert(left && right, "Unexpected SQLParserResult. Didn't receive two arguments for binary expression.");
        return std::make_shared<ArithmeticExpression>(arithmetic_operators_iter->second, left, right);
      }

      // Translate PredicateExpression
      const auto predicate_condition_iter = hsql_predicate_condition.find(expr.opType);
      if (predicate_condition_iter != hsql_predicate_condition.end()) {
        const auto predicate_condition = predicate_condition_iter->second;

        if (is_binary_predicate_condition(predicate_condition)) {
          Assert(left && right, "Unexpected SQLParserResult. Didn't receive two arguments for binary_expression");
          return std::make_shared<BinaryPredicateExpression>(predicate_condition, left, right);
        } else if (predicate_condition == PredicateCondition::BetweenInclusive) {
          Assert(expr.exprList && expr.exprList->size() == 2, "Expected two arguments for BETWEEN");
          return std::make_shared<BetweenExpression>(
              PredicateCondition::BetweenInclusive, left,
              _translate_hsql_expr(*(*expr.exprList)[0], sql_identifier_resolver),
              _translate_hsql_expr(*(*expr.exprList)[1], sql_identifier_resolver));
        }
      }

      // Translate other expression types that can be expected at this point
      switch (expr.opType) {
        case hsql::kOpUnaryMinus:
          return std::make_shared<UnaryMinusExpression>(left);
        case hsql::kOpCase:
          return _translate_hsql_case(expr, sql_identifier_resolver);
        case hsql::kOpOr:
          return std::make_shared<LogicalExpression>(LogicalOperator::Or, left, right);
        case hsql::kOpAnd:
          return std::make_shared<LogicalExpression>(LogicalOperator::And, left, right);
        case hsql::kOpIn: {
          if (expr.select) {
            // `a IN (SELECT ...)`
            const auto subquery = _translate_hsql_subquery(*expr.select, sql_identifier_resolver);
            return std::make_shared<InExpression>(PredicateCondition::In, left, subquery);

          } else {
            // `a IN (x, y, z)`
            std::vector<std::shared_ptr<AbstractExpression>> arguments;

            AssertInput(expr.exprList && !expr.exprList->empty(), "IN clauses with an empty list are invalid");

            arguments.reserve(expr.exprList->size());
            for (const auto* hsql_argument : *expr.exprList) {
              arguments.emplace_back(_translate_hsql_expr(*hsql_argument, sql_identifier_resolver));
            }

            const auto array = std::make_shared<ListExpression>(arguments);
            return std::make_shared<InExpression>(PredicateCondition::In, left, array);
          }
        }

        case hsql::kOpIsNull:
          return is_null_(left);

        case hsql::kOpNot:
          return _inverse_predicate(*left);

        case hsql::kOpExists:
          AssertInput(expr.select, "Expected SELECT argument for EXISTS");
          return std::make_shared<ExistsExpression>(_translate_hsql_subquery(*expr.select, sql_identifier_resolver),
                                                    ExistsExpressionType::Exists);

        default:
          Fail("Unexpected expression type");  // There are 19 of these, so we make an exception here and use default
      }
    }

    case hsql::kExprSelect:
      return _translate_hsql_subquery(*expr.select, sql_identifier_resolver);

    case hsql::kExprArray:
      FailInput("Can't translate a standalone array, arrays only valid in IN expressions");

    case hsql::kExprStar:
      Fail("Star expression should have been handled earlier");

    case hsql::kExprArrayIndex:
    case hsql::kExprDatetimeField:
    case hsql::kExprHint:
      FailInput("Can't translate this hsql expression into a Hyrise expression");
  }
  Fail("Invalid enum value");
}

std::shared_ptr<LQPSubqueryExpression> SQLTranslator::_translate_hsql_subquery(
    const hsql::SelectStatement& select, const std::shared_ptr<SQLIdentifierResolver>& sql_identifier_resolver) {
  const auto sql_identifier_proxy = std::make_shared<SQLIdentifierResolverProxy>(
      sql_identifier_resolver, _parameter_id_allocator, _external_sql_identifier_resolver_proxy);

  auto subquery_translator =
      SQLTranslator{_use_mvcc, sql_identifier_proxy, _parameter_id_allocator, _with_descriptions, _meta_tables};
  const auto subquery_lqp = subquery_translator._translate_select_statement(select);
  const auto parameter_count = sql_identifier_proxy->accessed_expressions().size();

  auto parameter_ids = std::vector<ParameterID>{};
  parameter_ids.reserve(parameter_count);

  auto parameter_expressions = std::vector<std::shared_ptr<AbstractExpression>>{};
  parameter_expressions.reserve(parameter_count);

  for (const auto& expression_and_parameter_id : sql_identifier_proxy->accessed_expressions()) {
    parameter_ids.emplace_back(expression_and_parameter_id.second);
    parameter_expressions.emplace_back(expression_and_parameter_id.first);
  }

  return std::make_shared<LQPSubqueryExpression>(subquery_lqp, parameter_ids, parameter_expressions);
}

std::shared_ptr<AbstractExpression> SQLTranslator::_translate_hsql_case(
    const hsql::Expr& expr, const std::shared_ptr<SQLIdentifierResolver>& sql_identifier_resolver) {
  /**
   * There is a "simple" and a "searched" CASE syntax, see http://www.oratable.com/simple-case-searched-case/
   * Hyrise supports both.
   */

  Assert(expr.exprList, "Unexpected SQLParserResult. Case needs exprList");
  Assert(!expr.exprList->empty(), "Unexpected SQLParserResult. Case needs non-empty exprList");

  // "a + b" in "CASE a + b WHEN ... THEN ... END", or nullptr when using the "searched" CASE syntax
  auto simple_case_left_operand = std::shared_ptr<AbstractExpression>{};
  if (expr.expr) simple_case_left_operand = _translate_hsql_expr(*expr.expr, sql_identifier_resolver);

  // Initialize CASE with the ELSE expression and then put the remaining WHEN...THEN... clauses on top of that
  // in reverse order
  auto current_case_expression = std::shared_ptr<AbstractExpression>{};
  if (expr.expr2) {
    current_case_expression = _translate_hsql_expr(*expr.expr2, sql_identifier_resolver);
  } else {
    // No ELSE specified, use NULL
    current_case_expression = std::make_shared<ValueExpression>(NullValue{});
  }

  for (auto case_reverse_idx = size_t{0}; case_reverse_idx < expr.exprList->size(); ++case_reverse_idx) {
    const auto case_idx = expr.exprList->size() - case_reverse_idx - 1;
    const auto case_clause = (*expr.exprList)[case_idx];

    auto when = _translate_hsql_expr(*case_clause->expr, sql_identifier_resolver);
    if (simple_case_left_operand) {
      when = std::make_shared<BinaryPredicateExpression>(PredicateCondition::Equals, simple_case_left_operand, when);
    }

    const auto then = _translate_hsql_expr(*case_clause->expr2, sql_identifier_resolver);
    current_case_expression = std::make_shared<CaseExpression>(when, then, current_case_expression);
  }

  return current_case_expression;
}

std::shared_ptr<AbstractExpression> SQLTranslator::_inverse_predicate(const AbstractExpression& expression) const {
  /**
   * Inverse a boolean expression
   */

  switch (expression.type) {
    case ExpressionType::Predicate: {
      if (const auto* binary_predicate_expression = dynamic_cast<const BinaryPredicateExpression*>(&expression);
          binary_predicate_expression) {
        // If the argument is a predicate, just inverse it (e.g. NOT (a > b) becomes b <= a)
        return std::make_shared<BinaryPredicateExpression>(
            inverse_predicate_condition(binary_predicate_expression->predicate_condition),
            binary_predicate_expression->left_operand(), binary_predicate_expression->right_operand());
      } else if (const auto is_null_expression = dynamic_cast<const IsNullExpression*>(&expression);
                 is_null_expression) {
        // NOT (IS NULL ...) -> IS NOT NULL ...
        return std::make_shared<IsNullExpression>(inverse_predicate_condition(is_null_expression->predicate_condition),
                                                  is_null_expression->operand());
      } else if (const auto* between_expression = dynamic_cast<const BetweenExpression*>(&expression);
                 between_expression) {
        // a BETWEEN b AND c -> a < b OR a > c
        return or_(less_than_(between_expression->value(), between_expression->lower_bound()),
                   greater_than_(between_expression->value(), between_expression->upper_bound()));
      } else {
        const auto* in_expression = dynamic_cast<const InExpression*>(&expression);
        Assert(in_expression, "Expected InExpression");
        return std::make_shared<InExpression>(inverse_predicate_condition(in_expression->predicate_condition),
                                              in_expression->value(), in_expression->set());
      }
    } break;

    case ExpressionType::Logical: {
      const auto* logical_expression = static_cast<const LogicalExpression*>(&expression);

      switch (logical_expression->logical_operator) {
        case LogicalOperator::And:
          return or_(_inverse_predicate(*logical_expression->left_operand()),
                     _inverse_predicate(*logical_expression->right_operand()));
        case LogicalOperator::Or:
          return and_(_inverse_predicate(*logical_expression->left_operand()),
                      _inverse_predicate(*logical_expression->right_operand()));
      }
    } break;

    case ExpressionType::Exists: {
      const auto* exists_expression = static_cast<const ExistsExpression*>(&expression);

      switch (exists_expression->exists_expression_type) {
        case ExistsExpressionType::Exists:
          return not_exists_(exists_expression->subquery());
        case ExistsExpressionType::NotExists:
          return exists_(exists_expression->subquery());
      }
    } break;

    default:
      Fail("Can't invert non-boolean expression");
  }

  Fail("Invalid enum value");
}

std::vector<std::shared_ptr<AbstractExpression>> SQLTranslator::_unwrap_elements(
    const std::vector<SelectListElement>& select_list_elements) {
  std::vector<std::shared_ptr<AbstractExpression>> expressions;
  expressions.reserve(select_list_elements.size());
  for (const auto& element : select_list_elements) {
    expressions.emplace_back(element.expression);
  }
  return expressions;
}

SQLTranslator::SelectListElement::SelectListElement(const std::shared_ptr<AbstractExpression>& init_expression)
    : expression(init_expression) {}

SQLTranslator::SelectListElement::SelectListElement(const std::shared_ptr<AbstractExpression>& init_expression,
                                                    const std::vector<SQLIdentifier>& init_identifiers)
    : expression(init_expression), identifiers(init_identifiers) {}

SQLTranslator::TableSourceState::TableSourceState(
    const std::shared_ptr<AbstractLQPNode>& init_lqp,
    const std::unordered_map<std::string, std::vector<SelectListElement>>& init_elements_by_table_name,
    const std::vector<SelectListElement>& init_elements_in_order,
    const std::shared_ptr<SQLIdentifierResolver>& init_sql_identifier_resolver)
    : lqp(init_lqp),
      elements_by_table_name(init_elements_by_table_name),
      elements_in_order(init_elements_in_order),
      sql_identifier_resolver(init_sql_identifier_resolver) {}

void SQLTranslator::TableSourceState::append(TableSourceState&& rhs) {
  for (auto& table_name_and_elements : rhs.elements_by_table_name) {
    const auto unique = elements_by_table_name.count(table_name_and_elements.first) == 0;
    AssertInput(unique, "Table Name '"s + table_name_and_elements.first + "' in FROM clause is not unique");
  }

  // This should be ::merge, but that is not yet supported by clang.
  // elements_by_table_name.merge(std::move(rhs.elements_by_table_name));
  for (auto& kv : rhs.elements_by_table_name) {
    elements_by_table_name.try_emplace(kv.first, std::move(kv.second));
  }

  elements_in_order.insert(elements_in_order.end(), rhs.elements_in_order.begin(), rhs.elements_in_order.end());
  sql_identifier_resolver->append(std::move(*rhs.sql_identifier_resolver));
}

}  // namespace opossum<|MERGE_RESOLUTION|>--- conflicted
+++ resolved
@@ -202,20 +202,14 @@
       return _translate_import(static_cast<const hsql::ImportStatement&>(statement));
     case hsql::kStmtExport:
       return _translate_export(static_cast<const hsql::ExportStatement&>(statement));
-<<<<<<< HEAD
     case hsql::kStmtTransaction:
       // The transaction statements are handled directly in the SQLPipelineStatement,
       //  but the translation is still called, so we return a dummy node here.
       return DummyTableNode::make();
-    default:
-      FailInput("SQL statement type not supported");
-=======
     case hsql::kStmtAlter:
     case hsql::kStmtError:
     case hsql::kStmtRename:
-    case hsql::kStmtTransaction:
       FailInput("Statement type not supported");
->>>>>>> 207c3eb7
   }
   Fail("Invalid enum value");
 }
