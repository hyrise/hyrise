#include "sql_translator.hpp"

#include <algorithm>
#include <memory>
#include <optional>
#include <string>
#include <unordered_map>
#include <unordered_set>
#include <utility>
#include <vector>

#include "constant_mappings.hpp"
#include "create_sql_parser_error_message.hpp"
#include "expression/abstract_expression.hpp"
#include "expression/abstract_predicate_expression.hpp"
#include "expression/aggregate_expression.hpp"
#include "expression/arithmetic_expression.hpp"
#include "expression/between_expression.hpp"
#include "expression/binary_predicate_expression.hpp"
#include "expression/case_expression.hpp"
#include "expression/exists_expression.hpp"
#include "expression/expression_functional.hpp"
#include "expression/expression_utils.hpp"
#include "expression/in_expression.hpp"
#include "expression/is_null_expression.hpp"
#include "expression/list_expression.hpp"
#include "expression/logical_expression.hpp"
#include "expression/lqp_column_expression.hpp"
#include "expression/lqp_subquery_expression.hpp"
#include "expression/unary_minus_expression.hpp"
#include "expression/value_expression.hpp"
#include "hyrise.hpp"
#include "import_export/file_type.hpp"
#include "logical_query_plan/abstract_lqp_node.hpp"
#include "logical_query_plan/aggregate_node.hpp"
#include "logical_query_plan/alias_node.hpp"
#include "logical_query_plan/create_prepared_plan_node.hpp"
#include "logical_query_plan/create_table_node.hpp"
#include "logical_query_plan/create_view_node.hpp"
#include "logical_query_plan/delete_node.hpp"
#include "logical_query_plan/drop_table_node.hpp"
#include "logical_query_plan/drop_view_node.hpp"
#include "logical_query_plan/dummy_table_node.hpp"
#include "logical_query_plan/import_node.hpp"
#include "logical_query_plan/insert_node.hpp"
#include "logical_query_plan/join_node.hpp"
#include "logical_query_plan/limit_node.hpp"
#include "logical_query_plan/lqp_utils.hpp"
#include "logical_query_plan/predicate_node.hpp"
#include "logical_query_plan/projection_node.hpp"
#include "logical_query_plan/sort_node.hpp"
#include "logical_query_plan/static_table_node.hpp"
#include "logical_query_plan/stored_table_node.hpp"
#include "logical_query_plan/update_node.hpp"
#include "logical_query_plan/validate_node.hpp"
#include "storage/lqp_view.hpp"
#include "storage/table.hpp"
#include "utils/meta_table_manager.hpp"

#include "SQLParser.h"

using namespace std::string_literals;            // NOLINT
using namespace opossum::expression_functional;  // NOLINT

namespace {

using namespace opossum;  // NOLINT

const std::unordered_map<hsql::OperatorType, ArithmeticOperator> hsql_arithmetic_operators = {
    {hsql::kOpPlus, ArithmeticOperator::Addition},           {hsql::kOpMinus, ArithmeticOperator::Subtraction},
    {hsql::kOpAsterisk, ArithmeticOperator::Multiplication}, {hsql::kOpSlash, ArithmeticOperator::Division},
    {hsql::kOpPercentage, ArithmeticOperator::Modulo},
};

const std::unordered_map<hsql::OperatorType, LogicalOperator> hsql_logical_operators = {
    {hsql::kOpAnd, LogicalOperator::And}, {hsql::kOpOr, LogicalOperator::Or}};

const std::unordered_map<hsql::OperatorType, PredicateCondition> hsql_predicate_condition = {
    {hsql::kOpBetween, PredicateCondition::BetweenInclusive},
    {hsql::kOpEquals, PredicateCondition::Equals},
    {hsql::kOpNotEquals, PredicateCondition::NotEquals},
    {hsql::kOpLess, PredicateCondition::LessThan},
    {hsql::kOpLessEq, PredicateCondition::LessThanEquals},
    {hsql::kOpGreater, PredicateCondition::GreaterThan},
    {hsql::kOpGreaterEq, PredicateCondition::GreaterThanEquals},
    {hsql::kOpLike, PredicateCondition::Like},
    {hsql::kOpNotLike, PredicateCondition::NotLike},
    {hsql::kOpIsNull, PredicateCondition::IsNull}};

const std::unordered_map<hsql::DatetimeField, DatetimeComponent> hsql_datetime_field = {
    {hsql::kDatetimeYear, DatetimeComponent::Year},     {hsql::kDatetimeMonth, DatetimeComponent::Month},
    {hsql::kDatetimeDay, DatetimeComponent::Day},       {hsql::kDatetimeHour, DatetimeComponent::Hour},
    {hsql::kDatetimeMinute, DatetimeComponent::Minute}, {hsql::kDatetimeSecond, DatetimeComponent::Second},
};

const std::unordered_map<hsql::OrderType, OrderByMode> order_type_to_order_by_mode = {
    {hsql::kOrderAsc, OrderByMode::Ascending},
    {hsql::kOrderDesc, OrderByMode::Descending},
};

JoinMode translate_join_mode(const hsql::JoinType join_type) {
  static const std::unordered_map<const hsql::JoinType, const JoinMode> join_type_to_mode = {
      {hsql::kJoinInner, JoinMode::Inner}, {hsql::kJoinFull, JoinMode::FullOuter}, {hsql::kJoinLeft, JoinMode::Left},
      {hsql::kJoinRight, JoinMode::Right}, {hsql::kJoinCross, JoinMode::Cross},
  };

  auto it = join_type_to_mode.find(join_type);
  Assert(it != join_type_to_mode.end(), "Unknown join type.");
  return it->second;
}

/**
 * Is the expression a predicate that our Join Operators can process directly?
 * That is, is it of the form <column> <predicate_condition> <column>?
 */
bool is_trivial_join_predicate(const AbstractExpression& expression, const AbstractLQPNode& left_input,
                               const AbstractLQPNode& right_input) {
  if (expression.type != ExpressionType::Predicate) return false;

  const auto* binary_predicate_expression = dynamic_cast<const BinaryPredicateExpression*>(&expression);
  if (!binary_predicate_expression) return false;

  const auto left_in_left = left_input.find_column_id(*binary_predicate_expression->left_operand());
  const auto right_in_right = right_input.find_column_id(*binary_predicate_expression->right_operand());
  const auto right_in_left = left_input.find_column_id(*binary_predicate_expression->right_operand());
  const auto left_in_right = right_input.find_column_id(*binary_predicate_expression->left_operand());

  return (left_in_left && right_in_right) || (right_in_left && left_in_right);
}
}  // namespace

namespace opossum {

SQLTranslator::SQLTranslator(const UseMvcc use_mvcc)
    : SQLTranslator(use_mvcc, nullptr, std::make_shared<ParameterIDAllocator>(),
                    std::unordered_map<std::string, std::shared_ptr<LQPView>>{}) {}

std::vector<ParameterID> SQLTranslator::parameter_ids_of_value_placeholders() const {
  const auto& parameter_ids_of_value_placeholders = _parameter_id_allocator->value_placeholders();
  auto parameter_ids = std::vector<ParameterID>{parameter_ids_of_value_placeholders.size()};

  for (const auto& [value_placeholder_id, parameter_id] : parameter_ids_of_value_placeholders) {
    parameter_ids[value_placeholder_id] = parameter_id;
  }

  return parameter_ids;
}

std::vector<std::shared_ptr<AbstractLQPNode>> SQLTranslator::translate_parser_result(
    const hsql::SQLParserResult& result) {
  std::vector<std::shared_ptr<AbstractLQPNode>> result_nodes;
  const std::vector<hsql::SQLStatement*>& statements = result.getStatements();

  for (const hsql::SQLStatement* stmt : statements) {
    auto result_node = _translate_statement(*stmt);
    result_nodes.push_back(result_node);
  }

  return result_nodes;
}

SQLTranslator::SQLTranslator(const UseMvcc use_mvcc,
                             const std::shared_ptr<SQLIdentifierResolverProxy>& external_sql_identifier_resolver_proxy,
                             const std::shared_ptr<ParameterIDAllocator>& parameter_id_allocator,
                             const std::unordered_map<std::string, std::shared_ptr<LQPView>>& with_descriptions)
    : _use_mvcc(use_mvcc),
      _external_sql_identifier_resolver_proxy(external_sql_identifier_resolver_proxy),
      _parameter_id_allocator(parameter_id_allocator),
      _with_descriptions(with_descriptions) {}

std::shared_ptr<AbstractLQPNode> SQLTranslator::_translate_statement(const hsql::SQLStatement& statement) {
  switch (statement.type()) {
    case hsql::kStmtSelect:
      return _translate_select_statement(static_cast<const hsql::SelectStatement&>(statement));
    case hsql::kStmtInsert:
      return _translate_insert(static_cast<const hsql::InsertStatement&>(statement));
    case hsql::kStmtDelete:
      return _translate_delete(static_cast<const hsql::DeleteStatement&>(statement));
    case hsql::kStmtUpdate:
      return _translate_update(static_cast<const hsql::UpdateStatement&>(statement));
    case hsql::kStmtShow:
      return _translate_show(static_cast<const hsql::ShowStatement&>(statement));
    case hsql::kStmtCreate:
      return _translate_create(static_cast<const hsql::CreateStatement&>(statement));
    case hsql::kStmtDrop:
      return _translate_drop(static_cast<const hsql::DropStatement&>(statement));
    case hsql::kStmtPrepare:
      return _translate_prepare(static_cast<const hsql::PrepareStatement&>(statement));
    case hsql::kStmtExecute:
      return _translate_execute(static_cast<const hsql::ExecuteStatement&>(statement));
<<<<<<< HEAD
    case hsql::kStmtTransaction:
      // TODO(all): what should we really do here?
      return std::make_shared<DummyTableNode>();
=======
    case hsql::kStmtImport:
      return _translate_import(static_cast<const hsql::ImportStatement&>(statement));

>>>>>>> bc91aad8
    default:
      FailInput("SQL statement type not supported");
  }
}

std::shared_ptr<AbstractLQPNode> SQLTranslator::_translate_select_statement(const hsql::SelectStatement& select) {
  // SQL Orders of Operations
  // 1. WITH clause
  // 2. FROM clause (incl. JOINs and sub-SELECTs that are part of this)
  // 3. SELECT list (to retrieve aliases)
  // 4. WHERE clause
  // 5. GROUP BY clause
  // 6. HAVING clause
  // 7. SELECT clause (incl. DISTINCT)
  // 8. UNION clause
  // 9. ORDER BY clause
  // 10. LIMIT clause

  AssertInput(select.selectList, "SELECT list needs to exist");
  AssertInput(!select.selectList->empty(), "SELECT list needs to have entries");
  AssertInput(!select.unionSelect, "Set operations (UNION/INTERSECT/...) are not supported yet");

  // Translate WITH clause
  if (select.withDescriptions) {
    for (const auto& with_description : *select.withDescriptions) {
      _translate_hsql_with_description(*with_description);
    }
  }

  // Translate FROM
  if (select.fromTable) {
    _from_clause_result = _translate_table_ref(*select.fromTable);
    _current_lqp = _from_clause_result->lqp;
    _sql_identifier_resolver = _from_clause_result->sql_identifier_resolver;
  } else {
    _current_lqp = std::make_shared<DummyTableNode>();
    _sql_identifier_resolver = std::make_shared<SQLIdentifierResolver>();
  }

  // Translate SELECT list (to retrieve aliases)
  const auto select_list_elements = _translate_select_list(*select.selectList);

  // Translate WHERE
  if (select.whereClause) {
    const auto where_expression = _translate_hsql_expr(*select.whereClause, _sql_identifier_resolver);
    _current_lqp = _translate_predicate_expression(where_expression, _current_lqp);
  }

  // Translate SELECT, HAVING, GROUP BY in one go, as they are interdependent
  _translate_select_groupby_having(select, select_list_elements);

  // Translate ORDER BY and LIMIT
  if (select.order) _translate_order_by(*select.order);
  if (select.limit) _translate_limit(*select.limit);

  /**
   * Name, select and arrange the Columns as specified in the SELECT clause
   */
  // Only add a ProjectionNode if necessary
  const auto& inflated_select_list_expressions = _unwrap_elements(_inflated_select_list_elements);
  if (!expressions_equal(_current_lqp->column_expressions(), inflated_select_list_expressions)) {
    _current_lqp = ProjectionNode::make(inflated_select_list_expressions, _current_lqp);
  }

  // Check whether we need to create an AliasNode - this is the case whenever an Expression was assigned a column_name
  // that is not its generated name.
  auto need_alias_node = std::any_of(
      _inflated_select_list_elements.begin(), _inflated_select_list_elements.end(), [](const auto& element) {
        return std::any_of(element.identifiers.begin(), element.identifiers.end(), [&](const auto& identifier) {
          return identifier.column_name != element.expression->as_column_name();
        });
      });

  if (need_alias_node) {
    std::vector<std::string> aliases;
    for (const auto& element : _inflated_select_list_elements) {
      aliases.emplace_back(element.expression->as_column_name());

      if (!element.identifiers.empty()) {
        aliases.back() = element.identifiers.back().column_name;
      }
    }

    _current_lqp = AliasNode::make(_unwrap_elements(_inflated_select_list_elements), aliases, _current_lqp);
  }

  return _current_lqp;
}

void SQLTranslator::_translate_hsql_with_description(hsql::WithDescription& desc) {
  SQLTranslator with_translator{_use_mvcc, nullptr, _parameter_id_allocator, _with_descriptions};
  const auto lqp = with_translator._translate_select_statement(*desc.select);

  // Save mappings: ColumnID -> ColumnName
  std::unordered_map<ColumnID, std::string> column_names;
  for (auto column_id = ColumnID{0}; column_id < lqp->column_expressions().size(); ++column_id) {
    for (const auto& identifier : with_translator._inflated_select_list_elements[column_id].identifiers) {
      column_names.insert_or_assign(column_id, identifier.column_name);
    }
  }

  // Store resolved WithDescription / temporary view
  const auto lqp_view = std::make_shared<LQPView>(lqp, column_names);
  //   A WITH description masks a preceding WITH description if their aliases are identical
  AssertInput(_with_descriptions.count(desc.alias) == 0, "Invalid redeclaration of WITH alias.");
  _with_descriptions.emplace(desc.alias, lqp_view);
}

std::shared_ptr<AbstractExpression> SQLTranslator::translate_hsql_expr(const hsql::Expr& hsql_expr,
                                                                       const UseMvcc use_mvcc) {
  // Create an empty SQLIdentifier context - thus the expression cannot refer to any external columns
  return SQLTranslator{use_mvcc}._translate_hsql_expr(hsql_expr, std::make_shared<SQLIdentifierResolver>());
}

std::shared_ptr<AbstractLQPNode> SQLTranslator::_translate_insert(const hsql::InsertStatement& insert) {
  const auto table_name = std::string{insert.tableName};
  AssertInput(!MetaTableManager::is_meta_table_name(table_name), "Cannot modify meta tables");
  AssertInput(Hyrise::get().storage_manager.has_table(table_name),
              std::string{"Did not find a table with name "} + table_name);

  const auto target_table = Hyrise::get().storage_manager.get_table(table_name);
  auto insert_data_node = std::shared_ptr<AbstractLQPNode>{};
  auto column_expressions = std::vector<std::shared_ptr<AbstractExpression>>{};
  auto insert_data_projection_required = false;

  /**
   * 1. Create the expressions/LQP producing the data to insert.
   *        - For `INSERT INTO <table> SELECT ...` this means evaluating the select statement
   *        - For `INSERT INTO <table> VALUES ...` this means creating a one row table with the VALUES
   */
  if (insert.type == hsql::kInsertSelect) {
    // `INSERT INTO newtable SELECT ... FROM oldtable WHERE condition`
    AssertInput(insert.select, "INSERT INTO ... SELECT ...: No SELECT statement given");
    insert_data_node = _translate_select_statement(*insert.select);
    column_expressions = insert_data_node->column_expressions();

  } else {
    // `INSERT INTO table_name [(column1, column2, column3, ...)] VALUES (value1, value2, value3, ...);`
    AssertInput(insert.values, "INSERT INTO ... VALUES: No values given");

    column_expressions.reserve(insert.values->size());
    for (const auto* value : *insert.values) {
      column_expressions.emplace_back(_translate_hsql_expr(*value, _sql_identifier_resolver));
    }

    insert_data_node = DummyTableNode::make();
    insert_data_projection_required = true;
  }

  /**
   * 2. Rearrange the columns of the data to insert to match the target table
   *    E.g., `SELECT INTO table (c, a) VALUES (1, 2)` becomes `SELECT INTO table (a, b, c) VALUES (2, NULL, 1)
   */
  if (insert.columns) {
    // `INSERT INTO table_name (column1, column2, column3, ...) ...;`
    // Create a Projection that matches the specified columns with the columns of `table_name`

    AssertInput(insert.columns->size() == column_expressions.size(),
                "INSERT: Target column count and number of input columns mismatch");

    auto expressions = std::vector<std::shared_ptr<AbstractExpression>>(target_table->column_count(), null_());
    auto source_column_id = ColumnID{0};
    for (const auto& column_name : *insert.columns) {
      // retrieve correct ColumnID from the target table
      const auto target_column_id = target_table->column_id_by_name(column_name);
      expressions[target_column_id] = column_expressions[source_column_id];
      ++source_column_id;
    }
    column_expressions = expressions;

    insert_data_projection_required = true;
  }

  /**
   * 3. When inserting NULL literals (or not inserting into all columns), wrap NULLs in
   *    `CAST(NULL AS <column_data_type>), since a temporary table with the data to insert will be created and NULL is
   *    an invalid column data type in Hyrise.
   */
  for (auto column_id = ColumnID{0}; column_id < target_table->column_count(); ++column_id) {
    // Turn `expression` into `CAST(expression AS <column_data_type>)`, if expression is a NULL literal
    auto expression = column_expressions[column_id];
    if (const auto value_expression = std::dynamic_pointer_cast<ValueExpression>(expression); value_expression) {
      if (variant_is_null(value_expression->value)) {
        column_expressions[column_id] = cast_(null_(), target_table->column_data_type(column_id));
        insert_data_projection_required = true;
      }
    }
  }

  /**
   * 4. Perform type conversions if necessary so the types of the inserted data exactly matches the table column types
   */
  for (auto column_id = ColumnID{0}; column_id < target_table->column_count(); ++column_id) {
    // Always cast if the expression contains a placeholder, since we can't know the actual data type of the expression
    // until it is replaced.
    if (expression_contains_placeholder(column_expressions[column_id]) ||
        target_table->column_data_type(column_id) != column_expressions[column_id]->data_type()) {
      column_expressions[column_id] = cast_(column_expressions[column_id], target_table->column_data_type(column_id));
    }
  }

  /**
   * 5. Project the data to insert ONLY if required, i.e. when column order needed to be arranged or NULLs were wrapped
   *    in `CAST(NULL as <data_type>)`
   */
  if (insert_data_projection_required) {
    insert_data_node = ProjectionNode::make(column_expressions, insert_data_node);
  }

  AssertInput(insert_data_node->column_expressions().size() == static_cast<size_t>(target_table->column_count()),
              "INSERT: Column count mismatch");

  /**
   * NOTE: DataType checking has to be done at runtime, as Query could still contain Placeholder with unspecified type
   */

  return InsertNode::make(table_name, insert_data_node);
}

std::shared_ptr<AbstractLQPNode> SQLTranslator::_translate_delete(const hsql::DeleteStatement& delete_statement) {
  const auto sql_identifier_resolver = std::make_shared<SQLIdentifierResolver>();
  auto data_to_delete_node = _translate_stored_table(delete_statement.tableName, sql_identifier_resolver);

  AssertInput(!MetaTableManager::is_meta_table_name(delete_statement.tableName), "Cannot modify meta tables");
  Assert(lqp_is_validated(data_to_delete_node), "DELETE expects rows to be deleted to have been validated");

  if (delete_statement.expr) {
    const auto delete_where_expression = _translate_hsql_expr(*delete_statement.expr, sql_identifier_resolver);
    data_to_delete_node = _translate_predicate_expression(delete_where_expression, data_to_delete_node);
  }

  return DeleteNode::make(data_to_delete_node);
}

std::shared_ptr<AbstractLQPNode> SQLTranslator::_translate_update(const hsql::UpdateStatement& update) {
  AssertInput(update.table->type == hsql::kTableName, "UPDATE can only reference table by name");

  const auto table_name = std::string{update.table->name};
  AssertInput(!MetaTableManager::is_meta_table_name(table_name), "Cannot modify meta tables");

  auto translation_state = _translate_table_ref(*update.table);

  // The LQP that selects the fields to update
  auto selection_lqp = translation_state.lqp;

  // Take a copy intentionally, we're going to replace some of these later
  auto update_expressions = selection_lqp->column_expressions();

  // The update operator wants ReferenceSegments on its left side. Also, we should make sure that we do not update
  // invalid rows.
  Assert(lqp_is_validated(selection_lqp), "UPDATE expects rows to be updated to have been validated");

  if (update.where) {
    const auto where_expression = _translate_hsql_expr(*update.where, translation_state.sql_identifier_resolver);
    selection_lqp = _translate_predicate_expression(where_expression, selection_lqp);
  }

  for (const auto* update_clause : *update.updates) {
    const auto column_name = std::string{update_clause->column};
    const auto column_expression = translation_state.sql_identifier_resolver->resolve_identifier_relaxed(column_name);
    const auto column_id = selection_lqp->get_column_id(*column_expression);

    update_expressions[column_id] =
        _translate_hsql_expr(*update_clause->value, translation_state.sql_identifier_resolver);
  }

  // Perform type conversions if necessary so the types of the inserted data exactly matches the table column types
  const auto target_table = Hyrise::get().storage_manager.get_table(table_name);
  for (auto column_id = ColumnID{0}; column_id < target_table->column_count(); ++column_id) {
    // Always cast if the expression contains a placeholder, since we can't know the actual data type of the expression
    // until it is replaced.
    if (expression_contains_placeholder(update_expressions[column_id]) ||
        target_table->column_data_type(column_id) != update_expressions[column_id]->data_type()) {
      update_expressions[column_id] = cast_(update_expressions[column_id], target_table->column_data_type(column_id));
    }
  }

  // LQP that computes the updated values
  const auto updated_values_lqp = ProjectionNode::make(update_expressions, selection_lqp);

  return UpdateNode::make(table_name, selection_lqp, updated_values_lqp);
}

SQLTranslator::TableSourceState SQLTranslator::_translate_table_ref(const hsql::TableRef& hsql_table_ref) {
  switch (hsql_table_ref.type) {
    case hsql::kTableName:
    case hsql::kTableSelect:
      return _translate_table_origin(hsql_table_ref);

    case hsql::kTableJoin:
      if (hsql_table_ref.join->type == hsql::kJoinNatural) {
        return _translate_natural_join(*hsql_table_ref.join);
      } else {
        return _translate_predicated_join(*hsql_table_ref.join);
      }

    case hsql::kTableCrossProduct:
      return _translate_cross_product(*hsql_table_ref.list);

    default:
      Fail("Unexpected SQLParser TableRef in FROM");
  }
}

SQLTranslator::TableSourceState SQLTranslator::_translate_table_origin(const hsql::TableRef& hsql_table_ref) {
  auto lqp = std::shared_ptr<AbstractLQPNode>{};

  // Each element in the FROM list needs to have a unique table name (i.e. Subqueries are required to have an ALIAS)
  auto table_name = std::string{};
  auto sql_identifier_resolver = std::make_shared<SQLIdentifierResolver>();
  std::vector<SelectListElement> select_list_elements;

  switch (hsql_table_ref.type) {
    case hsql::kTableName: {
      // WITH descriptions or subqueries are treated as though they were inline views or tables
      // They mask existing tables or views with the same name.
      const auto with_descriptions_iter = _with_descriptions.find(hsql_table_ref.name);
      if (with_descriptions_iter != _with_descriptions.end()) {
        const auto lqp_view = with_descriptions_iter->second->deep_copy();
        lqp = lqp_view->lqp;

        // Add all named columns to the IdentifierContext
        for (auto column_id = ColumnID{0}; column_id < lqp_view->lqp->column_expressions().size(); ++column_id) {
          const auto column_expression = lqp_view->lqp->column_expressions()[column_id];

          const auto column_name_iter = lqp_view->column_names.find(column_id);
          if (column_name_iter != lqp_view->column_names.end()) {
            sql_identifier_resolver->add_column_name(column_expression, column_name_iter->second);
          }
          sql_identifier_resolver->set_table_name(column_expression, hsql_table_ref.name);
        }

      } else if (Hyrise::get().storage_manager.has_table(hsql_table_ref.name)) {
        lqp = _translate_stored_table(hsql_table_ref.name, sql_identifier_resolver);

      } else if (Hyrise::get().storage_manager.has_view(hsql_table_ref.name)) {
        const auto view = Hyrise::get().storage_manager.get_view(hsql_table_ref.name);
        lqp = view->lqp;

        /**
         * Add all named columns from the view to the IdentifierContext
         */
        for (auto column_id = ColumnID{0}; column_id < view->lqp->column_expressions().size(); ++column_id) {
          const auto column_expression = view->lqp->column_expressions()[column_id];

          const auto column_name_iter = view->column_names.find(column_id);
          if (column_name_iter != view->column_names.end()) {
            sql_identifier_resolver->add_column_name(column_expression, column_name_iter->second);
          }
          sql_identifier_resolver->set_table_name(column_expression, hsql_table_ref.name);
        }

        AssertInput(_use_mvcc == (lqp_is_validated(view->lqp) ? UseMvcc::Yes : UseMvcc::No),
                    "Mismatch between validation of View and query it is used in");
      } else {
        FailInput(std::string("Did not find a table or view with name ") + hsql_table_ref.name);
      }
      table_name = hsql_table_ref.alias ? hsql_table_ref.alias->name : hsql_table_ref.name;

      for (const auto& expression : lqp->column_expressions()) {
        const auto identifiers = sql_identifier_resolver->get_expression_identifiers(expression);
        select_list_elements.emplace_back(SelectListElement{expression, identifiers});
      }
    } break;

    case hsql::kTableSelect: {
      AssertInput(hsql_table_ref.alias && hsql_table_ref.alias->name, "Every nested SELECT must have its own alias");
      table_name = hsql_table_ref.alias->name;

      SQLTranslator subquery_translator{_use_mvcc, _external_sql_identifier_resolver_proxy, _parameter_id_allocator,
                                        _with_descriptions};
      lqp = subquery_translator._translate_select_statement(*hsql_table_ref.select);

      std::vector<std::vector<SQLIdentifier>> identifiers;
      for (const auto& element : subquery_translator._inflated_select_list_elements) {
        identifiers.emplace_back(element.identifiers);
      }
      Assert(identifiers.size() == lqp->column_expressions().size(),
             "There have to be as many identifier lists as column expressions");
      for (auto select_list_element_idx = size_t{0}; select_list_element_idx < lqp->column_expressions().size();
           ++select_list_element_idx) {
        const auto& subquery_expression = lqp->column_expressions()[select_list_element_idx];

        // Make sure each column from the Subquery has a name
        if (identifiers.empty()) {
          sql_identifier_resolver->add_column_name(subquery_expression, subquery_expression->as_column_name());
        }
        for (const auto& identifier : identifiers[select_list_element_idx]) {
          sql_identifier_resolver->add_column_name(subquery_expression, identifier.column_name);
        }

        select_list_elements.emplace_back(SelectListElement{subquery_expression, identifiers[select_list_element_idx]});
      }

      table_name = hsql_table_ref.alias->name;
    } break;

    default:
      Fail("_translate_table_origin() is only for Tables, Views and Sub Selects.");
  }

  // Rename columns as in "SELECT * FROM t AS x (y,z)"
  if (hsql_table_ref.alias && hsql_table_ref.alias->columns) {
    const auto& column_expressions = lqp->column_expressions();

    AssertInput(hsql_table_ref.alias->columns->size() == column_expressions.size(),
                "Must specify a name for exactly each column");
    Assert(hsql_table_ref.alias->columns->size() == select_list_elements.size(),
           "There have to be as many aliases as column expressions");

    std::set<std::shared_ptr<AbstractExpression>> renamed_expressions;
    for (auto column_id = ColumnID{0}; column_id < hsql_table_ref.alias->columns->size(); ++column_id) {
      const auto& expression = column_expressions[column_id];

      if (renamed_expressions.find(expression) == renamed_expressions.end()) {
        // The original column names should not be accessible anymore because the table schema is renamed.
        sql_identifier_resolver->reset_column_names(expression);
        renamed_expressions.insert(expression);
      }

      const auto& column_name = (*hsql_table_ref.alias->columns)[column_id];
      sql_identifier_resolver->add_column_name(expression, column_name);
      select_list_elements[column_id].identifiers.clear();
      select_list_elements[column_id].identifiers.emplace_back(column_name);
    }
  }

  for (const auto& expression : lqp->column_expressions()) {
    sql_identifier_resolver->set_table_name(expression, table_name);
  }

  return {lqp,
          {{
              {table_name, select_list_elements},
          }},
          {select_list_elements},
          sql_identifier_resolver};
}

std::shared_ptr<AbstractLQPNode> SQLTranslator::_translate_stored_table(
    const std::string& name, const std::shared_ptr<SQLIdentifierResolver>& sql_identifier_resolver) {
  AssertInput(Hyrise::get().storage_manager.has_table(name), std::string{"Did not find a table with name "} + name);

  const auto stored_table_node = StoredTableNode::make(name);
  const auto validated_stored_table_node = _validate_if_active(stored_table_node);

  const auto table = Hyrise::get().storage_manager.get_table(name);

  // Publish the columns of the table in the SQLIdentifierResolver
  for (auto column_id = ColumnID{0}; column_id < table->column_count(); ++column_id) {
    const auto& column_definition = table->column_definitions()[column_id];
    const auto column_reference = LQPColumnReference{stored_table_node, column_id};
    const auto column_expression = std::make_shared<LQPColumnExpression>(column_reference);
    sql_identifier_resolver->add_column_name(column_expression, column_definition.name);
    sql_identifier_resolver->set_table_name(column_expression, name);
  }

  return validated_stored_table_node;
}

SQLTranslator::TableSourceState SQLTranslator::_translate_predicated_join(const hsql::JoinDefinition& join) {
  const auto join_mode = translate_join_mode(join.type);

  auto left_state = _translate_table_ref(*join.left);
  auto right_state = _translate_table_ref(*join.right);

  auto left_input_lqp = left_state.lqp;
  auto right_input_lqp = right_state.lqp;

  // left_state becomes the result state
  auto result_state = std::move(left_state);
  result_state.append(std::move(right_state));

  /**
   * Hyrise doesn't have support for complex join predicates in OUTER JOINs
   * The current implementation expects a single join condition in a set of conjunctive
   * clauses. The remaining clauses are expected to be relevant for only one of
   * the join partners and are therefore converted into predicates inserted in between the
   * source relations and the actual join node.
   * See TPC-H 13 for an example query.
   */
  const auto raw_join_predicate = _translate_hsql_expr(*join.condition, result_state.sql_identifier_resolver);
  const auto raw_join_predicate_cnf = flatten_logical_expressions(raw_join_predicate, LogicalOperator::And);

  auto left_local_predicates = std::vector<std::shared_ptr<AbstractExpression>>{};
  auto right_local_predicates = std::vector<std::shared_ptr<AbstractExpression>>{};
  auto join_predicates = std::vector<std::shared_ptr<AbstractExpression>>{};

  for (const auto& predicate : raw_join_predicate_cnf) {
    if (expression_evaluable_on_lqp(predicate, *left_input_lqp)) {
      left_local_predicates.emplace_back(predicate);
    } else if (expression_evaluable_on_lqp(predicate, *right_input_lqp)) {
      right_local_predicates.emplace_back(predicate);
    } else {
      // Accept any kind of predicate here and let the LQPTranslator fail on those that it doesn't support
      join_predicates.emplace_back(predicate);
    }
  }

  AssertInput(join_mode != JoinMode::FullOuter || (left_local_predicates.empty() && right_local_predicates.empty()),
              "Local predicates not supported for full outer joins. See #1436");
  AssertInput(join_mode != JoinMode::Left || left_local_predicates.empty(),
              "Local predicates not supported on left side of left outer join. See #1436");
  AssertInput(join_mode != JoinMode::Right || right_local_predicates.empty(),
              "Local predicates not supported on right side of right outer join. See #1436");

  /**
   * Add local predicates - ignore local predicates on the preserving side of OUTER JOINs
   */
  if (join_mode != JoinMode::Left && join_mode != JoinMode::FullOuter) {
    for (const auto& left_local_predicate : left_local_predicates) {
      left_input_lqp = _translate_predicate_expression(left_local_predicate, left_input_lqp);
    }
  }
  if (join_mode != JoinMode::Right && join_mode != JoinMode::FullOuter) {
    for (const auto& right_local_predicate : right_local_predicates) {
      right_input_lqp = _translate_predicate_expression(right_local_predicate, right_input_lqp);
    }
  }

  /**
   * Add the join predicates
   */
  auto lqp = std::shared_ptr<AbstractLQPNode>{};

  if (join_mode != JoinMode::Inner && join_predicates.size() > 1) {
    lqp = JoinNode::make(join_mode, join_predicates, left_input_lqp, right_input_lqp);
  } else {
    const auto join_predicate_iter =
        std::find_if(join_predicates.begin(), join_predicates.end(), [&](const auto& join_predicate) {
          return is_trivial_join_predicate(*join_predicate, *left_input_lqp, *right_input_lqp);
        });

    // Inner Joins with predicates like `5 + t0.a = 6+ t1.b` can be supported via Cross join + Scan. For all other join
    // modes such predicates are not supported.
    AssertInput(join_mode == JoinMode::Inner || join_predicate_iter != join_predicates.end(),
                "Non column-to-column comparison in join predicate only supported for inner joins");

    if (join_predicate_iter == join_predicates.end()) {
      lqp = JoinNode::make(JoinMode::Cross, left_input_lqp, right_input_lqp);
    } else {
      lqp = JoinNode::make(join_mode, *join_predicate_iter, left_input_lqp, right_input_lqp);
      join_predicates.erase(join_predicate_iter);
    }

    // Add secondary join predicates as normal PredicateNodes
    for (const auto& join_predicate : join_predicates) {
      PerformanceWarning("Secondary Join Predicates added as normal Predicates");
      lqp = _translate_predicate_expression(join_predicate, lqp);
    }
  }

  result_state.lqp = lqp;
  return result_state;
}

SQLTranslator::TableSourceState SQLTranslator::_translate_natural_join(const hsql::JoinDefinition& join) {
  Assert(join.type == hsql::kJoinNatural, "join must be a natural join");

  auto left_state = _translate_table_ref(*join.left);
  auto right_state = _translate_table_ref(*join.right);

  const auto left_sql_identifier_resolver = left_state.sql_identifier_resolver;
  const auto right_sql_identifier_resolver = right_state.sql_identifier_resolver;
  const auto left_input_lqp = left_state.lqp;
  const auto right_input_lqp = right_state.lqp;

  auto join_predicates = std::vector<std::shared_ptr<AbstractExpression>>{};
  auto result_state = std::move(left_state);

  // a) Find matching columns and create JoinPredicates from them
  // b) Add columns from right input to the output when they have no match in the left input
  for (const auto& right_element : right_state.elements_in_order) {
    const auto& right_expression = right_element.expression;
    const auto& right_identifiers = right_element.identifiers;

    if (!right_identifiers.empty()) {
      // Ignore previous names if there is an alias
      const auto right_identifier = right_identifiers.back();

      const auto left_expression =
          left_sql_identifier_resolver->resolve_identifier_relaxed({right_identifier.column_name});

      if (left_expression) {
        // Two columns match, let's join on them.
        join_predicates.emplace_back(
            std::make_shared<BinaryPredicateExpression>(PredicateCondition::Equals, left_expression, right_expression));
        continue;
      }

      // No matching column in the left input found, add the column from the right input to the output
      result_state.elements_in_order.emplace_back(right_element);
      result_state.sql_identifier_resolver->add_column_name(right_expression, right_identifier.column_name);
      if (right_identifier.table_name) {
        result_state.elements_by_table_name[*right_identifier.table_name].emplace_back(right_element);
        result_state.sql_identifier_resolver->set_table_name(right_expression, *right_identifier.table_name);
      }
    }
  }

  auto lqp = std::shared_ptr<AbstractLQPNode>();

  if (join_predicates.empty()) {
    // No matching columns? Then the NATURAL JOIN becomes a Cross Join
    lqp = JoinNode::make(JoinMode::Cross, left_input_lqp, right_input_lqp);
  } else {
    // Turn one of the Join Predicates into an actual join
    lqp = JoinNode::make(JoinMode::Inner, join_predicates.front(), left_input_lqp, right_input_lqp);
  }

  // Add remaining join predicates as normal predicates
  for (auto join_predicate_idx = size_t{1}; join_predicate_idx < join_predicates.size(); ++join_predicate_idx) {
    lqp = PredicateNode::make(join_predicates[join_predicate_idx], lqp);
  }

  if (!join_predicates.empty()) {
    // Projection Node to remove duplicate columns
    lqp = ProjectionNode::make(_unwrap_elements(result_state.elements_in_order), lqp);
  }

  // Create output TableSourceState
  result_state.lqp = lqp;

  return result_state;
}

SQLTranslator::TableSourceState SQLTranslator::_translate_cross_product(const std::vector<hsql::TableRef*>& tables) {
  Assert(!tables.empty(), "Cannot translate cross product without tables");

  auto result_table_source_state = _translate_table_ref(*tables.front());

  for (auto table_idx = size_t{1}; table_idx < tables.size(); ++table_idx) {
    auto table_source_state = _translate_table_ref(*tables[table_idx]);
    result_table_source_state.lqp =
        JoinNode::make(JoinMode::Cross, result_table_source_state.lqp, table_source_state.lqp);
    result_table_source_state.append(std::move(table_source_state));
  }

  return result_table_source_state;
}

std::vector<SQLTranslator::SelectListElement> SQLTranslator::_translate_select_list(
    const std::vector<hsql::Expr*>& select_list) {
  // Build the select_list_elements
  // Each expression of a select_list_element is either an Expression or nullptr if the element is a Wildcard
  // Create an SQLIdentifierResolver that knows the aliases
  std::vector<SelectListElement> select_list_elements;
  auto post_select_sql_identifier_resolver = std::make_shared<SQLIdentifierResolver>(*_sql_identifier_resolver);
  for (const auto& hsql_select_expr : select_list) {
    if (hsql_select_expr->type == hsql::kExprStar) {
      select_list_elements.emplace_back(SelectListElement{nullptr});
    } else {
      auto expression = _translate_hsql_expr(*hsql_select_expr, _sql_identifier_resolver);
      select_list_elements.emplace_back(SelectListElement{expression});
      if (hsql_select_expr->name && hsql_select_expr->type != hsql::kExprFunctionRef) {
        select_list_elements.back().identifiers.emplace_back(hsql_select_expr->name);
      }

      if (hsql_select_expr->alias) {
        auto identifier = SQLIdentifier{hsql_select_expr->alias};
        if (hsql_select_expr->table) {
          identifier.table_name = hsql_select_expr->table;
        }
        post_select_sql_identifier_resolver->add_column_name(expression, hsql_select_expr->alias);
        select_list_elements.back().identifiers.emplace_back(identifier);
      }
    }
  }
  _sql_identifier_resolver = post_select_sql_identifier_resolver;
  return select_list_elements;
}

void SQLTranslator::_translate_select_groupby_having(const hsql::SelectStatement& select,
                                                     const std::vector<SelectListElement>& select_list_elements) {
  auto pre_aggregate_expression_set = ExpressionUnorderedSet{};
  auto pre_aggregate_expressions = std::vector<std::shared_ptr<AbstractExpression>>{};
  auto aggregate_expression_set = ExpressionUnorderedSet{};
  auto aggregate_expressions = std::vector<std::shared_ptr<AbstractExpression>>{};

  // Visitor that identifies still uncomputed AggregateExpressions and their arguments.
  const auto find_uncomputed_aggregates_and_arguments = [&](auto& sub_expression) {
    /**
     * If the AggregateExpression has already been computed in a previous node (consider "x" in
     * "SELECT x FROM (SELECT MIN(a) as x FROM t) AS y)", it doesn't count as a new Aggregate and is therefore not
     * considered an "Aggregate" in the current SELECT list. Handling this as a special case seems hacky to me as well,
     * but it's the best solution I can come up with right now.
     */
    if (_current_lqp->find_column_id(*sub_expression)) return ExpressionVisitation::DoNotVisitArguments;

    if (sub_expression->type != ExpressionType::Aggregate) return ExpressionVisitation::VisitArguments;

    auto aggregate_expression = std::static_pointer_cast<AggregateExpression>(sub_expression);
    if (aggregate_expression_set.emplace(aggregate_expression).second) {
      aggregate_expressions.emplace_back(aggregate_expression);
      for (const auto& argument : aggregate_expression->arguments) {
        if (pre_aggregate_expression_set.emplace(argument).second) {
          // Handle COUNT(*)
          const auto column_expression = dynamic_cast<const LQPColumnExpression*>(&*argument);
          if (!column_expression || column_expression->column_reference.original_column_id() != INVALID_COLUMN_ID) {
            pre_aggregate_expressions.emplace_back(argument);
          }
        }
      }
    }

    return ExpressionVisitation::DoNotVisitArguments;
  };

  // Identify all Aggregates and their arguments needed for SELECT
  for (const auto& element : select_list_elements) {
    if (element.expression) {
      visit_expression(element.expression, find_uncomputed_aggregates_and_arguments);
    }
  }

  // Identify all GROUP BY expressions
  auto group_by_expressions = std::vector<std::shared_ptr<AbstractExpression>>{};
  if (select.groupBy && select.groupBy->columns) {
    group_by_expressions.reserve(select.groupBy->columns->size());
    for (const auto* group_by_hsql_expr : *select.groupBy->columns) {
      const auto group_by_expression = _translate_hsql_expr(*group_by_hsql_expr, _sql_identifier_resolver);
      group_by_expressions.emplace_back(group_by_expression);
      if (pre_aggregate_expression_set.emplace(group_by_expression).second) {
        pre_aggregate_expressions.emplace_back(group_by_expression);
      }
    }
  }

  // Gather all aggregates and arguments from HAVING
  auto having_expression = std::shared_ptr<AbstractExpression>{};
  if (select.groupBy && select.groupBy->having) {
    having_expression = _translate_hsql_expr(*select.groupBy->having, _sql_identifier_resolver);
    visit_expression(having_expression, find_uncomputed_aggregates_and_arguments);
  }

  const auto is_aggregate = !aggregate_expressions.empty() || !group_by_expressions.empty();

  const auto pre_aggregate_lqp = _current_lqp;

  // Build Aggregate
  if (is_aggregate) {
    // If needed, add a Projection to evaluate all Expression required for GROUP BY/Aggregates
    if (!pre_aggregate_expressions.empty()) {
      const auto any_expression_not_yet_available =
          std::any_of(pre_aggregate_expressions.begin(), pre_aggregate_expressions.end(),
                      [&](const auto& expression) { return !_current_lqp->find_column_id(*expression); });

      if (any_expression_not_yet_available) {
        _current_lqp = ProjectionNode::make(pre_aggregate_expressions, _current_lqp);
      }
    }
    _current_lqp = AggregateNode::make(group_by_expressions, aggregate_expressions, _current_lqp);
  }

  // Build Having
  if (having_expression) {
    AssertInput(expression_evaluable_on_lqp(having_expression, *_current_lqp),
                "HAVING references columns not accessible after Aggregation");
    _current_lqp = _translate_predicate_expression(having_expression, _current_lqp);
  }

  for (auto select_list_idx = size_t{0}; select_list_idx < select.selectList->size(); ++select_list_idx) {
    const auto* hsql_expr = (*select.selectList)[select_list_idx];

    if (hsql_expr->type == hsql::kExprStar) {
      AssertInput(_from_clause_result, "Can't SELECT with wildcards since there are no FROM tables specified");

      if (is_aggregate) {
        // SELECT * is only valid if every input column is named in the GROUP BY clause
        for (const auto& pre_aggregate_expression : pre_aggregate_lqp->column_expressions()) {
          if (hsql_expr->table) {
            // Dealing with SELECT t.* here
            auto identifiers = _sql_identifier_resolver->get_expression_identifiers(pre_aggregate_expression);
            if (std::any_of(identifiers.begin(), identifiers.end(),
                            [&](const auto& identifier) { return identifier.table_name != hsql_expr->table; })) {
              // The pre_aggregate_expression may or may not be part of the GROUP BY clause, but since it comes from a
              // different table, it is not included in the `SELECT t.*`.
              continue;
            }
          }

          AssertInput(std::find_if(group_by_expressions.begin(), group_by_expressions.end(),
                                   [&](const auto& group_by_expression) {
                                     return *pre_aggregate_expression == *group_by_expression;
                                   }) != group_by_expressions.end(),
                      std::string("Expression ") + pre_aggregate_expression->as_column_name() +
                          " was added to SELECT list when resolving *, but it is not part of the GROUP BY clause");
        }
      }

      if (hsql_expr->table) {
        if (is_aggregate) {
          // Select all GROUP BY columns with the specified table name
          for (const auto& group_by_expression : group_by_expressions) {
            const auto identifiers = _sql_identifier_resolver->get_expression_identifiers(group_by_expression);
            for (const auto& identifier : identifiers) {
              if (identifier.table_name == hsql_expr->table) {
                _inflated_select_list_elements.emplace_back(SelectListElement{group_by_expression});
              }
            }
          }
        } else {
          // Select all columns from the FROM element with the specified name
          const auto from_element_iter = _from_clause_result->elements_by_table_name.find(hsql_expr->table);
          AssertInput(from_element_iter != _from_clause_result->elements_by_table_name.end(),
                      std::string("No such element in FROM with table name '") + hsql_expr->table + "'");

          for (const auto& element : from_element_iter->second) {
            _inflated_select_list_elements.emplace_back(element);
          }
        }
      } else {
        if (is_aggregate) {
          // Select all GROUP BY columns
          for (const auto& expression : group_by_expressions) {
            _inflated_select_list_elements.emplace_back(SelectListElement{expression});
          }
        } else {
          // Select all columns from the FROM elements
          _inflated_select_list_elements.insert(_inflated_select_list_elements.end(),
                                                _from_clause_result->elements_in_order.begin(),
                                                _from_clause_result->elements_in_order.end());
        }
      }
    } else {
      _inflated_select_list_elements.emplace_back(select_list_elements[select_list_idx]);
    }
  }

  // For SELECT DISTINCT, we add an aggregate node that groups by all output columns, but doesn't use any aggregate
  // functions, e.g.: `SELECT DISTINCT a, b ...` becomes  `SELECT a, b ... GROUP BY a, b`.
  //
  // This might create unnecessary aggregate nodes when we already have an aggregation that creates unique results:
  // `SELECT DISTINCT a, MIN(b) FROM t GROUP BY a` would have one aggregate that groups by a and calculates MIN(b), and
  // one that groups by both a and MIN(b) without calculating anything. Fixing this should be done by an optimizer rule
  // that checks for each GROUP BY whether it guarantees the results to be unique or not. Doable, but no priority.
  if (select.selectDistinct) {
    _current_lqp = AggregateNode::make(_unwrap_elements(_inflated_select_list_elements),
                                       std::vector<std::shared_ptr<AbstractExpression>>{}, _current_lqp);
  }
}

void SQLTranslator::_translate_order_by(const std::vector<hsql::OrderDescription*>& order_list) {
  if (order_list.empty()) return;

  // So we can later reset the available Expressions to the Expressions of this LQP
  const auto input_lqp = _current_lqp;

  std::vector<std::shared_ptr<AbstractExpression>> expressions(order_list.size());
  std::vector<OrderByMode> order_by_modes(order_list.size());
  for (auto expression_idx = size_t{0}; expression_idx < order_list.size(); ++expression_idx) {
    const auto& order_description = order_list[expression_idx];
    expressions[expression_idx] = _translate_hsql_expr(*order_description->expr, _sql_identifier_resolver);
    order_by_modes[expression_idx] = order_type_to_order_by_mode.at(order_description->type);
  }

  _current_lqp = _add_expressions_if_unavailable(_current_lqp, expressions);

  _current_lqp = SortNode::make(expressions, order_by_modes, _current_lqp);

  // If any Expressions were added to perform the sorting, remove them again
  if (input_lqp->column_expressions().size() != _current_lqp->column_expressions().size()) {
    _current_lqp = ProjectionNode::make(input_lqp->column_expressions(), _current_lqp);
  }
}

void SQLTranslator::_translate_limit(const hsql::LimitDescription& limit) {
  AssertInput(!limit.offset, "OFFSET not supported");
  const auto num_rows_expression = _translate_hsql_expr(*limit.limit, _sql_identifier_resolver);
  _current_lqp = LimitNode::make(num_rows_expression, _current_lqp);
}

// NOLINTNEXTLINE - while this particular method could be made static, others cannot.
std::shared_ptr<AbstractLQPNode> SQLTranslator::_translate_show(const hsql::ShowStatement& show_statement) {
  switch (show_statement.type) {
    case hsql::ShowType::kShowTables:
      return StoredTableNode::make(MetaTableManager::META_PREFIX + "tables");
    case hsql::ShowType::kShowColumns: {
      const auto stored_table_node = StoredTableNode::make(MetaTableManager::META_PREFIX + "columns");
      const auto table_name_column = lqp_column_({stored_table_node, ColumnID{0}});
      const auto predicate = std::make_shared<BinaryPredicateExpression>(PredicateCondition::Equals, table_name_column,
                                                                         value_(show_statement.name));
      return PredicateNode::make(predicate, stored_table_node);
    }
    default:
      FailInput("hsql::ShowType is not supported.");
  }
}

std::shared_ptr<AbstractLQPNode> SQLTranslator::_translate_create(const hsql::CreateStatement& create_statement) {
  switch (create_statement.type) {
    case hsql::CreateType::kCreateView:
      return _translate_create_view(create_statement);
    case hsql::CreateType::kCreateTable:
      return _translate_create_table(create_statement);
    default:
      FailInput("hsql::CreateType is not supported.");
  }
}

std::shared_ptr<AbstractLQPNode> SQLTranslator::_translate_create_view(const hsql::CreateStatement& create_statement) {
  auto lqp = _translate_select_statement(static_cast<const hsql::SelectStatement&>(*create_statement.select));

  std::unordered_map<ColumnID, std::string> column_names;

  if (create_statement.viewColumns) {
    // The CREATE VIEW statement has renamed the columns: CREATE VIEW myview (foo, bar) AS SELECT ...
    AssertInput(create_statement.viewColumns->size() == lqp->column_expressions().size(),
                "Number of Columns in CREATE VIEW does not match SELECT statement");

    for (auto column_id = ColumnID{0}; column_id < create_statement.viewColumns->size(); ++column_id) {
      column_names.insert_or_assign(column_id, (*create_statement.viewColumns)[column_id]);
    }
  } else {
    for (auto column_id = ColumnID{0}; column_id < lqp->column_expressions().size(); ++column_id) {
      for (const auto& identifier : _inflated_select_list_elements[column_id].identifiers) {
        column_names.insert_or_assign(column_id, identifier.column_name);
      }
    }
  }

  return CreateViewNode::make(create_statement.tableName, std::make_shared<LQPView>(lqp, column_names),
                              create_statement.ifNotExists);
}

std::shared_ptr<AbstractLQPNode> SQLTranslator::_translate_create_table(const hsql::CreateStatement& create_statement) {
  Assert(create_statement.columns || create_statement.select, "CREATE TABLE: No columns specified. Parser bug?");

  std::shared_ptr<AbstractLQPNode> input_node;

  if (create_statement.select) {
    input_node = _translate_select_statement(*create_statement.select);
  } else {
    auto column_definitions = TableColumnDefinitions{create_statement.columns->size()};

    for (auto column_id = ColumnID{0}; column_id < create_statement.columns->size(); ++column_id) {
      const auto* parser_column_definition = create_statement.columns->at(column_id);
      auto& column_definition = column_definitions[column_id];

      // TODO(anybody) SQLParser is missing support for Hyrise's other types
      switch (parser_column_definition->type.data_type) {
        case hsql::DataType::INT:
          column_definition.data_type = DataType::Int;
          break;
        case hsql::DataType::LONG:
          column_definition.data_type = DataType::Long;
          break;
        case hsql::DataType::FLOAT:
          column_definition.data_type = DataType::Float;
          break;
        case hsql::DataType::DOUBLE:
          column_definition.data_type = DataType::Double;
          break;
        case hsql::DataType::CHAR:
        case hsql::DataType::VARCHAR:
        case hsql::DataType::TEXT:
          // Ignoring the length of CHAR and VARCHAR columns for now as Hyrise as no way of working with these
          column_definition.data_type = DataType::String;
          break;
        default:
          Fail("CREATE TABLE: Data type not supported");
      }

      column_definition.name = parser_column_definition->name;
      column_definition.nullable = parser_column_definition->nullable;
    }
    input_node = StaticTableNode::make(Table::create_dummy_table(column_definitions));
  }
  return CreateTableNode::make(create_statement.tableName, create_statement.ifNotExists, input_node);
}

// NOLINTNEXTLINE - while this particular method could be made static, others cannot.
std::shared_ptr<AbstractLQPNode> SQLTranslator::_translate_drop(const hsql::DropStatement& drop_statement) {
  switch (drop_statement.type) {
    case hsql::DropType::kDropView:
      return DropViewNode::make(drop_statement.name, drop_statement.ifExists);
    case hsql::DropType::kDropTable:
      return DropTableNode::make(drop_statement.name, drop_statement.ifExists);

    default:
      FailInput("hsql::DropType is not supported.");
  }
}

std::shared_ptr<AbstractLQPNode> SQLTranslator::_translate_prepare(const hsql::PrepareStatement& prepare_statement) {
  hsql::SQLParserResult parse_result;
  hsql::SQLParser::parse(prepare_statement.query, &parse_result);

  AssertInput(parse_result.isValid(), create_sql_parser_error_message(prepare_statement.query, parse_result));
  AssertInput(parse_result.size() == 1u, "PREPAREd statement can only contain a single SQL statement");

  auto prepared_plan_translator = SQLTranslator{_use_mvcc};

  const auto lqp = prepared_plan_translator.translate_parser_result(parse_result).at(0);

  const auto parameter_ids = prepared_plan_translator.parameter_ids_of_value_placeholders();

  const auto lqp_prepared_plan = std::make_shared<PreparedPlan>(lqp, parameter_ids);

  return CreatePreparedPlanNode::make(prepare_statement.name, lqp_prepared_plan);
}

std::shared_ptr<AbstractLQPNode> SQLTranslator::_translate_execute(const hsql::ExecuteStatement& execute_statement) {
  const auto num_parameters = execute_statement.parameters ? execute_statement.parameters->size() : 0;
  auto parameters = std::vector<std::shared_ptr<AbstractExpression>>{num_parameters};
  for (auto parameter_idx = size_t{0}; parameter_idx < num_parameters; ++parameter_idx) {
    parameters[parameter_idx] = translate_hsql_expr(*(*execute_statement.parameters)[parameter_idx], _use_mvcc);
  }

  const auto prepared_plan = Hyrise::get().storage_manager.get_prepared_plan(execute_statement.name);

  AssertInput(_use_mvcc == (lqp_is_validated(prepared_plan->lqp) ? UseMvcc::Yes : UseMvcc::No),
              "Mismatch between validation of Prepared statement and query it is used in");

  return prepared_plan->instantiate(parameters);
}

// NOLINTNEXTLINE - while this particular method could be made static, others cannot.
std::shared_ptr<AbstractLQPNode> SQLTranslator::_translate_import(const hsql::ImportStatement& import_statement) {
  return ImportNode::make(import_statement.tableName, import_statement.filePath,
                          import_type_to_file_type(import_statement.type));
}

std::shared_ptr<AbstractLQPNode> SQLTranslator::_validate_if_active(
    const std::shared_ptr<AbstractLQPNode>& input_node) {
  if (_use_mvcc == UseMvcc::No) return input_node;

  return ValidateNode::make(input_node);
}

std::shared_ptr<AbstractLQPNode> SQLTranslator::_translate_predicate_expression(
    const std::shared_ptr<AbstractExpression>& expression, std::shared_ptr<AbstractLQPNode> current_node) const {
  /**
   * Translate AbstractPredicateExpression
   */
  switch (expression->type) {
    case ExpressionType::Predicate: {
      const auto predicate_expression = std::static_pointer_cast<AbstractPredicateExpression>(expression);
      return PredicateNode::make(expression, current_node);
    }

    case ExpressionType::Logical: {
      const auto logical_expression = std::static_pointer_cast<LogicalExpression>(expression);

      switch (logical_expression->logical_operator) {
        case LogicalOperator::And: {
          current_node = _translate_predicate_expression(logical_expression->right_operand(), current_node);
          return _translate_predicate_expression(logical_expression->left_operand(), current_node);
        }
        case LogicalOperator::Or:
          return PredicateNode::make(expression, current_node);
      }
    } break;

    case ExpressionType::Exists:
      return PredicateNode::make(expression, current_node);

    default:
      FailInput("Cannot use this ExpressionType as predicate");
  }

  Fail("Invalid enum value");
}

std::shared_ptr<AbstractLQPNode> SQLTranslator::_prune_expressions(
    const std::shared_ptr<AbstractLQPNode>& node, const std::vector<std::shared_ptr<AbstractExpression>>& expressions) {
  if (expressions_equal(node->column_expressions(), expressions)) return node;
  return ProjectionNode::make(expressions, node);
}

std::shared_ptr<AbstractLQPNode> SQLTranslator::_add_expressions_if_unavailable(
    const std::shared_ptr<AbstractLQPNode>& node, const std::vector<std::shared_ptr<AbstractExpression>>& expressions) {
  std::vector<std::shared_ptr<AbstractExpression>> projection_expressions;

  for (const auto& expression : expressions) {
    // The required expression is already available or doesn't need to be computed (e.g. when it is a literal)
    if (!expression->requires_computation() || node->find_column_id(*expression)) continue;
    projection_expressions.emplace_back(expression);
  }

  // If all requested expressions are available, no need to create a projection
  if (projection_expressions.empty()) return node;

  projection_expressions.insert(projection_expressions.end(), node->column_expressions().begin(),
                                node->column_expressions().end());

  return ProjectionNode::make(projection_expressions, node);
}

std::shared_ptr<AbstractExpression> SQLTranslator::_translate_hsql_expr(
    const hsql::Expr& expr, const std::shared_ptr<SQLIdentifierResolver>& sql_identifier_resolver) const {
  auto name = expr.name ? std::string(expr.name) : "";

  const auto left = expr.expr ? _translate_hsql_expr(*expr.expr, sql_identifier_resolver) : nullptr;
  const auto right = expr.expr2 ? _translate_hsql_expr(*expr.expr2, sql_identifier_resolver) : nullptr;

  switch (expr.type) {
    case hsql::kExprColumnRef: {
      const auto table_name = expr.table ? std::optional<std::string>(std::string(expr.table)) : std::nullopt;
      const auto identifier = SQLIdentifier{name, table_name};

      auto expression = sql_identifier_resolver->resolve_identifier_relaxed(identifier);
      if (!expression && _external_sql_identifier_resolver_proxy) {
        // Try to resolve the identifier in the outer queries
        expression = _external_sql_identifier_resolver_proxy->resolve_identifier_relaxed(identifier);
      }
      AssertInput(expression, "Couldn't resolve identifier '" + identifier.as_string() + "' or it is ambiguous");

      return expression;
    }

    case hsql::kExprLiteralFloat:
      return std::make_shared<ValueExpression>(expr.fval);

    case hsql::kExprLiteralString:
      AssertInput(expr.name, "No value given for string literal");
      return std::make_shared<ValueExpression>(pmr_string{name});

    case hsql::kExprLiteralInt:
      if (static_cast<int32_t>(expr.ival) == expr.ival) {
        return std::make_shared<ValueExpression>(static_cast<int32_t>(expr.ival));
      } else {
        return std::make_shared<ValueExpression>(expr.ival);
      }

    case hsql::kExprLiteralNull:
      return std::make_shared<ValueExpression>(NullValue{});

    case hsql::kExprParameter: {
      Assert(expr.ival >= 0 && expr.ival <= std::numeric_limits<ValuePlaceholderID::base_type>::max(),
             "ValuePlaceholderID out of range");
      auto value_placeholder_id = ValuePlaceholderID{static_cast<uint16_t>(expr.ival)};
      return std::make_shared<PlaceholderExpression>(
          _parameter_id_allocator->allocate_for_value_placeholder(value_placeholder_id));
    }

    case hsql::kExprFunctionRef: {
      // convert to upper-case to find mapping
      std::transform(name.begin(), name.end(), name.begin(), [](const auto c) { return std::toupper(c); });

      // Some SQL functions have aliases, which we map to one unique identifier here.
      static const std::unordered_map<std::string, std::string> function_aliases{{{"SUBSTRING"}, {"SUBSTR"}}};
      const auto found_alias = function_aliases.find(name);
      if (found_alias != function_aliases.end()) {
        name = found_alias->second;
      }

      if (name == "EXTRACT"s) {
        Assert(expr.datetimeField != hsql::kDatetimeNone, "No DatetimeField specified in EXTRACT. Bug in sqlparser?");

        auto datetime_component = hsql_datetime_field.at(expr.datetimeField);
        return std::make_shared<ExtractExpression>(datetime_component, left);
      }

      Assert(expr.exprList, "FunctionRef has no exprList. Bug in sqlparser?");

      /**
       * Aggregate function
       */
      const auto aggregate_iter = aggregate_function_to_string.right.find(name);
      if (aggregate_iter != aggregate_function_to_string.right.end()) {
        auto aggregate_function = aggregate_iter->second;

        if (aggregate_function == AggregateFunction::Count && expr.distinct) {
          aggregate_function = AggregateFunction::CountDistinct;
        }

        AssertInput(expr.exprList && expr.exprList->size() == 1,
                    "Expected exactly one argument for this AggregateFunction");

        switch (aggregate_function) {
          case AggregateFunction::Min:
          case AggregateFunction::Max:
          case AggregateFunction::Sum:
          case AggregateFunction::Avg:
          case AggregateFunction::StandardDeviationSample:
            return std::make_shared<AggregateExpression>(
                aggregate_function, _translate_hsql_expr(*expr.exprList->front(), sql_identifier_resolver));
          case AggregateFunction::Any:
            Fail("ANY() is an internal aggregation function.");
          case AggregateFunction::Count:
          case AggregateFunction::CountDistinct:
            if (expr.exprList->front()->type == hsql::kExprStar) {
              AssertInput(!expr.exprList->front()->name, "Illegal <t>.* in COUNT()");

              // Find any leaf node below COUNT(*)
              std::shared_ptr<AbstractLQPNode> leaf_node = nullptr;
              visit_lqp(_current_lqp, [&](const auto& node) {
                if (!node->left_input() && !node->right_input()) {
                  leaf_node = node;
                  return LQPVisitation::DoNotVisitInputs;
                }
                return LQPVisitation::VisitInputs;
              });
              Assert(leaf_node, "No leaf node found below COUNT(*)");

              const auto column_expression =
                  std::make_shared<LQPColumnExpression>(LQPColumnReference{leaf_node, INVALID_COLUMN_ID});
              return std::make_shared<AggregateExpression>(aggregate_function, column_expression);
            } else {
              return std::make_shared<AggregateExpression>(
                  aggregate_function, _translate_hsql_expr(*expr.exprList->front(), sql_identifier_resolver));
            }
        }
      }

      /**
       * "Normal" function
       */
      const auto function_iter = function_type_to_string.right.find(name);

      if (function_iter != function_type_to_string.right.end()) {
        auto arguments = std::vector<std::shared_ptr<AbstractExpression>>{};
        arguments.reserve(expr.exprList->size());

        for (const auto* hsql_argument : *expr.exprList) {
          arguments.emplace_back(_translate_hsql_expr(*hsql_argument, sql_identifier_resolver));
        }

        return std::make_shared<FunctionExpression>(function_iter->second, arguments);
      } else {
        FailInput("Couldn't resolve function '"s + name + "'");
      }
    }

    case hsql::kExprOperator: {
      // Translate ArithmeticExpression
      const auto arithmetic_operators_iter = hsql_arithmetic_operators.find(expr.opType);
      if (arithmetic_operators_iter != hsql_arithmetic_operators.end()) {
        Assert(left && right, "Unexpected SQLParserResult. Didn't receive two arguments for binary expression.");
        return std::make_shared<ArithmeticExpression>(arithmetic_operators_iter->second, left, right);
      }

      // Translate PredicateExpression
      const auto predicate_condition_iter = hsql_predicate_condition.find(expr.opType);
      if (predicate_condition_iter != hsql_predicate_condition.end()) {
        const auto predicate_condition = predicate_condition_iter->second;

        if (is_binary_predicate_condition(predicate_condition)) {
          Assert(left && right, "Unexpected SQLParserResult. Didn't receive two arguments for binary_expression");
          return std::make_shared<BinaryPredicateExpression>(predicate_condition, left, right);
        } else if (predicate_condition == PredicateCondition::BetweenInclusive) {
          Assert(expr.exprList && expr.exprList->size() == 2, "Expected two arguments for BETWEEN");
          return std::make_shared<BetweenExpression>(
              PredicateCondition::BetweenInclusive, left,
              _translate_hsql_expr(*(*expr.exprList)[0], sql_identifier_resolver),
              _translate_hsql_expr(*(*expr.exprList)[1], sql_identifier_resolver));
        }
      }

      // Translate all other expression types
      switch (expr.opType) {
        case hsql::kOpUnaryMinus:
          return std::make_shared<UnaryMinusExpression>(left);
        case hsql::kOpCase:
          return _translate_hsql_case(expr, sql_identifier_resolver);
        case hsql::kOpOr:
          return std::make_shared<LogicalExpression>(LogicalOperator::Or, left, right);
        case hsql::kOpAnd:
          return std::make_shared<LogicalExpression>(LogicalOperator::And, left, right);
        case hsql::kOpIn: {
          if (expr.select) {
            // `a IN (SELECT ...)`
            const auto subquery = _translate_hsql_subquery(*expr.select, sql_identifier_resolver);
            return std::make_shared<InExpression>(PredicateCondition::In, left, subquery);

          } else {
            // `a IN (x, y, z)`
            std::vector<std::shared_ptr<AbstractExpression>> arguments;

            AssertInput(expr.exprList && !expr.exprList->empty(), "IN clauses with an empty list are invalid");

            arguments.reserve(expr.exprList->size());
            for (const auto* hsql_argument : *expr.exprList) {
              arguments.emplace_back(_translate_hsql_expr(*hsql_argument, sql_identifier_resolver));
            }

            const auto array = std::make_shared<ListExpression>(arguments);
            return std::make_shared<InExpression>(PredicateCondition::In, left, array);
          }
        }

        case hsql::kOpIsNull:
          return is_null_(left);

        case hsql::kOpNot:
          return _inverse_predicate(*left);

        case hsql::kOpExists:
          AssertInput(expr.select, "Expected SELECT argument for EXISTS");
          return std::make_shared<ExistsExpression>(_translate_hsql_subquery(*expr.select, sql_identifier_resolver),
                                                    ExistsExpressionType::Exists);

        default:
          FailInput("Not handling this OperatorType yet");
      }
    }

    case hsql::kExprSelect:
      return _translate_hsql_subquery(*expr.select, sql_identifier_resolver);

    case hsql::kExprArray:
      FailInput("Can't translate a standalone array, arrays only valid in IN expressions");

    case hsql::kExprHint:
    case hsql::kExprStar:
    case hsql::kExprArrayIndex:
      FailInput("Can't translate this hsql expression into a Hyrise expression");

    default:
      FailInput("Unknown expression type, can't translate expression");
  }
}

std::shared_ptr<LQPSubqueryExpression> SQLTranslator::_translate_hsql_subquery(
    const hsql::SelectStatement& select, const std::shared_ptr<SQLIdentifierResolver>& sql_identifier_resolver) const {
  const auto sql_identifier_proxy = std::make_shared<SQLIdentifierResolverProxy>(
      sql_identifier_resolver, _parameter_id_allocator, _external_sql_identifier_resolver_proxy);

  auto subquery_translator =
      SQLTranslator{_use_mvcc, sql_identifier_proxy, _parameter_id_allocator, _with_descriptions};
  const auto subquery_lqp = subquery_translator._translate_select_statement(select);
  const auto parameter_count = sql_identifier_proxy->accessed_expressions().size();

  auto parameter_ids = std::vector<ParameterID>{};
  parameter_ids.reserve(parameter_count);

  auto parameter_expressions = std::vector<std::shared_ptr<AbstractExpression>>{};
  parameter_expressions.reserve(parameter_count);

  for (const auto& expression_and_parameter_id : sql_identifier_proxy->accessed_expressions()) {
    parameter_ids.emplace_back(expression_and_parameter_id.second);
    parameter_expressions.emplace_back(expression_and_parameter_id.first);
  }

  return std::make_shared<LQPSubqueryExpression>(subquery_lqp, parameter_ids, parameter_expressions);
}

std::shared_ptr<AbstractExpression> SQLTranslator::_translate_hsql_case(
    const hsql::Expr& expr, const std::shared_ptr<SQLIdentifierResolver>& sql_identifier_resolver) const {
  /**
   * There is a "simple" and a "searched" CASE syntax, see http://www.oratable.com/simple-case-searched-case/
   * Hyrise supports both.
   */

  Assert(expr.exprList, "Unexpected SQLParserResult. Case needs exprList");
  Assert(!expr.exprList->empty(), "Unexpected SQLParserResult. Case needs non-empty exprList");

  // "a + b" in "CASE a + b WHEN ... THEN ... END", or nullptr when using the "searched" CASE syntax
  auto simple_case_left_operand = std::shared_ptr<AbstractExpression>{};
  if (expr.expr) simple_case_left_operand = _translate_hsql_expr(*expr.expr, sql_identifier_resolver);

  // Initialize CASE with the ELSE expression and then put the remaining WHEN...THEN... clauses on top of that
  // in reverse order
  auto current_case_expression = std::shared_ptr<AbstractExpression>{};
  if (expr.expr2) {
    current_case_expression = _translate_hsql_expr(*expr.expr2, sql_identifier_resolver);
  } else {
    // No ELSE specified, use NULL
    current_case_expression = std::make_shared<ValueExpression>(NullValue{});
  }

  for (auto case_reverse_idx = size_t{0}; case_reverse_idx < expr.exprList->size(); ++case_reverse_idx) {
    const auto case_idx = expr.exprList->size() - case_reverse_idx - 1;
    const auto case_clause = (*expr.exprList)[case_idx];

    auto when = _translate_hsql_expr(*case_clause->expr, sql_identifier_resolver);
    if (simple_case_left_operand) {
      when = std::make_shared<BinaryPredicateExpression>(PredicateCondition::Equals, simple_case_left_operand, when);
    }

    const auto then = _translate_hsql_expr(*case_clause->expr2, sql_identifier_resolver);
    current_case_expression = std::make_shared<CaseExpression>(when, then, current_case_expression);
  }

  return current_case_expression;
}

std::shared_ptr<AbstractExpression> SQLTranslator::_inverse_predicate(const AbstractExpression& expression) const {
  /**
   * Inverse a boolean expression
   */

  switch (expression.type) {
    case ExpressionType::Predicate: {
      if (const auto* binary_predicate_expression = dynamic_cast<const BinaryPredicateExpression*>(&expression);
          binary_predicate_expression) {
        // If the argument is a predicate, just inverse it (e.g. NOT (a > b) becomes b <= a)
        return std::make_shared<BinaryPredicateExpression>(
            inverse_predicate_condition(binary_predicate_expression->predicate_condition),
            binary_predicate_expression->left_operand(), binary_predicate_expression->right_operand());
      } else if (const auto is_null_expression = dynamic_cast<const IsNullExpression*>(&expression);
                 is_null_expression) {
        // NOT (IS NULL ...) -> IS NOT NULL ...
        return std::make_shared<IsNullExpression>(inverse_predicate_condition(is_null_expression->predicate_condition),
                                                  is_null_expression->operand());
      } else if (const auto* between_expression = dynamic_cast<const BetweenExpression*>(&expression);
                 between_expression) {
        // a BETWEEN b AND c -> a < b OR a > c
        return or_(less_than_(between_expression->value(), between_expression->lower_bound()),
                   greater_than_(between_expression->value(), between_expression->upper_bound()));
      } else {
        const auto* in_expression = dynamic_cast<const InExpression*>(&expression);
        Assert(in_expression, "Expected InExpression");
        return std::make_shared<InExpression>(inverse_predicate_condition(in_expression->predicate_condition),
                                              in_expression->value(), in_expression->set());
      }
    } break;

    case ExpressionType::Logical: {
      const auto* logical_expression = static_cast<const LogicalExpression*>(&expression);

      switch (logical_expression->logical_operator) {
        case LogicalOperator::And:
          return or_(_inverse_predicate(*logical_expression->left_operand()),
                     _inverse_predicate(*logical_expression->right_operand()));
        case LogicalOperator::Or:
          return and_(_inverse_predicate(*logical_expression->left_operand()),
                      _inverse_predicate(*logical_expression->right_operand()));
      }
    } break;

    case ExpressionType::Exists: {
      const auto* exists_expression = static_cast<const ExistsExpression*>(&expression);

      switch (exists_expression->exists_expression_type) {
        case ExistsExpressionType::Exists:
          return not_exists_(exists_expression->subquery());
        case ExistsExpressionType::NotExists:
          return exists_(exists_expression->subquery());
      }
    } break;

    default:
      Fail("Can't invert non-boolean expression");
  }

  Fail("Invalid enum value");
}

std::vector<std::shared_ptr<AbstractExpression>> SQLTranslator::_unwrap_elements(
    const std::vector<SelectListElement>& select_list_elements) {
  std::vector<std::shared_ptr<AbstractExpression>> expressions;
  expressions.reserve(select_list_elements.size());
  for (const auto& element : select_list_elements) {
    expressions.emplace_back(element.expression);
  }
  return expressions;
}

SQLTranslator::SelectListElement::SelectListElement(const std::shared_ptr<AbstractExpression>& expression)
    : expression(expression) {}

SQLTranslator::SelectListElement::SelectListElement(const std::shared_ptr<AbstractExpression>& expression,
                                                    const std::vector<SQLIdentifier>& identifiers)
    : expression(expression), identifiers(identifiers) {}

SQLTranslator::TableSourceState::TableSourceState(
    const std::shared_ptr<AbstractLQPNode>& lqp,
    const std::unordered_map<std::string, std::vector<SelectListElement>>& elements_by_table_name,
    const std::vector<SelectListElement>& elements_in_order,
    const std::shared_ptr<SQLIdentifierResolver>& sql_identifier_resolver)
    : lqp(lqp),
      elements_by_table_name(elements_by_table_name),
      elements_in_order(elements_in_order),
      sql_identifier_resolver(sql_identifier_resolver) {}

void SQLTranslator::TableSourceState::append(TableSourceState&& rhs) {
  for (auto& table_name_and_elements : rhs.elements_by_table_name) {
    const auto unique = elements_by_table_name.count(table_name_and_elements.first) == 0;
    AssertInput(unique, "Table Name '"s + table_name_and_elements.first + "' in FROM clause is not unique");
  }

  // This should be ::merge, but that is not yet supported by clang.
  // elements_by_table_name.merge(std::move(rhs.elements_by_table_name));
  for (auto& kv : rhs.elements_by_table_name) {
    elements_by_table_name.try_emplace(kv.first, std::move(kv.second));
  }

  elements_in_order.insert(elements_in_order.end(), rhs.elements_in_order.begin(), rhs.elements_in_order.end());
  sql_identifier_resolver->append(std::move(*rhs.sql_identifier_resolver));
}

}  // namespace opossum<|MERGE_RESOLUTION|>--- conflicted
+++ resolved
@@ -188,15 +188,11 @@
       return _translate_prepare(static_cast<const hsql::PrepareStatement&>(statement));
     case hsql::kStmtExecute:
       return _translate_execute(static_cast<const hsql::ExecuteStatement&>(statement));
-<<<<<<< HEAD
+    case hsql::kStmtImport:
+      return _translate_import(static_cast<const hsql::ImportStatement&>(statement));
     case hsql::kStmtTransaction:
       // TODO(all): what should we really do here?
       return std::make_shared<DummyTableNode>();
-=======
-    case hsql::kStmtImport:
-      return _translate_import(static_cast<const hsql::ImportStatement&>(statement));
-
->>>>>>> bc91aad8
     default:
       FailInput("SQL statement type not supported");
   }
