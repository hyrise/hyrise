--- conflicted
+++ resolved
@@ -195,17 +195,6 @@
 
 std::shared_ptr<AbstractLQPNode> SQLTranslator::_translate_select_statement(const hsql::SelectStatement& select) {
   // SQL Orders of Operations
-<<<<<<< HEAD
-  // 1. FROM clause (incl. JOINs and sub-SELECTs that are part of this)
-  // 2. SELECT list (to retrieve aliases)
-  // 3. WHERE clause
-  // 4. GROUP BY clause
-  // 5. HAVING clause
-  // 6. SELECT clause (incl. DISTINCT)
-  // 7. UNION clause
-  // 8. ORDER BY clause
-  // 9. LIMIT clause
-=======
   // 1. WITH clause
   // 2. FROM clause (incl. JOINs and sub-SELECTs that are part of this)
   // 3. SELECT list (to retrieve aliases)
@@ -216,7 +205,6 @@
   // 8. UNION clause
   // 9. ORDER BY clause
   // 10. LIMIT clause
->>>>>>> 9b21e558
 
   AssertInput(select.selectList, "SELECT list needs to exist");
   AssertInput(!select.selectList->empty(), "SELECT list needs to have entries");
@@ -542,13 +530,7 @@
 
           const auto column_name_iter = view->column_names.find(column_id);
           if (column_name_iter != view->column_names.end()) {
-<<<<<<< HEAD
-            for (const auto& column_name : column_name_iter->second) {
-              sql_identifier_resolver->add_column_name(column_expression, column_name);
-            }
-=======
             sql_identifier_resolver->add_column_name(column_expression, column_name_iter->second);
->>>>>>> 9b21e558
           }
           sql_identifier_resolver->set_table_name(column_expression, hsql_table_ref.name);
         }
@@ -1094,13 +1076,7 @@
 std::shared_ptr<AbstractLQPNode> SQLTranslator::_translate_create_view(const hsql::CreateStatement& create_statement) {
   auto lqp = _translate_select_statement(static_cast<const hsql::SelectStatement&>(*create_statement.select));
 
-  std::unordered_map<ColumnID, std::vector<std::string>> column_names;
-
-  for (auto column_id = ColumnID{0}; column_id < lqp->column_expressions().size(); ++column_id) {
-    for (const auto& identifier : _inflated_select_list_elements[column_id].identifiers) {
-      column_names[column_id].emplace_back(identifier.column_name);
-    }
-  }
+  std::unordered_map<ColumnID, std::string> column_names;
 
   if (create_statement.viewColumns) {
     // The CREATE VIEW statement has renamed the columns: CREATE VIEW myview (foo, bar) AS SELECT ...
@@ -1108,9 +1084,6 @@
                 "Number of Columns in CREATE VIEW does not match SELECT statement");
 
     for (auto column_id = ColumnID{0}; column_id < create_statement.viewColumns->size(); ++column_id) {
-<<<<<<< HEAD
-      column_names[column_id].emplace_back((*create_statement.viewColumns)[column_id]);
-=======
       column_names.insert_or_assign(column_id, (*create_statement.viewColumns)[column_id]);
     }
   } else {
@@ -1118,7 +1091,6 @@
       for (const auto& identifier : _inflated_select_list_elements[column_id].identifiers) {
         column_names.insert_or_assign(column_id, identifier.column_name);
       }
->>>>>>> 9b21e558
     }
   }
 
@@ -1130,7 +1102,6 @@
   Assert(create_statement.columns || create_statement.select, "CREATE TABLE: No columns specified. Parser bug?");
 
   std::shared_ptr<AbstractLQPNode> input_node;
-<<<<<<< HEAD
 
   if (create_statement.select) {
     input_node = _translate_select_statement(*create_statement.select);
@@ -1165,42 +1136,6 @@
           Fail("CREATE TABLE: Data type not supported");
       }
 
-=======
-
-  if (create_statement.select) {
-    input_node = _translate_select_statement(*create_statement.select);
-  } else {
-    auto column_definitions = TableColumnDefinitions{create_statement.columns->size()};
-
-    for (auto column_id = ColumnID{0}; column_id < create_statement.columns->size(); ++column_id) {
-      const auto* parser_column_definition = create_statement.columns->at(column_id);
-      auto& column_definition = column_definitions[column_id];
-
-      // TODO(anybody) SQLParser is missing support for Hyrise's other types
-      switch (parser_column_definition->type.data_type) {
-        case hsql::DataType::INT:
-          column_definition.data_type = DataType::Int;
-          break;
-        case hsql::DataType::LONG:
-          column_definition.data_type = DataType::Long;
-          break;
-        case hsql::DataType::FLOAT:
-          column_definition.data_type = DataType::Float;
-          break;
-        case hsql::DataType::DOUBLE:
-          column_definition.data_type = DataType::Double;
-          break;
-        case hsql::DataType::CHAR:
-        case hsql::DataType::VARCHAR:
-        case hsql::DataType::TEXT:
-          // Ignoring the length of CHAR and VARCHAR columns for now as Hyrise as no way of working with these
-          column_definition.data_type = DataType::String;
-          break;
-        default:
-          Fail("CREATE TABLE: Data type not supported");
-      }
-
->>>>>>> 9b21e558
       column_definition.name = parser_column_definition->name;
       column_definition.nullable = parser_column_definition->nullable;
     }
