--- conflicted
+++ resolved
@@ -93,7 +93,7 @@
 
   // Translate WHERE.
   // Add table scan if applicable.
-  // TODO(tim): if we have multiple input tables, _tasks.back() might not be the correct table for the filter.
+  // TODO(tim): if we have multiple input tables, _plan.back() might not be the correct table for the filter.
   if (select.whereClause != nullptr) {
     Expr& where = *select.whereClause;
     auto input_task = _plan.back();
@@ -105,7 +105,7 @@
 
   // Create TableScans in the optimal order as estimated by their intermediate result sizes.
   if (_filters_by_table.size() > 0) {
-    auto input_task = _tasks.back();
+    auto input_task = _plan.back();
 
     for (auto& filter : _filters_by_table) {
       auto table_filters = filter.second;
@@ -145,7 +145,7 @@
         input_task->set_as_predecessor_of(scan_task);
 
         // Add task to the list, and use this scan task as input for the next scan.
-        _tasks.push_back(scan_task);
+        _plan.add_task(scan_task);
         input_task = scan_task;
       }
     }
@@ -201,7 +201,6 @@
       if (!_translate_filter_expr(*expr.expr, input_task)) {
         return false;
       }
-<<<<<<< HEAD
 
       // If we can filter on a physical table, we don't want to create the TableScans immediately,
       // but check which order is expected to be the best.
@@ -209,11 +208,7 @@
       if (is_base_table) {
         return _translate_filter_expr(*expr.expr2, input_task);
       } else {
-        return _translate_filter_expr(*expr.expr2, _tasks.back());
-=======
-      if (!_translate_filter_expr(*expr.expr2, _plan.back())) {
-        return false;
->>>>>>> 84c60746
+        return _translate_filter_expr(*expr.expr2, _plan.back());
       }
 
     default:
@@ -249,9 +244,8 @@
     return false;
   }
 
-<<<<<<< HEAD
   // If we filter on a base table, temporarily store the parameters for the table scan and create the task later.
-  // Otherwise append the TableScan to `_tasks`.
+  // Otherwise append the TableScan to `_plan`.
   if (is_base_table) {
     auto table_name = get_table_operator->table_name();
     _filters_by_table[table_name].emplace_back(ColumnName(column_name), filter_op, value);
@@ -260,15 +254,9 @@
         std::make_shared<TableScan>(input_task->get_operator(), ColumnName(column_name), filter_op, value);
     auto scan_task = std::make_shared<OperatorTask>(table_scan);
     input_task->set_as_predecessor_of(scan_task);
-    _tasks.push_back(scan_task);
-  }
-
-=======
-  auto table_scan = std::make_shared<TableScan>(input_task->get_operator(), ColumnName(column_name), filter_op, value);
-  auto scan_task = std::make_shared<OperatorTask>(table_scan);
-  input_task->set_as_predecessor_of(scan_task);
-  _plan.add_task(scan_task);
->>>>>>> 84c60746
+    _plan.add_task(scan_task);
+  }
+
   return true;
 }
 
