--- conflicted
+++ resolved
@@ -106,58 +106,6 @@
     }
   }
 
-  // Create TableScans in the optimal order as estimated by their intermediate result sizes.
-  if (_filters_by_table.size() > 0) {
-    auto input_task = _plan.back();
-
-    for (auto& filter : _filters_by_table) {
-      auto table_filters = filter.second;
-      auto predicate_estimates = std::vector<std::pair<size_t, double>>();
-
-      if (table_filters.size() == 1) {
-        // Do not estimate statistics if there is only one filter on the table.
-        // Instead simply add the filter with a dummy value to predicate estimates to avoid duplicate code.
-        predicate_estimates.emplace_back(0, 0.0);
-      } else {
-        // Estimate the result size of the filters individually.
-        auto table_name = filter.first;
-        auto table = StorageManager::get().get_table(table_name);
-
-        for (auto filter_index = 0u; filter_index < table_filters.size(); filter_index++) {
-          auto tuple = table_filters[filter_index];
-          auto estimated_result_size =
-              table->table_statistics()->predicate_statistics(get<0>(tuple), get<1>(tuple), get<2>(tuple))->row_count();
-          predicate_estimates.emplace_back(filter_index, estimated_result_size);
-        }
-
-        // Sort predicates by their estimated result size, smallest sizes first.
-        std::sort(predicate_estimates.begin(), predicate_estimates.end(),
-                  [](auto& left, auto& right) { return left.second < right.second; });
-      }
-
-      // Create TableScans.
-      for (auto& predicate_estimate : predicate_estimates) {
-        auto current_filter = table_filters[predicate_estimate.first];
-        auto column_name = get<0>(current_filter);
-        auto filter_op = get<1>(current_filter);
-        auto value = get<2>(current_filter);
-
-        auto table_scan =
-            std::make_shared<TableScan>(input_task->get_operator(), ColumnName(column_name), filter_op, value);
-        auto scan_task = std::make_shared<OperatorTask>(table_scan);
-        input_task->set_as_predecessor_of(scan_task);
-
-        // Add task to the list, and use this scan task as input for the next scan.
-        _plan.add_task(scan_task);
-        input_task = scan_task;
-      }
-    }
-
-    // Clear the processed filters.
-    // This is important for sub selects, which would otherwise use them again.
-    _filters_by_table.clear();
-  }
-
   // Translate GROUP BY & HAVING
   if (select.groupBy != nullptr) {
     if (!_translate_group_by(*select.groupBy, *select.selectList, _current_root)) {
@@ -189,14 +137,6 @@
   if (!expr.isType(hsql::kExprOperator)) {
     _error_msg = "Filter expression clause has to be of type operator!";
     return false;
-  }
-
-  // Check if the filter can be on a physical table.
-  // In that case, we can already do predicate ordering.
-  auto is_base_table = false;
-  auto get_table_operator = std::dynamic_pointer_cast<const GetTable>(input_task->get_operator());
-  if (get_table_operator) {
-    is_base_table = true;
   }
 
   // Handle operation types and get the filter op string..
@@ -208,21 +148,10 @@
       if (!_translate_filter_expr(*expr.expr, input_op)) {
         return false;
       }
-<<<<<<< HEAD
-
-      // If we can filter on a physical table, we don't want to create the TableScans immediately,
-      // but check which order is expected to be the best.
-      // Thus we provide the physical table and not the TableScan of the first expression as input task.
-      if (is_base_table) {
-        return _translate_filter_expr(*expr.expr2, input_task);
-      } else {
-        return _translate_filter_expr(*expr.expr2, _plan.back());
-=======
       if (!_translate_filter_expr(*expr.expr2, _current_root)) {
         return false;
->>>>>>> bbf031e1
-      }
-
+      }
+      return true;
     default:
       // Get the operation string, if possible.
       if (!_translate_filter_op(expr, &scan_type)) {
@@ -254,24 +183,9 @@
     return false;
   }
 
-<<<<<<< HEAD
-  // If we filter on a base table, temporarily store the parameters for the table scan and create the task later.
-  // Otherwise append the TableScan to `_plan`.
-  if (is_base_table) {
-    auto table_name = get_table_operator->table_name();
-    _filters_by_table[table_name].emplace_back(ColumnName(column_name), scan_type, value);
-  } else {
-    auto table_scan =
-        std::make_shared<TableScan>(input_task->get_operator(), ColumnName(column_name), scan_type, value);
-    auto scan_task = std::make_shared<OperatorTask>(table_scan);
-    input_task->set_as_predecessor_of(scan_task);
-    _plan.add_task(scan_task);
-  }
-
-=======
   auto table_scan = std::make_shared<TableScan>(input_op, ColumnName(column_name), scan_type, value);
   _current_root = table_scan;
->>>>>>> bbf031e1
+
   return true;
 }
 
