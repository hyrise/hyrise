--- conflicted
+++ resolved
@@ -239,13 +239,8 @@
       DebugAssert(expr->exprList->size() == 1, "Expect SQL functions to only have single argument.");
       std::string argument = _get_column_name(*expr->exprList->at(0));
 
-<<<<<<< HEAD
-      if (agg_map.find(fun_name) != agg_map.end()) {
-//        aggregates.emplace_back(argument, agg_map[fun_name]);
-=======
       if (aggregate_function_to_string.right.find(fun_name) != aggregate_function_to_string.right.end()) {
         aggregates.emplace_back(argument, aggregate_function_to_string.right.at(fun_name));
->>>>>>> 9548f285
         continue;
       }
 
