--- conflicted
+++ resolved
@@ -93,7 +93,6 @@
   std::shared_ptr<AbstractASTNode> _translate_limit(const hsql::LimitDescription& limit,
                                                     const std::shared_ptr<AbstractASTNode>& input_node);
 
-<<<<<<< HEAD
   /**
    * Helper function to avoid code duplication for WHERE and HAVING
    */
@@ -101,9 +100,8 @@
       const hsql::Expr& hsql_expr, bool allow_function_columns,
       const std::function<ColumnID(const hsql::Expr&)>& resolve_column,
       const std::shared_ptr<AbstractASTNode>& input_node) const;
-=======
+
   std::shared_ptr<AbstractASTNode> _translate_show(const hsql::ShowStatement& show_statement);
->>>>>>> f53084e1
 
  private:
   SQLToASTTranslator() = default;
