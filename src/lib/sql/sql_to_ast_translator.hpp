--- conflicted
+++ resolved
@@ -77,11 +77,9 @@
   std::shared_ptr<AbstractASTNode> _translate_limit(const hsql::LimitDescription& limit,
                                                     const std::shared_ptr<AbstractASTNode>& input_node);
 
-<<<<<<< HEAD
   std::shared_ptr<AbstractASTNode> _translate_insert(const hsql::InsertStatement& insert);
-=======
+
   std::shared_ptr<AbstractASTNode> _translate_show(const hsql::ShowStatement& show_statement);
->>>>>>> f53084e1
 
  private:
   SQLToASTTranslator() = default;
