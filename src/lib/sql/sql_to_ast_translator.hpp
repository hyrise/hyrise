--- conflicted
+++ resolved
@@ -75,7 +75,9 @@
 
   std::shared_ptr<AbstractASTNode> _translate_cross_product(const std::vector<hsql::TableRef*>& tables);
 
-<<<<<<< HEAD
+  std::shared_ptr<AbstractASTNode> _translate_limit(const hsql::LimitDescription& limit,
+                                                    const std::shared_ptr<AbstractASTNode>& input_node);
+
   /**
    * Helper function to avoid code duplication for WHERE and HAVING
    */
@@ -83,10 +85,6 @@
       const hsql::Expr& hsql_expr, bool allow_function_columns,
       const std::function<ColumnID(const hsql::Expr&)>& resolve_column,
       const std::shared_ptr<AbstractASTNode>& input_node) const;
-=======
-  std::shared_ptr<AbstractASTNode> _translate_limit(const hsql::LimitDescription& limit,
-                                                    const std::shared_ptr<AbstractASTNode>& input_node);
->>>>>>> 813a8231
 
  private:
   SQLToASTTranslator() = default;
