--- conflicted
+++ resolved
@@ -93,11 +93,10 @@
   std::shared_ptr<AbstractASTNode> _translate_limit(const hsql::LimitDescription& limit,
                                                     const std::shared_ptr<AbstractASTNode>& input_node);
 
-<<<<<<< HEAD
   std::shared_ptr<AbstractASTNode> _translate_insert(const hsql::InsertStatement& insert);
 
   std::shared_ptr<AbstractASTNode> _translate_delete(const hsql::DeleteStatement& del);
-=======
+
   /**
    * Helper function to avoid code duplication for WHERE and HAVING
    */
@@ -105,7 +104,6 @@
       const hsql::Expr& hsql_expr, bool allow_function_columns,
       const std::function<ColumnID(const hsql::Expr&)>& resolve_column,
       const std::shared_ptr<AbstractASTNode>& input_node) const;
->>>>>>> 976e2958
 
   std::shared_ptr<AbstractASTNode> _translate_show(const hsql::ShowStatement& show_statement);
 
