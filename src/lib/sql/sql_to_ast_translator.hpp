--- conflicted
+++ resolved
@@ -112,12 +112,10 @@
 
   std::shared_ptr<AbstractASTNode> _translate_show(const hsql::ShowStatement& show_statement);
 
-<<<<<<< HEAD
   std::shared_ptr<AbstractASTNode> _validate_node(const std::shared_ptr<AbstractASTNode>& input_node);
-=======
+
   std::vector<std::shared_ptr<Expression>> _retrieve_having_aggregates(
       const hsql::Expr& expr, const std::shared_ptr<AbstractASTNode>& input_node);
->>>>>>> be47d78a
 
  private:
   const bool _validate;
