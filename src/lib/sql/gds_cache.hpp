--- conflicted
+++ resolved
@@ -33,11 +33,7 @@
 
   explicit GDSCache(size_t capacity) : AbstractCache<key_t, val_t>(capacity), _inflation(0.0) {}
 
-<<<<<<< HEAD
   void set(const key_t& key, const val_t& value, double cost = 1.0, double size = 1.0) {
-=======
-  void set(const key_t& key, val_t value, double cost = 1.0, double size = 1.0) {
->>>>>>> 987b7226
     auto it = _map.find(key);
     if (it != _map.end()) {
       // Update priority.
