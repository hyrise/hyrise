--- conflicted
+++ resolved
@@ -97,9 +97,6 @@
         {OperatorType::Mock, "Mock" },
     });
 
-<<<<<<< HEAD
-std::ostream& operator<<(std::ostream& stream, const AggregateFunction aggregate_function) {
-=======
 const boost::bimap<CompressedVectorType, std::string> compressed_vector_type_to_string =
         make_bimap<CompressedVectorType, std::string>({
         {CompressedVectorType::FixedSize4ByteAligned, "FixedSize4ByteAligned"},
@@ -108,8 +105,7 @@
         {CompressedVectorType::SimdBp128, "SimdBp128"},
 });
 
-std::ostream& operator<<(std::ostream& stream, AggregateFunction aggregate_function) {
->>>>>>> 5cc786a8
+std::ostream& operator<<(std::ostream& stream, const AggregateFunction aggregate_function) {
   return stream << aggregate_function_to_string.left.at(aggregate_function);
 }
 
@@ -157,20 +153,7 @@
   return stream;
 }
 
-<<<<<<< HEAD
-std::ostream& operator<<(std::ostream& stream, const SegmentEncodingSpec& spec) {
-  stream << spec.encoding_type;
-  if (spec.vector_compression_type) {
-    stream << "-" << *spec.vector_compression_type;
-  }
-
-  return stream;
-}
-
 std::ostream& operator<<(std::ostream& stream, const ColumnDataDistribution& column_data_distribution) {
-=======
-std::ostream& operator<<(std::ostream& stream, ColumnDataDistribution column_data_distribution) {
->>>>>>> 5cc786a8
     stream << data_distribution_type_to_string.left.at(column_data_distribution.distribution_type) << "_";
     switch (column_data_distribution.distribution_type){
         case DataDistributionType::Uniform:
