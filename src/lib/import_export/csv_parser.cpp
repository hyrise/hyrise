--- conflicted
+++ resolved
@@ -15,7 +15,7 @@
 #include "import_export/csv_meta.hpp"
 #include "resolve_type.hpp"
 #include "scheduler/job_task.hpp"
-#include "storage/chunk_encoder.hpp"
+#include "storage/column_encoding_utils.hpp"
 #include "storage/table.hpp"
 #include "utils/assert.hpp"
 #include "utils/load_table.hpp"
@@ -59,17 +59,14 @@
     content_view = content_view.substr(field_ends.back() + 1);
 
     // create and start parsing task to fill chunk
-<<<<<<< HEAD
     tasks.emplace_back(std::make_shared<JobTask>([this, relevant_content, field_ends, &table, &columns]() {
       const auto row_count = _parse_into_chunk(relevant_content, field_ends, *table, columns);
+
       if (_meta.auto_compress && row_count == _meta.chunk_size) {
-        columns = DeprecatedDictionaryCompression::compress_columns(table->column_data_types(), columns);
-=======
-    tasks.emplace_back(std::make_shared<JobTask>([this, relevant_content, field_ends, &table, &chunk]() {
-      _parse_into_chunk(relevant_content, field_ends, *table, chunk);
-      if (_meta.auto_compress && chunk->size() == _meta.chunk_size) {
-        ChunkEncoder::encode_chunk(chunk, table->column_types());
->>>>>>> 03ce9660
+        for (ColumnID column_id{0}; column_id < table->column_count(); ++column_id) {
+          const auto value_column = std::static_pointer_cast<BaseValueColumn>(columns[column_id]);
+          columns[column_id] = encode_column(EncodingType::DeprecatedDictionary, table->column_data_type(column_id), value_column);
+        }
       }
     }));
     tasks.back()->schedule();
