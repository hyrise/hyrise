--- conflicted
+++ resolved
@@ -172,15 +172,10 @@
   const auto column_count = table.column_count();
   const auto row_count = field_ends.size() / column_count;
   std::vector<std::unique_ptr<AbstractCsvConverter>> converters;
-<<<<<<< HEAD
+  
   for (ColumnID column_id{0}; column_id < col_count; ++column_id) {
     converters.emplace_back(make_unique_by_column_type<AbstractCsvConverter, CsvConverter>(
         table.column_type(column_id), row_count, _csv_config, table.column_is_nullable(column_id)));
-=======
-  for (ColumnID column_id{0}; column_id < column_count; ++column_id) {
-    converters.emplace_back(make_unique_by_column_type<AbstractCsvConverter, CsvConverter>(table.column_type(column_id),
-                                                                                           row_count, _csv_config));
->>>>>>> 08fa6fa8
   }
 
   size_t start = 0;
