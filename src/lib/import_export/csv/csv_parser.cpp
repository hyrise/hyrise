#include "csv_parser.hpp"

#include <cstddef>
#include <cstdint>
#include <cstdio>
#include <exception>
#include <fstream>
#include <ios>
#include <list>
#include <memory>
#include <mutex>
#include <string>
#include <string_view>
#include <utility>
#include <vector>

#include "all_type_variant.hpp"
#include "hyrise.hpp"
#include "import_export/csv/csv_converter.hpp"
#include "import_export/csv/csv_meta.hpp"
#include "resolve_type.hpp"
#include "scheduler/abstract_task.hpp"
#include "scheduler/job_task.hpp"
#include "storage/chunk.hpp"
#include "storage/mvcc_data.hpp"
#include "storage/table.hpp"
#include "storage/table_column_definition.hpp"
#include "types.hpp"
#include "utils/assert.hpp"
#include "utils/load_table.hpp"

namespace hyrise {

<<<<<<< HEAD
std::shared_ptr<Table> CsvParser::parse(const std::string& filename, const ChunkOffset chunk_size,
                                        const std::optional<CsvMeta>& csv_meta) {
  // If no meta info is given as a parameter, look for a json file.
  auto meta = CsvMeta{};
  if (csv_meta) {
    meta = *csv_meta;
  } else {
    meta = process_csv_meta_file(filename + CsvMeta::META_FILE_EXTENSION);
  }

  auto escaped_linebreak = std::string(1, meta.config.delimiter_escape) + std::string(1, meta.config.delimiter);

  auto table = _create_table_from_meta(chunk_size, meta);
=======
std::shared_ptr<Table> CsvParser::parse(const std::string& filename, const CsvMeta& csv_meta,
                                        const ChunkOffset chunk_size) {
  const auto table = _create_table_from_meta(chunk_size, csv_meta);
>>>>>>> fbc8b1fd

  auto csvfile = std::ifstream{filename};

  // Return empty table if input file is empty.
  if (!csvfile || csvfile.peek() == EOF || csvfile.peek() == '\r' || csvfile.peek() == '\n') {
    return table;
  }

  {
    auto line = std::string{};
    std::getline(csvfile, line);
    Assert(line.find('\r') == std::string::npos, "Windows encoding is not supported, use dos2unix");
  }

  /**
   * Load the whole file(!) into a std::string using the, hopefully, fastest method to do so.
   * TODO(anybody) Maybe use mmap() in the future. The current approach needs to have the entire file in RAM, mmap might
   *               be cleverer, dunno.
   */
  csvfile.seekg(0, std::ios::end);
  const auto csvfile_size = csvfile.tellg();
  auto content = std::string(csvfile_size, ' ');
  csvfile.seekg(0);
  csvfile.read(content.data(), csvfile_size);

<<<<<<< HEAD
  // Make sure content ends with a delimiter for better row processing later.
  if (content.back() != meta.config.delimiter) {
    content.push_back(meta.config.delimiter);
=======
  // The content should end with a delimiter for better row processing later.
  if (content.back() != csv_meta.config.delimiter) {
    content.push_back(csv_meta.config.delimiter);
>>>>>>> fbc8b1fd
  }

  auto content_view = std::string_view{content.c_str(), content.size()};

  // Save chunks in list to avoid memory relocation.
  auto segments_by_chunks = std::list<Segments>{};
  auto tasks = std::vector<std::shared_ptr<AbstractTask>>{};
  auto field_ends = std::vector<size_t>{};
  auto append_chunk_mutex = std::mutex{};
  const auto escaped_linebreak =
      std::string(1, csv_meta.config.delimiter_escape) + std::string(1, csv_meta.config.delimiter);
  while (_find_fields_in_chunk(content_view, *table, field_ends, csv_meta)) {
    // Create empty chunk
    segments_by_chunks.emplace_back();
    auto& segments = segments_by_chunks.back();

    // Only pass the part of the string that is actually needed to the parsing task
    auto relevant_content = std::string_view{content_view.substr(0, field_ends.back())};

    // Remove processed part of the CSV content
    content_view = content_view.substr(field_ends.back() + 1);

    // Create and start parsing task to fill chunk
    tasks.emplace_back(std::make_shared<JobTask>([relevant_content, field_ends = std::move(field_ends), &table,
                                                  &segments, &csv_meta, &escaped_linebreak, &append_chunk_mutex]() {
      _parse_into_chunk(relevant_content, field_ends, *table, segments, csv_meta, escaped_linebreak,
                        append_chunk_mutex);
    }));
    tasks.back()->schedule();
    field_ends = std::vector<size_t>{};
  }

  Hyrise::get().scheduler()->wait_for_tasks(tasks);

  for (auto& segments : segments_by_chunks) {
    DebugAssert(!segments.empty(), "Empty chunks shouldn't occur when importing CSV");
    const auto mvcc_data = std::make_shared<MvccData>(segments.front()->size(), UNSET_COMMIT_ID);
    table->append_chunk(segments, mvcc_data);
    table->last_chunk()->set_immutable();
  }

  return table;
}

std::shared_ptr<Table> CsvParser::create_table_from_meta_file(const std::string& filename,
                                                              const ChunkOffset chunk_size) {
  const auto meta = process_csv_meta_file(filename);
  return _create_table_from_meta(chunk_size, meta);
}

std::shared_ptr<Table> CsvParser::_create_table_from_meta(const ChunkOffset chunk_size, const CsvMeta& meta) {
  TableColumnDefinitions column_definitions;
  for (const auto& column_meta : meta.columns) {
    auto column_name = column_meta.name;
    BaseCsvConverter::unescape(column_name);

    auto column_type = column_meta.type;
    BaseCsvConverter::unescape(column_type);

    const auto data_type = data_type_to_string.right.at(column_type);

    column_definitions.emplace_back(column_name, data_type, column_meta.nullable);
  }

  return std::make_shared<Table>(column_definitions, TableType::Data, chunk_size, UseMvcc::Yes);
}

bool CsvParser::_find_fields_in_chunk(std::string_view csv_content, const Table& table, std::vector<size_t>& field_ends,
                                      const CsvMeta& meta) {
  field_ends.clear();
  if (csv_content.empty()) {
    return false;
  }

  auto search_for = std::string{meta.config.separator, meta.config.delimiter, meta.config.quote};

  auto from = size_t{0};
  auto rows = uint64_t{0};
  auto field_count = uint16_t{1};
  auto in_quotes = false;
  while (rows < table.target_chunk_size()) {
    // Find either of row separator, column delimiter, quote identifier.
    auto pos = csv_content.find_first_of(search_for, from);
    if (std::string::npos == pos) {
      break;
    }
    from = pos + 1;
    const char elem = csv_content[pos];

    // Make sure to "toggle" in_quotes ONLY if the quotes are not part of the string (i.e., escaped).
    if (elem == meta.config.quote) {
      auto quote_is_escaped = false;
      if (meta.config.quote != meta.config.escape) {
        quote_is_escaped = pos != 0 && csv_content[pos - 1] == meta.config.escape;
      }
      if (!quote_is_escaped) {
        in_quotes = !in_quotes;
      }
    }

    // Determine if delimiter marks end of row or is part of the (string) value.
    if (elem == meta.config.delimiter && !in_quotes) {
      Assert(field_count == static_cast<size_t>(table.column_count()),
             "Number of CSV fields does not match number of columns.");
      ++rows;
      field_count = 0;
    }

    // Determine if separator marks end of field or is part of the (string) value.
    if (in_quotes || elem == meta.config.quote) {
      continue;
    }

    ++field_count;
    field_ends.push_back(pos);
  }

  return true;
}

size_t CsvParser::_parse_into_chunk(std::string_view csv_chunk, const std::vector<size_t>& field_ends,
                                    const Table& table, Segments& segments, const CsvMeta& meta,
                                    const std::string& escaped_linebreak, std::mutex& append_chunk_mutex) {
  // For each csv column, create a CsvConverter which builds up a ValueSegment.
  const auto column_count = table.column_count();
  const auto row_count = ChunkOffset{static_cast<ChunkOffset::base_type>(field_ends.size() / column_count)};
  auto converters = std::vector<std::unique_ptr<BaseCsvConverter>>{};

  for (auto column_id = ColumnID{0}; column_id < column_count; ++column_id) {
    const auto is_nullable = table.column_is_nullable(column_id);
    const auto column_type = table.column_data_type(column_id);

    resolve_data_type(column_type, [&](const auto type) {
      using ColumnDataType = typename decltype(type)::type;

      converters.emplace_back(std::make_unique<CsvConverter<ColumnDataType>>(row_count, meta.config, is_nullable));
    });
  }

  Assert(field_ends.size() == static_cast<size_t>(row_count) * column_count, "Unexpected number of fields.");

  auto start = size_t{0};
  auto row_id = size_t{0};
  auto field_idx = size_t{0};
  auto column_id = ColumnID{0};

  try {
    for (; row_id < row_count; ++row_id) {
      for (column_id = ColumnID{0}; column_id < column_count; ++column_id, ++field_idx) {
        const auto end = field_ends[field_idx];
        auto field = std::string{csv_chunk.substr(start, end - start)};
        start = end + 1;

        if (!meta.config.rfc_mode) {
          // CSV fields not following RFC 4810 might need some preprocessing.
          _sanitize_field(field, meta, escaped_linebreak);
        }

        converters[column_id]->insert(field, static_cast<ChunkOffset>(row_id));
      }
    }
  } catch (const std::exception& exception) {
    Fail("Exception while parsing CSV, row " + std::to_string(row_id) + ", column " + std::to_string(column_id) +
         ":\n" + exception.what());
  }

  // Transform the field_offsets to segments and add segments to chunk.
  {
    const auto lock = std::lock_guard<std::mutex>{append_chunk_mutex};
    for (auto& converter : converters) {
      segments.push_back(converter->finish());
    }
  }

  return row_count;
}

void CsvParser::_sanitize_field(std::string& field, const CsvMeta& meta, const std::string& escaped_linebreak) {
  auto pos = std::string::size_type{0};
  while ((pos = field.find(escaped_linebreak, pos)) != std::string::npos) {
    field.replace(pos, escaped_linebreak.size(), 1, meta.config.delimiter);
    ++pos;
  }
}

}  // namespace hyrise<|MERGE_RESOLUTION|>--- conflicted
+++ resolved
@@ -31,25 +31,9 @@
 
 namespace hyrise {
 
-<<<<<<< HEAD
-std::shared_ptr<Table> CsvParser::parse(const std::string& filename, const ChunkOffset chunk_size,
-                                        const std::optional<CsvMeta>& csv_meta) {
-  // If no meta info is given as a parameter, look for a json file.
-  auto meta = CsvMeta{};
-  if (csv_meta) {
-    meta = *csv_meta;
-  } else {
-    meta = process_csv_meta_file(filename + CsvMeta::META_FILE_EXTENSION);
-  }
-
-  auto escaped_linebreak = std::string(1, meta.config.delimiter_escape) + std::string(1, meta.config.delimiter);
-
-  auto table = _create_table_from_meta(chunk_size, meta);
-=======
 std::shared_ptr<Table> CsvParser::parse(const std::string& filename, const CsvMeta& csv_meta,
                                         const ChunkOffset chunk_size) {
   const auto table = _create_table_from_meta(chunk_size, csv_meta);
->>>>>>> fbc8b1fd
 
   auto csvfile = std::ifstream{filename};
 
@@ -75,15 +59,9 @@
   csvfile.seekg(0);
   csvfile.read(content.data(), csvfile_size);
 
-<<<<<<< HEAD
-  // Make sure content ends with a delimiter for better row processing later.
-  if (content.back() != meta.config.delimiter) {
-    content.push_back(meta.config.delimiter);
-=======
   // The content should end with a delimiter for better row processing later.
   if (content.back() != csv_meta.config.delimiter) {
     content.push_back(csv_meta.config.delimiter);
->>>>>>> fbc8b1fd
   }
 
   auto content_view = std::string_view{content.c_str(), content.size()};
