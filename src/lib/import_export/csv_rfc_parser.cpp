--- conflicted
+++ resolved
@@ -88,15 +88,9 @@
 
   // For each csv column create a CsvConverter which builds up a ValueColumn
   std::vector<std::unique_ptr<AbstractCsvConverter>> converters;
-<<<<<<< HEAD
-  for (ColumnID column_id = 0; column_id < table.col_count(); ++column_id) {
-    converters.emplace_back(make_unique_by_column_type<AbstractCsvConverter, CsvConverter>(table.column_type(column_id),
-                                                                                           row_count, config));
-=======
   for (ColumnID column_id{0}; column_id < table.col_count(); ++column_id) {
     converters.emplace_back(
         make_unique_by_column_type<AbstractCsvConverter, CsvConverter>(table.column_type(column_id), row_count));
->>>>>>> 65ea0108
   }
 
   ColumnID current_column{0};
