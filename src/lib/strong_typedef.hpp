--- conflicted
+++ resolved
@@ -51,13 +51,8 @@
                                                                                                                   \
   namespace std {                                                                                                 \
   template <>                                                                                                     \
-<<<<<<< HEAD
-  struct hash<::opossum::D> {                                                                                     \
-    size_t operator()(const ::opossum::D& x) const {                                                              \
-=======
-  struct hash<::hyrise::D> : public unary_function<::hyrise::D, size_t> {                                         \
+  struct hash<::hyrise::D> {                                                                                      \
     size_t operator()(const ::hyrise::D& x) const {                                                               \
->>>>>>> 08c2b3fc
       return hash<T>{}(x);                                                                                        \
     }                                                                                                             \
   };                                                                                                              \
