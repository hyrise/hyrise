--- conflicted
+++ resolved
@@ -1,73 +1,19 @@
 #include <string>
 #include <unordered_map>
 
-<<<<<<< HEAD
 #include "types.hpp"
 #include "network/opossum.pb.wrapper.h"
-=======
 #pragma GCC diagnostic push
 #pragma GCC diagnostic ignored "-Wunused-parameter"
 #pragma GCC diagnostic ignored "-Wdeprecated-declarations"
 #include "network/generated/opossum.pb.h"
 #pragma GCC diagnostic pop
 #include "types.hpp"
->>>>>>> 487c1b3f
 
 namespace opossum {
-
-const std::unordered_map<std::string, proto::ScanType> string_to_proto_scan_type = {
-    {"=", opossum::proto::ScanType::OpEquals},        {"!=", opossum::proto::ScanType::OpNotEquals},
-    {"<", opossum::proto::ScanType::OpLessThan},      {"<=", opossum::proto::ScanType::OpLessThanEquals},
-    {">", opossum::proto::ScanType::OpGreaterThan},   {">=", opossum::proto::ScanType::OpGreaterThanEquals},
-    {"BETWEEN", opossum::proto::ScanType::OpBetween}, {"LIKE", opossum::proto::ScanType::OpLike},
-};
-
-<<<<<<< HEAD
-const std::unordered_map<std::string, ScanType> string_to_scan_type = {
-    {"=", opossum::ScanType::OpEquals},        {"!=", opossum::ScanType::OpNotEquals},
-    {"<", opossum::ScanType::OpLessThan},      {"<=", opossum::ScanType::OpLessThanEquals},
-    {">", opossum::ScanType::OpGreaterThan},   {">=", opossum::ScanType::OpGreaterThanEquals},
-    {"BETWEEN", opossum::ScanType::OpBetween}, {"LIKE", opossum::ScanType::OpLike},
-};
-
-const std::unordered_map<ScanType, std::string> scan_type_to_string = {
-    {opossum::ScanType::OpEquals, "="},        {opossum::ScanType::OpNotEquals, "!="},
-    {opossum::ScanType::OpLessThan, "<"},      {opossum::ScanType::OpLessThanEquals, "<="},
-    {opossum::ScanType::OpGreaterThan, ">"},   {opossum::ScanType::OpGreaterThanEquals, ">="},
-    {opossum::ScanType::OpBetween, "BETWEEN"}, {opossum::ScanType::OpLike, "LIKE"},
-=======
-const std::unordered_map<const ExpressionType, std::string> expression_type_to_string = {
-    {ExpressionType::Literal, "Literal"},
-    {ExpressionType::Star, "Star"},
-    {ExpressionType::Parameter, "Parameter"},
-    {ExpressionType::ColumnReference, "ColumnReference"},
-    {ExpressionType::FunctionReference, "FunctionReference"},
-    {ExpressionType::Operator, "Operator"},
-    {ExpressionType::Select, "Select"},
-    {ExpressionType::Plus, "Plus"},
-    {ExpressionType::Minus, "Minus"},
-    {ExpressionType::Asterisk, "Asterisk"},
-    {ExpressionType::Slash, "Slash"},
-    {ExpressionType::Percentage, "Percentage"},
-    {ExpressionType::Caret, "Caret"},
-    {ExpressionType::Equals, "Equals"},
-    {ExpressionType::NotEquals, "NotEquals"},
-    {ExpressionType::Less, "Less"},
-    {ExpressionType::LessEquals, "LessEquals"},
-    {ExpressionType::Greater, "Greater"},
-    {ExpressionType::GreaterEquals, "GreaterEquals"},
-    {ExpressionType::Like, "Like"},
-    {ExpressionType::NotLike, "NotLike"},
-    {ExpressionType::And, "And"},
-    {ExpressionType::Or, "Or"},
-    {ExpressionType::In, "In"},
-    {ExpressionType::Not, "Not"},
-    {ExpressionType::IsNull, "IsNull"},
-    {ExpressionType::Exists, "Exists"},
-    {ExpressionType::Between, "Between"},
-    {ExpressionType::Hint, "Hint"},
-    {ExpressionType::Case, "Case"},
->>>>>>> 487c1b3f
-};
-
+extern const std::unordered_map<std::string, proto::ScanType> string_to_proto_scan_type;
+extern const std::unordered_map<std::string, ScanType> string_to_scan_type;
+extern const std::unordered_map<ScanType, std::string> scan_type_to_string;
+extern const std::unordered_map<const ExpressionType, std::string> expression_type_to_string;
+extern const std::unordered_map<std::string, AggregateFunction> string_to_aggregate_function;
 }  // namespace opossum