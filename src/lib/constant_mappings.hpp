#include <string>
#include <unordered_map>

#include "types.hpp"
#include "network/generated/opossum.pb.h"

<<<<<<< HEAD
const std::unordered_map<std::string, const proto::ScanType> op_string_to_scan_type = {
    {"=", opossum::proto::ScanType::OpEquals},        {"!=", opossum::proto::ScanType::OpNotEquals},

    {"<", opossum::proto::ScanType::OpLessThan},      {"<=", opossum::proto::ScanType::OpLessThanEquals},

    {">", opossum::proto::ScanType::OpGreaterThan},   {">=", opossum::proto::ScanType::OpGreaterThanEquals},

    {"BETWEEN", opossum::proto::ScanType::OpBetween}, {"LIKE", opossum::proto::ScanType::OpLike},
=======
namespace opossum {

const std::unordered_map<std::string, proto::ScanType> string_to_proto_scan_type = {
    {"=", opossum::proto::ScanType::OpEquals},        {"!=", opossum::proto::ScanType::OpNotEquals},
    {"<", opossum::proto::ScanType::OpLessThan},      {"<=", opossum::proto::ScanType::OpLessThanEquals},
    {">", opossum::proto::ScanType::OpGreaterThan},   {">=", opossum::proto::ScanType::OpGreaterThanEquals},
    {"BETWEEN", opossum::proto::ScanType::OpBetween}, {"LIKE", opossum::proto::ScanType::OpLike},
};

const std::unordered_map<std::string, ScanType> string_to_scan_type = {
    {"=", opossum::ScanType::OpEquals},        {"!=", opossum::ScanType::OpNotEquals},
    {"<", opossum::ScanType::OpLessThan},      {"<=", opossum::ScanType::OpLessThanEquals},
    {">", opossum::ScanType::OpGreaterThan},   {">=", opossum::ScanType::OpGreaterThanEquals},
    {"BETWEEN", opossum::ScanType::OpBetween}, {"LIKE", opossum::ScanType::OpLike},
};

const std::unordered_map<ScanType, std::string> scan_type_to_string = {
    {opossum::ScanType::OpEquals, "="},        {opossum::ScanType::OpNotEquals, "!="},
    {opossum::ScanType::OpLessThan, "<"},      {opossum::ScanType::OpLessThanEquals, "<="},
    {opossum::ScanType::OpGreaterThan, ">"},   {opossum::ScanType::OpGreaterThanEquals, ">="},
    {opossum::ScanType::OpBetween, "BETWEEN"}, {opossum::ScanType::OpLike, "LIKE"},
>>>>>>> e8286e3e
};

}  // namespace opossum<|MERGE_RESOLUTION|>--- conflicted
+++ resolved
@@ -4,16 +4,6 @@
 #include "types.hpp"
 #include "network/generated/opossum.pb.h"
 
-<<<<<<< HEAD
-const std::unordered_map<std::string, const proto::ScanType> op_string_to_scan_type = {
-    {"=", opossum::proto::ScanType::OpEquals},        {"!=", opossum::proto::ScanType::OpNotEquals},
-
-    {"<", opossum::proto::ScanType::OpLessThan},      {"<=", opossum::proto::ScanType::OpLessThanEquals},
-
-    {">", opossum::proto::ScanType::OpGreaterThan},   {">=", opossum::proto::ScanType::OpGreaterThanEquals},
-
-    {"BETWEEN", opossum::proto::ScanType::OpBetween}, {"LIKE", opossum::proto::ScanType::OpLike},
-=======
 namespace opossum {
 
 const std::unordered_map<std::string, proto::ScanType> string_to_proto_scan_type = {
@@ -35,7 +25,6 @@
     {opossum::ScanType::OpLessThan, "<"},      {opossum::ScanType::OpLessThanEquals, "<="},
     {opossum::ScanType::OpGreaterThan, ">"},   {opossum::ScanType::OpGreaterThanEquals, ">="},
     {opossum::ScanType::OpBetween, "BETWEEN"}, {opossum::ScanType::OpLike, "LIKE"},
->>>>>>> e8286e3e
 };
 
 }  // namespace opossum