--- conflicted
+++ resolved
@@ -8,36 +8,11 @@
 
 namespace opossum {
 
-<<<<<<< HEAD
 extern const std::unordered_map<std::string, proto::ScanType> string_to_proto_scan_type;
 extern const boost::bimap<ScanType, std::string> scan_type_to_string;
 extern const std::unordered_map<ExpressionType, std::string> expression_type_to_string;
 extern const std::unordered_map<hsql::OperatorType, ExpressionType> operator_type_to_expression_type;
 extern const std::unordered_map<ExpressionType, std::string> expression_type_to_operator_string;
-=======
-const std::unordered_map<std::string, proto::ScanType> string_to_proto_scan_type = {
-    {"=", proto::ScanType::OpEquals},        {"!=", proto::ScanType::OpNotEquals},
-    {"<", proto::ScanType::OpLessThan},      {"<=", proto::ScanType::OpLessThanEquals},
-    {">", proto::ScanType::OpGreaterThan},   {">=", proto::ScanType::OpGreaterThanEquals},
-    {"BETWEEN", proto::ScanType::OpBetween}, {"LIKE", proto::ScanType::OpLike},
-};
-
-const std::unordered_map<std::string, ScanType> string_to_scan_type = {
-    {"=", ScanType::OpEquals},          {"!=", ScanType::OpNotEquals},  {"<", ScanType::OpLessThan},
-    {"<=", ScanType::OpLessThanEquals}, {">", ScanType::OpGreaterThan}, {">=", ScanType::OpGreaterThanEquals},
-    {"BETWEEN", ScanType::OpBetween},   {"LIKE", ScanType::OpLike},
-};
-
-const std::unordered_map<ScanType, std::string> scan_type_to_string = {
-    {ScanType::OpEquals, "="},          {ScanType::OpNotEquals, "!="},  {ScanType::OpLessThan, "<"},
-    {ScanType::OpLessThanEquals, "<="}, {ScanType::OpGreaterThan, ">"}, {ScanType::OpGreaterThanEquals, ">="},
-    {ScanType::OpBetween, "BETWEEN"},   {ScanType::OpLike, "LIKE"},
-};
-
-const std::unordered_map<const JoinMode, std::string> join_mode_to_string = {
-    {JoinMode::Cross, "Cross"}, {JoinMode::Inner, "Inner"}, {JoinMode::Left, "Left"}, {JoinMode::Natural, "Natural"},
-    {JoinMode::Outer, "Outer"}, {JoinMode::Right, "Right"}, {JoinMode::Self, "Self"},
-};
->>>>>>> f461833b
+extern const std::unordered_map<JoinMode, std::string> join_mode_to_string;
 
 }  // namespace opossum