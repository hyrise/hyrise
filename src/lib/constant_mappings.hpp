--- conflicted
+++ resolved
@@ -1,19 +1,6 @@
 #include <string>
 #include <unordered_map>
 
-<<<<<<< HEAD
-namespace opossum {
-
-const std::unordered_map<std::string, const proto::ScanType> op_string_to_scan_type = {
-    {"=", opossum::proto::ScanType::OpEquals},        {"!=", opossum::proto::ScanType::OpNotEquals},
-
-    {"<", opossum::proto::ScanType::OpLessThan},      {"<=", opossum::proto::ScanType::OpLessThanEquals},
-
-    {">", opossum::proto::ScanType::OpGreaterThan},   {">=", opossum::proto::ScanType::OpGreaterThanEquals},
-
-    {"BETWEEN", opossum::proto::ScanType::OpBetween}, {"LIKE", opossum::proto::ScanType::OpLike},
-};
-=======
 #include "network/opossum.pb.wrapper.hpp"
 #include "types.hpp"
 
@@ -24,6 +11,5 @@
 extern const std::unordered_map<ScanType, std::string> scan_type_to_string;
 extern const std::unordered_map<const ExpressionType, std::string> expression_type_to_string;
 extern const std::unordered_map<std::string, AggregateFunction> string_to_aggregate_function;
->>>>>>> 35a0ff27
 
 }  // namespace opossum