--- conflicted
+++ resolved
@@ -23,22 +23,15 @@
   Assert(join_mode == JoinMode::Cross, "Only Cross Joins can be constructed without predicate");
 }
 
-<<<<<<< HEAD
-JoinNode::JoinNode(const JoinMode join_mode, const std::shared_ptr<AbstractExpression>& join_predicate,
-                   const std::optional<JoinType> join_type)
-    : JoinNode(join_mode, std::vector<std::shared_ptr<AbstractExpression>>{join_predicate}, join_type) {}
-
-JoinNode::JoinNode(const JoinMode join_mode, const std::vector<std::shared_ptr<AbstractExpression>>& join_predicates,
-                   const std::optional<JoinType> join_type)
-    : AbstractLQPNode(LQPNodeType::Join, join_predicates), join_mode(join_mode), join_type(join_type) {
-=======
-JoinNode::JoinNode(const JoinMode init_join_mode, const std::shared_ptr<AbstractExpression>& join_predicate)
-    : JoinNode(init_join_mode, std::vector<std::shared_ptr<AbstractExpression>>{join_predicate}) {}
+JoinNode::JoinNode(const JoinMode init_join_mode, const std::shared_ptr<AbstractExpression>& join_predicate,
+		   const std::optional<JoinType> init_join_type)
+    : JoinNode(init_join_mode, std::vector<std::shared_ptr<AbstractExpression>>{join_predicate}, init_join_type) {}
 
 JoinNode::JoinNode(const JoinMode init_join_mode,
-                   const std::vector<std::shared_ptr<AbstractExpression>>& init_join_predicates)
-    : AbstractLQPNode(LQPNodeType::Join, init_join_predicates), join_mode(init_join_mode) {
->>>>>>> 41a3307d
+                   const std::vector<std::shared_ptr<AbstractExpression>>& init_join_predicates,
+                   const std::optional<JoinType> init_join_type)
+    : AbstractLQPNode(LQPNodeType::Join, init_join_predicates), join_mode(init_join_mode), join_type(init_join_type) {
+
   Assert(join_mode != JoinMode::Cross, "Cross Joins take no predicate");
   Assert(!join_predicates().empty(), "Non-Cross Joins require predicates");
 }
@@ -56,7 +49,6 @@
   return stream.str();
 }
 
-<<<<<<< HEAD
 OperatorType JoinNode::operator_type() const {
   // TODO(Sven): Copy logic from LQPTranslator
   if (!join_type) {
@@ -79,12 +71,8 @@
 
 bool JoinNode::creates_reference_segments() const { return true; }
 
-const std::vector<std::shared_ptr<AbstractExpression>>& JoinNode::column_expressions() const {
-  Assert(left_input() && right_input(), "Both inputs need to be set to determine a JoiNode's output expressions");
-=======
 std::vector<std::shared_ptr<AbstractExpression>> JoinNode::column_expressions() const {
   Assert(left_input() && right_input(), "Both inputs need to be set to determine a JoinNode's output expressions");
->>>>>>> 41a3307d
 
   /**
    * Update the JoinNode's output expressions every time they are requested. An overhead, but keeps the LQP code simple.
