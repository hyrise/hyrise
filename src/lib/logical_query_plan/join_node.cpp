#include "join_node.hpp"

#include <limits>
#include <memory>
#include <numeric>
#include <optional>
#include <sstream>
#include <string>
#include <utility>
#include <vector>

#include "constant_mappings.hpp"
#include "optimizer/table_statistics.hpp"
#include "types.hpp"
#include "utils/assert.hpp"

namespace opossum {

JoinNode::JoinNode(const JoinMode join_mode) : AbstractLQPNode(LQPNodeType::Join), _join_mode(join_mode) {
  DebugAssert(join_mode == JoinMode::Cross || join_mode == JoinMode::Natural,
              "Specified JoinMode must also specify column ids and scan type.");
}

<<<<<<< HEAD
JoinNode::JoinNode(const JoinMode join_mode, const JoinColumnOrigins& join_column_origins, const ScanType scan_type)
    : AbstractLQPNode(LQPNodeType::Join),
      _join_mode(join_mode),
      _join_column_origins(join_column_origins),
      _scan_type(scan_type) {
=======
JoinNode::JoinNode(const JoinMode join_mode, const LQPColumnReferencePair& join_column_references,
                   const PredicateCondition predicate_condition)
    : AbstractLQPNode(LQPNodeType::Join),
      _join_mode(join_mode),
      _join_column_references(join_column_references),
      _predicate_condition(predicate_condition) {
>>>>>>> 9da0d9f3
  DebugAssert(join_mode != JoinMode::Cross && join_mode != JoinMode::Natural,
              "Specified JoinMode must specify neither column ids nor scan type.");
}

<<<<<<< HEAD
std::shared_ptr<AbstractLQPNode> JoinNode::_deep_copy_impl(const std::shared_ptr<AbstractLQPNode>& left_child,
                                                           const std::shared_ptr<AbstractLQPNode>& right_child) const {
  if (_join_mode == JoinMode::Cross || _join_mode == JoinMode::Natural) {
    return std::make_shared<JoinNode>(_join_mode);
  } else {
    Assert(this->left_child(), "Can't clone without child");

    const auto column_origins = JoinColumnOrigins{
        this->left_child()->deep_copy_column_origin(_join_column_origins->first, left_child),
        this->right_child()->deep_copy_column_origin(_join_column_origins->first, right_child),
    };
    return std::make_shared<JoinNode>(_join_mode, column_origins, *_scan_type);
=======
std::shared_ptr<AbstractLQPNode> JoinNode::_deep_copy_impl(
    const std::shared_ptr<AbstractLQPNode>& copied_left_child,
    const std::shared_ptr<AbstractLQPNode>& copied_right_child) const {
  if (_join_mode == JoinMode::Cross || _join_mode == JoinMode::Natural) {
    return std::make_shared<JoinNode>(_join_mode);
  } else {
    Assert(left_child(), "Can't clone without child");

    const auto join_column_references = LQPColumnReferencePair{
        adapt_column_reference_to_different_lqp(_join_column_references->first, left_child(), copied_left_child),
        adapt_column_reference_to_different_lqp(_join_column_references->first, right_child(), copied_right_child),
    };
    return std::make_shared<JoinNode>(_join_mode, join_column_references, *_predicate_condition);
>>>>>>> 9da0d9f3
  }
}

std::string JoinNode::description() const {
  Assert(left_child() && right_child(), "Can't generate description if children aren't set");

  std::ostringstream desc;

  desc << "[" << join_mode_to_string.at(_join_mode) << " Join]";

<<<<<<< HEAD
  if (_join_column_origins && _scan_type) {
    desc << " " << _join_column_origins->first.description();
    desc << " " << scan_type_to_string.left.at(*_scan_type);
    desc << " " << _join_column_origins->second.description();
=======
  if (_join_column_references && _predicate_condition) {
    desc << " " << _join_column_references->first.description();
    desc << " " << predicate_condition_to_string.left.at(*_predicate_condition);
    desc << " " << _join_column_references->second.description();
>>>>>>> 9da0d9f3
  }

  return desc.str();
}

const std::vector<std::string>& JoinNode::output_column_names() const {
  if (!_output_column_names) {
    _update_output();
  }

  return *_output_column_names;
}

<<<<<<< HEAD
const std::vector<LQPColumnOrigin>& JoinNode::output_column_origins() const {
  if (!_output_column_origins) {
    _update_output();
  }

  return *_output_column_origins;
=======
const std::vector<LQPColumnReference>& JoinNode::output_column_references() const {
  if (!_output_column_references) {
    _update_output();
  }

  return *_output_column_references;
>>>>>>> 9da0d9f3
}

std::shared_ptr<TableStatistics> JoinNode::derive_statistics_from(
    const std::shared_ptr<AbstractLQPNode>& left_child, const std::shared_ptr<AbstractLQPNode>& right_child) const {
  if (_join_mode == JoinMode::Cross) {
    return left_child->get_statistics()->generate_cross_join_statistics(right_child->get_statistics());
  } else {
<<<<<<< HEAD
    Assert(_join_column_origins,
           "Only cross joins and joins with join column ids supported for generating join statistics");
    Assert(_scan_type, "Only cross joins and joins with scan type supported for generating join statistics");

    JoinColumnIDs join_colum_ids{left_child->get_output_column_id_by_column_origin(_join_column_origins->first),
                                 right_child->get_output_column_id_by_column_origin(_join_column_origins->second)};

    return left_child->get_statistics()->generate_predicated_join_statistics(right_child->get_statistics(), _join_mode,
                                                                             join_colum_ids, *_scan_type);
  }
}

const std::optional<JoinColumnOrigins>& JoinNode::join_column_origins() const { return _join_column_origins; }
=======
    Assert(_join_column_references,
           "Only cross joins and joins with join column ids supported for generating join statistics");
    Assert(_predicate_condition, "Only cross joins and joins with scan type supported for generating join statistics");

    ColumnIDPair join_colum_ids{left_child->get_output_column_id(_join_column_references->first),
                                right_child->get_output_column_id(_join_column_references->second)};

    return left_child->get_statistics()->generate_predicated_join_statistics(right_child->get_statistics(), _join_mode,
                                                                             join_colum_ids, *_predicate_condition);
  }
}

const std::optional<LQPColumnReferencePair>& JoinNode::join_column_references() const {
  return _join_column_references;
}
>>>>>>> 9da0d9f3

const std::optional<PredicateCondition>& JoinNode::predicate_condition() const { return _predicate_condition; }

JoinMode JoinNode::join_mode() const { return _join_mode; }

std::string JoinNode::get_verbose_column_name(ColumnID column_id) const {
  Assert(left_child() && right_child(), "Can't generate column names without children being set");

  if (column_id < left_child()->output_column_count()) {
    return left_child()->get_verbose_column_name(column_id);
  }
  return right_child()->get_verbose_column_name(static_cast<ColumnID>(column_id - left_child()->output_column_count()));
}

void JoinNode::_on_child_changed() { _output_column_names.reset(); }

void JoinNode::_update_output() const {
  /**
   * The output (column names and output-to-input mapping) of this node gets cleared whenever a child changed and is
   * re-computed on request. This allows LQPs to be in temporary invalid states (e.g. no left child in Join) and thus
   * allows easier manipulation in the optimizer.
   */

  DebugAssert(left_child() && right_child(), "Need both inputs to compute output");

  /**
   * Collect the output column names of the children on the fly, because the children might change.
   */
  const auto& left_names = left_child()->output_column_names();
  const auto& right_names = right_child()->output_column_names();

  _output_column_names.emplace();
  _output_column_names->reserve(left_names.size() + right_names.size());

  _output_column_names->insert(_output_column_names->end(), left_names.begin(), left_names.end());
  _output_column_names->insert(_output_column_names->end(), right_names.begin(), right_names.end());

  /**
   * Collect the output ColumnIDs of the children on the fly, because the children might change.
   */
<<<<<<< HEAD
  _output_column_origins.emplace();

  _output_column_origins->insert(_output_column_origins->end(), left_child()->output_column_origins().begin(),
                                 left_child()->output_column_origins().end());
  _output_column_origins->insert(_output_column_origins->end(), right_child()->output_column_origins().begin(),
                                 right_child()->output_column_origins().end());
=======
  _output_column_references.emplace();

  _output_column_references->insert(_output_column_references->end(), left_child()->output_column_references().begin(),
                                    left_child()->output_column_references().end());
  _output_column_references->insert(_output_column_references->end(), right_child()->output_column_references().begin(),
                                    right_child()->output_column_references().end());
>>>>>>> 9da0d9f3
}

}  // namespace opossum<|MERGE_RESOLUTION|>--- conflicted
+++ resolved
@@ -21,38 +21,16 @@
               "Specified JoinMode must also specify column ids and scan type.");
 }
 
-<<<<<<< HEAD
-JoinNode::JoinNode(const JoinMode join_mode, const JoinColumnOrigins& join_column_origins, const ScanType scan_type)
-    : AbstractLQPNode(LQPNodeType::Join),
-      _join_mode(join_mode),
-      _join_column_origins(join_column_origins),
-      _scan_type(scan_type) {
-=======
 JoinNode::JoinNode(const JoinMode join_mode, const LQPColumnReferencePair& join_column_references,
                    const PredicateCondition predicate_condition)
     : AbstractLQPNode(LQPNodeType::Join),
       _join_mode(join_mode),
       _join_column_references(join_column_references),
       _predicate_condition(predicate_condition) {
->>>>>>> 9da0d9f3
   DebugAssert(join_mode != JoinMode::Cross && join_mode != JoinMode::Natural,
               "Specified JoinMode must specify neither column ids nor scan type.");
 }
 
-<<<<<<< HEAD
-std::shared_ptr<AbstractLQPNode> JoinNode::_deep_copy_impl(const std::shared_ptr<AbstractLQPNode>& left_child,
-                                                           const std::shared_ptr<AbstractLQPNode>& right_child) const {
-  if (_join_mode == JoinMode::Cross || _join_mode == JoinMode::Natural) {
-    return std::make_shared<JoinNode>(_join_mode);
-  } else {
-    Assert(this->left_child(), "Can't clone without child");
-
-    const auto column_origins = JoinColumnOrigins{
-        this->left_child()->deep_copy_column_origin(_join_column_origins->first, left_child),
-        this->right_child()->deep_copy_column_origin(_join_column_origins->first, right_child),
-    };
-    return std::make_shared<JoinNode>(_join_mode, column_origins, *_scan_type);
-=======
 std::shared_ptr<AbstractLQPNode> JoinNode::_deep_copy_impl(
     const std::shared_ptr<AbstractLQPNode>& copied_left_child,
     const std::shared_ptr<AbstractLQPNode>& copied_right_child) const {
@@ -66,7 +44,6 @@
         adapt_column_reference_to_different_lqp(_join_column_references->first, right_child(), copied_right_child),
     };
     return std::make_shared<JoinNode>(_join_mode, join_column_references, *_predicate_condition);
->>>>>>> 9da0d9f3
   }
 }
 
@@ -77,17 +54,10 @@
 
   desc << "[" << join_mode_to_string.at(_join_mode) << " Join]";
 
-<<<<<<< HEAD
-  if (_join_column_origins && _scan_type) {
-    desc << " " << _join_column_origins->first.description();
-    desc << " " << scan_type_to_string.left.at(*_scan_type);
-    desc << " " << _join_column_origins->second.description();
-=======
   if (_join_column_references && _predicate_condition) {
     desc << " " << _join_column_references->first.description();
     desc << " " << predicate_condition_to_string.left.at(*_predicate_condition);
     desc << " " << _join_column_references->second.description();
->>>>>>> 9da0d9f3
   }
 
   return desc.str();
@@ -101,21 +71,12 @@
   return *_output_column_names;
 }
 
-<<<<<<< HEAD
-const std::vector<LQPColumnOrigin>& JoinNode::output_column_origins() const {
-  if (!_output_column_origins) {
-    _update_output();
-  }
-
-  return *_output_column_origins;
-=======
 const std::vector<LQPColumnReference>& JoinNode::output_column_references() const {
   if (!_output_column_references) {
     _update_output();
   }
 
   return *_output_column_references;
->>>>>>> 9da0d9f3
 }
 
 std::shared_ptr<TableStatistics> JoinNode::derive_statistics_from(
@@ -123,21 +84,6 @@
   if (_join_mode == JoinMode::Cross) {
     return left_child->get_statistics()->generate_cross_join_statistics(right_child->get_statistics());
   } else {
-<<<<<<< HEAD
-    Assert(_join_column_origins,
-           "Only cross joins and joins with join column ids supported for generating join statistics");
-    Assert(_scan_type, "Only cross joins and joins with scan type supported for generating join statistics");
-
-    JoinColumnIDs join_colum_ids{left_child->get_output_column_id_by_column_origin(_join_column_origins->first),
-                                 right_child->get_output_column_id_by_column_origin(_join_column_origins->second)};
-
-    return left_child->get_statistics()->generate_predicated_join_statistics(right_child->get_statistics(), _join_mode,
-                                                                             join_colum_ids, *_scan_type);
-  }
-}
-
-const std::optional<JoinColumnOrigins>& JoinNode::join_column_origins() const { return _join_column_origins; }
-=======
     Assert(_join_column_references,
            "Only cross joins and joins with join column ids supported for generating join statistics");
     Assert(_predicate_condition, "Only cross joins and joins with scan type supported for generating join statistics");
@@ -153,7 +99,6 @@
 const std::optional<LQPColumnReferencePair>& JoinNode::join_column_references() const {
   return _join_column_references;
 }
->>>>>>> 9da0d9f3
 
 const std::optional<PredicateCondition>& JoinNode::predicate_condition() const { return _predicate_condition; }
 
@@ -194,21 +139,12 @@
   /**
    * Collect the output ColumnIDs of the children on the fly, because the children might change.
    */
-<<<<<<< HEAD
-  _output_column_origins.emplace();
-
-  _output_column_origins->insert(_output_column_origins->end(), left_child()->output_column_origins().begin(),
-                                 left_child()->output_column_origins().end());
-  _output_column_origins->insert(_output_column_origins->end(), right_child()->output_column_origins().begin(),
-                                 right_child()->output_column_origins().end());
-=======
   _output_column_references.emplace();
 
   _output_column_references->insert(_output_column_references->end(), left_child()->output_column_references().begin(),
                                     left_child()->output_column_references().end());
   _output_column_references->insert(_output_column_references->end(), right_child()->output_column_references().begin(),
                                     right_child()->output_column_references().end());
->>>>>>> 9da0d9f3
 }
 
 }  // namespace opossum