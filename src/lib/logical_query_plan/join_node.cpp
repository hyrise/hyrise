#include "join_node.hpp"

#include <limits>
#include <memory>
#include <numeric>
#include <optional>
#include <sstream>
#include <string>
#include <utility>
#include <vector>

#include "constant_mappings.hpp"
#include "expression/binary_predicate_expression.hpp"
#include "expression/expression_utils.hpp"
#include "expression/lqp_column_expression.hpp"
#include "operators/operator_join_predicate.hpp"
#include "types.hpp"
#include "utils/assert.hpp"

namespace opossum {

JoinNode::JoinNode(const JoinMode init_join_mode) : AbstractLQPNode(LQPNodeType::Join), join_mode(init_join_mode) {
  Assert(join_mode == JoinMode::Cross, "Only Cross Joins can be constructed without predicate");
}

JoinNode::JoinNode(const JoinMode init_join_mode, const std::shared_ptr<AbstractExpression>& join_predicate,
		   const std::optional<JoinType> init_join_type)
    : JoinNode(init_join_mode, std::vector<std::shared_ptr<AbstractExpression>>{join_predicate}, init_join_type) {}

JoinNode::JoinNode(const JoinMode init_join_mode,
                   const std::vector<std::shared_ptr<AbstractExpression>>& init_join_predicates,
                   const std::optional<JoinType> init_join_type)
    : AbstractLQPNode(LQPNodeType::Join, init_join_predicates), join_mode(init_join_mode), join_type(init_join_type) {

  Assert(join_mode != JoinMode::Cross, "Cross Joins take no predicate");
  Assert(!join_predicates().empty(), "Non-Cross Joins require predicates");
}

std::string JoinNode::description(const DescriptionMode mode) const {
  const auto expression_mode = _expression_description_mode(mode);

  std::stringstream stream;
  stream << "[Join] Mode: " << join_mode;

  for (const auto& predicate : join_predicates()) {
    stream << " [" << predicate->description(expression_mode) << "]";
  }

  return stream.str();
}

<<<<<<< HEAD
OperatorType JoinNode::operator_type() const {
  // TODO(Sven): Copy logic from LQPTranslator
  if (!join_type) {
    return OperatorType::JoinNestedLoop;
  }

  switch (*join_type) {
    case JoinType::Hash:
      return OperatorType::JoinHash;
    case JoinType::SortMerge:
      return OperatorType::JoinSortMerge;
    case JoinType::NestedLoop:
      return OperatorType::JoinNestedLoop;
    case JoinType::Index:
      return OperatorType::JoinIndex;
  }

  Fail("GCC thinks this is reachable");
}

bool JoinNode::creates_reference_segments() const { return true; }

std::vector<std::shared_ptr<AbstractExpression>> JoinNode::column_expressions() const {
=======
std::vector<std::shared_ptr<AbstractExpression>> JoinNode::output_expressions() const {
>>>>>>> e4a6d59c
  Assert(left_input() && right_input(), "Both inputs need to be set to determine a JoinNode's output expressions");

  /**
   * Update the JoinNode's output expressions every time they are requested. An overhead, but keeps the LQP code simple.
   * Previously we propagated _input_changed() calls through the LQP every time a node changed and that required a lot
   * of feeble code.
   */

  const auto& left_expressions = left_input()->output_expressions();
  const auto& right_expressions = right_input()->output_expressions();

  const auto output_both_inputs =
      join_mode != JoinMode::Semi && join_mode != JoinMode::AntiNullAsTrue && join_mode != JoinMode::AntiNullAsFalse;

  auto output_expressions = std::vector<std::shared_ptr<AbstractExpression>>{};
  output_expressions.resize(left_expressions.size() + (output_both_inputs ? right_expressions.size() : 0));

  auto right_begin = std::copy(left_expressions.begin(), left_expressions.end(), output_expressions.begin());

  if (output_both_inputs) std::copy(right_expressions.begin(), right_expressions.end(), right_begin);

  return output_expressions;
}

bool JoinNode::is_column_nullable(const ColumnID column_id) const {
  Assert(left_input() && right_input(), "Need both inputs to determine nullability");

  const auto left_input_column_count = left_input()->output_expressions().size();
  const auto column_is_from_left_input = column_id < left_input_column_count;

  if (join_mode == JoinMode::Left && !column_is_from_left_input) {
    return true;
  }

  if (join_mode == JoinMode::Right && column_is_from_left_input) {
    return true;
  }

  if (join_mode == JoinMode::FullOuter) {
    return true;
  }

  if (column_is_from_left_input) {
    return left_input()->is_column_nullable(column_id);
  } else {
    ColumnID right_column_id =
        static_cast<ColumnID>(column_id - static_cast<ColumnID::base_type>(left_input_column_count));
    return right_input()->is_column_nullable(right_column_id);
  }
}

const std::vector<std::shared_ptr<AbstractExpression>>& JoinNode::join_predicates() const { return node_expressions; }

size_t JoinNode::_on_shallow_hash() const { return boost::hash_value(join_mode); }

std::shared_ptr<AbstractLQPNode> JoinNode::_on_shallow_copy(LQPNodeMapping& node_mapping) const {
  if (!join_predicates().empty()) {
    return JoinNode::make(join_mode, expressions_copy_and_adapt_to_different_lqp(join_predicates(), node_mapping));
  } else {
    return JoinNode::make(join_mode);
  }
}

bool JoinNode::_on_shallow_equals(const AbstractLQPNode& rhs, const LQPNodeMapping& node_mapping) const {
  const auto& join_node = static_cast<const JoinNode&>(rhs);
  if (join_mode != join_node.join_mode) return false;
  return expressions_equal_to_expressions_in_different_lqp(join_predicates(), join_node.join_predicates(),
                                                           node_mapping);
}

}  // namespace opossum<|MERGE_RESOLUTION|>--- conflicted
+++ resolved
@@ -49,7 +49,6 @@
   return stream.str();
 }
 
-<<<<<<< HEAD
 OperatorType JoinNode::operator_type() const {
   // TODO(Sven): Copy logic from LQPTranslator
   if (!join_type) {
@@ -73,9 +72,6 @@
 bool JoinNode::creates_reference_segments() const { return true; }
 
 std::vector<std::shared_ptr<AbstractExpression>> JoinNode::column_expressions() const {
-=======
-std::vector<std::shared_ptr<AbstractExpression>> JoinNode::output_expressions() const {
->>>>>>> e4a6d59c
   Assert(left_input() && right_input(), "Both inputs need to be set to determine a JoinNode's output expressions");
 
   /**
