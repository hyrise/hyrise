#include "join_node.hpp"

#include <limits>
#include <memory>
#include <numeric>
#include <optional>
#include <sstream>
#include <string>
#include <utility>
#include <vector>

#include "constant_mappings.hpp"
#include "expression/binary_predicate_expression.hpp"
#include "expression/expression_utils.hpp"
#include "expression/lqp_column_expression.hpp"
#include "operators/operator_join_predicate.hpp"
#include "statistics/table_statistics.hpp"
#include "types.hpp"
#include "utils/assert.hpp"

namespace opossum {

JoinNode::JoinNode(const JoinMode join_mode) : AbstractLQPNode(LQPNodeType::Join), join_mode(join_mode) {
  Assert(join_mode == JoinMode::Cross, "Only Cross Joins can be constructed without predicate");
}

<<<<<<< HEAD
JoinNode::JoinNode(const JoinMode join_mode, const std::shared_ptr<AbstractExpression>& join_predicate,
                   const std::optional<JoinType> join_type)
    : AbstractLQPNode(LQPNodeType::Join, {join_predicate}), join_mode(join_mode), join_type(join_type) {
=======
JoinNode::JoinNode(const JoinMode join_mode, const std::shared_ptr<AbstractExpression>& join_predicate)
    : JoinNode(join_mode, std::vector<std::shared_ptr<AbstractExpression>>{join_predicate}) {}

JoinNode::JoinNode(const JoinMode join_mode, const std::vector<std::shared_ptr<AbstractExpression>>& join_predicates)
    : AbstractLQPNode(LQPNodeType::Join, join_predicates), join_mode(join_mode) {
>>>>>>> 0451d82d
  Assert(join_mode != JoinMode::Cross, "Cross Joins take no predicate");
  Assert(!join_predicates.empty(), "Non-Cross Joins require predicates");
}

std::string JoinNode::description() const {
  std::stringstream stream;
  stream << "[Join] Mode: " << join_mode;

<<<<<<< HEAD
  if (join_type) stream << " " << join_type_to_string.at(*join_type);

  if (join_predicate()) stream << " " << join_predicate()->as_column_name();
=======
  for (const auto& predicate : join_predicates()) {
    stream << " [" << predicate->as_column_name() << "]";
  }
>>>>>>> 0451d82d

  return stream.str();
}

OperatorType JoinNode::operator_type() const {
  // TODO(Sven): Copy logic from LQPTranslator
  if (!join_type) {
    return OperatorType::JoinNestedLoop;
  }

  switch (*join_type) {
    case JoinType::Hash:
      return OperatorType::JoinHash;
    case JoinType::SortMerge:
      return OperatorType::JoinSortMerge;
    case JoinType::NestedLoop:
      return OperatorType::JoinNestedLoop;
    case JoinType::MPSM:
      return OperatorType::JoinMPSM;
    case JoinType::Index:
      return OperatorType::JoinIndex;
  }

  Fail("GCC thinks this is reachable");
}

bool JoinNode::creates_reference_segments() const { return true; }

const std::vector<std::shared_ptr<AbstractExpression>>& JoinNode::column_expressions() const {
  Assert(left_input() && right_input(), "Both inputs need to be set to determine a JoiNode's output expressions");

  /**
   * Update the JoinNode's output expressions every time they are requested. An overhead, but keeps the LQP code simple.
   * Previously we propagated _input_changed() calls through the LQP every time a node changed and that required a lot
   * of feeble code.
   */

  const auto& left_expressions = left_input()->column_expressions();
  const auto& right_expressions = right_input()->column_expressions();

  const auto output_both_inputs =
      join_mode != JoinMode::Semi && join_mode != JoinMode::AntiNullAsTrue && join_mode != JoinMode::AntiNullAsFalse;

  _column_expressions.resize(left_expressions.size() + (output_both_inputs ? right_expressions.size() : 0));

  auto right_begin = std::copy(left_expressions.begin(), left_expressions.end(), _column_expressions.begin());

  if (output_both_inputs) std::copy(right_expressions.begin(), right_expressions.end(), right_begin);

  return _column_expressions;
}

bool JoinNode::is_column_nullable(const ColumnID column_id) const {
  Assert(left_input() && right_input(), "Need both inputs to determine nullability");

  const auto left_input_column_count = left_input()->column_expressions().size();
  const auto column_is_from_left_input = column_id < left_input_column_count;

  if (join_mode == JoinMode::Left && !column_is_from_left_input) {
    return true;
  }

  if (join_mode == JoinMode::Right && column_is_from_left_input) {
    return true;
  }

  if (join_mode == JoinMode::FullOuter) {
    return true;
  }

  if (column_is_from_left_input) {
    return left_input()->is_column_nullable(column_id);
  } else {
    ColumnID right_column_id =
        static_cast<ColumnID>(column_id - static_cast<ColumnID::base_type>(left_input_column_count));
    return right_input()->is_column_nullable(right_column_id);
  }
}

// currently TableStatistics are only generated for the primary predicate
// TODO(anyone) support TableStatistics generation for multiple predicates
std::shared_ptr<TableStatistics> JoinNode::derive_statistics_from(
    const std::shared_ptr<AbstractLQPNode>& left_input, const std::shared_ptr<AbstractLQPNode>& right_input) const {
  DebugAssert(left_input && right_input, "JoinNode needs left_input and right_input");

  const auto cross_join_statistics = std::make_shared<TableStatistics>(
      left_input->get_statistics()->estimate_cross_join(*right_input->get_statistics()));

  if (join_mode == JoinMode::Cross) {
    return cross_join_statistics;

  } else {
    Assert(!join_predicates().empty(), "Expected join predicate");

    const auto operator_join_predicate =
        OperatorJoinPredicate::from_expression(*join_predicates().front(), *left_input, *right_input);

    // TODO(anybody) (Complex) predicate we can't build statistics for
    if (!operator_join_predicate) return cross_join_statistics;

    return std::make_shared<TableStatistics>(left_input->get_statistics()->estimate_predicated_join(
        *right_input->get_statistics(), join_mode, operator_join_predicate->column_ids,
        operator_join_predicate->predicate_condition));
  }
}

const std::vector<std::shared_ptr<AbstractExpression>>& JoinNode::join_predicates() const { return node_expressions; }

std::shared_ptr<AbstractLQPNode> JoinNode::_on_shallow_copy(LQPNodeMapping& node_mapping) const {
  if (!join_predicates().empty()) {
    return JoinNode::make(join_mode, expressions_copy_and_adapt_to_different_lqp(join_predicates(), node_mapping));
  } else {
    return JoinNode::make(join_mode);
  }
}

bool JoinNode::_on_shallow_equals(const AbstractLQPNode& rhs, const LQPNodeMapping& node_mapping) const {
  const auto& join_node = static_cast<const JoinNode&>(rhs);
  if (join_mode != join_node.join_mode) return false;
  return expressions_equal_to_expressions_in_different_lqp(join_predicates(), join_node.join_predicates(),
                                                           node_mapping);
}

}  // namespace opossum<|MERGE_RESOLUTION|>--- conflicted
+++ resolved
@@ -24,17 +24,13 @@
   Assert(join_mode == JoinMode::Cross, "Only Cross Joins can be constructed without predicate");
 }
 
-<<<<<<< HEAD
 JoinNode::JoinNode(const JoinMode join_mode, const std::shared_ptr<AbstractExpression>& join_predicate,
-                   const std::optional<JoinType> join_type)
-    : AbstractLQPNode(LQPNodeType::Join, {join_predicate}), join_mode(join_mode), join_type(join_type) {
-=======
-JoinNode::JoinNode(const JoinMode join_mode, const std::shared_ptr<AbstractExpression>& join_predicate)
-    : JoinNode(join_mode, std::vector<std::shared_ptr<AbstractExpression>>{join_predicate}) {}
+  const std::optional<JoinType> join_type)
+    : JoinNode(join_mode, std::vector<std::shared_ptr<AbstractExpression>>{join_predicate}, join_type) {}
 
-JoinNode::JoinNode(const JoinMode join_mode, const std::vector<std::shared_ptr<AbstractExpression>>& join_predicates)
-    : AbstractLQPNode(LQPNodeType::Join, join_predicates), join_mode(join_mode) {
->>>>>>> 0451d82d
+JoinNode::JoinNode(const JoinMode join_mode, const std::vector<std::shared_ptr<AbstractExpression>>& join_predicates,
+  const std::optional<JoinType> join_type)
+    : AbstractLQPNode(LQPNodeType::Join, join_predicates), join_mode(join_mode), join_type(join_type) {
   Assert(join_mode != JoinMode::Cross, "Cross Joins take no predicate");
   Assert(!join_predicates.empty(), "Non-Cross Joins require predicates");
 }
@@ -43,15 +39,13 @@
   std::stringstream stream;
   stream << "[Join] Mode: " << join_mode;
 
-<<<<<<< HEAD
-  if (join_type) stream << " " << join_type_to_string.at(*join_type);
+  if (join_type) {
+    stream << " " << join_type_to_string.at(*join_type);
+  }
 
-  if (join_predicate()) stream << " " << join_predicate()->as_column_name();
-=======
   for (const auto& predicate : join_predicates()) {
     stream << " [" << predicate->as_column_name() << "]";
   }
->>>>>>> 0451d82d
 
   return stream.str();
 }
