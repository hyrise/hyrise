--- conflicted
+++ resolved
@@ -8,11 +8,7 @@
 #include "abstract_lqp_node.hpp"
 #include "all_parameter_variant.hpp"
 #include "all_type_variant.hpp"
-<<<<<<< HEAD
-#include "lqp_column_origin.hpp"
-=======
 #include "lqp_column_reference.hpp"
->>>>>>> 9da0d9f3
 
 namespace opossum {
 
@@ -27,15 +23,6 @@
  */
 class PredicateNode : public AbstractLQPNode {
  public:
-<<<<<<< HEAD
-  PredicateNode(const LQPColumnOrigin& column_origin, const ScanType scan_type, const AllParameterVariant& value,
-                const std::optional<AllTypeVariant>& value2 = std::nullopt);
-
-  std::string description() const override;
-
-  const LQPColumnOrigin& column_origin() const;
-  ScanType scan_type() const;
-=======
   PredicateNode(const LQPColumnReference& column_reference, const PredicateCondition predicate_condition,
                 const AllParameterVariant& value, const std::optional<AllTypeVariant>& value2 = std::nullopt);
 
@@ -43,7 +30,6 @@
 
   const LQPColumnReference& column_reference() const;
   PredicateCondition predicate_condition() const;
->>>>>>> 9da0d9f3
   const AllParameterVariant& value() const;
   const std::optional<AllTypeVariant>& value2() const;
 
@@ -52,14 +38,6 @@
       const std::shared_ptr<AbstractLQPNode>& right_child = nullptr) const override;
 
  protected:
-<<<<<<< HEAD
-  std::shared_ptr<AbstractLQPNode> _deep_copy_impl(const std::shared_ptr<AbstractLQPNode>& left_child,
-                                                   const std::shared_ptr<AbstractLQPNode>& right_child) const override;
-
- private:
-  const LQPColumnOrigin _column_origin;
-  const ScanType _scan_type;
-=======
   std::shared_ptr<AbstractLQPNode> _deep_copy_impl(
       const std::shared_ptr<AbstractLQPNode>& copied_left_child,
       const std::shared_ptr<AbstractLQPNode>& copied_right_child) const override;
@@ -67,7 +45,6 @@
  private:
   const LQPColumnReference _column_reference;
   const PredicateCondition _predicate_condition;
->>>>>>> 9da0d9f3
   const AllParameterVariant _value;
   const std::optional<AllTypeVariant> _value2;
 };
