#pragma once

#include <memory>
#include <string>

#include "abstract_lqp_node.hpp"

namespace opossum {

/**
 * Node type to represent deletion (more specifically, invalidation) in a table.
 */
class DeleteNode : public EnableMakeForLQPNode<DeleteNode>, public AbstractLQPNode {
 public:
  DeleteNode();

  std::string description() const override;
<<<<<<< HEAD
  OperatorType operator_type() const override;

  const std::string table_name;
=======
  bool is_column_nullable(const ColumnID column_id) const override;
  const std::vector<std::shared_ptr<AbstractExpression>>& column_expressions() const override;
>>>>>>> 451798b9

 protected:
  std::shared_ptr<AbstractLQPNode> _on_shallow_copy(LQPNodeMapping& node_mapping) const override;
  bool _on_shallow_equals(const AbstractLQPNode& rhs, const LQPNodeMapping& node_mapping) const override;
};

}  // namespace opossum<|MERGE_RESOLUTION|>--- conflicted
+++ resolved
@@ -15,14 +15,9 @@
   DeleteNode();
 
   std::string description() const override;
-<<<<<<< HEAD
-  OperatorType operator_type() const override;
-
-  const std::string table_name;
-=======
   bool is_column_nullable(const ColumnID column_id) const override;
   const std::vector<std::shared_ptr<AbstractExpression>>& column_expressions() const override;
->>>>>>> 451798b9
+  OperatorType operator_type() const override;
 
  protected:
   std::shared_ptr<AbstractLQPNode> _on_shallow_copy(LQPNodeMapping& node_mapping) const override;
