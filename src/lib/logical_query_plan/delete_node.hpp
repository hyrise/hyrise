--- conflicted
+++ resolved
@@ -20,14 +20,9 @@
   const std::string& table_name() const;
 
  protected:
-<<<<<<< HEAD
-  std::shared_ptr<AbstractLQPNode> _deep_copy_impl(const std::shared_ptr<AbstractLQPNode>& left_child,
-                                                   const std::shared_ptr<AbstractLQPNode>& right_child) const override;
-=======
   std::shared_ptr<AbstractLQPNode> _deep_copy_impl(
       const std::shared_ptr<AbstractLQPNode>& copied_left_child,
       const std::shared_ptr<AbstractLQPNode>& copied_right_child) const override;
->>>>>>> 9da0d9f3
   const std::string _table_name;
 };
 
