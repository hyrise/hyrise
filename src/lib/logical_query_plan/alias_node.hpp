--- conflicted
+++ resolved
@@ -17,12 +17,8 @@
             const std::vector<std::string>& init_aliases);
 
   std::string description(const DescriptionMode mode = DescriptionMode::Short) const override;
-<<<<<<< HEAD
-  const std::vector<std::shared_ptr<AbstractExpression>>& column_expressions() const override;
+  std::vector<std::shared_ptr<AbstractExpression>> column_expressions() const override;
   const std::shared_ptr<const ExpressionsConstraintDefinitions> constraints() const override { return forward_constraints(); }
-=======
-  std::vector<std::shared_ptr<AbstractExpression>> column_expressions() const override;
->>>>>>> 59e667aa
 
   const std::vector<std::string> aliases;
 
