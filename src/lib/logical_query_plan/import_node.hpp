#pragma once

#include <string>

#include "base_non_query_node.hpp"
#include "enable_make_for_lqp_node.hpp"
#include "import_export/file_type.hpp"
#include "storage/table_column_definition.hpp"

namespace opossum {

/**
<<<<<<< HEAD
 * This node type represents the IMPORT management command.
 */
class ImportNode : public EnableMakeForLQPNode<ImportNode>, public BaseNonQueryNode {
 public:
  ImportNode(const std::string& init_tablename, const std::string& init_filename, const FileType init_filetype);

  std::string description(const DescriptionMode mode = DescriptionMode::Short) const override;

  const std::string tablename;
  const std::string filename;
  const FileType filetype;
=======
 * This node type represents the IMPORT / COPY FROM management command.
 */
class ImportNode : public EnableMakeForLQPNode<ImportNode>, public BaseNonQueryNode {
 public:
  ImportNode(const std::string& init_table_name, const std::string& init_file_name, const FileType init_file_type);

  std::string description(const DescriptionMode mode = DescriptionMode::Short) const override;

  const std::string table_name;
  const std::string file_name;
  const FileType file_type;
>>>>>>> 53a2e4a7

 protected:
  size_t _on_shallow_hash() const override;
  std::shared_ptr<AbstractLQPNode> _on_shallow_copy(LQPNodeMapping& node_mapping) const override;
  bool _on_shallow_equals(const AbstractLQPNode& rhs, const LQPNodeMapping& node_mapping) const override;
};

}  // namespace opossum<|MERGE_RESOLUTION|>--- conflicted
+++ resolved
@@ -10,19 +10,6 @@
 namespace opossum {
 
 /**
-<<<<<<< HEAD
- * This node type represents the IMPORT management command.
- */
-class ImportNode : public EnableMakeForLQPNode<ImportNode>, public BaseNonQueryNode {
- public:
-  ImportNode(const std::string& init_tablename, const std::string& init_filename, const FileType init_filetype);
-
-  std::string description(const DescriptionMode mode = DescriptionMode::Short) const override;
-
-  const std::string tablename;
-  const std::string filename;
-  const FileType filetype;
-=======
  * This node type represents the IMPORT / COPY FROM management command.
  */
 class ImportNode : public EnableMakeForLQPNode<ImportNode>, public BaseNonQueryNode {
@@ -34,7 +21,6 @@
   const std::string table_name;
   const std::string file_name;
   const FileType file_type;
->>>>>>> 53a2e4a7
 
  protected:
   size_t _on_shallow_hash() const override;
