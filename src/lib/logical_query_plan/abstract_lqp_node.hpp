--- conflicted
+++ resolved
@@ -142,13 +142,8 @@
 
   /**
    * @return The ColumnID of the @param expression, or std::nullopt if it can't be found. Note that because COUNT(*)
-<<<<<<< HEAD
-   *         has a special treatment (it is represented as an LQPColumnReference with an INVALID_COLUMN_ID), it might
-   *          be evaluable even if find_column_id returns nullopt.
-=======
    *         has a special treatment (it is represented as an LQPColumnExpression with an INVALID_COLUMN_ID), it might
   *          be evaluable even if find_column_id returns nullopt.
->>>>>>> b02d238e
    */
   std::optional<ColumnID> find_column_id(const AbstractExpression& expression) const;
 
