#pragma once

#include <array>
#include <unordered_map>
#include <vector>

#include "enable_make_for_lqp_node.hpp"
#include "operators/abstract_operator.hpp"
#include "types.hpp"

namespace opossum {

class AbstractExpression;

enum class LQPNodeType {
  Aggregate,
  Alias,
  CreateTable,
  CreatePreparedPlan,
  CreateView,
  Delete,
  DropView,
  DropTable,
  DummyTable,
  Insert,
  Join,
  Limit,
  Predicate,
  Projection,
  Root,
  ShowColumns,
  ShowTables,
  Sort,
  StoredTable,
  Update,
  Union,
  Validate,
  Mock
};

enum class LQPInputSide { Left, Right };

// Describes the output of a Node and which of the output's inputs this Node is
struct LQPOutputRelation {
  std::shared_ptr<AbstractLQPNode> output;
  LQPInputSide input_side{LQPInputSide::Left};
};

using LQPNodeMapping = std::unordered_map<std::shared_ptr<const AbstractLQPNode>, std::shared_ptr<AbstractLQPNode>>;

class AbstractLQPNode : public std::enable_shared_from_this<AbstractLQPNode> {
 public:
  AbstractLQPNode(const LQPNodeType node_type,
                  const std::vector<std::shared_ptr<AbstractExpression>>& node_expressions = {});
  virtual ~AbstractLQPNode();

  /**
   * @return a string describing this node, but nothing about its inputs.
   */
  virtual std::string description() const = 0;

  /**
   * @defgroup Access the outputs/inputs
   *
   * The outputs are implicitly set and removed in set_left_input()/set_right_input()/set_input().
   *
   * set_input() is a shorthand for set_left_input() or set_right_input(), useful if the side is a runtime value.
   * @{
   */
  std::shared_ptr<AbstractLQPNode> left_input() const;
  std::shared_ptr<AbstractLQPNode> right_input() const;
  std::shared_ptr<AbstractLQPNode> input(LQPInputSide side) const;
  void set_left_input(const std::shared_ptr<AbstractLQPNode>& left);
  void set_right_input(const std::shared_ptr<AbstractLQPNode>& right);
  void set_input(LQPInputSide side, const std::shared_ptr<AbstractLQPNode>& input);

  size_t input_count() const;

  /**
   * @pre this has @param output as an output
   * @return whether this is the left or right input in the specified output.
   */
  LQPInputSide get_input_side(const std::shared_ptr<AbstractLQPNode>& output) const;

  /**
   * @returns {get_output_side(outputs()[0], ..., get_output_side(outputs()[n-1])}
   */
  std::vector<LQPInputSide> get_input_sides() const;

  /**
   * Locks all outputs (as they are stored in weak_ptrs) and returns them as shared_ptrs
   */
  std::vector<std::shared_ptr<AbstractLQPNode>> outputs() const;

  void remove_output(const std::shared_ptr<AbstractLQPNode>& output);
  void clear_outputs();

  /**
   * @return {{outputs()[0], get_input_sides()[0]}, ..., {outputs()[n-1], get_input_sides()[n-1]}}
   */
  std::vector<LQPOutputRelation> output_relations() const;

  /**
   * Same as outputs().size(), but avoids locking all output pointers
   */
  size_t output_count() const;
  /** @} */

  /**
   * @param input_node_mapping     if the LQP contains external expressions, a mapping for the nodes used by them needs
   *                               to be provided
   * @return                       A deep copy of the LQP this Node is the root of
   */
  std::shared_ptr<AbstractLQPNode> deep_copy(LQPNodeMapping input_node_mapping = {}) const;

  /**
   * Compare this node with another, without comparing inputs.
   * @param node_mapping    Mapping from nodes in this node's input plans to corresponding nodes in the input plans of
   *                        rhs
   */
  bool shallow_equals(const AbstractLQPNode& rhs, const LQPNodeMapping& node_mapping) const;

  /**
   * @return The Expressions defining each column that this node outputs
   */
  virtual const std::vector<std::shared_ptr<AbstractExpression>>& column_expressions() const;

  /**
   * @return The ColumnID of the @param expression, or std::nullopt if it can't be found
   */
  std::optional<ColumnID> find_column_id(const AbstractExpression& expression) const;

  /**
   * @return The ColumnID of the @param expression. Assert()s that it can be found
   */
  ColumnID get_column_id(const AbstractExpression& expression) const;

  /**
   * @return whether the output column at @param column_id is nullable
   */
  virtual bool is_column_nullable(const ColumnID column_id) const;

<<<<<<< HEAD
  // @{
  /**
   * These functions provide access to statistics for this particular node.
   *
   * AbstractLQPNode::derive_statistics_from() calculates new statistics for this node as they would appear if
   * left_input and right_input WERE its inputs. This works for the actual inputs of this node during the lazy
   * initialization in get_statistics() as well as e.g. in an optimizer rule
   * that tries to reorder nodes based on some statistics. In that case it will call this function for all the nodes
   * that shall be reordered with the same reference node.
   *
   * Inheriting nodes are free to override AbstractLQPNode::derive_statistics_from().
   */
  const std::shared_ptr<TableStatistics> get_statistics() const;
  virtual std::shared_ptr<TableStatistics> derive_statistics_from(
      const std::shared_ptr<AbstractLQPNode>& left_input,
      const std::shared_ptr<AbstractLQPNode>& right_input = nullptr) const;
  // @}

=======
>>>>>>> 13c4c8d4
  /**
   * Perform a deep equality check
   */
  bool operator==(const AbstractLQPNode& rhs) const;
  bool operator!=(const AbstractLQPNode& rhs) const;

  const LQPNodeType type;

  /**
   * The cost model needs a mapping from LQPNodeType to OperatorType in order to estimate costs for nodes.
   * Since this is not a 1-1 mapping, but rather a 1-n with some logic hidden in the LQP nodes, each LQP Node must define its corresponding OperatorType.
   *
   * @return
   */
  virtual OperatorType operator_type() const;
  virtual bool creates_reference_segments() const;

  /**
   * Expressions used by this node; semantics depend on the actual node type.
   * E.g., for the PredicateNode, this will be a single predicate expression; for a ProjectionNode it holds one
   * expression for each column.
   *
   * WARNING: When changing the length of this vector, **absolutely make sure** any data associated with the expressions
   * (e.g. column names in the AliasNode, OrderByModes in the SortNode) gets adjusted accordingly.
   */
  std::vector<std::shared_ptr<AbstractExpression>> node_expressions;

 protected:
  virtual std::shared_ptr<AbstractLQPNode> _on_shallow_copy(LQPNodeMapping& node_mapping) const = 0;
  virtual bool _on_shallow_equals(const AbstractLQPNode& rhs, const LQPNodeMapping& node_mapping) const = 0;

 private:
  std::shared_ptr<AbstractLQPNode> _deep_copy_impl(LQPNodeMapping& node_mapping) const;
  std::shared_ptr<AbstractLQPNode> _shallow_copy(LQPNodeMapping& node_mapping) const;

  /**
   * @{
   * For internal usage in set_left_input(), set_right_input(), set_input(), remove_output()
   * Add or remove a output without manipulating this output's input ptr.
   */
  void _add_output_pointer(const std::shared_ptr<AbstractLQPNode>& output);
  void _remove_output_pointer(const AbstractLQPNode& output);
  /** @} */

  std::vector<std::weak_ptr<AbstractLQPNode>> _outputs;
  std::array<std::shared_ptr<AbstractLQPNode>, 2> _inputs;
};

std::ostream& operator<<(std::ostream& stream, const AbstractLQPNode& node);

}  // namespace opossum<|MERGE_RESOLUTION|>--- conflicted
+++ resolved
@@ -6,6 +6,7 @@
 
 #include "enable_make_for_lqp_node.hpp"
 #include "operators/abstract_operator.hpp"
+#include "statistics/table_statistics.hpp"
 #include "types.hpp"
 
 namespace opossum {
@@ -140,7 +141,6 @@
    */
   virtual bool is_column_nullable(const ColumnID column_id) const;
 
-<<<<<<< HEAD
   // @{
   /**
    * These functions provide access to statistics for this particular node.
@@ -159,8 +159,6 @@
       const std::shared_ptr<AbstractLQPNode>& right_input = nullptr) const;
   // @}
 
-=======
->>>>>>> 13c4c8d4
   /**
    * Perform a deep equality check
    */
