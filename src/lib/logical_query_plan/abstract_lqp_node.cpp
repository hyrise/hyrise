--- conflicted
+++ resolved
@@ -55,15 +55,6 @@
   return outputs;
 }
 
-<<<<<<< HEAD
-size_t AbstractLQPNode::parent_count() const {
-  return _parents.size();
-}
-
-void AbstractLQPNode::remove_parent(const std::shared_ptr<AbstractLQPNode>& parent) {
-  const auto child_side = get_child_side(parent);
-  parent->set_child(child_side, nullptr);
-=======
 std::vector<LQPOutputRelation> AbstractLQPNode::output_relations() const {
   std::vector<LQPOutputRelation> output_relations(output_count());
 
@@ -75,7 +66,6 @@
   }
 
   return output_relations;
->>>>>>> 75d8d8d7
 }
 
 size_t AbstractLQPNode::output_count() const { return _outputs.size(); }
@@ -158,14 +148,14 @@
   _input_changed();
 }
 
-size_t AbstractLQPNode::child_count() const {
+size_t AbstractLQPNode::input_count() const {
   /**
    * Testing the shared_ptrs for null in _children to determine child count
    */
-  return _children[0] ? (_children[1] ? 2 : 1) : (_children[1] ? 1 : 0);
-}
-
-bool AbstractLQPNode::is_leaf() const { return child_count() == 0; }
+  return _inputs[0] ? (_inputs[1] ? 2 : 1) : (_inputs[1] ? 1 : 0);
+}
+
+bool AbstractLQPNode::is_leaf() const { return input_count() == 0; }
 
 LQPNodeType AbstractLQPNode::type() const { return _type; }
 
