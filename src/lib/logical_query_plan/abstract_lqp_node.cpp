#include "abstract_lqp_node.hpp"

#include <algorithm>
#include <memory>
#include <numeric>
#include <optional>
#include <sstream>
#include <string>
#include <unordered_map>
#include <vector>

#include "column_origin.hpp"
#include "types.hpp"
#include "utils/assert.hpp"

namespace opossum {

class TableStatistics;

AbstractLQPNode::AbstractLQPNode(LQPNodeType node_type) : _type(node_type) {}

std::shared_ptr<AbstractLQPNode> AbstractLQPNode::deep_copy() const {
  // We cannot use the copy constructor here, because it does not work with shared_from_this()
  auto deep_copy = _deep_copy_impl();
  if (_children[0]) deep_copy->set_left_child(_children[0]->deep_copy());
  if (_children[1]) deep_copy->set_right_child(_children[1]->deep_copy());
  return deep_copy;
}

std::vector<std::shared_ptr<AbstractLQPNode>> AbstractLQPNode::parents() const {
  std::vector<std::shared_ptr<AbstractLQPNode>> parents;
  parents.reserve(_parents.size());

  for (const auto& parent_weak_ptr : _parents) {
    const auto parent = parent_weak_ptr.lock();
    DebugAssert(parent, "Failed to lock parent");
    parents.emplace_back(parent);
  }

  return parents;
}

void AbstractLQPNode::remove_parent(const std::shared_ptr<AbstractLQPNode>& parent) {
  const auto child_side = get_child_side(parent);
  parent->set_child(child_side, nullptr);
}

void AbstractLQPNode::clear_parents() {
  // Don't use for-each loop here, as remove_parent manipulates the _parents vector
  while (!_parents.empty()) {
    auto parent = _parents.front().lock();
    DebugAssert(parent, "Failed to lock parent");
    remove_parent(parent);
  }
}

LQPChildSide AbstractLQPNode::get_child_side(const std::shared_ptr<AbstractLQPNode>& parent) const {
  if (parent->_children[0].get() == this) {
    return LQPChildSide::Left;
  } else if (parent->_children[1].get() == this) {
    return LQPChildSide::Right;
  } else {
    Fail("Specified parent node is not actually a parent node of this node.");
    return LQPChildSide::Left;  // Make compilers happy
  }
}

std::vector<LQPChildSide> AbstractLQPNode::get_child_sides() const {
  std::vector<LQPChildSide> child_sides;
  child_sides.reserve(_parents.size());

  for (const auto& parent_weak_ptr : _parents) {
    const auto parent = parent_weak_ptr.lock();
    DebugAssert(parent, "Failed to lock parent");
    child_sides.emplace_back(get_child_side(parent));
  }

  return child_sides;
}

std::shared_ptr<AbstractLQPNode> AbstractLQPNode::left_child() const { return _children[0]; }

void AbstractLQPNode::set_left_child(const std::shared_ptr<AbstractLQPNode>& left) {
  set_child(LQPChildSide::Left, left);
}

std::shared_ptr<AbstractLQPNode> AbstractLQPNode::right_child() const { return _children[1]; }

void AbstractLQPNode::set_right_child(const std::shared_ptr<AbstractLQPNode>& right) {
  set_child(LQPChildSide::Right, right);
}

std::shared_ptr<AbstractLQPNode> AbstractLQPNode::child(LQPChildSide side) const {
  const auto child_index = static_cast<int>(side);
  return _children[child_index];
}

void AbstractLQPNode::set_child(LQPChildSide side, const std::shared_ptr<AbstractLQPNode>& child) {
  // We need a reference to _children[child_index], so not calling this->child(side)
  auto& current_child = _children[static_cast<int>(side)];

  if (current_child == child) {
    return;
  }

  // Untie from previous child
  if (current_child) {
    current_child->_remove_parent_pointer(shared_from_this());
  }

  /**
   * Tie in the new child
   */
  current_child = child;
  if (current_child) {
    current_child->_add_parent_pointer(shared_from_this());
  }

  for (auto& parent : parents()) {
    parent->_child_changed();
  }
}

LQPNodeType AbstractLQPNode::type() const { return _type; }

bool AbstractLQPNode::subtree_is_read_only() const {
  auto read_only = true;
  if (left_child()) read_only &= left_child()->subtree_is_read_only();
  if (right_child()) read_only &= right_child()->subtree_is_read_only();
  return read_only;
}

bool AbstractLQPNode::subtree_is_validated() const {
  if (type() == LQPNodeType::Validate) return true;

  if (!left_child() && !right_child()) return false;

  auto children_validated = true;
  if (left_child()) children_validated &= left_child()->subtree_is_validated();
  if (right_child()) children_validated &= right_child()->subtree_is_validated();
  return children_validated;
}

void AbstractLQPNode::set_statistics(const std::shared_ptr<TableStatistics>& statistics) { _statistics = statistics; }

const std::shared_ptr<TableStatistics> AbstractLQPNode::get_statistics() {
  if (!_statistics) {
    _statistics = derive_statistics_from(left_child(), right_child());
  }

  return _statistics;
}

std::shared_ptr<TableStatistics> AbstractLQPNode::derive_statistics_from(
    const std::shared_ptr<AbstractLQPNode>& left_child, const std::shared_ptr<AbstractLQPNode>& right_child) const {
  DebugAssert(left_child,
              "Default implementation of derive_statistics_from() requires a left child, override in concrete node "
              "implementation for different behavior");
  DebugAssert(!right_child, "Default implementation of derive_statistics_from() cannot have a right_child");

  return left_child->get_statistics();
}

const std::vector<std::string>& AbstractLQPNode::output_column_names() const {
  /**
   * This function has to be overwritten if columns or their order are in any way redefined by this Node.
   * Examples include Projections, Aggregates, and Joins.
   */
  DebugAssert(left_child() && !right_child(),
              "Node has no or two inputs and therefore needs to override this function.");
  return left_child()->output_column_names();
}

const std::vector<ColumnOrigin>& AbstractLQPNode::output_column_origins() const {
  if (!_output_column_origins) {
    Assert(!left_child() || !right_child(), "Nodes with both children need to override");
    if (left_child()) {
      _output_column_origins = left_child()->output_column_origins();
    } else {
      _output_column_origins.emplace();
      for (auto column_id = ColumnID{0}; column_id < output_column_count(); ++column_id) {
        _output_column_origins->emplace_back(shared_from_this(), column_id);
      }
    }
  }
<<<<<<< HEAD
  return *_output_column_origins;
=======
  return *_output_column_ids_to_input_column_ids;
}

size_t AbstractLQPNode::output_column_count() const { return output_column_names().size(); }

ColumnID AbstractLQPNode::get_column_id_by_named_column_reference(
    const NamedColumnReference& named_column_reference) const {
  const auto column_id = find_column_id_by_named_column_reference(named_column_reference);
  Assert(column_id,
         std::string("NamedColumnReference ") + named_column_reference.column_name + " could not be resolved.");
  return *column_id;
>>>>>>> 8b0407da
}

std::optional<ColumnOrigin> AbstractLQPNode::find_column_origin_by_named_column_reference(
    const NamedColumnReference& named_column_reference) const {
  /**
   * If this node carries an alias, that is different from that of the Column reference, we can't resolve the column
   * in this node
   */
  const auto named_column_reference_without_local_column_prefix = _resolve_local_column_prefix(named_column_reference);
  if (!named_column_reference_without_local_column_prefix) {
    return std::nullopt;
  }

  /**
   * If the table name got resolved, look for the Column in the output of this node
   */
  if (!named_column_reference_without_local_column_prefix->table_name) {
    for (auto column_id = ColumnID{0}; column_id < output_column_count(); ++column_id) {
      if (output_column_names()[column_id] == named_column_reference_without_local_column_prefix->column_name) {
        return output_column_origins()[column_id];
      }
    }
    return std::nullopt;
  }

  /**
   * Look for the Column in child nodes
   */
  const auto resolve_named_column_reference = [&](const auto& node,
                                                  const auto& named_column_reference) -> std::optional<ColumnOrigin> {
    if (node) {
      const auto column_origin = node->find_column_origin_by_named_column_reference(named_column_reference);
      if (column_origin) {
        if (find_output_column_id_by_column_origin(*column_origin)) {
          return column_origin;
        }
      }
    }
    return std::nullopt;
  };

  const auto column_origin_from_left =
      resolve_named_column_reference(left_child(), *named_column_reference_without_local_column_prefix);
  const auto column_origin_from_right =
      resolve_named_column_reference(right_child(), *named_column_reference_without_local_column_prefix);

  Assert(!column_origin_from_left || !column_origin_from_right || column_origin_from_left == column_origin_from_right,
         "Column '" + named_column_reference_without_local_column_prefix->as_string() + "' is ambiguous");

  if (column_origin_from_left) {
    return column_origin_from_left;
  }
  return column_origin_from_right;
}

ColumnOrigin AbstractLQPNode::get_column_origin_by_named_column_reference(
    const NamedColumnReference& named_column_reference) const {
  const auto colum_origin = find_column_origin_by_named_column_reference(named_column_reference);
  DebugAssert(colum_origin, "Couldn't resolve column origin of " + named_column_reference.as_string());
  return *colum_origin;
}

ColumnOrigin AbstractLQPNode::get_column_origin_by_output_column_id(const ColumnID column_id) const {
  Assert(column_id < output_column_count(), "ColumnID out of range");
  return output_column_origins()[column_id];
}

std::shared_ptr<const AbstractLQPNode> AbstractLQPNode::find_table_name_origin(const std::string& table_name) const {
  if (_table_alias && *_table_alias == table_name) {
    return shared_from_this();
  }

  if (!left_child() || _table_alias) {
    return nullptr;
  }

  const auto table_name_origin_in_left_child = left_child()->find_table_name_origin(table_name);

  if (right_child()) {
    const auto table_name_origin_in_right_child = right_child()->find_table_name_origin(table_name);

    if (table_name_origin_in_left_child && table_name_origin_in_right_child) {
      Assert(table_name_origin_in_left_child == table_name_origin_in_right_child,
             "If a node has two children, both have to resolve a table name to the same node");
      return table_name_origin_in_left_child;
    } else if (table_name_origin_in_right_child) {
      return table_name_origin_in_right_child;
    }
  }

  return table_name_origin_in_left_child;
}

std::optional<ColumnID> AbstractLQPNode::find_output_column_id_by_column_origin(
    const ColumnOrigin& column_origin) const {
  const auto& output_column_origins = this->output_column_origins();

  const auto iter = std::find(output_column_origins.begin(), output_column_origins.end(), column_origin);

  if (iter == output_column_origins.end()) {
    return std::nullopt;
  }

  return static_cast<ColumnID>(std::distance(output_column_origins.begin(), iter));
}

ColumnID AbstractLQPNode::get_output_column_id_by_column_origin(const ColumnOrigin& column_origin) const {
  const auto column_id = find_output_column_id_by_column_origin(column_origin);
  Assert(column_id, "Couldn't resolve ColumnOrigin");
  return *column_id;
}

size_t AbstractLQPNode::output_column_count() const { return output_column_names().size(); }

void AbstractLQPNode::remove_from_tree() {
  Assert(!right_child(), "Can only remove nodes that only have a left child or no children");

  /**
   * Back up parents and in which child side they hold this node
   */
  auto parents = this->parents();
  auto child_sides = this->get_child_sides();

  /**
   * Hold left_child ptr in extra variable to keep the ref count up and untie it from this node.
   * left_child might be nullptr
   */
  auto left_child = this->left_child();
  set_left_child(nullptr);

  /**
   * Tie this nodes previous parents with this nodes previous left child
   * If left_child is nullptr, still call set_child so this node will get untied from the LQP.
   */
  for (size_t parent_idx = 0; parent_idx < parents.size(); ++parent_idx) {
    parents[parent_idx]->set_child(child_sides[parent_idx], left_child);
  }
}

void AbstractLQPNode::replace_with(const std::shared_ptr<AbstractLQPNode>& replacement_node) {
  DebugAssert(replacement_node->_parents.empty(), "Node can't have parents");
  DebugAssert(!replacement_node->left_child() && !replacement_node->right_child(), "Node can't have children");

  const auto parents = this->parents();
  const auto child_sides = this->get_child_sides();

  /**
   * Tie the replacement_node with this nodes children
   */
  replacement_node->set_left_child(left_child());
  replacement_node->set_right_child(right_child());

  /**
   * Tie the replacement_node with this nodes parents. This will effectively perform clear_parents() on this node.
   */
  for (size_t parent_idx = 0; parent_idx < parents.size(); ++parent_idx) {
    parents[parent_idx]->set_child(child_sides[parent_idx], replacement_node);
  }

  /**
   * Untie this node from the LQP
   */
  set_left_child(nullptr);
  set_right_child(nullptr);
}

void AbstractLQPNode::set_alias(const std::optional<std::string>& table_alias) { _table_alias = table_alias; }

void AbstractLQPNode::print(std::ostream& out) const {
  std::vector<bool> levels;
  std::unordered_map<std::shared_ptr<const AbstractLQPNode>, size_t> id_by_node;
  size_t id_counter = 0;
  _print_impl(out, levels, id_by_node, id_counter);
}

std::string AbstractLQPNode::get_verbose_column_name(ColumnID column_id) const {
  DebugAssert(!right_child(), "Node with right child needs to override this function.");

  /**
   *  A AbstractLQPNode without a left child should generally be a StoredTableNode, which overrides this function. But
   *  since get_verbose_column_name() is just a convenience function we don't want to force anyone to override this
   *  function when experimenting with nodes. Thus we handle the case of no left child here as well.
   */
  if (!left_child()) {
    if (_table_alias) {
      return *_table_alias + "." + output_column_names()[column_id];
    }

    return output_column_names()[column_id];
  }

  const auto verbose_name = left_child()->get_verbose_column_name(column_id);

  if (_table_alias) {
    return *_table_alias + "." + verbose_name;
  }

  return verbose_name;
}

std::vector<std::string> AbstractLQPNode::get_verbose_column_names() const {
  std::vector<std::string> verbose_names(output_column_count());
  for (auto column_id = ColumnID{0}; column_id < output_column_count(); ++column_id) {
    verbose_names[column_id] = get_verbose_column_name(column_id);
  }
  return verbose_names;
}

std::optional<NamedColumnReference> AbstractLQPNode::_resolve_local_column_prefix(
    const NamedColumnReference& reference) const {
  if (reference.table_name && _table_alias) {
    if (*reference.table_name == *_table_alias) {
      // The used table name is the alias of this table. Remove id from the NamedColumnReference for further search
      auto reference_without_local_alias = reference;
      reference_without_local_alias.table_name = std::nullopt;
      return reference_without_local_alias;
    } else {
      return {};
    }
  }
  return reference;
}

void AbstractLQPNode::_print_impl(std::ostream& out, std::vector<bool>& levels,
                                  std::unordered_map<std::shared_ptr<const AbstractLQPNode>, size_t>& id_by_node,
                                  size_t& id_counter) const {
  const auto max_level = levels.empty() ? 0 : levels.size() - 1;
  for (size_t level = 0; level < max_level; ++level) {
    if (levels[level]) {
      out << " | ";
    } else {
      out << "   ";
    }
  }

  if (!levels.empty()) {
    out << " \\_";
  }

  /**
   * Check whether the node has been printed before
   */
  const auto iter = id_by_node.find(shared_from_this());
  if (iter != id_by_node.end()) {
    out << "Recurring Node --> [" << iter->second << "]" << std::endl;
    return;
  }

  const auto this_node_id = id_counter;
  id_counter++;
  id_by_node.emplace(shared_from_this(), this_node_id);

  /**
   *
   */
  out << "[" << this_node_id << "] " << description() << std::endl;

  levels.emplace_back(right_child() != nullptr);

  if (left_child()) {
    left_child()->_print_impl(out, levels, id_by_node, id_counter);
  }
  if (right_child()) {
    levels.back() = false;
    right_child()->_print_impl(out, levels, id_by_node, id_counter);
  }

  levels.pop_back();
}

void AbstractLQPNode::_child_changed() {
  _statistics.reset();
  _output_column_origins.reset();

  _on_child_changed();
  for (auto& parent : parents()) {
    parent->_child_changed();
  }
}

void AbstractLQPNode::_remove_parent_pointer(const std::shared_ptr<AbstractLQPNode>& parent) {
  const auto iter =
      std::find_if(_parents.begin(), _parents.end(), [&](const auto& other) { return parent == other.lock(); });
  DebugAssert(iter != _parents.end(), "Specified parent node is not actually a parent node of this node.");

  /**
   * TODO(anybody) This is actually a O(n) operation, could be O(1) by just swapping the last element into the deleted
   * element.
   */
  _parents.erase(iter);
}

void AbstractLQPNode::_add_parent_pointer(const std::shared_ptr<AbstractLQPNode>& parent) {
  // Having the same parent multiple times is allowed, e.g. for self joins
  _parents.emplace_back(parent);
}

std::string NamedColumnReference::as_string() const {
  std::stringstream ss;
  if (table_name) ss << *table_name << ".";
  ss << column_name;
  return ss.str();
}

}  // namespace opossum<|MERGE_RESOLUTION|>--- conflicted
+++ resolved
@@ -183,21 +183,8 @@
       }
     }
   }
-<<<<<<< HEAD
+
   return *_output_column_origins;
-=======
-  return *_output_column_ids_to_input_column_ids;
-}
-
-size_t AbstractLQPNode::output_column_count() const { return output_column_names().size(); }
-
-ColumnID AbstractLQPNode::get_column_id_by_named_column_reference(
-    const NamedColumnReference& named_column_reference) const {
-  const auto column_id = find_column_id_by_named_column_reference(named_column_reference);
-  Assert(column_id,
-         std::string("NamedColumnReference ") + named_column_reference.column_name + " could not be resolved.");
-  return *column_id;
->>>>>>> 8b0407da
 }
 
 std::optional<ColumnOrigin> AbstractLQPNode::find_column_origin_by_named_column_reference(
