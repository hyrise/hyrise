#include "abstract_lqp_node.hpp"

#include <algorithm>
#include <unordered_map>
#include <unordered_set>
#include <utility>

#include <boost/container_hash/hash.hpp>

#include "expression/abstract_expression.hpp"
#include "expression/expression_utils.hpp"
#include "expression/lqp_column_expression.hpp"
#include "expression/lqp_subquery_expression.hpp"
#include "join_node.hpp"
#include "lqp_utils.hpp"
#include "predicate_node.hpp"
#include "update_node.hpp"
#include "utils/assert.hpp"
#include "utils/print_directed_acyclic_graph.hpp"

using namespace std::string_literals;  // NOLINT

namespace {

using namespace opossum;  // NOLINT

void collect_lqps_in_plan(const AbstractLQPNode& lqp, std::unordered_set<std::shared_ptr<AbstractLQPNode>>& lqps);

/**
 * Utility for operator<<(std::ostream, AbstractLQPNode)
 * Put all LQPs found in an @param expression into @param lqps
 */
void collect_lqps_from_expression(const std::shared_ptr<AbstractExpression>& expression,
                                  std::unordered_set<std::shared_ptr<AbstractLQPNode>>& lqps) {
  visit_expression(expression, [&](const auto& sub_expression) {
    const auto subquery_expression = std::dynamic_pointer_cast<const LQPSubqueryExpression>(sub_expression);
    if (!subquery_expression) {
      return ExpressionVisitation::VisitArguments;
    }
    lqps.emplace(subquery_expression->lqp);
    collect_lqps_in_plan(*subquery_expression->lqp, lqps);
    return ExpressionVisitation::VisitArguments;
  });
}

/**
 * Utility for operator<<(std::ostream, AbstractLQPNode)
 * Put all LQPs found in expressions in plan @param lqp into @param lqps
 */
void collect_lqps_in_plan(const AbstractLQPNode& lqp, std::unordered_set<std::shared_ptr<AbstractLQPNode>>& lqps) {
  for (const auto& node_expression : lqp.node_expressions) {
    collect_lqps_from_expression(node_expression, lqps);
  }

  if (lqp.left_input()) {
    collect_lqps_in_plan(*lqp.left_input(), lqps);
  }
  if (lqp.right_input()) {
    collect_lqps_in_plan(*lqp.right_input(), lqps);
  }
}

}  // namespace

namespace opossum {

AbstractLQPNode::AbstractLQPNode(LQPNodeType node_type,
                                 const std::vector<std::shared_ptr<AbstractExpression>>& init_node_expressions)
    : type(node_type), node_expressions(init_node_expressions) {}

AbstractLQPNode::~AbstractLQPNode() {
  Assert(_outputs.empty(),
         "There are outputs that should still reference this node. Thus this node shouldn't get deleted");

  // We're in the destructor, thus we must make sure we're not calling any virtual methods - so we're doing the removal
  // directly instead of calling set_left_input/right_input(nullptr)
  if (_inputs[0]) {
    _inputs[0]->_remove_output_pointer(*this);
  }
  if (_inputs[1]) {
    _inputs[1]->_remove_output_pointer(*this);
  }
}

size_t AbstractLQPNode::hash() const {
  size_t hash{0};

  visit_lqp(shared_from_this(), [&hash](const auto& node) {
    if (node) {
      for (const auto& expression : node->node_expressions) {
        boost::hash_combine(hash, expression->hash());
      }
      boost::hash_combine(hash, node->type);
      boost::hash_combine(hash, node->_on_shallow_hash());
      return LQPVisitation::VisitInputs;
    }

    return LQPVisitation::DoNotVisitInputs;
  });

  return hash;
}

size_t AbstractLQPNode::_on_shallow_hash() const {
  return 0;
}

std::shared_ptr<AbstractLQPNode> AbstractLQPNode::left_input() const {
  return _inputs[0];
}

std::shared_ptr<AbstractLQPNode> AbstractLQPNode::right_input() const {
  return _inputs[1];
}

std::shared_ptr<AbstractLQPNode> AbstractLQPNode::input(LQPInputSide side) const {
  const auto input_index = static_cast<int>(side);
  return _inputs[input_index];
}

void AbstractLQPNode::set_left_input(const std::shared_ptr<AbstractLQPNode>& left) {
  set_input(LQPInputSide::Left, left);
}

void AbstractLQPNode::set_right_input(const std::shared_ptr<AbstractLQPNode>& right) {
  DebugAssert(right == nullptr || type == LQPNodeType::Join || type == LQPNodeType::Union ||
                  type == LQPNodeType::Update || type == LQPNodeType::Intersect || type == LQPNodeType::Except ||
                  type == LQPNodeType::ChangeMetaTable,
              "This node type does not accept a right input");
  set_input(LQPInputSide::Right, right);
}

void AbstractLQPNode::set_input(LQPInputSide side, const std::shared_ptr<AbstractLQPNode>& input) {
  DebugAssert(side == LQPInputSide::Left || input == nullptr || type == LQPNodeType::Join ||
                  type == LQPNodeType::Union || type == LQPNodeType::Update || type == LQPNodeType::Intersect ||
                  type == LQPNodeType::Except || type == LQPNodeType::ChangeMetaTable,
              "This node type does not accept a right input");

  // We need a reference to _inputs[input_idx], so not calling this->input(side)
  auto& current_input = _inputs[static_cast<int>(side)];

  if (current_input == input) {
    return;
  }

  // Untie from previous input
  if (current_input) {
    current_input->_remove_output_pointer(*this);
  }

  /**
   * Tie in the new input
   */
  current_input = input;
  if (current_input) {
    current_input->_add_output_pointer(shared_from_this());
  }
}

size_t AbstractLQPNode::input_count() const {
  /**
   * Testing the shared_ptrs for null in _inputs to determine input count
   */
  return _inputs.size() - std::count(_inputs.cbegin(), _inputs.cend(), nullptr);
}

LQPInputSide AbstractLQPNode::get_input_side(const std::shared_ptr<AbstractLQPNode>& output) const {
  if (output->_inputs[0].get() == this) {
    return LQPInputSide::Left;
  }

  if (output->_inputs[1].get() == this) {
    return LQPInputSide::Right;
  }

  Fail("Specified output node is not actually an output node of this node.");
}

std::vector<LQPInputSide> AbstractLQPNode::get_input_sides() const {
  std::vector<LQPInputSide> input_sides;
  input_sides.reserve(_outputs.size());

  for (const auto& output_weak_ptr : _outputs) {
    const auto output = output_weak_ptr.lock();
    DebugAssert(output, "Failed to lock output");
    input_sides.emplace_back(get_input_side(output));
  }

  return input_sides;
}

std::vector<std::shared_ptr<AbstractLQPNode>> AbstractLQPNode::outputs() const {
  std::vector<std::shared_ptr<AbstractLQPNode>> outputs;
  outputs.reserve(_outputs.size());

  for (const auto& output_weak_ptr : _outputs) {
    const auto output = output_weak_ptr.lock();
    DebugAssert(output, "Failed to lock output");
    outputs.emplace_back(output);
  }

  return outputs;
}

// clang-tidy wants this to be const. Technically, it could be, but as this node will be modified via set_input, it is
// syntactically incorrect.
void AbstractLQPNode::remove_output(const std::shared_ptr<AbstractLQPNode>& output) {  // NOLINT
  const auto input_side = get_input_side(output);
  // set_input() will untie the nodes
  output->set_input(input_side, nullptr);
}

void AbstractLQPNode::clear_outputs() {
  // Don't use for-each loop here, as remove_output manipulates the _outputs vector
  while (!_outputs.empty()) {
    auto output = _outputs.front().lock();
    DebugAssert(output, "Failed to lock output");
    remove_output(output);
  }
}

std::vector<LQPOutputRelation> AbstractLQPNode::output_relations() const {
  std::vector<LQPOutputRelation> output_relations(output_count());

  const auto outputs = this->outputs();
  const auto input_sides = get_input_sides();

  const auto output_relation_count = output_relations.size();
  for (auto output_idx = size_t{0}; output_idx < output_relation_count; ++output_idx) {
    output_relations[output_idx] = LQPOutputRelation{outputs[output_idx], input_sides[output_idx]};
  }

  return output_relations;
}

size_t AbstractLQPNode::output_count() const {
  return _outputs.size();
}

std::shared_ptr<AbstractLQPNode> AbstractLQPNode::deep_copy(LQPNodeMapping input_node_mapping) const {
  return _deep_copy_impl(input_node_mapping);
}

bool AbstractLQPNode::shallow_equals(const AbstractLQPNode& rhs, const LQPNodeMapping& node_mapping) const {
  if (type != rhs.type) {
    return false;
  }
  return _on_shallow_equals(rhs, node_mapping);
}

std::vector<std::shared_ptr<AbstractExpression>> AbstractLQPNode::output_expressions() const {
  Assert(left_input() && !right_input(),
         "Can only forward input expressions iff there is a left input and no right input");
  return left_input()->output_expressions();
}

std::optional<ColumnID> AbstractLQPNode::find_column_id(const AbstractExpression& expression) const {
<<<<<<< HEAD
  const auto& output_expressions = this->output_expressions();  // Avoid redundant retrieval in loop below
  const auto output_expression_count = output_expressions.size();
  for (auto column_id = ColumnID{0}; column_id < output_expression_count; ++column_id) {
    if (*output_expressions[column_id] == expression) {
      return column_id;
    }
  }
  return std::nullopt;
=======
  const auto& output_expressions = this->output_expressions();
  return find_expression_idx(expression, output_expressions);
>>>>>>> a0fbfb3e
}

ColumnID AbstractLQPNode::get_column_id(const AbstractExpression& expression) const {
  const auto column_id = find_column_id(expression);
  Assert(column_id, "This node has no column '"s + expression.as_column_name() + "'");
  return *column_id;
}

bool AbstractLQPNode::has_output_expressions(const ExpressionUnorderedSet& expressions) const {
  const auto& output_expressions = this->output_expressions();

  for (const auto& expression : expressions) {
    if (!std::any_of(output_expressions.cbegin(), output_expressions.cend(),
                     [&expression](const auto& output_expression) { return *output_expression == *expression; })) {
      return false;
    }
  }

  return true;
}

bool AbstractLQPNode::is_column_nullable(const ColumnID column_id) const {
  // Default behaviour: Forward from input
  Assert(left_input() && !right_input(),
         "Can forward nullability from input iff there is a left input and no right input");
  return left_input()->is_column_nullable(column_id);
}

bool AbstractLQPNode::has_matching_unique_constraint(const ExpressionUnorderedSet& expressions) const {
  DebugAssert(!expressions.empty(), "Invalid input. Set of expressions should not be empty.");
  DebugAssert(has_output_expressions(expressions),
              "The given expressions are not a subset of the LQP's output expressions.");

  const auto& unique_constraints = this->unique_constraints();
  if (unique_constraints->empty()) {
    return false;
  }

  return contains_matching_unique_constraint(unique_constraints, expressions);
}

std::vector<FunctionalDependency> AbstractLQPNode::functional_dependencies() const {
  // (1) Gather non-trivial FDs and perform sanity checks
  auto non_trivial_fds = non_trivial_functional_dependencies();
  if constexpr (HYRISE_DEBUG) {
    auto fds_set = std::unordered_set<FunctionalDependency>{};
    const auto& output_expressions = this->output_expressions();
    const auto& output_expressions_set = ExpressionUnorderedSet{output_expressions.cbegin(), output_expressions.cend()};

    for (const auto& fd : non_trivial_fds) {
      auto [_, inserted] = fds_set.insert(fd);
      Assert(inserted, "FDs with the same set of determinant expressions should be merged.");

      for (const auto& fd_determinant_expression : fd.determinants) {
        Assert(output_expressions_set.contains(fd_determinant_expression),
               "Expected FD's determinant expressions to be a subset of the node's output expressions.");
        Assert(!is_column_nullable(get_column_id(*fd_determinant_expression)),
               "Expected FD's determinant expressions to be non-nullable.");
      }
      Assert(std::all_of(fd.dependents.cbegin(), fd.dependents.cend(),
                         [&output_expressions_set](const auto& fd_dependent_expression) {
                           return output_expressions_set.contains(fd_dependent_expression);
                         }),
             "Expected the FD's dependent expressions to be a subset of the node's output expressions.");
    }
  }

  // (2) Derive trivial FDs from the node's unique constraints
  const auto& unique_constraints = this->unique_constraints();
  // Early exit, if there are no unique constraints
  if (unique_constraints->empty()) {
    return non_trivial_fds;
  }

  auto trivial_fds = fds_from_unique_constraints(shared_from_this(), unique_constraints);

  // (3) Merge and return FDs
  return union_fds(non_trivial_fds, trivial_fds);
}

std::vector<FunctionalDependency> AbstractLQPNode::non_trivial_functional_dependencies() const {
  if (left_input()) {
    Assert(!right_input(), "Expected single input node for implicit FD forwarding. Please override this function.");
    return left_input()->non_trivial_functional_dependencies();
  }

  // e.g. StoredTableNode or StaticTableNode cannot provide any non-trivial FDs
  return {};
}

bool AbstractLQPNode::operator==(const AbstractLQPNode& rhs) const {
  if (this == &rhs) {
    return true;
  }
  return !lqp_find_subplan_mismatch(shared_from_this(), rhs.shared_from_this());
}

bool AbstractLQPNode::operator!=(const AbstractLQPNode& rhs) const {
  return !operator==(rhs);
}

std::shared_ptr<AbstractLQPNode> AbstractLQPNode::_deep_copy_impl(LQPNodeMapping& node_mapping) const {
  auto copied_left_input = std::shared_ptr<AbstractLQPNode>{};
  auto copied_right_input = std::shared_ptr<AbstractLQPNode>{};

  if (left_input()) {
    copied_left_input = left_input()->_deep_copy_impl(node_mapping);
  }
  if (right_input()) {
    copied_right_input = right_input()->_deep_copy_impl(node_mapping);
  }

  auto copy = _shallow_copy(node_mapping);
  copy->set_left_input(copied_left_input);
  copy->set_right_input(copied_right_input);

  return copy;
}

std::shared_ptr<AbstractLQPNode> AbstractLQPNode::_shallow_copy(LQPNodeMapping& node_mapping) const {
  const auto node_mapping_iter = node_mapping.find(shared_from_this());

  // Handle diamond shapes in the LQP; don't copy nodes twice
  if (node_mapping_iter != node_mapping.end()) {
    return node_mapping_iter->second;
  }

  auto shallow_copy = _on_shallow_copy(node_mapping);
  shallow_copy->comment = comment;
  node_mapping.emplace(shared_from_this(), shallow_copy);

  return shallow_copy;
}

void AbstractLQPNode::_remove_output_pointer(const AbstractLQPNode& output) {
  const auto iter = std::find_if(_outputs.begin(), _outputs.end(), [&](const auto& other) {
    /**
     * HACK!
     *  Normally we'd just check `&output == other.lock().get()` here.
     *  BUT (this is the hacky part), we're checking for `other.expired()` here as well and accept an expired element as
     *  a match. If nothing else breaks the only way we might get an expired element is if `other` is the
     *  expired weak_ptr<> to `output` - and thus the element we're looking for - in the following scenario:
     *
     * auto node_a = Node::make()
     * auto node_b = Node::make(..., node_a)
     *
     * node_b.reset(); // node_b::~AbstractLQPNode() will call `node_a.remove_output_pointer(node_b)`
     *                 // But we can't lock node_b anymore, since its ref count is already 0
     */
    return &output == other.lock().get() || other.expired();
  });
  DebugAssert(iter != _outputs.end(), "Specified output node is not actually a output node of this node.");

  /**
   * TODO(anybody) This is actually a O(n) operation, could be O(1) by just swapping the last element into the deleted
   * element.
   */
  _outputs.erase(iter);
}

void AbstractLQPNode::_add_output_pointer(const std::shared_ptr<AbstractLQPNode>& output) {
  // Having the same output multiple times is allowed, e.g. for self joins
  _outputs.emplace_back(output);
}

std::shared_ptr<LQPUniqueConstraints> AbstractLQPNode::_forward_left_unique_constraints() const {
  Assert(left_input(), "Cannot forward unique constraints without an input node.");
  const auto& input_unique_constraints = left_input()->unique_constraints();

  if constexpr (HYRISE_DEBUG) {
    // Check whether output expressions are missing
    for (const auto& unique_constraint : *input_unique_constraints) {
      Assert(has_output_expressions(unique_constraint.expressions),
             "Forwarding of constraints is illegal because node misses output expressions.");
    }
  }
  return input_unique_constraints;
}

AbstractExpression::DescriptionMode AbstractLQPNode::_expression_description_mode(const DescriptionMode mode) {
  switch (mode) {
    case DescriptionMode::Short:
      return AbstractExpression::DescriptionMode::ColumnName;
    case DescriptionMode::Detailed:
      return AbstractExpression::DescriptionMode::Detailed;
  }
  Fail("Unhandled DescriptionMode");
}

std::ostream& operator<<(std::ostream& stream, const AbstractLQPNode& node) {
  // Recursively collect all LQPs in LQPSubqueryExpressions (and any anywhere within those) in this LQP into a list and
  // then print them
  auto lqps = std::unordered_set<std::shared_ptr<AbstractLQPNode>>{};
  collect_lqps_in_plan(node, lqps);

  const auto output_lqp_to_stream = [&](const auto& root) {
    const auto get_inputs_fn = [](const auto& node2) {
      std::vector<std::shared_ptr<const AbstractLQPNode>> inputs;
      if (node2->left_input()) {
        inputs.emplace_back(node2->left_input());
      }
      if (node2->right_input()) {
        inputs.emplace_back(node2->right_input());
      }
      return inputs;
    };

    const auto node_print_fn = [](const auto& node2, auto& stream2) {
      stream2 << node2->description(AbstractLQPNode::DescriptionMode::Detailed);
      if (!node2->comment.empty()) {
        stream2 << " (" << node2->comment << ")";
      }
      stream2 << " @ " << node2;
    };

    print_directed_acyclic_graph<const AbstractLQPNode>(root.shared_from_this(), get_inputs_fn, node_print_fn, stream);
  };

  output_lqp_to_stream(node);

  if (lqps.empty()) {
    return stream;
  }

  stream << "-------- Subqueries ---------" << std::endl;

  for (const auto& lqp : lqps) {
    stream << lqp.get() << ": " << std::endl;
    output_lqp_to_stream(*lqp);
    stream << std::endl;
  }

  return stream;
}

}  // namespace opossum<|MERGE_RESOLUTION|>--- conflicted
+++ resolved
@@ -255,19 +255,8 @@
 }
 
 std::optional<ColumnID> AbstractLQPNode::find_column_id(const AbstractExpression& expression) const {
-<<<<<<< HEAD
-  const auto& output_expressions = this->output_expressions();  // Avoid redundant retrieval in loop below
-  const auto output_expression_count = output_expressions.size();
-  for (auto column_id = ColumnID{0}; column_id < output_expression_count; ++column_id) {
-    if (*output_expressions[column_id] == expression) {
-      return column_id;
-    }
-  }
-  return std::nullopt;
-=======
-  const auto& output_expressions = this->output_expressions();
-  return find_expression_idx(expression, output_expressions);
->>>>>>> a0fbfb3e
+  const auto& expressions_of_output = output_expressions();
+  return find_expression_idx(expression, expressions_of_output);
 }
 
 ColumnID AbstractLQPNode::get_column_id(const AbstractExpression& expression) const {
