--- conflicted
+++ resolved
@@ -214,40 +214,6 @@
   Assert(left_input() && !right_input(),
          "Can forward nullability from input iff there is a left input and no right input");
   return left_input()->is_column_nullable(column_id);
-}
-
-<<<<<<< HEAD
-void AbstractLQPNode::print(std::ostream& out) const {
-  // Recursively collect all LQPs in LQPSubqueryExpressions (and any anywhere within those) in this LQP into a list and
-  // then print them
-  auto lqps = std::unordered_set<std::shared_ptr<AbstractLQPNode>>{};
-  collect_lqps_in_plan(*this, lqps);
-
-  _print_impl(out);
-
-  if (lqps.empty()) return;
-
-  out << "-------- Subqueries ---------" << std::endl;
-
-  for (const auto& lqp : lqps) {
-    out << lqp.get() << ": " << std::endl;
-    lqp->_print_impl(out);
-    out << std::endl;
-  }
-=======
-const std::shared_ptr<TableStatistics> AbstractLQPNode::get_statistics() {
-  return derive_statistics_from(left_input(), right_input());
-}
-
-std::shared_ptr<TableStatistics> AbstractLQPNode::derive_statistics_from(
-    const std::shared_ptr<AbstractLQPNode>& left_input, const std::shared_ptr<AbstractLQPNode>& right_input) const {
-  DebugAssert(left_input,
-              "Default implementation of derive_statistics_from() requires a left input, override in concrete node "
-              "implementation for different behavior");
-  DebugAssert(!right_input, "Default implementation of derive_statistics_from() cannot have a right_input");
-
-  return left_input->get_statistics();
->>>>>>> c2d90a17
 }
 
 bool AbstractLQPNode::operator==(const AbstractLQPNode& rhs) const {
