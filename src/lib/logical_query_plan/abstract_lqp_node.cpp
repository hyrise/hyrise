#include "abstract_lqp_node.hpp"

#include <algorithm>
#include <unordered_map>

#include "boost/functional/hash.hpp"
#include "expression/abstract_expression.hpp"
#include "expression/expression_utils.hpp"
#include "expression/lqp_subquery_expression.hpp"
#include "join_node.hpp"
#include "lqp_utils.hpp"
#include "predicate_node.hpp"
#include "update_node.hpp"
#include "utils/assert.hpp"
#include "utils/print_directed_acyclic_graph.hpp"

using namespace std::string_literals;  // NOLINT

namespace {

using namespace opossum;  // NOLINT

void collect_lqps_in_plan(const AbstractLQPNode& lqp, std::unordered_set<std::shared_ptr<AbstractLQPNode>>& lqps);

/**
 * Utility for operator<<(std::ostream, AbstractLQPNode)
 * Put all LQPs found in an @param expression into @param lqps
 */
void collect_lqps_from_expression(const std::shared_ptr<AbstractExpression>& expression,
                                  std::unordered_set<std::shared_ptr<AbstractLQPNode>>& lqps) {
  visit_expression(expression, [&](const auto& sub_expression) {
    const auto subquery_expression = std::dynamic_pointer_cast<const LQPSubqueryExpression>(sub_expression);
    if (!subquery_expression) return ExpressionVisitation::VisitArguments;
    lqps.emplace(subquery_expression->lqp);
    collect_lqps_in_plan(*subquery_expression->lqp, lqps);
    return ExpressionVisitation::VisitArguments;
  });
}

/**
 * Utility for operator<<(std::ostream, AbstractLQPNode)
 * Put all LQPs found in expressions in plan @param lqp into @param lqps
 */
void collect_lqps_in_plan(const AbstractLQPNode& lqp, std::unordered_set<std::shared_ptr<AbstractLQPNode>>& lqps) {
  for (const auto& node_expression : lqp.node_expressions) {
    collect_lqps_from_expression(node_expression, lqps);
  }

  if (lqp.left_input()) collect_lqps_in_plan(*lqp.left_input(), lqps);
  if (lqp.right_input()) collect_lqps_in_plan(*lqp.right_input(), lqps);
}

}  // namespace

namespace opossum {

AbstractLQPNode::AbstractLQPNode(LQPNodeType node_type,
                                 const std::vector<std::shared_ptr<AbstractExpression>>& init_node_expressions)
    : type(node_type), node_expressions(init_node_expressions) {}

AbstractLQPNode::~AbstractLQPNode() {
  Assert(_outputs.empty(),
         "There are outputs that should still reference this node. Thus this node shouldn't get deleted");

  // We're in the destructor, thus we must make sure we're not calling any virtual methods - so we're doing the removal
  // directly instead of calling set_input_left/right(nullptr)
  if (_inputs[0]) _inputs[0]->_remove_output_pointer(*this);
  if (_inputs[1]) _inputs[1]->_remove_output_pointer(*this);
}

size_t AbstractLQPNode::hash() const {
  size_t hash{0};

  visit_lqp(shared_from_this(), [&hash](const auto& node) {
    if (node) {
      for (const auto& expression : node->node_expressions) {
        boost::hash_combine(hash, expression->hash());
      }
      boost::hash_combine(hash, node->type);
      boost::hash_combine(hash, node->_on_shallow_hash());
      return LQPVisitation::VisitInputs;
    } else {
      return LQPVisitation::DoNotVisitInputs;
    }
  });

  return hash;
}

size_t AbstractLQPNode::_on_shallow_hash() const { return 0; }

std::shared_ptr<AbstractLQPNode> AbstractLQPNode::left_input() const { return _inputs[0]; }

std::shared_ptr<AbstractLQPNode> AbstractLQPNode::right_input() const { return _inputs[1]; }

std::shared_ptr<AbstractLQPNode> AbstractLQPNode::input(LQPInputSide side) const {
  const auto input_index = static_cast<int>(side);
  return _inputs[input_index];
}

void AbstractLQPNode::set_left_input(const std::shared_ptr<AbstractLQPNode>& left) {
  set_input(LQPInputSide::Left, left);
}

void AbstractLQPNode::set_right_input(const std::shared_ptr<AbstractLQPNode>& right) {
  DebugAssert(right == nullptr || type == LQPNodeType::Join || type == LQPNodeType::Union ||
                  type == LQPNodeType::Update || type == LQPNodeType::Intersect || type == LQPNodeType::Except ||
                  type == LQPNodeType::ChangeMetaTable,
              "This node type does not accept a right input");
  set_input(LQPInputSide::Right, right);
}

void AbstractLQPNode::set_input(LQPInputSide side, const std::shared_ptr<AbstractLQPNode>& input) {
  DebugAssert(side == LQPInputSide::Left || input == nullptr || type == LQPNodeType::Join ||
                  type == LQPNodeType::Union || type == LQPNodeType::Update || type == LQPNodeType::Intersect ||
                  type == LQPNodeType::Except || type == LQPNodeType::ChangeMetaTable,
              "This node type does not accept a right input");

  // We need a reference to _inputs[input_idx], so not calling this->input(side)
  auto& current_input = _inputs[static_cast<int>(side)];

  if (current_input == input) {
    return;
  }

  // Untie from previous input
  if (current_input) {
    current_input->_remove_output_pointer(*this);
  }

  /**
   * Tie in the new input
   */
  current_input = input;
  if (current_input) {
    current_input->_add_output_pointer(shared_from_this());
  }
}

size_t AbstractLQPNode::input_count() const {
  /**
   * Testing the shared_ptrs for null in _inputs to determine input count
   */
  return _inputs.size() - std::count(_inputs.cbegin(), _inputs.cend(), nullptr);
}

LQPInputSide AbstractLQPNode::get_input_side(const std::shared_ptr<AbstractLQPNode>& output) const {
  if (output->_inputs[0].get() == this) {
    return LQPInputSide::Left;
  } else if (output->_inputs[1].get() == this) {
    return LQPInputSide::Right;
  } else {
    Fail("Specified output node is not actually an output node of this node.");
  }
}

std::vector<LQPInputSide> AbstractLQPNode::get_input_sides() const {
  std::vector<LQPInputSide> input_sides;
  input_sides.reserve(_outputs.size());

  for (const auto& output_weak_ptr : _outputs) {
    const auto output = output_weak_ptr.lock();
    DebugAssert(output, "Failed to lock output");
    input_sides.emplace_back(get_input_side(output));
  }

  return input_sides;
}

std::vector<std::shared_ptr<AbstractLQPNode>> AbstractLQPNode::outputs() const {
  std::vector<std::shared_ptr<AbstractLQPNode>> outputs;
  outputs.reserve(_outputs.size());

  for (const auto& output_weak_ptr : _outputs) {
    const auto output = output_weak_ptr.lock();
    DebugAssert(output, "Failed to lock output");
    outputs.emplace_back(output);
  }

  return outputs;
}

// clang-tidy wants this to be const. Technically, it could be, but as this node will be modified via set_input, it is
// syntactically incorrect.
void AbstractLQPNode::remove_output(const std::shared_ptr<AbstractLQPNode>& output) {  // NOLINT
  const auto input_side = get_input_side(output);
  // set_input() will untie the nodes
  output->set_input(input_side, nullptr);
}

void AbstractLQPNode::clear_outputs() {
  // Don't use for-each loop here, as remove_output manipulates the _outputs vector
  while (!_outputs.empty()) {
    auto output = _outputs.front().lock();
    DebugAssert(output, "Failed to lock output");
    remove_output(output);
  }
}

std::vector<LQPOutputRelation> AbstractLQPNode::output_relations() const {
  std::vector<LQPOutputRelation> output_relations(output_count());

  const auto outputs = this->outputs();
  const auto input_sides = get_input_sides();

  for (size_t output_idx = 0; output_idx < output_relations.size(); ++output_idx) {
    output_relations[output_idx] = LQPOutputRelation{outputs[output_idx], input_sides[output_idx]};
  }

  return output_relations;
}

size_t AbstractLQPNode::output_count() const { return _outputs.size(); }

std::shared_ptr<AbstractLQPNode> AbstractLQPNode::deep_copy(LQPNodeMapping input_node_mapping) const {
  return _deep_copy_impl(input_node_mapping);
}

bool AbstractLQPNode::shallow_equals(const AbstractLQPNode& rhs, const LQPNodeMapping& node_mapping) const {
  if (type != rhs.type) return false;
  return _on_shallow_equals(rhs, node_mapping);
}

std::vector<std::shared_ptr<AbstractExpression>> AbstractLQPNode::column_expressions() const {
  Assert(left_input() && !right_input(),
         "Can only forward input expressions iff there is a left input and no right input");
  return left_input()->column_expressions();
}

std::optional<ColumnID> AbstractLQPNode::find_column_id(const AbstractExpression& expression) const {
  const auto& column_expressions = this->column_expressions();  // Avoid redundant retrieval in loop below
  for (auto column_id = ColumnID{0}; column_id < column_expressions.size(); ++column_id) {
    if (*column_expressions[column_id] == expression) return column_id;
  }
  return std::nullopt;
}

ColumnID AbstractLQPNode::get_column_id(const AbstractExpression& expression) const {
  const auto column_id = find_column_id(expression);
  Assert(column_id, "This node has no column '"s + expression.as_column_name() + "'");
  return *column_id;
}

bool AbstractLQPNode::is_column_nullable(const ColumnID column_id) const {
  // Default behaviour: Forward from input
  Assert(left_input() && !right_input(),
         "Can forward nullability from input iff there is a left input and no right input");
  return left_input()->is_column_nullable(column_id);
}

std::vector<FunctionalDependency> AbstractLQPNode::functional_dependencies() const {
  // Gather input FDs from all input nodes
  auto fds_left = std::vector<FunctionalDependency>();
  auto fds_right = std::vector<FunctionalDependency>();
  if (left_input()) {
    fds_left = left_input()->functional_dependencies();
  }
  if (right_input()) {
    fds_right = right_input()->functional_dependencies();
  }
<<<<<<< HEAD
#if HYRISE_DEBUG
  if (!fds_right.empty()) {
    for (const auto& fd_right : fds_right) {
      bool duplicate = std::any_of(fds_left.begin(), fds_left.end(),
                                   [&fd_right](const auto& fd_left) { return (fd_left == fd_right); });
      DebugAssert(!duplicate,
                  "Unexpected duplicate functional dependency found in " + this->description(DescriptionMode::Short));
    }
  }
#endif
=======

  if (HYRISE_DEBUG && !fds_right.empty()) {
    for (const auto& fd_right : fds_right) {
      const bool duplicate = std::any_of(fds_left.begin(), fds_left.end(),
                                         [&fd_right](const auto& fd_left) { return (fd_left == fd_right); });
      Assert(!duplicate,
             "Unexpected duplicate functional dependency found in " + this->description(DescriptionMode::Short));
    }
  }
>>>>>>> e54ee0ca

  auto& fds_in = fds_left;
  fds_in.insert(fds_in.end(), fds_right.cbegin(), fds_right.cend());

<<<<<<< HEAD
  // Currently, we do not support FDs in conjunction with null values in their left column set.
=======
  // Currently, we do not support FDs in conjunction with null values in their determinant set.
>>>>>>> e54ee0ca
  // Some LQP nodes, however, change column nullability (like for instance outer joins). Therefore, we check input FDs
  // for compliance and discard them, if necessary.
  auto fds_out = std::vector<FunctionalDependency>();

  // Collect non-nullable columns
<<<<<<< HEAD
  auto column_expressions = this->column_expressions();
  auto column_expressions_non_nullable = ExpressionUnorderedSet{};
  for (auto column_id = ColumnID{0}; column_id < column_expressions.size(); ++column_id) {
    if (!is_column_nullable(column_id)) {
      column_expressions_non_nullable.insert(column_expressions.at(column_id));
=======
  const auto expressions = column_expressions();
  auto column_expressions_non_nullable = ExpressionUnorderedSet{};
  for (auto column_id = ColumnID{0}; column_id < expressions.size(); ++column_id) {
    if (!is_column_nullable(column_id)) {
      column_expressions_non_nullable.insert(expressions.at(column_id));
>>>>>>> e54ee0ca
    }
  }

  for (const auto& fd : fds_in) {
<<<<<<< HEAD
    // Check, whether left column set is subset of current node's non-nullable output expressions
    if (std::any_of(fd.first.cbegin(), fd.first.cend(), [&column_expressions_non_nullable](const auto& expression) {
          return !column_expressions_non_nullable.contains(expression);
        }))
      continue;

    // We do not check the columns of the FD's right column set since they are allowed to be nullable.
=======
    // Check whether the determinants are a subset of the current node's non-nullable output expressions
    if (std::any_of(fd.determinants.cbegin(), fd.determinants.cend(),
                    [&column_expressions_non_nullable](const auto& expression) {
                      return !column_expressions_non_nullable.contains(expression);
                    }))
      continue;

    // We do not check the columns of the FD's dependents set since they are allowed to be nullable.
>>>>>>> e54ee0ca

    // FD remains valid, so add it to the output vector
    fds_out.push_back(fd);
  }

  return fds_out;
}

bool AbstractLQPNode::operator==(const AbstractLQPNode& rhs) const {
  if (this == &rhs) return true;
  return !lqp_find_subplan_mismatch(shared_from_this(), rhs.shared_from_this());
}

bool AbstractLQPNode::operator!=(const AbstractLQPNode& rhs) const { return !operator==(rhs); }

std::shared_ptr<AbstractLQPNode> AbstractLQPNode::_deep_copy_impl(LQPNodeMapping& node_mapping) const {
  std::shared_ptr<AbstractLQPNode> copied_left_input;
  std::shared_ptr<AbstractLQPNode> copied_right_input;

  if (left_input()) copied_left_input = left_input()->_deep_copy_impl(node_mapping);
  if (right_input()) copied_right_input = right_input()->_deep_copy_impl(node_mapping);

  auto copy = _shallow_copy(node_mapping);
  copy->set_left_input(copied_left_input);
  copy->set_right_input(copied_right_input);

  return copy;
}

std::shared_ptr<AbstractLQPNode> AbstractLQPNode::_shallow_copy(LQPNodeMapping& node_mapping) const {
  const auto node_mapping_iter = node_mapping.find(shared_from_this());

  // Handle diamond shapes in the LQP; don't copy nodes twice
  if (node_mapping_iter != node_mapping.end()) return node_mapping_iter->second;

  auto shallow_copy = _on_shallow_copy(node_mapping);
  node_mapping.emplace(shared_from_this(), shallow_copy);

  return shallow_copy;
}

void AbstractLQPNode::_remove_output_pointer(const AbstractLQPNode& output) {
  const auto iter = std::find_if(_outputs.begin(), _outputs.end(), [&](const auto& other) {
    /**
     * HACK!
     *  Normally we'd just check `&output == other.lock().get()` here.
     *  BUT (this is the hacky part), we're checking for `other.expired()` here as well and accept an expired element as
     *  a match. If nothing else breaks the only way we might get an expired element is if `other` is the
     *  expired weak_ptr<> to `output` - and thus the element we're looking for - in the following scenario:
     *
     * auto node_a = Node::make()
     * auto node_b = Node::make(..., node_a)
     *
     * node_b.reset(); // node_b::~AbstractLQPNode() will call `node_a.remove_output_pointer(node_b)`
     *                 // But we can't lock node_b anymore, since its ref count is already 0
     */
    return &output == other.lock().get() || other.expired();
  });
  DebugAssert(iter != _outputs.end(), "Specified output node is not actually a output node of this node.");

  /**
   * TODO(anybody) This is actually a O(n) operation, could be O(1) by just swapping the last element into the deleted
   * element.
   */
  _outputs.erase(iter);
}

void AbstractLQPNode::_add_output_pointer(const std::shared_ptr<AbstractLQPNode>& output) {
  // Having the same output multiple times is allowed, e.g. for self joins
  _outputs.emplace_back(output);
}

AbstractExpression::DescriptionMode AbstractLQPNode::_expression_description_mode(const DescriptionMode mode) {
  switch (mode) {
    case DescriptionMode::Short:
      return AbstractExpression::DescriptionMode::ColumnName;
    case DescriptionMode::Detailed:
      return AbstractExpression::DescriptionMode::Detailed;
  }
  Fail("Unhandled DescriptionMode");
}

std::ostream& operator<<(std::ostream& stream, const AbstractLQPNode& node) {
  // Recursively collect all LQPs in LQPSubqueryExpressions (and any anywhere within those) in this LQP into a list and
  // then print them
  auto lqps = std::unordered_set<std::shared_ptr<AbstractLQPNode>>{};
  collect_lqps_in_plan(node, lqps);

  const auto output_lqp_to_stream = [&](const auto& root) {
    const auto get_inputs_fn = [](const auto& node2) {
      std::vector<std::shared_ptr<const AbstractLQPNode>> inputs;
      if (node2->left_input()) inputs.emplace_back(node2->left_input());
      if (node2->right_input()) inputs.emplace_back(node2->right_input());
      return inputs;
    };

    const auto node_print_fn = [](const auto& node2, auto& stream2) {
      stream2 << node2->description(AbstractLQPNode::DescriptionMode::Detailed);
      if (!node2->comment.empty()) {
        stream2 << " (" << node2->comment << ")";
      }
      stream2 << " @ " << node2;
    };

    print_directed_acyclic_graph<const AbstractLQPNode>(root.shared_from_this(), get_inputs_fn, node_print_fn, stream);
  };

  output_lqp_to_stream(node);

  if (lqps.empty()) return stream;

  stream << "-------- Subqueries ---------" << std::endl;

  for (const auto& lqp : lqps) {
    stream << lqp.get() << ": " << std::endl;
    output_lqp_to_stream(*lqp);
    stream << std::endl;
  }

  return stream;
}

}  // namespace opossum<|MERGE_RESOLUTION|>--- conflicted
+++ resolved
@@ -258,18 +258,6 @@
   if (right_input()) {
     fds_right = right_input()->functional_dependencies();
   }
-<<<<<<< HEAD
-#if HYRISE_DEBUG
-  if (!fds_right.empty()) {
-    for (const auto& fd_right : fds_right) {
-      bool duplicate = std::any_of(fds_left.begin(), fds_left.end(),
-                                   [&fd_right](const auto& fd_left) { return (fd_left == fd_right); });
-      DebugAssert(!duplicate,
-                  "Unexpected duplicate functional dependency found in " + this->description(DescriptionMode::Short));
-    }
-  }
-#endif
-=======
 
   if (HYRISE_DEBUG && !fds_right.empty()) {
     for (const auto& fd_right : fds_right) {
@@ -279,47 +267,25 @@
              "Unexpected duplicate functional dependency found in " + this->description(DescriptionMode::Short));
     }
   }
->>>>>>> e54ee0ca
 
   auto& fds_in = fds_left;
   fds_in.insert(fds_in.end(), fds_right.cbegin(), fds_right.cend());
 
-<<<<<<< HEAD
-  // Currently, we do not support FDs in conjunction with null values in their left column set.
-=======
   // Currently, we do not support FDs in conjunction with null values in their determinant set.
->>>>>>> e54ee0ca
   // Some LQP nodes, however, change column nullability (like for instance outer joins). Therefore, we check input FDs
   // for compliance and discard them, if necessary.
   auto fds_out = std::vector<FunctionalDependency>();
 
   // Collect non-nullable columns
-<<<<<<< HEAD
-  auto column_expressions = this->column_expressions();
-  auto column_expressions_non_nullable = ExpressionUnorderedSet{};
-  for (auto column_id = ColumnID{0}; column_id < column_expressions.size(); ++column_id) {
-    if (!is_column_nullable(column_id)) {
-      column_expressions_non_nullable.insert(column_expressions.at(column_id));
-=======
   const auto expressions = column_expressions();
   auto column_expressions_non_nullable = ExpressionUnorderedSet{};
   for (auto column_id = ColumnID{0}; column_id < expressions.size(); ++column_id) {
     if (!is_column_nullable(column_id)) {
       column_expressions_non_nullable.insert(expressions.at(column_id));
->>>>>>> e54ee0ca
     }
   }
 
   for (const auto& fd : fds_in) {
-<<<<<<< HEAD
-    // Check, whether left column set is subset of current node's non-nullable output expressions
-    if (std::any_of(fd.first.cbegin(), fd.first.cend(), [&column_expressions_non_nullable](const auto& expression) {
-          return !column_expressions_non_nullable.contains(expression);
-        }))
-      continue;
-
-    // We do not check the columns of the FD's right column set since they are allowed to be nullable.
-=======
     // Check whether the determinants are a subset of the current node's non-nullable output expressions
     if (std::any_of(fd.determinants.cbegin(), fd.determinants.cend(),
                     [&column_expressions_non_nullable](const auto& expression) {
@@ -328,7 +294,6 @@
       continue;
 
     // We do not check the columns of the FD's dependents set since they are allowed to be nullable.
->>>>>>> e54ee0ca
 
     // FD remains valid, so add it to the output vector
     fds_out.push_back(fd);
