--- conflicted
+++ resolved
@@ -287,14 +287,21 @@
   return left_input()->is_column_nullable(column_id);
 }
 
-<<<<<<< HEAD
-std::optional<UniqueColumnCombination> AbstractLQPNode::get_matching_ucc(
-    const ExpressionUnorderedSet& expressions) const {
-  DebugAssert(!expressions.empty(), "Invalid input. Set of expressions should not be empty.");
-=======
 bool AbstractLQPNode::has_matching_ucc(const ExpressionUnorderedSet& expressions) const {
   Assert(!expressions.empty(), "Invalid input. Set of expressions should not be empty.");
->>>>>>> 5ffca291
+  DebugAssert(has_output_expressions(expressions),
+              "The given expressions are not a subset of the LQP's output expressions.");
+
+  const auto& unique_column_combinations = this->unique_column_combinations();
+  if (unique_column_combinations.empty()) {
+    return false;
+  }
+
+  return contains_matching_unique_column_combination(unique_column_combinations, expressions);
+}
+
+std::optional<UniqueColumnCombination> AbstractLQPNode::get_matching_ucc(const ExpressionUnorderedSet& expressions) const {
+  Assert(!expressions.empty(), "Invalid input. Set of expressions should not be empty.");
   DebugAssert(has_output_expressions(expressions),
               "The given expressions are not a subset of the LQP's output expressions.");
 
@@ -303,7 +310,21 @@
     return std::nullopt;
   }
 
-  return get_matching_unique_column_combination(unique_column_combinations, expressions);
+  DebugAssert(!unique_column_combinations.empty(), "Invalid input: Set of UCCs should not be empty.");
+  DebugAssert(!expressions.empty(), "Invalid input: Set of expressions should not be empty.");
+
+  // Look for a unique column combination that is based on a subset of the given expressions.
+  for (const auto& ucc : unique_column_combinations) {
+    if (ucc.expressions.size() <= expressions.size() &&
+        std::all_of(ucc.expressions.cbegin(), ucc.expressions.cend(), [&](const auto& ucc_expression) {
+          return expressions.contains(ucc_expression);
+        })) {
+      // Found a matching UCC.
+      return ucc;
+    }
+  }
+  // Did not find a UCC for the given expressions.
+  return std::nullopt;
 }
 
 bool AbstractLQPNode::has_matching_od(
