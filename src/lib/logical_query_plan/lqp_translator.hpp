#pragma once

#include <memory>
#include <unordered_map>

#include "abstract_lqp_node.hpp"
#include "all_type_variant.hpp"
#include "operators/abstract_operator.hpp"

namespace opossum {

class AbstractOperator;
class TransactionContext;
class LQPExpression;
<<<<<<< HEAD
class OperatorExpression;
=======
class PQPExpression;
>>>>>>> 9da0d9f3

/**
 * Translates an LQP (Logical Query Plan), represented by its root node, into an Operator tree for the execution
 * engine, which in return is represented by its root Operator.
 */
class LQPTranslator final : private Noncopyable {
 public:
  std::shared_ptr<AbstractOperator> translate_node(const std::shared_ptr<AbstractLQPNode>& node) const;

 private:
  std::shared_ptr<AbstractOperator> _translate_by_node_type(LQPNodeType type,
                                                            const std::shared_ptr<AbstractLQPNode>& node) const;

  // SQL operators
  std::shared_ptr<AbstractOperator> _translate_stored_table_node(const std::shared_ptr<AbstractLQPNode>& node) const;
  std::shared_ptr<AbstractOperator> _translate_predicate_node(const std::shared_ptr<AbstractLQPNode>& node) const;
  std::shared_ptr<AbstractOperator> _translate_projection_node(const std::shared_ptr<AbstractLQPNode>& node) const;
  std::shared_ptr<AbstractOperator> _translate_sort_node(const std::shared_ptr<AbstractLQPNode>& node) const;
  std::shared_ptr<AbstractOperator> _translate_join_node(const std::shared_ptr<AbstractLQPNode>& node) const;
  std::shared_ptr<AbstractOperator> _translate_aggregate_node(const std::shared_ptr<AbstractLQPNode>& node) const;
  std::shared_ptr<AbstractOperator> _translate_limit_node(const std::shared_ptr<AbstractLQPNode>& node) const;
  std::shared_ptr<AbstractOperator> _translate_insert_node(const std::shared_ptr<AbstractLQPNode>& node) const;
  std::shared_ptr<AbstractOperator> _translate_delete_node(const std::shared_ptr<AbstractLQPNode>& node) const;
  std::shared_ptr<AbstractOperator> _translate_dummy_table_node(const std::shared_ptr<AbstractLQPNode>& node) const;
  std::shared_ptr<AbstractOperator> _translate_update_node(const std::shared_ptr<AbstractLQPNode>& node) const;
  std::shared_ptr<AbstractOperator> _translate_union_node(const std::shared_ptr<AbstractLQPNode>& node) const;
  std::shared_ptr<AbstractOperator> _translate_validate_node(const std::shared_ptr<AbstractLQPNode>& node) const;

  // Maintenance operators
  std::shared_ptr<AbstractOperator> _translate_show_tables_node(const std::shared_ptr<AbstractLQPNode>& node) const;
  std::shared_ptr<AbstractOperator> _translate_show_columns_node(const std::shared_ptr<AbstractLQPNode>& node) const;

<<<<<<< HEAD
  // Translate LQP- to OperatorExpressions
  std::vector<std::shared_ptr<OperatorExpression>> _translate_expressions(
=======
  // Translate LQP- to PQPExpressions
  std::vector<std::shared_ptr<PQPExpression>> _translate_expressions(
>>>>>>> 9da0d9f3
      const std::vector<std::shared_ptr<LQPExpression>>& lqp_expressions,
      const std::shared_ptr<AbstractLQPNode>& node) const;

  std::shared_ptr<AbstractOperator> _translate_create_view_node(const std::shared_ptr<AbstractLQPNode>& node) const;
  std::shared_ptr<AbstractOperator> _translate_drop_view_node(const std::shared_ptr<AbstractLQPNode>& node) const;

  // Cache operator subtrees by LQP node to avoid executing operators below a diamond shape multiple times
  mutable std::unordered_map<std::shared_ptr<const AbstractLQPNode>, std::shared_ptr<AbstractOperator>>
      _operator_by_lqp_node;
};

}  // namespace opossum<|MERGE_RESOLUTION|>--- conflicted
+++ resolved
@@ -12,11 +12,7 @@
 class AbstractOperator;
 class TransactionContext;
 class LQPExpression;
-<<<<<<< HEAD
-class OperatorExpression;
-=======
 class PQPExpression;
->>>>>>> 9da0d9f3
 
 /**
  * Translates an LQP (Logical Query Plan), represented by its root node, into an Operator tree for the execution
@@ -49,13 +45,8 @@
   std::shared_ptr<AbstractOperator> _translate_show_tables_node(const std::shared_ptr<AbstractLQPNode>& node) const;
   std::shared_ptr<AbstractOperator> _translate_show_columns_node(const std::shared_ptr<AbstractLQPNode>& node) const;
 
-<<<<<<< HEAD
-  // Translate LQP- to OperatorExpressions
-  std::vector<std::shared_ptr<OperatorExpression>> _translate_expressions(
-=======
   // Translate LQP- to PQPExpressions
   std::vector<std::shared_ptr<PQPExpression>> _translate_expressions(
->>>>>>> 9da0d9f3
       const std::vector<std::shared_ptr<LQPExpression>>& lqp_expressions,
       const std::shared_ptr<AbstractLQPNode>& node) const;
 
