--- conflicted
+++ resolved
@@ -65,22 +65,8 @@
       const std::vector<std::shared_ptr<AbstractExpression>>& lqp_expressions,
       const std::shared_ptr<AbstractLQPNode>& node) const;
 
-<<<<<<< HEAD
   std::shared_ptr<AbstractOperator> _translate_create_view_node(const std::shared_ptr<AbstractLQPNode>& node) const;
   std::shared_ptr<AbstractOperator> _translate_drop_view_node(const std::shared_ptr<AbstractLQPNode>& node) const;
-=======
-  static std::shared_ptr<AbstractOperator> _translate_binary_predicate_to_table_scan(
-      const AbstractLQPNode& input_node, const std::shared_ptr<AbstractOperator>& input_operator,
-      const AbstractExpression& left_operand, const PredicateCondition predicate_condition,
-      const AbstractExpression& right_operand);
-
-  static std::shared_ptr<AbstractOperator> _translate_unary_predicate_to_table_scan(
-      const AbstractLQPNode& input_node, const std::shared_ptr<AbstractOperator>& input_operator,
-      const AbstractExpression& operand, const PredicateCondition predicate_condition);
-
-  static AllParameterVariant _translate_to_all_parameter_variant(const AbstractLQPNode& input_node,
-                                                                 const AbstractExpression& expression);
->>>>>>> fc240dee
 
   // Cache operator subtrees by LQP node to avoid executing operators below a diamond shape multiple times
   mutable std::unordered_map<std::shared_ptr<const AbstractLQPNode>, std::shared_ptr<AbstractOperator>>
