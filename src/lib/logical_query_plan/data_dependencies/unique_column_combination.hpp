#pragma once

#include <unordered_set>

#include "expression/abstract_expression.hpp"
#include "types.hpp"

namespace hyrise {

/**
 * Container structure to define uniqueness for subsets of LQP output expressions. Analogous to SQL's UNIQUE
 * constraint, rows containing NULL values in any of the expressions are always considered to be distinct. For
 * PRIMARY KEY semantics, check if the expressions are nullable, cf. AbstractLQPNode::is_column_nullable.
 *
<<<<<<< HEAD
 * NOTE: Because unique column combinations (UCCs) are derived from soft constraints, which are not verified to be valid
 *       (especially for data changes), we cannot really safely assume that UCCs are valid. Handling that is future
 *       work. For UCCs derived from discovered constraints, i.e., not defined by the DDL, we currently have means to
 *       guarantee correct query plans even for changing data.
=======
 * NOTE: Unique column combinations (UCCs) are only valid for LQP nodes that contain no invalidated rows (i.e., where
 *       there has been a ValidateNode before or where MVCC is disabled).
 *
 * If a UCC may become invalid in the future (because it is not based on a schema constraint, but on the data
 * incidentally being unique at the moment), the UCC is marked as being not genuine.
 * This information is important because query plans that were optimized using a non-genuine UCC are not safely
 * cacheable.
>>>>>>> 823a3eb0
 */
struct UniqueColumnCombination final {
  explicit UniqueColumnCombination(ExpressionUnorderedSet&& init_expressions, bool is_genuine = true);

  bool operator==(const UniqueColumnCombination& rhs) const;
  bool operator!=(const UniqueColumnCombination& rhs) const;

  bool is_genuine() const;
  void set_genuine() const;
  size_t hash() const;

  ExpressionUnorderedSet expressions;

 private:
  // `_is_genuine` is mutable to allow setting a UCC as genuine (with set_genuine()`) after its
  // creation, e.g. in an AggregateNode.
  mutable bool _is_genuine;
};

std::ostream& operator<<(std::ostream& stream, const UniqueColumnCombination& ucc);

using UniqueColumnCombinations = std::unordered_set<UniqueColumnCombination>;

}  // namespace hyrise

namespace std {

template <>
struct hash<hyrise::UniqueColumnCombination> {
  size_t operator()(const hyrise::UniqueColumnCombination& ucc) const;
};

}  // namespace std<|MERGE_RESOLUTION|>--- conflicted
+++ resolved
@@ -12,20 +12,14 @@
  * constraint, rows containing NULL values in any of the expressions are always considered to be distinct. For
  * PRIMARY KEY semantics, check if the expressions are nullable, cf. AbstractLQPNode::is_column_nullable.
  *
-<<<<<<< HEAD
  * NOTE: Because unique column combinations (UCCs) are derived from soft constraints, which are not verified to be valid
  *       (especially for data changes), we cannot really safely assume that UCCs are valid. Handling that is future
- *       work. For UCCs derived from discovered constraints, i.e., not defined by the DDL, we currently have means to
- *       guarantee correct query plans even for changing data.
-=======
- * NOTE: Unique column combinations (UCCs) are only valid for LQP nodes that contain no invalidated rows (i.e., where
- *       there has been a ValidateNode before or where MVCC is disabled).
- *
- * If a UCC may become invalid in the future (because it is not based on a schema constraint, but on the data
- * incidentally being unique at the moment), the UCC is marked as being not genuine.
- * This information is important because query plans that were optimized using a non-genuine UCC are not safely
- * cacheable.
->>>>>>> 823a3eb0
+ *       work.
+ *       For UCCs derived from discovered constraints, i.e., not defined by the DDL, we currently have means to
+ *       guarantee correct query plans even for changing data: If a UCC may become invalid in the future (because it is
+ *       not based on a schema constraint, but on the data incidentally being unique at the moment), the UCC is marked
+ *       as being not genuine. This information is important because query plans that were optimized using a non-genuine
+ *       UCC are not safely cacheable.
  */
 struct UniqueColumnCombination final {
   explicit UniqueColumnCombination(ExpressionUnorderedSet&& init_expressions, bool is_genuine = true);
