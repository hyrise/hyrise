--- conflicted
+++ resolved
@@ -21,14 +21,9 @@
  * not cacheable.
  */
 struct UniqueColumnCombination final {
-<<<<<<< HEAD
-  explicit UniqueColumnCombination(ExpressionUnorderedSet init_expressions);
-  explicit UniqueColumnCombination(ExpressionUnorderedSet init_expressions, bool is_permanent);
+  explicit UniqueColumnCombination(ExpressionUnorderedSet&& init_expressions, bool is_permanent = true);
 
   bool is_permanent() const;
-=======
-  explicit UniqueColumnCombination(ExpressionUnorderedSet&& init_expressions);
->>>>>>> 5ffca291
 
   bool operator==(const UniqueColumnCombination& rhs) const;
   bool operator!=(const UniqueColumnCombination& rhs) const;
