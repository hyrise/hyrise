--- conflicted
+++ resolved
@@ -16,14 +16,6 @@
 #include "expression/lqp_column_expression.hpp"
 #include "logical_query_plan/abstract_lqp_node.hpp"
 #include "logical_query_plan/data_dependencies/functional_dependency.hpp"
-<<<<<<< HEAD
-#include "logical_query_plan/data_dependencies/unique_column_combination.hpp"
-#include "lqp_utils.hpp"
-#include "storage/constraints/table_key_constraint.hpp"
-#include "types.hpp"
-#include "utils/assert.hpp"
-
-=======
 #include "logical_query_plan/data_dependencies/order_dependency.hpp"
 #include "logical_query_plan/data_dependencies/unique_column_combination.hpp"
 #include "lqp_utils.hpp"
@@ -49,7 +41,6 @@
 
 }  // namespace
 
->>>>>>> 1cd145ce
 namespace hyrise {
 
 MockNode::MockNode(const ColumnDefinitions& column_definitions, const std::optional<std::string>& init_name)
@@ -64,11 +55,7 @@
     }
   }
 
-<<<<<<< HEAD
-  Fail("Couldn't find column named '" + column_name + "' in MockNode.");
-=======
   Fail("Could not find column named '" + column_name + "' in MockNode.");
->>>>>>> 1cd145ce
 }
 
 const MockNode::ColumnDefinitions& MockNode::column_definitions() const {
@@ -146,13 +133,7 @@
   for (const auto& table_key_constraint : _table_key_constraints) {
     // Discard key constraints that involve pruned column id(s).
     const auto& key_constraint_column_ids = table_key_constraint.columns();
-<<<<<<< HEAD
-    if (std::any_of(key_constraint_column_ids.cbegin(), key_constraint_column_ids.cend(), [&](const auto column_id) {
-          return contains(_pruned_column_ids, column_id);
-        })) {
-=======
     if (contains_any_column(_pruned_column_ids, key_constraint_column_ids)) {
->>>>>>> 1cd145ce
       continue;
     }
 
