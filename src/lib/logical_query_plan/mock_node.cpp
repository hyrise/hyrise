#include "mock_node.hpp"

#include <memory>
#include <string>
#include <vector>

#include "expression/lqp_column_expression.hpp"
#include "utils/assert.hpp"

using namespace std::string_literals;  // NOLINT

namespace opossum {

<<<<<<< HEAD
MockNode::MockNode(const ColumnDefinitions& column_definitions, const std::optional<std::string>& name,
                   const TableConstraintDefinitions& constraints)
    : AbstractLQPNode(LQPNodeType::Mock),
      name(name),
      _column_definitions(column_definitions),
      _table_constraints(constraints) {
  // Maybe TODO(Julian) Check the validity of given constraints
}
=======
MockNode::MockNode(const ColumnDefinitions& column_definitions, const std::optional<std::string>& init_name)
    : AbstractLQPNode(LQPNodeType::Mock), name(init_name), _column_definitions(column_definitions) {}
>>>>>>> 59e667aa

LQPColumnReference MockNode::get_column(const std::string& column_name) const {
  const auto& column_definitions = this->column_definitions();
  for (auto column_id = ColumnID{0}; column_id < column_definitions.size(); ++column_id) {
    if (column_definitions[column_id].second == column_name) return LQPColumnReference{shared_from_this(), column_id};
  }

  Fail("Couldn't find column named '"s + column_name + "' in MockNode");
}

const MockNode::ColumnDefinitions& MockNode::column_definitions() const { return _column_definitions; }

std::vector<std::shared_ptr<AbstractExpression>> MockNode::column_expressions() const {
  // Need to initialize the expressions lazily because they will have a weak_ptr to this node and we can't obtain that
  // in the constructor
  if (!_column_expressions) {
    _column_expressions.emplace(_column_definitions.size() - _pruned_column_ids.size());

    auto pruned_column_ids_iter = _pruned_column_ids.begin();

    auto output_column_id = ColumnID{0};
    for (auto stored_column_id = ColumnID{0}; stored_column_id < _column_definitions.size(); ++stored_column_id) {
      // Skip `stored_column_id` if it is in the sorted vector `_pruned_column_ids`
      if (pruned_column_ids_iter != _pruned_column_ids.end() && stored_column_id == *pruned_column_ids_iter) {
        ++pruned_column_ids_iter;
        continue;
      }

      (*_column_expressions)[output_column_id] =
          std::make_shared<LQPColumnExpression>(LQPColumnReference{shared_from_this(), stored_column_id});
      ++output_column_id;
    }
  }

  return *_column_expressions;
}

bool MockNode::is_column_nullable(const ColumnID column_id) const {
  Assert(column_id < _column_definitions.size(), "ColumnID out of range");
  return false;
}

void MockNode::set_pruned_column_ids(const std::vector<ColumnID>& pruned_column_ids) {
  DebugAssert(std::is_sorted(pruned_column_ids.begin(), pruned_column_ids.end()),
              "Expected sorted vector of ColumnIDs");
  DebugAssert(std::adjacent_find(pruned_column_ids.begin(), pruned_column_ids.end()) == pruned_column_ids.end(),
              "Expected vector of unique ColumnIDs");

  _pruned_column_ids = pruned_column_ids;

  // Rebuilding this lazily the next time `column_expressions()` is called
  _column_expressions.reset();
}

const std::shared_ptr<const ExpressionsConstraintDefinitions> MockNode::constraints() const {
  auto lqp_constraints = std::make_shared<ExpressionsConstraintDefinitions>();

  for (const TableConstraintDefinition& table_constraint : _table_constraints) {
    // Discard constraints which involve pruned column(s)
    const auto discard_constraint = [&]() {
      for (const auto& column_id : table_constraint.columns) {
        //  Check whether constraint involves pruned column id(s).
        if (std::find(_pruned_column_ids.cbegin(), _pruned_column_ids.cend(), column_id) != _pruned_column_ids.cend()) {
          return true;
        }
      }
      return false;
    }();

    if (!discard_constraint) {
      const auto get_column_expression = [this](ColumnID column_id) {
        for (auto expr : this->column_expressions()) {
          const auto column_expr = dynamic_pointer_cast<LQPColumnExpression>(expr);
          Assert(column_expr, "Unexpected expression type in column_expression()");
          if (column_expr->column_reference.original_column_id() == column_id) {
            return column_expr;
          }
        }
        return std::shared_ptr<LQPColumnExpression>(nullptr);
      };

      // Search for column expressions that represent the TableConstraintDefinitions's ColumnIDs
      auto constraint_column_expressions = ExpressionUnorderedSet{};
      for (const auto& column_id : table_constraint.columns) {
        const auto column_expr = get_column_expression(column_id);
        Assert(column_expr, "Did not find column expression for ColumnID in LQPNode");
        constraint_column_expressions.emplace(column_expr);
      }

      // Create ExpressionsConstraintDefinition
      lqp_constraints->emplace(constraint_column_expressions);
    }
  }

  return lqp_constraints;
}

const std::vector<ColumnID>& MockNode::pruned_column_ids() const { return _pruned_column_ids; }

std::string MockNode::description(const DescriptionMode mode) const {
  std::ostringstream stream;
  stream << "[MockNode '"s << name.value_or("Unnamed") << "'] Columns:";

  auto column_id = ColumnID{0};
  for (const auto& column : _column_definitions) {
    if (std::find(_pruned_column_ids.begin(), _pruned_column_ids.end(), column_id) != _pruned_column_ids.end()) {
      ++column_id;
      continue;
    }
    stream << " " << column.second;
    ++column_id;
  }

  stream << " | pruned: " << _pruned_column_ids.size() << "/" << _column_definitions.size() << " columns";

  return stream.str();
}

const std::shared_ptr<TableStatistics>& MockNode::table_statistics() const { return _table_statistics; }

void MockNode::set_table_statistics(const std::shared_ptr<TableStatistics>& table_statistics) {
  _table_statistics = table_statistics;
}

void MockNode::set_table_constraints(const TableConstraintDefinitions& table_constraints) {
  _table_constraints = table_constraints;
}

size_t MockNode::_on_shallow_hash() const {
  auto hash = boost::hash_value(_table_statistics);
  for (const auto& pruned_column_id : _pruned_column_ids) {
    boost::hash_combine(hash, static_cast<size_t>(pruned_column_id));
  }
  for (const auto& [type, column_name] : _column_definitions) {
    boost::hash_combine(hash, type);
    boost::hash_combine(hash, column_name);
  }
  return hash;
}

std::shared_ptr<AbstractLQPNode> MockNode::_on_shallow_copy(LQPNodeMapping& node_mapping) const {
  const auto mock_node = MockNode::make(_column_definitions, name);
  mock_node->set_table_statistics(_table_statistics);
  mock_node->set_pruned_column_ids(_pruned_column_ids);
  return mock_node;
}
bool MockNode::_on_shallow_equals(const AbstractLQPNode& rhs, const LQPNodeMapping& node_mapping) const {
  const auto& mock_node = static_cast<const MockNode&>(rhs);
  return _column_definitions == mock_node._column_definitions && _pruned_column_ids == mock_node._pruned_column_ids &&
         mock_node.name == name;
}

}  // namespace opossum<|MERGE_RESOLUTION|>--- conflicted
+++ resolved
@@ -11,19 +11,14 @@
 
 namespace opossum {
 
-<<<<<<< HEAD
-MockNode::MockNode(const ColumnDefinitions& column_definitions, const std::optional<std::string>& name,
+MockNode::MockNode(const ColumnDefinitions& column_definitions, const std::optional<std::string>& init_name,
                    const TableConstraintDefinitions& constraints)
     : AbstractLQPNode(LQPNodeType::Mock),
-      name(name),
+      name(init_name),
       _column_definitions(column_definitions),
       _table_constraints(constraints) {
   // Maybe TODO(Julian) Check the validity of given constraints
 }
-=======
-MockNode::MockNode(const ColumnDefinitions& column_definitions, const std::optional<std::string>& init_name)
-    : AbstractLQPNode(LQPNodeType::Mock), name(init_name), _column_definitions(column_definitions) {}
->>>>>>> 59e667aa
 
 LQPColumnReference MockNode::get_column(const std::string& column_name) const {
   const auto& column_definitions = this->column_definitions();
