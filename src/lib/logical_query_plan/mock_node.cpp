--- conflicted
+++ resolved
@@ -143,11 +143,7 @@
                 "Unexpected count of column expressions.");
 
     // Create UniqueColumnCombination.
-<<<<<<< HEAD
-    unique_column_combinations.emplace(column_expressions, !table_key_constraint.can_become_invalid());
-=======
-    unique_column_combinations.emplace(std::move(column_expressions));
->>>>>>> 5ffca291
+    unique_column_combinations.emplace(std::move(column_expressions), !table_key_constraint.can_become_invalid());
   }
 
   return unique_column_combinations;
