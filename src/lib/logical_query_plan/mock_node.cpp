--- conflicted
+++ resolved
@@ -76,7 +76,6 @@
 
 const std::vector<ColumnID>& MockNode::pruned_column_ids() const {
   return _pruned_column_ids;
-<<<<<<< HEAD
 }
 
 std::string MockNode::description(const DescriptionMode mode) const {
@@ -98,17 +97,17 @@
   return stream.str();
 }
 
-std::shared_ptr<UniqueColumnCombinations> MockNode::unique_column_combinations() const {
-  auto unique_column_combinations = std::make_shared<UniqueColumnCombinations>();
+UniqueColumnCombinations MockNode::unique_column_combinations() const {
+  auto unique_column_combinations = UniqueColumnCombinations{};
+  const auto contains = [](const auto& column_ids, const auto search_column_id) {
+    return std::find(column_ids.cbegin(), column_ids.cend(), search_column_id) != column_ids.cend();
+  };
 
   for (const auto& table_key_constraint : _table_key_constraints) {
     // Discard key constraints that involve pruned column id(s).
     const auto& key_constraint_column_ids = table_key_constraint.columns();
-    if (std::any_of(_pruned_column_ids.cbegin(), _pruned_column_ids.cend(),
-                    [&key_constraint_column_ids](const auto& pruned_column_id) {
-                      return std::any_of(key_constraint_column_ids.cbegin(), key_constraint_column_ids.cend(),
-                                         [&](const auto column_id) { return column_id == pruned_column_id; });
-                    })) {
+    if (std::any_of(key_constraint_column_ids.cbegin(), key_constraint_column_ids.cend(),
+                    [&](const auto column_id) { return contains(_pruned_column_ids, column_id); })) {
       continue;
     }
 
@@ -118,7 +117,7 @@
                 "Unexpected count of column expressions.");
 
     // Create UniqueColumnCombination.
-    unique_column_combinations->emplace(column_expressions);
+    unique_column_combinations.emplace(column_expressions);
   }
 
   return unique_column_combinations;
@@ -126,8 +125,6 @@
 
 void MockNode::set_order_dependencies(const OrderDependencies& order_dependencies) {
   _order_dependencies = order_dependencies;
-=======
->>>>>>> 3bb370b6
 }
 
 std::shared_ptr<OrderDependencies> MockNode::order_dependencies() const {
@@ -159,32 +156,6 @@
     inclusion_dependencies->emplace(ind);
   }
   return inclusion_dependencies;
-}
-
-UniqueColumnCombinations MockNode::unique_column_combinations() const {
-  auto unique_column_combinations = UniqueColumnCombinations{};
-  const auto contains = [](const auto& column_ids, const auto search_column_id) {
-    return std::find(column_ids.cbegin(), column_ids.cend(), search_column_id) != column_ids.cend();
-  };
-
-  for (const auto& table_key_constraint : _table_key_constraints) {
-    // Discard key constraints that involve pruned column id(s).
-    const auto& key_constraint_column_ids = table_key_constraint.columns();
-    if (std::any_of(key_constraint_column_ids.cbegin(), key_constraint_column_ids.cend(),
-                    [&](const auto column_id) { return contains(_pruned_column_ids, column_id); })) {
-      continue;
-    }
-
-    // Search for output expressions that represent the TableKeyConstraint's ColumnIDs.
-    const auto& column_expressions = find_column_expressions(*this, key_constraint_column_ids);
-    DebugAssert(column_expressions.size() == table_key_constraint.columns().size(),
-                "Unexpected count of column expressions.");
-
-    // Create UniqueColumnCombination.
-    unique_column_combinations.emplace(column_expressions);
-  }
-
-  return unique_column_combinations;
 }
 
 const std::shared_ptr<TableStatistics>& MockNode::table_statistics() const {
