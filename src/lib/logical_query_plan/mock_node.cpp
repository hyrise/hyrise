--- conflicted
+++ resolved
@@ -78,42 +78,7 @@
   return stream.str();
 }
 
-<<<<<<< HEAD
 const std::shared_ptr<TableStatistics>& MockNode::table_statistics() const { return _table_statistics; }
-=======
-std::shared_ptr<TableStatistics> MockNode::derive_statistics_from(
-    const std::shared_ptr<AbstractLQPNode>& left_input, const std::shared_ptr<AbstractLQPNode>& right_input) const {
-  Assert(_table_statistics, "MockNode statistics need to be explicitely set");
-
-  if (_pruned_column_ids.empty()) {
-    return _table_statistics;
-  }
-
-  /**
-   * Prune `_pruned_column_ids` from the statistics
-   */
-
-  auto column_statistics = std::vector<std::shared_ptr<const BaseColumnStatistics>>{
-      _table_statistics->column_statistics().size() - _pruned_column_ids.size()};
-
-  auto pruned_column_ids_iter = _pruned_column_ids.begin();
-
-  for (auto stored_column_id = ColumnID{0}, output_column_id = ColumnID{0};
-       stored_column_id < _table_statistics->column_statistics().size(); ++stored_column_id) {
-    // Skip `stored_column_id` if it is in the sorted vector `_pruned_column_ids`
-    if (pruned_column_ids_iter != _pruned_column_ids.end() && stored_column_id == *pruned_column_ids_iter) {
-      ++pruned_column_ids_iter;
-      continue;
-    }
-
-    column_statistics[output_column_id] = _table_statistics->column_statistics()[stored_column_id];
-    ++output_column_id;
-  }
-
-  return std::make_shared<TableStatistics>(_table_statistics->table_type(), _table_statistics->row_count(),
-                                           column_statistics);
-}
->>>>>>> 8c36e779
 
 void MockNode::set_table_statistics(const std::shared_ptr<TableStatistics>& table_statistics) {
   _table_statistics = table_statistics;
@@ -121,11 +86,8 @@
 
 std::shared_ptr<AbstractLQPNode> MockNode::_on_shallow_copy(LQPNodeMapping& node_mapping) const {
   const auto mock_node = MockNode::make(_column_definitions);
-<<<<<<< HEAD
-=======
-  mock_node->set_statistics(_table_statistics);
+  mock_node->set_table_statistics(_table_statistics);
   mock_node->set_pruned_column_ids(_pruned_column_ids);
->>>>>>> 8c36e779
   return mock_node;
 }
 
