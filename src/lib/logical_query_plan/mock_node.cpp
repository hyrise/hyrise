#include "mock_node.hpp"

#include <memory>
#include <string>
#include <vector>

#include "optimizer/table_statistics.hpp"
#include "utils/assert.hpp"

namespace opossum {

MockNode::MockNode(const std::optional<std::string>& alias) : AbstractLQPNode(LQPNodeType::Mock) { set_alias(alias); }

MockNode::MockNode(const ColumnDefinitions& column_definitions, const std::optional<std::string>& alias)
    : AbstractLQPNode(LQPNodeType::Mock) {
  for (const auto& column_definition : column_definitions) {
    _output_column_names.emplace_back(column_definition.second);
  }

  set_alias(alias);
}

MockNode::MockNode(const std::shared_ptr<TableStatistics>& statistics, const std::optional<std::string>& alias)
    : AbstractLQPNode(LQPNodeType::Mock) {
  set_statistics(statistics);

  for (size_t column_statistics_idx = 0; column_statistics_idx < statistics->column_statistics().size();
       ++column_statistics_idx) {
    _output_column_names.emplace_back("MockCol" + std::to_string(column_statistics_idx));
  }

<<<<<<< HEAD
  set_alias(alias);
=======
  _output_column_ids_to_input_column_ids.emplace(output_column_count(), INVALID_COLUMN_ID);
}

std::shared_ptr<AbstractLQPNode> MockNode::_deep_copy_impl() const {
  Fail("Cannot deep_copy MockNodes because we cannot get a deep copy of the statistics");
  return nullptr;
}

const std::vector<ColumnID>& MockNode::output_column_ids_to_input_column_ids() const {
  return *_output_column_ids_to_input_column_ids;
>>>>>>> 8b0407da
}

const std::vector<std::string>& MockNode::output_column_names() const { return _output_column_names; }

std::string MockNode::get_verbose_column_name(ColumnID column_id) const {
  // Aliasing a MockNode doesn't really make sense, but let's stay covered
  if (_table_alias) {
    return *_table_alias + "." + output_column_names()[column_id];
  }
  return output_column_names()[column_id];
}

std::string MockNode::description() const { return "[MockTable]"; }
}  // namespace opossum<|MERGE_RESOLUTION|>--- conflicted
+++ resolved
@@ -29,20 +29,12 @@
     _output_column_names.emplace_back("MockCol" + std::to_string(column_statistics_idx));
   }
 
-<<<<<<< HEAD
   set_alias(alias);
-=======
-  _output_column_ids_to_input_column_ids.emplace(output_column_count(), INVALID_COLUMN_ID);
 }
 
 std::shared_ptr<AbstractLQPNode> MockNode::_deep_copy_impl() const {
   Fail("Cannot deep_copy MockNodes because we cannot get a deep copy of the statistics");
   return nullptr;
-}
-
-const std::vector<ColumnID>& MockNode::output_column_ids_to_input_column_ids() const {
-  return *_output_column_ids_to_input_column_ids;
->>>>>>> 8b0407da
 }
 
 const std::vector<std::string>& MockNode::output_column_names() const { return _output_column_names; }
