--- conflicted
+++ resolved
@@ -16,14 +16,9 @@
   std::string description() const override;
 
  protected:
-<<<<<<< HEAD
-  std::shared_ptr<AbstractLQPNode> _deep_copy_impl(const std::shared_ptr<AbstractLQPNode>& left_child,
-                                                   const std::shared_ptr<AbstractLQPNode>& right_child) const override;
-=======
   std::shared_ptr<AbstractLQPNode> _deep_copy_impl(
       const std::shared_ptr<AbstractLQPNode>& copied_left_child,
       const std::shared_ptr<AbstractLQPNode>& copied_right_child) const override;
->>>>>>> 9da0d9f3
 };
 
 }  // namespace opossum