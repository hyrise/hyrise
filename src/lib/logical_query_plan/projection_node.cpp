#include "projection_node.hpp"

#include <algorithm>
#include <memory>
#include <optional>
#include <sstream>
#include <string>
#include <vector>

#include "lqp_expression.hpp"
#include "types.hpp"
#include "utils/assert.hpp"

namespace opossum {

ProjectionNode::ProjectionNode(const std::vector<std::shared_ptr<LQPExpression>>& column_expressions)
    : AbstractLQPNode(LQPNodeType::Projection), _column_expressions(column_expressions) {}

std::string ProjectionNode::description() const {
  std::ostringstream desc;

  desc << "[Projection] ";

  std::vector<std::string> verbose_column_names;
  if (left_child()) {
    verbose_column_names = left_child()->get_verbose_column_names();
  }

  for (size_t column_idx = 0; column_idx < _column_expressions.size(); ++column_idx) {
    desc << _column_expressions[column_idx]->to_string(verbose_column_names);
    if (column_idx + 1 < _column_expressions.size()) {
      desc << ", ";
    }
  }

  return desc.str();
}

std::shared_ptr<AbstractLQPNode> ProjectionNode::_deep_copy_impl(
<<<<<<< HEAD
    const std::shared_ptr<AbstractLQPNode>& left_child, const std::shared_ptr<AbstractLQPNode>& right_child) const {
  Assert(this->left_child() && left_child, "Can't deep copy without child to adjust ColumnOrigins");

  std::vector<std::shared_ptr<LQPExpression>> column_expressions(_column_expressions.size());
  std::transform(_column_expressions.begin(), _column_expressions.end(), column_expressions.begin(),
                 [&](const auto& expression) {
                   return _adjust_expression_to_lqp(expression->deep_copy(), this->left_child(), left_child);
                 });
=======
    const std::shared_ptr<AbstractLQPNode>& copied_left_child,
    const std::shared_ptr<AbstractLQPNode>& copied_right_child) const {
  Assert(left_child() && copied_left_child, "Can't deep copy without child to adjust ColumnReferences");

  std::vector<std::shared_ptr<LQPExpression>> column_expressions;
  column_expressions.reserve(_column_expressions.size());
  for (const auto& expression : _column_expressions) {
    column_expressions.emplace_back(
        adapt_expression_to_different_lqp(expression->deep_copy(), left_child(), copied_left_child));
  }
>>>>>>> 9da0d9f3

  return std::make_shared<ProjectionNode>(column_expressions);
}

const std::vector<std::shared_ptr<LQPExpression>>& ProjectionNode::column_expressions() const {
  return _column_expressions;
}

void ProjectionNode::_on_child_changed() {
  DebugAssert(!right_child(), "Projection can't have a right child");

  _output_column_names.reset();
}

<<<<<<< HEAD
const std::vector<LQPColumnOrigin>& ProjectionNode::output_column_origins() const {
  if (!_output_column_origins) {
    _update_output();
  }

  return *_output_column_origins;
=======
const std::vector<LQPColumnReference>& ProjectionNode::output_column_references() const {
  if (!_output_column_references) {
    _update_output();
  }

  return *_output_column_references;
>>>>>>> 9da0d9f3
}

const std::vector<std::string>& ProjectionNode::output_column_names() const {
  if (!_output_column_names) {
    _update_output();
  }
  return *_output_column_names;
}

std::string ProjectionNode::get_verbose_column_name(ColumnID column_id) const {
  DebugAssert(left_child(), "Need input to generate name");
  DebugAssert(column_id < _column_expressions.size(), "ColumnID out of range");

  const auto& column_expression = _column_expressions[column_id];

  if (column_expression->alias()) {
    return *column_expression->alias();
  }

  if (left_child()) {
    return column_expression->to_string(left_child()->output_column_names());
  } else {
    return column_expression->to_string();
  }
}

void ProjectionNode::_update_output() const {
  /**
   * The output (column names and output-to-input mapping) of this node gets cleared whenever a child changed and is
   * re-computed on request. This allows LQPs to be in temporary invalid states (e.g. no left child in Join) and thus
   * allows easier manipulation in the optimizer.
   */

  DebugAssert(!_output_column_names, "No need to update, _update_output() shouldn't get called.");
  DebugAssert(!_output_column_names, "No need to update, _update_output() shouldn't get called.");
  DebugAssert(left_child(), "Can't set output without input");

  _output_column_names.emplace();
  _output_column_names->reserve(_column_expressions.size());

<<<<<<< HEAD
  _output_column_origins.emplace();
  _output_column_origins->reserve(_column_expressions.size());
=======
  _output_column_references.emplace();
  _output_column_references->reserve(_column_expressions.size());
>>>>>>> 9da0d9f3

  auto column_id = ColumnID{0};
  for (const auto& expression : _column_expressions) {
    // If the expression defines an alias, use it as the output column name.
    // If it does not, we have to handle it differently, depending on the type of the expression.
    if (expression->alias()) {
      _output_column_names->emplace_back(*expression->alias());
    }

    if (expression->type() == ExpressionType::Column) {
      DebugAssert(left_child(), "ProjectionNode needs a child.");

<<<<<<< HEAD
      _output_column_origins->emplace_back(expression->column_origin());

      if (!expression->alias()) {
        const auto input_column_id = left_child()->get_output_column_id_by_column_origin(expression->column_origin());
=======
      _output_column_references->emplace_back(expression->column_reference());

      if (!expression->alias()) {
        const auto input_column_id = left_child()->get_output_column_id(expression->column_reference());
>>>>>>> 9da0d9f3
        const auto& column_name = left_child()->output_column_names()[input_column_id];
        _output_column_names->emplace_back(column_name);
      }

    } else if (expression->type() == ExpressionType::Literal || expression->is_arithmetic_operator()) {
<<<<<<< HEAD
      _output_column_origins->emplace_back(shared_from_this(), column_id);
=======
      _output_column_references->emplace_back(shared_from_this(), column_id);
>>>>>>> 9da0d9f3

      if (!expression->alias()) {
        _output_column_names->emplace_back(expression->to_string(left_child()->output_column_names()));
      }

    } else {
      Fail("Only column references, arithmetic expressions, and literals supported for now.");
    }

    column_id++;
  }
}

}  // namespace opossum<|MERGE_RESOLUTION|>--- conflicted
+++ resolved
@@ -37,16 +37,6 @@
 }
 
 std::shared_ptr<AbstractLQPNode> ProjectionNode::_deep_copy_impl(
-<<<<<<< HEAD
-    const std::shared_ptr<AbstractLQPNode>& left_child, const std::shared_ptr<AbstractLQPNode>& right_child) const {
-  Assert(this->left_child() && left_child, "Can't deep copy without child to adjust ColumnOrigins");
-
-  std::vector<std::shared_ptr<LQPExpression>> column_expressions(_column_expressions.size());
-  std::transform(_column_expressions.begin(), _column_expressions.end(), column_expressions.begin(),
-                 [&](const auto& expression) {
-                   return _adjust_expression_to_lqp(expression->deep_copy(), this->left_child(), left_child);
-                 });
-=======
     const std::shared_ptr<AbstractLQPNode>& copied_left_child,
     const std::shared_ptr<AbstractLQPNode>& copied_right_child) const {
   Assert(left_child() && copied_left_child, "Can't deep copy without child to adjust ColumnReferences");
@@ -57,7 +47,6 @@
     column_expressions.emplace_back(
         adapt_expression_to_different_lqp(expression->deep_copy(), left_child(), copied_left_child));
   }
->>>>>>> 9da0d9f3
 
   return std::make_shared<ProjectionNode>(column_expressions);
 }
@@ -72,21 +61,12 @@
   _output_column_names.reset();
 }
 
-<<<<<<< HEAD
-const std::vector<LQPColumnOrigin>& ProjectionNode::output_column_origins() const {
-  if (!_output_column_origins) {
-    _update_output();
-  }
-
-  return *_output_column_origins;
-=======
 const std::vector<LQPColumnReference>& ProjectionNode::output_column_references() const {
   if (!_output_column_references) {
     _update_output();
   }
 
   return *_output_column_references;
->>>>>>> 9da0d9f3
 }
 
 const std::vector<std::string>& ProjectionNode::output_column_names() const {
@@ -127,13 +107,8 @@
   _output_column_names.emplace();
   _output_column_names->reserve(_column_expressions.size());
 
-<<<<<<< HEAD
-  _output_column_origins.emplace();
-  _output_column_origins->reserve(_column_expressions.size());
-=======
   _output_column_references.emplace();
   _output_column_references->reserve(_column_expressions.size());
->>>>>>> 9da0d9f3
 
   auto column_id = ColumnID{0};
   for (const auto& expression : _column_expressions) {
@@ -146,27 +121,16 @@
     if (expression->type() == ExpressionType::Column) {
       DebugAssert(left_child(), "ProjectionNode needs a child.");
 
-<<<<<<< HEAD
-      _output_column_origins->emplace_back(expression->column_origin());
-
-      if (!expression->alias()) {
-        const auto input_column_id = left_child()->get_output_column_id_by_column_origin(expression->column_origin());
-=======
       _output_column_references->emplace_back(expression->column_reference());
 
       if (!expression->alias()) {
         const auto input_column_id = left_child()->get_output_column_id(expression->column_reference());
->>>>>>> 9da0d9f3
         const auto& column_name = left_child()->output_column_names()[input_column_id];
         _output_column_names->emplace_back(column_name);
       }
 
     } else if (expression->type() == ExpressionType::Literal || expression->is_arithmetic_operator()) {
-<<<<<<< HEAD
-      _output_column_origins->emplace_back(shared_from_this(), column_id);
-=======
       _output_column_references->emplace_back(shared_from_this(), column_id);
->>>>>>> 9da0d9f3
 
       if (!expression->alias()) {
         _output_column_names->emplace_back(expression->to_string(left_child()->output_column_names()));
