#include "projection_node.hpp"

#include <sstream>

#include "expression/expression_utils.hpp"
#include "lqp_utils.hpp"
#include "resolve_type.hpp"
#include "utils/assert.hpp"

namespace hyrise {

ProjectionNode::ProjectionNode(const std::vector<std::shared_ptr<AbstractExpression>>& expressions)
    : AbstractLQPNode(LQPNodeType::Projection, expressions) {}

std::string ProjectionNode::description(const DescriptionMode mode) const {
  const auto expression_mode = _expression_description_mode(mode);

  std::stringstream stream;

  stream << "[Projection] " << expression_descriptions(node_expressions, expression_mode);

  return stream.str();
}

std::vector<std::shared_ptr<AbstractExpression>> ProjectionNode::output_expressions() const {
  return node_expressions;
}

bool ProjectionNode::is_column_nullable(const ColumnID column_id) const {
  Assert(column_id < node_expressions.size(), "ColumnID out of range");
  Assert(left_input(), "Need left input to determine nullability");
  return node_expressions[column_id]->is_nullable_on_lqp(*left_input());
}

<<<<<<< HEAD
std::shared_ptr<UniqueColumnCombinations> ProjectionNode::unique_column_combinations() const {
  auto unique_column_combinations = std::make_shared<UniqueColumnCombinations>();
  unique_column_combinations->reserve(node_expressions.size());
=======
UniqueColumnCombinations ProjectionNode::unique_column_combinations() const {
  auto unique_column_combinations = UniqueColumnCombinations{};
  unique_column_combinations.reserve(node_expressions.size());
>>>>>>> 3bb370b6

  // Forward unique column combinations, if applicable
  const auto& input_unique_column_combinations = left_input()->unique_column_combinations();
  const auto& output_expressions = this->output_expressions();

<<<<<<< HEAD
  for (const auto& input_ucc : *input_unique_column_combinations) {
=======
  for (const auto& input_ucc : input_unique_column_combinations) {
>>>>>>> 3bb370b6
    if (!contains_all_expressions(input_ucc.expressions, output_expressions)) {
      continue;
      /**
       * Future Work:
       * Our implementation does not exploit all opportunities yet.
       * As the next step, we could check for derived output expressions that preserve uniqueness, for example,
       * the expression 'column + 1'.
       * Instead of discarding a UCC for 'column', we could create and output a new one for 'column + 1'.
       */
    }
<<<<<<< HEAD
    unique_column_combinations->emplace(input_ucc);
=======
    unique_column_combinations.emplace(input_ucc);
>>>>>>> 3bb370b6
  }

  return unique_column_combinations;
}

<<<<<<< HEAD
std::shared_ptr<OrderDependencies> ProjectionNode::order_dependencies() const {
  auto order_dependencies = std::make_shared<OrderDependencies>();
  order_dependencies->reserve(node_expressions.size());

  // Forward order dependencies, if applicable
  const auto& input_order_dependencies = left_input()->order_dependencies();
  const auto& output_expressions = this->output_expressions();

  for (const auto& input_order_dependency : *input_order_dependencies) {
    // As is the case for UCCs, we have opportunities for creating ODs from different projections in the future.
    if (!(contains_all_expressions(input_order_dependency.expressions, output_expressions) &&
          contains_all_expressions(input_order_dependency.ordered_expressions, output_expressions))) {
      continue;
    }
    order_dependencies->emplace(input_order_dependency);
  }

  return order_dependencies;
}

std::shared_ptr<InclusionDependencies> ProjectionNode::inclusion_dependencies() const {
  auto inclusion_dependencies = std::make_shared<InclusionDependencies>();
  inclusion_dependencies->reserve(node_expressions.size());

  // Forward inclusion dependencies, if applicable
  const auto& input_inclusion_dependencies = left_input()->inclusion_dependencies();
  const auto& output_expressions = this->output_expressions();

  for (const auto& input_inclusion_dependency : *input_inclusion_dependencies) {
    if (!contains_all_expressions(input_inclusion_dependency.expressions, output_expressions)) {
      continue;
    }
    inclusion_dependencies->emplace(input_inclusion_dependency);
  }

  return inclusion_dependencies;
}

=======
>>>>>>> 3bb370b6
FunctionalDependencies ProjectionNode::non_trivial_functional_dependencies() const {
  auto non_trivial_fds = left_input()->non_trivial_functional_dependencies();

  // Currently, we remove non-trivial FDs whose expressions are no longer part of the node's output expressions.
  remove_invalid_fds(shared_from_this(), non_trivial_fds);

  /**
   * Future Work: By analyzing the output expressions in more depth, we can save some of the input FDs. For example:
   *               - StoredTableNode with the columns a, b, c and the following FD:
   *                 {a} -> {b}
   *               - ProjectionNode with the following output expressions:
   *                 a, (b + 1)
   *
   *              The current implementation discards the above FD. Instead, we could save it via the following
   *              reformulation: {a} -> {b + 1}
   */

  return non_trivial_fds;
}

std::shared_ptr<AbstractLQPNode> ProjectionNode::_on_shallow_copy(LQPNodeMapping& node_mapping) const {
  return make(expressions_copy_and_adapt_to_different_lqp(node_expressions, node_mapping));
}

bool ProjectionNode::_on_shallow_equals(const AbstractLQPNode& rhs, const LQPNodeMapping& node_mapping) const {
  const auto& rhs_expressions = static_cast<const ProjectionNode&>(rhs).node_expressions;
  return expressions_equal_to_expressions_in_different_lqp(node_expressions, rhs_expressions, node_mapping);
}

}  // namespace hyrise<|MERGE_RESOLUTION|>--- conflicted
+++ resolved
@@ -32,25 +32,15 @@
   return node_expressions[column_id]->is_nullable_on_lqp(*left_input());
 }
 
-<<<<<<< HEAD
-std::shared_ptr<UniqueColumnCombinations> ProjectionNode::unique_column_combinations() const {
-  auto unique_column_combinations = std::make_shared<UniqueColumnCombinations>();
-  unique_column_combinations->reserve(node_expressions.size());
-=======
 UniqueColumnCombinations ProjectionNode::unique_column_combinations() const {
   auto unique_column_combinations = UniqueColumnCombinations{};
   unique_column_combinations.reserve(node_expressions.size());
->>>>>>> 3bb370b6
 
   // Forward unique column combinations, if applicable
   const auto& input_unique_column_combinations = left_input()->unique_column_combinations();
   const auto& output_expressions = this->output_expressions();
 
-<<<<<<< HEAD
-  for (const auto& input_ucc : *input_unique_column_combinations) {
-=======
   for (const auto& input_ucc : input_unique_column_combinations) {
->>>>>>> 3bb370b6
     if (!contains_all_expressions(input_ucc.expressions, output_expressions)) {
       continue;
       /**
@@ -61,17 +51,12 @@
        * Instead of discarding a UCC for 'column', we could create and output a new one for 'column + 1'.
        */
     }
-<<<<<<< HEAD
-    unique_column_combinations->emplace(input_ucc);
-=======
     unique_column_combinations.emplace(input_ucc);
->>>>>>> 3bb370b6
   }
 
   return unique_column_combinations;
 }
 
-<<<<<<< HEAD
 std::shared_ptr<OrderDependencies> ProjectionNode::order_dependencies() const {
   auto order_dependencies = std::make_shared<OrderDependencies>();
   order_dependencies->reserve(node_expressions.size());
@@ -110,8 +95,6 @@
   return inclusion_dependencies;
 }
 
-=======
->>>>>>> 3bb370b6
 FunctionalDependencies ProjectionNode::non_trivial_functional_dependencies() const {
   auto non_trivial_fds = left_input()->non_trivial_functional_dependencies();
 
