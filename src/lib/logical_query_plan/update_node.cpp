--- conflicted
+++ resolved
@@ -15,14 +15,6 @@
     : AbstractLQPNode(LQPNodeType::Update), _table_name(table_name), _column_expressions(column_expressions) {}
 
 std::shared_ptr<AbstractLQPNode> UpdateNode::_deep_copy_impl(
-<<<<<<< HEAD
-    const std::shared_ptr<AbstractLQPNode>& left_child, const std::shared_ptr<AbstractLQPNode>& right_child) const {
-  std::vector<std::shared_ptr<LQPExpression>> column_expressions(_column_expressions.size());
-  std::transform(_column_expressions.begin(), _column_expressions.end(), column_expressions.begin(),
-                 [&](const auto& expression) {
-                   return _adjust_expression_to_lqp(expression->deep_copy(), this->left_child(), left_child);
-                 });
-=======
     const std::shared_ptr<AbstractLQPNode>& copied_left_child,
     const std::shared_ptr<AbstractLQPNode>& copied_right_child) const {
   std::vector<std::shared_ptr<LQPExpression>> column_expressions(_column_expressions.size());
@@ -32,7 +24,6 @@
     column_expressions.emplace_back(
         adapt_expression_to_different_lqp(expression->deep_copy(), left_child(), copied_left_child));
   }
->>>>>>> 9da0d9f3
 
   return std::make_shared<UpdateNode>(_table_name, column_expressions);
 }
