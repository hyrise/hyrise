--- conflicted
+++ resolved
@@ -58,37 +58,4 @@
     const std::shared_ptr<AbstractLQPNode>& left_child, const std::shared_ptr<AbstractLQPNode>& right_child) const {
   Fail("Statistics for UNION not yet implemented");
 }
-<<<<<<< HEAD
-=======
-
-std::optional<ColumnID> UnionNode::find_column_id_by_named_column_reference(
-    const NamedColumnReference& named_column_reference) const {
-  auto named_column_reference_without_local_alias = _resolve_local_alias(named_column_reference);
-
-  if (!named_column_reference_without_local_alias) {
-    return std::nullopt;
-  }
-
-  const auto column_id_in_left =
-      left_child()->find_column_id_by_named_column_reference(*named_column_reference_without_local_alias);
-
-  const auto column_id_in_right =
-      right_child()->find_column_id_by_named_column_reference(*named_column_reference_without_local_alias);
-
-  if (column_id_in_left != column_id_in_right) {
-    return std::nullopt;
-  }
-
-  return column_id_in_left;
-}
-
-bool UnionNode::knows_table(const std::string& table_name) const {
-  return false;  // knows_table() is not a concept that applies to Unions
-}
-
-std::vector<ColumnID> UnionNode::get_output_column_ids_for_table(const std::string& table_name) const {
-  Fail("get_output_column_ids_for_table() is not a concept that applies to Unions");
-}
-
->>>>>>> a55e0ccf
 }  // namespace opossum