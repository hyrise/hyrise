#pragma once

#include <memory>
#include <optional>
#include <string>
#include <vector>

#include "abstract_lqp_node.hpp"

namespace opossum {

struct ColumnID;
class TableStatistics;

/**
 * This node type represents a table stored by the table manager.
 * They are the leafs of every meaningful LQP tree.
 */
class StoredTableNode : public AbstractLQPNode {
 public:
  explicit StoredTableNode(const std::string& table_name);

  const std::string& table_name() const;

  std::string description() const override;
  std::shared_ptr<const AbstractLQPNode> find_table_name_origin(const std::string& table_name) const override;
  const std::vector<std::string>& output_column_names() const override;

  std::shared_ptr<TableStatistics> derive_statistics_from(
      const std::shared_ptr<AbstractLQPNode>& left_child = nullptr,
      const std::shared_ptr<AbstractLQPNode>& right_child = nullptr) const override;

  std::string get_verbose_column_name(ColumnID column_id) const override;

 protected:
<<<<<<< HEAD
  std::shared_ptr<AbstractLQPNode> _deep_copy_impl(const std::shared_ptr<AbstractLQPNode>& left_child,
                                                   const std::shared_ptr<AbstractLQPNode>& right_child) const override;
  void _on_child_changed() override;
  std::optional<NamedColumnReference> _resolve_local_column_prefix(
      const NamedColumnReference& named_column_reference) const override;
=======
  std::shared_ptr<AbstractLQPNode> _deep_copy_impl(
      const std::shared_ptr<AbstractLQPNode>& copied_left_child,
      const std::shared_ptr<AbstractLQPNode>& copied_right_child) const override;
  void _on_child_changed() override;
  std::optional<QualifiedColumnName> _resolve_local_table_name(
      const QualifiedColumnName& qualified_column_name) const override;
>>>>>>> 9da0d9f3

 private:
  const std::string _table_name;

  std::vector<std::string> _output_column_names;
};

}  // namespace opossum<|MERGE_RESOLUTION|>--- conflicted
+++ resolved
@@ -33,20 +33,12 @@
   std::string get_verbose_column_name(ColumnID column_id) const override;
 
  protected:
-<<<<<<< HEAD
-  std::shared_ptr<AbstractLQPNode> _deep_copy_impl(const std::shared_ptr<AbstractLQPNode>& left_child,
-                                                   const std::shared_ptr<AbstractLQPNode>& right_child) const override;
-  void _on_child_changed() override;
-  std::optional<NamedColumnReference> _resolve_local_column_prefix(
-      const NamedColumnReference& named_column_reference) const override;
-=======
   std::shared_ptr<AbstractLQPNode> _deep_copy_impl(
       const std::shared_ptr<AbstractLQPNode>& copied_left_child,
       const std::shared_ptr<AbstractLQPNode>& copied_right_child) const override;
   void _on_child_changed() override;
   std::optional<QualifiedColumnName> _resolve_local_table_name(
       const QualifiedColumnName& qualified_column_name) const override;
->>>>>>> 9da0d9f3
 
  private:
   const std::string _table_name;
