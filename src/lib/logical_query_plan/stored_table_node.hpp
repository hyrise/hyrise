#pragma once

#include <optional>
#include <vector>

#include "abstract_lqp_node.hpp"
#include "expression/abstract_expression.hpp"
#include "lqp_column_reference.hpp"

namespace opossum {

class LQPColumnExpression;

/**
 * Represents a Table from the StorageManager in an LQP
 *
 * Holds Column and Chunk pruning information.
 */
class StoredTableNode : public EnableMakeForLQPNode<StoredTableNode>, public AbstractLQPNode {
 public:
  explicit StoredTableNode(const std::string& table_name);

  LQPColumnReference get_column(const std::string& name) const;

<<<<<<< HEAD
  const std::vector<LQPColumnReference> get_columns() const;

=======
>>>>>>> 16f0a872
  /**
   * @defgroup ColumnIDs and ChunkIDs to be pruned from the stored Table.
   * Both vectors need to be sorted and must no contain duplicates when passed to `set_pruned_{chunk/column}_ids()`
   *
   * @{
   */
  void set_pruned_chunk_ids(const std::vector<ChunkID>& pruned_chunk_ids);
  const std::vector<ChunkID>& pruned_chunk_ids() const;

  void set_pruned_column_ids(const std::vector<ColumnID>& pruned_column_ids);
  const std::vector<ColumnID>& pruned_column_ids() const;
  /** @} */

  std::string description() const override;
  OperatorType operator_type() const override;

  const std::vector<std::shared_ptr<AbstractExpression>>& column_expressions() const override;
  bool is_column_nullable(const ColumnID column_id) const override;
  std::shared_ptr<TableStatistics> derive_statistics_from(
      const std::shared_ptr<AbstractLQPNode>& left_input,
      const std::shared_ptr<AbstractLQPNode>& right_input) const override;

  const std::string table_name;

 protected:
  std::shared_ptr<AbstractLQPNode> _on_shallow_copy(LQPNodeMapping& node_mapping) const override;
  bool _on_shallow_equals(const AbstractLQPNode& rhs, const LQPNodeMapping& node_mapping) const override;

 private:
  mutable std::optional<std::vector<std::shared_ptr<AbstractExpression>>> _column_expressions;
  std::vector<ChunkID> _pruned_chunk_ids;
  std::vector<ColumnID> _pruned_column_ids;
};

}  // namespace opossum<|MERGE_RESOLUTION|>--- conflicted
+++ resolved
@@ -22,11 +22,8 @@
 
   LQPColumnReference get_column(const std::string& name) const;
 
-<<<<<<< HEAD
   const std::vector<LQPColumnReference> get_columns() const;
 
-=======
->>>>>>> 16f0a872
   /**
    * @defgroup ColumnIDs and ChunkIDs to be pruned from the stored Table.
    * Both vectors need to be sorted and must no contain duplicates when passed to `set_pruned_{chunk/column}_ids()`
@@ -41,8 +38,6 @@
   /** @} */
 
   std::string description() const override;
-  OperatorType operator_type() const override;
-
   const std::vector<std::shared_ptr<AbstractExpression>>& column_expressions() const override;
   bool is_column_nullable(const ColumnID column_id) const override;
   std::shared_ptr<TableStatistics> derive_statistics_from(
