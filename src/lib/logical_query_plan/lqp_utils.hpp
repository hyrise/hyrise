--- conflicted
+++ resolved
@@ -66,17 +66,6 @@
  *
  *         input LQP   --- lqp_subplan_to_boolean_expression(Sort, Predicate A) --->   boolean expression
  *
-<<<<<<< HEAD
- *       Sort (begin node)                                               Predicate D      Predicate C
- *             |                                                               \             /
- *           Union                                                               --- AND ---       Predicate E
- *         /       \                                                                   \              /
- *  Predicate D     |                                                                    ---  OR  ---     Predicate B
- *        |      Predicate E                                                                   \             /
- *  Predicate C  ´  |                                                                            --- AND ---
- *         \       /                                                                                  |
- *        Projection                                                                         returned expression
-=======
  *       Sort (begin node)                                                  Predicate C       Predicate D
  *             |                                                                   \             /
  *           Union                                                                   --- AND ---       Predicate E
@@ -86,7 +75,6 @@
  *  Predicate C  ´  |                                                                 --- AND ---
  *         \       /                                                                       |
  *        Projection                                                               returned expression
->>>>>>> 555fc8ac
  *             |
  *        Predicate B
  *             |
@@ -94,12 +82,6 @@
  *             |
  *       Stored Table
  *
-<<<<<<< HEAD
- * ToDo(Fabian) Current implementation creates nested expression in wrong order. Predicate B should be the first
- * predicate in the returned boolean expression.
- *
-=======
->>>>>>> 555fc8ac
  * @return      the expression, or nullptr if no expression could be created
  */
 std::shared_ptr<AbstractExpression> lqp_subplan_to_boolean_expression(
