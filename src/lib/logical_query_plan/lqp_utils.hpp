#pragma once

#include <queue>
#include <set>
#include <unordered_set>

#include "logical_query_plan/abstract_lqp_node.hpp"

namespace hyrise {

class AbstractExpression;
class LQPSubqueryExpression;

enum class LQPInputSide;

using LQPMismatch = std::pair<std::shared_ptr<const AbstractLQPNode>, std::shared_ptr<const AbstractLQPNode>>;

/**
 * Data structure that maps LQPs to (multiple) subquery expressions that reference them.
 *
 * Purpose:
 *  Mainly used by optimizer rules to optimize subquery LQPs more efficiently. In concrete, it helps
 *  to optimize subquery LQPs ONLY ONCE, although being referenced by a list of subquery expressions.
 *
 * Why weak pointers for subquery expressions?
 *  Referenced LQPs and subquery expressions might be subject to change after creating this data structure. Depending
 *  on the order of optimization steps, we could end up with a scenario as follows:
 *
 *      [ProjectionNodeRoot(..., SubqueryExpressionA)]
 *                                        \
 *                                         \ references
 *                                          \
 *                                        [ProjectionNodeA(..., SubqueryExpressionB)]
 *                                                                       \
 *                                                                        \ references
 *                                                                         \
 *                                                                        [ProjectionNodeB(...)]
 *
 *        (1) collect_lqp_subquery_expressions_by_lqp(ProjectionNodeRoot)
 *                =>  returns { [ ProjectionNodeA, { SubqueryExpressionA } ],
 *                              [ ProjectionNodeB, { SubqueryExpressionB } ] }
 *
 *        (2) OptimizerRuleXY is applied to ProjectionNodeA
 *                => As a result, SubqueryExpressionB gets replaced / removed from ProjectionNodeA.
 *
 *        (3) OptimizerRuleXY is applied to ProjectionNodeB
 *            -> Wasted optimization time because SubqueryExpressionB and ProjectionNodeB are no longer being used,
 *               thanks to step (2).
 *
 *  With weak pointers, we are forced to skip step (3) because SubqueryExpressionB and its corresponding LQP have
 *  already been deleted after step (2).
 *
 *  However, this optimization does not cover all cases as it is dependent on the execution order. For
 *  example, when swapping steps (2) and (3), we cannot easily skip an optimization step.
 */
using SubqueryExpressionsByLQP =
    std::unordered_map<std::shared_ptr<AbstractLQPNode>, std::vector<std::weak_ptr<LQPSubqueryExpression>>>;

/**
 * Returns unique LQPs from (nested) LQPSubqueryExpressions of @param node. If @param only_correlated is set to true,
 * only LQPs from correlated subqueries are part of the result.
 */
SubqueryExpressionsByLQP collect_lqp_subquery_expressions_by_lqp(const std::shared_ptr<AbstractLQPNode>& node,
                                                                 const bool only_correlated = false);

/**
 * For two equally structured LQPs lhs and rhs, create a mapping for each node in lhs pointing to its equivalent in rhs.
 */
LQPNodeMapping lqp_create_node_mapping(const std::shared_ptr<AbstractLQPNode>& lhs,
                                       const std::shared_ptr<AbstractLQPNode>& rhs);

/**
 * Perform a deep equality check of two LQPs.
 * @return std::nullopt if the LQPs were equal. A pair of a node in this LQP and a node in the rhs LQP that were first
 *         discovered to differ.
 */
std::optional<LQPMismatch> lqp_find_subplan_mismatch(const std::shared_ptr<const AbstractLQPNode>& lhs,
                                                     const std::shared_ptr<const AbstractLQPNode>& rhs);

void lqp_replace_node(const std::shared_ptr<AbstractLQPNode>& original_node,
                      const std::shared_ptr<AbstractLQPNode>& replacement_node);

/**
 * Removes a node from the plan, using the output of its left input as input for its output nodes. Unless
 * allow_right_input is set, the node must not have a right input. If allow_right_input is set, the caller has to
 * retie that right input of the node (or reinsert the node at a different position where the right input is valid).
 */
enum class AllowRightInput { No, Yes };
void lqp_remove_node(const std::shared_ptr<AbstractLQPNode>& node,
                     const AllowRightInput allow_right_input = AllowRightInput::No);

void lqp_insert_node(const std::shared_ptr<AbstractLQPNode>& parent_node, const LQPInputSide input_side,
                     const std::shared_ptr<AbstractLQPNode>& node_to_insert,
                     const AllowRightInput allow_right_input = AllowRightInput::No);

/**
 * Sets @param node as the left input of @param node_to_insert, and re-connects all outputs to @param node_to_insert.
 */
void lqp_insert_node_above(const std::shared_ptr<AbstractLQPNode>& node,
                           const std::shared_ptr<AbstractLQPNode>& node_to_insert,
                           const AllowRightInput allow_right_input = AllowRightInput::No);
/**
 * @return whether all paths to all leaves contain a Validate node - i.e. the LQP can be used in an MVCC aware context
 */
bool lqp_is_validated(const std::shared_ptr<AbstractLQPNode>& lqp);

/**
 * @return all names of tables that have been accessed in modifying nodes (e.g., InsertNode, UpdateNode)
 */
std::set<std::string> lqp_find_modified_tables(const std::shared_ptr<AbstractLQPNode>& lqp);

/**
 * Create a boolean expression from an LQP by considering PredicateNodes and UnionNodes. It traverses the LQP from the
 * begin node until it reaches the end node if set or an LQP node which is a not a Predicate, Union, Projection, Sort,
 * Validate or Limit node. The end node is necessary if a certain Predicate should not be part of the created expression
 * 
 * Subsequent PredicateNodes are turned into a LogicalExpression with AND. UnionNodes into a LogicalExpression with OR.
 * Projection, Sort, Validate or Limit LQP nodes are ignored during the traversal.
 *
 *         input LQP   --- lqp_subplan_to_boolean_expression(Sort, Predicate A) --->   boolean expression
 *
 *       Sort (begin node)                                                  Predicate C       Predicate D
 *             |                                                                   \             /
 *           Union                                                                   --- AND ---       Predicate E
 *         /       \                                                                       \              /
 *  Predicate D     |                                                        Predicate B     ---  OR  ---
 *        |      Predicate E                                                        \             /
 *  Predicate C     |                                                                 --- AND ---
 *         \       /                                                                       |
 *        Projection                                                               returned expression
 *             |
 *        Predicate B
 *             |
 *   Predicate A (end node)
 *             |
 *       Stored Table
 *
 * @return      the expression, or nullptr if no expression could be created
 */
std::shared_ptr<AbstractExpression> lqp_subplan_to_boolean_expression(
    const std::shared_ptr<AbstractLQPNode>& begin,
    const std::optional<const std::shared_ptr<AbstractLQPNode>>& end = std::nullopt);

enum class LQPVisitation { VisitInputs, DoNotVisitInputs };

/**
 * Calls the passed @param visitor on @param lqp and recursively on its INPUTS. This will NOT visit subqueries. The
 * visitor returns `LQPVisitation`, indicating whether the current nodes's input should be visited as well. The
 * algorithm is breadth-first search. Each node is visited exactly once.
 *
 * @tparam Visitor      Functor called with every node as a param. Returns `LQPVisitation`.
 */
template <typename Node, typename Visitor>
void visit_lqp(const std::shared_ptr<Node>& lqp, Visitor visitor) {
  using AbstractNodeType = std::conditional_t<std::is_const_v<Node>, const AbstractLQPNode, AbstractLQPNode>;

  auto node_queue = std::queue<std::shared_ptr<AbstractNodeType>>{};
  node_queue.push(lqp);

  auto visited_nodes = std::unordered_set<std::shared_ptr<AbstractNodeType>>{};

  while (!node_queue.empty()) {
    const auto node = node_queue.front();
    node_queue.pop();

    if (!visited_nodes.emplace(node).second) {
      continue;
    }

    if (visitor(node) == LQPVisitation::VisitInputs) {
      if (node->left_input()) {
        node_queue.push(node->left_input());
      }
      if (node->right_input()) {
        node_queue.push(node->right_input());
      }
    }
  }
}

enum class LQPUpwardVisitation { VisitOutputs, DoNotVisitOutputs };

/**
 * Calls the passed @param visitor on @param lqp and recursively on each node that uses it as an OUTPUT. If the LQP is
 * used as a subquery, the users of the subquery are not visited. The visitor returns `LQPUpwardVisitation`, indicating
 * whether the current nodes's input should be visited as well. Each node is visited exactly once.
 *
 * @tparam Visitor      Functor called with every node as a param. Returns `LQPUpwardVisitation`.
 */
template <typename Node, typename Visitor>
void visit_lqp_upwards(const std::shared_ptr<Node>& lqp, Visitor visitor) {
  using AbstractNodeType = std::conditional_t<std::is_const_v<Node>, const AbstractLQPNode, AbstractLQPNode>;

  auto node_queue = std::queue<std::shared_ptr<AbstractNodeType>>{};
  node_queue.push(lqp);

  auto visited_nodes = std::unordered_set<std::shared_ptr<AbstractNodeType>>{};

  while (!node_queue.empty()) {
    const auto node = node_queue.front();
    node_queue.pop();

    if (!visited_nodes.emplace(node).second) {
      continue;
    }

    if (visitor(node) == LQPUpwardVisitation::VisitOutputs) {
      for (const auto& output : node->outputs()) {
        node_queue.push(output);
      }
    }
  }
}

/**
 * @return The node @param lqp as well as the root nodes of all LQPs in subqueries and, recursively, LQPs in their
 *         subqueries
 */
std::vector<std::shared_ptr<AbstractLQPNode>> lqp_find_subplan_roots(const std::shared_ptr<AbstractLQPNode>& lqp);

/**
 * Traverses @param lqp from the top to the bottom and returns all nodes of the given @param type.
 */
std::vector<std::shared_ptr<AbstractLQPNode>> lqp_find_nodes_by_type(const std::shared_ptr<AbstractLQPNode>& lqp,
                                                                     const LQPNodeType type);
/**
 * Traverses @param lqp from the top to the bottom and @returns all leaf nodes.
 */
std::vector<std::shared_ptr<AbstractLQPNode>> lqp_find_leaves(const std::shared_ptr<AbstractLQPNode>& lqp);

/**
 * @return A vector or set of column expressions created by the given @param lqp_node, matching the given @param
<<<<<<< HEAD
 *         column_ids. This is a helper method that maps column ids from tables to the matching output expressions.
 *         Conceptually, it only works on data source nodes. Currently, these are StoredTableNodes, StaticTableNodes,
 *         and MockNodes.
 */
template <typename ExpressionContainer>
ExpressionContainer find_column_expressions(const AbstractLQPNode& lqp_node, const std::vector<ColumnID>& column_ids);
=======
 *         column_ids. These are helper methods that map column ids from tables to the matching output expressions.
 *         Conceptually, it only works on data source nodes. Currently, these are StoredTableNodes, StaticTableNodes,
 *         and MockNodes.
 */
ExpressionUnorderedSet find_column_expressions(const AbstractLQPNode& lqp_node, const std::set<ColumnID>& column_ids);
std::vector<std::shared_ptr<AbstractExpression>> find_column_expressions(const AbstractLQPNode& lqp_node,
                                                                         const std::vector<ColumnID>& column_ids);
>>>>>>> ec765741

/**
 * @return True if there is a UCC in the given set of @param unique_column_combinations matching the given set of @param
 *         expressions. A unique column combination matches if it covers a subset of @param expressions.
 */
bool contains_matching_unique_column_combination(const UniqueColumnCombinations& unique_column_combinations,
                                                 const ExpressionUnorderedSet& expressions);

/**
 * @return A set of FDs, derived from the given @param unique_column_combinations and based on the output expressions of
 *         the given @param lqp node.
 */
FunctionalDependencies fds_from_unique_column_combinations(const std::shared_ptr<const AbstractLQPNode>& lqp,
                                                           const UniqueColumnCombinations& unique_column_combinations);

/**
 * @return A set of FDs, derived from the given @param unique_column_combinations and based on the output expressions of
 *         the given @param lqp node.
 */
FunctionalDependencies fds_from_order_dependencies(const std::shared_ptr<const AbstractLQPNode>& lqp,
                                                   const OrderDependencies& order_dependencies);

/**
 * This is a helper method that removes invalid or unnecessary FDs from the given input set @param fds by looking at
 * the @param lqp node's output expressions.
 */
void remove_invalid_fds(const std::shared_ptr<const AbstractLQPNode>& lqp, FunctionalDependencies& fds);

/**
 * Takes the given UnionNode @param union_root_node and traverses the LQP until a common origin node was found.
 * @returns a shared pointer to the diamond's origin node. If it was not found, a null pointer is returned.
 */
std::shared_ptr<AbstractLQPNode> find_diamond_origin_node(const std::shared_ptr<AbstractLQPNode>& union_root_node);

/**
 * @return All INDs in the given set of @param inclusion_dependencies matching the given set of
 *         @param expressions. An inclusion dependency matches if it covers a superset of @param expressions.
 */
InclusionDependencies find_matching_inclusion_dependencies(const InclusionDependencies& inclusion_dependencies,
                                                           const ExpressionUnorderedSet& expressions);

/**
 * @return True if there is an OD in the given set of @param order_dependencies matching the given lists of @param
<<<<<<< HEAD
 *         expressions and @param ordered_expressions. An order dependency matches if it covers at most all of @param
 *         expressions and at least @param ordered_expressions.
 *         Example: - @param expressions: [a, b]
=======
 *         ordering_expressions and @param ordered_expressions. An order dependency matches if it covers at most all of
 *         @param ordering_expressions and at least @param ordered_expressions.
 *         Example: - @param ordering_expressions: [a, b]
>>>>>>> ec765741
 *                  - @param ordered_expressions: [c, d]
 *                  - possible matching ODs: [a] |-> [c, d], [a, b] |-> [c, d], [a, b] |-> [c, d, e]
 */
bool contains_matching_order_dependency(const OrderDependencies& order_dependencies,
<<<<<<< HEAD
                                        const std::vector<std::shared_ptr<AbstractExpression>>& expressions,
=======
                                        const std::vector<std::shared_ptr<AbstractExpression>>& ordering_expressions,
>>>>>>> ec765741
                                        const std::vector<std::shared_ptr<AbstractExpression>>& ordered_expressions);

}  // namespace hyrise<|MERGE_RESOLUTION|>--- conflicted
+++ resolved
@@ -230,14 +230,6 @@
 
 /**
  * @return A vector or set of column expressions created by the given @param lqp_node, matching the given @param
-<<<<<<< HEAD
- *         column_ids. This is a helper method that maps column ids from tables to the matching output expressions.
- *         Conceptually, it only works on data source nodes. Currently, these are StoredTableNodes, StaticTableNodes,
- *         and MockNodes.
- */
-template <typename ExpressionContainer>
-ExpressionContainer find_column_expressions(const AbstractLQPNode& lqp_node, const std::vector<ColumnID>& column_ids);
-=======
  *         column_ids. These are helper methods that map column ids from tables to the matching output expressions.
  *         Conceptually, it only works on data source nodes. Currently, these are StoredTableNodes, StaticTableNodes,
  *         and MockNodes.
@@ -245,7 +237,6 @@
 ExpressionUnorderedSet find_column_expressions(const AbstractLQPNode& lqp_node, const std::set<ColumnID>& column_ids);
 std::vector<std::shared_ptr<AbstractExpression>> find_column_expressions(const AbstractLQPNode& lqp_node,
                                                                          const std::vector<ColumnID>& column_ids);
->>>>>>> ec765741
 
 /**
  * @return True if there is a UCC in the given set of @param unique_column_combinations matching the given set of @param
@@ -289,24 +280,14 @@
 
 /**
  * @return True if there is an OD in the given set of @param order_dependencies matching the given lists of @param
-<<<<<<< HEAD
- *         expressions and @param ordered_expressions. An order dependency matches if it covers at most all of @param
- *         expressions and at least @param ordered_expressions.
- *         Example: - @param expressions: [a, b]
-=======
  *         ordering_expressions and @param ordered_expressions. An order dependency matches if it covers at most all of
  *         @param ordering_expressions and at least @param ordered_expressions.
  *         Example: - @param ordering_expressions: [a, b]
->>>>>>> ec765741
  *                  - @param ordered_expressions: [c, d]
  *                  - possible matching ODs: [a] |-> [c, d], [a, b] |-> [c, d], [a, b] |-> [c, d, e]
  */
 bool contains_matching_order_dependency(const OrderDependencies& order_dependencies,
-<<<<<<< HEAD
-                                        const std::vector<std::shared_ptr<AbstractExpression>>& expressions,
-=======
                                         const std::vector<std::shared_ptr<AbstractExpression>>& ordering_expressions,
->>>>>>> ec765741
                                         const std::vector<std::shared_ptr<AbstractExpression>>& ordered_expressions);
 
 }  // namespace hyrise