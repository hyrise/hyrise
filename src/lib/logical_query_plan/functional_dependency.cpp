#include "functional_dependency.hpp"

#include "boost/functional/hash.hpp"

namespace opossum {

FunctionalDependency::FunctionalDependency(ExpressionUnorderedSet init_determinants,
                                           ExpressionUnorderedSet init_dependents)
    : determinants(std::move(init_determinants)), dependents(std::move(init_dependents)) {
  DebugAssert(!determinants.empty() && !dependents.empty(), "FunctionalDependency cannot be empty");
}

bool FunctionalDependency::operator==(const FunctionalDependency& other) const {
  // Cannot use unordered_set::operator== because it ignores the custom equality function.
  // https://stackoverflow.com/questions/36167764/can-not-compare-stdunorded-set-with-custom-keyequal

  // Quick check for cardinality
  if (determinants.size() != other.determinants.size() || dependents.size() != other.dependents.size()) return false;

  // Compare determinants
  for (const auto& expression : other.determinants) {
    if (!determinants.contains(expression)) return false;
  }
  // Compare dependants
  for (const auto& expression : other.dependents) {
    if (!dependents.contains(expression)) return false;
  }

  return true;
}

bool FunctionalDependency::operator!=(const FunctionalDependency& other) const { return !(other == *this); }

size_t FunctionalDependency::hash() const {
  size_t hash = 0;
  for (const auto& expression : determinants) {
    // To make the hash independent of the expressions' order, we have to use a commutative operator like XOR.
    hash = hash ^ expression->hash();
  }

  return boost::hash_value(hash - determinants.size());
}

std::ostream& operator<<(std::ostream& stream, const FunctionalDependency& expression) {
  stream << "{";
  auto determinants_vector =
      std::vector<std::shared_ptr<AbstractExpression>>{expression.determinants.begin(), expression.determinants.end()};
  stream << determinants_vector.at(0)->as_column_name();
  for (auto determinant_idx = size_t{1}; determinant_idx < determinants_vector.size(); ++determinant_idx) {
    stream << ", " << determinants_vector[determinant_idx]->as_column_name();
  }

  stream << "} => {";
  auto dependents_vector =
      std::vector<std::shared_ptr<AbstractExpression>>{expression.dependents.begin(), expression.dependents.end()};
  stream << dependents_vector.at(0)->as_column_name();
  for (auto dependent_idx = size_t{1}; dependent_idx < dependents_vector.size(); ++dependent_idx) {
    stream << ", " << dependents_vector[dependent_idx]->as_column_name();
  }
  stream << "}";

  return stream;
}

std::unordered_set<FunctionalDependency> inflate_fds(const std::vector<FunctionalDependency>& fds) {
  if (fds.empty()) return {};

  auto inflated_fds = std::unordered_set<FunctionalDependency>();
  inflated_fds.reserve(fds.size());

<<<<<<< HEAD
  for (auto& fd : fds) {
=======
  for (const auto& fd : fds) {
>>>>>>> 18976700
    if (fd.dependents.size() == 1) {
      inflated_fds.insert(fd);
    } else {
      for (const auto& dependent : fd.dependents) {
        inflated_fds.emplace(fd.determinants, ExpressionUnorderedSet{dependent});
      }
    }
  }

  return inflated_fds;
}

std::vector<FunctionalDependency> deflate_fds(const std::vector<FunctionalDependency>& fds) {
  if (fds.empty()) return {};
<<<<<<< HEAD

  auto deflated_fds = std::vector<FunctionalDependency>();
  deflated_fds.reserve(fds.size());

=======

  auto deflated_fds = std::vector<FunctionalDependency>();
  deflated_fds.reserve(fds.size());

>>>>>>> 18976700
  for (const auto& fd_to_add : fds) {
    auto existing_fd = std::find_if(deflated_fds.begin(), deflated_fds.end(), [&fd_to_add](auto& fd) {
      // Cannot use unordered_set::operator== because it ignores the custom equality function.
      // https://stackoverflow.com/questions/36167764/can-not-compare-stdunorded-set-with-custom-keyequal

      // Quick check for cardinality
      if (fd.determinants.size() != fd_to_add.determinants.size()) return false;

      // Compare determinants
      for (const auto& expression : fd_to_add.determinants) {
        if (!fd.determinants.contains(expression)) return false;
      }

      return true;
    });
    if (existing_fd == deflated_fds.end()) {
      deflated_fds.push_back(fd_to_add);
    } else {
      // An FD with the same determinant expressions already exists. Therefore, we only have to add to the dependent
      // expressions set
      existing_fd->dependents.insert(fd_to_add.dependents.begin(), fd_to_add.dependents.end());
    }
  }

  return deflated_fds;
}

<<<<<<< HEAD
std::vector<FunctionalDependency> merge_fds(const std::vector<FunctionalDependency>& fds_a,
=======
std::vector<FunctionalDependency> union_fds(const std::vector<FunctionalDependency>& fds_a,
>>>>>>> 18976700
                                            const std::vector<FunctionalDependency>& fds_b) {
  if constexpr (HYRISE_DEBUG) {
    auto fds_a_set = std::unordered_set<FunctionalDependency>(fds_a.begin(), fds_a.end());
    auto fds_b_set = std::unordered_set<FunctionalDependency>(fds_b.begin(), fds_b.end());
    Assert(fds_a.size() == fds_a_set.size() && fds_b.size() == fds_b_set.size(),
           "Did not expect input vector to contain multiple FDs with the same determinant expressions");
  }
<<<<<<< HEAD
  if (fds_a.empty() && fds_b.empty()) return {};
  if (fds_a.empty()) return fds_b;
  if (fds_b.empty()) return fds_a;

  auto fds_merged = std::vector<FunctionalDependency>();
  fds_merged.reserve(fds_a.size() + fds_b.size());
  fds_merged.insert(fds_merged.end(), fds_a.begin(), fds_a.end());
  fds_merged.insert(fds_merged.end(), fds_b.begin(), fds_b.end());

  // To get rid of potential duplicates, we call deflate before returning.
  return deflate_fds(fds_merged);
=======
  if (fds_a.empty()) return fds_b;
  if (fds_b.empty()) return fds_a;

  auto fds_unified = std::vector<FunctionalDependency>();
  fds_unified.reserve(fds_a.size() + fds_b.size());
  fds_unified.insert(fds_unified.end(), fds_a.begin(), fds_a.end());
  fds_unified.insert(fds_unified.end(), fds_b.begin(), fds_b.end());

  // To get rid of potential duplicates, we call deflate before returning.
  return deflate_fds(fds_unified);
>>>>>>> 18976700
}

std::vector<FunctionalDependency> intersect_fds(const std::vector<FunctionalDependency>& fds_a,
                                                const std::vector<FunctionalDependency>& fds_b) {
  if (fds_a.empty() || fds_b.empty()) return {};

  const auto& inflated_fds_a = inflate_fds(fds_a);
  const auto& inflated_fds_b = inflate_fds(fds_b);

  auto intersected_fds = std::vector<FunctionalDependency>();
  intersected_fds.reserve(fds_a.size());

  for (const auto& fd : inflated_fds_a) {
    if (inflated_fds_b.contains(fd)) {
      intersected_fds.push_back(fd);
    }
  }

  return deflate_fds(intersected_fds);
}

}  // namespace opossum

namespace std {

size_t hash<opossum::FunctionalDependency>::operator()(const opossum::FunctionalDependency& fd) const {
  return fd.hash();
}

}  // namespace std<|MERGE_RESOLUTION|>--- conflicted
+++ resolved
@@ -68,11 +68,7 @@
   auto inflated_fds = std::unordered_set<FunctionalDependency>();
   inflated_fds.reserve(fds.size());
 
-<<<<<<< HEAD
-  for (auto& fd : fds) {
-=======
   for (const auto& fd : fds) {
->>>>>>> 18976700
     if (fd.dependents.size() == 1) {
       inflated_fds.insert(fd);
     } else {
@@ -87,17 +83,10 @@
 
 std::vector<FunctionalDependency> deflate_fds(const std::vector<FunctionalDependency>& fds) {
   if (fds.empty()) return {};
-<<<<<<< HEAD
 
   auto deflated_fds = std::vector<FunctionalDependency>();
   deflated_fds.reserve(fds.size());
 
-=======
-
-  auto deflated_fds = std::vector<FunctionalDependency>();
-  deflated_fds.reserve(fds.size());
-
->>>>>>> 18976700
   for (const auto& fd_to_add : fds) {
     auto existing_fd = std::find_if(deflated_fds.begin(), deflated_fds.end(), [&fd_to_add](auto& fd) {
       // Cannot use unordered_set::operator== because it ignores the custom equality function.
@@ -125,11 +114,7 @@
   return deflated_fds;
 }
 
-<<<<<<< HEAD
-std::vector<FunctionalDependency> merge_fds(const std::vector<FunctionalDependency>& fds_a,
-=======
 std::vector<FunctionalDependency> union_fds(const std::vector<FunctionalDependency>& fds_a,
->>>>>>> 18976700
                                             const std::vector<FunctionalDependency>& fds_b) {
   if constexpr (HYRISE_DEBUG) {
     auto fds_a_set = std::unordered_set<FunctionalDependency>(fds_a.begin(), fds_a.end());
@@ -137,19 +122,6 @@
     Assert(fds_a.size() == fds_a_set.size() && fds_b.size() == fds_b_set.size(),
            "Did not expect input vector to contain multiple FDs with the same determinant expressions");
   }
-<<<<<<< HEAD
-  if (fds_a.empty() && fds_b.empty()) return {};
-  if (fds_a.empty()) return fds_b;
-  if (fds_b.empty()) return fds_a;
-
-  auto fds_merged = std::vector<FunctionalDependency>();
-  fds_merged.reserve(fds_a.size() + fds_b.size());
-  fds_merged.insert(fds_merged.end(), fds_a.begin(), fds_a.end());
-  fds_merged.insert(fds_merged.end(), fds_b.begin(), fds_b.end());
-
-  // To get rid of potential duplicates, we call deflate before returning.
-  return deflate_fds(fds_merged);
-=======
   if (fds_a.empty()) return fds_b;
   if (fds_b.empty()) return fds_a;
 
@@ -160,7 +132,6 @@
 
   // To get rid of potential duplicates, we call deflate before returning.
   return deflate_fds(fds_unified);
->>>>>>> 18976700
 }
 
 std::vector<FunctionalDependency> intersect_fds(const std::vector<FunctionalDependency>& fds_a,
