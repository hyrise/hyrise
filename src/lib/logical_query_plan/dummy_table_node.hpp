--- conflicted
+++ resolved
@@ -21,14 +21,9 @@
   const std::vector<std::string>& output_column_names() const override;
 
  protected:
-<<<<<<< HEAD
-  std::shared_ptr<AbstractLQPNode> _deep_copy_impl(const std::shared_ptr<AbstractLQPNode>& left_child,
-                                                   const std::shared_ptr<AbstractLQPNode>& right_child) const override;
-=======
   std::shared_ptr<AbstractLQPNode> _deep_copy_impl(
       const std::shared_ptr<AbstractLQPNode>& copied_left_child,
       const std::shared_ptr<AbstractLQPNode>& copied_right_child) const override;
->>>>>>> 9da0d9f3
   std::vector<std::string> _output_column_names;
 };
 
