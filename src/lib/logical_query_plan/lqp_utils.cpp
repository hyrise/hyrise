--- conflicted
+++ resolved
@@ -508,18 +508,8 @@
   return column_expressions;
 }
 
-<<<<<<< HEAD
-template ExpressionUnorderedSet find_column_expressions(const AbstractLQPNode& lqp_node,
-                                                        const std::set<ColumnID>& column_ids);
-template ExpressionUnorderedSet find_column_expressions(const AbstractLQPNode& lqp_node,
-                                                        const std::vector<ColumnID>& column_ids);
-
-std::optional<UniqueColumnCombination> get_matching_unique_column_combination(
-    const UniqueColumnCombinations& unique_column_combinations, const ExpressionUnorderedSet& expressions) {
-=======
 bool contains_matching_unique_column_combination(const UniqueColumnCombinations& unique_column_combinations,
                                                  const ExpressionUnorderedSet& expressions) {
->>>>>>> 5ffca291
   DebugAssert(!unique_column_combinations.empty(), "Invalid input: Set of UCCs should not be empty.");
   DebugAssert(!expressions.empty(), "Invalid input: Set of expressions should not be empty.");
 
@@ -530,11 +520,11 @@
           return expressions.contains(ucc_expression);
         })) {
       // Found a matching UCC.
-      return ucc;
+      return true;
     }
   }
   // Did not find a UCC for the given expressions.
-  return std::nullopt;
+  return false;
 }
 
 FunctionalDependencies fds_from_unique_column_combinations(const std::shared_ptr<const AbstractLQPNode>& lqp,
@@ -580,10 +570,7 @@
                                return (fd.determinants == determinants) && (fd.dependents == dependents);
                              }) == fds.cend(),
                 "Creating duplicate functional dependencies is unexpected.");
-<<<<<<< HEAD
-    fds.emplace(determinants, dependents, ucc.is_permanent());
-=======
-    fds.emplace(std::move(determinants), std::move(dependents));
+    fds.emplace(std::move(determinants), std::move(dependents), ucc.is_permanent());
   }
   return fds;
 }
@@ -616,7 +603,6 @@
     // (2) Add FD with ordered expressions as dependents.
     fds.emplace(std::move(determinants),
                 ExpressionUnorderedSet{od.ordered_expressions.cbegin(), od.ordered_expressions.cend()});
->>>>>>> 5ffca291
   }
   return fds;
 }
