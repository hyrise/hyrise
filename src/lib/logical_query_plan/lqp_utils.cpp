#include "lqp_utils.hpp"

#include "expression/expression_functional.hpp"
#include "expression/expression_utils.hpp"
#include "logical_query_plan/change_meta_table_node.hpp"
#include "logical_query_plan/insert_node.hpp"
#include "logical_query_plan/mock_node.hpp"
#include "logical_query_plan/predicate_node.hpp"
#include "logical_query_plan/static_table_node.hpp"
#include "logical_query_plan/stored_table_node.hpp"
#include "logical_query_plan/union_node.hpp"
#include "logical_query_plan/update_node.hpp"
#include "utils/assert.hpp"

namespace {

using namespace hyrise;                         // NOLINT(build/namespaces)
using namespace hyrise::expression_functional;  // NOLINT(build/namespaces)

void lqp_create_node_mapping_impl(LQPNodeMapping& mapping, const std::shared_ptr<AbstractLQPNode>& lhs,
                                  const std::shared_ptr<AbstractLQPNode>& rhs) {
  if (!lhs && !rhs) {
    return;
  }

  Assert(lhs && rhs, "LQPs aren't equally structured, cannot create mapping.");
  Assert(lhs->type == rhs->type, "LQPs aren't equally structured, cannot create mapping.");

  // To avoid traversing subgraphs of ORs twice, check whether we've been here already
  const auto mapping_iter = mapping.find(lhs);
  if (mapping_iter != mapping.end()) {
    return;
  }

  mapping[lhs] = rhs;

  lqp_create_node_mapping_impl(mapping, lhs->left_input(), rhs->left_input());
  lqp_create_node_mapping_impl(mapping, lhs->right_input(), rhs->right_input());
}

std::optional<LQPMismatch> lqp_find_structure_mismatch(const std::shared_ptr<const AbstractLQPNode>& lhs,
                                                       const std::shared_ptr<const AbstractLQPNode>& rhs) {
  if (!lhs && !rhs) {
    return std::nullopt;
  }

  if (!(lhs && rhs) || lhs->type != rhs->type) {
    return LQPMismatch(lhs, rhs);
  }

  auto mismatch_left = lqp_find_structure_mismatch(lhs->left_input(), rhs->left_input());
  if (mismatch_left) {
    return mismatch_left;
  }

  return lqp_find_structure_mismatch(lhs->right_input(), rhs->right_input());
}

std::optional<LQPMismatch> lqp_find_subplan_mismatch_impl(const LQPNodeMapping& node_mapping,
                                                          const std::shared_ptr<const AbstractLQPNode>& lhs,
                                                          const std::shared_ptr<const AbstractLQPNode>& rhs) {
  if (!lhs && !rhs) {
    return std::nullopt;
  }

  if (!lhs->shallow_equals(*rhs, node_mapping)) {
    return LQPMismatch(lhs, rhs);
  }

  auto mismatch_left = lqp_find_subplan_mismatch_impl(node_mapping, lhs->left_input(), rhs->left_input());
  if (mismatch_left) {
    return mismatch_left;
  }

  return lqp_find_subplan_mismatch_impl(node_mapping, lhs->right_input(), rhs->right_input());
}

void lqp_find_subplan_roots_impl(std::vector<std::shared_ptr<AbstractLQPNode>>& root_nodes,
                                 std::unordered_set<std::shared_ptr<AbstractLQPNode>>& visited_nodes,
                                 const std::shared_ptr<AbstractLQPNode>& lqp) {
  root_nodes.emplace_back(lqp);

  visit_lqp(lqp, [&](const auto& sub_node) {
    if (!visited_nodes.emplace(sub_node).second) {
      return LQPVisitation::DoNotVisitInputs;
    }

    for (const auto& expression : sub_node->node_expressions) {
      visit_expression(expression, [&](const auto sub_expression) {
        if (const auto subquery_expression = std::dynamic_pointer_cast<LQPSubqueryExpression>(sub_expression)) {
          lqp_find_subplan_roots_impl(root_nodes, visited_nodes, subquery_expression->lqp);
        }

        return ExpressionVisitation::VisitArguments;
      });
    }

    return LQPVisitation::VisitInputs;
  });
}

void recursively_collect_lqp_subquery_expressions_by_lqp(
    SubqueryExpressionsByLQP& subquery_expressions_by_lqp, const std::shared_ptr<AbstractLQPNode>& node,
    std::unordered_set<std::shared_ptr<AbstractLQPNode>>& visited_nodes, const bool only_correlated) {
  if (!node || !visited_nodes.emplace(node).second) {
    return;
  }

  for (const auto& expression : node->node_expressions) {
    visit_expression(expression, [&](const auto& sub_expression) {
      const auto subquery_expression = std::dynamic_pointer_cast<LQPSubqueryExpression>(sub_expression);
      if (!subquery_expression) {
        return ExpressionVisitation::VisitArguments;
      }

      if (subquery_expression->is_correlated() || !only_correlated) {
        for (auto& [lqp, subquery_expressions] : subquery_expressions_by_lqp) {
          if (*lqp == *subquery_expression->lqp) {
            subquery_expressions.emplace_back(subquery_expression);
            return ExpressionVisitation::DoNotVisitArguments;
          }
        }
        subquery_expressions_by_lqp.emplace(subquery_expression->lqp,
                                            std::vector{std::weak_ptr<LQPSubqueryExpression>(subquery_expression)});
      }

      // Subqueries can be nested. We are also interested in the LQPs from deeply nested subqueries.
      recursively_collect_lqp_subquery_expressions_by_lqp(subquery_expressions_by_lqp, subquery_expression->lqp,
                                                          visited_nodes, only_correlated);

      return ExpressionVisitation::DoNotVisitArguments;
    });
  }

  recursively_collect_lqp_subquery_expressions_by_lqp(subquery_expressions_by_lqp, node->left_input(), visited_nodes,
                                                      only_correlated);
  recursively_collect_lqp_subquery_expressions_by_lqp(subquery_expressions_by_lqp, node->right_input(), visited_nodes,
                                                      only_correlated);
}

}  // namespace

namespace hyrise {

SubqueryExpressionsByLQP collect_lqp_subquery_expressions_by_lqp(const std::shared_ptr<AbstractLQPNode>& node,
                                                                 const bool only_correlated) {
  auto visited_nodes = std::unordered_set<std::shared_ptr<AbstractLQPNode>>();
  auto subqueries_by_lqp = SubqueryExpressionsByLQP{};
  recursively_collect_lqp_subquery_expressions_by_lqp(subqueries_by_lqp, node, visited_nodes, only_correlated);

  return subqueries_by_lqp;
}

LQPNodeMapping lqp_create_node_mapping(const std::shared_ptr<AbstractLQPNode>& lhs,
                                       const std::shared_ptr<AbstractLQPNode>& rhs) {
  LQPNodeMapping mapping;
  lqp_create_node_mapping_impl(mapping, lhs, rhs);
  return mapping;
}

std::optional<LQPMismatch> lqp_find_subplan_mismatch(const std::shared_ptr<const AbstractLQPNode>& lhs,
                                                     const std::shared_ptr<const AbstractLQPNode>& rhs) {
  // Check for type/structural mismatched
  auto mismatch = lqp_find_structure_mismatch(lhs, rhs);
  if (mismatch) {
    return mismatch;
  }

  // For lqp_create_node_mapping() we need mutable pointers - but won't use them to manipulate, promised.
  // It's just that NodeMapping has takes a mutable ptr in as the value type
  const auto mutable_lhs = std::const_pointer_cast<AbstractLQPNode>(lhs);
  const auto mutable_rhs = std::const_pointer_cast<AbstractLQPNode>(rhs);
  const auto node_mapping = lqp_create_node_mapping(mutable_lhs, mutable_rhs);

  return lqp_find_subplan_mismatch_impl(node_mapping, lhs, rhs);
}

void lqp_replace_node(const std::shared_ptr<AbstractLQPNode>& original_node,
                      const std::shared_ptr<AbstractLQPNode>& replacement_node) {
  DebugAssert(replacement_node->outputs().empty(), "Node cannot have outputs.");
  DebugAssert(!replacement_node->left_input() && !replacement_node->right_input(),
              "Replacement node cannot have inputs.");

  const auto outputs = original_node->outputs();
  const auto input_sides = original_node->get_input_sides();

  /**
   * Tie the replacement_node with this nodes inputs
   */
  replacement_node->set_left_input(original_node->left_input());
  replacement_node->set_right_input(original_node->right_input());

  /**
   * Tie the replacement_node with this nodes outputs.
   */
  const auto output_count = outputs.size();
  for (auto output_idx = size_t{0}; output_idx < output_count; ++output_idx) {
    outputs[output_idx]->set_input(input_sides[output_idx], replacement_node);
  }

  /**
   * Untie this node from the LQP
   */
  original_node->set_left_input(nullptr);
  original_node->set_right_input(nullptr);
}

void lqp_remove_node(const std::shared_ptr<AbstractLQPNode>& node, const AllowRightInput allow_right_input) {
  Assert(allow_right_input == AllowRightInput::Yes || !node->right_input(),
         "Caller did not explicitly confirm that right input should be ignored");

  /**
   * Back up outputs and in which input side they hold this node
   */
  auto outputs = node->outputs();
  auto input_sides = node->get_input_sides();

  /**
   * Hold left_input ptr in extra variable to keep the ref count up and untie it from this node.
   * left_input might be nullptr
   */
  auto left_input = node->left_input();
  node->set_left_input(nullptr);

  /**
   * Tie this node's previous outputs with this nodes previous left input
   * If left_input is nullptr, still call set_input so this node will get untied from the LQP.
   */
  const auto output_count = outputs.size();
  for (auto output_idx = size_t{0}; output_idx < output_count; ++output_idx) {
    outputs[output_idx]->set_input(input_sides[output_idx], left_input);
  }
}

void lqp_insert_node(const std::shared_ptr<AbstractLQPNode>& parent_node, const LQPInputSide input_side,
                     const std::shared_ptr<AbstractLQPNode>& node_to_insert, const AllowRightInput allow_right_input) {
  DebugAssert(!node_to_insert->left_input(), "Expected node without a left input.");
  DebugAssert(!node_to_insert->right_input() || allow_right_input == AllowRightInput::Yes,
              "Expected node without a right input.");
  DebugAssert(node_to_insert->output_count() == 0, "Expected node without outputs.");

  const auto old_input = parent_node->input(input_side);
  parent_node->set_input(input_side, node_to_insert);
  node_to_insert->set_left_input(old_input);
}

void lqp_insert_node_above(const std::shared_ptr<AbstractLQPNode>& node,
                           const std::shared_ptr<AbstractLQPNode>& node_to_insert,
                           const AllowRightInput allow_right_input) {
  DebugAssert(!node_to_insert->left_input(), "Expected node without a left input.");
  DebugAssert(!node_to_insert->right_input() || allow_right_input == AllowRightInput::Yes,
              "Expected node without a right input.");
  DebugAssert(node_to_insert->output_count() == 0, "Expected node without outputs.");

  // Re-link @param node's outputs to @param node_to_insert
  const auto node_outputs = node->outputs();
  for (const auto& output_node : node_outputs) {
    const LQPInputSide input_side = node->get_input_side(output_node);
    output_node->set_input(input_side, node_to_insert);
  }

  // Place @param node_to_insert above @param node
  node_to_insert->set_left_input(node);
}

bool lqp_is_validated(const std::shared_ptr<AbstractLQPNode>& lqp) {
  if (!lqp || lqp->type == LQPNodeType::Validate) {
    return true;
  }

  if (!lqp->left_input() && !lqp->right_input()) {
    return false;
  }

  return lqp_is_validated(lqp->left_input()) && lqp_is_validated(lqp->right_input());
}

std::set<std::string> lqp_find_modified_tables(const std::shared_ptr<AbstractLQPNode>& lqp) {
  std::set<std::string> modified_tables;

  visit_lqp(lqp, [&](const auto& node) {
    switch (node->type) {
      case LQPNodeType::Insert:
        modified_tables.insert(static_cast<InsertNode&>(*node).table_name);
        break;
      case LQPNodeType::Update:
        modified_tables.insert(static_cast<UpdateNode&>(*node).table_name);
        break;
      case LQPNodeType::Delete: {
        visit_lqp(node->left_input(), [&](const auto& sub_delete_node) {
          if (const auto stored_table_node = std::dynamic_pointer_cast<StoredTableNode>(sub_delete_node)) {
            modified_tables.insert(stored_table_node->table_name);
          } else if (const auto mock_node = std::dynamic_pointer_cast<MockNode>(sub_delete_node)) {
            if (mock_node->name) {
              modified_tables.insert(*mock_node->name);
            }
          }
          return LQPVisitation::VisitInputs;
        });
      } break;
      case LQPNodeType::ChangeMetaTable:
        modified_tables.insert(static_cast<ChangeMetaTableNode&>(*node).table_name);
        break;
      case LQPNodeType::CreateTable:
      case LQPNodeType::CreatePreparedPlan:
      case LQPNodeType::DropTable:
      case LQPNodeType::Validate:
      case LQPNodeType::Aggregate:
      case LQPNodeType::Alias:
      case LQPNodeType::CreateView:
      case LQPNodeType::DropView:
      case LQPNodeType::DummyTable:
      case LQPNodeType::Export:
      case LQPNodeType::Import:
      case LQPNodeType::Join:
      case LQPNodeType::Limit:
      case LQPNodeType::Predicate:
      case LQPNodeType::Projection:
      case LQPNodeType::Root:
      case LQPNodeType::Sort:
      case LQPNodeType::StaticTable:
      case LQPNodeType::StoredTable:
      case LQPNodeType::Union:
      case LQPNodeType::Intersect:
      case LQPNodeType::Except:
      case LQPNodeType::Mock:
      case LQPNodeType::Window:
        return LQPVisitation::VisitInputs;
    }
    return LQPVisitation::VisitInputs;
  });

  return modified_tables;
}

namespace {
/**
 * Function creates a boolean expression from an lqp. It traverses the passed lqp from top to bottom. However, an lqp is
 * evaluated from bottom to top. This requires that the order in which the translated expressions are added to the
 * output expression is the reverse order of how the nodes are traversed. The subsequent_expression parameter passes the
 * translated expressions to the translation of its children nodes, which allows to add the translated expression of
 * child node before its parent node to the output expression.
 */
std::shared_ptr<AbstractExpression> lqp_subplan_to_boolean_expression_impl(
    const std::shared_ptr<AbstractLQPNode>& begin, const std::optional<const std::shared_ptr<AbstractLQPNode>>& end,
    const std::optional<const std::shared_ptr<AbstractExpression>>& subsequent_expression) {
  if (end && begin == *end) {
    return nullptr;
  }

  switch (begin->type) {
    case LQPNodeType::Predicate: {
      const auto predicate_node = std::dynamic_pointer_cast<PredicateNode>(begin);
      const auto predicate = predicate_node->predicate();
      auto expression = subsequent_expression ? and_(predicate, *subsequent_expression) : predicate;
      auto left_input_expression = lqp_subplan_to_boolean_expression_impl(begin->left_input(), end, expression);
      if (left_input_expression) {
        return left_input_expression;
      }

      return expression;
    }

    case LQPNodeType::Union: {
      const auto union_node = std::dynamic_pointer_cast<UnionNode>(begin);
      const auto left_input_expression = lqp_subplan_to_boolean_expression_impl(begin->left_input(), end, std::nullopt);
      const auto right_input_expression =
          lqp_subplan_to_boolean_expression_impl(begin->right_input(), end, std::nullopt);
      if (left_input_expression && right_input_expression) {
        const auto or_expression = or_(left_input_expression, right_input_expression);
        return subsequent_expression ? and_(or_expression, *subsequent_expression) : or_expression;
      }

      return nullptr;
    }

    case LQPNodeType::Projection:
    case LQPNodeType::Sort:
    case LQPNodeType::Validate:
    case LQPNodeType::Limit:
      return lqp_subplan_to_boolean_expression_impl(begin->left_input(), end, subsequent_expression);

    default:
      return nullptr;
  }
}
}  // namespace

// Function wraps the call to the lqp_subplan_to_boolean_expression_impl() function to hide its third parameter,
// subsequent_predicate, which is only used internally.
std::shared_ptr<AbstractExpression> lqp_subplan_to_boolean_expression(
    const std::shared_ptr<AbstractLQPNode>& begin, const std::optional<const std::shared_ptr<AbstractLQPNode>>& end) {
  return lqp_subplan_to_boolean_expression_impl(begin, end, std::nullopt);
}

std::vector<std::shared_ptr<AbstractLQPNode>> lqp_find_subplan_roots(const std::shared_ptr<AbstractLQPNode>& lqp) {
  auto root_nodes = std::vector<std::shared_ptr<AbstractLQPNode>>{};
  auto visited_nodes = std::unordered_set<std::shared_ptr<AbstractLQPNode>>{};
  lqp_find_subplan_roots_impl(root_nodes, visited_nodes, lqp);
  return root_nodes;
}

std::vector<std::shared_ptr<AbstractLQPNode>> lqp_find_nodes_by_type(const std::shared_ptr<AbstractLQPNode>& lqp,
                                                                     const LQPNodeType type) {
  auto nodes = std::vector<std::shared_ptr<AbstractLQPNode>>{};
  visit_lqp(lqp, [&](const auto& node) {
    if (node->type == type) {
      nodes.emplace_back(node);
    }
    return LQPVisitation::VisitInputs;
  });

  return nodes;
}

std::vector<std::shared_ptr<AbstractLQPNode>> lqp_find_leaves(const std::shared_ptr<AbstractLQPNode>& lqp) {
  auto nodes = std::vector<std::shared_ptr<AbstractLQPNode>>{};
  visit_lqp(lqp, [&](const auto& node) {
    if (node->input_count() > 0) {
      return LQPVisitation::VisitInputs;
    }

    nodes.emplace_back(node);
    return LQPVisitation::DoNotVisitInputs;
  });

  return nodes;
}

ExpressionUnorderedSet find_column_expressions(const AbstractLQPNode& lqp_node, const std::set<ColumnID>& column_ids) {
  DebugAssert(lqp_node.type == LQPNodeType::StoredTable || lqp_node.type == LQPNodeType::StaticTable ||
                  lqp_node.type == LQPNodeType::Mock,
              "Did not expect other node types than StoredTableNode, StaticTableNode and MockNode.");
<<<<<<< HEAD
  DebugAssert(!lqp_node.left_input(), "Only valid for data source nodes");
=======
  DebugAssert(!lqp_node.left_input(), "Only valid for data source nodes.");

>>>>>>> 34061ec2
  const auto& output_expressions = lqp_node.output_expressions();
  auto column_expressions = ExpressionUnorderedSet{column_ids.size()};

  for (const auto& output_expression : output_expressions) {
    const auto column_expression = dynamic_pointer_cast<LQPColumnExpression>(output_expression);
    if (!column_expression) {
      continue;
    }

    const auto original_column_id = column_expression->original_column_id;
    if (column_ids.contains(original_column_id) && *column_expression->original_node.lock() == lqp_node) {
      [[maybe_unused]] const auto [_, success] = column_expressions.emplace(column_expression);
      DebugAssert(success, "Did not expect multiple column expressions for the same ColumnID.");
    }
  }

  return column_expressions;
}

std::vector<std::shared_ptr<AbstractExpression>> find_column_expressions(const AbstractLQPNode& lqp_node,
                                                                         const std::vector<ColumnID>& column_ids) {
  DebugAssert(lqp_node.type == LQPNodeType::StoredTable || lqp_node.type == LQPNodeType::StaticTable ||
                  lqp_node.type == LQPNodeType::Mock,
              "Did not expect other node types than StoredTableNode, StaticTableNode and MockNode.");
  DebugAssert(!lqp_node.left_input(), "Only valid for data source nodes");

  const auto& output_expressions = lqp_node.output_expressions();
  auto column_expressions = std::vector<std::shared_ptr<AbstractExpression>>(column_ids.size());

  for (const auto& output_expression : output_expressions) {
    const auto column_expression = dynamic_pointer_cast<LQPColumnExpression>(output_expression);
    if (!column_expression) {
      continue;
    }

    const auto original_column_id = column_expression->original_column_id;
    const auto it = std::find(column_ids.cbegin(), column_ids.cend(), original_column_id);
    if (it != column_ids.end() && *column_expression->original_node.lock() == lqp_node) {
      const auto offset = it - column_ids.cbegin();
      DebugAssert(!column_expressions[offset], "Did not expect multiple column expressions for the same column id.");
      column_expressions[offset] = column_expression;
    }
  }

  return column_expressions;
}

bool contains_matching_unique_column_combination(const UniqueColumnCombinations& unique_column_combinations,
                                                 const ExpressionUnorderedSet& expressions) {
  DebugAssert(!unique_column_combinations.empty(), "Invalid input: Set of UCCs should not be empty.");
  DebugAssert(!expressions.empty(), "Invalid input: Set of expressions should not be empty.");

  // Look for a unique column combination that is based on a subset of the given expressions.
  for (const auto& ucc : unique_column_combinations) {
    if (ucc.expressions.size() <= expressions.size() &&
        std::all_of(ucc.expressions.cbegin(), ucc.expressions.cend(),
                    [&](const auto& ucc_expression) { return expressions.contains(ucc_expression); })) {
      // Found a matching UCC.
      return true;
    }
  }
  // Did not find a UCC for the given expressions.
  return false;
}

FunctionalDependencies fds_from_unique_column_combinations(const std::shared_ptr<const AbstractLQPNode>& lqp,
                                                           const UniqueColumnCombinations& unique_column_combinations) {
  Assert(!unique_column_combinations.empty(), "Did not expect empty set of UCCs.");

  auto fds = FunctionalDependencies{};

  // Collect non-nullable output expressions.
  const auto& output_expressions = lqp->output_expressions();
  auto output_expressions_non_nullable = ExpressionUnorderedSet{};
  for (auto column_id = ColumnID{0}; column_id < output_expressions.size(); ++column_id) {
    if (!lqp->is_column_nullable(column_id)) {
      output_expressions_non_nullable.insert(output_expressions.at(column_id));
    }
  }

  for (const auto& ucc : unique_column_combinations) {
    auto determinants = ucc.expressions;

    // (1) Verify whether we can create an FD from the given UCC (non-nullable determinant expressions).
    if (!std::all_of(determinants.cbegin(), determinants.cend(), [&](const auto& determinant_expression) {
          return output_expressions_non_nullable.contains(determinant_expression);
        })) {
      continue;
    }

    // (2) Collect the dependent output expressions.
    auto dependents = ExpressionUnorderedSet();
    for (const auto& output_expression : output_expressions) {
      if (determinants.contains(output_expression)) {
        continue;
      }
      dependents.insert(output_expression);
    }

    // (3) Add FD to output.
    if (dependents.empty()) {
      continue;
    }
    DebugAssert(std::find_if(fds.cbegin(), fds.cend(),
                             [&determinants, &dependents](const auto& fd) {
                               return (fd.determinants == determinants) && (fd.dependents == dependents);
                             }) == fds.cend(),
                "Creating duplicate functional dependencies is unexpected.");
    fds.emplace(determinants, dependents);
  }
  return fds;
}

FunctionalDependencies fds_from_order_dependencies(const std::shared_ptr<const AbstractLQPNode>& lqp,
                                                   const OrderDependencies& order_dependencies) {
  Assert(!order_dependencies.empty(), "Did not expect empty set of ODs.");

  auto fds = FunctionalDependencies{};

  // Collect non-nullable output expressions.
  const auto& output_expressions = lqp->output_expressions();
  auto output_expressions_non_nullable = ExpressionUnorderedSet{};
  for (auto column_id = ColumnID{0}; column_id < output_expressions.size(); ++column_id) {
    if (!lqp->is_column_nullable(column_id)) {
      output_expressions_non_nullable.insert(output_expressions.at(column_id));
    }
  }

  for (const auto& od : order_dependencies) {
    auto determinants = ExpressionUnorderedSet{od.ordering_expressions.cbegin(), od.ordering_expressions.cend()};

    // (1) Verify whether we can create an FD from the given OD (non-nullable expressions).
    if (!std::all_of(determinants.cbegin(), determinants.cend(), [&](const auto& determinant_expression) {
          return output_expressions_non_nullable.contains(determinant_expression);
        })) {
      continue;
    }

    // (2) Add FD with ordered expressions as dependents.
    fds.emplace(determinants, ExpressionUnorderedSet{od.ordered_expressions.cbegin(), od.ordered_expressions.cend()});
  }
  return fds;
}

void remove_invalid_fds(const std::shared_ptr<const AbstractLQPNode>& lqp, FunctionalDependencies& fds) {
  if (fds.empty()) {
    return;
  }

  const auto& output_expressions = lqp->output_expressions();
  const auto& output_expressions_set = ExpressionUnorderedSet{output_expressions.cbegin(), output_expressions.cend()};

  // Adjust FDs: Remove dependents that are not part of the node's output expressions.
  const auto not_part_of_output_expressions = [&output_expressions_set](const auto& fd_dependent_expression) {
    return !output_expressions_set.contains(fd_dependent_expression);
  };

  const auto fd_is_invalid = [&](auto& fd) {
    // If there are no dependents left, we can discard the FD altogether.
    if (fd.dependents.empty()) {
      return true;
    }

    /**
     * Remove FDs with determinant expressions that are
     *  a) not part of the node's output expressions
     *  b) nullable
     */
    for (const auto& fd_determinant_expression : fd.determinants) {
      if (!output_expressions_set.contains(fd_determinant_expression)) {
        return true;
      }

      const auto expression_idx = find_expression_idx(*fd_determinant_expression, output_expressions);
      if (expression_idx && lqp->is_column_nullable(*expression_idx)) {
        return true;
      }
    }
    return false;
  };

  auto valid_fds = FunctionalDependencies{fds.size()};
  for (auto fd : fds) {
    std::erase_if(fd.dependents, not_part_of_output_expressions);
    if (fd_is_invalid(fd)) {
      continue;
    }
    valid_fds.emplace(fd);
  }

  fds = std::move(valid_fds);

  /**
   * Future Work: Remove redundant FDs. For example:
   *               - {a, b} => {c, SUM(d)}
   *               - {a}    => {b, c}
   *              Because we already have {a} => {c}, we do not need {a, b} => {c}. Therefore, we should change our set
   *              of FDs to the following:
   *               - {a, b} => {SUM(d)}
   *               - {a}    => {b, c}
   */
}

std::shared_ptr<AbstractLQPNode> find_diamond_origin_node(const std::shared_ptr<AbstractLQPNode>& union_root_node) {
  Assert(union_root_node->type == LQPNodeType::Union, "Expecting UnionNode as the diamond's root node.");
  DebugAssert(union_root_node->input_count() > 1, "Diamond root node does not have two inputs.");
  bool is_diamond = true;
  auto diamond_origin_node = std::optional<std::shared_ptr<AbstractLQPNode>>{};
  visit_lqp(union_root_node, [&](const auto& diamond_node) {
    if (diamond_node == union_root_node) {
      return LQPVisitation::VisitInputs;
    }
    if (!is_diamond) {
      return LQPVisitation::DoNotVisitInputs;
    }

    if (diamond_node->output_count() > 1) {
      if (!diamond_origin_node) {
        diamond_origin_node = diamond_node;
      } else {
        // The LQP traversal should always end in the same origin node having multiple outputs. Since we found two
        // different origin nodes, we abort the traversal.
        is_diamond = false;
      }
      return LQPVisitation::DoNotVisitInputs;
    }

    if (!diamond_node->left_input()) {
      // The traversal ends because we reached a MockNode, StoredTableNode or StaticTableNode. Since we did not find a
      // node with multiple outputs yet, union_root_node cannot be considered the root of a diamond.
      is_diamond = false;
    }

    return LQPVisitation::VisitInputs;
  });

  if (is_diamond && diamond_origin_node) {
    return *diamond_origin_node;
  }
  return nullptr;
}

bool contains_matching_order_dependency(const OrderDependencies& order_dependencies,
                                        const std::vector<std::shared_ptr<AbstractExpression>>& ordering_expressions,
                                        const std::vector<std::shared_ptr<AbstractExpression>>& ordered_expressions) {
  DebugAssert(!order_dependencies.empty(), "Invalid input: Set of INDs should not be empty.");
  DebugAssert(!ordering_expressions.empty(), "Invalid input: List of ordering expressions should not be empty.");
  DebugAssert(!ordered_expressions.empty(), "Invalid input: List of ordered expressions should not be empty.");

  for (const auto& od : order_dependencies) {
    // Continue if OD requires more ordering expressions to guarantee sortedness than provided.
    if (od.ordering_expressions.size() > ordering_expressions.size()) {
      continue;
    }

    // Continue if the OD's ordering expression are not the first of the provided expressions. It is totally fine if
    // the OD requires fewer ordering expressions than given.
    if (!first_expressions_match(od.ordering_expressions, ordering_expressions)) {
      continue;
    }

    // Continue if more ordered expressions are requested than OD guarantees.
    if (ordered_expressions.size() > od.ordered_expressions.size()) {
      continue;
    }

    // Found matching OD if the requested ordered expressions are the first of the OD's ordered expressions. Totally
    // fine if the OD orders more expressions that requested.
    if (first_expressions_match(ordered_expressions, od.ordered_expressions)) {
      return true;
    }
  }

  return false;
}

}  // namespace hyrise<|MERGE_RESOLUTION|>--- conflicted
+++ resolved
@@ -431,12 +431,8 @@
   DebugAssert(lqp_node.type == LQPNodeType::StoredTable || lqp_node.type == LQPNodeType::StaticTable ||
                   lqp_node.type == LQPNodeType::Mock,
               "Did not expect other node types than StoredTableNode, StaticTableNode and MockNode.");
-<<<<<<< HEAD
-  DebugAssert(!lqp_node.left_input(), "Only valid for data source nodes");
-=======
   DebugAssert(!lqp_node.left_input(), "Only valid for data source nodes.");
 
->>>>>>> 34061ec2
   const auto& output_expressions = lqp_node.output_expressions();
   auto column_expressions = ExpressionUnorderedSet{column_ids.size()};
 
