--- conflicted
+++ resolved
@@ -138,23 +138,6 @@
                                                       only_correlated);
   recursively_collect_lqp_subquery_expressions_by_lqp(subquery_expressions_by_lqp, node->right_input(), visited_nodes,
                                                       only_correlated);
-<<<<<<< HEAD
-}
-
-bool first_expressions_match(const std::vector<std::shared_ptr<AbstractExpression>>& lhs_expressions,
-                             const std::vector<std::shared_ptr<AbstractExpression>>& rhs_expressions) {
-  const auto expression_count = lhs_expressions.size();
-  Assert(expression_count <= rhs_expressions.size(), "Did not expect left-hand side to be longer.");
-
-  for (auto expression_idx = size_t{0}; expression_idx < expression_count; ++expression_idx) {
-    if (*lhs_expressions[expression_idx] != *rhs_expressions[expression_idx]) {
-      return false;
-    }
-  }
-
-  return true;
-=======
->>>>>>> ec765741
 }
 
 }  // namespace
@@ -445,22 +428,13 @@
   return nodes;
 }
 
-<<<<<<< HEAD
-template <typename ExpressionContainer>
-ExpressionContainer find_column_expressions(const AbstractLQPNode& lqp_node, const std::vector<ColumnID>& column_ids) {
-=======
 ExpressionUnorderedSet find_column_expressions(const AbstractLQPNode& lqp_node, const std::set<ColumnID>& column_ids) {
->>>>>>> ec765741
   DebugAssert(lqp_node.type == LQPNodeType::StoredTable || lqp_node.type == LQPNodeType::StaticTable ||
                   lqp_node.type == LQPNodeType::Mock,
               "Did not expect other node types than StoredTableNode, StaticTableNode and MockNode.");
   DebugAssert(!lqp_node.left_input(), "Only valid for data source nodes");
   const auto& output_expressions = lqp_node.output_expressions();
-<<<<<<< HEAD
-  auto column_expressions = ExpressionContainer(column_ids.size());
-=======
   auto column_expressions = ExpressionUnorderedSet{column_ids.size()};
->>>>>>> ec765741
 
   for (const auto& output_expression : output_expressions) {
     const auto column_expression = dynamic_pointer_cast<LQPColumnExpression>(output_expression);
@@ -469,34 +443,15 @@
     }
 
     const auto original_column_id = column_expression->original_column_id;
-<<<<<<< HEAD
-    const auto it = std::find(column_ids.cbegin(), column_ids.cend(), original_column_id);
-    if (it != column_ids.end() && *column_expression->original_node.lock() == lqp_node) {
-      if constexpr (std::is_same_v<ExpressionContainer, ExpressionUnorderedSet>) {
-        [[maybe_unused]] const auto [_, success] = column_expressions.emplace(column_expression);
-        DebugAssert(success, "Did not expect multiple column expressions for the same column id.");
-      } else {
-        const auto offset = it - column_ids.cbegin();
-        DebugAssert(!column_expressions[offset], "Did not expect multiple column expressions for the same column id.");
-        column_expressions[offset] = column_expression;
-      }
-=======
     if (column_ids.contains(original_column_id) && *column_expression->original_node.lock() == lqp_node) {
       [[maybe_unused]] const auto [_, success] = column_expressions.emplace(column_expression);
       DebugAssert(success, "Did not expect multiple column expressions for the same column id.");
->>>>>>> ec765741
     }
   }
 
   return column_expressions;
 }
 
-<<<<<<< HEAD
-template ExpressionUnorderedSet find_column_expressions(const AbstractLQPNode& lqp_node,
-                                                        const std::vector<ColumnID>& column_ids);
-template std::vector<std::shared_ptr<AbstractExpression>> find_column_expressions(
-    const AbstractLQPNode& lqp_node, const std::vector<ColumnID>& column_ids);
-=======
 std::vector<std::shared_ptr<AbstractExpression>> find_column_expressions(const AbstractLQPNode& lqp_node,
                                                                          const std::vector<ColumnID>& column_ids) {
   DebugAssert(lqp_node.type == LQPNodeType::StoredTable || lqp_node.type == LQPNodeType::StaticTable ||
@@ -524,7 +479,6 @@
 
   return column_expressions;
 }
->>>>>>> ec765741
 
 bool contains_matching_unique_column_combination(const UniqueColumnCombinations& unique_column_combinations,
                                                  const ExpressionUnorderedSet& expressions) {
@@ -740,17 +694,6 @@
 }
 
 bool contains_matching_order_dependency(const OrderDependencies& order_dependencies,
-<<<<<<< HEAD
-                                        const std::vector<std::shared_ptr<AbstractExpression>>& expressions,
-                                        const std::vector<std::shared_ptr<AbstractExpression>>& ordered_expressions) {
-  DebugAssert(!order_dependencies.empty(), "Invalid input: Set of INDs should not be empty.");
-  DebugAssert(!expressions.empty(), "Invalid input: List of ordering expressions should not be empty.");
-  DebugAssert(!ordered_expressions.empty(), "Invalid input: List of ordered expressions should not be empty.");
-
-  for (const auto& od : order_dependencies) {
-    // Continue if OD requires more expressions to guarantee sortedness than provided.
-    if (od.ordering_expressions.size() > expressions.size()) {
-=======
                                         const std::vector<std::shared_ptr<AbstractExpression>>& ordering_expressions,
                                         const std::vector<std::shared_ptr<AbstractExpression>>& ordered_expressions) {
   DebugAssert(!order_dependencies.empty(), "Invalid input: Set of INDs should not be empty.");
@@ -760,18 +703,12 @@
   for (const auto& od : order_dependencies) {
     // Continue if OD requires more ordering expressions to guarantee sortedness than provided.
     if (od.ordering_expressions.size() > ordering_expressions.size()) {
->>>>>>> ec765741
       continue;
     }
 
     // Continue if the OD's ordering expression are not the first of the provided expressions. It is totally fine if
-<<<<<<< HEAD
-    // the OD requires fewer expressions than given.
-    if (!first_expressions_match(od.ordering_expressions, expressions)) {
-=======
     // the OD requires fewer ordering expressions than given.
     if (!first_expressions_match(od.ordering_expressions, ordering_expressions)) {
->>>>>>> ec765741
       continue;
     }
 
