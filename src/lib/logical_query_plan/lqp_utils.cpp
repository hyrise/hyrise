--- conflicted
+++ resolved
@@ -100,11 +100,7 @@
         }
       }
       subquery_expressions_by_lqp.emplace(subquery_expression->lqp,
-<<<<<<< HEAD
-                             std::vector{std::weak_ptr<LQPSubqueryExpression>(subquery_expression)});
-=======
                                           std::vector{std::weak_ptr<LQPSubqueryExpression>(subquery_expression)});
->>>>>>> 971f5cb8
 
       // Subqueries can be nested. We are also interested in the LQPs from deeply nested subqueries.
       recursively_collect_subquery_expressions_by_lqp(subquery_expressions_by_lqp, subquery_expression->lqp,
