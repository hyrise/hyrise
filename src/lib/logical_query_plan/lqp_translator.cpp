--- conflicted
+++ resolved
@@ -127,12 +127,9 @@
     case LQPNodeType::Update:             return _translate_update_node(node);
     case LQPNodeType::Validate:           return _translate_validate_node(node);
     case LQPNodeType::Union:              return _translate_union_node(node);
-<<<<<<< HEAD
     case LQPNodeType::Intersect:          return _translate_intersect_node(node);
     case LQPNodeType::Except:             return _translate_except_node(node);
-=======
     case LQPNodeType::ChangeMetaTable:    return _translate_change_meta_table_node(node);
->>>>>>> 41a3307d
 
       // Maintenance operators
     case LQPNodeType::CreateView:         return _translate_create_view_node(node);
