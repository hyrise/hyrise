#include "lqp_translator.hpp"

#include <iostream>
#include <memory>
#include <string>
#include <vector>

#include "abstract_lqp_node.hpp"
#include "aggregate_node.hpp"
#include "constant_mappings.hpp"
#include "create_view_node.hpp"
#include "delete_node.hpp"
#include "drop_view_node.hpp"
#include "dummy_table_node.hpp"
#include "insert_node.hpp"
#include "join_node.hpp"
#include "limit_node.hpp"
#include "lqp_expression.hpp"
#include "operators/aggregate.hpp"
#include "operators/delete.hpp"
#include "operators/get_table.hpp"
#include "operators/index_scan.hpp"
#include "operators/insert.hpp"
#include "operators/join_hash.hpp"
#include "operators/join_sort_merge.hpp"
#include "operators/limit.hpp"
#include "operators/maintenance/create_view.hpp"
#include "operators/maintenance/drop_view.hpp"
#include "operators/maintenance/show_columns.hpp"
#include "operators/maintenance/show_tables.hpp"
#include "operators/pqp_expression.hpp"
#include "operators/product.hpp"
#include "operators/projection.hpp"
#include "operators/sort.hpp"
#include "operators/table_scan.hpp"
#include "operators/table_wrapper.hpp"
#include "operators/union_positions.hpp"
#include "operators/update.hpp"
#include "operators/validate.hpp"
#include "predicate_node.hpp"
#include "projection_node.hpp"
#include "show_columns_node.hpp"
#include "sort_node.hpp"
#include "storage/storage_manager.hpp"
#include "stored_table_node.hpp"
#include "union_node.hpp"
#include "update_node.hpp"
#include "utils/performance_warning.hpp"
#include "validate_node.hpp"

namespace opossum {

std::shared_ptr<AbstractOperator> LQPTranslator::translate_node(const std::shared_ptr<AbstractLQPNode>& node) const {
  /**
   * Translate a node (i.e. call `_translate_by_node_type`) only if it hasn't been translated before, otherwise just
   * retrieve it from cache
   *
   * Without this caching, translating this kind of LQP
   *
   *    _____union____
   *   /              \
   *  predicate_a     predicate_b
   *  \                /
   *   \__predicate_c_/
   *          |
   *     table_int_float2
   *
   * would result in multiple operators created from predicate_c and thus in performance drops
   */

  const auto iter = _operator_by_lqp_node.find(node);

  if (iter != _operator_by_lqp_node.end()) {
    return iter->second;
  }

  const auto pqp = _translate_by_node_type(node->type(), node);
  _operator_by_lqp_node.emplace(node, pqp);
  return pqp;
}

std::shared_ptr<AbstractOperator> LQPTranslator::_translate_stored_table_node(
    const std::shared_ptr<AbstractLQPNode>& node) const {
  const auto table_node = std::dynamic_pointer_cast<StoredTableNode>(node);
  return std::make_shared<GetTable>(table_node->table_name());
}

std::shared_ptr<AbstractOperator> LQPTranslator::_translate_predicate_node(
    const std::shared_ptr<AbstractLQPNode>& node) const {
  const auto input_operator = translate_node(node->left_child());
  auto predicate_node = std::dynamic_pointer_cast<PredicateNode>(node);

  const auto column_id = predicate_node->get_output_column_id(predicate_node->column_reference());

  auto value = predicate_node->value();
  if (is_lqp_column_reference(value)) {
    value = predicate_node->get_output_column_id(boost::get<const LQPColumnReference>(value));
  }

  if (predicate_node->scan_typee() == ScanTypee::IndexScan) {
    if (is_variant(value)) {
      const auto value_variant = boost::get<AllTypeVariant>(value);
      std::vector<ColumnID> column_ids = {column_id};
      std::vector<AllTypeVariant> right_values = {value_variant};
      std::vector<AllTypeVariant> right_values2 = {};
      if (predicate_node->value2()) right_values2.emplace_back(*predicate_node->value2());

      // Currently, we will only use IndexScans, if the predicate node directly follows a StoredTableNode
      if (auto stored_table_node = std::dynamic_pointer_cast<StoredTableNode>(predicate_node->left_child())) {
        const auto table_name = stored_table_node->table_name();
        const auto table = StorageManager::get().get_table(table_name);
        std::vector<ChunkID> indexed_chunks;
        for (ChunkID chunk_id{0u}; chunk_id < table->chunk_count(); ++chunk_id) {
          const auto chunk = table->get_chunk(chunk_id);
          if (chunk->get_index(ColumnIndexType::GroupKey, column_ids)) {
            indexed_chunks.emplace_back(chunk_id);
          }
        }

        auto index_scan = std::make_shared<IndexScan>(input_operator, ColumnIndexType::GroupKey, column_ids,
                                                      predicate_node->scan_type(), right_values, right_values2);

        std::shared_ptr<TableScan> table_scan;
        if (predicate_node->scan_type() == ScanType::Between) {
          auto table_scan_gt =
              std::make_shared<TableScan>(input_operator, column_id, ScanType::GreaterThanEquals, value);
          table_scan_gt->set_excluded_chunk_ids(indexed_chunks);

          table_scan = std::make_shared<TableScan>(table_scan_gt, column_id, ScanType::LessThanEquals,
                                                   *predicate_node->value2());
        } else {
          table_scan = std::make_shared<TableScan>(input_operator, column_id, predicate_node->scan_type(), value);
        }

        index_scan->set_included_chunk_ids(indexed_chunks);
        table_scan->set_excluded_chunk_ids(indexed_chunks);

        return std::make_shared<UnionPositions>(index_scan, table_scan);
      }
    }
  }

  /**
   * The TableScan Operator doesn't support BETWEEN, so for `X BETWEEN a AND b` we create two TableScans: One for
   * `X >= a` and one for `X <= b`
   */
<<<<<<< HEAD
  if (predicate_node->scan_type() == ScanType::Between) {
    DebugAssert(static_cast<bool>(predicate_node->value2()), "Scan type BETWEEN requires a second value");
=======
  if (table_scan_node->predicate_condition() == PredicateCondition::Between) {
    DebugAssert(static_cast<bool>(table_scan_node->value2()), "Scan type BETWEEN requires a second value");
>>>>>>> f314c2ee
    PerformanceWarning("TableScan executes BETWEEN as two separate scans");

    auto table_scan_gt =
        std::make_shared<TableScan>(input_operator, column_id, PredicateCondition::GreaterThanEquals, value);

<<<<<<< HEAD
    return std::make_shared<TableScan>(table_scan_gt, column_id, ScanType::LessThanEquals, *predicate_node->value2());
  }

  return std::make_shared<TableScan>(input_operator, column_id, predicate_node->scan_type(), value);
=======
    return std::make_shared<TableScan>(table_scan_gt, column_id, PredicateCondition::LessThanEquals,
                                       *table_scan_node->value2());
  }

  return std::make_shared<TableScan>(input_operator, column_id, table_scan_node->predicate_condition(), value);
>>>>>>> f314c2ee
}

std::shared_ptr<AbstractOperator> LQPTranslator::_translate_projection_node(
    const std::shared_ptr<AbstractLQPNode>& node) const {
  const auto left_child = node->left_child();
  const auto input_operator = translate_node(node->left_child());
  const auto projection_node = std::dynamic_pointer_cast<ProjectionNode>(node);
  return std::make_shared<Projection>(input_operator,
                                      _translate_expressions(projection_node->column_expressions(), projection_node));
}

std::shared_ptr<AbstractOperator> LQPTranslator::_translate_sort_node(
    const std::shared_ptr<AbstractLQPNode>& node) const {
  const auto sort_node = std::dynamic_pointer_cast<SortNode>(node);
  auto input_operator = translate_node(node->left_child());

  /**
   * Go through all the order descriptions and create a sort operator for each of them.
   * Iterate in reverse because the sort operator does not support multiple columns, and instead relies on stable sort.
   * We therefore sort by the n+1-th column before sorting by the n-th column.
   */

  std::shared_ptr<AbstractOperator> result_operator;
  const auto& definitions = sort_node->order_by_definitions();
  if (definitions.size() > 1) {
    PerformanceWarning("Multiple ORDER BYs are executed one-by-one");
  }
  for (auto it = definitions.rbegin(); it != definitions.rend(); it++) {
    const auto& definition = *it;
    result_operator = std::make_shared<Sort>(input_operator, node->get_output_column_id(definition.column_reference),
                                             definition.order_by_mode);
    input_operator = result_operator;
  }

  return result_operator;
}

std::shared_ptr<AbstractOperator> LQPTranslator::_translate_join_node(
    const std::shared_ptr<AbstractLQPNode>& node) const {
  const auto input_left_operator = translate_node(node->left_child());
  const auto input_right_operator = translate_node(node->right_child());

  auto join_node = std::dynamic_pointer_cast<JoinNode>(node);

  if (join_node->join_mode() == JoinMode::Cross) {
    PerformanceWarning("CROSS join used");
    return std::make_shared<Product>(input_left_operator, input_right_operator);
  }

  DebugAssert(static_cast<bool>(join_node->join_column_references()), "Cannot translate Join without columns.");
  DebugAssert(static_cast<bool>(join_node->predicate_condition()), "Cannot translate Join without PredicateCondition.");

  ColumnIDPair join_column_ids;
  join_column_ids.first = join_node->left_child()->get_output_column_id(join_node->join_column_references()->first);
  join_column_ids.second = join_node->right_child()->get_output_column_id(join_node->join_column_references()->second);

  if (*join_node->predicate_condition() == PredicateCondition::Equals && join_node->join_mode() != JoinMode::Outer) {
    return std::make_shared<JoinHash>(input_left_operator, input_right_operator, join_node->join_mode(),
                                      join_column_ids, *(join_node->predicate_condition()));
  }

  return std::make_shared<JoinSortMerge>(input_left_operator, input_right_operator, join_node->join_mode(),
                                         join_column_ids, *(join_node->predicate_condition()));
}

std::shared_ptr<AbstractOperator> LQPTranslator::_translate_aggregate_node(
    const std::shared_ptr<AbstractLQPNode>& node) const {
  const auto input_operator = translate_node(node->left_child());

  const auto aggregate_node = std::dynamic_pointer_cast<AggregateNode>(node);
  auto aggregate_expressions = _translate_expressions(aggregate_node->aggregate_expressions(), node);

  std::vector<ColumnID> groupby_columns;
  for (const auto& groupby_column_reference : aggregate_node->groupby_column_references()) {
    groupby_columns.emplace_back(node->left_child()->get_output_column_id(groupby_column_reference));
  }

  auto aggregate_input_operator = input_operator;

  /**
   * 1. Handle arithmetic expressions in the arguments of aggregate functions via a Projection.
   *
   * If there are arithmetic expressions in aggregates, e.g. `a+b` in `SUM(a+b)`, we create a Projection to compute it.
   * If there are no arithmetic expressions, we don't need the Projection (i.e. need_projection is false)
   */
  auto need_projection =
      std::any_of(aggregate_expressions.begin(), aggregate_expressions.end(), [&](const auto& aggregate_expression) {
        DebugAssert(aggregate_expression->type() == ExpressionType::Function, "Expression is not a function.");
        return aggregate_expression->aggregate_function_arguments()[0]->is_arithmetic_operator();
      });

  /**
   * If there are arithmetic expressions create a Projection with:
   *  - GROUPBY columns
   *  - arithmetic expressions used as arguments for aggregate functions,
   *  - columns used as arguments for aggregate functions
   *
   *  TODO(anybody): this might result in the same columns being created multiple times. Improve.
   */
  if (need_projection) {
    auto projection_expressions =
        _translate_expressions(LQPExpression::create_columns(aggregate_node->groupby_column_references()), node);
    projection_expressions.reserve(groupby_columns.size() + aggregate_expressions.size());

    // The Projection will only select columns used in the Aggregate, i.e., GROUP BY columns and expressions.
    // Unused columns are skipped – therefore, the ColumnIDs might change.
    // GROUP BY columns will be the first columns of the Projection.
    for (ColumnID column_id{0}; column_id < groupby_columns.size(); column_id++) {
      groupby_columns[column_id] = column_id;
    }

    // Aggregates will get consecutive ColumnIDs.
    auto current_column_id = static_cast<ColumnID::base_type>(groupby_columns.size());

    for (auto& aggregate_expression : aggregate_expressions) {
      Assert(aggregate_expression->aggregate_function_arguments().size(), "Aggregate: empty expression list");
      DebugAssert(aggregate_expression->type() == ExpressionType::Function, "Expression is not a function.");

      // Do not project for COUNT(*)
      if (aggregate_expression->aggregate_function() == AggregateFunction::Count &&
          (aggregate_expression->aggregate_function_arguments())[0]->type() == ExpressionType::Star) {
        continue;
      }

      // Add original expression of the function to the Projection.
      Assert(aggregate_expression->aggregate_function_arguments().size() == 1,
             "Aggregate functions with more than one argument not supported right now");
      const auto argument_lqp_expression =
          std::dynamic_pointer_cast<PQPExpression>(aggregate_expression->aggregate_function_arguments()[0]);
      DebugAssert(argument_lqp_expression, "Wrong expression type found in LQP. Bug.");

      projection_expressions.emplace_back(argument_lqp_expression);

      // Change the expression list of the expression representing the aggregate.
      aggregate_expression->set_aggregate_function_arguments(
          {PQPExpression::create_column(ColumnID{current_column_id})});
      current_column_id++;
    }

    aggregate_input_operator = std::make_shared<Projection>(aggregate_input_operator, projection_expressions);
  }

  /**
   * 2. Build Aggregate
   */
  std::vector<AggregateColumnDefinition> aggregate_definitions;
  aggregate_definitions.reserve(aggregate_expressions.size());

  for (const auto& aggregate_expression : aggregate_expressions) {
    DebugAssert(aggregate_expression->type() == ExpressionType::Function, "Only functions are supported in Aggregates");

    const auto aggregate_function_type = aggregate_expression->aggregate_function();
    const auto argument_expression =
        std::dynamic_pointer_cast<PQPExpression>(aggregate_expression->aggregate_function_arguments()[0]);
    DebugAssert(argument_expression, "Couldn't cast Expression to PQPExpression.");

    if (aggregate_function_type == AggregateFunction::Count && argument_expression->type() == ExpressionType::Star) {
      // COUNT(*) does not specify a ColumnID
      aggregate_definitions.emplace_back(std::nullopt, AggregateFunction::Count, aggregate_expression->alias());
    } else {
      const auto column_id = argument_expression->column_id();
      aggregate_definitions.emplace_back(column_id, aggregate_function_type, aggregate_expression->alias());
    }
  }

  return std::make_shared<Aggregate>(aggregate_input_operator, aggregate_definitions, groupby_columns);
}

std::shared_ptr<AbstractOperator> LQPTranslator::_translate_limit_node(
    const std::shared_ptr<AbstractLQPNode>& node) const {
  const auto input_operator = translate_node(node->left_child());
  auto limit_node = std::dynamic_pointer_cast<LimitNode>(node);
  return std::make_shared<Limit>(input_operator, limit_node->num_rows());
}

std::shared_ptr<AbstractOperator> LQPTranslator::_translate_insert_node(
    const std::shared_ptr<AbstractLQPNode>& node) const {
  const auto input_operator = translate_node(node->left_child());
  auto insert_node = std::dynamic_pointer_cast<InsertNode>(node);
  return std::make_shared<Insert>(insert_node->table_name(), input_operator);
}

std::shared_ptr<AbstractOperator> LQPTranslator::_translate_delete_node(
    const std::shared_ptr<AbstractLQPNode>& node) const {
  const auto input_operator = translate_node(node->left_child());
  auto delete_node = std::dynamic_pointer_cast<DeleteNode>(node);
  return std::make_shared<Delete>(delete_node->table_name(), input_operator);
}

std::shared_ptr<AbstractOperator> LQPTranslator::_translate_update_node(
    const std::shared_ptr<AbstractLQPNode>& node) const {
  const auto input_operator = translate_node(node->left_child());
  auto update_node = std::dynamic_pointer_cast<UpdateNode>(node);

  auto new_value_exprs = _translate_expressions(update_node->column_expressions(), node);

  auto projection = std::make_shared<Projection>(input_operator, new_value_exprs);
  return std::make_shared<Update>(update_node->table_name(), input_operator, projection);
}

std::shared_ptr<AbstractOperator> LQPTranslator::_translate_union_node(
    const std::shared_ptr<AbstractLQPNode>& node) const {
  const auto union_node = std::dynamic_pointer_cast<UnionNode>(node);

  const auto input_operator_left = translate_node(node->left_child());
  const auto input_operator_right = translate_node(node->right_child());

  switch (union_node->union_mode()) {
    case UnionMode::Positions:
      return std::make_shared<UnionPositions>(input_operator_left, input_operator_right);
    default:
      Fail("UnionMode not supported");
  }
}

std::shared_ptr<AbstractOperator> LQPTranslator::_translate_validate_node(
    const std::shared_ptr<AbstractLQPNode>& node) const {
  const auto input_operator = translate_node(node->left_child());
  return std::make_shared<Validate>(input_operator);
}

std::shared_ptr<AbstractOperator> LQPTranslator::_translate_show_tables_node(
    const std::shared_ptr<AbstractLQPNode>& node) const {
  DebugAssert(node->left_child() == nullptr, "ShowTables should not have an input operator.");
  return std::make_shared<ShowTables>();
}

std::shared_ptr<AbstractOperator> LQPTranslator::_translate_show_columns_node(
    const std::shared_ptr<AbstractLQPNode>& node) const {
  DebugAssert(node->left_child() == nullptr, "ShowColumns should not have an input operator.");
  const auto show_columns_node = std::dynamic_pointer_cast<ShowColumnsNode>(node);
  return std::make_shared<ShowColumns>(show_columns_node->table_name());
}

std::shared_ptr<AbstractOperator> LQPTranslator::_translate_create_view_node(
    const std::shared_ptr<AbstractLQPNode>& node) const {
  const auto create_view_node = std::dynamic_pointer_cast<CreateViewNode>(node);
  return std::make_shared<CreateView>(create_view_node->view_name(), create_view_node->lqp());
}

std::shared_ptr<AbstractOperator> LQPTranslator::_translate_drop_view_node(
    const std::shared_ptr<AbstractLQPNode>& node) const {
  const auto drop_view_node = std::dynamic_pointer_cast<DropViewNode>(node);
  return std::make_shared<DropView>(drop_view_node->view_name());
}

std::shared_ptr<AbstractOperator> LQPTranslator::_translate_dummy_table_node(
    const std::shared_ptr<AbstractLQPNode>& node) const {
  return std::make_shared<TableWrapper>(Projection::dummy_table());
}

std::shared_ptr<AbstractOperator> LQPTranslator::_translate_by_node_type(
    LQPNodeType type, const std::shared_ptr<AbstractLQPNode>& node) const {
  switch (type) {
    // SQL operators
    case LQPNodeType::StoredTable:
      return _translate_stored_table_node(node);
    case LQPNodeType::Predicate:
      return _translate_predicate_node(node);
    case LQPNodeType::Projection:
      return _translate_projection_node(node);
    case LQPNodeType::Sort:
      return _translate_sort_node(node);
    case LQPNodeType::Join:
      return _translate_join_node(node);
    case LQPNodeType::Aggregate:
      return _translate_aggregate_node(node);
    case LQPNodeType::Limit:
      return _translate_limit_node(node);
    case LQPNodeType::Insert:
      return _translate_insert_node(node);
    case LQPNodeType::Delete:
      return _translate_delete_node(node);
    case LQPNodeType::DummyTable:
      return _translate_dummy_table_node(node);
    case LQPNodeType::Update:
      return _translate_update_node(node);
    case LQPNodeType::Validate:
      return _translate_validate_node(node);
    case LQPNodeType::Union:
      return _translate_union_node(node);

    // Maintenance operators
    case LQPNodeType::ShowTables:
      return _translate_show_tables_node(node);
    case LQPNodeType::ShowColumns:
      return _translate_show_columns_node(node);
    case LQPNodeType::CreateView:
      return _translate_create_view_node(node);
    case LQPNodeType::DropView:
      return _translate_drop_view_node(node);

    default:
      Fail("Unknown node type encountered.");
  }
}

std::vector<std::shared_ptr<PQPExpression>> LQPTranslator::_translate_expressions(
    const std::vector<std::shared_ptr<LQPExpression>>& lqp_expressions,
    const std::shared_ptr<AbstractLQPNode>& node) const {
  Assert(node->left_child() && !node->right_child(),
         "Can only translate expressions if there is one input node, can't resolve ColumnReferences otherwise.");

  std::vector<std::shared_ptr<PQPExpression>> pqp_expressions;
  pqp_expressions.reserve(lqp_expressions.size());

  for (const auto& lqp_expression : lqp_expressions) {
    pqp_expressions.emplace_back(std::make_shared<PQPExpression>(lqp_expression, node->left_child()));
  }

  return pqp_expressions;
}

}  // namespace opossum<|MERGE_RESOLUTION|>--- conflicted
+++ resolved
@@ -118,18 +118,18 @@
         }
 
         auto index_scan = std::make_shared<IndexScan>(input_operator, ColumnIndexType::GroupKey, column_ids,
-                                                      predicate_node->scan_type(), right_values, right_values2);
+                                                      predicate_node->predicate_condition(), right_values, right_values2);
 
         std::shared_ptr<TableScan> table_scan;
-        if (predicate_node->scan_type() == ScanType::Between) {
+        if (predicate_node->predicate_condition() == PredicateCondition::Between) {
           auto table_scan_gt =
-              std::make_shared<TableScan>(input_operator, column_id, ScanType::GreaterThanEquals, value);
+              std::make_shared<TableScan>(input_operator, column_id, PredicateCondition::GreaterThanEquals, value);
           table_scan_gt->set_excluded_chunk_ids(indexed_chunks);
 
-          table_scan = std::make_shared<TableScan>(table_scan_gt, column_id, ScanType::LessThanEquals,
+          table_scan = std::make_shared<TableScan>(table_scan_gt, column_id, PredicateCondition::LessThanEquals,
                                                    *predicate_node->value2());
         } else {
-          table_scan = std::make_shared<TableScan>(input_operator, column_id, predicate_node->scan_type(), value);
+          table_scan = std::make_shared<TableScan>(input_operator, column_id, predicate_node->predicate_condition(), value);
         }
 
         index_scan->set_included_chunk_ids(indexed_chunks);
@@ -144,30 +144,17 @@
    * The TableScan Operator doesn't support BETWEEN, so for `X BETWEEN a AND b` we create two TableScans: One for
    * `X >= a` and one for `X <= b`
    */
-<<<<<<< HEAD
-  if (predicate_node->scan_type() == ScanType::Between) {
+  if (predicate_node->predicate_condition() == PredicateCondition::Between) {
     DebugAssert(static_cast<bool>(predicate_node->value2()), "Scan type BETWEEN requires a second value");
-=======
-  if (table_scan_node->predicate_condition() == PredicateCondition::Between) {
-    DebugAssert(static_cast<bool>(table_scan_node->value2()), "Scan type BETWEEN requires a second value");
->>>>>>> f314c2ee
     PerformanceWarning("TableScan executes BETWEEN as two separate scans");
 
     auto table_scan_gt =
         std::make_shared<TableScan>(input_operator, column_id, PredicateCondition::GreaterThanEquals, value);
-
-<<<<<<< HEAD
-    return std::make_shared<TableScan>(table_scan_gt, column_id, ScanType::LessThanEquals, *predicate_node->value2());
-  }
-
-  return std::make_shared<TableScan>(input_operator, column_id, predicate_node->scan_type(), value);
-=======
     return std::make_shared<TableScan>(table_scan_gt, column_id, PredicateCondition::LessThanEquals,
-                                       *table_scan_node->value2());
-  }
-
-  return std::make_shared<TableScan>(input_operator, column_id, table_scan_node->predicate_condition(), value);
->>>>>>> f314c2ee
+                                       *predicate_node->value2());
+  }
+
+  return std::make_shared<TableScan>(input_operator, column_id, predicate_node->predicate_condition(), value);
 }
 
 std::shared_ptr<AbstractOperator> LQPTranslator::_translate_projection_node(
