--- conflicted
+++ resolved
@@ -476,48 +476,6 @@
      */
 
     visit_expression(pqp_expression, [&](auto& expression) {
-      // Try to resolve the Expression to a column from the input node
-      const auto column_id = node->find_column_id(*expression);
-      if (column_id) {
-        const auto referenced_expression = node->column_expressions()[*column_id];
-        expression = std::make_shared<PQPColumnExpression>(*column_id, referenced_expression->data_type(),
-                                                           referenced_expression->is_nullable(),
-                                                           referenced_expression->as_column_name());
-        return ExpressionVisitation::DoNotVisitArguments;
-      }
-
-      // Resolve SubSelectExpression
-      if (expression->type == ExpressionType::LQPSelect) {
-        const auto lqp_select_expression = std::dynamic_pointer_cast<LQPSelectExpression>(expression);
-        Assert(lqp_select_expression, "Expected LQPSelectExpression");
-
-        const auto sub_select_pqp = LQPTranslator{}.translate_node(lqp_select_expression->lqp);
-
-        auto sub_select_parameters = PQPSelectExpression::Parameters{};
-        sub_select_parameters.reserve(lqp_select_expression->parameter_count());
-
-        for (auto parameter_idx = size_t{0}; parameter_idx < lqp_select_expression->parameter_count();
-             ++parameter_idx) {
-          const auto parameter_cxlumn_id =
-              node->get_cxlumn_id(*lqp_select_expression->parameter_expression(parameter_idx));
-          sub_select_parameters.emplace_back(lqp_select_expression->parameter_ids[parameter_idx], parameter_cxlumn_id);
-        }
-
-        // Only specify a type for the SubSelect if it has exactly one cxlumn. Otherwise the DataType of the Expression
-        // is undefined and obtaining it will result in a runtime error.
-        if (lqp_select_expression->lqp->cxlumn_expressions().size() == 1u) {
-          const auto sub_select_data_type = lqp_select_expression->data_type();
-          const auto sub_select_nullable = lqp_select_expression->is_nullable();
-
-          expression = std::make_shared<PQPSelectExpression>(sub_select_pqp, sub_select_data_type, sub_select_nullable,
-                                                             sub_select_parameters);
-        } else {
-          expression = std::make_shared<PQPSelectExpression>(sub_select_pqp, sub_select_parameters);
-        }
-        return ExpressionVisitation::DoNotVisitArguments;
-      }
-
-<<<<<<< HEAD
       // Try to resolve the Expression to a cxlumn from the input node
       const auto cxlumn_id = node->find_cxlumn_id(*expression);
       if (cxlumn_id) {
@@ -528,12 +486,39 @@
         return ExpressionVisitation::DoNotVisitArguments;
       }
 
+      // Resolve SubSelectExpression
+      if (expression->type == ExpressionType::LQPSelect) {
+        const auto lqp_select_expression = std::dynamic_pointer_cast<LQPSelectExpression>(expression);
+        Assert(lqp_select_expression, "Expected LQPSelectExpression");
+
+        const auto sub_select_pqp = LQPTranslator{}.translate_node(lqp_select_expression->lqp);
+
+        auto sub_select_parameters = PQPSelectExpression::Parameters{};
+        sub_select_parameters.reserve(lqp_select_expression->parameter_count());
+
+        for (auto parameter_idx = size_t{0}; parameter_idx < lqp_select_expression->parameter_count();
+             ++parameter_idx) {
+          const auto parameter_cxlumn_id =
+              node->get_cxlumn_id(*lqp_select_expression->parameter_expression(parameter_idx));
+          sub_select_parameters.emplace_back(lqp_select_expression->parameter_ids[parameter_idx], parameter_cxlumn_id);
+        }
+
+        // Only specify a type for the SubSelect if it has exactly one cxlumn. Otherwise the DataType of the Expression
+        // is undefined and obtaining it will result in a runtime error.
+        if (lqp_select_expression->lqp->cxlumn_expressions().size() == 1u) {
+          const auto sub_select_data_type = lqp_select_expression->data_type();
+          const auto sub_select_nullable = lqp_select_expression->is_nullable();
+
+          expression = std::make_shared<PQPSelectExpression>(sub_select_pqp, sub_select_data_type, sub_select_nullable,
+                                                             sub_select_parameters);
+        } else {
+          expression = std::make_shared<PQPSelectExpression>(sub_select_pqp, sub_select_parameters);
+        }
+        return ExpressionVisitation::DoNotVisitArguments;
+      }
+
       AssertInput(expression->type != ExpressionType::LQPCxlumn,
                   "Failed to resolve Cxlumn '"s + expression->as_cxlumn_name() + "', LQP is invalid");
-=======
-      AssertInput(expression->type != ExpressionType::LQPColumn,
-                  "Failed to resolve Column '"s + expression->as_column_name() + "', LQP is invalid");
->>>>>>> bdcc04fd
 
       return ExpressionVisitation::VisitArguments;
     });
