#include "lqp_translator.hpp"

#include <iostream>
#include <memory>
#include <string>
#include <vector>

#include "abstract_lqp_node.hpp"
#include "aggregate_node.hpp"
#include "constant_mappings.hpp"
#include "create_view_node.hpp"
#include "delete_node.hpp"
#include "drop_view_node.hpp"
#include "dummy_table_node.hpp"
#include "insert_node.hpp"
#include "join_node.hpp"
#include "limit_node.hpp"
#include "lqp_expression.hpp"
#include "operators/aggregate.hpp"
#include "operators/delete.hpp"
#include "operators/get_table.hpp"
#include "operators/index_scan.hpp"
#include "operators/insert.hpp"
#include "operators/join_hash.hpp"
#include "operators/join_sort_merge.hpp"
#include "operators/limit.hpp"
#include "operators/maintenance/create_view.hpp"
#include "operators/maintenance/drop_view.hpp"
#include "operators/maintenance/show_columns.hpp"
#include "operators/maintenance/show_tables.hpp"
<<<<<<< HEAD
#include "operators/operator_expression.hpp"
=======
#include "operators/pqp_expression.hpp"
>>>>>>> 9da0d9f3
#include "operators/product.hpp"
#include "operators/projection.hpp"
#include "operators/sort.hpp"
#include "operators/table_scan.hpp"
#include "operators/table_wrapper.hpp"
#include "operators/union_positions.hpp"
#include "operators/update.hpp"
#include "operators/validate.hpp"
#include "predicate_node.hpp"
#include "projection_node.hpp"
#include "show_columns_node.hpp"
#include "sort_node.hpp"
#include "storage/index/base_index.hpp"
#include "storage/storage_manager.hpp"
#include "stored_table_node.hpp"
#include "union_node.hpp"
#include "update_node.hpp"
#include "utils/performance_warning.hpp"
#include "validate_node.hpp"

namespace opossum {

std::shared_ptr<AbstractOperator> LQPTranslator::translate_node(const std::shared_ptr<AbstractLQPNode>& node) const {
  /**
   * Translate a node (i.e. call `_translate_by_node_type`) only if it hasn't been translated before, otherwise just
   * retrieve it from cache
   *
   * Without this caching, translating this kind of LQP
   *
   *    _____union____
   *   /              \
   *  predicate_a     predicate_b
   *  \                /
   *   \__predicate_c_/
   *          |
   *     table_int_float2
   *
   * would result in multiple operators created from predicate_c and thus in performance drops
   */

  const auto iter = _operator_by_lqp_node.find(node);

  if (iter != _operator_by_lqp_node.end()) {
    return iter->second;
  }

  const auto pqp = _translate_by_node_type(node->type(), node);
  _operator_by_lqp_node.emplace(node, pqp);
  return pqp;
}

std::shared_ptr<AbstractOperator> LQPTranslator::_translate_stored_table_node(
    const std::shared_ptr<AbstractLQPNode>& node) const {
  const auto table_node = std::dynamic_pointer_cast<StoredTableNode>(node);
  return std::make_shared<GetTable>(table_node->table_name());
}

std::shared_ptr<AbstractOperator> LQPTranslator::_translate_predicate_node(
    const std::shared_ptr<AbstractLQPNode>& node) const {
  const auto input_operator = translate_node(node->left_child());
  auto table_scan_node = std::dynamic_pointer_cast<PredicateNode>(node);

<<<<<<< HEAD
  const auto column_id = table_scan_node->get_output_column_id_by_column_origin(table_scan_node->column_origin());

  auto value = table_scan_node->value();
  if (is_lqp_column_origin(value)) {
    value = table_scan_node->get_output_column_id_by_column_origin(boost::get<const LQPColumnOrigin>(value));
  }

  // ToDo(group01): extract this into optimizer and make it less hacky
  std::shared_ptr<const AbstractLQPNode> original_node = table_scan_node->column_origin().node();
  std::shared_ptr<const StoredTableNode> original_table_node =
      std::dynamic_pointer_cast<const StoredTableNode>(original_node);
  auto table_name = original_table_node->table_name();

  auto table = StorageManager::get().get_table(table_name);
  auto first_chunk = table->get_chunk(ChunkID{0});
  auto indices = first_chunk->get_indices(std::vector<ColumnID>({table_scan_node->column_origin().column_id()}));
  auto has_indices = indices.size() > 0 ? true : false;

  // std::cout << "Table " << table_name << " has indices? --> " << has_indices << "\n";

  if (has_indices) {
    std::shared_ptr<BaseIndex> column_index = indices[0];

    return std::make_shared<IndexScan>(
        input_operator->mutable_input_left(),  // Skip validation and directly get the raw table
        column_index->type(), std::vector<ColumnID>({column_id}), table_scan_node->scan_type(),
        std::vector<AllTypeVariant>({boost::get<AllTypeVariant>(value)}));
=======
  const auto column_id = table_scan_node->get_output_column_id(table_scan_node->column_reference());

  auto value = table_scan_node->value();
  if (is_lqp_column_reference(value)) {
    value = table_scan_node->get_output_column_id(boost::get<const LQPColumnReference>(value));
>>>>>>> 9da0d9f3
  }

  /**
   * The TableScan Operator doesn't support BETWEEN, so for `X BETWEEN a AND b` we create two TableScans: One for
   * `X >= a` and one for `X <= b`
   */
<<<<<<< HEAD
  if (table_scan_node->scan_type() == ScanType::Between) {
    DebugAssert(static_cast<bool>(table_scan_node->value2()), "Scan type BETWEEN requires a second value");
    PerformanceWarning("TableScan executes BETWEEN as two separate scans");

    auto table_scan_gt = std::make_shared<TableScan>(input_operator, column_id, ScanType::GreaterThanEquals, value);

    return std::make_shared<TableScan>(table_scan_gt, column_id, ScanType::LessThanEquals, *table_scan_node->value2());
  }

  // In order to make the table scan comparable, we need to skip the validation here as well
  auto direct_table = input_operator->mutable_input_left();
  return std::make_shared<TableScan>(direct_table, column_id, table_scan_node->scan_type(), value);
=======
  if (table_scan_node->predicate_condition() == PredicateCondition::Between) {
    DebugAssert(static_cast<bool>(table_scan_node->value2()), "Scan type BETWEEN requires a second value");
    PerformanceWarning("TableScan executes BETWEEN as two separate scans");

    auto table_scan_gt =
        std::make_shared<TableScan>(input_operator, column_id, PredicateCondition::GreaterThanEquals, value);

    return std::make_shared<TableScan>(table_scan_gt, column_id, PredicateCondition::LessThanEquals,
                                       *table_scan_node->value2());
  }

  return std::make_shared<TableScan>(input_operator, column_id, table_scan_node->predicate_condition(), value);
>>>>>>> 9da0d9f3
}

std::shared_ptr<AbstractOperator> LQPTranslator::_translate_projection_node(
    const std::shared_ptr<AbstractLQPNode>& node) const {
  const auto left_child = node->left_child();
  const auto input_operator = translate_node(node->left_child());
  const auto projection_node = std::dynamic_pointer_cast<ProjectionNode>(node);
  return std::make_shared<Projection>(input_operator,
                                      _translate_expressions(projection_node->column_expressions(), projection_node));
}

std::shared_ptr<AbstractOperator> LQPTranslator::_translate_sort_node(
    const std::shared_ptr<AbstractLQPNode>& node) const {
  const auto sort_node = std::dynamic_pointer_cast<SortNode>(node);
  auto input_operator = translate_node(node->left_child());

  /**
   * Go through all the order descriptions and create a sort operator for each of them.
   * Iterate in reverse because the sort operator does not support multiple columns, and instead relies on stable sort.
   * We therefore sort by the n+1-th column before sorting by the n-th column.
   */

  std::shared_ptr<AbstractOperator> result_operator;
  const auto& definitions = sort_node->order_by_definitions();
  if (definitions.size() > 1) {
    PerformanceWarning("Multiple ORDER BYs are executed one-by-one");
  }
  for (auto it = definitions.rbegin(); it != definitions.rend(); it++) {
    const auto& definition = *it;
<<<<<<< HEAD
    result_operator =
        std::make_shared<Sort>(input_operator, node->get_output_column_id_by_column_origin(definition.column_origin),
                               definition.order_by_mode);
=======
    result_operator = std::make_shared<Sort>(input_operator, node->get_output_column_id(definition.column_reference),
                                             definition.order_by_mode);
>>>>>>> 9da0d9f3
    input_operator = result_operator;
  }

  return result_operator;
}

std::shared_ptr<AbstractOperator> LQPTranslator::_translate_join_node(
    const std::shared_ptr<AbstractLQPNode>& node) const {
  const auto input_left_operator = translate_node(node->left_child());
  const auto input_right_operator = translate_node(node->right_child());

  auto join_node = std::dynamic_pointer_cast<JoinNode>(node);

  if (join_node->join_mode() == JoinMode::Cross) {
    PerformanceWarning("CROSS join used");
    return std::make_shared<Product>(input_left_operator, input_right_operator);
  }

<<<<<<< HEAD
  DebugAssert(static_cast<bool>(join_node->join_column_origins()), "Cannot translate Join without columns.");
  DebugAssert(static_cast<bool>(join_node->scan_type()), "Cannot translate Join without ScanType.");

  JoinColumnIDs join_column_ids;
  join_column_ids.first =
      join_node->left_child()->get_output_column_id_by_column_origin(join_node->join_column_origins()->first);
  join_column_ids.second =
      join_node->right_child()->get_output_column_id_by_column_origin(join_node->join_column_origins()->second);

  if (*join_node->scan_type() == ScanType::Equals && join_node->join_mode() != JoinMode::Outer) {
    return std::make_shared<JoinHash>(input_left_operator, input_right_operator, join_node->join_mode(),
                                      join_column_ids, *(join_node->scan_type()));
  }

  return std::make_shared<JoinSortMerge>(input_left_operator, input_right_operator, join_node->join_mode(),
                                         join_column_ids, *(join_node->scan_type()));
=======
  DebugAssert(static_cast<bool>(join_node->join_column_references()), "Cannot translate Join without columns.");
  DebugAssert(static_cast<bool>(join_node->predicate_condition()), "Cannot translate Join without PredicateCondition.");

  ColumnIDPair join_column_ids;
  join_column_ids.first = join_node->left_child()->get_output_column_id(join_node->join_column_references()->first);
  join_column_ids.second = join_node->right_child()->get_output_column_id(join_node->join_column_references()->second);

  if (*join_node->predicate_condition() == PredicateCondition::Equals && join_node->join_mode() != JoinMode::Outer) {
    return std::make_shared<JoinHash>(input_left_operator, input_right_operator, join_node->join_mode(),
                                      join_column_ids, *(join_node->predicate_condition()));
  }

  return std::make_shared<JoinSortMerge>(input_left_operator, input_right_operator, join_node->join_mode(),
                                         join_column_ids, *(join_node->predicate_condition()));
>>>>>>> 9da0d9f3
}

std::shared_ptr<AbstractOperator> LQPTranslator::_translate_aggregate_node(
    const std::shared_ptr<AbstractLQPNode>& node) const {
  const auto input_operator = translate_node(node->left_child());

  const auto aggregate_node = std::dynamic_pointer_cast<AggregateNode>(node);
  auto aggregate_expressions = _translate_expressions(aggregate_node->aggregate_expressions(), node);

  std::vector<ColumnID> groupby_columns;
<<<<<<< HEAD
  for (const auto& groupby_column_origin : aggregate_node->groupby_column_origins()) {
    groupby_columns.emplace_back(node->left_child()->get_output_column_id_by_column_origin(groupby_column_origin));
=======
  for (const auto& groupby_column_reference : aggregate_node->groupby_column_references()) {
    groupby_columns.emplace_back(node->left_child()->get_output_column_id(groupby_column_reference));
>>>>>>> 9da0d9f3
  }

  auto aggregate_input_operator = input_operator;

  /**
   * 1. Handle arithmetic expressions in the arguments of aggregate functions via a Projection.
   *
   * If there are arithmetic expressions in aggregates, e.g. `a+b` in `SUM(a+b)`, we create a Projection to compute it.
<<<<<<< HEAD
   * If there are no arithmetics expressions we don't need the Projection (i.e. need_projection is false)
=======
   * If there are no arithmetic expressions, we don't need the Projection (i.e. need_projection is false)
>>>>>>> 9da0d9f3
   */
  auto need_projection =
      std::any_of(aggregate_expressions.begin(), aggregate_expressions.end(), [&](const auto& aggregate_expression) {
        DebugAssert(aggregate_expression->type() == ExpressionType::Function, "Expression is not a function.");
        return aggregate_expression->aggregate_function_arguments()[0]->is_arithmetic_operator();
      });

  /**
<<<<<<< HEAD
   * If there are arithmetic expressions create a Projection with:   *
=======
   * If there are arithmetic expressions create a Projection with:
>>>>>>> 9da0d9f3
   *  - GROUPBY columns
   *  - arithmetic expressions used as arguments for aggregate functions,
   *  - columns used as arguments for aggregate functions
   *
   *  TODO(anybody): this might result in the same columns being created multiple times. Improve.
   */
  if (need_projection) {
    auto projection_expressions =
<<<<<<< HEAD
        _translate_expressions(LQPExpression::create_columns(aggregate_node->groupby_column_origins()), node);
=======
        _translate_expressions(LQPExpression::create_columns(aggregate_node->groupby_column_references()), node);
>>>>>>> 9da0d9f3
    projection_expressions.reserve(groupby_columns.size() + aggregate_expressions.size());

    // The Projection will only select columns used in the Aggregate, i.e., GROUP BY columns and expressions.
    // Unused columns are skipped – therefore, the ColumnIDs might change.
    // GROUP BY columns will be the first columns of the Projection.
    for (ColumnID column_id{0}; column_id < groupby_columns.size(); column_id++) {
      groupby_columns[column_id] = column_id;
    }

    // Aggregates will get consecutive ColumnIDs.
    auto current_column_id = static_cast<ColumnID::base_type>(groupby_columns.size());

    for (auto& aggregate_expression : aggregate_expressions) {
      Assert(aggregate_expression->aggregate_function_arguments().size(), "Aggregate: empty expression list");
      DebugAssert(aggregate_expression->type() == ExpressionType::Function, "Expression is not a function.");

      // Do not project for COUNT(*)
      if (aggregate_expression->aggregate_function() == AggregateFunction::Count &&
          (aggregate_expression->aggregate_function_arguments())[0]->type() == ExpressionType::Star) {
        continue;
      }

      // Add original expression of the function to the Projection.
      Assert(aggregate_expression->aggregate_function_arguments().size() == 1,
             "Aggregate functions with more than one argument not supported right now");
      const auto argument_lqp_expression =
<<<<<<< HEAD
          std::dynamic_pointer_cast<OperatorExpression>(aggregate_expression->aggregate_function_arguments()[0]);
      DebugAssert(argument_lqp_expression, "Expression in AggregateNode was not an LQPExpression");
=======
          std::dynamic_pointer_cast<PQPExpression>(aggregate_expression->aggregate_function_arguments()[0]);
      DebugAssert(argument_lqp_expression, "Wrong expression type found in LQP. Bug.");
>>>>>>> 9da0d9f3

      projection_expressions.emplace_back(argument_lqp_expression);

      // Change the expression list of the expression representing the aggregate.
      aggregate_expression->set_aggregate_function_arguments(
<<<<<<< HEAD
          {OperatorExpression::create_column(ColumnID{current_column_id})});
=======
          {PQPExpression::create_column(ColumnID{current_column_id})});
>>>>>>> 9da0d9f3
      current_column_id++;
    }

    aggregate_input_operator = std::make_shared<Projection>(aggregate_input_operator, projection_expressions);
  }

  /**
   * 2. Build Aggregate
   */
  std::vector<AggregateColumnDefinition> aggregate_definitions;
  aggregate_definitions.reserve(aggregate_expressions.size());

  for (const auto& aggregate_expression : aggregate_expressions) {
    DebugAssert(aggregate_expression->type() == ExpressionType::Function, "Only functions are supported in Aggregates");

    const auto aggregate_function_type = aggregate_expression->aggregate_function();
    const auto argument_expression =
<<<<<<< HEAD
        std::dynamic_pointer_cast<OperatorExpression>(aggregate_expression->aggregate_function_arguments()[0]);
    DebugAssert(argument_expression, "Couldn't cast Expression to OperatorExpression.");
=======
        std::dynamic_pointer_cast<PQPExpression>(aggregate_expression->aggregate_function_arguments()[0]);
    DebugAssert(argument_expression, "Couldn't cast Expression to PQPExpression.");
>>>>>>> 9da0d9f3

    if (aggregate_function_type == AggregateFunction::Count && argument_expression->type() == ExpressionType::Star) {
      // COUNT(*) does not specify a ColumnID
      aggregate_definitions.emplace_back(std::nullopt, AggregateFunction::Count, aggregate_expression->alias());
    } else {
      const auto column_id = argument_expression->column_id();
      aggregate_definitions.emplace_back(column_id, aggregate_function_type, aggregate_expression->alias());
    }
  }

  return std::make_shared<Aggregate>(aggregate_input_operator, aggregate_definitions, groupby_columns);
}

std::shared_ptr<AbstractOperator> LQPTranslator::_translate_limit_node(
    const std::shared_ptr<AbstractLQPNode>& node) const {
  const auto input_operator = translate_node(node->left_child());
  auto limit_node = std::dynamic_pointer_cast<LimitNode>(node);
  return std::make_shared<Limit>(input_operator, limit_node->num_rows());
}

std::shared_ptr<AbstractOperator> LQPTranslator::_translate_insert_node(
    const std::shared_ptr<AbstractLQPNode>& node) const {
  const auto input_operator = translate_node(node->left_child());
  auto insert_node = std::dynamic_pointer_cast<InsertNode>(node);
  return std::make_shared<Insert>(insert_node->table_name(), input_operator);
}

std::shared_ptr<AbstractOperator> LQPTranslator::_translate_delete_node(
    const std::shared_ptr<AbstractLQPNode>& node) const {
  const auto input_operator = translate_node(node->left_child());
  auto delete_node = std::dynamic_pointer_cast<DeleteNode>(node);
  return std::make_shared<Delete>(delete_node->table_name(), input_operator);
}

std::shared_ptr<AbstractOperator> LQPTranslator::_translate_update_node(
    const std::shared_ptr<AbstractLQPNode>& node) const {
  const auto input_operator = translate_node(node->left_child());
  auto update_node = std::dynamic_pointer_cast<UpdateNode>(node);

  auto new_value_exprs = _translate_expressions(update_node->column_expressions(), node);

  auto projection = std::make_shared<Projection>(input_operator, new_value_exprs);
  return std::make_shared<Update>(update_node->table_name(), input_operator, projection);
}

std::shared_ptr<AbstractOperator> LQPTranslator::_translate_union_node(
    const std::shared_ptr<AbstractLQPNode>& node) const {
  const auto union_node = std::dynamic_pointer_cast<UnionNode>(node);

  const auto input_operator_left = translate_node(node->left_child());
  const auto input_operator_right = translate_node(node->right_child());

  switch (union_node->union_mode()) {
    case UnionMode::Positions:
      return std::make_shared<UnionPositions>(input_operator_left, input_operator_right);
<<<<<<< HEAD
=======
    default:
      Fail("UnionMode not supported");
>>>>>>> 9da0d9f3
  }
}

std::shared_ptr<AbstractOperator> LQPTranslator::_translate_validate_node(
    const std::shared_ptr<AbstractLQPNode>& node) const {
  const auto input_operator = translate_node(node->left_child());
  return std::make_shared<Validate>(input_operator);
}

std::shared_ptr<AbstractOperator> LQPTranslator::_translate_show_tables_node(
    const std::shared_ptr<AbstractLQPNode>& node) const {
  DebugAssert(node->left_child() == nullptr, "ShowTables should not have an input operator.");
  return std::make_shared<ShowTables>();
}

std::shared_ptr<AbstractOperator> LQPTranslator::_translate_show_columns_node(
    const std::shared_ptr<AbstractLQPNode>& node) const {
  DebugAssert(node->left_child() == nullptr, "ShowColumns should not have an input operator.");
  const auto show_columns_node = std::dynamic_pointer_cast<ShowColumnsNode>(node);
  return std::make_shared<ShowColumns>(show_columns_node->table_name());
}

std::shared_ptr<AbstractOperator> LQPTranslator::_translate_create_view_node(
    const std::shared_ptr<AbstractLQPNode>& node) const {
  const auto create_view_node = std::dynamic_pointer_cast<CreateViewNode>(node);
  return std::make_shared<CreateView>(create_view_node->view_name(), create_view_node->lqp());
}

std::shared_ptr<AbstractOperator> LQPTranslator::_translate_drop_view_node(
    const std::shared_ptr<AbstractLQPNode>& node) const {
  const auto drop_view_node = std::dynamic_pointer_cast<DropViewNode>(node);
  return std::make_shared<DropView>(drop_view_node->view_name());
}

std::shared_ptr<AbstractOperator> LQPTranslator::_translate_dummy_table_node(
    const std::shared_ptr<AbstractLQPNode>& node) const {
  return std::make_shared<TableWrapper>(Projection::dummy_table());
}

std::shared_ptr<AbstractOperator> LQPTranslator::_translate_by_node_type(
    LQPNodeType type, const std::shared_ptr<AbstractLQPNode>& node) const {
  switch (type) {
    // SQL operators
    case LQPNodeType::StoredTable:
      return _translate_stored_table_node(node);
    case LQPNodeType::Predicate:
      return _translate_predicate_node(node);
    case LQPNodeType::Projection:
      return _translate_projection_node(node);
    case LQPNodeType::Sort:
      return _translate_sort_node(node);
    case LQPNodeType::Join:
      return _translate_join_node(node);
    case LQPNodeType::Aggregate:
      return _translate_aggregate_node(node);
    case LQPNodeType::Limit:
      return _translate_limit_node(node);
    case LQPNodeType::Insert:
      return _translate_insert_node(node);
    case LQPNodeType::Delete:
      return _translate_delete_node(node);
    case LQPNodeType::DummyTable:
      return _translate_dummy_table_node(node);
    case LQPNodeType::Update:
      return _translate_update_node(node);
    case LQPNodeType::Validate:
      return _translate_validate_node(node);
    case LQPNodeType::Union:
      return _translate_union_node(node);

    // Maintenance operators
    case LQPNodeType::ShowTables:
      return _translate_show_tables_node(node);
    case LQPNodeType::ShowColumns:
      return _translate_show_columns_node(node);
    case LQPNodeType::CreateView:
      return _translate_create_view_node(node);
    case LQPNodeType::DropView:
      return _translate_drop_view_node(node);

    default:
      Fail("Unknown node type encountered.");
  }
}

<<<<<<< HEAD
std::vector<std::shared_ptr<OperatorExpression>> LQPTranslator::_translate_expressions(
    const std::vector<std::shared_ptr<LQPExpression>>& lqp_expressions,
    const std::shared_ptr<AbstractLQPNode>& node) const {
  Assert(node->left_child() && !node->right_child(), "Can only translate expressions if there is one input node");

  std::vector<std::shared_ptr<OperatorExpression>> operator_expressions(lqp_expressions.size());

  std::transform(lqp_expressions.begin(), lqp_expressions.end(), operator_expressions.begin(),
                 [&](const auto& lqp_expression) {
                   return std::make_shared<OperatorExpression>(lqp_expression, node->left_child());
                 });

  return operator_expressions;
=======
std::vector<std::shared_ptr<PQPExpression>> LQPTranslator::_translate_expressions(
    const std::vector<std::shared_ptr<LQPExpression>>& lqp_expressions,
    const std::shared_ptr<AbstractLQPNode>& node) const {
  Assert(node->left_child() && !node->right_child(),
         "Can only translate expressions if there is one input node, can't resolve ColumnReferences otherwise.");

  std::vector<std::shared_ptr<PQPExpression>> pqp_expressions;
  pqp_expressions.reserve(lqp_expressions.size());

  for (const auto& lqp_expression : lqp_expressions) {
    pqp_expressions.emplace_back(std::make_shared<PQPExpression>(lqp_expression, node->left_child()));
  }

  return pqp_expressions;
>>>>>>> 9da0d9f3
}

}  // namespace opossum<|MERGE_RESOLUTION|>--- conflicted
+++ resolved
@@ -19,7 +19,6 @@
 #include "operators/aggregate.hpp"
 #include "operators/delete.hpp"
 #include "operators/get_table.hpp"
-#include "operators/index_scan.hpp"
 #include "operators/insert.hpp"
 #include "operators/join_hash.hpp"
 #include "operators/join_sort_merge.hpp"
@@ -28,11 +27,7 @@
 #include "operators/maintenance/drop_view.hpp"
 #include "operators/maintenance/show_columns.hpp"
 #include "operators/maintenance/show_tables.hpp"
-<<<<<<< HEAD
-#include "operators/operator_expression.hpp"
-=======
 #include "operators/pqp_expression.hpp"
->>>>>>> 9da0d9f3
 #include "operators/product.hpp"
 #include "operators/projection.hpp"
 #include "operators/sort.hpp"
@@ -45,8 +40,6 @@
 #include "projection_node.hpp"
 #include "show_columns_node.hpp"
 #include "sort_node.hpp"
-#include "storage/index/base_index.hpp"
-#include "storage/storage_manager.hpp"
 #include "stored_table_node.hpp"
 #include "union_node.hpp"
 #include "update_node.hpp"
@@ -95,61 +88,17 @@
   const auto input_operator = translate_node(node->left_child());
   auto table_scan_node = std::dynamic_pointer_cast<PredicateNode>(node);
 
-<<<<<<< HEAD
-  const auto column_id = table_scan_node->get_output_column_id_by_column_origin(table_scan_node->column_origin());
-
-  auto value = table_scan_node->value();
-  if (is_lqp_column_origin(value)) {
-    value = table_scan_node->get_output_column_id_by_column_origin(boost::get<const LQPColumnOrigin>(value));
-  }
-
-  // ToDo(group01): extract this into optimizer and make it less hacky
-  std::shared_ptr<const AbstractLQPNode> original_node = table_scan_node->column_origin().node();
-  std::shared_ptr<const StoredTableNode> original_table_node =
-      std::dynamic_pointer_cast<const StoredTableNode>(original_node);
-  auto table_name = original_table_node->table_name();
-
-  auto table = StorageManager::get().get_table(table_name);
-  auto first_chunk = table->get_chunk(ChunkID{0});
-  auto indices = first_chunk->get_indices(std::vector<ColumnID>({table_scan_node->column_origin().column_id()}));
-  auto has_indices = indices.size() > 0 ? true : false;
-
-  // std::cout << "Table " << table_name << " has indices? --> " << has_indices << "\n";
-
-  if (has_indices) {
-    std::shared_ptr<BaseIndex> column_index = indices[0];
-
-    return std::make_shared<IndexScan>(
-        input_operator->mutable_input_left(),  // Skip validation and directly get the raw table
-        column_index->type(), std::vector<ColumnID>({column_id}), table_scan_node->scan_type(),
-        std::vector<AllTypeVariant>({boost::get<AllTypeVariant>(value)}));
-=======
   const auto column_id = table_scan_node->get_output_column_id(table_scan_node->column_reference());
 
   auto value = table_scan_node->value();
   if (is_lqp_column_reference(value)) {
     value = table_scan_node->get_output_column_id(boost::get<const LQPColumnReference>(value));
->>>>>>> 9da0d9f3
   }
 
   /**
    * The TableScan Operator doesn't support BETWEEN, so for `X BETWEEN a AND b` we create two TableScans: One for
    * `X >= a` and one for `X <= b`
    */
-<<<<<<< HEAD
-  if (table_scan_node->scan_type() == ScanType::Between) {
-    DebugAssert(static_cast<bool>(table_scan_node->value2()), "Scan type BETWEEN requires a second value");
-    PerformanceWarning("TableScan executes BETWEEN as two separate scans");
-
-    auto table_scan_gt = std::make_shared<TableScan>(input_operator, column_id, ScanType::GreaterThanEquals, value);
-
-    return std::make_shared<TableScan>(table_scan_gt, column_id, ScanType::LessThanEquals, *table_scan_node->value2());
-  }
-
-  // In order to make the table scan comparable, we need to skip the validation here as well
-  auto direct_table = input_operator->mutable_input_left();
-  return std::make_shared<TableScan>(direct_table, column_id, table_scan_node->scan_type(), value);
-=======
   if (table_scan_node->predicate_condition() == PredicateCondition::Between) {
     DebugAssert(static_cast<bool>(table_scan_node->value2()), "Scan type BETWEEN requires a second value");
     PerformanceWarning("TableScan executes BETWEEN as two separate scans");
@@ -162,7 +111,6 @@
   }
 
   return std::make_shared<TableScan>(input_operator, column_id, table_scan_node->predicate_condition(), value);
->>>>>>> 9da0d9f3
 }
 
 std::shared_ptr<AbstractOperator> LQPTranslator::_translate_projection_node(
@@ -192,14 +140,8 @@
   }
   for (auto it = definitions.rbegin(); it != definitions.rend(); it++) {
     const auto& definition = *it;
-<<<<<<< HEAD
-    result_operator =
-        std::make_shared<Sort>(input_operator, node->get_output_column_id_by_column_origin(definition.column_origin),
-                               definition.order_by_mode);
-=======
     result_operator = std::make_shared<Sort>(input_operator, node->get_output_column_id(definition.column_reference),
                                              definition.order_by_mode);
->>>>>>> 9da0d9f3
     input_operator = result_operator;
   }
 
@@ -218,24 +160,6 @@
     return std::make_shared<Product>(input_left_operator, input_right_operator);
   }
 
-<<<<<<< HEAD
-  DebugAssert(static_cast<bool>(join_node->join_column_origins()), "Cannot translate Join without columns.");
-  DebugAssert(static_cast<bool>(join_node->scan_type()), "Cannot translate Join without ScanType.");
-
-  JoinColumnIDs join_column_ids;
-  join_column_ids.first =
-      join_node->left_child()->get_output_column_id_by_column_origin(join_node->join_column_origins()->first);
-  join_column_ids.second =
-      join_node->right_child()->get_output_column_id_by_column_origin(join_node->join_column_origins()->second);
-
-  if (*join_node->scan_type() == ScanType::Equals && join_node->join_mode() != JoinMode::Outer) {
-    return std::make_shared<JoinHash>(input_left_operator, input_right_operator, join_node->join_mode(),
-                                      join_column_ids, *(join_node->scan_type()));
-  }
-
-  return std::make_shared<JoinSortMerge>(input_left_operator, input_right_operator, join_node->join_mode(),
-                                         join_column_ids, *(join_node->scan_type()));
-=======
   DebugAssert(static_cast<bool>(join_node->join_column_references()), "Cannot translate Join without columns.");
   DebugAssert(static_cast<bool>(join_node->predicate_condition()), "Cannot translate Join without PredicateCondition.");
 
@@ -250,7 +174,6 @@
 
   return std::make_shared<JoinSortMerge>(input_left_operator, input_right_operator, join_node->join_mode(),
                                          join_column_ids, *(join_node->predicate_condition()));
->>>>>>> 9da0d9f3
 }
 
 std::shared_ptr<AbstractOperator> LQPTranslator::_translate_aggregate_node(
@@ -261,13 +184,8 @@
   auto aggregate_expressions = _translate_expressions(aggregate_node->aggregate_expressions(), node);
 
   std::vector<ColumnID> groupby_columns;
-<<<<<<< HEAD
-  for (const auto& groupby_column_origin : aggregate_node->groupby_column_origins()) {
-    groupby_columns.emplace_back(node->left_child()->get_output_column_id_by_column_origin(groupby_column_origin));
-=======
   for (const auto& groupby_column_reference : aggregate_node->groupby_column_references()) {
     groupby_columns.emplace_back(node->left_child()->get_output_column_id(groupby_column_reference));
->>>>>>> 9da0d9f3
   }
 
   auto aggregate_input_operator = input_operator;
@@ -276,11 +194,7 @@
    * 1. Handle arithmetic expressions in the arguments of aggregate functions via a Projection.
    *
    * If there are arithmetic expressions in aggregates, e.g. `a+b` in `SUM(a+b)`, we create a Projection to compute it.
-<<<<<<< HEAD
-   * If there are no arithmetics expressions we don't need the Projection (i.e. need_projection is false)
-=======
    * If there are no arithmetic expressions, we don't need the Projection (i.e. need_projection is false)
->>>>>>> 9da0d9f3
    */
   auto need_projection =
       std::any_of(aggregate_expressions.begin(), aggregate_expressions.end(), [&](const auto& aggregate_expression) {
@@ -289,11 +203,7 @@
       });
 
   /**
-<<<<<<< HEAD
-   * If there are arithmetic expressions create a Projection with:   *
-=======
    * If there are arithmetic expressions create a Projection with:
->>>>>>> 9da0d9f3
    *  - GROUPBY columns
    *  - arithmetic expressions used as arguments for aggregate functions,
    *  - columns used as arguments for aggregate functions
@@ -302,11 +212,7 @@
    */
   if (need_projection) {
     auto projection_expressions =
-<<<<<<< HEAD
-        _translate_expressions(LQPExpression::create_columns(aggregate_node->groupby_column_origins()), node);
-=======
         _translate_expressions(LQPExpression::create_columns(aggregate_node->groupby_column_references()), node);
->>>>>>> 9da0d9f3
     projection_expressions.reserve(groupby_columns.size() + aggregate_expressions.size());
 
     // The Projection will only select columns used in the Aggregate, i.e., GROUP BY columns and expressions.
@@ -333,23 +239,14 @@
       Assert(aggregate_expression->aggregate_function_arguments().size() == 1,
              "Aggregate functions with more than one argument not supported right now");
       const auto argument_lqp_expression =
-<<<<<<< HEAD
-          std::dynamic_pointer_cast<OperatorExpression>(aggregate_expression->aggregate_function_arguments()[0]);
-      DebugAssert(argument_lqp_expression, "Expression in AggregateNode was not an LQPExpression");
-=======
           std::dynamic_pointer_cast<PQPExpression>(aggregate_expression->aggregate_function_arguments()[0]);
       DebugAssert(argument_lqp_expression, "Wrong expression type found in LQP. Bug.");
->>>>>>> 9da0d9f3
 
       projection_expressions.emplace_back(argument_lqp_expression);
 
       // Change the expression list of the expression representing the aggregate.
       aggregate_expression->set_aggregate_function_arguments(
-<<<<<<< HEAD
-          {OperatorExpression::create_column(ColumnID{current_column_id})});
-=======
           {PQPExpression::create_column(ColumnID{current_column_id})});
->>>>>>> 9da0d9f3
       current_column_id++;
     }
 
@@ -367,13 +264,8 @@
 
     const auto aggregate_function_type = aggregate_expression->aggregate_function();
     const auto argument_expression =
-<<<<<<< HEAD
-        std::dynamic_pointer_cast<OperatorExpression>(aggregate_expression->aggregate_function_arguments()[0]);
-    DebugAssert(argument_expression, "Couldn't cast Expression to OperatorExpression.");
-=======
         std::dynamic_pointer_cast<PQPExpression>(aggregate_expression->aggregate_function_arguments()[0]);
     DebugAssert(argument_expression, "Couldn't cast Expression to PQPExpression.");
->>>>>>> 9da0d9f3
 
     if (aggregate_function_type == AggregateFunction::Count && argument_expression->type() == ExpressionType::Star) {
       // COUNT(*) does not specify a ColumnID
@@ -429,11 +321,8 @@
   switch (union_node->union_mode()) {
     case UnionMode::Positions:
       return std::make_shared<UnionPositions>(input_operator_left, input_operator_right);
-<<<<<<< HEAD
-=======
     default:
       Fail("UnionMode not supported");
->>>>>>> 9da0d9f3
   }
 }
 
@@ -519,21 +408,6 @@
   }
 }
 
-<<<<<<< HEAD
-std::vector<std::shared_ptr<OperatorExpression>> LQPTranslator::_translate_expressions(
-    const std::vector<std::shared_ptr<LQPExpression>>& lqp_expressions,
-    const std::shared_ptr<AbstractLQPNode>& node) const {
-  Assert(node->left_child() && !node->right_child(), "Can only translate expressions if there is one input node");
-
-  std::vector<std::shared_ptr<OperatorExpression>> operator_expressions(lqp_expressions.size());
-
-  std::transform(lqp_expressions.begin(), lqp_expressions.end(), operator_expressions.begin(),
-                 [&](const auto& lqp_expression) {
-                   return std::make_shared<OperatorExpression>(lqp_expression, node->left_child());
-                 });
-
-  return operator_expressions;
-=======
 std::vector<std::shared_ptr<PQPExpression>> LQPTranslator::_translate_expressions(
     const std::vector<std::shared_ptr<LQPExpression>>& lqp_expressions,
     const std::shared_ptr<AbstractLQPNode>& node) const {
@@ -548,7 +422,6 @@
   }
 
   return pqp_expressions;
->>>>>>> 9da0d9f3
 }
 
 }  // namespace opossum