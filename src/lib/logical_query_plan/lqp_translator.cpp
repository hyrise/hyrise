--- conflicted
+++ resolved
@@ -332,13 +332,8 @@
 
     if (join_operator) return;
 
-<<<<<<< HEAD
-    if (JoinOperator::supports(join_node->join_mode, primary_join_predicate.predicate_condition, left_data_type,
-                               right_data_type, !secondary_join_predicates.empty())) {
-=======
     if (JoinOperator::supports({join_node->join_mode, primary_join_predicate.predicate_condition, left_data_type,
                                 right_data_type, !secondary_join_predicates.empty()})) {
->>>>>>> 9b21e558
       join_operator = std::make_shared<JoinOperator>(input_left_operator, input_right_operator, join_node->join_mode,
                                                      primary_join_predicate, std::move(secondary_join_predicates));
     }
