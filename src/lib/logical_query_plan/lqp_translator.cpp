--- conflicted
+++ resolved
@@ -599,14 +599,9 @@
        *  b) In contrast to uncorrelated subqueries, correlated subqueries cannot share identical parts with outer
        *     queries because ExpressionEvaluator::_evaluate_subquery_expression_for_row always deep-copies the whole PQP
        *     at evaluation time. The deep copy includes both correlated and uncorrelated parts.
-<<<<<<< HEAD
-       *     Consequently, a new LQPTranslator instance is used for correlated subqueries to prevent deduplication
-       *     with outer queries.
-=======
        *     Consequently, a new LQPTranslator instance is used for correlated subqueries to avoid deduplication
        *     with outer queries. This prevents correlated subqueries from increasing the consumer count of
        *     outer query operators, which would otherwise block the automatic clearing of results.
->>>>>>> b05e6e1b
        */
       auto subquery_pqp = std::shared_ptr<AbstractOperator>();
       if (subquery_expression->is_correlated()) {
