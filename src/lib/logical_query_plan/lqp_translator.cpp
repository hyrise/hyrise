--- conflicted
+++ resolved
@@ -500,15 +500,9 @@
 
       // Only specify a type for the Subquery if it has exactly one column. Otherwise the DataType of the Expression
       // is undefined and obtaining it will result in a runtime error.
-<<<<<<< HEAD
       if (subquery_expression->lqp->column_expressions().size() == 1u) {
         const auto subquery_data_type = subquery_expression->data_type();
-        const auto subquery_nullable = subquery_expression->is_nullable();
-=======
-      if (lqp_select_expression->lqp->column_expressions().size() == 1u) {
-        const auto sub_select_data_type = lqp_select_expression->data_type();
-        const auto sub_select_nullable = lqp_select_expression->lqp->is_column_nullable(ColumnID{0});
->>>>>>> 568c6a4b
+        const auto subquery_nullable = subquery_expression->lqp->is_column_nullable(ColumnID{0});
 
         expression = std::make_shared<PQPSubqueryExpression>(subquery_pqp, subquery_data_type, subquery_nullable,
                                                              subquery_parameters);
