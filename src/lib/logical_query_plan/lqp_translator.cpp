--- conflicted
+++ resolved
@@ -1,4 +1,4 @@
-#include "lqp_translator.hpp"
+ #include "lqp_translator.hpp"
 
 #include <iostream>
 #include <memory>
@@ -63,14 +63,13 @@
   const auto input_operator = translate_node(node->left_child());
   auto table_scan_node = std::dynamic_pointer_cast<PredicateNode>(node);
 
-<<<<<<< HEAD
   const auto column_id = table_scan_node->get_output_column_id_by_column_origin(table_scan_node->column_origin());
 
   /**
    * The TableScan Operator doesn't support BETWEEN, so for `X BETWEEN a AND b` we create two TableScans: One for
    * `X >= a` and one for `X <= b`
    */
-  if (table_scan_node->scan_type() == ScanType::OpBetween) {
+  if (table_scan_node->scan_type() == ScanType::Between) {
     DebugAssert(static_cast<bool>(table_scan_node->value2()), "Scan type BETWEEN requires a second value");
     PerformanceWarning("TableScan executes BETWEEN as two separate selects");
 
@@ -80,29 +79,12 @@
     }
 
     auto table_scan_gt =
-        std::make_shared<TableScan>(input_operator, column_id, ScanType::OpGreaterThanEquals, value, std::nullopt);
-
-    return std::make_shared<TableScan>(table_scan_gt, column_id, ScanType::OpLessThanEquals, *table_scan_node->value2(),
-                                       std::nullopt);
-  }
-
-  return std::make_shared<TableScan>(input_operator, column_id, table_scan_node->scan_type(), table_scan_node->value(),
-                                     table_scan_node->value2());
-=======
-  if (table_scan_node->scan_type() == ScanType::Between) {
-    DebugAssert(static_cast<bool>(table_scan_node->value2()), "Scan type BETWEEN requires a second value");
-    PerformanceWarning("TableScan executes BETWEEN as two separate selects");
-
-    auto table_scan1 = std::make_shared<TableScan>(input_operator, table_scan_node->column_id(),
-                                                   ScanType::GreaterThanEquals, table_scan_node->value());
-
-    return std::make_shared<TableScan>(table_scan1, table_scan_node->column_id(), ScanType::LessThanEquals,
-                                       *table_scan_node->value2());
-  }
-
-  return std::make_shared<TableScan>(input_operator, table_scan_node->column_id(), table_scan_node->scan_type(),
-                                     table_scan_node->value());
->>>>>>> 8b0407da
+        std::make_shared<TableScan>(input_operator, column_id, ScanType::GreaterThanEquals, value);
+
+    return std::make_shared<TableScan>(table_scan_gt, column_id, ScanType::LessThanEquals, *table_scan_node->value2());
+  }
+
+  return std::make_shared<TableScan>(input_operator, column_id, table_scan_node->scan_type(), table_scan_node->value());
 }
 
 std::shared_ptr<AbstractOperator> LQPTranslator::_translate_projection_node(
@@ -156,17 +138,13 @@
   DebugAssert(static_cast<bool>(join_node->join_column_origins()), "Cannot translate Join without columns.");
   DebugAssert(static_cast<bool>(join_node->scan_type()), "Cannot translate Join without ScanType.");
 
-<<<<<<< HEAD
   JoinColumnIDs join_column_ids;
   join_column_ids.first =
       join_node->left_child()->get_output_column_id_by_column_origin(join_node->join_column_origins()->first);
   join_column_ids.second =
       join_node->right_child()->get_output_column_id_by_column_origin(join_node->join_column_origins()->second);
 
-  if (*join_node->scan_type() == ScanType::OpEquals && join_node->join_mode() != JoinMode::Outer) {
-=======
   if (*join_node->scan_type() == ScanType::Equals && join_node->join_mode() != JoinMode::Outer) {
->>>>>>> 8b0407da
     return std::make_shared<JoinHash>(input_left_operator, input_right_operator, join_node->join_mode(),
                                       join_column_ids, *(join_node->scan_type()));
   }
