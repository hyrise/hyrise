--- conflicted
+++ resolved
@@ -22,12 +22,8 @@
 }
 
 std::shared_ptr<AbstractLQPNode> StoredTableNode::_deep_copy_impl(
-<<<<<<< HEAD
-    const std::shared_ptr<AbstractLQPNode>& left_child, const std::shared_ptr<AbstractLQPNode>& right_child) const {
-=======
     const std::shared_ptr<AbstractLQPNode>& copied_left_child,
     const std::shared_ptr<AbstractLQPNode>& copied_right_child) const {
->>>>>>> 9da0d9f3
   return std::make_shared<StoredTableNode>(_table_name);
 }
 
@@ -60,20 +56,6 @@
 
 void StoredTableNode::_on_child_changed() { Fail("StoredTableNode cannot have children."); }
 
-<<<<<<< HEAD
-std::optional<NamedColumnReference> StoredTableNode::_resolve_local_column_prefix(
-    const NamedColumnReference& named_column_reference) const {
-  if (!named_column_reference.table_name) {
-    return named_column_reference;
-  }
-
-  if (_table_alias) {
-    if (*named_column_reference.table_name != *_table_alias) {
-      return std::nullopt;
-    }
-  } else {
-    if (_table_name != *named_column_reference.table_name) {
-=======
 std::optional<QualifiedColumnName> StoredTableNode::_resolve_local_table_name(
     const QualifiedColumnName& qualified_column_name) const {
   if (!qualified_column_name.table_name) {
@@ -86,16 +68,11 @@
     }
   } else {
     if (_table_name != *qualified_column_name.table_name) {
->>>>>>> 9da0d9f3
       return std::nullopt;
     }
   }
 
-<<<<<<< HEAD
-  auto reference_without_local_alias = named_column_reference;
-=======
   auto reference_without_local_alias = qualified_column_name;
->>>>>>> 9da0d9f3
   reference_without_local_alias.table_name = std::nullopt;
   return reference_without_local_alias;
 }
