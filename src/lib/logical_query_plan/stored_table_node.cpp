--- conflicted
+++ resolved
@@ -89,44 +89,6 @@
   return table->column_is_nullable(column_id);
 }
 
-<<<<<<< HEAD
-=======
-std::shared_ptr<TableStatistics> StoredTableNode::derive_statistics_from(
-    const std::shared_ptr<AbstractLQPNode>& left_input, const std::shared_ptr<AbstractLQPNode>& right_input) const {
-  DebugAssert(!left_input && !right_input, "StoredTableNode must be leaf");
-
-  const auto stored_statistics = StorageManager::get().get_table(table_name)->table_statistics();
-
-  if (_pruned_column_ids.empty()) {
-    return stored_statistics;
-  }
-
-  /**
-   * Prune `_pruned_column_ids` from the statistics
-   */
-
-  auto output_column_statistics = std::vector<std::shared_ptr<const BaseColumnStatistics>>{
-      stored_statistics->column_statistics().size() - _pruned_column_ids.size()};
-
-  auto pruned_column_ids_iter = _pruned_column_ids.begin();
-
-  for (auto stored_column_id = ColumnID{0}, output_column_id = ColumnID{0};
-       stored_column_id < stored_statistics->column_statistics().size(); ++stored_column_id) {
-    // Skip `stored_column_id` if it is in the sorted vector `_pruned_column_ids`
-    if (pruned_column_ids_iter != _pruned_column_ids.end() && stored_column_id == *pruned_column_ids_iter) {
-      ++pruned_column_ids_iter;
-      continue;
-    }
-
-    output_column_statistics[output_column_id] = stored_statistics->column_statistics()[stored_column_id];
-    ++output_column_id;
-  }
-
-  return std::make_shared<TableStatistics>(stored_statistics->table_type(), stored_statistics->row_count(),
-                                           output_column_statistics);
-}
-
->>>>>>> 8c36e779
 std::shared_ptr<AbstractLQPNode> StoredTableNode::_on_shallow_copy(LQPNodeMapping& node_mapping) const {
   const auto copy = make(table_name);
   copy->set_pruned_chunk_ids(_pruned_chunk_ids);
