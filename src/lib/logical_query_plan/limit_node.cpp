--- conflicted
+++ resolved
@@ -6,14 +6,9 @@
 
 LimitNode::LimitNode(const size_t num_rows) : AbstractLQPNode(LQPNodeType::Limit), _num_rows(num_rows) {}
 
-<<<<<<< HEAD
-std::shared_ptr<AbstractLQPNode> LimitNode::_deep_copy_impl(const std::shared_ptr<AbstractLQPNode>& left_child,
-                                                            const std::shared_ptr<AbstractLQPNode>& right_child) const {
-=======
 std::shared_ptr<AbstractLQPNode> LimitNode::_deep_copy_impl(
     const std::shared_ptr<AbstractLQPNode>& copied_left_child,
     const std::shared_ptr<AbstractLQPNode>& copied_right_child) const {
->>>>>>> 9da0d9f3
   return std::make_shared<LimitNode>(_num_rows);
 }
 
