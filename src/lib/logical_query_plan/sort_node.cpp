#include "sort_node.hpp"

#include <sstream>
#include <string>
#include <vector>

#include "constant_mappings.hpp"
#include "expression/expression_utils.hpp"
#include "types.hpp"
#include "utils/assert.hpp"

namespace opossum {

SortNode::SortNode(const std::vector<std::shared_ptr<AbstractExpression>>& expressions,
                   const std::vector<OrderByMode>& order_by_modes)
    : AbstractLQPNode(LQPNodeType::Sort, expressions), order_by_modes(order_by_modes) {
  Assert(expressions.size() == order_by_modes.size(), "Expected as many Expressions as OrderByModes");
}

std::string SortNode::description() const {
  std::stringstream stream;

  stream << "[Sort] ";

  for (auto expression_idx = size_t{0}; expression_idx < node_expressions.size(); ++expression_idx) {
    stream << node_expressions[expression_idx]->as_column_name() << " ";
    stream << "(" << order_by_modes[expression_idx] << ")";

    if (expression_idx + 1 < node_expressions.size()) stream << ", ";
  }
  return stream.str();
}

<<<<<<< HEAD
OperatorType SortNode::operator_type() const { return OperatorType::Sort; }
=======
size_t SortNode::_shallow_hash() const {
  size_t hash{0};
  for (const auto& order_by_mode : order_by_modes) {
    boost::hash_combine(hash, order_by_mode);
  }
  return hash;
}
>>>>>>> 2d3dbf28

std::shared_ptr<AbstractLQPNode> SortNode::_on_shallow_copy(LQPNodeMapping& node_mapping) const {
  return SortNode::make(expressions_copy_and_adapt_to_different_lqp(node_expressions, node_mapping), order_by_modes);
}

bool SortNode::_on_shallow_equals(const AbstractLQPNode& rhs, const LQPNodeMapping& node_mapping) const {
  const auto& sort_node = static_cast<const SortNode&>(rhs);

  return expressions_equal_to_expressions_in_different_lqp(node_expressions, sort_node.node_expressions,
                                                           node_mapping) &&
         order_by_modes == sort_node.order_by_modes;
}

}  // namespace opossum<|MERGE_RESOLUTION|>--- conflicted
+++ resolved
@@ -31,9 +31,6 @@
   return stream.str();
 }
 
-<<<<<<< HEAD
-OperatorType SortNode::operator_type() const { return OperatorType::Sort; }
-=======
 size_t SortNode::_shallow_hash() const {
   size_t hash{0};
   for (const auto& order_by_mode : order_by_modes) {
@@ -41,7 +38,6 @@
   }
   return hash;
 }
->>>>>>> 2d3dbf28
 
 std::shared_ptr<AbstractLQPNode> SortNode::_on_shallow_copy(LQPNodeMapping& node_mapping) const {
   return SortNode::make(expressions_copy_and_adapt_to_different_lqp(node_expressions, node_mapping), order_by_modes);
