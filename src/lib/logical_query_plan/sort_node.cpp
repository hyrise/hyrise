#include "sort_node.hpp"

#include <sstream>
#include <string>
#include <vector>

#include "constant_mappings.hpp"
#include "expression/expression_utils.hpp"
#include "types.hpp"
#include "utils/assert.hpp"

namespace opossum {

SortNode::SortNode(const std::vector<std::shared_ptr<AbstractExpression>>& expressions,
                   const std::vector<SortMode>& init_sort_modes)
    : AbstractLQPNode(LQPNodeType::Sort, expressions), sort_modes(init_sort_modes) {
  Assert(expressions.size() == sort_modes.size(), "Expected as many Expressions as SortModes");
}

std::string SortNode::description(const DescriptionMode mode) const {
  const auto expression_mode = _expression_description_mode(mode);

  std::stringstream stream;

  stream << "[Sort] ";

  for (auto expression_idx = ColumnID{0}; expression_idx < node_expressions.size(); ++expression_idx) {
    stream << node_expressions[expression_idx]->description(expression_mode) << " ";
    stream << "(" << sort_modes[expression_idx] << ")";

<<<<<<< HEAD
    if (expression_idx + 1 < node_expressions.size()) {
      stream << ", ";
    }
=======
    if (expression_idx + 1u < node_expressions.size()) stream << ", ";
>>>>>>> 1a624ece
  }
  return stream.str();
}

std::shared_ptr<LQPUniqueConstraints> SortNode::unique_constraints() const {
  return _forward_left_unique_constraints();
}

size_t SortNode::_on_shallow_hash() const {
  size_t hash{0};
  for (const auto& sort_mode : sort_modes) {
    boost::hash_combine(hash, sort_mode);
  }
  return hash;
}

std::shared_ptr<AbstractLQPNode> SortNode::_on_shallow_copy(LQPNodeMapping& node_mapping) const {
  return SortNode::make(expressions_copy_and_adapt_to_different_lqp(node_expressions, node_mapping), sort_modes);
}

bool SortNode::_on_shallow_equals(const AbstractLQPNode& rhs, const LQPNodeMapping& node_mapping) const {
  const auto& sort_node = static_cast<const SortNode&>(rhs);

  return expressions_equal_to_expressions_in_different_lqp(node_expressions, sort_node.node_expressions,
                                                           node_mapping) &&
         sort_modes == sort_node.sort_modes;
}

}  // namespace opossum<|MERGE_RESOLUTION|>--- conflicted
+++ resolved
@@ -28,13 +28,9 @@
     stream << node_expressions[expression_idx]->description(expression_mode) << " ";
     stream << "(" << sort_modes[expression_idx] << ")";
 
-<<<<<<< HEAD
-    if (expression_idx + 1 < node_expressions.size()) {
+    if (expression_idx + 1u < node_expressions.size()) {
       stream << ", ";
     }
-=======
-    if (expression_idx + 1u < node_expressions.size()) stream << ", ";
->>>>>>> 1a624ece
   }
   return stream.str();
 }
