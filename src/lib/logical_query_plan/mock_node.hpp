--- conflicted
+++ resolved
@@ -35,19 +35,14 @@
   std::vector<std::shared_ptr<AbstractExpression>> output_expressions() const override;
   bool is_column_nullable(const ColumnID column_id) const override;
 
-<<<<<<< HEAD
-  // Generates UCCs from table's key constraints and pays respect to pruned columns.
-  std::shared_ptr<UniqueColumnCombinations> unique_column_combinations() const override;
+  // Generates UCCs from table's key constraints and drops UCCs that include pruned columns.
+  UniqueColumnCombinations unique_column_combinations() const override;
 
   // Returns stored ODs and pays respect to pruned columns.
   std::shared_ptr<OrderDependencies> order_dependencies() const override;
 
   // Returns stored INDs and pays respect to pruned columns. Pruned columns of the referenced node are not considered.
   std::shared_ptr<InclusionDependencies> inclusion_dependencies() const override;
-=======
-  // Generates UCCs from table's key constraints and drops UCCs that include pruned columns.
-  UniqueColumnCombinations unique_column_combinations() const override;
->>>>>>> 3bb370b6
 
   /**
    * @defgroup ColumnIDs to be pruned from the mocked Table.
@@ -70,13 +65,10 @@
   void set_non_trivial_functional_dependencies(const FunctionalDependencies& fds);
   // Returns the specified set of non-trivial FDs.
   FunctionalDependencies non_trivial_functional_dependencies() const override;
-<<<<<<< HEAD
 
   void set_order_dependencies(const OrderDependencies& order_dependencies);
 
   void set_inclusion_dependencies(const InclusionDependencies& inclusion_dependencies);
-=======
->>>>>>> 3bb370b6
 
   std::optional<std::string> name;
 
