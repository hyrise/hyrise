--- conflicted
+++ resolved
@@ -53,16 +53,6 @@
   const std::vector<std::shared_ptr<AbstractExpression>>& join_predicates() const;
 
   /**
-<<<<<<< HEAD
-   * @returns true if the SemiJoinReductionRule added this node to the LQP.
-   */
-  bool is_reducer() const;
-
-  /**
-   * This function should be called by the SemiJoinReductionRule only.
-   */
-  void mark_as_reducer();
-=======
    * @returns true if this JoinNode was added added by the SemiJoinReductionRule for increased performance.
    */
   bool is_semi_reduction() const;
@@ -82,7 +72,6 @@
    * Note: This function is meant to be called by the SemiJoinReductionRule, which adds semi join reductions to LQPs.
    */
   void mark_as_semi_reduction(const std::shared_ptr<JoinNode>& reduced_join);
->>>>>>> 9a1872ed
 
   JoinMode join_mode;
 
