--- conflicted
+++ resolved
@@ -9,19 +9,11 @@
 #include "types.hpp"
 
 #include "abstract_lqp_node.hpp"
-<<<<<<< HEAD
-#include "lqp_column_origin.hpp"
-
-namespace opossum {
-
-using JoinColumnOrigins = std::pair<LQPColumnOrigin, LQPColumnOrigin>;
-=======
 #include "lqp_column_reference.hpp"
 
 namespace opossum {
 
 using LQPColumnReferencePair = std::pair<LQPColumnReference, LQPColumnReference>;
->>>>>>> 9da0d9f3
 
 /**
  * This node type is used to represent any type of Join, including cross products.
@@ -33,27 +25,16 @@
   explicit JoinNode(const JoinMode join_mode);
 
   // Constructor for predicated Joins
-<<<<<<< HEAD
-  JoinNode(const JoinMode join_mode, const JoinColumnOrigins& join_column_origins, const ScanType scan_type);
-
-  const std::optional<JoinColumnOrigins>& join_column_origins() const;
-  const std::optional<ScanType>& scan_type() const;
-=======
   JoinNode(const JoinMode join_mode, const LQPColumnReferencePair& join_column_references,
            const PredicateCondition predicate_condition);
 
   const std::optional<LQPColumnReferencePair>& join_column_references() const;
   const std::optional<PredicateCondition>& predicate_condition() const;
->>>>>>> 9da0d9f3
   JoinMode join_mode() const;
 
   std::string description() const override;
   const std::vector<std::string>& output_column_names() const override;
-<<<<<<< HEAD
-  const std::vector<LQPColumnOrigin>& output_column_origins() const override;
-=======
   const std::vector<LQPColumnReference>& output_column_references() const override;
->>>>>>> 9da0d9f3
 
   std::shared_ptr<TableStatistics> derive_statistics_from(
       const std::shared_ptr<AbstractLQPNode>& left_child,
@@ -63,15 +44,6 @@
 
  protected:
   void _on_child_changed() override;
-<<<<<<< HEAD
-  std::shared_ptr<AbstractLQPNode> _deep_copy_impl(const std::shared_ptr<AbstractLQPNode>& left_child,
-                                                   const std::shared_ptr<AbstractLQPNode>& right_child) const override;
-
- private:
-  JoinMode _join_mode;
-  std::optional<JoinColumnOrigins> _join_column_origins;
-  std::optional<ScanType> _scan_type;
-=======
   std::shared_ptr<AbstractLQPNode> _deep_copy_impl(
       const std::shared_ptr<AbstractLQPNode>& copied_left_child,
       const std::shared_ptr<AbstractLQPNode>& copied_right_child) const override;
@@ -80,7 +52,6 @@
   JoinMode _join_mode;
   std::optional<LQPColumnReferencePair> _join_column_references;
   std::optional<PredicateCondition> _predicate_condition;
->>>>>>> 9da0d9f3
 
   mutable std::optional<std::vector<std::string>> _output_column_names;
 
