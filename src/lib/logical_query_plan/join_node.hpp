#pragma once

#include <memory>
#include <optional>
#include <string>
#include <utility>
#include <vector>

#include "types.hpp"

#include "abstract_lqp_node.hpp"
#include "expression/abstract_expression.hpp"
#include "lqp_column_reference.hpp"

namespace opossum {

/**
 * This node type is used to represent any type of Join, including cross products.
 */
class JoinNode : public EnableMakeForLQPNode<JoinNode>, public AbstractLQPNode {
 public:
  // Constructor for Cross Joins. join_mode has to be JoinMode::Cross
  explicit JoinNode(const JoinMode init_join_mode);

  // Utility constructor that just calls the multi predicated constructor
<<<<<<< HEAD
  JoinNode(const JoinMode join_mode, const std::shared_ptr<AbstractExpression>& join_predicate,
           const std::optional<JoinType> join_type = std::nullopt);

  // Constructor for multi predicated joins
  JoinNode(const JoinMode join_mode, const std::vector<std::shared_ptr<AbstractExpression>>& join_predicates,
           const std::optional<JoinType> join_type = std::nullopt);

  std::string description() const override;
  OperatorType operator_type() const override;
  bool creates_reference_segments() const override;
  const std::vector<std::shared_ptr<AbstractExpression>>& column_expressions() const override;
=======
  JoinNode(const JoinMode init_join_mode, const std::shared_ptr<AbstractExpression>& join_predicate);

  // Constructor for multi predicated joins
  JoinNode(const JoinMode init_join_mode, const std::vector<std::shared_ptr<AbstractExpression>>& init_join_predicates);

  std::string description(const DescriptionMode mode = DescriptionMode::Short) const override;
  std::vector<std::shared_ptr<AbstractExpression>> column_expressions() const override;
>>>>>>> 41a3307d
  bool is_column_nullable(const ColumnID column_id) const override;

  const std::vector<std::shared_ptr<AbstractExpression>>& join_predicates() const;

  JoinMode join_mode;
  // JoinAlgorithmRule needs to manipulate join_type.. instead we could copy the JoinNode replacing the join_type
  std::optional<JoinType> join_type;

 protected:
  size_t _on_shallow_hash() const override;
  std::shared_ptr<AbstractLQPNode> _on_shallow_copy(LQPNodeMapping& node_mapping) const override;
  bool _on_shallow_equals(const AbstractLQPNode& rhs, const LQPNodeMapping& node_mapping) const override;
};

}  // namespace opossum<|MERGE_RESOLUTION|>--- conflicted
+++ resolved
@@ -22,28 +22,19 @@
   // Constructor for Cross Joins. join_mode has to be JoinMode::Cross
   explicit JoinNode(const JoinMode init_join_mode);
 
+  OperatorType operator_type() const override;
+  bool creates_reference_segments() const override;
+
   // Utility constructor that just calls the multi predicated constructor
-<<<<<<< HEAD
-  JoinNode(const JoinMode join_mode, const std::shared_ptr<AbstractExpression>& join_predicate,
-           const std::optional<JoinType> join_type = std::nullopt);
+  JoinNode(const JoinMode init_join_mode, const std::shared_ptr<AbstractExpression>& join_predicate,
+           const std::optional<JoinType> init_join_type = std::nullopt);
 
   // Constructor for multi predicated joins
-  JoinNode(const JoinMode join_mode, const std::vector<std::shared_ptr<AbstractExpression>>& join_predicates,
-           const std::optional<JoinType> join_type = std::nullopt);
-
-  std::string description() const override;
-  OperatorType operator_type() const override;
-  bool creates_reference_segments() const override;
-  const std::vector<std::shared_ptr<AbstractExpression>>& column_expressions() const override;
-=======
-  JoinNode(const JoinMode init_join_mode, const std::shared_ptr<AbstractExpression>& join_predicate);
-
-  // Constructor for multi predicated joins
-  JoinNode(const JoinMode init_join_mode, const std::vector<std::shared_ptr<AbstractExpression>>& init_join_predicates);
+  JoinNode(const JoinMode init_join_mode, const std::vector<std::shared_ptr<AbstractExpression>>& init_join_predicates,
+           const std::optional<JoinType> init_join_type = std::nullopt);
 
   std::string description(const DescriptionMode mode = DescriptionMode::Short) const override;
   std::vector<std::shared_ptr<AbstractExpression>> column_expressions() const override;
->>>>>>> 41a3307d
   bool is_column_nullable(const ColumnID column_id) const override;
 
   const std::vector<std::shared_ptr<AbstractExpression>>& join_predicates() const;
