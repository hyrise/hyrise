#include "aggregate_node.hpp"

#include <algorithm>
#include <memory>
#include <optional>
#include <sstream>
#include <string>
#include <vector>

#include "expression/aggregate_expression.hpp"
#include "expression/expression_utils.hpp"
#include "expression/lqp_column_expression.hpp"
#include "resolve_type.hpp"
#include "types.hpp"
#include "utils/assert.hpp"

namespace opossum {

AggregateNode::AggregateNode(const std::vector<std::shared_ptr<AbstractExpression>>& group_by_expressions,
                             const std::vector<std::shared_ptr<AbstractExpression>>& aggregate_expressions)
    : AbstractLQPNode(LQPNodeType::Aggregate, {/* Expressions added below*/}),
      aggregate_expressions_begin_idx{group_by_expressions.size()} {
#if HYRISE_DEBUG
  for (const auto& aggregate_expression : aggregate_expressions) {
    DebugAssert(aggregate_expression->type == ExpressionType::Aggregate,
                "Expression used as aggregate expression must be of type AggregateExpression.");
  }
#endif

  node_expressions.resize(group_by_expressions.size() + aggregate_expressions.size());
  std::copy(group_by_expressions.begin(), group_by_expressions.end(), node_expressions.begin());
  std::copy(aggregate_expressions.begin(), aggregate_expressions.end(),
            node_expressions.begin() + group_by_expressions.size());
}

std::string AggregateNode::description(const DescriptionMode mode) const {
  const auto expression_mode = _expression_description_mode(mode);
  std::stringstream stream;

  stream << "[Aggregate] ";

  stream << "GroupBy: [";
  for (auto expression_idx = size_t{0}; expression_idx < aggregate_expressions_begin_idx; ++expression_idx) {
    stream << node_expressions[expression_idx]->description(expression_mode);
    if (expression_idx + 1 < aggregate_expressions_begin_idx) stream << ", ";
  }
  stream << "] ";

  stream << "Aggregates: [";
  for (auto expression_idx = aggregate_expressions_begin_idx; expression_idx < node_expressions.size();
       ++expression_idx) {
    stream << node_expressions[expression_idx]->description(expression_mode);
    if (expression_idx + 1 < node_expressions.size()) stream << ", ";
  }
  stream << "]";

  return stream.str();
}

<<<<<<< HEAD
OperatorType AggregateNode::operator_type() const { return OperatorType::Aggregate; }

std::vector<std::shared_ptr<AbstractExpression>> AggregateNode::column_expressions() const {
=======
std::vector<std::shared_ptr<AbstractExpression>> AggregateNode::output_expressions() const {
>>>>>>> e4a6d59c
  // We do not return node_expressions directly here, because we do not want to expose ANY() to the following LQP
  // nodes. This way, we execute ANY() as intended, but do not have to traverse the LQP upwards and adapt nodes
  // that reference the ANY'd column.
  auto output_expressions = node_expressions;

  for (auto expression_idx = aggregate_expressions_begin_idx; expression_idx < output_expressions.size();
       ++expression_idx) {
    auto& output_expression = output_expressions[expression_idx];
    DebugAssert(output_expression->type == ExpressionType::Aggregate,
                "Unexpected non-aggregate in list of aggregates.");
    const auto& aggregate_expression = static_cast<AggregateExpression&>(*output_expression);
    if (aggregate_expression.aggregate_function == AggregateFunction::Any) {
      output_expression = output_expression->arguments[0];
    }
  }

  return output_expressions;
}

bool AggregateNode::is_column_nullable(const ColumnID column_id) const {
  Assert(column_id < node_expressions.size(), "ColumnID out of range");
  Assert(left_input(), "Need left input to determine nullability");
  return node_expressions[column_id]->is_nullable_on_lqp(*left_input());
}

std::shared_ptr<AbstractLQPNode> AggregateNode::_on_shallow_copy(LQPNodeMapping& node_mapping) const {
  const auto group_by_expressions = std::vector<std::shared_ptr<AbstractExpression>>{
      node_expressions.begin(), node_expressions.begin() + aggregate_expressions_begin_idx};

  const auto aggregate_expressions = std::vector<std::shared_ptr<AbstractExpression>>{
      node_expressions.begin() + aggregate_expressions_begin_idx, node_expressions.end()};

  return std::make_shared<AggregateNode>(
      expressions_copy_and_adapt_to_different_lqp(group_by_expressions, node_mapping),
      expressions_copy_and_adapt_to_different_lqp(aggregate_expressions, node_mapping));
}

size_t AggregateNode::_on_shallow_hash() const { return aggregate_expressions_begin_idx; }

bool AggregateNode::_on_shallow_equals(const AbstractLQPNode& rhs, const LQPNodeMapping& node_mapping) const {
  const auto& aggregate_node = static_cast<const AggregateNode&>(rhs);

  return expressions_equal_to_expressions_in_different_lqp(node_expressions, aggregate_node.node_expressions,
                                                           node_mapping) &&
         aggregate_expressions_begin_idx == aggregate_node.aggregate_expressions_begin_idx;
}
}  // namespace opossum<|MERGE_RESOLUTION|>--- conflicted
+++ resolved
@@ -57,13 +57,9 @@
   return stream.str();
 }
 
-<<<<<<< HEAD
 OperatorType AggregateNode::operator_type() const { return OperatorType::Aggregate; }
 
-std::vector<std::shared_ptr<AbstractExpression>> AggregateNode::column_expressions() const {
-=======
 std::vector<std::shared_ptr<AbstractExpression>> AggregateNode::output_expressions() const {
->>>>>>> e4a6d59c
   // We do not return node_expressions directly here, because we do not want to expose ANY() to the following LQP
   // nodes. This way, we execute ANY() as intended, but do not have to traverse the LQP upwards and adapt nodes
   // that reference the ANY'd column.
