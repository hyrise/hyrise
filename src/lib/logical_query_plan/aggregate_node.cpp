#include "aggregate_node.hpp"

#include <algorithm>
#include <memory>
#include <optional>
#include <sstream>
#include <string>
#include <vector>

#include "expression/aggregate_expression.hpp"
#include "expression/expression_utils.hpp"
#include "expression/lqp_column_expression.hpp"
#include "resolve_type.hpp"
#include "types.hpp"
#include "utils/assert.hpp"

namespace opossum {

AggregateNode::AggregateNode(const std::vector<std::shared_ptr<AbstractExpression>>& group_by_expressions,
                             const std::vector<std::shared_ptr<AbstractExpression>>& aggregate_expressions)
    : AbstractLQPNode(LQPNodeType::Aggregate, {/* Expressions added below*/}),
      aggregate_expressions_begin_idx{group_by_expressions.size()} {
#if HYRISE_DEBUG
  for (const auto& aggregate_expression : aggregate_expressions) {
    DebugAssert(aggregate_expression->type == ExpressionType::Aggregate,
                "Expression used as aggregate expression must be of type AggregateExpression.");
  }
#endif

  node_expressions.resize(group_by_expressions.size() + aggregate_expressions.size());
  std::copy(group_by_expressions.begin(), group_by_expressions.end(), node_expressions.begin());
  std::copy(aggregate_expressions.begin(), aggregate_expressions.end(),
            node_expressions.begin() + group_by_expressions.size());
}

std::string AggregateNode::description(const DescriptionMode mode) const {
  const auto expression_mode = _expression_description_mode(mode);
  std::stringstream stream;

  stream << "[Aggregate] ";

  stream << "GroupBy: [";
  for (auto expression_idx = size_t{0}; expression_idx < aggregate_expressions_begin_idx; ++expression_idx) {
    stream << node_expressions[expression_idx]->description(expression_mode);
    if (expression_idx + 1 < aggregate_expressions_begin_idx) stream << ", ";
  }
  stream << "] ";

  stream << "Aggregates: [";
  for (auto expression_idx = aggregate_expressions_begin_idx; expression_idx < node_expressions.size();
       ++expression_idx) {
    stream << node_expressions[expression_idx]->description(expression_mode);
    if (expression_idx + 1 < node_expressions.size()) stream << ", ";
  }
  stream << "]";

  return stream.str();
}

<<<<<<< HEAD
OperatorType AggregateNode::operator_type() const { return OperatorType::Aggregate; }

const std::vector<std::shared_ptr<AbstractExpression>>& AggregateNode::column_expressions() const {
  return node_expressions;
=======
std::vector<std::shared_ptr<AbstractExpression>> AggregateNode::column_expressions() const {
  // We do not return node_expressions directly here, because we do not want to expose ANY() to the following LQP
  // nodes. This way, we execute ANY() as intended, but do not have to traverse the LQP upwards and adapt nodes
  // that reference the ANY'd column.
  auto column_expressions = node_expressions;

  for (auto expression_idx = aggregate_expressions_begin_idx; expression_idx < column_expressions.size();
       ++expression_idx) {
    auto& column_expression = column_expressions[expression_idx];
    DebugAssert(column_expression->type == ExpressionType::Aggregate,
                "Unexpected non-aggregate in list of aggregates.");
    const auto& aggregate_expression = static_cast<AggregateExpression&>(*column_expression);
    if (aggregate_expression.aggregate_function == AggregateFunction::Any) {
      column_expression = column_expression->arguments[0];
    }
  }

  return column_expressions;
>>>>>>> 41a3307d
}

bool AggregateNode::is_column_nullable(const ColumnID column_id) const {
  Assert(column_id < node_expressions.size(), "ColumnID out of range");
  Assert(left_input(), "Need left input to determine nullability");
  return node_expressions[column_id]->is_nullable_on_lqp(*left_input());
}

std::shared_ptr<AbstractLQPNode> AggregateNode::_on_shallow_copy(LQPNodeMapping& node_mapping) const {
  const auto group_by_expressions = std::vector<std::shared_ptr<AbstractExpression>>{
      node_expressions.begin(), node_expressions.begin() + aggregate_expressions_begin_idx};

  const auto aggregate_expressions = std::vector<std::shared_ptr<AbstractExpression>>{
      node_expressions.begin() + aggregate_expressions_begin_idx, node_expressions.end()};

  return std::make_shared<AggregateNode>(
      expressions_copy_and_adapt_to_different_lqp(group_by_expressions, node_mapping),
      expressions_copy_and_adapt_to_different_lqp(aggregate_expressions, node_mapping));
}

size_t AggregateNode::_on_shallow_hash() const { return aggregate_expressions_begin_idx; }

bool AggregateNode::_on_shallow_equals(const AbstractLQPNode& rhs, const LQPNodeMapping& node_mapping) const {
  const auto& aggregate_node = static_cast<const AggregateNode&>(rhs);

  return expressions_equal_to_expressions_in_different_lqp(node_expressions, aggregate_node.node_expressions,
                                                           node_mapping) &&
         aggregate_expressions_begin_idx == aggregate_node.aggregate_expressions_begin_idx;
}
}  // namespace opossum<|MERGE_RESOLUTION|>--- conflicted
+++ resolved
@@ -57,12 +57,8 @@
   return stream.str();
 }
 
-<<<<<<< HEAD
 OperatorType AggregateNode::operator_type() const { return OperatorType::Aggregate; }
 
-const std::vector<std::shared_ptr<AbstractExpression>>& AggregateNode::column_expressions() const {
-  return node_expressions;
-=======
 std::vector<std::shared_ptr<AbstractExpression>> AggregateNode::column_expressions() const {
   // We do not return node_expressions directly here, because we do not want to expose ANY() to the following LQP
   // nodes. This way, we execute ANY() as intended, but do not have to traverse the LQP upwards and adapt nodes
@@ -81,7 +77,6 @@
   }
 
   return column_expressions;
->>>>>>> 41a3307d
 }
 
 bool AggregateNode::is_column_nullable(const ColumnID column_id) const {
