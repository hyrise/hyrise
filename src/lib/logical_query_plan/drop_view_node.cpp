--- conflicted
+++ resolved
@@ -13,12 +13,8 @@
     : AbstractLQPNode(LQPNodeType::DropView), _view_name(view_name) {}
 
 std::shared_ptr<AbstractLQPNode> DropViewNode::_deep_copy_impl(
-<<<<<<< HEAD
-    const std::shared_ptr<AbstractLQPNode>& left_child, const std::shared_ptr<AbstractLQPNode>& right_child) const {
-=======
     const std::shared_ptr<AbstractLQPNode>& copied_left_child,
     const std::shared_ptr<AbstractLQPNode>& copied_right_child) const {
->>>>>>> 9da0d9f3
   return std::make_shared<DropViewNode>(_view_name);
 }
 
