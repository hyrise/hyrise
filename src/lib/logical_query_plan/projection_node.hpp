#pragma once

#include <memory>
#include <optional>
#include <string>
#include <vector>

#include "abstract_lqp_node.hpp"

namespace opossum {

class LQPExpression;
struct ColumnID;

/**
 * Node type to represent common projections, i.e. without any aggregate functionality.
 * It is, however, responsible to calculate arithmetic expressions.
 */
class ProjectionNode : public AbstractLQPNode {
 public:
  explicit ProjectionNode(const std::vector<std::shared_ptr<LQPExpression>>& column_expressions);

  const std::vector<std::shared_ptr<LQPExpression>>& column_expressions() const;

  std::string description() const override;

<<<<<<< HEAD
  const std::vector<LQPColumnOrigin>& output_column_origins() const override;
=======
  const std::vector<LQPColumnReference>& output_column_references() const override;
>>>>>>> 9da0d9f3
  const std::vector<std::string>& output_column_names() const override;

  std::string get_verbose_column_name(ColumnID column_id) const override;

 protected:
<<<<<<< HEAD
  std::shared_ptr<AbstractLQPNode> _deep_copy_impl(const std::shared_ptr<AbstractLQPNode>& left_child,
                                                   const std::shared_ptr<AbstractLQPNode>& right_child) const override;
=======
  std::shared_ptr<AbstractLQPNode> _deep_copy_impl(
      const std::shared_ptr<AbstractLQPNode>& copied_left_child,
      const std::shared_ptr<AbstractLQPNode>& copied_right_child) const override;
>>>>>>> 9da0d9f3
  void _on_child_changed() override;

 private:
  std::vector<std::shared_ptr<LQPExpression>> _column_expressions;

  mutable std::optional<std::vector<std::string>> _output_column_names;

  void _update_output() const;
};

}  // namespace opossum<|MERGE_RESOLUTION|>--- conflicted
+++ resolved
@@ -24,24 +24,15 @@
 
   std::string description() const override;
 
-<<<<<<< HEAD
-  const std::vector<LQPColumnOrigin>& output_column_origins() const override;
-=======
   const std::vector<LQPColumnReference>& output_column_references() const override;
->>>>>>> 9da0d9f3
   const std::vector<std::string>& output_column_names() const override;
 
   std::string get_verbose_column_name(ColumnID column_id) const override;
 
  protected:
-<<<<<<< HEAD
-  std::shared_ptr<AbstractLQPNode> _deep_copy_impl(const std::shared_ptr<AbstractLQPNode>& left_child,
-                                                   const std::shared_ptr<AbstractLQPNode>& right_child) const override;
-=======
   std::shared_ptr<AbstractLQPNode> _deep_copy_impl(
       const std::shared_ptr<AbstractLQPNode>& copied_left_child,
       const std::shared_ptr<AbstractLQPNode>& copied_right_child) const override;
->>>>>>> 9da0d9f3
   void _on_child_changed() override;
 
  private:
