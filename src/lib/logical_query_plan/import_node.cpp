#include "import_node.hpp"

#include <sstream>

#include "constant_mappings.hpp"
<<<<<<< HEAD
#include "static_table_node.hpp"

namespace opossum {

ImportNode::ImportNode(const std::string& init_tablename, const std::string& init_filename,
                       const FileType init_filetype)
    : BaseNonQueryNode(LQPNodeType::Import),
      tablename(init_tablename),
      filename(init_filename),
      filetype(init_filetype) {}

std::string ImportNode::description(const DescriptionMode mode) const {
  std::ostringstream stream;
  stream << "[Import] Name: '" << tablename << "'";
=======

namespace opossum {

ImportNode::ImportNode(const std::string& init_table_name, const std::string& init_file_name,
                       const FileType init_file_type)
    : BaseNonQueryNode(LQPNodeType::Import),
      table_name(init_table_name),
      file_name(init_file_name),
      file_type(init_file_type) {}

std::string ImportNode::description(const DescriptionMode mode) const {
  std::ostringstream stream;
  stream << "[Import] Name: '" << table_name << "'";
>>>>>>> 53a2e4a7
  return stream.str();
}

size_t ImportNode::_on_shallow_hash() const {
<<<<<<< HEAD
  auto hash = boost::hash_value(tablename);
  boost::hash_combine(hash, filename);
  boost::hash_combine(hash, filetype);
=======
  auto hash = boost::hash_value(table_name);
  boost::hash_combine(hash, file_name);
  boost::hash_combine(hash, file_type);
>>>>>>> 53a2e4a7
  return hash;
}

std::shared_ptr<AbstractLQPNode> ImportNode::_on_shallow_copy(LQPNodeMapping& node_mapping) const {
<<<<<<< HEAD
  return ImportNode::make(tablename, filename, filetype);
=======
  return ImportNode::make(table_name, file_name, file_type);
>>>>>>> 53a2e4a7
}

bool ImportNode::_on_shallow_equals(const AbstractLQPNode& rhs, const LQPNodeMapping& node_mapping) const {
  const auto& import_node = static_cast<const ImportNode&>(rhs);
<<<<<<< HEAD
  return tablename == import_node.tablename && filename == import_node.filename && filetype == import_node.filetype;
=======
  return table_name == import_node.table_name && file_name == import_node.file_name &&
         file_type == import_node.file_type;
>>>>>>> 53a2e4a7
}

}  // namespace opossum<|MERGE_RESOLUTION|>--- conflicted
+++ resolved
@@ -3,22 +3,6 @@
 #include <sstream>
 
 #include "constant_mappings.hpp"
-<<<<<<< HEAD
-#include "static_table_node.hpp"
-
-namespace opossum {
-
-ImportNode::ImportNode(const std::string& init_tablename, const std::string& init_filename,
-                       const FileType init_filetype)
-    : BaseNonQueryNode(LQPNodeType::Import),
-      tablename(init_tablename),
-      filename(init_filename),
-      filetype(init_filetype) {}
-
-std::string ImportNode::description(const DescriptionMode mode) const {
-  std::ostringstream stream;
-  stream << "[Import] Name: '" << tablename << "'";
-=======
 
 namespace opossum {
 
@@ -32,39 +16,24 @@
 std::string ImportNode::description(const DescriptionMode mode) const {
   std::ostringstream stream;
   stream << "[Import] Name: '" << table_name << "'";
->>>>>>> 53a2e4a7
   return stream.str();
 }
 
 size_t ImportNode::_on_shallow_hash() const {
-<<<<<<< HEAD
-  auto hash = boost::hash_value(tablename);
-  boost::hash_combine(hash, filename);
-  boost::hash_combine(hash, filetype);
-=======
   auto hash = boost::hash_value(table_name);
   boost::hash_combine(hash, file_name);
   boost::hash_combine(hash, file_type);
->>>>>>> 53a2e4a7
   return hash;
 }
 
 std::shared_ptr<AbstractLQPNode> ImportNode::_on_shallow_copy(LQPNodeMapping& node_mapping) const {
-<<<<<<< HEAD
-  return ImportNode::make(tablename, filename, filetype);
-=======
   return ImportNode::make(table_name, file_name, file_type);
->>>>>>> 53a2e4a7
 }
 
 bool ImportNode::_on_shallow_equals(const AbstractLQPNode& rhs, const LQPNodeMapping& node_mapping) const {
   const auto& import_node = static_cast<const ImportNode&>(rhs);
-<<<<<<< HEAD
-  return tablename == import_node.tablename && filename == import_node.filename && filetype == import_node.filetype;
-=======
   return table_name == import_node.table_name && file_name == import_node.file_name &&
          file_type == import_node.file_type;
->>>>>>> 53a2e4a7
 }
 
 }  // namespace opossum