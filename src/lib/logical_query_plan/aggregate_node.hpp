#pragma once

#include <memory>
#include <optional>
#include <string>
#include <vector>

#include "abstract_lqp_node.hpp"
<<<<<<< HEAD
#include "lqp_column_origin.hpp"
=======
#include "lqp_column_reference.hpp"
>>>>>>> 9da0d9f3
#include "types.hpp"

namespace opossum {

// TODO(anybody) Use instead of LQPExpression once the AggregateNode doesn't need to contain expressions as function
// args anymore and the SQLTranslator creates a ProjectionNode instead
<<<<<<< HEAD
// using AggregateNodeColumnDefinition = AggregateColumnDefinitionTemplate<LQPColumnOrigin>;
=======
// using AggregateNodeColumnDefinition = AggregateColumnDefinitionTemplate<LQPColumnReference>;
>>>>>>> 9da0d9f3

/**
 * This node type is used to describe SELECT lists for statements that have at least one of the following:
 *  - one or more aggregate functions in their SELECT list
 *  - a GROUP BY clause
 *
 *  The order of the output columns is groupby columns followed by aggregate columns
 */
class AggregateNode : public AbstractLQPNode {
 public:
  explicit AggregateNode(const std::vector<std::shared_ptr<LQPExpression>>& aggregates,
<<<<<<< HEAD
                         const std::vector<LQPColumnOrigin>& groupy_column_origins);

  const std::vector<std::shared_ptr<LQPExpression>>& aggregate_expressions() const;
  const std::vector<LQPColumnOrigin>& groupby_column_origins() const;
=======
                         const std::vector<LQPColumnReference>& groupy_column_references);

  const std::vector<std::shared_ptr<LQPExpression>>& aggregate_expressions() const;
  const std::vector<LQPColumnReference>& groupby_column_references() const;
>>>>>>> 9da0d9f3

  std::string description() const override;

  const std::vector<std::string>& output_column_names() const override;
<<<<<<< HEAD
  const std::vector<LQPColumnOrigin>& output_column_origins() const override;

  // @{
  /**
   * AggregateNode::find_column_origin_for_expression() looks for the @param expression in the columns this
   * node outputs, checking by semantic and NOT by Expression object's address. If it can find it, it will be returned,
   * otherwise std::nullopt is returned.
   * AggregateNode::get_column_origin_for_expression() is more strict and will fail, if the
=======
  const std::vector<LQPColumnReference>& output_column_references() const override;

  // @{
  /**
   * AggregateNode::find_column_by_expression() looks for the @param expression in the columns this
   * node outputs, checking by semantic and NOT by Expression object's address. If it can find it, it will be returned,
   * otherwise std::nullopt is returned.
   * AggregateNode::get_column_by_expression() is more strict and will fail, if the
>>>>>>> 9da0d9f3
   * @param expression cannot be found
   *
   * Since we're using a TableScan added AFTER the actual aggregate to implement HAVING, in a query like
   * `SELECT MAX(a) FROM t1 GROUP BY b HAVING MAX(a) > 10`
   * we need get the column that contains the `MAX(a)` in the table produced by the Aggregate. This is what this
   * function is used for.
   *
   * NOTE: These functions will possibly result in a full recursive traversal of the ancestors of this node.
   */
<<<<<<< HEAD
  std::optional<LQPColumnOrigin> find_column_origin_for_expression(
      const std::shared_ptr<LQPExpression>& expression) const;
  LQPColumnOrigin get_column_origin_for_expression(const std::shared_ptr<LQPExpression>& expression) const;
=======
  std::optional<LQPColumnReference> find_column_by_expression(const std::shared_ptr<LQPExpression>& expression) const;
  LQPColumnReference get_column_by_expression(const std::shared_ptr<LQPExpression>& expression) const;
>>>>>>> 9da0d9f3
  // @}

  std::string get_verbose_column_name(ColumnID column_id) const override;

 protected:
<<<<<<< HEAD
  std::shared_ptr<AbstractLQPNode> _deep_copy_impl(const std::shared_ptr<AbstractLQPNode>& left_child,
                                                   const std::shared_ptr<AbstractLQPNode>& right_child) const override;
=======
  std::shared_ptr<AbstractLQPNode> _deep_copy_impl(
      const std::shared_ptr<AbstractLQPNode>& copied_left_child,
      const std::shared_ptr<AbstractLQPNode>& copied_right_child) const override;
>>>>>>> 9da0d9f3
  void _on_child_changed() override;

 private:
  std::vector<std::shared_ptr<LQPExpression>> _aggregate_expressions;
<<<<<<< HEAD
  std::vector<LQPColumnOrigin> _groupby_column_origins;
=======
  std::vector<LQPColumnReference> _groupby_column_references;
>>>>>>> 9da0d9f3

  mutable std::optional<std::vector<std::string>> _output_column_names;

  void _update_output() const;
};

}  // namespace opossum<|MERGE_RESOLUTION|>--- conflicted
+++ resolved
@@ -6,22 +6,14 @@
 #include <vector>
 
 #include "abstract_lqp_node.hpp"
-<<<<<<< HEAD
-#include "lqp_column_origin.hpp"
-=======
 #include "lqp_column_reference.hpp"
->>>>>>> 9da0d9f3
 #include "types.hpp"
 
 namespace opossum {
 
 // TODO(anybody) Use instead of LQPExpression once the AggregateNode doesn't need to contain expressions as function
 // args anymore and the SQLTranslator creates a ProjectionNode instead
-<<<<<<< HEAD
-// using AggregateNodeColumnDefinition = AggregateColumnDefinitionTemplate<LQPColumnOrigin>;
-=======
 // using AggregateNodeColumnDefinition = AggregateColumnDefinitionTemplate<LQPColumnReference>;
->>>>>>> 9da0d9f3
 
 /**
  * This node type is used to describe SELECT lists for statements that have at least one of the following:
@@ -33,31 +25,14 @@
 class AggregateNode : public AbstractLQPNode {
  public:
   explicit AggregateNode(const std::vector<std::shared_ptr<LQPExpression>>& aggregates,
-<<<<<<< HEAD
-                         const std::vector<LQPColumnOrigin>& groupy_column_origins);
-
-  const std::vector<std::shared_ptr<LQPExpression>>& aggregate_expressions() const;
-  const std::vector<LQPColumnOrigin>& groupby_column_origins() const;
-=======
                          const std::vector<LQPColumnReference>& groupy_column_references);
 
   const std::vector<std::shared_ptr<LQPExpression>>& aggregate_expressions() const;
   const std::vector<LQPColumnReference>& groupby_column_references() const;
->>>>>>> 9da0d9f3
 
   std::string description() const override;
 
   const std::vector<std::string>& output_column_names() const override;
-<<<<<<< HEAD
-  const std::vector<LQPColumnOrigin>& output_column_origins() const override;
-
-  // @{
-  /**
-   * AggregateNode::find_column_origin_for_expression() looks for the @param expression in the columns this
-   * node outputs, checking by semantic and NOT by Expression object's address. If it can find it, it will be returned,
-   * otherwise std::nullopt is returned.
-   * AggregateNode::get_column_origin_for_expression() is more strict and will fail, if the
-=======
   const std::vector<LQPColumnReference>& output_column_references() const override;
 
   // @{
@@ -66,7 +41,6 @@
    * node outputs, checking by semantic and NOT by Expression object's address. If it can find it, it will be returned,
    * otherwise std::nullopt is returned.
    * AggregateNode::get_column_by_expression() is more strict and will fail, if the
->>>>>>> 9da0d9f3
    * @param expression cannot be found
    *
    * Since we're using a TableScan added AFTER the actual aggregate to implement HAVING, in a query like
@@ -76,36 +50,21 @@
    *
    * NOTE: These functions will possibly result in a full recursive traversal of the ancestors of this node.
    */
-<<<<<<< HEAD
-  std::optional<LQPColumnOrigin> find_column_origin_for_expression(
-      const std::shared_ptr<LQPExpression>& expression) const;
-  LQPColumnOrigin get_column_origin_for_expression(const std::shared_ptr<LQPExpression>& expression) const;
-=======
   std::optional<LQPColumnReference> find_column_by_expression(const std::shared_ptr<LQPExpression>& expression) const;
   LQPColumnReference get_column_by_expression(const std::shared_ptr<LQPExpression>& expression) const;
->>>>>>> 9da0d9f3
   // @}
 
   std::string get_verbose_column_name(ColumnID column_id) const override;
 
  protected:
-<<<<<<< HEAD
-  std::shared_ptr<AbstractLQPNode> _deep_copy_impl(const std::shared_ptr<AbstractLQPNode>& left_child,
-                                                   const std::shared_ptr<AbstractLQPNode>& right_child) const override;
-=======
   std::shared_ptr<AbstractLQPNode> _deep_copy_impl(
       const std::shared_ptr<AbstractLQPNode>& copied_left_child,
       const std::shared_ptr<AbstractLQPNode>& copied_right_child) const override;
->>>>>>> 9da0d9f3
   void _on_child_changed() override;
 
  private:
   std::vector<std::shared_ptr<LQPExpression>> _aggregate_expressions;
-<<<<<<< HEAD
-  std::vector<LQPColumnOrigin> _groupby_column_origins;
-=======
   std::vector<LQPColumnReference> _groupby_column_references;
->>>>>>> 9da0d9f3
 
   mutable std::optional<std::vector<std::string>> _output_column_names;
 
