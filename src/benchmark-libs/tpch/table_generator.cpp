#include "table_generator.hpp"

#include <functional>
#include <memory>
#include <string>
#include <utility>

#include "../lib/storage/value_column.hpp"

namespace tpch {

TableGenerator::TableGenerator() : _random_gen(RandomGenerator()) {}

// TODO(anybody) chunk sizes and number of chunks might be tuned in generate_XYZ_table

template <typename T>
std::shared_ptr<opossum::ValueColumn<T>> TableGenerator::add_column(
    size_t cardinality, const std::function<T(size_t)> &generator_function) {
  tbb::concurrent_vector<T> column(cardinality);
  for (size_t i = 0; i < column.size(); i++) {
    column[i] = generator_function(i);
  }
  return std::make_shared<opossum::ValueColumn<T>>(std::move(column));
}

std::shared_ptr<opossum::Table> TableGenerator::generate_suppliers_table() {
  auto table = std::make_shared<opossum::Table>(_chunk_size);

  // setup columns
  table->add_column("S_SUPPKEY", "int", false);
  table->add_column("S_NAME", "string", false);
  table->add_column("S_ADDRESS", "string", false);
  table->add_column("S_NATIONKEY", "int", false);
  table->add_column("S_PHONE", "string", false);
  table->add_column("S_ACCTBAL", "float", false);
  table->add_column("S_COMMENT", "string", false);

  auto chunk = opossum::Chunk();
  size_t table_size = _scale_factor * _supplier_size;
  // S_SUPPKEY
  chunk.add_column(add_column<int>(table_size, [](size_t i) { return i; }));
  // S_NAME
<<<<<<< HEAD
  chunk.add_column(add_column<std::string>(table_size, [](size_t) { return ""; }));  // TODO(anybody)
  // S_ADDRESS
  chunk.add_column(add_column<std::string>(table_size, [](size_t) { return ""; }));  // TODO(anybody)
  // S_NATIONKEY
  chunk.add_column(add_column<int>(table_size, [&](size_t) { return _random_gen.number(0, 24); }));
  // S_PHONE
  chunk.add_column(add_column<std::string>(table_size, [](size_t) { return ""; }));  // TODO(anybody)
  // S_ACCTBAL
  chunk.add_column(add_column<float>(table_size, [&](size_t) { return _random_gen.number(-99999, 999999) / 100.f; }));
  // S_COMMENT
  chunk.add_column(add_column<std::string>(table_size, [](size_t) { return ""; }));  // TODO(anybody)
=======
  chunk.add_column(add_column<std::string>(table_size, [](size_t) { return ""; }));  // TODO(anybody):
  // S_ADDRESS
  chunk.add_column(add_column<std::string>(table_size, [](size_t) { return ""; }));  // TODO(anybody):
  // S_NATIONKEY
  chunk.add_column(add_column<int>(table_size, [&](size_t) { return _random_gen.number(0, 24); }));
  // S_PHONE
  chunk.add_column(add_column<std::string>(table_size, [](size_t) { return ""; }));  // TODO(anybody):
  // S_ACCTBAL
  chunk.add_column(add_column<float>(table_size, [&](size_t) { return _random_gen.number(-99999, 999999) / 100.f; }));
  // S_COMMENT
  chunk.add_column(add_column<std::string>(table_size, [](size_t) { return ""; }));  // TODO(anybody):
>>>>>>> ecd7376f

  table->add_chunk(std::move(chunk));

  return table;
}

void TableGenerator::add_all_tables(opossum::StorageManager &manager) {
  auto supplier_table = generate_suppliers_table();

  manager.add_table("SUPPLIER", std::move(supplier_table));
}

}  // namespace tpch<|MERGE_RESOLUTION|>--- conflicted
+++ resolved
@@ -40,19 +40,6 @@
   // S_SUPPKEY
   chunk.add_column(add_column<int>(table_size, [](size_t i) { return i; }));
   // S_NAME
-<<<<<<< HEAD
-  chunk.add_column(add_column<std::string>(table_size, [](size_t) { return ""; }));  // TODO(anybody)
-  // S_ADDRESS
-  chunk.add_column(add_column<std::string>(table_size, [](size_t) { return ""; }));  // TODO(anybody)
-  // S_NATIONKEY
-  chunk.add_column(add_column<int>(table_size, [&](size_t) { return _random_gen.number(0, 24); }));
-  // S_PHONE
-  chunk.add_column(add_column<std::string>(table_size, [](size_t) { return ""; }));  // TODO(anybody)
-  // S_ACCTBAL
-  chunk.add_column(add_column<float>(table_size, [&](size_t) { return _random_gen.number(-99999, 999999) / 100.f; }));
-  // S_COMMENT
-  chunk.add_column(add_column<std::string>(table_size, [](size_t) { return ""; }));  // TODO(anybody)
-=======
   chunk.add_column(add_column<std::string>(table_size, [](size_t) { return ""; }));  // TODO(anybody):
   // S_ADDRESS
   chunk.add_column(add_column<std::string>(table_size, [](size_t) { return ""; }));  // TODO(anybody):
@@ -64,7 +51,6 @@
   chunk.add_column(add_column<float>(table_size, [&](size_t) { return _random_gen.number(-99999, 999999) / 100.f; }));
   // S_COMMENT
   chunk.add_column(add_column<std::string>(table_size, [](size_t) { return ""; }));  // TODO(anybody):
->>>>>>> ecd7376f
 
   table->add_chunk(std::move(chunk));
 
