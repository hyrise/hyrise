#include "new_order.hpp"

#include <boost/variant.hpp>

#include <algorithm>
#include <memory>
#include <string>
#include <utility>
#include <vector>

#include "helper.hpp"

#include "concurrency/commit_context.hpp"
#include "concurrency/transaction_context.hpp"
#include "concurrency/transaction_manager.hpp"
#include "operators/get_table.hpp"
#include "operators/insert.hpp"
#include "operators/product.hpp"
#include "operators/projection.hpp"
#include "operators/table_scan.hpp"
#include "operators/table_wrapper.hpp"
#include "operators/update.hpp"
#include "operators/validate.hpp"
#include "optimizer/expression/expression_node.hpp"
#include "scheduler/operator_task.hpp"
#include "storage/storage_manager.hpp"

#include "all_type_variant.hpp"

namespace tpcc {

NewOrderResult AbstractNewOrderImpl::run_transaction(const NewOrderParams &params) {
  NewOrderResult result;
  std::vector<opossum::AllTypeVariant> row;

  opossum::TransactionManager::get().run_transaction([&](std::shared_ptr<opossum::TransactionContext> t_context) {
    /**
     * GET CUSTOMER AND WAREHOUSE TAX RATE
     */
    auto get_customer_and_warehouse_tax_rate_tasks =
        get_get_customer_and_warehouse_tax_rate_tasks(params.w_id, params.d_id, params.c_id);
    execute_tasks_with_context(get_customer_and_warehouse_tax_rate_tasks, t_context);

    const auto customer_and_warehouse_tax_rate_table =
        get_customer_and_warehouse_tax_rate_tasks.back()->get_operator()->get_output();

    result.c_discount = customer_and_warehouse_tax_rate_table->get_value<float>(opossum::ColumnID(0), 0);
    result.c_last = customer_and_warehouse_tax_rate_table->get_value<std::string>(opossum::ColumnID(1), 0);
    result.c_credit = customer_and_warehouse_tax_rate_table->get_value<std::string>(opossum::ColumnID(2), 0);
    result.w_tax_rate = customer_and_warehouse_tax_rate_table->get_value<float>(opossum::ColumnID(3), 0);

    /**
     * GET DISTRICT
     */
    auto get_district_tasks = get_get_district_tasks(params.d_id, params.w_id);
    execute_tasks_with_context(get_district_tasks, t_context);
    const auto districts_table = get_district_tasks.back()->get_operator()->get_output();

    result.d_next_o_id = districts_table->get_value<int32_t>(opossum::ColumnID(0), 0);
    result.d_tax_rate = districts_table->get_value<float>(opossum::ColumnID(1), 0);

    /**
     * INCREMENT NEXT ORDER ID
     */
    auto increment_next_order_id_tasks =
        get_increment_next_order_id_tasks(params.d_id, params.w_id, result.d_next_o_id);
    execute_tasks_with_context(increment_next_order_id_tasks, t_context);

    /**
     * CREATE ORDER
     */
    auto create_order_tasks = get_create_order_tasks(result.d_next_o_id, params.d_id, params.w_id, params.c_id,
                                                     params.o_entry_d, 0, params.order_lines.size(), 1);
    execute_tasks_with_context(create_order_tasks, t_context);

    /**
     * CREATE NEW ORDER
     */
    auto create_new_order_tasks = get_create_new_order_tasks(result.d_next_o_id, params.d_id, params.w_id);
    execute_tasks_with_context(create_new_order_tasks, t_context);

    for (size_t ol_idx = 0; ol_idx < params.order_lines.size(); ol_idx++) {
      const auto &order_line_params = params.order_lines[ol_idx];

      NewOrderOrderLineResult order_line;

      /**
       * GET ITEM INFO
       */
      auto get_item_info_tasks = get_get_item_info_tasks(order_line_params.i_id);
      execute_tasks_with_context(get_item_info_tasks, t_context);
      const auto item_info_table = get_item_info_tasks.back()->get_operator()->get_output();

      order_line.i_price = item_info_table->get_value<float>(opossum::ColumnID(0), 0);
      order_line.i_name = item_info_table->get_value<std::string>(opossum::ColumnID(1), 0);
      order_line.i_data = item_info_table->get_value<std::string>(opossum::ColumnID(2), 0);

      /**
       * GET STOCK INFO
       */
      auto get_stock_info_tasks =
          get_get_stock_info_tasks(order_line_params.i_id, order_line_params.w_id, params.d_id + 1);
      execute_tasks_with_context(get_stock_info_tasks, t_context);
      const auto stock_info_table = get_stock_info_tasks.back()->get_operator()->get_output();

      order_line.s_qty = stock_info_table->get_value<int32_t>(opossum::ColumnID(0), 0);
      order_line.s_data = stock_info_table->get_value<std::string>(opossum::ColumnID(1), 0);
      order_line.s_ytd = stock_info_table->get_value<int32_t>(opossum::ColumnID(2), 0);
      order_line.s_order_cnt = stock_info_table->get_value<int32_t>(opossum::ColumnID(3), 0);
      order_line.s_remote_cnt = stock_info_table->get_value<int32_t>(opossum::ColumnID(4), 0);
      order_line.s_dist_xx = stock_info_table->get_value<std::string>(opossum::ColumnID(5), 0);

      /**
       * Calculate new s_ytd, s_qty and s_order_cnt
       */
      // auto s_ytd = order_line.s_ytd + order_line_params.qty;
      // TODO(anybody): why doesn't the tpc ref impl update this in UPDATE STOCK?

      if (order_line.s_qty >= order_line_params.qty + 10) {
        order_line.s_qty -= order_line_params.qty;
      } else {
        order_line.s_qty += 91 - order_line_params.qty;
      }

      // auto s_order_cnt = order_line.s_order_cnt + 1;
      // TODO(anybody): why doesn't the tpc ref impl update this in UPDATE STOCK?
      order_line.amount = order_line_params.qty * order_line.i_price;

      /**
       * UPDATE STOCK
       */
      auto update_stock_tasks =
          get_update_stock_tasks(order_line.s_qty, order_line_params.i_id, order_line_params.w_id);
      execute_tasks_with_context(update_stock_tasks, t_context);

      /**
       * CREATE ORDER LINE
       */
      auto create_order_line_tasks =
          get_create_order_line_tasks(result.d_next_o_id, params.d_id, params.w_id, ol_idx + 1, order_line_params.i_id,
                                      0,  // ol_supply_w_id - we only have one warehouse
                                      params.o_entry_d, order_line_params.qty, order_line.amount, order_line.s_dist_xx);
      execute_tasks_with_context(create_order_line_tasks, t_context);

      /**
       * Add results
       */
      result.order_lines.emplace_back(order_line);
    }
  });

  return result;
}

TaskVector NewOrderRefImpl::get_get_customer_and_warehouse_tax_rate_tasks(const int32_t w_id, const int32_t d_id,
                                                                          const int32_t c_id) {
  /**
   * SELECT c_discount, c_last, c_credit, w_tax
   * FROM customer, warehouse
   * WHERE w_id = :w_id AND c_w_id = w_id AND c_d_id = :d_id AND c_id = :c_id
   */

  // Operators
  const auto c_gt = std::make_shared<opossum::GetTable>("CUSTOMER");
  const auto c_v = std::make_shared<opossum::Validate>(c_gt);
  const auto c_ts1 = std::make_shared<opossum::TableScan>(c_v, "C_W_ID", opossum::ScanType::OpEquals, w_id);
  const auto c_ts2 = std::make_shared<opossum::TableScan>(c_ts1, "C_D_ID", opossum::ScanType::OpEquals, d_id);
  const auto c_ts3 = std::make_shared<opossum::TableScan>(c_ts2, "C_ID", opossum::ScanType::OpEquals, c_id);

  const auto w_gt = std::make_shared<opossum::GetTable>("WAREHOUSE");
  const auto w_ts = std::make_shared<opossum::TableScan>(w_gt, "W_ID", opossum::ScanType::OpEquals, w_id);

  // Both operators should have exactly one row -> Product operator should have smallest overhead.
  const auto join = std::make_shared<opossum::Product>(c_ts3, w_ts);

  const auto proj = std::make_shared<opossum::Projection>(
<<<<<<< HEAD
      join, opossum::Projection::ColumnExpressions({opossum::ExpressionNode::create_column_reference("C_DISCOUNT"),
                                                    opossum::ExpressionNode::create_column_reference("C_LAST"),
                                                    opossum::ExpressionNode::create_column_reference("C_CREDIT"),
                                                    opossum::ExpressionNode::create_column_reference("W_TAX")}));
=======
      join, opossum::Projection::ColumnExpressions({opossum::ExpressionNode::create_column_identifier("C_DISCOUNT"),
                                                    opossum::ExpressionNode::create_column_identifier("C_LAST"),
                                                    opossum::ExpressionNode::create_column_identifier("C_CREDIT"),
                                                    opossum::ExpressionNode::create_column_identifier("W_TAX")}));
>>>>>>> f0437f58

  // Tasks
  const auto c_gt_t = std::make_shared<opossum::OperatorTask>(c_gt);
  const auto c_v_t = std::make_shared<opossum::OperatorTask>(c_v);
  const auto c_ts1_t = std::make_shared<opossum::OperatorTask>(c_ts1);
  const auto c_ts2_t = std::make_shared<opossum::OperatorTask>(c_ts2);
  const auto c_ts3_t = std::make_shared<opossum::OperatorTask>(c_ts3);

  const auto w_gt_t = std::make_shared<opossum::OperatorTask>(w_gt);
  const auto w_ts_t = std::make_shared<opossum::OperatorTask>(w_ts);

  const auto join_t = std::make_shared<opossum::OperatorTask>(join);
  const auto proj_t = std::make_shared<opossum::OperatorTask>(proj);

  // Dependencies
  c_gt_t->set_as_predecessor_of(c_v_t);
  c_v_t->set_as_predecessor_of(c_ts1_t);
  c_ts1_t->set_as_predecessor_of(c_ts2_t);
  c_ts2_t->set_as_predecessor_of(c_ts3_t);

  w_gt_t->set_as_predecessor_of(w_ts_t);

  c_ts3_t->set_as_predecessor_of(join_t);
  w_ts_t->set_as_predecessor_of(join_t);

  join_t->set_as_predecessor_of(proj_t);

  return {c_gt_t, c_v_t, c_ts1_t, c_ts2_t, c_ts3_t, w_gt_t, w_ts_t, join_t, proj_t};
}

TaskVector NewOrderRefImpl::get_get_district_tasks(const int32_t d_id, const int32_t w_id) {
  /**
   * SELECT d_next_o_id, d_tax
   * FROM district
   * WHERE d_id = :d_id AND d_w_id = :w_id
   */

  // Operators
  const auto gt = std::make_shared<opossum::GetTable>("DISTRICT");
  const auto v = std::make_shared<opossum::Validate>(gt);

  const auto ts1 = std::make_shared<opossum::TableScan>(v, "D_ID", opossum::ScanType::OpEquals, d_id);
  const auto ts2 = std::make_shared<opossum::TableScan>(ts1, "D_W_ID", opossum::ScanType::OpEquals, w_id);

  const auto proj = std::make_shared<opossum::Projection>(
<<<<<<< HEAD
      ts2, opossum::Projection::ColumnExpressions({opossum::ExpressionNode::create_column_reference("D_NEXT_O_ID"),
                                                   opossum::ExpressionNode::create_column_reference("D_TAX")}));
=======
      ts2, opossum::Projection::ColumnExpressions({opossum::ExpressionNode::create_column_identifier("D_NEXT_O_ID"),
                                                   opossum::ExpressionNode::create_column_identifier("D_TAX")}));
>>>>>>> f0437f58

  // Tasks
  const auto gt_t = std::make_shared<opossum::OperatorTask>(gt);
  const auto v_t = std::make_shared<opossum::OperatorTask>(v);
  const auto ts1_t = std::make_shared<opossum::OperatorTask>(ts1);
  const auto ts2_t = std::make_shared<opossum::OperatorTask>(ts2);
  const auto proj_t = std::make_shared<opossum::OperatorTask>(proj);

  // Dependencies
  gt_t->set_as_predecessor_of(v_t);
  v_t->set_as_predecessor_of(ts1_t);
  ts1_t->set_as_predecessor_of(ts2_t);
  ts2_t->set_as_predecessor_of(proj_t);

  return {gt_t, v_t, ts1_t, ts2_t, proj_t};
}

TaskVector NewOrderRefImpl::get_increment_next_order_id_tasks(const int32_t d_id, const int32_t d_w_id,
                                                              const int32_t d_next_o_id) {
  /**
   * UPDATE district
   * SET d_next_o_id = :d_next_o_id + 1
   * WHERE d_id = :d_id AND d_w_id = :w_id
   */

  // Operators
  const auto gt = std::make_shared<opossum::GetTable>("DISTRICT");
  const auto v = std::make_shared<opossum::Validate>(gt);
  const auto ts1 = std::make_shared<opossum::TableScan>(v, "D_ID", opossum::ScanType::OpEquals, d_id);
  const auto ts2 = std::make_shared<opossum::TableScan>(ts1, "D_W_ID", opossum::ScanType::OpEquals, d_w_id);

  const auto original_rows = std::make_shared<opossum::Projection>(
<<<<<<< HEAD
      ts2, opossum::Projection::ColumnExpressions({opossum::ExpressionNode::create_column_reference("D_NEXT_O_ID")}));
=======
      ts2, opossum::Projection::ColumnExpressions({opossum::ExpressionNode::create_column_identifier("D_NEXT_O_ID")}));
>>>>>>> f0437f58

  const auto op = opossum::ExpressionNode::create_binary_operator(opossum::ExpressionType::Addition,
                                                                  opossum::ExpressionNode::create_literal(d_next_o_id),
                                                                  opossum::ExpressionNode::create_literal(1), {"fix"});
  const auto updated_rows = std::make_shared<opossum::Projection>(ts2, opossum::Projection::ColumnExpressions{op});

  const auto update = std::make_shared<opossum::Update>("DISTRICT", original_rows, updated_rows);

  // Tasks
  const auto gt_t = std::make_shared<opossum::OperatorTask>(gt);
  const auto v_t = std::make_shared<opossum::OperatorTask>(v);
  const auto ts1_t = std::make_shared<opossum::OperatorTask>(ts1);
  const auto ts2_t = std::make_shared<opossum::OperatorTask>(ts2);
  const auto original_rows_t = std::make_shared<opossum::OperatorTask>(original_rows);
  const auto updated_rows_t = std::make_shared<opossum::OperatorTask>(updated_rows);
  const auto update_t = std::make_shared<opossum::OperatorTask>(update);

  // Dependencies
  gt_t->set_as_predecessor_of(v_t);
  v_t->set_as_predecessor_of(ts1_t);
  ts1_t->set_as_predecessor_of(ts2_t);

  ts2_t->set_as_predecessor_of(original_rows_t);
  ts2_t->set_as_predecessor_of(updated_rows_t);

  original_rows_t->set_as_predecessor_of(update_t);
  updated_rows_t->set_as_predecessor_of(update_t);

  return {gt_t, v_t, ts1_t, ts2_t, original_rows_t, updated_rows_t, update_t};
}

TaskVector NewOrderRefImpl::get_create_order_tasks(const int32_t d_next_o_id, const int32_t d_id, const int32_t w_id,
                                                   const int32_t c_id, const int32_t o_entry_d,
                                                   const int32_t o_carrier_id, const int32_t o_ol_cnt,
                                                   const int32_t o_all_local) {
  /**
   * INSERT INTO ORDER (O_ID, O_D_ID, O_W_ID, O_C_ID, O_ENTRY_D, O_CARRIER_ID, O_OL_CNT, O_ALL_LOCAL)
   * VALUES (?, ?, ?, ?, ?, ?, ?, ?)
   */

  auto target_table_name = std::string("ORDER");
  const auto original_table = opossum::StorageManager::get().get_table(target_table_name);

  auto new_table = std::make_shared<opossum::Table>();
  for (opossum::ColumnID columnID{0}; columnID < original_table->col_count(); columnID++) {
    new_table->add_column(original_table->column_name(columnID), original_table->column_type(columnID), false);
  }

  opossum::Chunk chunk;
  chunk.add_column(create_single_value_column<int32_t>(d_next_o_id));
  chunk.add_column(create_single_value_column<int32_t>(d_id));
  chunk.add_column(create_single_value_column<int32_t>(w_id));
  chunk.add_column(create_single_value_column<int32_t>(c_id));
  chunk.add_column(create_single_value_column<int32_t>(o_entry_d));
  chunk.add_column(create_single_value_column<int32_t>(o_carrier_id));
  chunk.add_column(create_single_value_column<int32_t>(o_ol_cnt));
  chunk.add_column(create_single_value_column<int32_t>(o_all_local));
  new_table->add_chunk(std::move(chunk));

  auto tw = std::make_shared<opossum::TableWrapper>(new_table);
  const auto insert = std::make_shared<opossum::Insert>(target_table_name, tw);

  const auto tw_t = std::make_shared<opossum::OperatorTask>(tw);
  const auto insert_t = std::make_shared<opossum::OperatorTask>(insert);

  return {tw_t, insert_t};
}

TaskVector NewOrderRefImpl::get_create_new_order_tasks(const int32_t o_id, const int32_t d_id, const int32_t w_id) {
  /**
   * INSERT INTO NEW_ORDER (no_o_id, no_d_id, no_w_id)
   * VALUES (?, ?, ?);
   */

  auto target_table_name = std::string("NEW-ORDER");
  const auto original_table = opossum::StorageManager::get().get_table(target_table_name);

  auto new_table = std::make_shared<opossum::Table>();
  for (opossum::ColumnID columnID{0}; columnID < original_table->col_count(); columnID++) {
    new_table->add_column(original_table->column_name(columnID), original_table->column_type(columnID), false);
  }

  opossum::Chunk chunk;
  chunk.add_column(create_single_value_column<int32_t>(o_id));
  chunk.add_column(create_single_value_column<int32_t>(d_id));
  chunk.add_column(create_single_value_column<int32_t>(w_id));
  new_table->add_chunk(std::move(chunk));

  auto tw = std::make_shared<opossum::TableWrapper>(new_table);
  const auto insert = std::make_shared<opossum::Insert>(target_table_name, tw);

  const auto tw_t = std::make_shared<opossum::OperatorTask>(tw);
  const auto insert_t = std::make_shared<opossum::OperatorTask>(insert);

  return {tw_t, insert_t};
}

TaskVector NewOrderRefImpl::get_get_item_info_tasks(const int32_t ol_i_id) {
  /**
   * SELECT i_price, i_name , i_data
   * FROM item
   * WHERE i_id = :ol_i_id;
   */

  // Operators
  const auto gt = std::make_shared<opossum::GetTable>("ITEM");
  const auto v = std::make_shared<opossum::Validate>(gt);
  const auto ts = std::make_shared<opossum::TableScan>(v, "I_ID", opossum::ScanType::OpEquals, ol_i_id);

  const auto proj = std::make_shared<opossum::Projection>(
<<<<<<< HEAD
      ts, opossum::Projection::ColumnExpressions({opossum::ExpressionNode::create_column_reference("I_PRICE"),
                                                  opossum::ExpressionNode::create_column_reference("I_NAME"),
                                                  opossum::ExpressionNode::create_column_reference("I_DATA")}));
=======
      ts, opossum::Projection::ColumnExpressions({opossum::ExpressionNode::create_column_identifier("I_PRICE"),
                                                  opossum::ExpressionNode::create_column_identifier("I_NAME"),
                                                  opossum::ExpressionNode::create_column_identifier("I_DATA")}));
>>>>>>> f0437f58

  // Tasks
  auto gt_t = std::make_shared<opossum::OperatorTask>(gt);
  auto v_t = std::make_shared<opossum::OperatorTask>(v);
  auto ts_t = std::make_shared<opossum::OperatorTask>(ts);
  auto proj_t = std::make_shared<opossum::OperatorTask>(proj);

  // Dependencies
  gt_t->set_as_predecessor_of(v_t);
  v_t->set_as_predecessor_of(ts_t);
  ts_t->set_as_predecessor_of(proj_t);

  return {gt_t, v_t, ts_t, proj_t};
}

TaskVector NewOrderRefImpl::get_get_stock_info_tasks(const int32_t ol_i_id, const int32_t ol_supply_w_id,
                                                     const int32_t d_id) {
  /**
   * SELECT
   *  s_quantity, s_data, s_ytd, s_order_cnt, s_remote_cnt
   *  s_dist_01, s_dist_02, s_dist_03, s_dist_04, s_dist_05 s_dist_06, s_dist_07, s_dist_08, s_dist_09, s_dist_10
   * FROM stock
   * WHERE s_i_id = :ol_i_id AND s_w_id = :ol_supply_w_id;
   */

  // Operators
  const auto gt = std::make_shared<opossum::GetTable>("STOCK");
  const auto v = std::make_shared<opossum::Validate>(gt);
  const auto ts1 = std::make_shared<opossum::TableScan>(v, "S_I_ID", opossum::ScanType::OpEquals, ol_i_id);
  const auto ts2 = std::make_shared<opossum::TableScan>(ts1, "S_W_ID", opossum::ScanType::OpEquals, ol_supply_w_id);

  std::string s_dist_xx = d_id < 10 ? "S_DIST_0" + std::to_string(d_id) : "S_DIST_" + std::to_string(d_id);

  const auto proj = std::make_shared<opossum::Projection>(
<<<<<<< HEAD
      ts2, opossum::Projection::ColumnExpressions({opossum::ExpressionNode::create_column_reference("S_QUANTITY"),
                                                   opossum::ExpressionNode::create_column_reference("S_DATA"),
                                                   opossum::ExpressionNode::create_column_reference("S_YTD"),
                                                   opossum::ExpressionNode::create_column_reference("S_ORDER_CNT"),
                                                   opossum::ExpressionNode::create_column_reference("S_REMOTE_CNT"),
                                                   opossum::ExpressionNode::create_column_reference(s_dist_xx)}));
=======
      ts2, opossum::Projection::ColumnExpressions({opossum::ExpressionNode::create_column_identifier("S_QUANTITY"),
                                                   opossum::ExpressionNode::create_column_identifier("S_DATA"),
                                                   opossum::ExpressionNode::create_column_identifier("S_YTD"),
                                                   opossum::ExpressionNode::create_column_identifier("S_ORDER_CNT"),
                                                   opossum::ExpressionNode::create_column_identifier("S_REMOTE_CNT"),
                                                   opossum::ExpressionNode::create_column_identifier(s_dist_xx)}));
>>>>>>> f0437f58

  // Tasks
  auto gt_t = std::make_shared<opossum::OperatorTask>(gt);
  auto v_t = std::make_shared<opossum::OperatorTask>(v);
  auto ts1_t = std::make_shared<opossum::OperatorTask>(ts1);
  auto ts2_t = std::make_shared<opossum::OperatorTask>(ts2);
  auto proj_t = std::make_shared<opossum::OperatorTask>(proj);

  // Dependencies
  gt_t->set_as_predecessor_of(v_t);
  v_t->set_as_predecessor_of(ts1_t);
  ts1_t->set_as_predecessor_of(ts2_t);
  ts2_t->set_as_predecessor_of(proj_t);

  return {gt_t, v_t, ts1_t, ts2_t, proj_t};
}

TaskVector NewOrderRefImpl::get_update_stock_tasks(const int32_t s_quantity, const int32_t ol_i_id,
                                                   const int32_t ol_supply_w_id) {
  /**
   * TODO(anybody) unlike Pavlo, this doesn't update ytd, remote_cnt, order_cnt
   *
   * UPDATE stock
   * SET s_quantity = :s_quantity
   * WHERE s_i_id = :ol_i_id AND s_w_id = :ol_supply_w_id
   */

  // Operators
  const auto gt = std::make_shared<opossum::GetTable>("STOCK");
  const auto v = std::make_shared<opossum::Validate>(gt);
  const auto ts1 = std::make_shared<opossum::TableScan>(v, "S_I_ID", opossum::ScanType::OpEquals, ol_i_id);
  const auto ts2 = std::make_shared<opossum::TableScan>(ts1, "S_W_ID", opossum::ScanType::OpEquals, ol_supply_w_id);

  const auto original_rows = std::make_shared<opossum::Projection>(
<<<<<<< HEAD
      ts2, opossum::Projection::ColumnExpressions({opossum::ExpressionNode::create_column_reference("S_QUANTITY")}));
=======
      ts2, opossum::Projection::ColumnExpressions({opossum::ExpressionNode::create_column_identifier("S_QUANTITY")}));
>>>>>>> f0437f58

  const auto updated_rows = std::make_shared<opossum::Projection>(
      ts2, opossum::Projection::ColumnExpressions({opossum::ExpressionNode::create_literal(s_quantity, {"fix"})}));

  const auto update = std::make_shared<opossum::Update>("STOCK", original_rows, updated_rows);

  // Tasks
  const auto gt_t = std::make_shared<opossum::OperatorTask>(gt);
  const auto v_t = std::make_shared<opossum::OperatorTask>(v);
  const auto ts1_t = std::make_shared<opossum::OperatorTask>(ts1);
  const auto ts2_t = std::make_shared<opossum::OperatorTask>(ts2);
  const auto original_rows_t = std::make_shared<opossum::OperatorTask>(original_rows);
  const auto updated_rows_t = std::make_shared<opossum::OperatorTask>(updated_rows);
  const auto update_t = std::make_shared<opossum::OperatorTask>(update);

  // Dependencies
  gt_t->set_as_predecessor_of(v_t);
  v_t->set_as_predecessor_of(ts1_t);
  ts1_t->set_as_predecessor_of(ts2_t);

  ts2_t->set_as_predecessor_of(original_rows_t);
  ts2_t->set_as_predecessor_of(updated_rows_t);

  original_rows_t->set_as_predecessor_of(update_t);
  updated_rows_t->set_as_predecessor_of(update_t);

  return {gt_t, v_t, ts1_t, ts2_t, original_rows_t, updated_rows_t, update_t};
}

TaskVector NewOrderRefImpl::get_create_order_line_tasks(const int32_t ol_o_id, const int32_t ol_d_id,
                                                        const int32_t ol_w_id, const int32_t ol_number,
                                                        const int32_t ol_i_id, const int32_t ol_supply_w_id,
                                                        const int32_t ol_delivery_d, const int32_t ol_quantity,
                                                        const float ol_amount, const std::string &ol_dist_info) {
  /**
   *  INSERT INTO order_line (ol_o_id, ol_d_id, ol_w_id, ol_number,
   *  ol_i_id, ol_supply_w_id, ol_quantity, ol_amount, ol_dist_info)
   *  VALUES (?, ?, ?, ?, ?, ?, ?, ?, ?);
   */

  auto target_table_name = std::string("ORDER-LINE");
  const auto original_table = opossum::StorageManager::get().get_table(target_table_name);

  auto new_table = std::make_shared<opossum::Table>();
  for (opossum::ColumnID columnID{0}; columnID < original_table->col_count(); columnID++) {
    new_table->add_column(original_table->column_name(columnID), original_table->column_type(columnID), false);
  }

  opossum::Chunk chunk;
  chunk.add_column(create_single_value_column<int32_t>(ol_o_id));
  chunk.add_column(create_single_value_column<int32_t>(ol_d_id));
  chunk.add_column(create_single_value_column<int32_t>(ol_w_id));
  chunk.add_column(create_single_value_column<int32_t>(ol_number));
  chunk.add_column(create_single_value_column<int32_t>(ol_i_id));
  chunk.add_column(create_single_value_column<int32_t>(ol_supply_w_id));
  chunk.add_column(create_single_value_column<int32_t>(ol_delivery_d));
  chunk.add_column(create_single_value_column<int32_t>(ol_quantity));
  chunk.add_column(create_single_value_column<float>(ol_amount));
  chunk.add_column(create_single_value_column<std::string>(ol_dist_info));
  new_table->add_chunk(std::move(chunk));

  auto tw = std::make_shared<opossum::TableWrapper>(new_table);
  const auto insert = std::make_shared<opossum::Insert>(target_table_name, tw);

  const auto tw_t = std::make_shared<opossum::OperatorTask>(tw);
  const auto insert_t = std::make_shared<opossum::OperatorTask>(insert);

  return {tw_t, insert_t};
}

}  // namespace tpcc

namespace nlohmann {

void adl_serializer<tpcc::NewOrderParams>::to_json(nlohmann::json &j, const tpcc::NewOrderParams &v) {
  throw "Not implemented";
}

void adl_serializer<tpcc::NewOrderParams>::from_json(const nlohmann::json &j, tpcc::NewOrderParams &v) {
  v.w_id = j["w_id"];
  v.d_id = j["d_id"];
  v.c_id = j["c_id"];
  v.o_entry_d = j["o_entry_d"];

  v.order_lines.reserve(j["order_lines"].size());
  for (const auto &ol_j : j["order_lines"]) {
    tpcc::NewOrderOrderLineParams order_line_params = ol_j;
    v.order_lines.emplace_back(order_line_params);
  }
}

void adl_serializer<tpcc::NewOrderOrderLineParams>::to_json(nlohmann::json &j, const tpcc::NewOrderOrderLineParams &v) {
  throw "Not implemented";
}

void adl_serializer<tpcc::NewOrderOrderLineParams>::from_json(const nlohmann::json &j,
                                                              tpcc::NewOrderOrderLineParams &v) {
  v.i_id = j["i_id"];
  v.w_id = j["w_id"];
  v.qty = j["qty"];
}

void adl_serializer<tpcc::NewOrderOrderLineResult>::to_json(nlohmann::json &j, const tpcc::NewOrderOrderLineResult &v) {
  throw "Not implemented";
}

void adl_serializer<tpcc::NewOrderOrderLineResult>::from_json(const nlohmann::json &j,
                                                              tpcc::NewOrderOrderLineResult &v) {
  v.i_price = j["i_price"];
  v.i_name = j["i_name"];
  v.i_data = j["i_data"];
  v.s_qty = j["s_qty"];
  v.s_dist_xx = j["s_dist_xx"];
  // TODO(anybody): don't use these until they are updated in STOCK UPDATE.
  // v.s_ytd = j["s_ytd"];
  // v.s_order_cnt = j["s_order_cnt"];
  // v.s_remote_cnt = j["s_remote_cnt"];
  v.s_data = j["s_data"];
  v.amount = j["amount"];
}

void adl_serializer<tpcc::NewOrderResult>::to_json(nlohmann::json &j, const tpcc::NewOrderResult &v) {
  throw "Not implemented";
}

void adl_serializer<tpcc::NewOrderResult>::from_json(const nlohmann::json &j, tpcc::NewOrderResult &v) {
  v.w_tax_rate = j["w_tax_rate"];
  v.d_tax_rate = j["d_tax_rate"];
  v.d_next_o_id = j["d_next_o_id"];
  v.c_discount = j["c_discount"];
  v.c_last = j["c_last"];
  v.c_credit = j["c_credit"];

  v.order_lines.reserve(j["order_lines"].size());
  for (const auto &ol_j : j["order_lines"]) {
    tpcc::NewOrderOrderLineResult order_line = ol_j;
    v.order_lines.emplace_back(order_line);
  }
}
}  // namespace nlohmann<|MERGE_RESOLUTION|>--- conflicted
+++ resolved
@@ -174,17 +174,10 @@
   const auto join = std::make_shared<opossum::Product>(c_ts3, w_ts);
 
   const auto proj = std::make_shared<opossum::Projection>(
-<<<<<<< HEAD
-      join, opossum::Projection::ColumnExpressions({opossum::ExpressionNode::create_column_reference("C_DISCOUNT"),
-                                                    opossum::ExpressionNode::create_column_reference("C_LAST"),
-                                                    opossum::ExpressionNode::create_column_reference("C_CREDIT"),
-                                                    opossum::ExpressionNode::create_column_reference("W_TAX")}));
-=======
       join, opossum::Projection::ColumnExpressions({opossum::ExpressionNode::create_column_identifier("C_DISCOUNT"),
                                                     opossum::ExpressionNode::create_column_identifier("C_LAST"),
                                                     opossum::ExpressionNode::create_column_identifier("C_CREDIT"),
                                                     opossum::ExpressionNode::create_column_identifier("W_TAX")}));
->>>>>>> f0437f58
 
   // Tasks
   const auto c_gt_t = std::make_shared<opossum::OperatorTask>(c_gt);
@@ -230,13 +223,8 @@
   const auto ts2 = std::make_shared<opossum::TableScan>(ts1, "D_W_ID", opossum::ScanType::OpEquals, w_id);
 
   const auto proj = std::make_shared<opossum::Projection>(
-<<<<<<< HEAD
-      ts2, opossum::Projection::ColumnExpressions({opossum::ExpressionNode::create_column_reference("D_NEXT_O_ID"),
-                                                   opossum::ExpressionNode::create_column_reference("D_TAX")}));
-=======
       ts2, opossum::Projection::ColumnExpressions({opossum::ExpressionNode::create_column_identifier("D_NEXT_O_ID"),
                                                    opossum::ExpressionNode::create_column_identifier("D_TAX")}));
->>>>>>> f0437f58
 
   // Tasks
   const auto gt_t = std::make_shared<opossum::OperatorTask>(gt);
@@ -269,11 +257,7 @@
   const auto ts2 = std::make_shared<opossum::TableScan>(ts1, "D_W_ID", opossum::ScanType::OpEquals, d_w_id);
 
   const auto original_rows = std::make_shared<opossum::Projection>(
-<<<<<<< HEAD
-      ts2, opossum::Projection::ColumnExpressions({opossum::ExpressionNode::create_column_reference("D_NEXT_O_ID")}));
-=======
       ts2, opossum::Projection::ColumnExpressions({opossum::ExpressionNode::create_column_identifier("D_NEXT_O_ID")}));
->>>>>>> f0437f58
 
   const auto op = opossum::ExpressionNode::create_binary_operator(opossum::ExpressionType::Addition,
                                                                   opossum::ExpressionNode::create_literal(d_next_o_id),
@@ -384,15 +368,9 @@
   const auto ts = std::make_shared<opossum::TableScan>(v, "I_ID", opossum::ScanType::OpEquals, ol_i_id);
 
   const auto proj = std::make_shared<opossum::Projection>(
-<<<<<<< HEAD
-      ts, opossum::Projection::ColumnExpressions({opossum::ExpressionNode::create_column_reference("I_PRICE"),
-                                                  opossum::ExpressionNode::create_column_reference("I_NAME"),
-                                                  opossum::ExpressionNode::create_column_reference("I_DATA")}));
-=======
       ts, opossum::Projection::ColumnExpressions({opossum::ExpressionNode::create_column_identifier("I_PRICE"),
                                                   opossum::ExpressionNode::create_column_identifier("I_NAME"),
                                                   opossum::ExpressionNode::create_column_identifier("I_DATA")}));
->>>>>>> f0437f58
 
   // Tasks
   auto gt_t = std::make_shared<opossum::OperatorTask>(gt);
@@ -427,21 +405,12 @@
   std::string s_dist_xx = d_id < 10 ? "S_DIST_0" + std::to_string(d_id) : "S_DIST_" + std::to_string(d_id);
 
   const auto proj = std::make_shared<opossum::Projection>(
-<<<<<<< HEAD
-      ts2, opossum::Projection::ColumnExpressions({opossum::ExpressionNode::create_column_reference("S_QUANTITY"),
-                                                   opossum::ExpressionNode::create_column_reference("S_DATA"),
-                                                   opossum::ExpressionNode::create_column_reference("S_YTD"),
-                                                   opossum::ExpressionNode::create_column_reference("S_ORDER_CNT"),
-                                                   opossum::ExpressionNode::create_column_reference("S_REMOTE_CNT"),
-                                                   opossum::ExpressionNode::create_column_reference(s_dist_xx)}));
-=======
       ts2, opossum::Projection::ColumnExpressions({opossum::ExpressionNode::create_column_identifier("S_QUANTITY"),
                                                    opossum::ExpressionNode::create_column_identifier("S_DATA"),
                                                    opossum::ExpressionNode::create_column_identifier("S_YTD"),
                                                    opossum::ExpressionNode::create_column_identifier("S_ORDER_CNT"),
                                                    opossum::ExpressionNode::create_column_identifier("S_REMOTE_CNT"),
                                                    opossum::ExpressionNode::create_column_identifier(s_dist_xx)}));
->>>>>>> f0437f58
 
   // Tasks
   auto gt_t = std::make_shared<opossum::OperatorTask>(gt);
@@ -476,11 +445,7 @@
   const auto ts2 = std::make_shared<opossum::TableScan>(ts1, "S_W_ID", opossum::ScanType::OpEquals, ol_supply_w_id);
 
   const auto original_rows = std::make_shared<opossum::Projection>(
-<<<<<<< HEAD
-      ts2, opossum::Projection::ColumnExpressions({opossum::ExpressionNode::create_column_reference("S_QUANTITY")}));
-=======
       ts2, opossum::Projection::ColumnExpressions({opossum::ExpressionNode::create_column_identifier("S_QUANTITY")}));
->>>>>>> f0437f58
 
   const auto updated_rows = std::make_shared<opossum::Projection>(
       ts2, opossum::Projection::ColumnExpressions({opossum::ExpressionNode::create_literal(s_quantity, {"fix"})}));
