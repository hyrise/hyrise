--- conflicted
+++ resolved
@@ -11,11 +11,7 @@
 | coreutils                 | any              |    Mac   |                         Yes (scripts) |
 | cmake                     | >= 3.18          |    All   |                                    No |
 | dos2unix                  | any              |    All   |                         Yes (linting) |
-<<<<<<< HEAD
 | gcc                       | >= 13.2          |    All   | Yes, if clang installed, not for OS X |
-=======
-| gcc                       | >= 13.0          |    All   | Yes, if clang installed, not for OS X |
->>>>>>> d2cde7bc
 | graphviz                  | any              |    All   |             Yes (query visualization) |
 | libnuma-dev               | any              |    Linux |                            Yes (numa) |
 | libnuma1                  | any              |    Linux |                            Yes (numa) |
