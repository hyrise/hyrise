--- conflicted
+++ resolved
@@ -1,16 +1,11 @@
 #!/usr/bin/env python3
 
-<<<<<<< HEAD
-from hyriseBenchmarkCore import *
-from compareBenchmarkScriptTest import *
-=======
 import json
 import os
 import sys
 
 from hyriseBenchmarkCore import close_benchmark, check_exit_status, check_json, initialize
-
->>>>>>> b856b57b
+from compareBenchmarkScriptTest import *
 
 # This test runs the binary hyriseBenchmarkTPCH with two different sets of arguments.
 # During the first run, the shell output is validated using pexpect.
@@ -22,7 +17,6 @@
   compare_benchmarks_path = f'{build_dir}/../scripts/compare_benchmarks.py'
   output_filename = f"{build_dir}/tpch_output.json"
 
-<<<<<<< HEAD
   return_error = False  
 
   arguments = {}
@@ -178,166 +172,4 @@
 
   
 if __name__ == '__main__':
-  main()
-=======
-    return_error = False
-
-    arguments = {}
-    arguments["--scale"] = ".01"
-    arguments["--use_prepared_statements"] = "true"
-    arguments["--queries"] = "'1,13,19'"
-    arguments["--time"] = "10"
-    arguments["--runs"] = "-1"
-    arguments["--output"] = "'json_output.txt'"
-    arguments["--mode"] = "'Shuffled'"
-    arguments["--encoding"] = "'Dictionary'"
-    arguments["--compression"] = "'Fixed-size byte-aligned'"
-    arguments["--indexes"] = "true"
-    arguments["--scheduler"] = "false"
-    arguments["--clients"] = "1"
-    arguments["--dont_cache_binary_tables"] = "true"
-
-    benchmark = initialize(arguments, "hyriseBenchmarkTPCH", True)
-
-    benchmark.expect_exact("Writing benchmark results to 'json_output.txt'")
-    benchmark.expect_exact("Running in single-threaded mode")
-    benchmark.expect_exact("1 simulated client is scheduling items")
-    benchmark.expect_exact("Running benchmark in 'Shuffled' mode")
-    benchmark.expect_exact("Encoding is 'Dictionary'")
-    benchmark.expect_exact("Max duration per item is 10 seconds")
-    benchmark.expect_exact("No warmup runs are performed")
-    benchmark.expect_exact("Not caching tables as binary files")
-    benchmark.expect_exact("Benchmarking Queries: [ 1, 13, 19 ]")
-    benchmark.expect_exact("TPCH scale factor is 0.01")
-    benchmark.expect_exact("Using prepared statements: yes")
-    benchmark.expect_exact("Creating index on customer [ c_custkey ]")
-    benchmark.expect_exact("Preparing queries")
-
-    close_benchmark(benchmark)
-    check_exit_status(benchmark)
-
-    if not os.path.isfile(arguments["--output"].replace("'", "")):
-        print("ERROR: Cannot find output file " + arguments["--output"])
-        return_error = True
-
-    with open(arguments["--output"].replace("'", "")) as f:
-        output = json.load(f)
-
-    return_error = check_json(not output["summary"]["table_size_in_bytes"], 0, "Table size is zero.", return_error)
-    return_error = check_json(
-        output["context"]["scale_factor"],
-        float(arguments["--scale"]),
-        "Scale factor doesn't match with JSON:",
-        return_error,
-        0.001,
-    )
-    for i in range(0, 3):
-        return_error = check_json(
-            output["benchmarks"][i]["name"].replace("TPC-H 0", "").replace("TPC-H ", ""),
-            arguments["--queries"].replace("'", "").split(",")[i],
-            "Query doesn't match with JSON:",
-            return_error,
-        )
-    return_error = check_json(
-        output["context"]["max_duration"],
-        int(arguments["--time"]) * 1e9,
-        "Max duration doesn't match with JSON:",
-        return_error,
-    )
-    return_error = check_json(
-        output["context"]["max_runs"], int(arguments["--runs"]), "Max runs don't match with JSON:", return_error
-    )
-    return_error = check_json(
-        output["context"]["benchmark_mode"],
-        arguments["--mode"].replace("'", ""),
-        "Benchmark mode doesn't match with JSON:",
-        return_error,
-    )
-    return_error = check_json(
-        output["context"]["encoding"]["default"]["encoding"],
-        arguments["--encoding"].replace("'", ""),
-        "Encoding doesn't match with JSON:",
-        return_error,
-    )
-    return_error = check_json(
-        output["context"]["encoding"]["default"]["compression"],
-        arguments["--compression"].replace("'", ""),
-        "Compression doesn't match with JSON:",
-        return_error,
-    )
-    return_error = check_json(
-        str(output["context"]["using_scheduler"]).lower(),
-        arguments["--scheduler"],
-        "Scheduler doesn't match with JSON:",
-        return_error,
-    )
-    return_error = check_json(
-        output["context"]["clients"], int(arguments["--clients"]), "Client count doesn't match with JSON:", return_error
-    )
-
-    arguments = {}
-    arguments["--scale"] = ".01"
-    arguments["--chunk_size"] = "10000"
-    arguments["--queries"] = "'2,4,6'"
-    arguments["--time"] = "10"
-    arguments["--runs"] = "100"
-    arguments["--warmup"] = "10"
-    arguments["--encoding"] = "'LZ4'"
-    arguments["--compression"] = "'SIMD-BP128'"
-    arguments["--indexes"] = "false"
-    arguments["--scheduler"] = "true"
-    arguments["--clients"] = "4"
-    arguments["--verify"] = "true"
-
-    benchmark = initialize(arguments, "hyriseBenchmarkTPCH", True)
-
-    benchmark.expect_exact("Running in multi-threaded mode using all available cores")
-    benchmark.expect_exact("4 simulated clients are scheduling items in parallel")
-    benchmark.expect_exact("Running benchmark in 'Ordered' mode")
-    benchmark.expect_exact("Encoding is 'LZ4'")
-    benchmark.expect_exact("Chunk size is 10000")
-    benchmark.expect_exact("Max runs per item is 100")
-    benchmark.expect_exact("Max duration per item is 10 seconds")
-    benchmark.expect_exact("Warmup duration per item is 10 seconds")
-    benchmark.expect_exact("Benchmarking Queries: [ 2, 4, 6 ]")
-    benchmark.expect_exact("TPCH scale factor is 0.01")
-    benchmark.expect_exact("Using prepared statements: no")
-    benchmark.expect_exact("Multi-threaded Topology:")
-
-    close_benchmark(benchmark)
-    check_exit_status(benchmark)
-
-    # Finally test that pruning works end-to-end, that is from the command line parameter all the way to the visualizer
-    arguments = {}
-    arguments["--scale"] = ".01"
-    arguments["--chunk_size"] = "10000"
-    arguments["--queries"] = "'6'"
-    arguments["--runs"] = "1"
-    arguments["--visualize"] = "true"
-
-    benchmark = initialize(arguments, "hyriseBenchmarkTPCH", True)
-
-    benchmark.expect_exact("Visualizing the plans into SVG files. This will make the performance numbers invalid.")
-    benchmark.expect_exact("Chunk size is 10000")
-    benchmark.expect_exact("Benchmarking Queries: [ 6 ]")
-
-    close_benchmark(benchmark)
-    check_exit_status(benchmark)
-
-    visualization_file = "TPC-H_06-PQP.svg"
-    if not os.path.isfile(visualization_file):
-        print("ERROR: Cannot find visualization file " + visualization_file)
-        sys.exit(1)
-    with open(visualization_file) as f:
-        # Check whether the (a) the GetTable node exists and (b) the chunk count is correct for the given scale factor
-        if "/7 chunk(s)" not in f.read():
-            print("ERROR: Did not find expected pruning information in the visualization file")
-            sys.exit(1)
-
-    if return_error:
-        sys.exit(1)
-
-
-if __name__ == "__main__":
-    main()
->>>>>>> b856b57b
+  main()