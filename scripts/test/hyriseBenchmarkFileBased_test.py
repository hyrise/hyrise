--- conflicted
+++ resolved
@@ -1,9 +1,5 @@
 #!/usr/bin/env python3
 
-<<<<<<< HEAD
-from hyriseBenchmarkCore import *
-from compareBenchmarkScriptTest import *
-=======
 import glob
 import json
 import os
@@ -11,7 +7,6 @@
 
 from hyriseBenchmarkCore import close_benchmark, check_exit_status, check_json, initialize
 
->>>>>>> 75a7687e
 
 # This test runs the binary hyriseBenchmarkFileBased with two different sets of arguments.
 # During the first run, the shell output is validated using pexpect.
@@ -19,116 +14,7 @@
 # During the second run, the shell output is validated using pexpect
 # and the test checks if all queries were successfully verified with sqlite.
 def main():
-  build_dir = initialize()
-  compare_benchmarks_path = f'{build_dir}/../scripts/compare_benchmarks.py'
-  output_filename_1 = f"{build_dir}/file_based_output_1.json"
-  output_filename_2 = f"{build_dir}/file_based_output_1.json"
 
-<<<<<<< HEAD
-  return_error = False
-
-  arguments = {}
-  arguments["--table_path"] = "'resources/test_data/tbl/file_based/'"
-  arguments["--query_path"] = "'resources/test_data/queries/file_based/'"
-  arguments["--queries"] = "'select_statement'"
-  arguments["--time"] = "10"
-  arguments["--runs"] = "100"
-  arguments["--output"] = output_filename_1
-  arguments["--mode"] = "'Shuffled'"
-  arguments["--encoding"] = "'Unencoded'"
-  arguments["--scheduler"] = "false"
-  arguments["--clients"] = "1"
-
-  os.system("rm -rf " + arguments["--table_path"] + "/*.bin")
-
-  benchmark = run_benchmark(build_dir, arguments, "hyriseBenchmarkFileBased", True)
-
-  benchmark.expect_exact(f"Writing benchmark results to '{output_filename_1}'")
-  benchmark.expect_exact("Running in single-threaded mode")
-  benchmark.expect_exact("1 simulated clients are scheduling items in parallel")
-  benchmark.expect_exact("Running benchmark in 'Shuffled' mode")
-  benchmark.expect_exact("Encoding is 'Unencoded'")
-  benchmark.expect_exact("Max runs per item is 100")
-  benchmark.expect_exact("Max duration per item is 10 seconds")
-  benchmark.expect_exact("No warmup runs are performed")
-  benchmark.expect_exact("Caching tables as binary files")
-  benchmark.expect_exact("Benchmarking queries from resources/test_data/queries/file_based/")
-  benchmark.expect_exact("Running on tables from resources/test_data/tbl/file_based/")
-  benchmark.expect_exact("Running subset of queries: select_statement")
-  benchmark.expect_exact("-> Executed")
-
-  close_benchmark(benchmark)
-  check_exit_status(benchmark)
-
-  # Second run for compare_benchmark.py test
-  arguments["--output"] = output_filename_2
-  benchmark = run_benchmark(build_dir, arguments, "hyriseBenchmarkFileBased", True)
-  benchmark.expect_exact(f"Writing benchmark results to '{output_filename_2}'")
-
-  close_benchmark(benchmark)
-  check_exit_status(benchmark)
-
-  CompareBenchmarkScriptTest(compare_benchmarks_path, output_filename_1, output_filename_2).run()
-
-  if not glob.glob(arguments["--table_path"].replace("'", '') + "*.bin"):
-    print ("ERROR: Cannot find binary tables in " + arguments["--table_path"])
-    return_error = True
-
-  os.system("rm -rf " + arguments["--table_path"] + "/*.bin")
-  
-  if not os.path.isfile(arguments["--output"].replace("'", "")):
-    print ("ERROR: Cannot find output file " + arguments["--output"])
-    return_error = True
-
-  with open(arguments["--output"].replace("'", '')) as f:
-    output = json.load(f)
-
-  return_error = check_json(not output["summary"]["table_size_in_bytes"], 0, "Table size is zero.", return_error)
-  return_error = check_json(output["benchmarks"][0]["name"], arguments["--queries"].replace("'", '').split(',')[0], "Query doesn't match with JSON:", return_error)
-  return_error = check_json(output["context"]["max_duration"], int(arguments["--time"]) * 1e9, "Max duration doesn't match with JSON:", return_error)
-  return_error = check_json(output["context"]["max_runs"], int(arguments["--runs"]), "Max runs don't match with JSON:", return_error)
-  return_error = check_json(output["context"]["benchmark_mode"], arguments["--mode"].replace("'", ''), "Benchmark mode doesn't match with JSON:", return_error)
-  return_error = check_json(output["context"]["encoding"]["default"]["encoding"], arguments["--encoding"].replace("'", ''), "Encoding doesn't match with JSON:", return_error)
-  return_error = check_json(str(output["context"]["using_scheduler"]).lower(), arguments["--scheduler"], "Scheduler doesn't match with JSON:", return_error)
-  return_error = check_json(output["context"]["clients"], int(arguments["--clients"]), "Client count doesn't match with JSON:", return_error)
-
-  arguments = {}
-  arguments["--table_path"] = "'resources/test_data/tbl/file_based/'"
-  arguments["--query_path"] = "'resources/test_data/queries/file_based/'"
-  arguments["--queries"] = "'select_statement'"
-  arguments["--time"] = "10"
-  arguments["--runs"] = "100"
-  arguments["--warmup"] = "5"
-  arguments["--encoding"] = "'LZ4'"
-  arguments["--compression"] = "'SIMD-BP128'"
-  arguments["--scheduler"] = "true"
-  arguments["--clients"] = "4"
-  arguments["--verify"] = "true"
-
-  benchmark = run_benchmark(build_dir, arguments, "hyriseBenchmarkFileBased", True)
-
-  benchmark.expect_exact("Running in multi-threaded mode using all available cores")
-  benchmark.expect_exact("4 simulated clients are scheduling items in parallel")
-  benchmark.expect_exact("Running benchmark in 'Ordered' mode")
-  benchmark.expect_exact("Encoding is 'LZ4'")
-  benchmark.expect_exact("Max runs per item is 100")
-  benchmark.expect_exact("Max duration per item is 10 seconds")
-  benchmark.expect_exact("Warmup duration per item is 5 seconds")
-  benchmark.expect_exact("Automatically verifying results with SQLite. This will make the performance numbers invalid.")
-  benchmark.expect_exact("Benchmarking queries from resources/test_data/queries/file_based/")
-  benchmark.expect_exact("Running on tables from resources/test_data/tbl/file_based/")
-  benchmark.expect_exact("Running subset of queries: select_statement")
-  benchmark.expect_exact("Multi-threaded Topology:")
-
-  close_benchmark(benchmark)
-  check_exit_status(benchmark)
-
-  if return_error:
-    sys.exit(1)
-
-if __name__ == '__main__':
-  main()
-=======
     return_error = False
 
     arguments = {}
@@ -253,5 +139,4 @@
 
 
 if __name__ == "__main__":
-    main()
->>>>>>> 75a7687e
+    main()