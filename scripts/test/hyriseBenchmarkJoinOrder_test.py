#!/usr/bin/python

from hyriseBenchmarkCore import *

# This test runs the binary hyriseBenchmarkJoinOrder with two different sets of arguments.
# During the first run, the shell output is validated using pexpect.
# After the first run, this test checks if an output file was created and if it matches the arguments.
# During the second run, the shell output is validated using pexpect
# and the test checks if all queries were successfully verified with sqlite.
def main():

  return_error = False

  arguments = {}
  arguments["--table_path"] = "'resources/test_data/imdb_sample/'"
  arguments["--queries"] = "'21c,22b,23c,24a'"
  arguments["--time"] = "10"
  arguments["--runs"] = "100"
  arguments["--output"] = "'json_output.txt'"
  arguments["--mode"] = "'Shuffled'"
  arguments["--encoding"] = "'Unencoded'"
  arguments["--clients"] = "4"
  arguments["--cache_binary_tables"] = "true"
  arguments["--scheduler"] = "true"

  os.system("rm -rf " + arguments["--table_path"] + "/*.bin")

  benchmark = initialize(arguments, "hyriseBenchmarkJoinOrder", True)

  benchmark.expect("Writing benchmark results to 'json_output.txt'")
  benchmark.expect("Running in multi-threaded mode using all available cores")
  benchmark.expect("4 simulated clients are scheduling items in parallel")
  benchmark.expect("Running benchmark in 'Shuffled' mode")
  benchmark.expect("Encoding is 'Unencoded'")
  benchmark.expect("Chunk size is 100000")
  benchmark.expect("Max runs per item is 100")
  benchmark.expect("Max duration per item is 10 seconds")
  benchmark.expect("No warmup runs are performed")
  benchmark.expect("Caching tables as binary files")
  benchmark.expect("Retrieving the IMDB dataset.")
  benchmark.expect("IMDB setup already complete, no setup action required")
  benchmark.expect("Benchmarking queries from third_party/join-order-benchmark")
  benchmark.expect("Running on tables from resources/test_data/imdb_sample/")
  benchmark.expect("Running subset of queries: 21c,22b,23c,24a")
  benchmark.expect("Multi-threaded Topology:")
  benchmark.expect("-> Executed")

  close_benchmark(benchmark)
  check_exit_status(benchmark)

  if not os.path.isfile(arguments["--output"].replace("'", "")):
    print ("ERROR: Cannot find output file " + arguments["--output"])
    return_error = True

  with open(arguments["--output"].replace("'", '')) as f:
    output = json.load(f)

  return_error = check_json(not output["summary"]["table_size_in_bytes"], 0, "Table size is zero.", return_error)
  for i in xrange(0,4):
    return_error = check_json(output["benchmarks"][i]["name"], arguments["--queries"].replace("'", '').split(',')[i], "Query doesn't match with JSON:", return_error)
  return_error = check_json(output["context"]["max_duration"], int(arguments["--time"]) * 1e9, "Max duration doesn't match with JSON:", return_error)
  return_error = check_json(output["context"]["max_runs"], int(arguments["--runs"]), "Max runs don't match with JSON:", return_error)
  return_error = check_json(output["context"]["benchmark_mode"], arguments["--mode"].replace("'", ''), "Benchmark mode doesn't match with JSON:", return_error)
  return_error = check_json(output["context"]["encoding"]["default"]["encoding"], arguments["--encoding"].replace("'", ''), "Encoding doesn't match with JSON:", return_error)
  return_error = check_json(str(output["context"]["using_scheduler"]).lower(), arguments["--scheduler"], "Scheduler doesn't match with JSON:", return_error)
  return_error = check_json(output["context"]["clients"], int(arguments["--clients"]), "Client count doesn't match with JSON:", return_error)

  if not glob.glob(arguments["--table_path"].replace("'", '') + "*.bin"):
    print ("ERROR: Cannot find binary tables in " + arguments["--table_path"])
    return_error = True

  os.system("rm -rf " + arguments["--table_path"] + "/*.bin")

  arguments = {}
  arguments["--table_path"] = "'resources/test_data/imdb_sample/'"
  arguments["--time"] = "10"
  arguments["--runs"] = "2"
  arguments["--warmup"] = "2"
  arguments["--encoding"] = "'LZ4'"
  arguments["--compression"] = "'Fixed-size byte-aligned'"
  arguments["--scheduler"] = "false"
  arguments["--clients"] = "1"
  arguments["--visualize"] = "true"
  arguments["--verify"] = "true"

  benchmark = initialize(arguments, "hyriseBenchmarkJoinOrder", True)

  benchmark.expect("Running in single-threaded mode")
  benchmark.expect("1 simulated clients are scheduling items in parallel")
  benchmark.expect("Running benchmark in 'Ordered' mode")
  benchmark.expect("Visualizing the plans into SVG files. This will make the performance numbers invalid.")
  benchmark.expect("Encoding is 'LZ4'")
  benchmark.expect("Chunk size is 100000")
  benchmark.expect("Max runs per item is 2")
  benchmark.expect("Max duration per item is 10 seconds")
  benchmark.expect("Warmup duration per item is 2 seconds")
  benchmark.expect("Automatically verifying results with SQLite. This will make the performance numbers invalid.")
  benchmark.expect("Not caching tables as binary files")
  benchmark.expect("Benchmarking queries from third_party/join-order-benchmark")
  benchmark.expect("Running on tables from resources/test_data/imdb_sample/")
<<<<<<< HEAD
  benchmark.expect("Running subset of queries: 3b")
=======
  benchmark.expect("Multi-threaded Topology:")
>>>>>>> 558954cb

  close_benchmark(benchmark)
  check_exit_status(benchmark)

  if benchmark.before.count('Verification failed'):
    return_error = True

  if return_error:
    sys.exit(1)

if __name__ == '__main__':
  main()<|MERGE_RESOLUTION|>--- conflicted
+++ resolved
@@ -98,11 +98,6 @@
   benchmark.expect("Not caching tables as binary files")
   benchmark.expect("Benchmarking queries from third_party/join-order-benchmark")
   benchmark.expect("Running on tables from resources/test_data/imdb_sample/")
-<<<<<<< HEAD
-  benchmark.expect("Running subset of queries: 3b")
-=======
-  benchmark.expect("Multi-threaded Topology:")
->>>>>>> 558954cb
 
   close_benchmark(benchmark)
   check_exit_status(benchmark)
