--- conflicted
+++ resolved
@@ -1,21 +1,15 @@
 #!/usr/bin/env python3
 
-<<<<<<< HEAD
-from hyriseBenchmarkCore import *
-from compareBenchmarkScriptTest import *
-=======
 import sys
 
+from compareBenchmarkScriptTest import *
 from hyriseBenchmarkCore import close_benchmark, check_exit_status, initialize
-
->>>>>>> b856b57b
 
 def main():
   build_dir = initialize()
   compare_benchmarks_path = f'{build_dir}/../scripts/compare_benchmarks.py'
   output_filename_1 = f"{build_dir}/tpcc_output_1.json"
 
-<<<<<<< HEAD
   # Not explicitly setting all parameters and not testing all lines of the output. Many are tested in the TPCH test
   # and we want to avoid duplication. First test single-threaded, then multi-threaded, followed by a third run for
   # compare_benchmark script tests.
@@ -82,59 +76,4 @@
 
 
 if __name__ == '__main__':
-  main()
-=======
-    # Not explicitly setting all parameters and not testing all lines of the output. Many are tested in the TPCH test
-    # and we want to avoid duplication. First test single-threaded, then multi-threaded.
-
-    return_error = False
-
-    arguments = {}
-    arguments["--scale"] = "2"
-    arguments["--time"] = "30"
-    arguments["--verify"] = "true"
-
-    benchmark = initialize(arguments, "hyriseBenchmarkTPCC", True)
-
-    benchmark.expect_exact("Running benchmark in 'Shuffled' mode")
-    benchmark.expect_exact("TPC-C scale factor (number of warehouses) is 2")
-    benchmark.expect_exact("Consistency checks passed")
-
-    close_benchmark(benchmark)
-    check_exit_status(benchmark)
-
-    arguments = {}
-    arguments["--scale"] = "1"
-    arguments["--time"] = "60"
-    arguments["--consistency_checks"] = "true"
-    arguments["--scheduler"] = "true"
-    arguments["--clients"] = "10"
-
-    benchmark = initialize(arguments, "hyriseBenchmarkTPCC", True)
-
-    benchmark.expect_exact("Running in multi-threaded mode using all available cores")
-    benchmark.expect_exact("10 simulated clients are scheduling items in parallel")
-    benchmark.expect_exact("Running benchmark in 'Shuffled' mode")
-    benchmark.expect_exact("TPC-C scale factor (number of warehouses) is 1")
-    benchmark.expect_exact("Results for Delivery")
-    benchmark.expect_exact("-> Executed")
-    benchmark.expect_exact("Results for New-Order")
-    benchmark.expect_exact("-> Executed")
-    benchmark.expect_exact("Results for Order-Status")
-    benchmark.expect_exact("-> Executed")
-    benchmark.expect_exact("Results for Payment")
-    benchmark.expect_exact("-> Executed")
-    benchmark.expect_exact("Results for Stock-Level")
-    benchmark.expect_exact("-> Executed")
-    benchmark.expect_exact("Consistency checks passed")
-
-    close_benchmark(benchmark)
-    check_exit_status(benchmark)
-
-    if return_error:
-        sys.exit(1)
-
-
-if __name__ == "__main__":
-    main()
->>>>>>> b856b57b
+  main()