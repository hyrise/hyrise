--- conflicted
+++ resolved
@@ -6,13 +6,12 @@
     exit 1
 fi
 
-<<<<<<< HEAD
 # without coverage badge generation
 if [ -z "$2" ]
   then
-    ./$1/opossumCoverage && rm -fr coverage; mkdir coverage && gcovr -s -r . --exclude="(.*types*.|.*test*.|.*\.pb\.|third_party)" --html --html-details -o coverage/index.html
+    ./$1/hyriseCoverage && rm -fr coverage; mkdir coverage && gcovr -s -r . --exclude="(.*types*.|.*test*.|.*\.pb\.|third_party)" --html --html-details -o coverage/index.html
 else
-    coverage_percent=$(./$1/opossumCoverage && rm -fr coverage; mkdir coverage && gcovr -s -r . --exclude="(.*types*.|.*test*.|.*\.pb\.|third_party)" --html --html-details -o coverage/index.html | grep lines: | sed -e 's/lines: //; s/% .*$//')
+    coverage_percent=$(./$1/hyriseCoverage && rm -fr coverage; mkdir coverage && gcovr -s -r . --exclude="(.*types*.|.*test*.|.*\.pb\.|third_party)" --html --html-details -o coverage/index.html | grep lines: | sed -e 's/lines: //; s/% .*$//')
     echo $coverage_percent
     if (( $(bc <<< "$coverage_percent >= 90") ))
     then
@@ -26,7 +25,4 @@
     fi
 
     curl -o coverage_badge.svg https://img.shields.io/badge/Coverage-"${coverage_percent}"-"${color}".svg
-fi
-=======
-./$1/hyriseCoverage && rm -fr coverage; mkdir coverage && gcovr -s -r . --exclude="(.*types*.|.*test*.|.*\.pb\.|third_party)" --html --html-details -o coverage/index.html
->>>>>>> 48fba939
+fi