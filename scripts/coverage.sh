--- conflicted
+++ resolved
@@ -40,59 +40,6 @@
 rm -fr coverage; mkdir coverage
 ./build-coverage/hyriseTest build-coverage --gtest_filter=-SQLiteTestRunnerInstances/*
   
-<<<<<<< HEAD
-  # merge the profile data using the llvm-profdata tool:
-  /usr/local/opt/llvm/bin/llvm-profdata merge -o ./default.profdata ./default.profraw
-
-  # run LLVM’s code coverage tool
-  /usr/local/opt/llvm/bin/llvm-cov show -format=html -instr-profile ./default.profdata build-coverage/hyriseTest -output-dir=./coverage ./src/lib/
-
-  rm default.profdata default.profraw
-
-  echo Coverage Information is in ./coverage/index.html
-
-  exit
-fi
-
-# Continuing only with Linux/gcc
-
-# call gcovr twice b/c of https://github.com/gcovr/gcovr/issues/112
-gcovr -r `pwd` --gcov-executable="gcov -s `pwd` -x" -s -p --exclude='.*/(?:third_party|src/test|src/benchmark).*' --exclude-unreachable-branches -k
-
-if [ "true" == "$generate_badge" ]
-then
-    # in this step, keep coverage information only if we need it for pycobertura later
-    keep="-k"
-fi
-
-# generate HTML
-gcovr -r `pwd` --gcov-executable="gcov -s `pwd` -x" -s -p --exclude='.*/(?:third_party|src/test|src/benchmark).*' --exclude-unreachable-branches $keep -g --html --html-details -o coverage/index.html > coverage_output.txt
-cat coverage_output.txt
-
-if [ "true" == "$generate_badge" ]
-then
-    # generate XML for pycobertura
-    gcovr -r `pwd` --gcov-executable="gcov -s `pwd` -x" -p --exclude='.*/(?:third_party|src/test|src/benchmark).*' --exclude-unreachable-branches -g --xml > coverage.xml
-    curl -g -o coverage_master.xml https://ares.epic.hpi.uni-potsdam.de/jenkins/job/Hyrise/job/hyrise/job/master/lastStableBuild/artifact/coverage.xml
-    pycobertura diff coverage_master.xml coverage.xml --format html --output coverage_diff.html || true
-
-    # coverage badge generation
-    coverage_percent=$(cat coverage_output.txt | grep lines: | sed -e 's/lines: //; s/% .*$//')
-    echo $coverage_percent > coverage_percent.txt
-    if (( $(bc <<< "$coverage_percent >= 90") ))
-    then
-        color="brightgreen"
-    elif (( $(bc <<< "$coverage_percent >= 75") ))
-    then
-        color="yellow"
-    elif (( $(bc <<< "$coverage_percent < 75") ))
-    then
-        color="red"
-    fi
-
-    url="https://img.shields.io/badge/Coverage-$coverage_percent%25-$color.svg"
-    curl -g -o coverage_badge.svg $url
-=======
 # merge the profile data using the llvm-profdata tool:
 ${path_to_compiler}llvm-profdata merge -o ./default.profdata ./default.profraw
 
@@ -126,7 +73,6 @@
   curl -g -o coverage_badge.svg $url
 
   rm coverage.txt
->>>>>>> c6327899
 fi
 
 rm default.profdata default.profraw