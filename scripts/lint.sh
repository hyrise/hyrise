#!/bin/bash

exitcode=0

find src \( -iname "*.cpp" -o -iname "*.hpp" \) -a -not -path "src/lib/utils/boost_curry_override.hpp" -print0 | parallel --null --no-notice -j 100% --nice 17 /usr/bin/env python3 ./third_party/cpplint/cpplint.py --verbose=0 --extensions=hpp,cpp --counting=detailed --filter=-legal/copyright,-whitespace/newline,-runtime/references,-build/c++11,-build/include_what_you_use,-readability/nolint,-whitespace/braces --linelength=120 {} 2\>\&1 \| grep -v \'\^Done processing\' \| grep -v \'\^Total errors found: 0\' \; test \${PIPESTATUS[0]} -eq 0
let "exitcode |= $?"
#                             /------------------ runs in parallel -------------------\
# Conceptual: find | parallel python cpplint \| grep -v \| test \${PIPESTATUS[0]} -eq 0
#             ^      ^        ^                 ^          ^
#             |      |        |                 |          |
#             |      |        |                 |          Get the return code of the first pipeline item (here: cpplint)
#             |      |        |                 Removes the prints for files without errors
#             |      |        Regular call of cpplint with options
#             |      Runs the following in parallel
#             Finds all .cpp and .hpp files, separated by \0

# All disabled tests should have an issue number
output=$(grep -rn 'DISABLED_' src/test | grep -v '#[0-9]\+' | sed 's/^\([a-zA-Z/._]*:[0-9]*\).*/\1  Disabled tests should be documented with their issue number (e.g. \/* #123 *\/)/')
if [ ! -z "$output" ]; then
	echo "$output"
	exitcode=1
fi

# Gtest's TEST() should not be used. Use TEST_F() instead. This might require additional test classes but ensures that state is cleaned up properly.
output=$(grep -rn '^TEST(' src/test | sed 's/^\([a-zA-Z/._]*:[0-9]*\).*/\1  TEST() should not be used as it does not clean up global state (e.g., the Hyrise singleton)./')
if [ ! -z "$output" ]; then
	echo "$output"
	exitcode=1
fi

# Tests should inherit from BaseTest or BaseTestWithParams of base_test.hpp to ensure proper destruction.
output=$(grep -rEn ':[[:space:]]*(public|protected|private)?[[:space:]]+::testing::Test' src/test | sed 's/^\([a-zA-Z/._]*:[0-9]*\).*/\1  Tests should inherit from BaseTest\/BaseTestWithParams to ensure a proper clean up./')
if [ ! -z "$output" ]; then
	echo "$output"
	exitcode=1
fi

# The singleton pattern should not be manually implemented
output=$(grep -rn 'static[^:]*instance;' --exclude singleton.hpp src | sed 's/^\([a-zA-Z/._]*:[0-9]*\).*/\1  Singletons should not be implemented manually. Have a look at src\/lib\/utils\/singleton.hpp/')
if [ ! -z "$output" ]; then
	echo "$output"
	exitcode=1
fi

# Tests should not include any type of random behavior, see #1321.
output=$(grep -rEn '#include <random>|std::random|std::[a-z_]+_engine|std::[a-z_]+_distribution' src/test | grep -v std::random_access_iterator_tag | sed 's/^\([a-zA-Z/._]*:[0-9]*\).*/\1  Tests should not include any type of random behavior, see #1321./')
if [ ! -z "$output" ]; then
	echo "$output"
	exitcode=1
fi

# Check for included cpp files. You would think that this is not necessary, but history proves you wrong.
regex='#include .*\.cpp'
namecheck=$(find src \( -iname "*.cpp" -o -iname "*.hpp" \) -print0 | xargs -0 grep -rn "$regex" | grep -v NOLINT)

let "exitcode |= ! $?"
while IFS= read -r line
do
	if [ ! -z "$line" ]; then
		echo $line | sed 's/^\([a-zA-Z/._]*:[0-9]*\).*/Include of cpp file:/' | tr '\n' ' '
		echo $line | sed 's/\(:[^:]*:\)/\1 /'
	fi
done <<< "$namecheck"

for dir in src/*
do
	for file in $(find $dir -name *.cpp -o -name *.hpp)
	do
		if grep $(basename $file) $dir/CMakeLists.txt | grep -v '#' > /dev/null
		then
			continue
		else
			echo $file not found in $dir/CMakeLists.txt
			exitcode=1
		fi
	done
done

# Check if all probes are defined in provider.d
for probe in $(grep -r --include=*.[ch]pp --exclude=probes.hpp --exclude=provider.hpp -h '^\s*DTRACE_PROBE' src | sed -E 's/^ *DTRACE_PROBE[0-9]{0,2}\(HYRISE, *([A-Z_]+).*$/\1/'); do
    grep -i $probe src/lib/utils/tracing/provider.d > /dev/null
    if [ $? -ne 0 ]; then
        echo "Probe $probe is not defined in provider.d"
        exitcode=1
    fi
done

<<<<<<< HEAD
# Check for Windows-style line endings
output=$(find src -type f -exec dos2unix -ic {} +)
if [[ ${output} ]]; then
	for file in ${output}
	do
		echo "Windows-style file ending: $file"
	done
=======
# Python linting
output=$(flake8 --max-line-length 120 scripts)
if [ ! -z "$output" ]; then
	echo "$output"
>>>>>>> 2ac90a08
	exitcode=1
fi

exit $exitcode<|MERGE_RESOLUTION|>--- conflicted
+++ resolved
@@ -85,7 +85,6 @@
     fi
 done
 
-<<<<<<< HEAD
 # Check for Windows-style line endings
 output=$(find src -type f -exec dos2unix -ic {} +)
 if [[ ${output} ]]; then
@@ -93,12 +92,13 @@
 	do
 		echo "Windows-style file ending: $file"
 	done
-=======
+	exitcode=1
+fi
+
 # Python linting
 output=$(flake8 --max-line-length 120 scripts)
 if [ ! -z "$output" ]; then
 	echo "$output"
->>>>>>> 2ac90a08
 	exitcode=1
 fi
 
