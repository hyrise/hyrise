#!/usr/bin/env python3

"""
When called in a folder containing *-PQP.svg files, this script extracts the aggregated operator runtimes from the
table at the bottom right of the graph, parses it, and plots it. While this is slightly hacky, it allows us to retrieve
that information without blowing up the code of the Hyrise core.
"""

import glob
import math
import matplotlib.pyplot as plt
import pandas as pd
import re
import sys
import seaborn as sns
import matplotlib.colors as mplcolors
import matplotlib.ticker as ticker
from matplotlib.colors import LinearSegmentedColormap
from matplotlib.gridspec import GridSpec


# Determine if a color is rather dark based on the brightness of the HSV color value.
def color_is_dark(rgb_color):
    hatch_color_hsv = mplcolors.rgb_to_hsv(rgb_color)
    return hatch_color_hsv[2] < 0.5


# Calculate hatch color so that the hatches are visible but not pushy
def get_hatch_color(rgb_color):
    hatch_color_hsv = mplcolors.rgb_to_hsv(rgb_color)
    hatch_color_hsv[2] = hatch_color_hsv[2] + 0.2 if color_is_dark(rgb_color) else hatch_color_hsv[2] - 0.2
    return mplcolors.hsv_to_rgb(hatch_color_hsv)


def add_value_labels_to_stacked_plot(ax, format_string):  # adapted from https://stackoverflow.com/a/51535326/1147726
    stack_sum = sum([p.get_height() for p in ax.patches])
    for patch in ax.patches:
        value = patch.get_height()
        if value < (stack_sum * 0.1):  # don't add text labels to tiny bars
            continue
        x = patch.get_x() + patch.get_width() / 2
        y = patch.get_y() + patch.get_height() / 2
        value_str = format_string.format(value)
        patch_color = patch.get_facecolor()[:3]
        ax.text(x, y, value_str, ha="center", va="center", color="white" if color_is_dark(patch_color) else "black")


if len(sys.argv) not in [1, 2] or len(glob.glob("*-PQP.svg")) == 0:
    exit("Call in a folder containing *-PQP.svg files, pass `paper` as an argument to change legend and hatching")
paper_mode = len(sys.argv) == 2 and sys.argv[1] == "paper"

benchmarks = []

all_operator_breakdowns = {}
for file in sorted(glob.glob("*-PQP.svg")):
    operator_breakdown = {}
    with open(file, "r") as svg:
        svg_string = svg.read().replace("\n", "|")

        # Find the "total by operator" table using a non-greedy search until the end of the <g> object
        table_string = re.findall(r"Total by operator(.*?)</g>", svg_string)[0]

        # Replace all objects within the table string, also trim newlines (rewritten to |) at the begin and the end
        table_string = re.sub(r"<.*?>", "", table_string)
        table_string = re.sub(r"^\|*", "", table_string)
        table_string = re.sub(r"\|*$", "", table_string)

        row_strings = table_string.split("||")

        # The svg table stores data in a columnar orientation, so we first extract the operator names, then their
        # durations
        operator_names = []
        operator_durations = []

        for operator_name in row_strings[0].split("|"):
            operator_names.append(operator_name.strip())

        # Convert time string to nanoseconds and add to operator_durations
        for operator_duration_str in row_strings[1].split("|"):
            operator_duration = pd.Timedelta(operator_duration_str.replace("µ", "u")).total_seconds() * 1e9
            operator_durations.append(operator_duration)

        operator_breakdown = dict(zip(operator_names, operator_durations))

        # Ignore the "total" line
        del operator_breakdown["total"]

    # Store in all_operator_breakdowns
    all_operator_breakdowns[file.replace("-PQP.svg", "").replace("TPC-H_", "Q")] = operator_breakdown

# Make operators the columns and order by operator name
df = pd.DataFrame(all_operator_breakdowns).transpose()
df = df.reindex(sorted(df.columns, reverse=True), axis=1)

df = df.fillna(0)

# Obtain copy for normalized plots
df_norm = df.copy()

# Calculate share of total execution time (i.e., longer running benchmark items are weighted more)
df_norm.loc["Total"] = df_norm.sum() / df_norm.count()

<<<<<<< HEAD
# Normalize data from nanoseconds to milliseconds
df.iloc[:, 0:] = df.iloc[:, 0:].apply(lambda x: x / 1000000, axis=1)

# Print the dataframe for easy access to the raw numbers
print(df)
print(df["AggregateHash"].sum())
print(df["JoinHash"].sum())
print(df["TableScan"].sum())

# Drop all operators that do not exceed 1ms in any query
# TODO maybe something percentual would be better
df = df[df > 10].dropna(axis="columns", how="all")
=======
# Normalize data from nanoseconds to percentage of total cost (calculated by dividing the cells value by the total of
# the row it appears in)
df_norm.iloc[:, 0:] = df_norm.iloc[:, 0:].apply(lambda x: x / x.sum(), axis=1)

# Print the dataframe for easy access to the raw numbers
print(df_norm)

# Drop all operators that do not exceed 1% in any query
df_norm = df_norm[df_norm >= 0.01].dropna(axis="columns", how="all")
df_norm_queries = df_norm.loc[df_norm.index != "Total"]
df_norm_total = df_norm.loc[["Total"]]
>>>>>>> e1389f27

# Setup colorscheme - using cubehelix, which provides a color mapping that gracefully degrades to grayscale
colors = sns.cubehelix_palette(n_colors=len(df_norm), rot=2, reverse=True, light=0.9, dark=0.1, hue=1)
cmap = LinearSegmentedColormap.from_list("my_colormap", colors)

# We want the figure to be slightly wider if more queries are plotted. `added_figure_width` grows sublinearly, using
# sqrt() just happens to work well for the benchmarks that we tested it with.
added_figure_width = int(round(math.sqrt(len(df_norm))))

fig = plt.figure(figsize=(20 + added_figure_width, 6))
plt.subplots(constrained_layout=True)
# Create a grid with two rows (relative and absolute) and two columns (queries and summary). We ensure that each row
# has at least a ratio of 4:1 (queries:summary). This has been manually determined. For TPC-H we get a ratio of 9:1,
# for the Join Order Benchmark it's 14:1.
gs = GridSpec(2, 5 + added_figure_width)

ax_relative_queries = fig.add_subplot(gs[0, :-1])
ax_relative_summary = fig.add_subplot(gs[0, -1])
ax_absolute_queries = fig.add_subplot(gs[1, :-1])
ax_absolute_summary = fig.add_subplot(gs[1, -1])

df_norm_queries.plot.bar(ax=ax_relative_queries, stacked=True, colormap=cmap)
ax_relative_queries.yaxis.set_major_formatter(ticker.PercentFormatter(xmax=1.0))
ax_relative_queries.set_ylabel("Share of run time\n(hiding operators <1%)")

df_norm_total.plot.bar(ax=ax_relative_summary, stacked=True, colormap=cmap)
ax_relative_summary.tick_params(axis="x", labelrotation=0)
ax_relative_summary.yaxis.set_major_formatter(ticker.PercentFormatter(xmax=1.0))

# Bottom plots with absolute runtimes
df = df / 1e9  # to seconds
df = df[df_norm.columns]  # only show filtered columns of relative chart (>= 1%)

df.plot.bar(ax=ax_absolute_queries, stacked=True, colormap=cmap)
ax_absolute_queries.set_ylabel("Operator run time [s]\n(hiding operators <1%)")
ax_absolute_queries.set_xlabel("Query")

sum_df = df.sum(axis="index").to_frame().T
sum_df.rename(index={0: "Cumulative\nRuntimes [s]"}, inplace=True)

sum_df.plot.bar(ax=ax_absolute_summary, stacked=True, colormap=cmap)
ax_absolute_summary.tick_params(axis="x", labelrotation=0)

# remove legends from subplot as we later add single legend for the whole plot
for axis in [ax_relative_queries, ax_relative_summary, ax_absolute_queries, ax_absolute_summary]:
    axis.legend().remove()

add_value_labels_to_stacked_plot(ax_relative_summary, "{:.0%}")
add_value_labels_to_stacked_plot(ax_absolute_summary, "{:,.1f}")

if paper_mode:
    # Add hatches in paper mode, where graphs may be printed in grayscale
    # Not used in screen mode, as colors are sufficient there and hatching is ugly
    patterns = (
        "",
        "/////",
        "",
        "\\\\\\\\\\",
        "",
        "/\\/\\/\\/\\/\\",
        "",
        "/////",
        "",
        "\\\\\\\\\\",
        "",
        "/\\/\\/\\/\\/\\",
    )
    for axis in [ax_relative_queries, ax_relative_summary, ax_absolute_queries, ax_absolute_summary]:
        column_count = len(axis.get_xticks())
        hatches = [p for p in patterns for i in range(column_count)]
        for bar, hatch in zip(reversed(axis.patches), hatches):
            bar.set_edgecolor(get_hatch_color(bar.get_facecolor()[:3]))
            bar.set_hatch(hatch)
            bar.set_linewidth(0)

handles, labels = ax_relative_queries.get_legend_handles_labels()
fig.legend(
    reversed(handles),
    reversed(labels),
    loc="upper center",
    ncol=10,
)
fig.subplots_adjust(wspace=0.5)  # add a little horizontal margin between the charts (0.2 is the default)
fig.savefig("operator_breakdown.pdf", bbox_inches="tight")<|MERGE_RESOLUTION|>--- conflicted
+++ resolved
@@ -99,21 +99,6 @@
 
 # Calculate share of total execution time (i.e., longer running benchmark items are weighted more)
 df_norm.loc["Total"] = df_norm.sum() / df_norm.count()
-
-<<<<<<< HEAD
-# Normalize data from nanoseconds to milliseconds
-df.iloc[:, 0:] = df.iloc[:, 0:].apply(lambda x: x / 1000000, axis=1)
-
-# Print the dataframe for easy access to the raw numbers
-print(df)
-print(df["AggregateHash"].sum())
-print(df["JoinHash"].sum())
-print(df["TableScan"].sum())
-
-# Drop all operators that do not exceed 1ms in any query
-# TODO maybe something percentual would be better
-df = df[df > 10].dropna(axis="columns", how="all")
-=======
 # Normalize data from nanoseconds to percentage of total cost (calculated by dividing the cells value by the total of
 # the row it appears in)
 df_norm.iloc[:, 0:] = df_norm.iloc[:, 0:].apply(lambda x: x / x.sum(), axis=1)
@@ -125,7 +110,6 @@
 df_norm = df_norm[df_norm >= 0.01].dropna(axis="columns", how="all")
 df_norm_queries = df_norm.loc[df_norm.index != "Total"]
 df_norm_total = df_norm.loc[["Total"]]
->>>>>>> e1389f27
 
 # Setup colorscheme - using cubehelix, which provides a color mapping that gracefully degrades to grayscale
 colors = sns.cubehelix_palette(n_colors=len(df_norm), rot=2, reverse=True, light=0.9, dark=0.1, hue=1)
