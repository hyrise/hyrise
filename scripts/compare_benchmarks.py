#!/usr/bin/env python

import json
import sys
from terminaltables import AsciiTable
from termcolor import colored
from scipy.stats import ttest_ind
from array import array

p_value_significance_threshold = 0.001
min_iterations = 10
min_runtime_ns = 59 * 1000 * 1000 * 1000


def format_diff(diff):
    if diff >= 0:
        return colored('+' + "{0:.0%}".format(diff), 'green')
    else:
        return colored("{0:.0%}".format(diff), 'red')

<<<<<<< HEAD

def calculate_and_format_p_value(old, new):
    return ""
    p_value = ttest_ind(array('d', old['iteration_durations']), array('d', new['iteration_durations']))[1]
    is_significant = p_value < p_value_significance_threshold

    notes = ""
    old_runtime = sum(runtime for runtime in old['iteration_durations'])
    new_runtime = sum(runtime for runtime in new['iteration_durations'])
    if old_runtime < min_runtime_ns or new_runtime < min_runtime_ns:
        is_significant = False
        notes += "(run time too short) "

    if len(old['iteration_durations']) < min_iterations or len(new['iteration_durations']) < min_iterations:
=======
def get_iteration_durations(iterations):
    # Sum up the parsing/optimization/execution/... durations of all statement of a query iteration
    # to a single entry in the result list.

    iteration_durations = []
    for iteration in iterations:
        iteration_duration = 0
        for statement in iteration["statements"]:
            iteration_duration += statement["sql_translation_duration"] + statement["optimization_duration"] + \
                                  statement["lqp_translation_duration"] + statement["plan_execution_duration"]
        iteration_duration += iteration["parse_duration"]

        iteration_durations.append(iteration_duration)

    return iteration_durations

def calculate_and_format_p_value(old, new):
    old_iteration_durations = get_iteration_durations(old["metrics"])
    new_iteration_durations = get_iteration_durations(new["metrics"])

    p_value = ttest_ind(array('d', old_iteration_durations), array('d', new_iteration_durations))[1]
    is_significant = p_value < p_value_significance_threshold

    notes = ""
    old_runtime = sum(runtime for runtime in old_iteration_durations)
    new_runtime = sum(runtime for runtime in new_iteration_durations)
    if (old_runtime < min_runtime_ns or new_runtime < min_runtime_ns):
        is_significant = False
        notes += "(run time too short) "

    if (len(old_iteration_durations) < min_iterations or len(new_iteration_durations) < min_iterations):
>>>>>>> a3febac2
        is_significant = False
        notes += "(not enough runs) "

    color = 'green' if is_significant else 'white'
    return colored(notes + "{0:.4f}".format(p_value), color)


<<<<<<< HEAD
if len(sys.argv) != 3:
=======
if(len(sys.argv) != 3):
>>>>>>> a3febac2
    print("Usage: " + sys.argv[0] + " benchmark1.json benchmark2.json")
    exit()

with open(sys.argv[1]) as old_file:
        old_data = json.load(old_file)

with open(sys.argv[2]) as new_file:
        new_data = json.load(new_file)

table_data = []
table_data.append(["Benchmark", "prev. iter/s", "runs", "new iter/s", "runs", "change", "p-value (significant if <" + str(p_value_significance_threshold) + ")"])

average_diff_sum = 0.0

for old, new in zip(old_data['benchmarks'], new_data['benchmarks']):
    name = old['name']
    if old['name'] != new['name']:
        name += ' -> ' + new['name']
    if float(old['items_per_second']) > 0.0:
        diff = float(new['items_per_second']) / float(old['items_per_second']) - 1
        average_diff_sum += diff
    else:
        diff = float('nan')

    diff_formatted = format_diff(diff)
    p_value_formatted = calculate_and_format_p_value(old, new)

    table_data.append([name, str(old['items_per_second']), str(len(old['metrics'])), str(new['items_per_second']), str(len(new['metrics'])), diff_formatted, p_value_formatted])

table_data.append(['average', '', '', '', '', format_diff(average_diff_sum / len(old_data['benchmarks'])), ''])

table = AsciiTable(table_data)
table.justify_columns[6] = 'right'

print("")
print(table.table)
print("")<|MERGE_RESOLUTION|>--- conflicted
+++ resolved
@@ -11,29 +11,12 @@
 min_iterations = 10
 min_runtime_ns = 59 * 1000 * 1000 * 1000
 
-
 def format_diff(diff):
     if diff >= 0:
         return colored('+' + "{0:.0%}".format(diff), 'green')
     else:
         return colored("{0:.0%}".format(diff), 'red')
 
-<<<<<<< HEAD
-
-def calculate_and_format_p_value(old, new):
-    return ""
-    p_value = ttest_ind(array('d', old['iteration_durations']), array('d', new['iteration_durations']))[1]
-    is_significant = p_value < p_value_significance_threshold
-
-    notes = ""
-    old_runtime = sum(runtime for runtime in old['iteration_durations'])
-    new_runtime = sum(runtime for runtime in new['iteration_durations'])
-    if old_runtime < min_runtime_ns or new_runtime < min_runtime_ns:
-        is_significant = False
-        notes += "(run time too short) "
-
-    if len(old['iteration_durations']) < min_iterations or len(new['iteration_durations']) < min_iterations:
-=======
 def get_iteration_durations(iterations):
     # Sum up the parsing/optimization/execution/... durations of all statement of a query iteration
     # to a single entry in the result list.
@@ -65,7 +48,6 @@
         notes += "(run time too short) "
 
     if (len(old_iteration_durations) < min_iterations or len(new_iteration_durations) < min_iterations):
->>>>>>> a3febac2
         is_significant = False
         notes += "(not enough runs) "
 
@@ -73,19 +55,15 @@
     return colored(notes + "{0:.4f}".format(p_value), color)
 
 
-<<<<<<< HEAD
-if len(sys.argv) != 3:
-=======
 if(len(sys.argv) != 3):
->>>>>>> a3febac2
     print("Usage: " + sys.argv[0] + " benchmark1.json benchmark2.json")
     exit()
 
 with open(sys.argv[1]) as old_file:
-        old_data = json.load(old_file)
+    old_data = json.load(old_file)
 
 with open(sys.argv[2]) as new_file:
-        new_data = json.load(new_file)
+    new_data = json.load(new_file)
 
 table_data = []
 table_data.append(["Benchmark", "prev. iter/s", "runs", "new iter/s", "runs", "change", "p-value (significant if <" + str(p_value_significance_threshold) + ")"])
