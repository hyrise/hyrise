--- conflicted
+++ resolved
@@ -43,14 +43,6 @@
     return iteration_durations
 
 def calculate_and_format_p_value(old, new):
-<<<<<<< HEAD
-    p_value = ttest_ind(array('d', old["durations"]), array('d', new["durations"]))[1]
-    is_significant = p_value < p_value_significance_threshold
-
-    notes = ""
-    old_runtime = sum(runtime for runtime in old["durations"])
-    new_runtime = sum(runtime for runtime in new["durations"])
-=======
     old_durations = [run["duration"] for run in old["successful_runs"]]
     new_durations = [run["duration"] for run in new["successful_runs"]]
 
@@ -60,16 +52,11 @@
     notes = ""
     old_runtime = sum(runtime for runtime in old_durations)
     new_runtime = sum(runtime for runtime in new_durations)
->>>>>>> 9b21e558
     if (old_runtime < min_runtime_ns or new_runtime < min_runtime_ns):
         is_significant = False
         notes += "(run time too short) "
 
-<<<<<<< HEAD
-    if (len(old["durations"]) < min_iterations or len(new["durations"]) < min_iterations):
-=======
     if (len(old_durations) < min_iterations or len(new_durations) < min_iterations):
->>>>>>> 9b21e558
         is_significant = False
         notes += "(not enough runs) "
 
