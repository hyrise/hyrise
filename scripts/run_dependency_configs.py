#!/usr/bin/python3

import argparse
import os
import shutil
import json
from subprocess import Popen, PIPE

# Just holds the global state (**yeah**) of the benchmarks to run
class ExperimentSetup:
    def __init__(self):
        self.benchmarks = ["hyriseBenchmarkTPCH", "hyriseBenchmarkTPCDS", "hyriseBenchmarkJoinOrder"]
        self.configs = {
            "all_off": DependencyUsageConfig(False, False, False, False),
            "only_dgr": DependencyUsageConfig(True, False, False, False),
            "only_jts": DependencyUsageConfig(False, True, False, False),
            "only_join2pred": DependencyUsageConfig(False, False, True, False),
            "only_join_elim": DependencyUsageConfig(False, False, False, True),
            "all_on": DependencyUsageConfig(True, True, True, True),
            "dgr_jts_join2pred": DependencyUsageConfig(True, True, True, False),
        }
        self.scale_factors = [0.01, 1, 10, 100]
        self.mining_configs = [MiningConfig.default_config()]


class DependencyUsageConfig:
    def __init__(self, groupby_reduction, join_to_semi, join_to_predicate, join_elimination, preset_constraints=False):
        self.groupby_reduction = groupby_reduction
        self.join_to_semi = join_to_semi
        self.join_to_predicate = join_to_predicate
        self.join_elimination = join_elimination
        self.preset_constraints = preset_constraints

    def to_json(self, file_path):
        with open(file_path, "w") as f:
            json.dump(vars(self), f, indent=4)


class MiningConfig:
    def __init__(self, num_validators=1, max_validation_candidates=-1, max_validation_time=-1):
        self.num_validators = num_validators
        self.max_validation_candidates = max_validation_candidates
        self.max_validation_time = max_validation_time

    def __eq__(self, other):
        return vars(self) == vars(other)

    @staticmethod
    def default_config():
        return MiningConfig()

    def is_default_config(self):
        return self == MiningConfig.default_config()

    def file_extension(self):
        default_config = MiningConfig.default_config()
        if self == default_config:
            return ""
        extension = ""
        if self.num_validators != default_config.num_validators:
            extension += f"_{self.num_validators}-validators"
        if self.max_validation_candidates != default_config.max_validation_candidates:
            extension += f"_max-cand-{self.max_validation_candidates}"
        if self.max_validation_time != default_config.max_validation_time:
            extension += f"_max-time-{self.max_validation_time}"
        return extension

    def to_json(self, file_path):
        with open(file_path, "w") as f:
            json.dump(vars(self), f, indent=4)


def parse_args():
    ap = argparse.ArgumentParser(description="Runs benchmarks for pre-defined dependency usage configurations")
    ap.add_argument("output_path", type=str, help="Path to output directory")
    ap.add_argument(
        "--force-delete",
        "-d",
        action="store_true",
        help="Delete cached tables",
    )
    ap.add_argument(
        "--build_dir",
        type=str,
        default="cmake-build-release",
        help="Build directory",
    )
    ap.add_argument(
        "--commit",
        "-c",
        type=str,
        default=None,
        help="Dedicated commit",
    )
    return ap.parse_args()


def main(output_path, force_delete, build_dir, commit):
    pwd = os.getcwd()
    if not os.path.isdir(build_dir):
        print(f"Could not find build directory {build_dir}\nDid you call the script from project root?")
        return
    dep_mining_plugin_path = os.path.join(os.path.abspath(build_dir), "lib", "libhyriseDependencyMiningPlugin.so")
    config_file = "dependency_config.json"
    config_path = os.path.join(build_dir, config_file)
    mining_config_file = "mining_config.json"
    mining_config_path = os.path.join(build_dir, mining_config_file)
    setup = ExperimentSetup()
    if not os.path.isdir(output_path):
        os.makedirs(output_path)

<<<<<<< HEAD
    configs = {
        "all_off": DependencyUsageConfig(False, False, False, False),
        "only_dgr": DependencyUsageConfig(True, False, False, False),
        "only_jts": DependencyUsageConfig(False, True, False, False),
        "only_join2pred": DependencyUsageConfig(False, False, True, False),
        "only_join_elim": DependencyUsageConfig(False, False, False, True),
        "all_on": DependencyUsageConfig(True, True, True, True),
        "dgr_jts_join2pred": DependencyUsageConfig(True, True, True, False),
    }

    scale_factors = [1, 10, 100]

=======
>>>>>>> 08fbe107
    if force_delete:
        print("Clear cached tables")
        cached_table_dirs = ["imdb_data", "tpch_cached_tables", "tpcds_cached_tables"]
        cached_dir_prefix = ".."
        for cached_table_dir in cached_table_dirs:
            cached_table_path = os.path.join(cached_dir_prefix, cached_table_dir)
            if not os.path.isdir(cached_table_path):
                continue
            shutil.rmtree(cached_table_path)

    if commit:
        print(f"Checkout {commit}")
        with Popen(f"git rev-parse {commit} | head -n 1", shell=True, stdout=PIPE) as p:
            p.wait()
            commit_ref = p.stdout.read().decode().strip()
        with Popen(f"git checkout {commit_ref}", shell=True) as p:
            p.wait()

    print("Build executables")
    os.chdir(build_dir)
    all_benchmark_string = " ".join(setup.benchmarks)
    build_command = f"ninja {all_benchmark_string} hyriseDependencyMiningPlugin"
    with Popen(build_command, shell=True) as p:
        p.wait()
    os.chdir(pwd)

    for config_name, config in setup.configs.items():
        print(f"\n{'=' * 20}\n{config_name.upper()}\n{'=' * 20}")
        config.to_json(config_path)

        for benchmark in setup.benchmarks:
            benchmark_path = os.path.join(build_dir, benchmark)

            for scale_factor in setup.scale_factors:
                if benchmark != "hyriseBenchmarkTPCH" and scale_factor == 0.01:
                    continue
                if benchmark == "hyriseBenchmarkJoinOrder" and scale_factor != 10:
                    continue

                sf_flag = f"-s {scale_factor}" if benchmark != "hyriseBenchmarkJoinOrder" else ""
                sf_printable = str(scale_factor).replace(".", "")
                sf_extension = f"_s-{sf_printable}" if benchmark != "hyriseBenchmarkJoinOrder" else ""
<<<<<<< HEAD
                base_file_name = f"{benchmark}_{config_name}{sf_extension}"
                results_path = os.path.join(output_path, f"{base_file_name}.json")
                log_path = os.path.join(output_path, f"{base_file_name}.log")
                run_time = max(60, scale_factor * 6)
                exec_command = (
                    f"({benchmark_path} -r 100 -w 1 {sf_flag} -t {run_time} -o {results_path} --dep_mining_plugin "
                    + f"{dep_mining_plugin_path} --dep_config {config_path} 2>&1 ) | tee {log_path}"
                )

                with Popen(exec_command, shell=True) as p:
                    p.wait()

=======
                run_time = max(round(scale_factor * 6), 60)

                for mining_config in setup.mining_configs:
                    is_default_config = mining_config.is_default_config()
                    if not is_default_config:
                        mining_config.to_json(mining_config_path)
                        mining_flag = f"--mining_config {mining_config_path}"
                        mining_title = f" and {mining_config.file_extension()}"
                    else:
                        mining_flag = ""
                        mining_title = ""

                    print(f"\nRunning {benchmark} for {config_name} with SF {scale_factor}{mining_title}..")
                    base_file_name = f"{benchmark}_{config_name}{sf_extension}{mining_config.file_extension()}"
                    log_path = os.path.join(output_path, f"{base_file_name}.log")
                    results_path = os.path.join(output_path, f"{base_file_name}.json")
                    exec_command = (
                        f"({benchmark_path} -r 100 -t {run_time} -w 1 {sf_flag} -o {results_path} --dep_mining_plugin "
                        + f"{dep_mining_plugin_path} --dep_config {config_path} {mining_flag} 2>&1 ) | tee {log_path}"
                    )

                    with Popen(exec_command, shell=True) as p:
                        p.wait()
                    if not is_default_config:
                        os.remove(mining_config_path)
>>>>>>> 08fbe107
        os.remove(config_path)
    print(n_r)


if __name__ == "__main__":
    args = parse_args()
    main(args.output_path, args.force_delete, args.build_dir, args.commit)<|MERGE_RESOLUTION|>--- conflicted
+++ resolved
@@ -109,21 +109,6 @@
     if not os.path.isdir(output_path):
         os.makedirs(output_path)
 
-<<<<<<< HEAD
-    configs = {
-        "all_off": DependencyUsageConfig(False, False, False, False),
-        "only_dgr": DependencyUsageConfig(True, False, False, False),
-        "only_jts": DependencyUsageConfig(False, True, False, False),
-        "only_join2pred": DependencyUsageConfig(False, False, True, False),
-        "only_join_elim": DependencyUsageConfig(False, False, False, True),
-        "all_on": DependencyUsageConfig(True, True, True, True),
-        "dgr_jts_join2pred": DependencyUsageConfig(True, True, True, False),
-    }
-
-    scale_factors = [1, 10, 100]
-
-=======
->>>>>>> 08fbe107
     if force_delete:
         print("Clear cached tables")
         cached_table_dirs = ["imdb_data", "tpch_cached_tables", "tpcds_cached_tables"]
@@ -166,20 +151,6 @@
                 sf_flag = f"-s {scale_factor}" if benchmark != "hyriseBenchmarkJoinOrder" else ""
                 sf_printable = str(scale_factor).replace(".", "")
                 sf_extension = f"_s-{sf_printable}" if benchmark != "hyriseBenchmarkJoinOrder" else ""
-<<<<<<< HEAD
-                base_file_name = f"{benchmark}_{config_name}{sf_extension}"
-                results_path = os.path.join(output_path, f"{base_file_name}.json")
-                log_path = os.path.join(output_path, f"{base_file_name}.log")
-                run_time = max(60, scale_factor * 6)
-                exec_command = (
-                    f"({benchmark_path} -r 100 -w 1 {sf_flag} -t {run_time} -o {results_path} --dep_mining_plugin "
-                    + f"{dep_mining_plugin_path} --dep_config {config_path} 2>&1 ) | tee {log_path}"
-                )
-
-                with Popen(exec_command, shell=True) as p:
-                    p.wait()
-
-=======
                 run_time = max(round(scale_factor * 6), 60)
 
                 for mining_config in setup.mining_configs:
@@ -205,7 +176,6 @@
                         p.wait()
                     if not is_default_config:
                         os.remove(mining_config_path)
->>>>>>> 08fbe107
         os.remove(config_path)
     print(n_r)
 
