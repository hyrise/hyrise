#!/bin/bash

set -e

if [ $# -ne 2 ]
then
  echo 'This script is used to compare the performance impact of a change. Running it takes more than an hour.'
  echo '  It compares two git revisions using various benchmarks (see below) and prints the result in a format'
  echo '  that is copyable to Github.'
  echo 'Typical call (in a release build folder): ../scripts/benchmark_all.sh master HEAD'
  exit 1
fi

benchmarks='hyriseBenchmarkTPCH'
num_mt_clients=50

# Retrieve SHA-1 hashes from arguments (e.g., translate "master" into an actual hash)
start_commit_reference=$1
end_commit_reference=$2

start_commit=$(git rev-parse "$start_commit_reference" | head -n 1)
end_commit=$(git rev-parse "$end_commit_reference" | head -n 1)

# Check status of repository
if [[ $(git status --untracked-files=no --porcelain) ]]
then
  echo 'Cowardly refusing to execute on a dirty workspace'
  exit 1
fi

# Ensure that this runs on a release build. Not really necessary, just a sanity check.
output=$(grep 'CMAKE_BUILD_TYPE:STRING=Release' CMakeCache.txt || true)
if [ -z "$output" ]
then
  echo 'Current folder is not configured as a release build'
  exit 1
fi

# Check whether to use ninja or make
output=$(grep 'CMAKE_MAKE_PROGRAM' CMakeCache.txt | grep ninja || true)
if [ -n "$output" ]
then
  build_system='ninja'
else
  build_system='make'
fi

# Create the result folder if necessary
mkdir benchmark_all_results 2>/dev/null || true

build_folder=$(pwd)

# Here comes the actual work
for commit in $start_commit $end_commit
do
  # Skip commits where we already have all results
  if [ -f "benchmark_all_results/complete_${commit}" ]
  then
    echo "Benchmarks have already been executed for ${commit}. Skipping."
    echo "Run rm benchmark_all_results/*${commit}* to re-execute."
    sleep 1  # Easiest way to make sure the above is read
    continue
  fi

  # Checkout and build from scratch, tracking the compile time
  git checkout "$commit"
  git submodule update --init --recursive
  echo "Building $commit..."
  $build_system clean
  /usr/bin/time -p sh -c "( $build_system -j $(nproc) ${benchmarks} 2>&1 ) | tee benchmark_all_results/build_${commit}.log" 2>"benchmark_all_results/build_time_${commit}.txt"

  # Run the benchmarks
  cd ..  # hyriseBenchmarkJoinOrder needs to run from project root
  for benchmark in $benchmarks
  do
    echo "Running $benchmark for $commit... (single-threaded)"
<<<<<<< HEAD
    ( ${build_folder}/$benchmark --dont_cache_binary_tables -o "${build_folder}/benchmark_all_results/${benchmark}_${commit}_st.json" 2>&1 ) | tee "${build_folder}/benchmark_all_results/${benchmark}_${commit}_st.log"

    if [ "$benchmark" = "hyriseBenchmarkTPCH" ]; then
      echo "Running $benchmark for $commit... (single-threaded, SF 0.01)"
      ( ${build_folder}/$benchmark -s .01 --dont_cache_binary_tables  -o "${build_folder}/benchmark_all_results/${benchmark}_${commit}_st_s01.json" 2>&1 ) | tee "${build_folder}/benchmark_all_results/${benchmark}_${commit}_st_s01.log"

      echo "Running $benchmark for $commit... (single-threaded, SF 10)"
      ( ${build_folder}/$benchmark -s 10 --dont_cache_binary_tables  -o "${build_folder}/benchmark_all_results/${benchmark}_${commit}_st_s10.json" 2>&1 ) | tee "${build_folder}/benchmark_all_results/${benchmark}_${commit}_st_s10.log"
    fi

    echo "Running $benchmark for $commit... (multi-threaded)"
    ( ${build_folder}/$benchmark --scheduler --dont_cache_binary_tables  --clients ${num_mt_clients} -o "${build_folder}/benchmark_all_results/${benchmark}_${commit}_mt.json" 2>&1 ) | tee "${build_folder}/benchmark_all_results/${benchmark}_${commit}_mt.log"
=======
    ( "${build_folder}"/"$benchmark" -o "${build_folder}/benchmark_all_results/${benchmark}_${commit}_st.json" 2>&1 ) | tee "${build_folder}/benchmark_all_results/${benchmark}_${commit}_st.log"

    if [ "$benchmark" = "hyriseBenchmarkTPCH" ]; then
      echo "Running $benchmark for $commit... (single-threaded, SF 0.01)"
      ( "${build_folder}"/"$benchmark" -s .01 -o "${build_folder}/benchmark_all_results/${benchmark}_${commit}_st_s01.json" 2>&1 ) | tee "${build_folder}/benchmark_all_results/${benchmark}_${commit}_st_s01.log"

      echo "Running $benchmark for $commit... (single-threaded, SF 1.0)"
      ( "${build_folder}"/"$benchmark" -s 1 -o "${build_folder}/benchmark_all_results/${benchmark}_${commit}_st_s1.json" 2>&1 ) | tee "${build_folder}/benchmark_all_results/${benchmark}_${commit}_st_s1.log"

      echo "Running $benchmark for $commit... (multi-threaded, clustered for pruning)"
      ( "${build_folder}"/"$benchmark" --scheduler --clients ${num_mt_clients} -s 10 --dont_cache_binary_tables --clustering=Pruning -o "${build_folder}/benchmark_all_results/${benchmark}_${commit}_mt_clustered.json" 2>&1 ) | tee "${build_folder}/benchmark_all_results/${benchmark}_${commit}_mt_clustered.log"
    fi

    echo "Running $benchmark for $commit... (multi-threaded)"
    ( "${build_folder}"/"$benchmark" --scheduler --clients ${num_mt_clients} -o "${build_folder}/benchmark_all_results/${benchmark}_${commit}_mt.json" 2>&1 ) | tee "${build_folder}/benchmark_all_results/${benchmark}_${commit}_mt.log"
>>>>>>> 2eb1f9ea
  done
  cd "${build_folder}"

  # After all benchmarks are done, leave a marker so that this commit can be skipped next time
  touch "benchmark_all_results/complete_${commit}"
done

# Print the results

echo ""
echo "==========="
echo ""

# Print information about the system
echo "**System**"
echo "<details>"
echo "<summary>$(hostname) - click to expand</summary>"
echo ""
echo "| property | value |"
echo "| -- | -- |"
echo "| Hostname | $(hostname) |"
if [[ "$(uname)" == 'Darwin' ]]; then
  # Retrieve the model name. Might be more than one line if the hardware has been updated.
  echo "| Model | $(defaults read ~/Library/Preferences/com.apple.SystemProfiler.plist 'CPU Names' | cut -sd '"' -f 4 | tail -n 1) |"
  echo "| CPU | $(sysctl -n machdep.cpu.brand_string) |"
  echo "| Memory | $(system_profiler SPHardwareDataType | grep '  Memory:' | sed 's/Memory://') |"
else
  echo "| CPU | $(lscpu | grep 'Model name' | sed 's/Model name: *//') |"
  echo "| Memory | $(free --si -h | grep Mem | awk '{ print $4 "B" }') |"
  if [ -x /usr/bin/numactl ]; then
    for bind_type in nodebind membind
    do
      echo "| numactl | $(numactl --show | grep --color=never ${bind_type}) |"
    done
  else
    echo "| numactl | binary not found |"
  fi
fi
echo "</details>"

# Print information about the time spent building the commits
echo ""
echo "**Commit Info and Build Time**"
echo "| commit | date | message | build time |"
echo "| -- | -- | -- | -- |"
echo -n "| $(git show -s --date=format:'%d.%m.%Y %H:%M' --format='%h | %cd | %s' "${start_commit}") | "
xargs < "${build_folder}/benchmark_all_results/build_time_${start_commit}.txt" | awk '{printf $0 "|\n"}'
echo -n "| $(git show -s --date=format:'%d.%m.%Y %H:%M' --format='%h | %cd | %s' "${end_commit}") | "
xargs < "${build_folder}/benchmark_all_results/build_time_${end_commit}.txt" | awk '{printf $0 "|\n"}'

# Print information for each benchmark
for benchmark in $benchmarks
do
  configs="st mt"
  if [ "$benchmark" = "hyriseBenchmarkTPCH" ]; then
    configs="st st_s01 st_s1 mt_clustered mt"
  fi

  for config in $configs
  do
    output=$(../scripts/compare_benchmarks.py "${build_folder}/benchmark_all_results/${benchmark}_${start_commit}_${config}.json" "${build_folder}/benchmark_all_results/${benchmark}_${end_commit}_${config}.json" --github 2>/dev/null)
    echo ""
    echo ""
    echo -n "**${benchmark} - "
    if [ "$benchmark" = "hyriseBenchmarkTPCH" ]; then
      case "${config}" in
        "st") echo -n "single-threaded, SF 10.0" ;;
        "st_s01") echo -n "single-threaded, SF 0.01" ;;
        "st_s1") echo -n "single-threaded, SF 1.0" ;;
        "mt_clustered") echo -n "multi-threaded, clustering config 'Pruning', SF 10.0" ;;
        "mt") echo -n "multi-threaded (${num_mt_clients} clients), SF 10.0" ;;
      esac
    else
      case "${config}" in
        "st") echo -n "single-threaded" ;;
        "mt") echo -n "multi-threaded (${num_mt_clients} clients)" ;;
      esac
    fi
    
    echo "**"
    echo "<details>"
    echo "<summary>"
    echo "$output" | grep '| Sum ' | sed -E 's/^[+-]//' | awk -F"|" '{print $2, $6}'  | sed 's/Sum//; s/[ ]//g; s/^/Sum of avg. item runtimes: /'
    echo " || "
    echo "$output" | grep '| Geomean ' | sed -E 's/^[+-]//' | sed 's/Geomean//; s/[ |]//g; s/^/Geometric mean of throughput changes: /'
    echo "</summary>"
    echo ""
    echo "$output"
    echo "</details>"
  done
done<|MERGE_RESOLUTION|>--- conflicted
+++ resolved
@@ -74,20 +74,6 @@
   for benchmark in $benchmarks
   do
     echo "Running $benchmark for $commit... (single-threaded)"
-<<<<<<< HEAD
-    ( ${build_folder}/$benchmark --dont_cache_binary_tables -o "${build_folder}/benchmark_all_results/${benchmark}_${commit}_st.json" 2>&1 ) | tee "${build_folder}/benchmark_all_results/${benchmark}_${commit}_st.log"
-
-    if [ "$benchmark" = "hyriseBenchmarkTPCH" ]; then
-      echo "Running $benchmark for $commit... (single-threaded, SF 0.01)"
-      ( ${build_folder}/$benchmark -s .01 --dont_cache_binary_tables  -o "${build_folder}/benchmark_all_results/${benchmark}_${commit}_st_s01.json" 2>&1 ) | tee "${build_folder}/benchmark_all_results/${benchmark}_${commit}_st_s01.log"
-
-      echo "Running $benchmark for $commit... (single-threaded, SF 10)"
-      ( ${build_folder}/$benchmark -s 10 --dont_cache_binary_tables  -o "${build_folder}/benchmark_all_results/${benchmark}_${commit}_st_s10.json" 2>&1 ) | tee "${build_folder}/benchmark_all_results/${benchmark}_${commit}_st_s10.log"
-    fi
-
-    echo "Running $benchmark for $commit... (multi-threaded)"
-    ( ${build_folder}/$benchmark --scheduler --dont_cache_binary_tables  --clients ${num_mt_clients} -o "${build_folder}/benchmark_all_results/${benchmark}_${commit}_mt.json" 2>&1 ) | tee "${build_folder}/benchmark_all_results/${benchmark}_${commit}_mt.log"
-=======
     ( "${build_folder}"/"$benchmark" -o "${build_folder}/benchmark_all_results/${benchmark}_${commit}_st.json" 2>&1 ) | tee "${build_folder}/benchmark_all_results/${benchmark}_${commit}_st.log"
 
     if [ "$benchmark" = "hyriseBenchmarkTPCH" ]; then
@@ -103,7 +89,6 @@
 
     echo "Running $benchmark for $commit... (multi-threaded)"
     ( "${build_folder}"/"$benchmark" --scheduler --clients ${num_mt_clients} -o "${build_folder}/benchmark_all_results/${benchmark}_${commit}_mt.json" 2>&1 ) | tee "${build_folder}/benchmark_all_results/${benchmark}_${commit}_mt.log"
->>>>>>> 2eb1f9ea
   done
   cd "${build_folder}"
 
