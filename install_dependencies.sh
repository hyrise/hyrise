#!/bin/bash

if [[ -z $HYRISE_HEADLESS_SETUP ]]; then
    read -p 'This script installs the dependencies of Hyrise. It might upgrade already installed packages. Continue? [y|n] ' -n 1 -r < /dev/tty
else
    REPLY="y"
fi

echo
if echo $REPLY | grep -E '^[Yy]$' > /dev/null; then
    unamestr=$(uname)
    if [[ "$unamestr" == 'Darwin' ]]; then
        brew --version 2>/dev/null || /usr/bin/ruby -e "$(curl -fsSL https://raw.githubusercontent.com/Homebrew/install/master/install)"

        echo "Installing dependencies (this may take a while)..."
        if brew update >/dev/null; then
            # check, for each program (aka. formula) individually with brew, whether it is already installed due to brew issues on macOS after system upgrade
            # NOTE: The Mac CI server does not execute the install_dependencies.sh - formulas need to be installed manually.
            for formula in autoconf boost cmake coreutils dos2unix graphviz libpq ncurses parallel pkg-config postgresql readline sqlite3 tbb; do
                # if brew formula is installed
                if brew ls --versions $formula > /dev/null; then
                    continue
                fi
                if ! brew install $formula; then
                    echo "Error during brew formula $formula installation."
                    exit 1
                fi
            done

            if ! brew install llvm; then
                echo "Error during llvm/clang installation."
                exit 1
            fi

            if ! git submodule update --jobs 5 --init --recursive --depth 1; then
                echo "Error during git fetching submodules."
                exit 1
            fi

            if ! pip3 install -r requirements.txt; then
                echo "Error during installation of python requirements."
                exit 1
            fi
        else
            echo "Error during installation."
            exit 1
        fi
    elif [[ "$unamestr" == 'Linux' ]]; then
        if [ -f /etc/lsb-release ] && cat /etc/lsb-release | grep DISTRIB_ID | grep Ubuntu >/dev/null; then
            echo "Installing dependencies (this may take a while)..."
            if sudo apt-get update >/dev/null; then
<<<<<<< HEAD
                sudo apt-get install --no-install-recommends -y software-properties-common lsb-release
                if [[ "$(lsb_release -sr)" < "23.10" ]]; then
                    # The boost versions shipped with Ubuntu before 23.10 do not provide
                    # boost::unordered_flat_map. Thus, we manually retrieve it.
                    sudo add-apt-repository -y ppa:mhier/libboost-latest
                    sudo apt-get update
                    # Install ggc 13.2 from source as this is the minimum version Hyrise requires.
                    echo "Installing gcc 13.2 from source, which can take a while."
                    wget http://ftp.gnu.org/gnu/gcc/gcc-13.2.0/gcc-13.2.0.tar.xz
                    tar xf gcc-13.2.0.tar.xz
                    cd gcc-13.2.0/
                    ./contrib/download_prerequisites
                    mkdir build && cd build
                    ../configure --prefix=${HOME}/GCC-13.2.0 --enable-languages=c,c++ --disable-multilib
                    make -j $(nproc) && make install
                    sudo update-alternatives --install /usr/bin/gcc-13 gcc-13 ${HOME}/GCC-13.2.0/bin/gcc 90
                    sudo update-alternatives --install /usr/bin/g++-13 g++-13 ${HOME}/GCC-13.2.0/bin/g++ 90
                fi

                # Packages added here should also be added to the Dockerfile
                sudo apt-get install --no-install-recommends -y autoconf bash-completion bc clang-15 clang-17 clang-format-17 clang-tidy-17 cmake curl dos2unix g++-13 gcc-13 gcovr git graphviz libboost1.81-all-dev libhwloc-dev libncurses5-dev libnuma-dev libnuma1 libpq-dev libreadline-dev libsqlite3-dev libtbb-dev lld-17 man parallel postgresql-server-dev-all python3 python3-pip valgrind &
=======
            
                # Packages added here should also be added to the Dockerfile
                if ! sudo apt-get install --no-install-recommends -y software-properties-common lsb-release git python3 python3-pip autoconf bash-completion bc clang-16 clang-17 clang-format-17 clang-tidy-17 cmake curl dos2unix g++-14 gcc-14 graphviz libboost-all-dev libhwloc-dev libncurses5-dev libnuma-dev libnuma1 libpq-dev libreadline-dev libsqlite3-dev libtbb-dev lld-17 man parallel postgresql-server-dev-all valgrind; then
                    echo "Error during apt-get installations."
                    exit 1
                fi
>>>>>>> d2cde7bc

                if ! git submodule update --jobs 5 --init --recursive; then
                    echo "Error during git fetching submodules."
                    exit 1
                fi

                if ! pip3 install --break-system-packages -r requirements.txt; then
                    echo "Error during installation of python requirements."
                    exit 1
                fi

<<<<<<< HEAD
                wait $!
                apt=$?
                if [ $apt -ne 0 ]; then
                    echo "Error during apt-get installations."
                    exit 1
                fi

=======
                sudo update-alternatives --install /usr/bin/gcc gcc /usr/bin/gcc-14 90 --slave /usr/bin/g++ g++ /usr/bin/g++-14
>>>>>>> d2cde7bc
                sudo update-alternatives --install /usr/bin/clang clang /usr/bin/clang-17 90 --slave /usr/bin/clang++ clang++ /usr/bin/clang++-17 --slave /usr/bin/clang-tidy clang-tidy /usr/bin/clang-tidy-17 --slave /usr/bin/llvm-profdata llvm-profdata /usr/bin/llvm-profdata-17 --slave /usr/bin/llvm-cov llvm-cov /usr/bin/llvm-cov-17 --slave /usr/bin/clang-format clang-format /usr/bin/clang-format-17  --slave /usr/bin/ld.lld ld.lld /usr/bin/ld.lld-17
            else
                echo "Error during installation."
                exit 1
            fi
        else
            echo "Unsupported system. You might get the install script to work if you remove the '/etc/lsb-release' line, but you will be on your own."
            exit 1
        fi
    else
        echo "Unsupported operating system $unamestr."
        exit 1
    fi
fi

echo "Dependencies installed successfully."
exit 0<|MERGE_RESOLUTION|>--- conflicted
+++ resolved
@@ -49,36 +49,12 @@
         if [ -f /etc/lsb-release ] && cat /etc/lsb-release | grep DISTRIB_ID | grep Ubuntu >/dev/null; then
             echo "Installing dependencies (this may take a while)..."
             if sudo apt-get update >/dev/null; then
-<<<<<<< HEAD
-                sudo apt-get install --no-install-recommends -y software-properties-common lsb-release
-                if [[ "$(lsb_release -sr)" < "23.10" ]]; then
-                    # The boost versions shipped with Ubuntu before 23.10 do not provide
-                    # boost::unordered_flat_map. Thus, we manually retrieve it.
-                    sudo add-apt-repository -y ppa:mhier/libboost-latest
-                    sudo apt-get update
-                    # Install ggc 13.2 from source as this is the minimum version Hyrise requires.
-                    echo "Installing gcc 13.2 from source, which can take a while."
-                    wget http://ftp.gnu.org/gnu/gcc/gcc-13.2.0/gcc-13.2.0.tar.xz
-                    tar xf gcc-13.2.0.tar.xz
-                    cd gcc-13.2.0/
-                    ./contrib/download_prerequisites
-                    mkdir build && cd build
-                    ../configure --prefix=${HOME}/GCC-13.2.0 --enable-languages=c,c++ --disable-multilib
-                    make -j $(nproc) && make install
-                    sudo update-alternatives --install /usr/bin/gcc-13 gcc-13 ${HOME}/GCC-13.2.0/bin/gcc 90
-                    sudo update-alternatives --install /usr/bin/g++-13 g++-13 ${HOME}/GCC-13.2.0/bin/g++ 90
-                fi
-
-                # Packages added here should also be added to the Dockerfile
-                sudo apt-get install --no-install-recommends -y autoconf bash-completion bc clang-15 clang-17 clang-format-17 clang-tidy-17 cmake curl dos2unix g++-13 gcc-13 gcovr git graphviz libboost1.81-all-dev libhwloc-dev libncurses5-dev libnuma-dev libnuma1 libpq-dev libreadline-dev libsqlite3-dev libtbb-dev lld-17 man parallel postgresql-server-dev-all python3 python3-pip valgrind &
-=======
             
                 # Packages added here should also be added to the Dockerfile
                 if ! sudo apt-get install --no-install-recommends -y software-properties-common lsb-release git python3 python3-pip autoconf bash-completion bc clang-16 clang-17 clang-format-17 clang-tidy-17 cmake curl dos2unix g++-14 gcc-14 graphviz libboost-all-dev libhwloc-dev libncurses5-dev libnuma-dev libnuma1 libpq-dev libreadline-dev libsqlite3-dev libtbb-dev lld-17 man parallel postgresql-server-dev-all valgrind; then
                     echo "Error during apt-get installations."
                     exit 1
                 fi
->>>>>>> d2cde7bc
 
                 if ! git submodule update --jobs 5 --init --recursive; then
                     echo "Error during git fetching submodules."
@@ -90,17 +66,7 @@
                     exit 1
                 fi
 
-<<<<<<< HEAD
-                wait $!
-                apt=$?
-                if [ $apt -ne 0 ]; then
-                    echo "Error during apt-get installations."
-                    exit 1
-                fi
-
-=======
                 sudo update-alternatives --install /usr/bin/gcc gcc /usr/bin/gcc-14 90 --slave /usr/bin/g++ g++ /usr/bin/g++-14
->>>>>>> d2cde7bc
                 sudo update-alternatives --install /usr/bin/clang clang /usr/bin/clang-17 90 --slave /usr/bin/clang++ clang++ /usr/bin/clang++-17 --slave /usr/bin/clang-tidy clang-tidy /usr/bin/clang-tidy-17 --slave /usr/bin/llvm-profdata llvm-profdata /usr/bin/llvm-profdata-17 --slave /usr/bin/llvm-cov llvm-cov /usr/bin/llvm-cov-17 --slave /usr/bin/clang-format clang-format /usr/bin/clang-format-17  --slave /usr/bin/ld.lld ld.lld /usr/bin/ld.lld-17
             else
                 echo "Error during installation."
