#!/bin/bash

if [[ -z $HYRISE_HEADLESS_SETUP ]]; then
    read -p 'This script installs the dependencies of Hyrise. It might upgrade already installed packages. Continue? [y|n] ' -n 1 -r < /dev/tty
else
    REPLY="y"
fi

echo
if echo $REPLY | grep -E '^[Yy]$' > /dev/null; then
    unamestr=$(uname)
    if [[ "$unamestr" == 'Darwin' ]]; then
        brew --version 2>/dev/null || /usr/bin/ruby -e "$(curl -fsSL https://raw.githubusercontent.com/Homebrew/install/master/install)"

        echo "Installing dependencies (this may take a while)..."
        if brew update >/dev/null; then
            # check, for each program (aka. formula) individually with brew, whether it is already installed due to brew issues on macOS after system upgrade
            # NOTE: The Mac CI server does not execute the install_dependencies.sh - formulas need to be installed manually.
            for formula in autoconf boost cmake coreutils dos2unix graphviz libpq ncurses parallel pkg-config postgresql readline sqlite3 tbb; do
                # if brew formula is installed
                if brew ls --versions $formula > /dev/null; then
                    continue
                fi
                if ! brew install $formula; then
                    echo "Error during brew formula $formula installation."
                    exit 1
                fi
            done

            if ! brew install llvm; then
                echo "Error during llvm/clang installation."
                exit 1
            fi

            if ! git submodule update --jobs 5 --init --recursive --depth 1; then
                echo "Error during git fetching submodules."
                exit 1
            fi

            if ! pip3 install -r requirements.txt; then
                echo "Error during installation of python requirements."
                exit 1
            fi
        else
            echo "Error during installation."
            exit 1
        fi
    elif [[ "$unamestr" == 'Linux' ]]; then
        if [ -f /etc/lsb-release ] && cat /etc/lsb-release | grep DISTRIB_ID | grep Ubuntu >/dev/null; then
            echo "Installing dependencies (this may take a while)..."
            if sudo apt-get update >/dev/null; then

                # Packages added here should also be added to the Dockerfile
<<<<<<< HEAD
                if ! sudo apt-get install --no-install-recommends -y software-properties-common lsb-release git python3 python3-pip autoconf bash-completion bc clang-19 llvm-20 clang-20 clang-format-20 clang-tidy-20 libclang-rt-dev cmake curl dos2unix g++-15 gcc-15 graphviz libboost-all-dev libhwloc-dev libncurses5-dev libnuma-dev libnuma1 libpq-dev libreadline-dev libsqlite3-dev libtbb-dev lld-20 man parallel postgresql-server-dev-all valgrind bolt-20; then
=======
                if ! sudo apt-get install --no-install-recommends -y software-properties-common lsb-release git python3 python3-pip autoconf bash-completion bc clang-19 llvm-20 clang-20 clang-format-20 clang-tidy-20 libclang-rt-dev cmake curl dos2unix g++-15 gcc-15 graphviz libboost-all-dev libhwloc-dev libncurses5-dev libnuma-dev libnuma1 libpq-dev libreadline-dev libsqlite3-dev libtbb-dev lld-20 man parallel postgresql-server-dev-all time valgrind; then
>>>>>>> 5e2a37c5
                    echo "Error during apt-get installations."
                    exit 1
                fi

                if ! git submodule update --jobs 5 --init --recursive; then
                    echo "Error during git fetching submodules."
                    exit 1
                fi

                if ! pip3 install --break-system-packages -r requirements.txt; then
                    echo "Error during installation of python requirements."
                    exit 1
                fi

                sudo update-alternatives --install /usr/bin/gcc gcc /usr/bin/gcc-15 90 --slave /usr/bin/g++ g++ /usr/bin/g++-15
                sudo update-alternatives --install /usr/bin/clang clang /usr/bin/clang-20 90 --slave /usr/bin/clang++ clang++ /usr/bin/clang++-20 --slave /usr/bin/clang-tidy clang-tidy /usr/bin/clang-tidy-20 --slave /usr/bin/llvm-profdata llvm-profdata /usr/bin/llvm-profdata-20 --slave /usr/bin/llvm-cov llvm-cov /usr/bin/llvm-cov-20 --slave /usr/bin/clang-format clang-format /usr/bin/clang-format-20  --slave /usr/bin/ld.lld ld.lld /usr/bin/ld.lld-20 --slave /usr/bin/llvm-bolt llvm-bolt /usr/bin/llvm-bolt-20 --slave /usr/bin/merge-fdata merge-fdata /usr/bin/merge-fdata-20 --slave /usr/lib/libbolt_rt_instr.a libbolt_rt_instr.a /usr/lib/llvm-20/lib/libbolt_rt_instr.a
            else
                echo "Error during installation."
                exit 1
            fi
        else
            echo "Unsupported system. You might get the install script to work if you remove the '/etc/lsb-release' line, but you will be on your own."
            exit 1
        fi
    else
        echo "Unsupported operating system $unamestr."
        exit 1
    fi
fi

echo "Dependencies installed successfully."
exit 0<|MERGE_RESOLUTION|>--- conflicted
+++ resolved
@@ -51,11 +51,7 @@
             if sudo apt-get update >/dev/null; then
 
                 # Packages added here should also be added to the Dockerfile
-<<<<<<< HEAD
-                if ! sudo apt-get install --no-install-recommends -y software-properties-common lsb-release git python3 python3-pip autoconf bash-completion bc clang-19 llvm-20 clang-20 clang-format-20 clang-tidy-20 libclang-rt-dev cmake curl dos2unix g++-15 gcc-15 graphviz libboost-all-dev libhwloc-dev libncurses5-dev libnuma-dev libnuma1 libpq-dev libreadline-dev libsqlite3-dev libtbb-dev lld-20 man parallel postgresql-server-dev-all valgrind bolt-20; then
-=======
-                if ! sudo apt-get install --no-install-recommends -y software-properties-common lsb-release git python3 python3-pip autoconf bash-completion bc clang-19 llvm-20 clang-20 clang-format-20 clang-tidy-20 libclang-rt-dev cmake curl dos2unix g++-15 gcc-15 graphviz libboost-all-dev libhwloc-dev libncurses5-dev libnuma-dev libnuma1 libpq-dev libreadline-dev libsqlite3-dev libtbb-dev lld-20 man parallel postgresql-server-dev-all time valgrind; then
->>>>>>> 5e2a37c5
+                if ! sudo apt-get install --no-install-recommends -y software-properties-common lsb-release git python3 python3-pip autoconf bash-completion bc clang-19 llvm-20 clang-20 clang-format-20 clang-tidy-20 libclang-rt-dev cmake curl dos2unix g++-15 gcc-15 graphviz libboost-all-dev libhwloc-dev libncurses5-dev libnuma-dev libnuma1 libpq-dev libreadline-dev libsqlite3-dev libtbb-dev lld-20 man parallel postgresql-server-dev-all time valgrind bolt-20; then
                     echo "Error during apt-get installations."
                     exit 1
                 fi
