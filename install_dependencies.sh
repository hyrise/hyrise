#!/bin/bash

if [[ -z $OPOSSUM_HEADLESS_SETUP ]]; then
    BOOST_INSTALLED=$(dpkg-query -W --showformat='${Status}\n' libboost1.67-dev 2>/dev/null | grep "install ok installed")
    if [ "" != "$BOOST_INSTALLED" ]; then
         read -p 'libboost1.67-dev is installed but 1.70 is required. Ok to remove 1.67-dev? [y|n] ' -n 1 -r < /dev/tty
        echo
         if echo $REPLY | grep -E '^[Yy]$' > /dev/null; then
             sudo apt-get remove libboost1.67-dev
         fi
    fi
    read -p 'This script installs the dependencies of Hyrise. It might upgrade already installed packages. Continue? [y|n] ' -n 1 -r < /dev/tty
else
    REPLY="y"
fi

echo
if echo $REPLY | grep -E '^[Yy]$' > /dev/null; then
    unamestr=$(uname)
    if [[ "$unamestr" == 'Darwin' ]]; then
        brew --version 2>/dev/null || /usr/bin/ruby -e "$(curl -fsSL https://raw.githubusercontent.com/Homebrew/install/master/install)"

        echo "Installing dependencies (this may take a while)..."
        if brew update >/dev/null; then
            # check, for each program (aka. formula) individually with brew, whether it is already installed due to brew issues on MacOS after system upgrade
            # NOTE: The Mac CI server does not execute the install_dependencies.sh - formulas need to be installed manually.
            for formula in autoconf boost cmake dos2unix graphviz libpq ncurses parallel pkg-config postgresql readline sqlite3 tbb; do
                # if brew formula is installed
                if brew ls --versions $formula > /dev/null; then
                    continue
                fi
                if ! brew install $formula; then
                    echo "Error during brew formula $formula installation."
                    exit 1
                fi
            done

            if ! brew install llvm; then
                echo "Error during llvm/clang installation."
                exit 1
            fi

            if ! git submodule update --jobs 5 --init --recursive --depth 1; then
                echo "Error during installation."
                exit 1
            fi

            if ! pip3 install -r requirements.txt; then
                echo "Error during installation of python requirements."
                exit 1
            fi
        else
            echo "Error during installation."
            exit 1
        fi
    elif [[ "$unamestr" == 'Linux' ]]; then
        if [ -f /etc/lsb-release ] && cat /etc/lsb-release | grep DISTRIB_ID | grep Ubuntu >/dev/null; then
            echo "Installing dependencies (this may take a while)..."
            if sudo apt-get update >/dev/null; then
                sudo apt-get install --no-install-recommends -y software-properties-common lsb-release
                if [[ "$(lsb_release -sr)" < "20.04" ]]; then
                    # Ubuntu versions before 20.04 do not have a compatible boost version. Manually retrieve it
                    sudo add-apt-repository -y ppa:mhier/libboost-latest
                    sudo apt-get update
                    sudo apt-get install --no-install-recommends -y libboost1.70-dev
                else 
                    sudo apt-get install --no-install-recommends -y libboost1.71-all-dev
                fi

                # packages added here should also be added to the Dockerfile
<<<<<<< HEAD
                sudo apt-get install --no-install-recommends -y autoconf bash-completion bc clang-9 clang-format-9 clang-tidy-9 cmake curl dos2unix g++-9 gcc-9 gcovr git graphviz libhwloc-dev libncurses5-dev libnuma-dev libnuma1 libpq-dev libreadline-dev libsqlite3-dev libtbb-dev lld-9 man parallel postgresql-server-dev-all python3 python3-pexpect systemtap systemtap-sdt-dev valgrind &
=======
                sudo apt-get install --no-install-recommends -y autoconf bash-completion bc clang-9 clang-format-9 clang-tidy-9 cmake curl g++-9 gcc-9 gcovr git graphviz libhwloc-dev libncurses5-dev libnuma-dev libnuma1 libpq-dev libreadline-dev libsqlite3-dev libtbb-dev lld man parallel postgresql-server-dev-all python3 python3-pip systemtap systemtap-sdt-dev valgrind &
>>>>>>> 2ac90a08

                if ! git submodule update --jobs 5 --init --recursive; then
                    echo "Error during installation."
                    exit 1
                fi

                if ! pip3 install -r requirements.txt; then
                    echo "Error during installation of python requirements."
                    exit 1
                fi

                wait $!
                apt=$?
                if [ $apt -ne 0 ]; then
                    echo "Error during installation."
                    exit 1
                fi

                sudo update-alternatives --install /usr/bin/gcc gcc /usr/bin/gcc-9 90 --slave /usr/bin/g++ g++ /usr/bin/g++-9
                sudo update-alternatives --install /usr/bin/clang clang /usr/bin/clang-9 90 --slave /usr/bin/clang++ clang++ /usr/bin/clang++-9 --slave /usr/bin/clang-tidy clang-tidy /usr/bin/clang-tidy-9 --slave /usr/bin/llvm-profdata llvm-profdata /usr/bin/llvm-profdata-9 --slave /usr/bin/llvm-cov llvm-cov /usr/bin/llvm-cov-9 --slave /usr/bin/clang-format clang-format /usr/bin/clang-format-9
            else
                echo "Error during installation."
                exit 1
            fi
        else
            echo "Unsupported system. You might get the install script to work if you remove the '/etc/lsb-release' line, but you will be on your own."
            exit 1
        fi
    else
        echo "Unsupported operating system $unamestr."
        exit 1
    fi
fi

exit 0<|MERGE_RESOLUTION|>--- conflicted
+++ resolved
@@ -67,12 +67,8 @@
                     sudo apt-get install --no-install-recommends -y libboost1.71-all-dev
                 fi
 
-                # packages added here should also be added to the Dockerfile
-<<<<<<< HEAD
-                sudo apt-get install --no-install-recommends -y autoconf bash-completion bc clang-9 clang-format-9 clang-tidy-9 cmake curl dos2unix g++-9 gcc-9 gcovr git graphviz libhwloc-dev libncurses5-dev libnuma-dev libnuma1 libpq-dev libreadline-dev libsqlite3-dev libtbb-dev lld-9 man parallel postgresql-server-dev-all python3 python3-pexpect systemtap systemtap-sdt-dev valgrind &
-=======
-                sudo apt-get install --no-install-recommends -y autoconf bash-completion bc clang-9 clang-format-9 clang-tidy-9 cmake curl g++-9 gcc-9 gcovr git graphviz libhwloc-dev libncurses5-dev libnuma-dev libnuma1 libpq-dev libreadline-dev libsqlite3-dev libtbb-dev lld man parallel postgresql-server-dev-all python3 python3-pip systemtap systemtap-sdt-dev valgrind &
->>>>>>> 2ac90a08
+                # Packages added here should also be added to the Dockerfile
+                sudo apt-get install --no-install-recommends -y autoconf bash-completion bc clang-9 clang-format-9 clang-tidy-9 cmake curl dos2unix g++-9 gcc-9 gcovr git graphviz libhwloc-dev libncurses5-dev libnuma-dev libnuma1 libpq-dev libreadline-dev libsqlite3-dev libtbb-dev lld man parallel postgresql-server-dev-all python3 python3-pip systemtap systemtap-sdt-dev valgrind &
 
                 if ! git submodule update --jobs 5 --init --recursive; then
                     echo "Error during installation."
