--- conflicted
+++ resolved
@@ -47,15 +47,12 @@
 jcch_data/
 ssb_data/
 
-<<<<<<< HEAD
 # Python poetry
 poetry.lock
 pyproject.toml
-=======
 # Sublime SFTP files
 sftp*
 
 # Clangd files
 compile_commands.json
-.cache/
->>>>>>> 1d7f8607
+.cache/