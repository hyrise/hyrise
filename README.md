[![Build Status](https://hyrise-ci.epic-hpi.de/buildStatus/icon?job=Hyrise/hyrise/master)](https://hyrise-ci.epic-hpi.de/blue/organizations/jenkins/hyrise%2Fhyrise/activity/)
[![Coverage Status](https://hyrise-coverage-badge.herokuapp.com/coverage_badge.svg)](https://hyrise-ci.epic-hpi.de/job/Hyrise/job/hyrise/job/master/lastStableBuild/Llvm-cov_5fReport/)
[![CodeFactor](https://www.codefactor.io/repository/github/hyrise/hyrise/badge)](https://www.codefactor.io/repository/github/hyrise/hyrise)

# Welcome to Hyrise

This is the repository for the current Hyrise version, which has been rewritten from scratch. The new code base is easier to setup, to understand, and to contribute to. As of now, not all features of the old version are supported yet - we are working on that.

Papers that were published before October 2017 were based on the previous version of Hyrise, which can be found [here](https://github.com/hyrise/hyrise-v1).

# Getting started

*Have a look at our [contributor guidelines](CONTRIBUTING.md)*

You can find definitions of most of the terms and abbreviations used in the code in the [glossary](GLOSSARY.md). If you cannot find something that you are looking for, feel free to open an issue.

The [Step by Step Guide](https://github.com/hyrise/hyrise/wiki/Step-by-Step-Guide) is a good starting point to get to know Hyrise.

## Native Setup
You can install the dependencies on your own or use the install.sh script (**recommended**) which installs all of the therein listed dependencies and submodules.
The install script was tested under macOS High Sierra and Ubuntu 18.04 (apt-get).

See [dependencies](DEPENDENCIES.md) for a detailed list of dependencies to use with `brew install` or `apt-get install`, depending on your platform. As compilers, we generally use the most recent version of clang and gcc (Linux only). Please make sure that the system compiler points to the most recent version or use cmake (see below) accordingly.
Older versions may work, but are neither tested nor supported.

## Setup using Docker
To get all dependencies of Hyrise in a docker image, run
```
docker-compose build
```

You can start the container via
```
docker-compose run --rm hyrise
```

Inside of the container, run `./install.sh` to download the required submodules.
:whale:

## Building and Tooling
It is highly recommended to perform out-of-source builds, i.e., creating a separate directory for the build.
Advisable names for this directory would be `cmake-build-{debug,release}`, depending on the build type.
Within this directory call `cmake ..` to configure the build.
Subsequent calls to CMake, e.g., when adding files to the build will not be necessary, the generated Makefiles will take care of that.

### Compiler choice
CMake will default to your system's default compiler.
To use a different one, call like `cmake -DCMAKE_C_COMPILER=clang -DCMAKE_CXX_COMPILER=clang++ ..` in a clean build directory.

### ccache
For development, we strongly suggest to use [ccache](https://ccache.samba.org/), which reduces the time needed for recompiles significantly. Especially when switching branches, this can reduce the time to recompile from several minutes to one or less. To use ccache, simply add `-DCMAKE_CXX_COMPILER_LAUNCHER=ccache` to your cmake call.

### Build
Simply call `make -j*`, where `*` denotes the number of threads to use.

Usually debug binaries are created.
To configure a build directory for a release build make sure it is empty and call CMake like `cmake -DCMAKE_BUILD_TYPE=Release`

### Lint
`./scripts/lint.sh` (Google's cpplint is used which needs python 2.7)

### Format
`./scripts/format.sh` (clang-format is used)

### Test
Calling `make hyriseTest` from the build directory builds all available tests.
The binary can be executed with `./<YourBuildDirectory>/hyriseTest`.
Note, that the tests/sanitizers/etc need to be executed from the project root in order for table files to be found.

### Coverage
`./scripts/coverage.sh` will print a summary to the command line and create detailed html reports at ./coverage/index.html

*Supports only clang on MacOS and only gcc on linux*

### Address/UndefinedBehavior Sanitizers
`cmake -DENABLE_ADDR_UB_SANITIZATION=ON` will generate Makefiles with AddressSanitizer and Undefined Behavior options.
Compile and run them as normal - if any issues are detected, they will be printed to the console.
It will fail on the first detected error and will print a summary.
To convert addresses to actual source code locations, make sure llvm-symbolizer is installed (included in the llvm package) and is available in `$PATH`.
To specify a custom location for the symbolizer, set `$ASAN_SYMBOLIZER_PATH` to the path of the executable.
This seems to work out of the box on macOS - If not, make sure to have llvm installed.
The binary can be executed with `LSAN_OPTIONS=suppressions=asan-ignore.txt ./<YourBuildDirectory>/hyriseTest`.

`cmake -DENABLE_THREAD_SANITIZATION=ON` will work as above but with the ThreadSanitizer. Some sanitizers are mutually exclusive, which is why we use two configurations for this.

### Compile Times
When trying to optimize the time spent building the project, it is often helpful to have an idea how much time is spent where.
`scripts/compile_time.sh` helps with that. Get usage instructions by running it without any arguments.

## Maintainers

- Jan Kossmann
- Markus Dreseler
- Martin Boissier
- Stefan Klauck


Contact: firstname.lastname@hpi.de

## Contributors

-   Yannick   Bäumer
-   Lawrence  Benson
-   Timo      Djürken
-   Fabian    Dumke
-   Moritz    Eyssen
-   Martin    Fischer
-   Christian Flach
-   Pedro     Flemming
-   Mathias   Flüggen
-   Johannes  Frohnhofen
-   Adrian    Holfter
-   Sven      Ihde
-   Michael   Janke
-   Max       Jendruk
-   Marvin    Keller
<<<<<<< HEAD
-   Sven      Lehmann
=======
-   Eva       Krebs
-   Sven      Lehmann
-   Alexander Löser
>>>>>>> 6ef2a548
-   Jan       Mattfeld
-   Arne      Mayer
-   Torben    Meyer
-   Leander   Neiß
-   Hendrik   Rätz
<<<<<<< HEAD
=======
-   Alexander Riese
>>>>>>> 6ef2a548
-   Johannes  Schneider
-   David     Schumann
-   Arthur    Silber
-   Daniel    Stolpe
-   Jonathan  Striebel
-   Nils      Thamm
-   Carsten   Walther
-   Marcel    Weisgut
-   Lukas     Wenzel
-   Fabian    Wiebe
<<<<<<< HEAD
-   Tim       Zimmermann
=======
-   Tim       Zimmermann
>>>>>>> 6ef2a548
<|MERGE_RESOLUTION|>--- conflicted
+++ resolved
@@ -114,22 +114,15 @@
 -   Michael   Janke
 -   Max       Jendruk
 -   Marvin    Keller
-<<<<<<< HEAD
--   Sven      Lehmann
-=======
 -   Eva       Krebs
 -   Sven      Lehmann
 -   Alexander Löser
->>>>>>> 6ef2a548
 -   Jan       Mattfeld
 -   Arne      Mayer
 -   Torben    Meyer
 -   Leander   Neiß
 -   Hendrik   Rätz
-<<<<<<< HEAD
-=======
 -   Alexander Riese
->>>>>>> 6ef2a548
 -   Johannes  Schneider
 -   David     Schumann
 -   Arthur    Silber
@@ -140,8 +133,4 @@
 -   Marcel    Weisgut
 -   Lukas     Wenzel
 -   Fabian    Wiebe
-<<<<<<< HEAD
 -   Tim       Zimmermann
-=======
--   Tim       Zimmermann
->>>>>>> 6ef2a548
