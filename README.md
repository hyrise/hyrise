[![build status](https://gitlab.hpi.de/OpossumDB/OpossumDB/badges/master/build.svg)](https://gitlab.hpi.de/OpossumDB/OpossumDB/commits/master)
[![coverage report](https://gitlab.hpi.de/OpossumDB/OpossumDB/badges/master/coverage.svg)](https://gitlab.hpi.de/OpossumDB/OpossumDB/commits/master)
# opossum

*Have a look at docs/guidelines*

The [course material](https://hpi.de//plattner/teaching/winter-term-201617/build-your-own-database.html) is a good starting point to get to know Opossum

## Dependencies
You can install the dependencies on your own or use the install.sh script which installs most of the following packages.

The install script currently works with macOS (brew) and Ubuntu 16.10 (apt-get)

### premake4
install via homebrew / packet manager

### boost (version: >= 1.61.0)
install via homebrew / packet manager

### compiler
install recent versions of compilers (clang >= 3.5.0 and/or gcc >= 6.1) via homebrew / packet manager

### clang-format (version: >= 3.8)
install via homebrew / packet manager

### python (version: 2.7)
install via homebrew (python2.7 is standard on macOS) / packet manager

### gcovr (version: >= 3.2)
install via homebrew / packet manager

### googletest
get via `git submodule update --init`

### tbb
install via homebrew: brew install tbb
install via apt: apt-get install libtbb-dev

### llvm (optional)
install via homebrew / packet manager
used for AddressSanitizer


## Building and Tooling

### compiler choice
You can specify the compiler via `premake4 --compiler=clang||gcc`

On linux you have to utilize make's `-R` flag if your choice does not equal your default compiler

### build
`premake4 && make -j`

Usually debug binaries are created. To activate release builds use `make config=release`

### lint (is also automatically triggerd before git commit)
`premake4 lint` (Google's cpplint is used which needs python 2.7)

### format (is also automatically triggered with make)
`premake4 format`

### testing (is also automatically triggered before git commit)
`make test` executes all available tests
The binary can be executed with `./build/test`

### coverage
`make -j coverage` will print a summary to the command line and create detailed html reports at ./coverage/index.html

*Supports only clang on MacOS and only gcc on linux*

### AddressSanitizer
`make -j asan` will build OpossumDB with enabled AddressSanitizer options and execute all available tests. It will fail on the first detected memory error and will print a summary. To convert addresses to actual source code locations, make sure llvm-symbolizer is installed (included in llvm package) and is available in `$PATH`. To specify a custom location for the symbolizer, set `$ASAN_SYMBOLIZER_PATH` to the path of the executable. This seems to work out of the box on macOS - If not, make sure to have llvm installed.

## Naming convention for gtest macros:

TEST(ModuleNameClassNameTest, TestName), e.g., TEST(OperatorsGetTableTest, RowCount)
same for fixtures Test_F()

If you want to test a single module, class or test you have to execute the test binary and use the `gtest_filter` option:

- Testing the storage module: `./build/test --gtest_filter="Storage*"`
- Testing the table class: `./build/test --gtest_filter="StorageTableTest*"`
- Testing the RowCount test: `./build/test --gtest_filter="StorageTableTest.RowCount"`
<<<<<<< HEAD
=======

## Maintainers

- Jan Kossmann
- Markus Dreseler
- Martin Boissier
- Stefan Klauck


Contact: firstname.lastname@hpi.de

## Contributors

- Arne Mayer
- Carsten Walther
- Daniel Stolpe
- David Schumann
- Fabian Wiebe
- Marvin Keller
- Max Jendruk
- Moritz Eyssen
- Nils Thamm
- Sven Lehmann
- Tim Zimmermann
- Torben Meyer
>>>>>>> 52bacec8
<|MERGE_RESOLUTION|>--- conflicted
+++ resolved
@@ -81,8 +81,6 @@
 - Testing the storage module: `./build/test --gtest_filter="Storage*"`
 - Testing the table class: `./build/test --gtest_filter="StorageTableTest*"`
 - Testing the RowCount test: `./build/test --gtest_filter="StorageTableTest.RowCount"`
-<<<<<<< HEAD
-=======
 
 ## Maintainers
 
@@ -107,5 +105,4 @@
 - Nils Thamm
 - Sven Lehmann
 - Tim Zimmermann
-- Torben Meyer
->>>>>>> 52bacec8
+- Torben Meyer