[![Build Status](https://ares.epic.hpi.uni-potsdam.de/jenkins/buildStatus/icon?job=Hyrise/zweirise/master)](https://ares.epic.hpi.uni-potsdam.de/jenkins/job/Hyrise/job/zweirise/)

# Hyrise v2 (Codename OpossumDB)

*Have a look at our [contributor guidelines](https://github.com/hyrise/zweirise/blob/master/CONTRIBUTING.md)*

The [wiki](https://github.com/hyrise/zweirise/wiki) is a good starting point to get to know Hyrise

## Easy start
To get all dependencies of Hyrise in a docker image, run
```
docker-compose build
```

You can start the container via
```
docker-compose run --rm hyrise
```

Inside of the container, run `./install.sh` to download the required submodules.
:whale:

## Dependencies
You can install the dependencies on your own or use the install.sh script (**recommended**) which installs all of the therein listed dependencies and submodules.
The install script was tested under macOS (brew) and Ubuntu 17.04/17.10 (apt-get).

See docs/dependencies.md for a detailled list of dependencies to use with `brew install` or `apt-get install`, depending on your platform. As compilers, we generally use the most recent version of gcc and clang.
Older versions may work, but are neither tested nor supported.

## Building and Tooling
It is highly recommended to perform out-of-source builds, i.e., creating a separate directory for the build.
Advisable names for this directory would be `cmake-build-{debug,release}`, depending on the build type.
Within this directory call `cmake ..` to configure the build.
Subsequent calls to CMake, e.g., when adding files to the build will not be necessary, the generated Makefiles will take care of that.

### Compiler choice
CMake will default to your system's default compiler.
To use a different one, call like `cmake -DCMAKE_C_COMPILER=clang -DCMAKE_CXX_COMPILER=clang++ ..` in a clean build directory.

### Build
Simply call `make -j*`, where `*` denotes the number of threads to use.

Usually debug binaries are created.
To configure a build directory for a release build make sure it is empty and call CMake like `cmake -DCMAKE_BUILD_TYPE=Release`

### Lint
`./scripts/lint.sh` (Google's cpplint is used which needs python 2.7)

### Format
`./scripts/format.sh` (clang-format is used)

### Test
Calling `make hyriseTest` from the build directory builds all available tests.
The binary can be executed with `./<YourBuildDirectory>/hyriseTest`.
Note, that the tests/asan/etc need to be executed from the project root in order for table-files to be found.

### Coverage
`./scripts/coverage.sh <build dir>` will print a summary to the command line and create detailed html reports at ./coverage/index.html

*Supports only clang on MacOS and only gcc on linux*

### AddressSanitizer
<<<<<<< HEAD
`make opossumAsan` will build Hyrise with enabled AddressSanitizer and Undefined Behavior options and execute all available tests.
It will fail on the first detected error and will print a summary.
=======
`make hyriseAsan` will build Hyrise with enabled AddressSanitizer options and execute all available tests.
It will fail on the first detected memory error and will print a summary.
>>>>>>> e0b33225
To convert addresses to actual source code locations, make sure llvm-symbolizer is installed (included in the llvm package) and is available in `$PATH`.
To specify a custom location for the symbolizer, set `$ASAN_SYMBOLIZER_PATH` to the path of the executable.
This seems to work out of the box on macOS - If not, make sure to have llvm installed.
The binary can be executed with `LSAN_OPTIONS=suppressions=asan-ignore.txt ./<YourBuildDirectory>/hyriseAsan`.

### Compile Times
When trying to optimize the time spent building the project, it is often helpful to have an idea how much time is spent where.
`scripts/compile_time.sh` helps with that. Get usage instructions by running it without any arguments.

## Naming convention for gtest macros:

TEST(ModuleNameClassNameTest, TestName), e.g., TEST(OperatorsGetTableTest, RowCount)
same for fixtures Test_F()

If you want to test a single module, class or test you have to execute the test binary and use the `gtest_filter` option:

- Testing the storage module: `./build/test --gtest_filter="Storage*"`
- Testing the table class: `./build/test --gtest_filter="StorageTableTest*"`
- Testing the RowCount test: `./build/test --gtest_filter="StorageTableTest.RowCount"`

## Maintainers

- Jan Kossmann
- Markus Dreseler
- Martin Boissier
- Stefan Klauck


Contact: firstname.lastname@hpi.de

## Contributors

-	Yannick  Bäumer
-	Timo     Djürken
-	Fabian   Dumke
-	Moritz   Eyssen
-	Martin   Fischer
-	Pedro    Flemming
-	Sven     Ihde
-	Michael  Janke
-	Max      Jendruk
-	Marvin   Keller
-	Sven     Lehmann
-	Jan      Mattfeld
-	Arne     Mayer
-	Torben   Meyer
-	David    Schumann
-	Daniel   Stolpe
-	Jonathan Striebel
-	Nils     Thamm
-	Carsten  Walther
-	Fabian   Wiebe
-	Tim      Zimmermann<|MERGE_RESOLUTION|>--- conflicted
+++ resolved
@@ -60,13 +60,8 @@
 *Supports only clang on MacOS and only gcc on linux*
 
 ### AddressSanitizer
-<<<<<<< HEAD
-`make opossumAsan` will build Hyrise with enabled AddressSanitizer and Undefined Behavior options and execute all available tests.
+`make hyriseAsan` will build Hyrise with enabled AddressSanitizer and Undefined Behavior options and execute all available tests.
 It will fail on the first detected error and will print a summary.
-=======
-`make hyriseAsan` will build Hyrise with enabled AddressSanitizer options and execute all available tests.
-It will fail on the first detected memory error and will print a summary.
->>>>>>> e0b33225
 To convert addresses to actual source code locations, make sure llvm-symbolizer is installed (included in the llvm package) and is available in `$PATH`.
 To specify a custom location for the symbolizer, set `$ASAN_SYMBOLIZER_PATH` to the path of the executable.
 This seems to work out of the box on macOS - If not, make sure to have llvm installed.
