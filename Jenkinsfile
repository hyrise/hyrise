--- conflicted
+++ resolved
@@ -1,17 +1,13 @@
 import org.jenkinsci.plugins.pipeline.modeldefinition.Utils
 
 full_ci = env.BRANCH_NAME == 'master' || pullRequest.labels.contains('FullCI')
-<<<<<<< HEAD
-tests_excluded_in_sanitizer_builds = '--gtest_filter=-SQLiteTestRunnerEncodings/*:TPCDSTableGeneratorTest.GenerateAndStoreRowCounts:TPCHTableGeneratorTest.RowCountsMediumScaleFactor:SSBTableGeneratorTest.GenerateAndStoreRowCounts:*.TestTransactionConflicts'
-=======
 
 // Due to their long runtime, we skip several tests in sanitizer builds.
-tests_excluded_in_sanitizer_builds = 'SQLiteTestRunnerEncodings/*:TPCDSTableGeneratorTest.GenerateAndStoreRowCounts:TPCHTableGeneratorTest.RowCountsMediumScaleFactor'
+tests_excluded_in_sanitizer_builds = 'SQLiteTestRunnerEncodings/*:TPCDSTableGeneratorTest.GenerateAndStoreRowCounts:TPCHTableGeneratorTest.RowCountsMediumScaleFactor:SSBTableGeneratorTest.GenerateAndStoreRowCounts'
 
 // We run the strict ("more aggressive") checks for the address sanitizer
 // (see https://github.com/google/sanitizers/wiki/AddressSanitizer#faq). Moreover, we activate the leak sanitizer.
 asan_options = 'strict_string_checks=1:detect_stack_use_after_return=1:check_initialization_order=1:use_odr_indicator=1:strict_init_order=1:detect_leaks=1'
->>>>>>> f7417f58
 
 try {
   node {
@@ -406,37 +402,6 @@
 
   parallel clangMacX64: {
     node('mac') {
-<<<<<<< HEAD
-      stage("clangDebugMacX64") {
-        // We have experienced frequent network problems with this CI machine. So far, we have not found the cause.
-        // Since we run this stage very late and it frequently fails due to network problems, we retry the stage three
-        // times as (i) we can be rather sure that most problems with the current pull request have already been found
-        // in earlier stages and fails in this stage are probably network issues, and (ii) we avoid re-runs of entire
-        // Full CI runs that failed in the very last stage due to a single network issue.
-        retry(3) {
-          if (env.BRANCH_NAME == 'master' || full_ci) {
-            try {
-              checkout scm
-
-              // We do not use install_dependencies.sh here as there is no way to run OS X in a Docker container
-              sh "git submodule update --init --recursive --jobs 4 --depth=1"
-
-              // Build hyriseTest with macOS's default compiler (Apple clang) and run it.
-              sh "mkdir clang-apple-debug && cd clang-apple-debug && /usr/local/bin/cmake ${debug} ${unity} .."
-              sh "cd clang-apple-debug && make -j \$(sysctl -n hw.logicalcpu)"
-              sh "./clang-apple-debug/hyriseTest"
-
-              // Build Hyrise with a recent clang compiler version (as recommended for Hyrise on macOS) and run various tests.
-              sh "mkdir clang-debug && cd clang-debug && /usr/local/bin/cmake ${debug} ${unity} -DCMAKE_C_COMPILER=/usr/local/opt/llvm@16/bin/clang -DCMAKE_CXX_COMPILER=/usr/local/opt/llvm@16/bin/clang++ .."
-              sh "cd clang-debug && make -j \$(sysctl -n hw.logicalcpu)"
-              sh "./clang-debug/hyriseTest"
-              sh "./clang-debug/hyriseSystemTest --gtest_filter=\"-TPCCTest*:TPCDSTableGeneratorTest.*:TPCHTableGeneratorTest.RowCountsMediumScaleFactor:SSBTableGeneratorTest.*:*.CompareToSQLite/Line1*WithLZ4\""
-              sh "PATH=/usr/local/bin/:$PATH ./scripts/test/hyriseConsole_test.py clang-debug"
-              sh "PATH=/usr/local/bin/:$PATH ./scripts/test/hyriseServer_test.py clang-debug"
-              sh "PATH=/usr/local/bin/:$PATH ./scripts/test/hyriseBenchmarkFileBased_test.py clang-debug"
-            } finally {
-              sh "ls -A1 | xargs rm -rf"
-=======
       stage("clangMacX64") {
         if (env.BRANCH_NAME == 'master' || full_ci) {
           try {
@@ -454,7 +419,6 @@
                 sh "ls -A1 | xargs rm -rf"
                 throw error
               }
->>>>>>> f7417f58
             }
 
             // Build hyriseTest (Debug) with macOS's default compiler (Apple clang) and run it.
@@ -467,7 +431,7 @@
             sh "mkdir clang-release && cd clang-release && PATH=/usr/local/bin/:$PATH /usr/local/bin/cmake ${release} ${ninja} -DCMAKE_C_COMPILER=/usr/local/opt/llvm@17/bin/clang -DCMAKE_CXX_COMPILER=/usr/local/opt/llvm@17/bin/clang++ .."
             sh "cd clang-release && PATH=/usr/local/bin/:$PATH ninja"
             sh "./clang-release/hyriseTest"
-            sh "./clang-release/hyriseSystemTest --gtest_filter=\"-TPCCTest*:TPCDSTableGeneratorTest.*:TPCHTableGeneratorTest.RowCountsMediumScaleFactor:*.CompareToSQLite/Line1*WithLZ4\""
+            sh "./clang-release/hyriseSystemTest --gtest_filter=\"-TPCCTest*:TPCDSTableGeneratorTest.*:TPCHTableGeneratorTest.RowCountsMediumScaleFactor:SSBTableGeneratorTest.*:*.CompareToSQLite/Line1*WithLZ4\""
             sh "PATH=/usr/local/bin/:$PATH ./scripts/test/hyriseConsole_test.py clang-release"
             sh "PATH=/usr/local/bin/:$PATH ./scripts/test/hyriseServer_test.py clang-release"
             sh "PATH=/usr/local/bin/:$PATH ./scripts/test/hyriseBenchmarkFileBased_test.py clang-release"
@@ -505,19 +469,11 @@
             // executes x86 binaries on arm.
             sh "file ./clang-debug/hyriseTest | grep arm64"
 
-<<<<<<< HEAD
-            sh "./clang-release/hyriseTest"
-            sh "./clang-release/hyriseSystemTest --gtest_filter=\"-TPCCTest*:TPCDSTableGeneratorTest.*:TPCHTableGeneratorTest.RowCountsMediumScaleFactor:SSBTableGeneratorTest.*:*.CompareToSQLite/Line1*WithLZ4\""
-            sh "PATH=/usr/local/bin/:$PATH ./scripts/test/hyriseConsole_test.py clang-release"
-            sh "PATH=/usr/local/bin/:$PATH ./scripts/test/hyriseServer_test.py clang-release"
-            sh "PATH=/usr/local/bin/:$PATH ./scripts/test/hyriseBenchmarkFileBased_test.py clang-release"
-=======
             sh "./clang-debug/hyriseTest"
-            sh "./clang-debug/hyriseSystemTest --gtest_filter=\"-TPCCTest*:TPCDSTableGeneratorTest.*:TPCHTableGeneratorTest.RowCountsMediumScaleFactor:*.CompareToSQLite/Line1*WithLZ4\""
+            sh "./clang-debug/hyriseSystemTest --gtest_filter=\"-TPCCTest*:TPCDSTableGeneratorTest.*:TPCHTableGeneratorTest.RowCountsMediumScaleFactor:*SSBTableGeneratorTest.*:.CompareToSQLite/Line1*WithLZ4\""
             sh "PATH=/usr/local/bin/:$PATH ./scripts/test/hyriseConsole_test.py clang-debug"
             sh "PATH=/usr/local/bin/:$PATH ./scripts/test/hyriseServer_test.py clang-debug"
             sh "PATH=/usr/local/bin/:$PATH ./scripts/test/hyriseBenchmarkFileBased_test.py clang-debug"
->>>>>>> f7417f58
           } finally {
             sh "ls -A1 | xargs rm -rf"
           }
