--- conflicted
+++ resolved
@@ -17,7 +17,7 @@
 
       if (jenkinsUserName != "admin" && env.BRANCH_NAME != "master") {
         try {
-          withCredentials([usernamePassword(credentialsId: 'github', usernameVariable: 'GITHUB_USERNAME', passwordVariable: 'GITHUB_TOKEN')]) {
+          withCredentials([usernamePassword(credentialsId: '5fe8ede9-bbdb-4803-a307-6924d4b4d9b5', usernameVariable: 'GITHUB_USERNAME', passwordVariable: 'GITHUB_TOKEN')]) {
             env.PR_CREATED_BY = pullRequest.createdBy
             sh '''
               curl -s -I -H "Authorization: token ${GITHUB_TOKEN}" https://api.github.com/repos/hyrise/hyrise/collaborators/${PR_CREATED_BY} | head -n 1 | grep "204"
@@ -52,285 +52,6 @@
     }
   }
 
-<<<<<<< HEAD
-=======
-  node('linux') {
-    stage("Hostname") {
-      // Print the hostname to let us know on which node the docker image was executed for reproducibility.
-      sh "hostname"
-    }
-  
-    docker.withRegistry('https://registry.hub.docker.com', 'docker') {
-      def oppossumCI = docker.image('hyrise/opossum-ci:20.04');
-      oppossumCI.pull()
-
-      // LSAN (executed as part of ASAN) requires elevated privileges. Therefore, we had to add --cap-add SYS_PTRACE.
-      // Even if the CI run sometimes succeeds without SYS_PTRACE, you should not remove it until you know what you are doing.
-      // See also: https://github.com/google/sanitizers/issues/764
-      oppossumCI.inside("--cap-add SYS_PTRACE -u 0:0") {
-        try {
-          stage("Setup") {
-            checkout scm
-            sh "./install_dependencies.sh"
-
-            cmake = 'cmake -DCI_BUILD=ON'
-            unity = '-DCMAKE_UNITY_BUILD=ON'
-
-            // Note that clang 9 is still the default version installed by install_dependencies.sh. This is so that we do
-            // not unnecessarily require Ubuntu 20.04. If you want to upgrade to -10, please update install_dependencies.sh,
-            // DEPENDENCIES.md, clang_tidy_wrapper.sh, and the documentation (README, Wiki).
-            clang = '-DCMAKE_C_COMPILER=clang-10 -DCMAKE_CXX_COMPILER=clang++-10'
-            clang9 = '-DCMAKE_C_COMPILER=clang-9 -DCMAKE_CXX_COMPILER=clang++-9'
-            gcc = '-DCMAKE_C_COMPILER=gcc -DCMAKE_CXX_COMPILER=g++'
-
-            debug = '-DCMAKE_BUILD_TYPE=Debug'
-            release = '-DCMAKE_BUILD_TYPE=Release'
-            relwithdebinfo = '-DCMAKE_BUILD_TYPE=RelWithDebInfo'
-
-            // jemalloc's autoconf operates outside of the build folder (#1413). If we start two cmake instances at the same time, we run into conflicts.
-            // Thus, run this one (any one, really) first, so that the autoconf step can finish in peace.
-
-            sh "mkdir clang-debug && cd clang-debug &&                                                   ${cmake} ${debug}                    ${clang} ${unity} .. && make -j libjemalloc-build"
-
-            // Configure the rest in parallel
-            sh "mkdir clang-debug-tidy && cd clang-debug-tidy &&                                         ${cmake} ${debug}          ${clang}   ${unity} -DENABLE_CLANG_TIDY=ON .. &\
-            mkdir clang-debug-unity-odr && cd clang-debug-unity-odr &&                                   ${cmake} ${debug}          ${clang}   ${unity} -DCMAKE_UNITY_BUILD_BATCH_SIZE=0 .. &\
-            mkdir clang-debug-disable-precompile-headers && cd clang-debug-disable-precompile-headers && ${cmake} ${debug}          ${clang}            -DCMAKE_DISABLE_PRECOMPILE_HEADERS=On .. &\
-            mkdir clang-debug-addr-ub-sanitizers && cd clang-debug-addr-ub-sanitizers &&                 ${cmake} ${debug}          ${clang}            -DENABLE_ADDR_UB_SANITIZATION=ON .. &\
-            mkdir clang-release-addr-ub-sanitizers && cd clang-release-addr-ub-sanitizers &&             ${cmake} ${release}        ${clang}            -DENABLE_ADDR_UB_SANITIZATION=ON .. &\
-            mkdir clang-release && cd clang-release &&                                                   ${cmake} ${release}        ${clang}            .. &\
-            mkdir clang-relwithdebinfo-thread-sanitizer && cd clang-relwithdebinfo-thread-sanitizer &&   ${cmake} ${relwithdebinfo} ${clang}            -DENABLE_THREAD_SANITIZATION=ON .. &\
-            mkdir gcc-debug && cd gcc-debug &&                                                           ${cmake} ${debug}          ${gcc}     ${unity} .. &\
-            mkdir gcc-release && cd gcc-release &&                                                       ${cmake} ${release}        ${gcc}     ${unity} .. &\
-            mkdir clang-9-debug && cd clang-9-debug &&                                                   ${cmake} ${debug}          ${clang9}  ${unity} .. &\
-            wait"
-          }
-
-          parallel clangDebug: {
-            stage("clang-debug") {
-              sh "cd clang-debug && make all -j \$(( \$(nproc) / 4))"
-              sh "./clang-debug/hyriseTest clang-debug"
-            }
-          }, clang9Debug: {
-            stage("clang-9-debug") {
-              sh "cd clang-9-debug && make all -j \$(( \$(nproc) / 4))"
-              sh "./clang-9-debug/hyriseTest clang-9-debug"
-            }
-          }, gccDebug: {
-            stage("gcc-debug") {
-              sh "cd gcc-debug && make all -j \$(( \$(nproc) / 4))"
-              sh "cd gcc-debug && ./hyriseTest"
-            }
-          }, lint: {
-            stage("Linting") {
-              sh '''
-                scripts/lint.sh
-              '''
-            }
-          }
-
-          parallel clangRelease: {
-            stage("clang-release") {
-              if (env.BRANCH_NAME == 'master' || full_ci) {
-                sh "cd clang-release && make all -j \$(( \$(nproc) / 6))"
-                sh "./clang-release/hyriseTest clang-release"
-                sh "./clang-release/hyriseSystemTest clang-release"
-                sh "./scripts/test/hyriseConsole_test.py clang-release"
-                sh "./scripts/test/hyriseServer_test.py clang-release"
-                sh "./scripts/test/hyriseBenchmarkJoinOrder_test.py clang-release"
-                sh "./scripts/test/hyriseBenchmarkFileBased_test.py clang-release"
-                sh "cd clang-release && ../scripts/test/hyriseBenchmarkTPCC_test.py ." // Own folder to isolate binary export tests
-                sh "cd clang-release && ../scripts/test/hyriseBenchmarkTPCH_test.py ." // Own folder to isolate visualization
-
-              } else {
-                Utils.markStageSkippedForConditional("clangRelease")
-              }
-            }
-          }, debugSystemTests: {
-            stage("system-tests") {
-              if (env.BRANCH_NAME == 'master' || full_ci) {
-                sh "mkdir clang-debug-system &&  ./clang-debug/hyriseSystemTest clang-debug-system"
-                sh "mkdir gcc-debug-system &&  ./gcc-debug/hyriseSystemTest gcc-debug-system"
-                sh "./scripts/test/hyriseConsole_test.py clang-debug"
-                sh "./scripts/test/hyriseServer_test.py clang-debug"
-                sh "./scripts/test/hyriseBenchmarkJoinOrder_test.py clang-debug"
-                sh "./scripts/test/hyriseBenchmarkFileBased_test.py clang-debug"
-                sh "cd clang-debug && ../scripts/test/hyriseBenchmarkTPCH_test.py ." // Own folder to isolate visualization
-                sh "cd clang-debug && ../scripts/test/hyriseBenchmarkJCCH_test.py ." // Own folder to isolate visualization
-                sh "./scripts/test/hyriseConsole_test.py gcc-debug"
-                sh "./scripts/test/hyriseServer_test.py gcc-debug"
-                sh "./scripts/test/hyriseBenchmarkJoinOrder_test.py gcc-debug"
-                sh "./scripts/test/hyriseBenchmarkFileBased_test.py gcc-debug"
-                sh "cd gcc-debug && ../scripts/test/hyriseBenchmarkTPCH_test.py ." // Own folder to isolate visualization
-                sh "cd gcc-debug && ../scripts/test/hyriseBenchmarkJCCH_test.py ." // Own folder to isolate visualization
-
-              } else {
-                Utils.markStageSkippedForConditional("debugSystemTests")
-              }
-            }
-          }, clangDebugRunShuffled: {
-            stage("clang-debug:test-shuffle") {
-              if (env.BRANCH_NAME == 'master' || full_ci) {
-                sh "mkdir ./clang-debug/run-shuffled"
-                sh "./clang-debug/hyriseTest clang-debug/run-shuffled --gtest_repeat=5 --gtest_shuffle"
-                sh "./clang-debug/hyriseSystemTest clang-debug/run-shuffled --gtest_repeat=2 --gtest_shuffle"
-              } else {
-                Utils.markStageSkippedForConditional("clangDebugRunShuffled")
-              }
-            }
-          }, clangDebugUnityODR: {
-            stage("clang-debug-unity-odr") {
-              if (env.BRANCH_NAME == 'master' || full_ci) {
-                // Check if unity builds work even if everything is batched into a single compilation unit. This helps prevent ODR (one definition rule) issues.
-                sh "cd clang-debug-unity-odr && make all -j \$(( \$(nproc) / 3))"
-              } else {
-                Utils.markStageSkippedForConditional("clangDebugUnityODR")
-              }
-            }
-          }, clangDebugTidy: {
-            stage("clang-debug:tidy") {
-              if (env.BRANCH_NAME == 'master' || full_ci) {
-                // We do not run tidy checks on the src/test folder, so there is no point in running the expensive clang-tidy for those files
-                sh "cd clang-debug-tidy && make hyrise_impl hyriseBenchmarkFileBased hyriseBenchmarkTPCH hyriseBenchmarkTPCDS hyriseBenchmarkJoinOrder hyriseConsole hyriseServer -k -j \$(( \$(nproc) / 6))"
-              } else {
-                Utils.markStageSkippedForConditional("clangDebugTidy")
-              }
-            }
-          }, clangDebugDisablePrecompileHeaders: {
-            stage("clang-debug:disable-precompile-headers") {
-              if (env.BRANCH_NAME == 'master' || full_ci) {
-                // Check if builds work even when precompile headers is turned off. Executing the binaries is unnecessary as the observed errors are missing includes.
-                sh "cd clang-debug-disable-precompile-headers && make hyriseTest hyriseBenchmarkFileBased hyriseBenchmarkTPCH hyriseBenchmarkTPCDS hyriseBenchmarkJoinOrder hyriseConsole hyriseServer -k -j \$(( \$(nproc) / 6))"
-              } else {
-                Utils.markStageSkippedForConditional("clangDebugDisablePrecompileHeaders")
-              }
-            }
-          }, clangDebugAddrUBSanitizers: {
-            stage("clang-debug:addr-ub-sanitizers") {
-              if (env.BRANCH_NAME == 'master' || full_ci) {
-                sh "cd clang-debug-addr-ub-sanitizers && make hyriseTest hyriseSystemTest hyriseBenchmarkTPCH hyriseBenchmarkTPCC -j \$(( \$(nproc) / 6))"
-                sh "LSAN_OPTIONS=suppressions=resources/.lsan-ignore.txt ASAN_OPTIONS=suppressions=resources/.asan-ignore.txt ./clang-debug-addr-ub-sanitizers/hyriseTest clang-debug-addr-ub-sanitizers"
-                sh "LSAN_OPTIONS=suppressions=resources/.lsan-ignore.txt ASAN_OPTIONS=suppressions=resources/.asan-ignore.txt ./clang-debug-addr-ub-sanitizers/hyriseSystemTest ${tests_excluded_in_sanitizer_builds} clang-debug-addr-ub-sanitizers"
-                sh "LSAN_OPTIONS=suppressions=resources/.lsan-ignore.txt ASAN_OPTIONS=suppressions=resources/.asan-ignore.txt ./clang-debug-addr-ub-sanitizers/hyriseBenchmarkTPCH -s .01 --verify -r 1"
-              } else {
-                Utils.markStageSkippedForConditional("clangDebugAddrUBSanitizers")
-              }
-            }
-          }, gccRelease: {
-            if (env.BRANCH_NAME == 'master' || full_ci) {
-              stage("gcc-release") {
-                sh "cd gcc-release && make all -j \$(( \$(nproc) / 6))"
-                sh "./gcc-release/hyriseTest gcc-release"
-                sh "./gcc-release/hyriseSystemTest gcc-release"
-                sh "./scripts/test/hyriseConsole_test.py gcc-release"
-                sh "./scripts/test/hyriseServer_test.py gcc-release"
-                sh "./scripts/test/hyriseBenchmarkJoinOrder_test.py gcc-release"
-                sh "./scripts/test/hyriseBenchmarkFileBased_test.py gcc-release"
-                sh "cd gcc-release && ../scripts/test/hyriseBenchmarkTPCC_test.py ." // Own folder to isolate binary export tests
-                sh "cd gcc-release && ../scripts/test/hyriseBenchmarkTPCH_test.py ." // Own folder to isolate visualization
-              }
-            } else {
-                Utils.markStageSkippedForConditional("gccRelease")
-            }
-          }, clangReleaseAddrUBSanitizers: {
-            stage("clang-release:addr-ub-sanitizers") {
-              if (env.BRANCH_NAME == 'master' || full_ci) {
-                sh "cd clang-release-addr-ub-sanitizers && make hyriseTest hyriseSystemTest hyriseBenchmarkTPCH hyriseBenchmarkTPCC -j \$(( \$(nproc) / 6))"
-                sh "LSAN_OPTIONS=suppressions=resources/.lsan-ignore.txt ASAN_OPTIONS=suppressions=resources/.asan-ignore.txt ./clang-release-addr-ub-sanitizers/hyriseTest clang-release-addr-ub-sanitizers"
-                sh "LSAN_OPTIONS=suppressions=resources/.lsan-ignore.txt ASAN_OPTIONS=suppressions=resources/.asan-ignore.txt ./clang-release-addr-ub-sanitizers/hyriseSystemTest ${tests_excluded_in_sanitizer_builds} clang-release-addr-ub-sanitizers"
-                sh "LSAN_OPTIONS=suppressions=resources/.lsan-ignore.txt ASAN_OPTIONS=suppressions=resources/.asan-ignore.txt ./clang-release-addr-ub-sanitizers/hyriseBenchmarkTPCH -s .01 --verify -r 100 --scheduler --clients 10"
-                sh "cd clang-release-addr-ub-sanitizers && LSAN_OPTIONS=suppressions=resources/.lsan-ignore.txt ASAN_OPTIONS=suppressions=resources/.asan-ignore.txt ../scripts/test/hyriseBenchmarkTPCC_test.py ." // Own folder to isolate binary export tests
-              } else {
-                Utils.markStageSkippedForConditional("clangReleaseAddrUBSanitizers")
-              }
-            }
-          }, clangRelWithDebInfoThreadSanitizer: {
-            stage("clang-relwithdebinfo:thread-sanitizer") {
-              if (env.BRANCH_NAME == 'master' || full_ci) {
-                sh "cd clang-relwithdebinfo-thread-sanitizer && make hyriseTest hyriseSystemTest hyriseBenchmarkTPCH -j \$(( \$(nproc) / 6))"
-                sh "TSAN_OPTIONS=\"history_size=7 suppressions=resources/.tsan-ignore.txt\" ./clang-relwithdebinfo-thread-sanitizer/hyriseTest clang-relwithdebinfo-thread-sanitizer"
-                sh "TSAN_OPTIONS=\"history_size=7 suppressions=resources/.tsan-ignore.txt\" ./clang-relwithdebinfo-thread-sanitizer/hyriseSystemTest ${tests_excluded_in_sanitizer_builds} clang-relwithdebinfo-thread-sanitizer"
-                sh "TSAN_OPTIONS=\"history_size=7 suppressions=resources/.tsan-ignore.txt\" ./clang-relwithdebinfo-thread-sanitizer/hyriseBenchmarkTPCH -s .01 --verify -r 100 --scheduler --clients 10"
-              } else {
-                Utils.markStageSkippedForConditional("clangRelWithDebInfoThreadSanitizer")
-              }
-            }
-          }, clangDebugCoverage: {
-            stage("clang-debug-coverage") {
-              if (env.BRANCH_NAME == 'master' || full_ci) {
-                sh "./scripts/coverage.sh --generate_badge=true"
-                sh "find coverage -type d -exec chmod +rx {} \\;"
-                archive 'coverage_badge.svg'
-                archive 'coverage_percent.txt'
-                publishHTML (target: [
-                  allowMissing: false,
-                  alwaysLinkToLastBuild: false,
-                  keepAll: true,
-                  reportDir: 'coverage',
-                  reportFiles: 'index.html',
-                  reportName: "Llvm-cov_Report"
-                ])
-                script {
-                  coverageChange = sh script: "./scripts/compare_coverage.sh", returnStdout: true
-                  githubNotify context: 'Coverage', description: "$coverageChange", status: 'SUCCESS', targetUrl: "${env.BUILD_URL}/RCov_20Report/index.html"
-                }
-              } else {
-                Utils.markStageSkippedForConditional("clangDebugCoverage")
-              }
-            }
-          }
-
-          parallel memcheckReleaseTest: {
-            stage("memcheckReleaseTest") {
-              // Runs separately as it depends on clang-release to be built
-              if (env.BRANCH_NAME == 'master' || full_ci) {
-                sh "mkdir ./clang-release-memcheck-test"
-                // If this shows a leak, try --leak-check=full, which is slower but more precise
-                sh "valgrind --tool=memcheck --error-exitcode=1 --gen-suppressions=all --num-callers=25 --suppressions=resources/.valgrind-ignore.txt ./clang-release/hyriseTest clang-release-memcheck-test --gtest_filter=-NUMAMemoryResourceTest.BasicAllocate"
-                sh "valgrind --tool=memcheck --error-exitcode=1 --gen-suppressions=all --num-callers=25 --suppressions=resources/.valgrind-ignore.txt ./clang-release/hyriseBenchmarkTPCH -s .01 -r 1 --scheduler --cores 10"
-                sh "valgrind --tool=memcheck --error-exitcode=1 --gen-suppressions=all --num-callers=25 --suppressions=resources/.valgrind-ignore.txt ./clang-release/hyriseBenchmarkTPCC -s 1 --scheduler --cores 10"
-              } else {
-                Utils.markStageSkippedForConditional("memcheckReleaseTest")
-              }
-            }
-          }, tpchVerification: {
-            stage("tpchVerification") {
-              if (env.BRANCH_NAME == 'master' || full_ci) {
-                sh "./clang-release/hyriseBenchmarkTPCH -r 1 -s 1 --verify"
-              } else {
-                Utils.markStageSkippedForConditional("tpchVerification")
-              }
-            }
-          }, tpchQueryPlans: {
-            stage("tpchQueryPlans") {
-              if (env.BRANCH_NAME == 'master' || full_ci) {
-                sh "mkdir -p query_plans/tpch; cd query_plans/tpch && ../../clang-release/hyriseBenchmarkTPCH -r 2 -s 10 --visualize && ../../scripts/plot_operator_breakdown.py ../../clang-release/"
-                archiveArtifacts artifacts: 'query_plans/tpch/*.svg'
-                archiveArtifacts artifacts: 'query_plans/tpch/operator_breakdown.pdf'
-              } else {
-                Utils.markStageSkippedForConditional("tpchQueryPlans")
-              }
-            }
-          }, tpcdsQueryPlansAndVerification: {
-            stage("tpcdsQueryPlansAndVerification") {
-              if (env.BRANCH_NAME == 'master' || full_ci) {
-                sh "mkdir -p query_plans/tpcds; cd query_plans/tpcds && ln -s ../../resources; ../../clang-release/hyriseBenchmarkTPCDS -r 1 --visualize --verify && ../../scripts/plot_operator_breakdown.py ../../clang-release/"
-                archiveArtifacts artifacts: 'query_plans/tpcds/*.svg'
-                archiveArtifacts artifacts: 'query_plans/tpcds/operator_breakdown.pdf'
-              } else {
-                Utils.markStageSkippedForConditional("tpcdsQueryPlansAndVerification")
-              }
-            }
-          }
-        } finally {
-          sh "ls -A1 | xargs rm -rf"
-          deleteDir()
-        }
-      }
-    }
-  }
-
->>>>>>> e1389f27
   // I have not found a nice way to run this in parallel with the steps above, as those are in a `docker.inside` block and this is not.
   node('mac-arm') {
     stage("clangDebugMacArm") {
@@ -386,4 +107,4 @@
     }
     throw error
   }
-}+}
