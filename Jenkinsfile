import org.jenkinsci.plugins.pipeline.modeldefinition.Utils

full_ci = env.BRANCH_NAME == 'master' || pullRequest.labels.contains('FullCI')

// Due to their long runtime, we skip several tests in sanitizer and MacOS builds.
tests_excluded_in_sanitizer_builds = 'SQLiteTestRunnerEncodings/*:TPCDSTableGeneratorTest.GenerateAndStoreRowCounts:TPCHTableGeneratorTest.RowCountsMediumScaleFactor:SSBTableGeneratorTest.GenerateAndStoreRowCounts'

tests_excluded_in_mac_builds = 'TPCCTest*:TPCDSTableGeneratorTest.*:TPCHTableGeneratorTest.RowCountsMediumScaleFactor:SSBTableGeneratorTest.GenerateAndStoreRowCounts'

// We run the strict ("more aggressive") checks for the address sanitizer
// (see https://github.com/google/sanitizers/wiki/AddressSanitizer#faq). Moreover, we activate the leak sanitizer.
asan_options = 'strict_string_checks=1:detect_stack_use_after_return=1:check_initialization_order=1:use_odr_indicator=1:strict_init_order=1:detect_leaks=1'

try {
  node {
    stage ("Start") {
      // Check if the user who opened the PR is a known collaborator (i.e., has been added to a hyrise/hyrise team) or the Jenkins admin user
      def cause = currentBuild.getBuildCauses('hudson.model.Cause$UserIdCause')[0]
      def jenkinsUserName = cause ? cause['userId'] : null

      if (jenkinsUserName != "admin" && env.BRANCH_NAME != "master") {
        try {
          withCredentials([usernamePassword(credentialsId: 'github', usernameVariable: 'GITHUB_USERNAME', passwordVariable: 'GITHUB_TOKEN')]) {
            env.PR_CREATED_BY = pullRequest.createdBy
            sh '''
              curl -s -I -H "Authorization: token ${GITHUB_TOKEN}" https://api.github.com/repos/hyrise/hyrise/collaborators/${PR_CREATED_BY} | head -n 1 | grep "204"
            '''
          }
        } catch (error) {
          stage ("User unknown.") {
            script {
              githubNotify context: 'CI Pipeline', status: 'FAILURE', description: 'User is not a collaborator.'
            }
          }
          throw error
        }
      }

      script {
        githubNotify context: 'CI Pipeline', status: 'PENDING'

        // Cancel previous builds
        if (env.BRANCH_NAME != 'master') {
          def jobname = env.JOB_NAME
          def buildnum = env.BUILD_NUMBER.toInteger()
          def job = Jenkins.instance.getItemByFullName(jobname)
          for (build in job.builds) {
            if (!build.isBuilding()) { continue; }
            if (buildnum == build.getNumber().toInteger()) { continue; }
            echo "Cancelling previous build " + build.getNumber().toString()
            build.doStop();
          }
        }
      }
    }
  }

  node('linux') {
    stage("Hostname") {
      // Print the hostname to let us know on which node the docker image was executed for reproducibility.
      sh "hostname"
    }

    // The empty '' results in using the default registry: https://index.docker.io/v1/
    docker.withRegistry('', 'docker') {
      def hyriseCI = docker.image('hyrise/hyrise-ci:23.10');
      hyriseCI.pull()

      // LSAN (executed as part of ASAN) requires elevated privileges. Therefore, we had to add --cap-add SYS_PTRACE.
      // Even if the CI run sometimes succeeds without SYS_PTRACE, you should not remove it until you know what you are
      // doing. See also: https://github.com/google/sanitizers/issues/764
      hyriseCI.inside("--cap-add SYS_PTRACE -u 0:0") {
        try {
          stage("Setup") {
            checkout scm

            // Check if ninja-build is installed. As make is sufficient to work with Hyrise, ninja-build is not
            // installed via install_dependencies.sh but is part of the hyrise-ci docker image.
            sh "ninja --version > /dev/null"

            // During CI runs, the user is different from the owner of the directories, which blocks the execution of
            // git commands since the fix of the git vulnerability CVE-2022-24765. git commands can then only be
            // executed if the corresponding directories are added as safe directories.
            sh '''
            git config --global --add safe.directory $WORKSPACE
            # Get the paths of the submodules; for each path, add it as a git safe.directory
            grep path .gitmodules | sed 's/.*=//' | xargs -n 1 -I '{}' git config --global --add safe.directory $WORKSPACE/'{}'
            '''

            sh "./install_dependencies.sh"

            cmake = 'cmake -DCI_BUILD=ON'

            // We don't use unity builds with clang-tidy (see below) and GCC 11 builds as it triggers a GoogleTest
            // issue (see https://github.com/google/googletest/issues/3552).
            unity = '-DCMAKE_UNITY_BUILD=ON'

            // To speed compiling up, we use ninja for most builds.
            ninja = '-GNinja'

            // With Hyrise, we aim to support the most recent compiler versions and do not invest a lot of work to
            // support older versions. We test LLVM 15 (oldest LLVM version shipped with Ubuntu 23.10 that works with
            // more recent libstdc++ versions) and GCC 11 (oldest version supported by Hyrise). We execute at least
            // debug runs for them. If you want to upgrade compiler versions, please update install_dependencies.sh,
            // DEPENDENCIES.md, and the documentation (README, Wiki).
            clang = '-DCMAKE_C_COMPILER=clang -DCMAKE_CXX_COMPILER=clang++'
            clang15 = '-DCMAKE_C_COMPILER=clang-15 -DCMAKE_CXX_COMPILER=clang++-15'
            gcc = '-DCMAKE_C_COMPILER=gcc -DCMAKE_CXX_COMPILER=g++'
<<<<<<< HEAD
            gcc10 = '-DCMAKE_C_COMPILER=gcc-10 -DCMAKE_CXX_COMPILER=g++-10'
=======
            gcc11 = '-DCMAKE_C_COMPILER=gcc-11 -DCMAKE_CXX_COMPILER=g++-11'
>>>>>>> 43b228e1

            debug = '-DCMAKE_BUILD_TYPE=Debug'
            release = '-DCMAKE_BUILD_TYPE=Release'
            relwithdebinfo = '-DCMAKE_BUILD_TYPE=RelWithDebInfo'

<<<<<<< HEAD
            // jemalloc's autoconf operates outside of the build folder (#1413). If we start two cmake instances at the same time, we run into conflicts.
            // Thus, run this one (any one, really) first, so that the autoconf step can finish in peace.

            sh "mkdir clang-debug && cd clang-debug &&                                                   ${cmake} ${debug}          ${clang}  ${unity}  .. && make -j libjemalloc-build"

            // Configure the rest in parallel.
            // Note on the clang-debug-tidy stage: clang-tidy misses some flaws when running in a unity build. However, it runs very long and we agreed to life with that for now.
            // See: https://gitlab.kitware.com/cmake/cmake/-/issues/20058
            sh "mkdir clang-debug-tidy && cd clang-debug-tidy &&                                         ${cmake} ${debug}          ${clang}   ${unity} -DENABLE_CLANG_TIDY=ON .. &\
            mkdir clang-debug-unity-odr && cd clang-debug-unity-odr &&                                   ${cmake} ${debug}          ${clang}   ${unity} -DCMAKE_UNITY_BUILD_BATCH_SIZE=0 .. &\
            mkdir clang-debug-disable-precompile-headers && cd clang-debug-disable-precompile-headers && ${cmake} ${debug}          ${clang}            -DCMAKE_DISABLE_PRECOMPILE_HEADERS=On .. &\
            mkdir clang-debug-addr-ub-sanitizers && cd clang-debug-addr-ub-sanitizers &&                 ${cmake} ${debug}          ${clang}            -DENABLE_ADDR_UB_SANITIZATION=ON .. &\
            mkdir clang-release-addr-ub-sanitizers && cd clang-release-addr-ub-sanitizers &&             ${cmake} ${release}        ${clang}   ${unity} -DENABLE_ADDR_UB_SANITIZATION=ON .. &\
            mkdir clang-release && cd clang-release &&                                                   ${cmake} ${release}        ${clang}            .. &\
            mkdir clang-relwithdebinfo-thread-sanitizer && cd clang-relwithdebinfo-thread-sanitizer &&   ${cmake} ${relwithdebinfo} ${clang}            -DENABLE_THREAD_SANITIZATION=ON .. &\
            mkdir gcc-debug && cd gcc-debug &&                                                           ${cmake} ${debug}          ${gcc}              .. &\
            mkdir gcc-release && cd gcc-release &&                                                       ${cmake} ${release}        ${gcc}              .. &\
            mkdir clang-11-debug && cd clang-11-debug &&                                                 ${cmake} ${debug}          ${clang11}          .. &\
            mkdir gcc-10-debug && cd gcc-10-debug &&                                                       ${cmake} ${debug}          ${gcc10}             .. &\
=======
            // jemalloc's autoconf operates outside of the build folder (#1413). If we start two cmake instances at the
            // same time, we run into conflicts. Thus, run this one (any one, really) first, so that the autoconf step
            // can finish in peace.
            sh "mkdir clang-debug && cd clang-debug &&                                                   ${cmake} ${debug}          ${clang}  ${unity}  ${ninja} .. && ninja libjemalloc-build"

            // Configure the rest in parallel. We use unity builds to decrease build times, except for two
            // configurations: (1) clang tidy as it might otherwise miss issues with unity builds (e.g., missing
            // includes) and (2) GCC 11 debug builds of GTest (see https://github.com/google/googletest/issues/3552).
            sh "mkdir clang-debug-tidy && cd clang-debug-tidy &&                                         ${cmake} ${debug}          ${clang}             ${ninja} -DENABLE_CLANG_TIDY=ON .. &\
            mkdir clang-debug-unity-odr && cd clang-debug-unity-odr &&                                   ${cmake} ${debug}          ${clang}   ${unity}  ${ninja} -DCMAKE_UNITY_BUILD_BATCH_SIZE=0 .. &\
            mkdir clang-debug-disable-precompile-headers && cd clang-debug-disable-precompile-headers && ${cmake} ${debug}          ${clang}   ${unity}  ${ninja} -DCMAKE_DISABLE_PRECOMPILE_HEADERS=On .. &\
            mkdir clang-debug-addr-ub-leak-sanitizers && cd clang-debug-addr-ub-leak-sanitizers &&       ${cmake} ${debug}          ${clang}   ${unity}  ${ninja} -DENABLE_ADDR_UB_LEAK_SANITIZATION=ON .. &\
            mkdir clang-release-addr-ub-leak-sanitizers && cd clang-release-addr-ub-leak-sanitizers &&   ${cmake} ${release}        ${clang}   ${unity}  ${ninja} -DENABLE_ADDR_UB_LEAK_SANITIZATION=ON .. &\
            mkdir clang-relwithdebinfo-thread-sanitizer && cd clang-relwithdebinfo-thread-sanitizer &&   ${cmake} ${relwithdebinfo} ${clang}   ${unity}  ${ninja} -DENABLE_THREAD_SANITIZATION=ON .. &\
            mkdir clang-release && cd clang-release &&                                                   ${cmake} ${release}        ${clang}   ${unity}  ${ninja} .. &\
            mkdir gcc-debug && cd gcc-debug &&                                                           ${cmake} ${debug}          ${gcc}     ${unity}           .. &\
            mkdir gcc-release && cd gcc-release &&                                                       ${cmake} ${release}        ${gcc}     ${unity}  ${ninja} .. &\
            mkdir clang-15-debug && cd clang-15-debug &&                                                 ${cmake} ${debug}          ${clang15} ${unity}  ${ninja} .. &\
            mkdir gcc-11-debug && cd gcc-11-debug &&                                                     ${cmake} ${debug}          ${gcc11}             ${ninja} .. &\
>>>>>>> 43b228e1
            wait"
          }

          parallel clangDebug: {
            stage("clang-debug") {
              sh "cd clang-debug && ninja all -j \$(( \$(nproc) / 5))"
              sh "./clang-debug/hyriseTest clang-debug"
            }
          }, clang15Debug: {
            stage("clang-15-debug") {
              sh "cd clang-15-debug && ninja all -j \$(( \$(nproc) / 5))"
              sh "./clang-15-debug/hyriseTest clang-15-debug"
            }
          }, gccDebug: {
            stage("gcc-debug") {
              // We build gcc-debug using make.
              sh "cd gcc-debug && make all -j \$(( \$(nproc) / 5))"
              sh "cd gcc-debug && ./hyriseTest"
            }
<<<<<<< HEAD
          }, gcc10Debug: {
            stage("gcc-10-debug") {
              sh "cd gcc-10-debug && make all -j \$(( \$(nproc) / 4))"
              sh "cd gcc-10-debug && ./hyriseTest"
=======
          }, gcc11Debug: {
            stage("gcc-11-debug") {
               // We give more cores (ncores / 2.5) to GCC 11 as it is the only configuration that has issues with unity
               // builds (GoogleTest cannot be compiled). When switching to a more recent GCC version, this should be
               // evaluated again.
              sh "cd gcc-11-debug && ninja all -j \$(( \$(nproc) * 2 / 5))"
              sh "cd gcc-11-debug && ./hyriseTest"
>>>>>>> 43b228e1
            }
          }, lint: {
            stage("Linting") {
              sh "scripts/lint.sh"
            }
          }

          // We distribute the cores to processes in a way to even the running times. With an even distributions,
          // clang-tidy builds take up to 3h (galileo server). In addition to compile time, the distribution also
          // considers the long test runtimes of clangRelWithDebInfoThreadSanitizer (~50 minutes).
          parallel clangRelease: {
            stage("clang-release") {
              if (env.BRANCH_NAME == 'master' || full_ci) {
                sh "cd clang-release && ninja all -j \$(( \$(nproc) / 10))"
                sh "./clang-release/hyriseTest clang-release"
                sh "./clang-release/hyriseSystemTest clang-release"
                sh "./scripts/test/hyriseConsole_test.py clang-release"
                sh "./scripts/test/hyriseServer_test.py clang-release"
                sh "./scripts/test/hyriseBenchmarkJoinOrder_test.py clang-release"
                sh "./scripts/test/hyriseBenchmarkFileBased_test.py clang-release"
                sh "cd clang-release && ../scripts/test/hyriseBenchmarkTPCC_test.py ." // Own folder to isolate binary export tests
                sh "cd clang-release && ../scripts/test/hyriseBenchmarkTPCH_test.py ." // Own folder to isolate visualization

              } else {
                Utils.markStageSkippedForConditional("clangRelease")
              }
            }
          }, debugSystemTests: {
            stage("system-tests") {
              if (env.BRANCH_NAME == 'master' || full_ci) {
                sh "mkdir clang-debug-system &&  ./clang-debug/hyriseSystemTest clang-debug-system"
                sh "mkdir gcc-debug-system &&  ./gcc-debug/hyriseSystemTest gcc-debug-system"
                sh "./scripts/test/hyriseConsole_test.py clang-debug"
                sh "./scripts/test/hyriseServer_test.py clang-debug"
                sh "./scripts/test/hyriseBenchmarkJoinOrder_test.py clang-debug"
                sh "./scripts/test/hyriseBenchmarkFileBased_test.py clang-debug"
                sh "cd clang-debug && ../scripts/test/hyriseBenchmarkTPCH_test.py ." // Own folder to isolate visualization
                sh "cd clang-debug && ../scripts/test/hyriseBenchmarkJCCH_test.py ." // Own folder to isolate cached data
                sh "cd clang-debug && ../scripts/test/hyriseBenchmarkStarSchema_test.py ." // Own folder to isolate cached data
                sh "./scripts/test/hyriseConsole_test.py gcc-debug"
                sh "./scripts/test/hyriseServer_test.py gcc-debug"
                sh "./scripts/test/hyriseBenchmarkJoinOrder_test.py gcc-debug"
                sh "./scripts/test/hyriseBenchmarkFileBased_test.py gcc-debug"
                sh "cd gcc-debug && ../scripts/test/hyriseBenchmarkTPCH_test.py ." // Own folder to isolate visualization
                sh "cd gcc-debug && ../scripts/test/hyriseBenchmarkJCCH_test.py ." // Own folder to isolate cached data
                sh "cd gcc-debug && ../scripts/test/hyriseBenchmarkStarSchema_test.py ." // Own folder to isolate cached data

              } else {
                Utils.markStageSkippedForConditional("debugSystemTests")
              }
            }
          }, clangDebugRunShuffled: {
            stage("clang-debug:test-shuffle") {
              if (env.BRANCH_NAME == 'master' || full_ci) {
                sh "mkdir ./clang-debug/run-shuffled"
                sh "./clang-debug/hyriseTest clang-debug/run-shuffled --gtest_repeat=5 --gtest_shuffle"
                // We do not want to trigger SSB data generation concurrently since it is not concurrency-safe.
                sh "./clang-debug/hyriseSystemTest clang-debug/run-shuffled --gtest_repeat=2 --gtest_shuffle --gtest_filter=\"-SSBTableGeneratorTest.*\""
              } else {
                Utils.markStageSkippedForConditional("clangDebugRunShuffled")
              }
            }
          }, clangDebugUnityODR: {
            stage("clang-debug-unity-odr") {
              if (env.BRANCH_NAME == 'master' || full_ci) {
                // Check if unity builds work even if everything is batched into a single compilation unit. This helps prevent ODR (one definition rule) issues.
                sh "cd clang-debug-unity-odr && ninja all -j \$(( \$(nproc) / 20))"
              } else {
                Utils.markStageSkippedForConditional("clangDebugUnityODR")
              }
            }
          }, clangDebugTidy: {
            stage("clang-debug:tidy") {
              if (env.BRANCH_NAME == 'master' || full_ci) {
                // We do not run tidy checks on the src/test folder, so there is no point in running the expensive clang-tidy for those files
                sh "cd clang-debug-tidy && ninja hyrise_impl hyriseBenchmarkFileBased hyriseBenchmarkTPCH hyriseBenchmarkTPCDS hyriseBenchmarkJoinOrder hyriseConsole hyriseServer hyriseMvccDeletePlugin hyriseUccDiscoveryPlugin -k 0 -j \$(( \$(nproc) / 5))"
              } else {
                Utils.markStageSkippedForConditional("clangDebugTidy")
              }
            }
          }, clangDebugDisablePrecompileHeaders: {
            stage("clang-debug:disable-precompile-headers") {
              if (env.BRANCH_NAME == 'master' || full_ci) {
                // Check if builds work even when precompile headers is turned off. Executing the binaries is unnecessary as the observed errors are missing includes.
                sh "cd clang-debug-disable-precompile-headers && ninja hyriseTest hyriseBenchmarkFileBased hyriseBenchmarkTPCH hyriseBenchmarkTPCDS hyriseBenchmarkJoinOrder hyriseConsole hyriseServer -k 0 -j \$(( \$(nproc) / 20))"
              } else {
                Utils.markStageSkippedForConditional("clangDebugDisablePrecompileHeaders")
              }
            }
          }, clangDebugAddrUBLeakSanitizers: {
            stage("clang-debug:addr-ub-sanitizers") {
              if (env.BRANCH_NAME == 'master' || full_ci) {
                sh "cd clang-debug-addr-ub-leak-sanitizers && ninja hyriseTest hyriseSystemTest hyriseBenchmarkTPCH hyriseBenchmarkTPCC -j \$(( \$(nproc) / 20))"
                sh "LSAN_OPTIONS=suppressions=resources/.lsan-ignore.txt ASAN_OPTIONS=\${asan_options} ./clang-debug-addr-ub-leak-sanitizers/hyriseTest clang-debug-addr-ub-leak-sanitizers"
                sh "LSAN_OPTIONS=suppressions=resources/.lsan-ignore.txt ASAN_OPTIONS=\${asan_options} ./clang-debug-addr-ub-leak-sanitizers/hyriseSystemTest --gtest_filter=-${tests_excluded_in_sanitizer_builds} clang-debug-addr-ub-leak-sanitizers"
                sh "LSAN_OPTIONS=suppressions=resources/.lsan-ignore.txt ASAN_OPTIONS=\${asan_options} ./clang-debug-addr-ub-leak-sanitizers/hyriseBenchmarkTPCH -s .01 --verify -r 1"
              } else {
                Utils.markStageSkippedForConditional("clangDebugAddrUBLeakSanitizers")
              }
            }
          }, gccRelease: {
            if (env.BRANCH_NAME == 'master' || full_ci) {
              stage("gcc-release") {
                sh "cd gcc-release && ninja all -j \$(( \$(nproc) / 10))"
                sh "./gcc-release/hyriseTest gcc-release"
                sh "./gcc-release/hyriseSystemTest gcc-release"
                sh "./scripts/test/hyriseConsole_test.py gcc-release"
                sh "./scripts/test/hyriseServer_test.py gcc-release"
                sh "./scripts/test/hyriseBenchmarkJoinOrder_test.py gcc-release"
                sh "./scripts/test/hyriseBenchmarkFileBased_test.py gcc-release"
                sh "cd gcc-release && ../scripts/test/hyriseBenchmarkTPCC_test.py ." // Own folder to isolate binary export tests
                sh "cd gcc-release && ../scripts/test/hyriseBenchmarkTPCH_test.py ." // Own folder to isolate visualization
              }
            } else {
                Utils.markStageSkippedForConditional("gccRelease")
            }
          }, clangReleaseAddrUBLeakSanitizers: {
            stage("clang-release:addr-ub-sanitizers") {
              if (env.BRANCH_NAME == 'master' || full_ci) {
                sh "cd clang-release-addr-ub-leak-sanitizers && ninja hyriseTest hyriseSystemTest hyriseBenchmarkTPCH hyriseBenchmarkTPCC -j \$(( \$(nproc) / 5))"
                sh "LSAN_OPTIONS=suppressions=resources/.lsan-ignore.txt ASAN_OPTIONS=\${asan_options} ./clang-release-addr-ub-leak-sanitizers/hyriseTest clang-release-addr-ub-leak-sanitizers"
                sh "LSAN_OPTIONS=suppressions=resources/.lsan-ignore.txt ASAN_OPTIONS=\${asan_options} ./clang-release-addr-ub-leak-sanitizers/hyriseSystemTest --gtest_filter=-${tests_excluded_in_sanitizer_builds} clang-release-addr-ub-leak-sanitizers"
                sh "LSAN_OPTIONS=suppressions=resources/.lsan-ignore.txt ASAN_OPTIONS=\${asan_options} ./clang-release-addr-ub-leak-sanitizers/hyriseBenchmarkTPCH -s .01 --verify -r 100 --scheduler --clients 10 --cores \$(( \$(nproc) / 10))"
                sh "cd clang-release-addr-ub-leak-sanitizers && LSAN_OPTIONS=suppressions=resources/.lsan-ignore.txt ASAN_OPTIONS=\${asan_options} ../scripts/test/hyriseBenchmarkTPCC_test.py ." // Own folder to isolate binary export tests
              } else {
                Utils.markStageSkippedForConditional("clangReleaseAddrUBLeakSanitizers")
              }
            }
          }, clangRelWithDebInfoThreadSanitizer: {
            stage("clang-relwithdebinfo:thread-sanitizer") {
              if (env.BRANCH_NAME == 'master' || full_ci) {
                sh "cd clang-relwithdebinfo-thread-sanitizer && ninja hyriseTest hyriseSystemTest hyriseBenchmarkTPCH hyriseBenchmarkTPCDS -j \$(( \$(nproc) / 5))"
                sh "TSAN_OPTIONS=\"history_size=7 suppressions=resources/.tsan-ignore.txt\" ./clang-relwithdebinfo-thread-sanitizer/hyriseTest clang-relwithdebinfo-thread-sanitizer"
                sh "TSAN_OPTIONS=\"history_size=7 suppressions=resources/.tsan-ignore.txt\" ./clang-relwithdebinfo-thread-sanitizer/hyriseSystemTest --gtest_filter=-${tests_excluded_in_sanitizer_builds} clang-relwithdebinfo-thread-sanitizer"
                sh "TSAN_OPTIONS=\"history_size=7 suppressions=resources/.tsan-ignore.txt\" ./clang-relwithdebinfo-thread-sanitizer/hyriseBenchmarkTPCH -s .01 -r 100 --scheduler --clients 10 --cores \$(( \$(nproc) / 10))"
                sh "TSAN_OPTIONS=\"history_size=7 suppressions=resources/.tsan-ignore.txt\" ./clang-relwithdebinfo-thread-sanitizer/hyriseBenchmarkTPCDS -s 1 -r 5 --scheduler --clients 5 --cores \$(( \$(nproc) / 10))"
              } else {
                Utils.markStageSkippedForConditional("clangRelWithDebInfoThreadSanitizer")
              }
            }
          }, clangDebugCoverage: {
            stage("clang-debug-coverage") {
              if (env.BRANCH_NAME == 'master' || full_ci) {
                sh "./scripts/coverage.sh --generate_badge=true"
                sh "find coverage -type d -exec chmod +rx {} \\;"
                archive 'coverage_badge.svg'
                archive 'coverage_percent.txt'
                publishHTML (target: [
                  allowMissing: false,
                  alwaysLinkToLastBuild: false,
                  keepAll: true,
                  reportDir: 'coverage',
                  reportFiles: 'index.html',
                  reportName: "Llvm-cov_Report"
                ])
                script {
                  coverageChange = sh script: "./scripts/compare_coverage.sh", returnStdout: true
                  githubNotify context: 'Coverage', description: "$coverageChange", status: 'SUCCESS', targetUrl: "${env.BUILD_URL}/RCov_20Report/index.html"
                }
              } else {
                Utils.markStageSkippedForConditional("clangDebugCoverage")
              }
            }
          }

          parallel memcheckReleaseTest: {
            stage("memcheckReleaseTest") {
              // Runs after the other sanitizers as it depends on clang-release to be built.
              if (env.BRANCH_NAME == 'master' || full_ci) {
                sh "mkdir ./clang-release-memcheck-test"
                // If this shows a leak, try --leak-check=full, which is slower but more precise. Valgrind serializes
                // concurrent threads into a single one. Thus, we limit the cores and data preparation cores for the
                // benchmark runs to reduce this serialization overhead. According to the Valgrind documentation,
                // --fair-sched=yes "improves overall responsiveness if you are running an interactive multithreaded
                // program" and "produces better reproducibility of thread scheduling for different executions of a
                // multithreaded application" (i.e., there are no runs that are randomly faster or slower).
                sh "valgrind --tool=memcheck --error-exitcode=1 --gen-suppressions=all --num-callers=25 --fair-sched=yes --suppressions=resources/.valgrind-ignore.txt ./clang-release/hyriseTest clang-release-memcheck-test --gtest_filter=-NUMAMemoryResourceTest.BasicAllocate"
                sh "valgrind --tool=memcheck --error-exitcode=1 --gen-suppressions=all --num-callers=25 --fair-sched=yes --suppressions=resources/.valgrind-ignore.txt ./clang-release/hyriseBenchmarkTPCH -s .01 -r 1 --scheduler --cores 4 --data_preparation_cores 4"
                sh "valgrind --tool=memcheck --error-exitcode=1 --gen-suppressions=all --num-callers=25 --fair-sched=yes --suppressions=resources/.valgrind-ignore.txt ./clang-release/hyriseBenchmarkTPCDS -s 1 -r 1 --scheduler --cores 4 --data_preparation_cores 4"
                sh "valgrind --tool=memcheck --error-exitcode=1 --gen-suppressions=all --num-callers=25 --fair-sched=yes --suppressions=resources/.valgrind-ignore.txt ./clang-release/hyriseBenchmarkTPCC -s 1 --scheduler --cores 4 --data_preparation_cores 4"
              } else {
                Utils.markStageSkippedForConditional("memcheckReleaseTest")
              }
            }
          }, tpchVerification: {
            stage("tpchVerification") {
              if (env.BRANCH_NAME == 'master' || full_ci) {
                // Verify both single- and multithreaded results.
                sh "./clang-release/hyriseBenchmarkTPCH --dont_cache_binary_tables -r 1 -s 1 --verify"
                sh "./clang-release/hyriseBenchmarkTPCH --dont_cache_binary_tables -r 1 -s 1 --verify --scheduler --clients 1 --cores 10"
              } else {
                Utils.markStageSkippedForConditional("tpchVerification")
              }
            }
          }, tpchQueryPlans: {
            stage("tpchQueryPlans") {
              if (env.BRANCH_NAME == 'master' || full_ci) {
                sh "mkdir -p query_plans/tpch; cd query_plans/tpch && ../../clang-release/hyriseBenchmarkTPCH --dont_cache_binary_tables -r 2 -s 10 --visualize && ../../scripts/plot_operator_breakdown.py ../../clang-release/"
                archiveArtifacts artifacts: 'query_plans/tpch/*.svg'
                archiveArtifacts artifacts: 'query_plans/tpch/operator_breakdown.pdf'
              } else {
                Utils.markStageSkippedForConditional("tpchQueryPlans")
              }
            }
          }, tpcdsQueryPlansAndVerification: {
            stage("tpcdsQueryPlansAndVerification") {
              if (env.BRANCH_NAME == 'master' || full_ci) {
                sh "mkdir -p query_plans/tpcds; cd query_plans/tpcds && ln -s ../../resources; ../../clang-release/hyriseBenchmarkTPCDS --dont_cache_binary_tables -r 1 -s 1 --visualize --verify && ../../scripts/plot_operator_breakdown.py ../../clang-release/"
                archiveArtifacts artifacts: 'query_plans/tpcds/*.svg'
                archiveArtifacts artifacts: 'query_plans/tpcds/operator_breakdown.pdf'
              } else {
                Utils.markStageSkippedForConditional("tpcdsQueryPlansAndVerification")
              }
            }
          }, jobQueryPlans: {
            stage("jobQueryPlans") {
              if (env.BRANCH_NAME == 'master' || full_ci) {
                // In contrast to TPC-H and TPC-DS above, we execute the JoinOrderBenchmark from the project's root directoy because its setup script requires us to do so.
                sh "mkdir -p query_plans/job && ./clang-release/hyriseBenchmarkJoinOrder --dont_cache_binary_tables -r 1 --visualize && ./scripts/plot_operator_breakdown.py ./clang-release/ && mv operator_breakdown.pdf query_plans/job && mv *QP.svg query_plans/job"
                archiveArtifacts artifacts: 'query_plans/job/*.svg'
                archiveArtifacts artifacts: 'query_plans/job/operator_breakdown.pdf'
              } else {
                Utils.markStageSkippedForConditional("jobQueryPlans")
              }
            }
          }, ssbQueryPlans: {
            stage("ssbQueryPlans") {
              if (env.BRANCH_NAME == 'master' || full_ci) {
                sh "mkdir -p query_plans/ssb; cd query_plans/ssb && ../../clang-release/hyriseBenchmarkStarSchema --dont_cache_binary_tables -r 1 -s 1 --visualize && ../../scripts/plot_operator_breakdown.py ../../clang-release/"
                archiveArtifacts artifacts: 'query_plans/ssb/*.svg'
                archiveArtifacts artifacts: 'query_plans/ssb/operator_breakdown.pdf'
              } else {
                Utils.markStageSkippedForConditional("ssbQueryPlans")
              }
            }
          }

        } finally {
          sh "ls -A1 | xargs rm -rf"
          deleteDir()
        }
      }
    }
  }

  parallel clangMacX64: {
    node('mac') {
      stage("clangMacX64") {
        if (env.BRANCH_NAME == 'master' || full_ci) {
          try {
            // We have experienced frequent network problems with this CI machine. So far, we have not found the cause.
            // Since we run this stage very late and it frequently fails due to network problems, we retry pulling the
            // sources five times to avoid re-runs of entire Full CI runs that failed in the very last stage due to a
            // single network issue.
            retry(5) {
              try {
                checkout scm

                // We do not use install_dependencies.sh here as there is no way to run OS X in a Docker container.
                sh "git submodule update --init --recursive --jobs 4 --depth=1"
              } catch (error) {
                sh "ls -A1 | xargs rm -rf"
                throw error
              }
            }

            // Build hyriseTest (Debug) with macOS's default compiler (Apple clang) and run it. Passing clang
            // explicitly seems to make the compiler find C system headers (required for SSB and JCC-H data generators)
            // that are not found otherwise.
            sh "mkdir clang-apple-debug && cd clang-apple-debug && PATH=/usr/local/bin/:$PATH cmake ${debug} ${unity} ${ninja} -DCMAKE_C_COMPILER=clang -DCMAKE_CXX_COMPILER=clang++ .."
            sh "cd clang-apple-debug && PATH=/usr/local/bin/:$PATH ninja"
            sh "./clang-apple-debug/hyriseTest"

            // Build Hyrise (Release) with a recent clang compiler version (as recommended for Hyrise on macOS) and run
            // various tests.
            sh "mkdir clang-release && cd clang-release && PATH=/usr/local/bin/:$PATH /usr/local/bin/cmake ${release} ${ninja} -DCMAKE_C_COMPILER=/usr/local/opt/llvm@17/bin/clang -DCMAKE_CXX_COMPILER=/usr/local/opt/llvm@17/bin/clang++ .."
            sh "cd clang-release && PATH=/usr/local/bin/:$PATH ninja"
            sh "./clang-release/hyriseTest"
            sh "./clang-release/hyriseSystemTest --gtest_filter=-${tests_excluded_in_mac_builds}"
            sh "PATH=/usr/local/bin/:$PATH ./scripts/test/hyriseConsole_test.py clang-release"
            sh "PATH=/usr/local/bin/:$PATH ./scripts/test/hyriseServer_test.py clang-release"
            sh "PATH=/usr/local/bin/:$PATH ./scripts/test/hyriseBenchmarkFileBased_test.py clang-release"
          } finally {
            sh "ls -A1 | xargs rm -rf"
          }
        } else {
          Utils.markStageSkippedForConditional("clangMacX64")
        }
      }
    }
  }, clangMacArm: {
    // For this to work, we installed a native non-standard JDK (zulu) via brew. See #2339 for more details.
    node('mac-arm') {
      stage("clangMacArm") {
        if (env.BRANCH_NAME == 'master' || full_ci) {
          try {
            checkout scm

            // We do not use install_dependencies.sh here as there is no way to run OS X in a Docker container
            sh "git submodule update --init --recursive --jobs 4 --depth=1"

            // Build hyriseTest (Release) with macOS's default compiler (Apple clang) and run it. Passing clang
            // explicitly seems to make the compiler find C system headers (required for SSB and JCC-H data generators)
            // that are not found otherwise.
            sh "mkdir clang-apple-release && cd clang-apple-release && cmake ${release} ${ninja} -DCMAKE_C_COMPILER=clang -DCMAKE_CXX_COMPILER=clang++ .."
            sh "cd clang-apple-release && ninja"
            sh "./clang-apple-release/hyriseTest"

            // Build Hyrise (Debug) with a recent clang compiler version (as recommended for Hyrise on macOS) and run
            // various tests.
            // NOTE: These paths differ from x64 - brew on ARM uses /opt (https://docs.brew.sh/Installation)
            sh "mkdir clang-debug && cd clang-debug && cmake ${debug} ${unity} ${ninja} -DCMAKE_C_COMPILER=/opt/homebrew/opt/llvm@17/bin/clang -DCMAKE_CXX_COMPILER=/opt/homebrew/opt/llvm@17/bin/clang++ .."
            sh "cd clang-debug && ninja"

            // Check whether arm64 binaries are built to ensure that we are not accidentally running rosetta that
            // executes x86 binaries on arm.
            sh "file ./clang-debug/hyriseTest | grep arm64"

            sh "./clang-debug/hyriseTest"
            sh "./clang-debug/hyriseSystemTest --gtest_filter=-${tests_excluded_in_mac_builds}"
            sh "PATH=/usr/local/bin/:$PATH ./scripts/test/hyriseConsole_test.py clang-debug"
            sh "PATH=/usr/local/bin/:$PATH ./scripts/test/hyriseServer_test.py clang-debug"
            sh "PATH=/usr/local/bin/:$PATH ./scripts/test/hyriseBenchmarkFileBased_test.py clang-debug"
          } finally {
            sh "ls -A1 | xargs rm -rf"
          }
        } else {
          Utils.markStageSkippedForConditional("clangMacArm")
        }
      }
    }
  }

  node {
    stage("Notify") {
      script {
        githubNotify context: 'CI Pipeline', status: 'SUCCESS'
        if (env.BRANCH_NAME == 'master' || full_ci) {
          githubNotify context: 'Full CI', status: 'SUCCESS'
        }
      }
    }
  }
} catch (error) {
  stage("Notify") {
    script {
      githubNotify context: 'CI Pipeline', status: 'FAILURE'
      if (env.BRANCH_NAME == 'master' || full_ci) {
        githubNotify context: 'Full CI', status: 'FAILURE'
      }
      if (env.BRANCH_NAME == 'master') {
        slackSend message: ":rotating_light: ALARM! Build on ${env.BRANCH_NAME} failed! - ${env.JOB_NAME} ${env.BUILD_NUMBER} (<${env.BUILD_URL}|Open>) :rotating_light:"
      }
    }
    throw error
  }
}<|MERGE_RESOLUTION|>--- conflicted
+++ resolved
@@ -106,37 +106,12 @@
             clang = '-DCMAKE_C_COMPILER=clang -DCMAKE_CXX_COMPILER=clang++'
             clang15 = '-DCMAKE_C_COMPILER=clang-15 -DCMAKE_CXX_COMPILER=clang++-15'
             gcc = '-DCMAKE_C_COMPILER=gcc -DCMAKE_CXX_COMPILER=g++'
-<<<<<<< HEAD
-            gcc10 = '-DCMAKE_C_COMPILER=gcc-10 -DCMAKE_CXX_COMPILER=g++-10'
-=======
             gcc11 = '-DCMAKE_C_COMPILER=gcc-11 -DCMAKE_CXX_COMPILER=g++-11'
->>>>>>> 43b228e1
 
             debug = '-DCMAKE_BUILD_TYPE=Debug'
             release = '-DCMAKE_BUILD_TYPE=Release'
             relwithdebinfo = '-DCMAKE_BUILD_TYPE=RelWithDebInfo'
 
-<<<<<<< HEAD
-            // jemalloc's autoconf operates outside of the build folder (#1413). If we start two cmake instances at the same time, we run into conflicts.
-            // Thus, run this one (any one, really) first, so that the autoconf step can finish in peace.
-
-            sh "mkdir clang-debug && cd clang-debug &&                                                   ${cmake} ${debug}          ${clang}  ${unity}  .. && make -j libjemalloc-build"
-
-            // Configure the rest in parallel.
-            // Note on the clang-debug-tidy stage: clang-tidy misses some flaws when running in a unity build. However, it runs very long and we agreed to life with that for now.
-            // See: https://gitlab.kitware.com/cmake/cmake/-/issues/20058
-            sh "mkdir clang-debug-tidy && cd clang-debug-tidy &&                                         ${cmake} ${debug}          ${clang}   ${unity} -DENABLE_CLANG_TIDY=ON .. &\
-            mkdir clang-debug-unity-odr && cd clang-debug-unity-odr &&                                   ${cmake} ${debug}          ${clang}   ${unity} -DCMAKE_UNITY_BUILD_BATCH_SIZE=0 .. &\
-            mkdir clang-debug-disable-precompile-headers && cd clang-debug-disable-precompile-headers && ${cmake} ${debug}          ${clang}            -DCMAKE_DISABLE_PRECOMPILE_HEADERS=On .. &\
-            mkdir clang-debug-addr-ub-sanitizers && cd clang-debug-addr-ub-sanitizers &&                 ${cmake} ${debug}          ${clang}            -DENABLE_ADDR_UB_SANITIZATION=ON .. &\
-            mkdir clang-release-addr-ub-sanitizers && cd clang-release-addr-ub-sanitizers &&             ${cmake} ${release}        ${clang}   ${unity} -DENABLE_ADDR_UB_SANITIZATION=ON .. &\
-            mkdir clang-release && cd clang-release &&                                                   ${cmake} ${release}        ${clang}            .. &\
-            mkdir clang-relwithdebinfo-thread-sanitizer && cd clang-relwithdebinfo-thread-sanitizer &&   ${cmake} ${relwithdebinfo} ${clang}            -DENABLE_THREAD_SANITIZATION=ON .. &\
-            mkdir gcc-debug && cd gcc-debug &&                                                           ${cmake} ${debug}          ${gcc}              .. &\
-            mkdir gcc-release && cd gcc-release &&                                                       ${cmake} ${release}        ${gcc}              .. &\
-            mkdir clang-11-debug && cd clang-11-debug &&                                                 ${cmake} ${debug}          ${clang11}          .. &\
-            mkdir gcc-10-debug && cd gcc-10-debug &&                                                       ${cmake} ${debug}          ${gcc10}             .. &\
-=======
             // jemalloc's autoconf operates outside of the build folder (#1413). If we start two cmake instances at the
             // same time, we run into conflicts. Thus, run this one (any one, really) first, so that the autoconf step
             // can finish in peace.
@@ -156,7 +131,6 @@
             mkdir gcc-release && cd gcc-release &&                                                       ${cmake} ${release}        ${gcc}     ${unity}  ${ninja} .. &\
             mkdir clang-15-debug && cd clang-15-debug &&                                                 ${cmake} ${debug}          ${clang15} ${unity}  ${ninja} .. &\
             mkdir gcc-11-debug && cd gcc-11-debug &&                                                     ${cmake} ${debug}          ${gcc11}             ${ninja} .. &\
->>>>>>> 43b228e1
             wait"
           }
 
@@ -176,12 +150,6 @@
               sh "cd gcc-debug && make all -j \$(( \$(nproc) / 5))"
               sh "cd gcc-debug && ./hyriseTest"
             }
-<<<<<<< HEAD
-          }, gcc10Debug: {
-            stage("gcc-10-debug") {
-              sh "cd gcc-10-debug && make all -j \$(( \$(nproc) / 4))"
-              sh "cd gcc-10-debug && ./hyriseTest"
-=======
           }, gcc11Debug: {
             stage("gcc-11-debug") {
                // We give more cores (ncores / 2.5) to GCC 11 as it is the only configuration that has issues with unity
@@ -189,7 +157,6 @@
                // evaluated again.
               sh "cd gcc-11-debug && ninja all -j \$(( \$(nproc) * 2 / 5))"
               sh "cd gcc-11-debug && ./hyriseTest"
->>>>>>> 43b228e1
             }
           }, lint: {
             stage("Linting") {
