--- conflicted
+++ resolved
@@ -41,54 +41,8 @@
     }
   }
 
-<<<<<<< HEAD
-  def oppossumCI = docker.image('hyrise/opossum-ci:19.04');
-  oppossumCI.pull()
-  // create ccache volume on host using:
-  // mkdir /mnt/ccache; mount -t tmpfs -o size=50G none /mnt/ccache
-  // or add it to /etc/fstab:
-  // tmpfs  /mnt/ccache tmpfs defaults,size=51201M  0 0
-
-  oppossumCI.inside("-u 0:0 -v /mnt/ccache:/ccache -e \"CCACHE_DIR=/ccache\" -e \"CCACHE_CPP2=yes\" -e \"CCACHE_MAXSIZE=50GB\" -e \"CCACHE_SLOPPINESS=file_macro\" --privileged=true") {
-    try {
-      stage("Setup") {
-        checkout scm
-        sh "./install.sh"
-        // Run cmake once in isolation and build jemalloc to avoid race conditions with autoconf (#1413)
-        sh "mkdir clang-debug && cd clang-debug && cmake -DCI_BUILD=ON -DCMAKE_CXX_COMPILER_LAUNCHER=ccache -DCMAKE_BUILD_TYPE=Debug -DCMAKE_C_COMPILER=clang-7 -DCMAKE_CXX_COMPILER=clang++-7 .. && make -j libjemalloc-build"
-
-        // Configure the rest in parallel
-        sh "mkdir clang-debug-tidy && cd clang-debug-tidy && cmake -DCI_BUILD=ON -DCMAKE_CXX_COMPILER_LAUNCHER=ccache -DCMAKE_BUILD_TYPE=Debug -DCMAKE_C_COMPILER=clang-7 -DCMAKE_CXX_COMPILER=clang++-7 -DENABLE_CLANG_TIDY=ON .. &\
-        mkdir clang-debug-addr-ub-sanitizers && cd clang-debug-addr-ub-sanitizers && cmake -DCI_BUILD=ON -DCMAKE_CXX_COMPILER_LAUNCHER=ccache -DCMAKE_BUILD_TYPE=Debug -DCMAKE_C_COMPILER=clang-7 -DCMAKE_CXX_COMPILER=clang++-7 -DENABLE_ADDR_UB_SANITIZATION=ON .. &\
-        mkdir clang-release-addr-ub-sanitizers && cd clang-release-addr-ub-sanitizers && cmake -DCI_BUILD=ON -DCMAKE_CXX_COMPILER_LAUNCHER=ccache -DCMAKE_BUILD_TYPE=Release -DCMAKE_C_COMPILER=clang-7 -DCMAKE_CXX_COMPILER=clang++-7 -DENABLE_ADDR_UB_SANITIZATION=ON .. &\
-        mkdir clang-release && cd clang-release && cmake -DCI_BUILD=ON -DCMAKE_CXX_COMPILER_LAUNCHER=ccache -DCMAKE_BUILD_TYPE=Release -DCMAKE_C_COMPILER=clang-7 -DCMAKE_CXX_COMPILER=clang++-7 .. &\
-        mkdir clang-release-addr-ub-sanitizers-no-numa && cd clang-release-addr-ub-sanitizers-no-numa && cmake -DCI_BUILD=ON -DCMAKE_CXX_COMPILER_LAUNCHER=ccache -DCMAKE_BUILD_TYPE=Release -DCMAKE_C_COMPILER=clang-7 -DCMAKE_CXX_COMPILER=clang++-7 -DENABLE_ADDR_UB_SANITIZATION=ON -DENABLE_NUMA_SUPPORT=OFF .. &\
-        mkdir clang-release-thread-sanitizer-no-numa && cd clang-release-thread-sanitizer-no-numa && cmake -DCI_BUILD=ON -DCMAKE_CXX_COMPILER_LAUNCHER=ccache -DCMAKE_BUILD_TYPE=Release -DCMAKE_C_COMPILER=clang-7 -DCMAKE_CXX_COMPILER=clang++-7 -DENABLE_THREAD_SANITIZATION=ON -DENABLE_NUMA_SUPPORT=OFF .. &\
-        mkdir gcc-debug && cd gcc-debug && cmake -DCI_BUILD=ON -DCMAKE_CXX_COMPILER_LAUNCHER=ccache -DCMAKE_BUILD_TYPE=Debug -DCMAKE_C_COMPILER=gcc -DCMAKE_CXX_COMPILER=g++ .. &\
-        mkdir gcc-release && cd gcc-release && cmake -DCI_BUILD=ON -DCMAKE_CXX_COMPILER_LAUNCHER=ccache -DCMAKE_BUILD_TYPE=Release -DCMAKE_C_COMPILER=gcc -DCMAKE_CXX_COMPILER=g++ .. &\
-        wait"
-        full_ci = env.BRANCH_NAME == 'master' || pullRequest.labels.contains('FullCI')
-      }
-
-      parallel clangDebug: {
-        stage("clang-debug") {
-          sh "export CCACHE_BASEDIR=`pwd`; cd clang-debug && make all -j \$(( \$(cat /proc/cpuinfo | grep processor | wc -l) / 3))"
-          sh "./clang-debug/hyriseTest clang-debug"
-        }
-      }, gccDebug: {
-        stage("gcc-debug") {
-          sh "export CCACHE_BASEDIR=`pwd`; cd gcc-debug && make all -j \$(( \$(cat /proc/cpuinfo | grep processor | wc -l) / 3))"
-          // Test that running the binary from the build folder works
-          sh "cd gcc-debug && ./hyriseTest"
-        }
-      }, lint: {
-        stage("Linting") {
-          sh '''
-            scripts/lint.sh
-          '''
-=======
   node('linux') {
-    def oppossumCI = docker.image('hyrise/opossum-ci:18.04');
+    def oppossumCI = docker.image('hyrise/opossum-ci:19.04');
     oppossumCI.pull()
     // create ccache volume on host using:
     // mkdir /mnt/ccache; mount -t tmpfs -o size=50G none /mnt/ccache
@@ -102,21 +56,20 @@
           sh "./install.sh"
 
           // Run cmake once in isolation and build jemalloc to avoid race conditions with autoconf (#1413)
-          sh "mkdir clang-debug && cd clang-debug && cmake -DCI_BUILD=ON -DCMAKE_C_COMPILER_LAUNCHER=ccache -DCMAKE_CXX_COMPILER_LAUNCHER=ccache -DCMAKE_BUILD_TYPE=Debug -DCMAKE_C_COMPILER=clang-6.0 -DCMAKE_CXX_COMPILER=clang++-6.0 .. && make -j libjemalloc-build"
+          sh "mkdir clang-debug && cd clang-debug && cmake -DCI_BUILD=ON -DCMAKE_C_COMPILER_LAUNCHER=ccache -DCMAKE_CXX_COMPILER_LAUNCHER=ccache -DCMAKE_BUILD_TYPE=Debug -DCMAKE_C_COMPILER=clang-7 -DCMAKE_CXX_COMPILER=clang++-7 .. && make -j libjemalloc-build"
 
           // Configure the rest in parallel
-          sh "mkdir clang-debug-tidy && cd clang-debug-tidy && cmake -DCI_BUILD=ON -DCMAKE_C_COMPILER_LAUNCHER=ccache -DCMAKE_CXX_COMPILER_LAUNCHER=ccache -DCMAKE_BUILD_TYPE=Debug -DCMAKE_C_COMPILER=clang-6.0 -DCMAKE_CXX_COMPILER=clang++-6.0 -DENABLE_CLANG_TIDY=ON .. &\
-          mkdir clang-debug-addr-ub-sanitizers && cd clang-debug-addr-ub-sanitizers && cmake -DCI_BUILD=ON -DCMAKE_C_COMPILER_LAUNCHER=ccache -DCMAKE_CXX_COMPILER_LAUNCHER=ccache -DCMAKE_BUILD_TYPE=Debug -DCMAKE_C_COMPILER=clang-6.0 -DCMAKE_CXX_COMPILER=clang++-6.0 -DENABLE_ADDR_UB_SANITIZATION=ON .. &\
-          mkdir clang-release-addr-ub-sanitizers && cd clang-release-addr-ub-sanitizers && cmake -DCI_BUILD=ON -DCMAKE_C_COMPILER_LAUNCHER=ccache -DCMAKE_CXX_COMPILER_LAUNCHER=ccache -DCMAKE_BUILD_TYPE=Release -DCMAKE_C_COMPILER=clang-6.0 -DCMAKE_CXX_COMPILER=clang++-6.0 -DENABLE_ADDR_UB_SANITIZATION=ON .. &\
-          mkdir clang-release && cd clang-release && cmake -DCI_BUILD=ON -DCMAKE_C_COMPILER_LAUNCHER=ccache -DCMAKE_CXX_COMPILER_LAUNCHER=ccache -DCMAKE_BUILD_TYPE=Release -DCMAKE_C_COMPILER=clang-6.0 -DCMAKE_CXX_COMPILER=clang++-6.0 .. &\
-          mkdir clang-release-addr-ub-sanitizers-no-numa && cd clang-release-addr-ub-sanitizers-no-numa && cmake -DCI_BUILD=ON -DCMAKE_C_COMPILER_LAUNCHER=ccache -DCMAKE_CXX_COMPILER_LAUNCHER=ccache -DCMAKE_BUILD_TYPE=Release -DCMAKE_C_COMPILER=clang-6.0 -DCMAKE_CXX_COMPILER=clang++-6.0 -DENABLE_ADDR_UB_SANITIZATION=ON -DENABLE_NUMA_SUPPORT=OFF .. &\
-          mkdir clang-release-thread-sanitizer && cd clang-release-thread-sanitizer && cmake -DCI_BUILD=ON -DCMAKE_C_COMPILER_LAUNCHER=ccache -DCMAKE_CXX_COMPILER_LAUNCHER=ccache -DCMAKE_BUILD_TYPE=Release -DCMAKE_C_COMPILER=clang-6.0 -DCMAKE_CXX_COMPILER=clang++-6.0 -DENABLE_THREAD_SANITIZATION=ON .. &\
-          mkdir clang-release-thread-sanitizer-no-numa && cd clang-release-thread-sanitizer-no-numa && cmake -DCI_BUILD=ON -DCMAKE_C_COMPILER_LAUNCHER=ccache -DCMAKE_CXX_COMPILER_LAUNCHER=ccache -DCMAKE_BUILD_TYPE=Release -DCMAKE_C_COMPILER=clang-6.0 -DCMAKE_CXX_COMPILER=clang++-6.0 -DENABLE_THREAD_SANITIZATION=ON -DENABLE_NUMA_SUPPORT=OFF .. &\
+          sh "mkdir clang-debug-tidy && cd clang-debug-tidy && cmake -DCI_BUILD=ON -DCMAKE_C_COMPILER_LAUNCHER=ccache -DCMAKE_CXX_COMPILER_LAUNCHER=ccache -DCMAKE_BUILD_TYPE=Debug -DCMAKE_C_COMPILER=clang-7 -DCMAKE_CXX_COMPILER=clang++-7 -DENABLE_CLANG_TIDY=ON .. &\
+          mkdir clang-debug-addr-ub-sanitizers && cd clang-debug-addr-ub-sanitizers && cmake -DCI_BUILD=ON -DCMAKE_C_COMPILER_LAUNCHER=ccache -DCMAKE_CXX_COMPILER_LAUNCHER=ccache -DCMAKE_BUILD_TYPE=Debug -DCMAKE_C_COMPILER=clang-7 -DCMAKE_CXX_COMPILER=clang++-7 -DENABLE_ADDR_UB_SANITIZATION=ON .. &\
+          mkdir clang-release-addr-ub-sanitizers && cd clang-release-addr-ub-sanitizers && cmake -DCI_BUILD=ON -DCMAKE_C_COMPILER_LAUNCHER=ccache -DCMAKE_CXX_COMPILER_LAUNCHER=ccache -DCMAKE_BUILD_TYPE=Release -DCMAKE_C_COMPILER=clang-7 -DCMAKE_CXX_COMPILER=clang++-7 -DENABLE_ADDR_UB_SANITIZATION=ON .. &\
+          mkdir clang-release && cd clang-release && cmake -DCI_BUILD=ON -DCMAKE_C_COMPILER_LAUNCHER=ccache -DCMAKE_CXX_COMPILER_LAUNCHER=ccache -DCMAKE_BUILD_TYPE=Release -DCMAKE_C_COMPILER=clang-7 -DCMAKE_CXX_COMPILER=clang++-7 .. &\
+          mkdir clang-release-addr-ub-sanitizers-no-numa && cd clang-release-addr-ub-sanitizers-no-numa && cmake -DCI_BUILD=ON -DCMAKE_C_COMPILER_LAUNCHER=ccache -DCMAKE_CXX_COMPILER_LAUNCHER=ccache -DCMAKE_BUILD_TYPE=Release -DCMAKE_C_COMPILER=clang-7 -DCMAKE_CXX_COMPILER=clang++-7 -DENABLE_ADDR_UB_SANITIZATION=ON -DENABLE_NUMA_SUPPORT=OFF .. &\
+          mkdir clang-release-thread-sanitizer && cd clang-release-thread-sanitizer && cmake -DCI_BUILD=ON -DCMAKE_C_COMPILER_LAUNCHER=ccache -DCMAKE_CXX_COMPILER_LAUNCHER=ccache -DCMAKE_BUILD_TYPE=Release -DCMAKE_C_COMPILER=clang-7 -DCMAKE_CXX_COMPILER=clang++-7 -DENABLE_THREAD_SANITIZATION=ON .. &\
+          mkdir clang-release-thread-sanitizer-no-numa && cd clang-release-thread-sanitizer-no-numa && cmake -DCI_BUILD=ON -DCMAKE_C_COMPILER_LAUNCHER=ccache -DCMAKE_CXX_COMPILER_LAUNCHER=ccache -DCMAKE_BUILD_TYPE=Release -DCMAKE_C_COMPILER=clang-7 -DCMAKE_CXX_COMPILER=clang++-7 -DENABLE_THREAD_SANITIZATION=ON -DENABLE_NUMA_SUPPORT=OFF .. &\
           mkdir gcc-debug && cd gcc-debug && cmake -DCI_BUILD=ON -DCMAKE_C_COMPILER_LAUNCHER=ccache -DCMAKE_CXX_COMPILER_LAUNCHER=ccache -DCMAKE_BUILD_TYPE=Debug -DCMAKE_C_COMPILER=gcc -DCMAKE_CXX_COMPILER=g++ .. &\
           mkdir gcc-release && cd gcc-release && cmake -DCI_BUILD=ON -DCMAKE_C_COMPILER_LAUNCHER=ccache -DCMAKE_CXX_COMPILER_LAUNCHER=ccache -DCMAKE_BUILD_TYPE=Release -DCMAKE_C_COMPILER=gcc -DCMAKE_CXX_COMPILER=g++ .. &\
           wait"
           full_ci = env.BRANCH_NAME == 'master' || pullRequest.labels.contains('FullCI')
->>>>>>> 82790ef8
         }
 
         parallel clangDebug: {
