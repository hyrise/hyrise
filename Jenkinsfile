--- conflicted
+++ resolved
@@ -415,56 +415,6 @@
     }
   }
 
-<<<<<<< HEAD
-  //parallel clangMacX64: {
-  //  node('mac') {
-  //    stage("clangMacX64") {
-  //      if (env.BRANCH_NAME == 'master' || full_ci) {
-  //        try {
-  //          // We have experienced frequent network problems with this CI machine. So far, we have not found the cause.
-  //          // Since we run this stage very late and it frequently fails due to network problems, we retry pulling the
-  //          // sources five times to avoid re-runs of entire Full CI runs that failed in the very last stage due to a
-  //          // single network issue.
-  //          retry(5) {
-  //            try {
-  //              checkout scm
-  //
-  //              // We do not use install_dependencies.sh here as there is no way to run OS X in a Docker container.
-  //              sh "git submodule update --init --recursive --jobs 4 --depth=1"
-  //            } catch (error) {
-  //              sh "ls -A1 | xargs rm -rf"
-  //              throw error
-  //            }
-  //          }
-  //
-  //          // Build hyriseTest (Debug) with macOS's default compiler (Apple clang) and run it. Passing clang
-  //          // explicitly seems to make the compiler find C system headers (required for SSB and JCC-H data generators)
-  //          // that are not found otherwise.
-  //          sh "mkdir clang-apple-debug && cd clang-apple-debug && cmake ${debug} ${unity} ${ninja} -DCMAKE_C_COMPILER=clang -DCMAKE_CXX_COMPILER=clang++ .."
-  //          sh "cd clang-apple-debug && ninja"
-  //          sh "./clang-apple-debug/hyriseTest"
-  //
-  //          // Build Hyrise (Release) with a recent clang compiler version (as recommended for Hyrise on macOS) and run
-  //          // various tests. As the release build already takes quite a while on the Intel machine, we disable LTO and
-  //          // only build release with LTO on the ARM machine.
-  //          sh "mkdir clang-release && cd clang-release && cmake ${release} ${ninja} ${unity} ${no_lto} -DCMAKE_C_COMPILER=/usr/local/opt/llvm@19/bin/clang -DCMAKE_CXX_COMPILER=/usr/local/opt/llvm@19/bin/clang++ .."
-  //          sh "cd clang-release && ninja"
-  //          sh "./clang-release/hyriseTest"
-  //          sh "./clang-release/hyriseSystemTest --gtest_filter=-${tests_excluded_in_mac_builds}"
-  //          sh "./scripts/test/hyriseConsole_test.py clang-release"
-  //          sh "./scripts/test/hyriseServer_test.py clang-release"
-  //          sh "./scripts/test/hyriseBenchmarkFileBased_test.py clang-release"
-  //        } finally {
-  //          sh "ls -A1 | xargs rm -rf"
-  //        }
-  //      } else {
-  //        Utils.markStageSkippedForConditional("clangMacX64")
-  //      }
-  //    }
-  //  }
-  //},
-  parallel clangMacArm: {
-=======
   // parallel clangMacX64: {
   //   node('mac') {
   //     stage("clangMacX64") {
@@ -513,7 +463,6 @@
   //   }
   // },
   clangMacArm: {
->>>>>>> ee7f61dc
     // For this to work, we installed a native non-standard JDK (zulu) via brew. See #2339 for more details.
     node('mac-arm') {
       stage("clangMacArm") {
