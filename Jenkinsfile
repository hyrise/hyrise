import org.jenkinsci.plugins.pipeline.modeldefinition.Utils

full_ci = env.BRANCH_NAME == 'master' || pullRequest.labels.contains('FullCI')
tests_excluded_in_sanitizer_builds = '--gtest_filter=-SQLiteTestRunnerEncodings/*:TpcdsTableGeneratorTest.GenerateAndStoreRowCounts:TPCHTableGeneratorTest.RowCountsMediumScaleFactor'

try {
  node {
    stage ("Start") {
      // Check if the user who opened the PR is a known collaborator (i.e., has been added to a hyrise/hyrise team)
      if (env.CHANGE_ID) {
        try {
          withCredentials([usernamePassword(credentialsId: '5fe8ede9-bbdb-4803-a307-6924d4b4d9b5', usernameVariable: 'GITHUB_USERNAME', passwordVariable: 'GITHUB_TOKEN')]) {
            env.PR_CREATED_BY = pullRequest.createdBy
            sh '''
              curl -s -I -H "Authorization: token ${GITHUB_TOKEN}" https://api.github.com/repos/hyrise/hyrise/collaborators/${PR_CREATED_BY} | head -n 1 | grep "HTTP/1.1 204 No Content"
            '''
          }
        } catch (error) {
          stage ("User unknown") {
            script {
              githubNotify context: 'CI Pipeline', status: 'FAILURE', description: 'User is not a collaborator'
            }
          }
          throw error
        }
      }

      script {
        githubNotify context: 'CI Pipeline', status: 'PENDING'

        // Cancel previous builds
        if (env.BRANCH_NAME != 'master') {
          def jobname = env.JOB_NAME
          def buildnum = env.BUILD_NUMBER.toInteger()
          def job = Jenkins.instance.getItemByFullName(jobname)
          for (build in job.builds) {
            if (!build.isBuilding()) { continue; }
            if (buildnum == build.getNumber().toInteger()) { continue; }
            echo "Cancelling previous build " + build.getNumber().toString()
            build.doStop();
          }
        }
      }
    }
  }

  node('linux') {
    def oppossumCI = docker.image('hyrise/opossum-ci:20.04');
    oppossumCI.pull()

    oppossumCI.inside("-u 0:0") {
      try {
        stage("Setup") {
          checkout scm
          sh "./install_dependencies.sh"

          cmake = 'cmake -DCI_BUILD=ON'
          unity = '-DCMAKE_UNITY_BUILD=ON'

          // Note that clang 9 is still the default version installed by install_dependencies.sh. This is so that we do
          // not unnecessarily require Ubuntu 20.04. If you want to upgrade to -10, please update install_dependencies.sh,
          // DEPENDENCIES.md, and the documentation (README, Wiki).
          clang = '-DCMAKE_C_COMPILER=clang-10 -DCMAKE_CXX_COMPILER=clang++-10'
          clang9 = '-DCMAKE_C_COMPILER=clang-9 -DCMAKE_CXX_COMPILER=clang++-9'
          gcc = '-DCMAKE_C_COMPILER=gcc -DCMAKE_CXX_COMPILER=g++'

          debug = '-DCMAKE_BUILD_TYPE=Debug'
          release = '-DCMAKE_BUILD_TYPE=Release'
          relwithdebinfo = '-DCMAKE_BUILD_TYPE=RelWithDebInfo'

          // jemalloc's autoconf operates outside of the build folder (#1413). If we start two cmake instances at the same time, we run into conflicts.
          // Thus, run this one (any one, really) first, so that the autoconf step can finish in peace.

          sh "mkdir clang-debug && cd clang-debug &&                                                   ${cmake} ${debug}                    ${clang} ${unity} .. && make -j libjemalloc-build"

          // Configure the rest in parallel
<<<<<<< HEAD
          // clang + precompiled headers + ccache is broken: https://gitlab.kitware.com/cmake/cmake/issues/19923
          // Some configurations don't use unity builds as this would break the ccache use across different PRs.
          // For clang-tidy, ccache does not have an effect, so we use unity there.
          sh "mkdir clang-debug-tidy && cd clang-debug-tidy &&                                         ${cmake}           ${debug}          ${clang} ${unity} -DENABLE_CLANG_TIDY=ON .. &\
          mkdir clang-debug-unity-odr && cd clang-debug-unity-odr &&                                   ${cmake}           ${debug}          ${clang} ${unity} -DCMAKE_UNITY_BUILD_BATCH_SIZE=0 .. &\
          mkdir clang-debug-disable-precompile-headers && cd clang-debug-disable-precompile-headers && ${cmake}           ${debug}          ${clang}          -DCMAKE_DISABLE_PRECOMPILE_HEADERS=On .. &\
          mkdir clang-debug-addr-ub-sanitizers && cd clang-debug-addr-ub-sanitizers &&                 ${cmake}           ${debug}          ${clang}          -DENABLE_ADDR_UB_SANITIZATION=ON .. &\
          mkdir clang-release-addr-ub-sanitizers && cd clang-release-addr-ub-sanitizers &&             ${cmake}           ${release}        ${clang}          -DENABLE_ADDR_UB_SANITIZATION=ON .. &\
          mkdir clang-release && cd clang-release &&                                                   ${cmake}           ${release}        ${clang}          .. &\
          mkdir clang-relwithdebinfo-thread-sanitizer && cd clang-relwithdebinfo-thread-sanitizer &&   ${cmake}           ${relwithdebinfo} ${clang}          -DENABLE_THREAD_SANITIZATION=ON .. &\
          mkdir gcc-debug && cd gcc-debug &&                                                           ${cmake} ${ccache} ${debug}          ${gcc}            .. &\
          mkdir gcc-release && cd gcc-release &&                                                       ${cmake} ${ccache} ${release}        ${gcc}            .. &\
          mkdir clang-9-debug && cd clang-9-debug &&                                                   ${cmake}           ${debug}          ${clang9}         .. &\
=======
          sh "mkdir clang-debug-tidy && cd clang-debug-tidy &&                                         ${cmake} ${debug}          ${clang}   ${unity} -DENABLE_CLANG_TIDY=ON .. &\
          mkdir clang-debug-unity-odr && cd clang-debug-unity-odr &&                                   ${cmake} ${debug}          ${clang}   ${unity} -DCMAKE_UNITY_BUILD_BATCH_SIZE=0 .. &\
          mkdir clang-debug-disable-precompile-headers && cd clang-debug-disable-precompile-headers && ${cmake} ${debug}          ${clang}            -DCMAKE_DISABLE_PRECOMPILE_HEADERS=On .. &\
          mkdir clang-debug-addr-ub-sanitizers && cd clang-debug-addr-ub-sanitizers &&                 ${cmake} ${debug}          ${clang}            -DENABLE_ADDR_UB_SANITIZATION=ON .. &\
          mkdir clang-release-addr-ub-sanitizers && cd clang-release-addr-ub-sanitizers &&             ${cmake} ${release}        ${clang}            -DENABLE_ADDR_UB_SANITIZATION=ON .. &\
          mkdir clang-release && cd clang-release &&                                                   ${cmake} ${release}        ${clang}            .. &\
          mkdir clang-relwithdebinfo-thread-sanitizer && cd clang-relwithdebinfo-thread-sanitizer &&   ${cmake} ${relwithdebinfo} ${clang}            -DENABLE_THREAD_SANITIZATION=ON .. &\
          mkdir gcc-debug && cd gcc-debug &&                                                           ${cmake} ${debug}          ${gcc}     ${unity} .. &\
          mkdir gcc-release && cd gcc-release &&                                                       ${cmake} ${release}        ${gcc}     ${unity} .. &\
          mkdir clang-10-debug && cd clang-10-debug &&                                                 ${cmake} ${debug}          ${clang10} ${unity} .. &\
>>>>>>> dc1fe6c1
          wait"
        }

        parallel clangDebug: {
          stage("clang-debug") {
            sh "cd clang-debug && make all -j \$(( \$(nproc) / 4))"
            sh "./clang-debug/hyriseTest clang-debug"
          }
        }, clang9Debug: {
          stage("clang-9-debug") {
            sh "cd clang-9-debug && make all -j \$(( \$(nproc) / 4))"
            sh "./clang-9-debug/hyriseTest clang-9-debug"
          }
        }, gccDebug: {
          stage("gcc-debug") {
            sh "cd gcc-debug && make all -j \$(( \$(nproc) / 4))"
            sh "cd gcc-debug && ./hyriseTest"
          }
        }, lint: {
          stage("Linting") {
            sh '''
              scripts/lint.sh
            '''
          }
        }

        parallel clangRelease: {
          stage("clang-release") {
            if (env.BRANCH_NAME == 'master' || full_ci) {
              sh "cd clang-release && make all -j \$(( \$(nproc) / 6))"
              sh "./clang-release/hyriseTest clang-release"
              sh "./clang-release/hyriseSystemTest clang-release"
              sh "./scripts/test/hyriseConsole_test.py clang-release"
              sh "./scripts/test/hyriseBenchmarkJoinOrder_test.py clang-release"
              sh "./scripts/test/hyriseBenchmarkFileBased_test.py clang-release"
              sh "./scripts/test/hyriseBenchmarkTPCC_test.py clang-release"
              sh "cd clang-release && ../scripts/test/hyriseBenchmarkTPCH_test.py ." // Own folder to isolate visualization

            } else {
              Utils.markStageSkippedForConditional("clangRelease")
            }
          }
        }, debugSystemTests: {
          stage("system-tests") {
            if (env.BRANCH_NAME == 'master' || full_ci) {
              sh "mkdir clang-debug-system &&  ./clang-debug/hyriseSystemTest clang-debug-system"
              sh "mkdir gcc-debug-system &&  ./gcc-debug/hyriseSystemTest gcc-debug-system"
              sh "./scripts/test/hyriseConsole_test.py clang-debug"
              sh "./scripts/test/hyriseBenchmarkJoinOrder_test.py clang-debug"
              sh "./scripts/test/hyriseBenchmarkFileBased_test.py clang-debug"
              sh "cd clang-debug && ../scripts/test/hyriseBenchmarkTPCH_test.py ." // Own folder to isolate visualization
              sh "./scripts/test/hyriseConsole_test.py gcc-debug"
              sh "./scripts/test/hyriseBenchmarkJoinOrder_test.py gcc-debug"
              sh "./scripts/test/hyriseBenchmarkFileBased_test.py gcc-debug"
              sh "cd gcc-debug && ../scripts/test/hyriseBenchmarkTPCH_test.py ." // Own folder to isolate visualization

            } else {
              Utils.markStageSkippedForConditional("debugSystemTests")
            }
          }
        }, clangDebugRunShuffled: {
          stage("clang-debug:test-shuffle") {
            if (env.BRANCH_NAME == 'master' || full_ci) {
              sh "mkdir ./clang-debug/run-shuffled"
              sh "./clang-debug/hyriseTest clang-debug/run-shuffled --gtest_repeat=5 --gtest_shuffle"
              sh "./clang-debug/hyriseSystemTest clang-debug/run-shuffled --gtest_repeat=2 --gtest_shuffle"
            } else {
              Utils.markStageSkippedForConditional("clangDebugRunShuffled")
            }
          }
        }, clangDebugUnityODR: {
          stage("clang-debug-unity-odr") {
            if (env.BRANCH_NAME == 'master' || full_ci) {
              // Check if unity builds work even if everything is batched into a single compilation unit. This helps prevent ODR (one definition rule) issues.
              sh "cd clang-debug-unity-odr && make all -j \$(( \$(nproc) / 3))"
            } else {
              Utils.markStageSkippedForConditional("clangDebugUnityODR")
            }
          }
        }, clangDebugTidy: {
          stage("clang-debug:tidy") {
            if (env.BRANCH_NAME == 'master' || full_ci) {
              // We do not run tidy checks on the src/test folder, so there is no point in running the expensive clang-tidy for those files
              sh "cd clang-debug-tidy && make hyrise_impl hyriseBenchmarkFileBased hyriseBenchmarkTPCH hyriseBenchmarkTPCDS hyriseBenchmarkJoinOrder hyriseConsole hyriseServer -k -j \$(( \$(nproc) / 6))"
            } else {
              Utils.markStageSkippedForConditional("clangDebugTidy")
            }
          }
        }, clangDebugDisablePrecompileHeaders: {
          stage("clang-debug:disable-precompile-headers") {
            if (env.BRANCH_NAME == 'master' || full_ci) {
              // Check if builds work even when precompile headers is turned off. Executing the binaries is unnecessary as the observed errors are missing includes.
              sh "cd clang-debug-disable-precompile-headers && make hyriseTest hyriseBenchmarkFileBased hyriseBenchmarkTPCH hyriseBenchmarkTPCDS hyriseBenchmarkJoinOrder hyriseConsole hyriseServer -k -j \$(( \$(nproc) / 6))"
            } else {
              Utils.markStageSkippedForConditional("clangDebugDisablePrecompileHeaders")
            }
          }
        }, clangDebugAddrUBSanitizers: {
          stage("clang-debug:addr-ub-sanitizers") {
            if (env.BRANCH_NAME == 'master' || full_ci) {
              sh "cd clang-debug-addr-ub-sanitizers && make hyriseTest hyriseSystemTest hyriseBenchmarkTPCH hyriseBenchmarkTPCC -j \$(( \$(nproc) / 6))"
              sh "LSAN_OPTIONS=suppressions=resources/.lsan-ignore.txt ASAN_OPTIONS=suppressions=resources/.asan-ignore.txt ./clang-debug-addr-ub-sanitizers/hyriseTest clang-debug-addr-ub-sanitizers"
              sh "LSAN_OPTIONS=suppressions=resources/.lsan-ignore.txt ASAN_OPTIONS=suppressions=resources/.asan-ignore.txt ./clang-debug-addr-ub-sanitizers/hyriseSystemTest ${tests_excluded_in_sanitizer_builds} clang-debug-addr-ub-sanitizers"
              sh "LSAN_OPTIONS=suppressions=resources/.lsan-ignore.txt ASAN_OPTIONS=suppressions=resources/.asan-ignore.txt ./clang-debug-addr-ub-sanitizers/hyriseBenchmarkTPCH -s .01 --verify -r 1"
            } else {
              Utils.markStageSkippedForConditional("clangDebugAddrUBSanitizers")
            }
          }
        }, gccRelease: {
          if (env.BRANCH_NAME == 'master' || full_ci) {
            stage("gcc-release") {
              sh "cd gcc-release && make all -j \$(( \$(nproc) / 6))"
              sh "./gcc-release/hyriseTest gcc-release"
              sh "./gcc-release/hyriseSystemTest gcc-release"
              sh "./scripts/test/hyriseConsole_test.py gcc-release"
              sh "./scripts/test/hyriseBenchmarkJoinOrder_test.py gcc-release"
              sh "./scripts/test/hyriseBenchmarkFileBased_test.py gcc-release"
              sh "./scripts/test/hyriseBenchmarkTPCC_test.py gcc-release"
              sh "cd gcc-release && ../scripts/test/hyriseBenchmarkTPCH_test.py ." // Own folder to isolate visualization
            }
          } else {
              Utils.markStageSkippedForConditional("gccRelease")
          }
        }, clangReleaseAddrUBSanitizers: {
          stage("clang-release:addr-ub-sanitizers") {
            if (env.BRANCH_NAME == 'master' || full_ci) {
              sh "cd clang-release-addr-ub-sanitizers && make hyriseTest hyriseSystemTest hyriseBenchmarkTPCH hyriseBenchmarkTPCC -j \$(( \$(nproc) / 6))"
              sh "LSAN_OPTIONS=suppressions=resources/.lsan-ignore.txt ASAN_OPTIONS=suppressions=resources/.asan-ignore.txt ./clang-release-addr-ub-sanitizers/hyriseTest clang-release-addr-ub-sanitizers"
              sh "LSAN_OPTIONS=suppressions=resources/.lsan-ignore.txt ASAN_OPTIONS=suppressions=resources/.asan-ignore.txt ./clang-release-addr-ub-sanitizers/hyriseSystemTest ${tests_excluded_in_sanitizer_builds} clang-release-addr-ub-sanitizers"
              sh "LSAN_OPTIONS=suppressions=resources/.lsan-ignore.txt ASAN_OPTIONS=suppressions=resources/.asan-ignore.txt ./clang-release-addr-ub-sanitizers/hyriseBenchmarkTPCH -s .01 --verify -r 100 --scheduler --clients 10"
              sh "LSAN_OPTIONS=suppressions=resources/.lsan-ignore.txt ASAN_OPTIONS=suppressions=resources/.asan-ignore.txt ./scripts/test/hyriseBenchmarkTPCC_test.py clang-release-addr-ub-sanitizers"
            } else {
              Utils.markStageSkippedForConditional("clangReleaseAddrUBSanitizers")
            }
          }
        }, clangRelWithDebInfoThreadSanitizer: {
          stage("clang-relwithdebinfo:thread-sanitizer") {
            if (env.BRANCH_NAME == 'master' || full_ci) {
              sh "cd clang-relwithdebinfo-thread-sanitizer && make hyriseTest hyriseSystemTest hyriseBenchmarkTPCH -j \$(( \$(nproc) / 6))"
              sh "TSAN_OPTIONS=\"history_size=7 suppressions=resources/.tsan-ignore.txt\" ./clang-relwithdebinfo-thread-sanitizer/hyriseTest clang-relwithdebinfo-thread-sanitizer"
              sh "TSAN_OPTIONS=\"history_size=7 suppressions=resources/.tsan-ignore.txt\" ./clang-relwithdebinfo-thread-sanitizer/hyriseSystemTest ${tests_excluded_in_sanitizer_builds} clang-relwithdebinfo-thread-sanitizer"
              sh "TSAN_OPTIONS=\"history_size=7 suppressions=resources/.tsan-ignore.txt\" ./clang-relwithdebinfo-thread-sanitizer/hyriseBenchmarkTPCH -s .01 --verify -r 100 --scheduler --clients 10"
            } else {
              Utils.markStageSkippedForConditional("clangRelWithDebInfoThreadSanitizer")
            }
          }
        }, clangDebugCoverage: {
          stage("clang-debug-coverage") {
            if (env.BRANCH_NAME == 'master' || full_ci) {
              sh "./scripts/coverage.sh --generate_badge=true"
              sh "find coverage -type d -exec chmod +rx {} \\;"
              archive 'coverage_badge.svg'
              archive 'coverage_percent.txt'
              publishHTML (target: [
                allowMissing: false,
                alwaysLinkToLastBuild: false,
                keepAll: true,
                reportDir: 'coverage',
                reportFiles: 'index.html',
                reportName: "Llvm-cov_Report"
              ])
              script {
                coverageChange = sh script: "./scripts/compare_coverage.sh", returnStdout: true
                githubNotify context: 'Coverage', description: "$coverageChange", status: 'SUCCESS', targetUrl: "${env.BUILD_URL}/RCov_20Report/index.html"
              }
            } else {
              Utils.markStageSkippedForConditional("clangDebugCoverage")
            }
          }
        }

        parallel memcheckReleaseTest: {
          stage("memcheckReleaseTest") {
            // Runs separately as it depends on clang-release to be built
            if (env.BRANCH_NAME == 'master' || full_ci) {
              sh "mkdir ./clang-release-memcheck-test"
              // If this shows a leak, try --leak-check=full, which is slower but more precise
              sh "valgrind --tool=memcheck --error-exitcode=1 --gen-suppressions=all --num-callers=25 --suppressions=resources/.valgrind-ignore.txt ./clang-release/hyriseTest clang-release-memcheck-test --gtest_filter=-NUMAMemoryResourceTest.BasicAllocate"
              sh "valgrind --tool=memcheck --error-exitcode=1 --gen-suppressions=all --num-callers=25 --suppressions=resources/.valgrind-ignore.txt ./clang-release/hyriseBenchmarkTPCH -s .01 -r 1 --scheduler --cores 10"
              sh "valgrind --tool=memcheck --error-exitcode=1 --gen-suppressions=all --num-callers=25 --suppressions=resources/.valgrind-ignore.txt ./clang-release/hyriseBenchmarkTPCC -s 1 --scheduler --cores 10"
            } else {
              Utils.markStageSkippedForConditional("memcheckReleaseTest")
            }
          }
        }, tpchQueryPlansAndVerification: {
          stage("tpchQueryPlansAndVerification") {
            if (env.BRANCH_NAME == 'master' || full_ci) {
              sh "mkdir -p query_plans/tpch; cd query_plans/tpch; ln -s ../../resources; ../../clang-release/hyriseBenchmarkTPCH -r 1 --visualize --verify"
              archiveArtifacts artifacts: 'query_plans/tpch/*.svg'
            } else {
              Utils.markStageSkippedForConditional("tpchQueryPlansAndVerification")
            }
          }
        }, tpcdsQueryPlansAndVerification: {
          stage("tpcdsQueryPlansAndVerification") {
            if (env.BRANCH_NAME == 'master' || full_ci) {
              sh "mkdir -p query_plans/tpcds; cd query_plans/tpcds; ln -s ../../resources; ../../clang-release/hyriseBenchmarkTPCDS -r 1 --visualize --verify"
              archiveArtifacts artifacts: 'query_plans/tpcds/*.svg'
            } else {
              Utils.markStageSkippedForConditional("tpcdsQueryPlansAndVerification")
            }
          }
        }
      } finally {
        sh "ls -A1 | xargs rm -rf"
        deleteDir()
      }
    }
  }

  // I have not found a nice way to run this in parallel with the steps above, as those are in a `docker.inside` block and this is not.
  node('mac') {
    stage("clangDebugMac") {
      if (env.BRANCH_NAME == 'master' || full_ci) {
        try {
          checkout scm

          // We do not use install_dependencies.sh here as there is no way to run OS X in a Docker container
          sh "git submodule update --init --recursive --jobs 4 --depth=1"

          sh "mkdir clang-debug && cd clang-debug && /usr/local/bin/cmake ${unity} ${debug} -DCMAKE_C_COMPILER=/usr/local/Cellar/llvm/9.0.0/bin/clang -DCMAKE_CXX_COMPILER=/usr/local/Cellar/llvm/9.0.0/bin/clang++ .."
          sh "cd clang-debug && PATH=/usr/local/bin:$PATH make -j libjemalloc-build"
          sh "cd clang-debug && make -j8"
          sh "./clang-debug/hyriseTest"
          sh "./clang-debug/hyriseSystemTest --gtest_filter=-TPCCTest*:TpcdsTableGeneratorTest.*:TPCHTableGeneratorTest.RowCountsMediumScaleFactor:*.CompareToSQLite/Line1*WithLZ4"
          sh "PATH=/usr/local/bin/:$PATH ./scripts/test/hyriseConsole_test.py clang-debug"
          sh "PATH=/usr/local/bin/:$PATH ./scripts/test/hyriseBenchmarkFileBased_test.py clang-debug"
        } finally {
          sh "ls -A1 | xargs rm -rf"
        }
      } else {
        Utils.markStageSkippedForConditional("clangDebugMac")
      }
    }
  }

  node {
    stage("Notify") {
      script {
        githubNotify context: 'CI Pipeline', status: 'SUCCESS'
        if (env.BRANCH_NAME == 'master' || full_ci) {
          githubNotify context: 'Full CI', status: 'SUCCESS'
        }
      }
    }
  }
} catch (error) {
  stage("Notify") {
    script {
      githubNotify context: 'CI Pipeline', status: 'FAILURE'
      if (env.BRANCH_NAME == 'master' || full_ci) {
        githubNotify context: 'Full CI', status: 'FAILURE'
      }
      if (env.BRANCH_NAME == 'master') {
        slackSend message: ":rotating_light: ALARM! Build on ${env.BRANCH_NAME} failed! - ${env.JOB_NAME} ${env.BUILD_NUMBER} (<${env.BUILD_URL}|Open>) :rotating_light:"
      }
    }
    throw error
  }
}<|MERGE_RESOLUTION|>--- conflicted
+++ resolved
@@ -74,21 +74,6 @@
           sh "mkdir clang-debug && cd clang-debug &&                                                   ${cmake} ${debug}                    ${clang} ${unity} .. && make -j libjemalloc-build"
 
           // Configure the rest in parallel
-<<<<<<< HEAD
-          // clang + precompiled headers + ccache is broken: https://gitlab.kitware.com/cmake/cmake/issues/19923
-          // Some configurations don't use unity builds as this would break the ccache use across different PRs.
-          // For clang-tidy, ccache does not have an effect, so we use unity there.
-          sh "mkdir clang-debug-tidy && cd clang-debug-tidy &&                                         ${cmake}           ${debug}          ${clang} ${unity} -DENABLE_CLANG_TIDY=ON .. &\
-          mkdir clang-debug-unity-odr && cd clang-debug-unity-odr &&                                   ${cmake}           ${debug}          ${clang} ${unity} -DCMAKE_UNITY_BUILD_BATCH_SIZE=0 .. &\
-          mkdir clang-debug-disable-precompile-headers && cd clang-debug-disable-precompile-headers && ${cmake}           ${debug}          ${clang}          -DCMAKE_DISABLE_PRECOMPILE_HEADERS=On .. &\
-          mkdir clang-debug-addr-ub-sanitizers && cd clang-debug-addr-ub-sanitizers &&                 ${cmake}           ${debug}          ${clang}          -DENABLE_ADDR_UB_SANITIZATION=ON .. &\
-          mkdir clang-release-addr-ub-sanitizers && cd clang-release-addr-ub-sanitizers &&             ${cmake}           ${release}        ${clang}          -DENABLE_ADDR_UB_SANITIZATION=ON .. &\
-          mkdir clang-release && cd clang-release &&                                                   ${cmake}           ${release}        ${clang}          .. &\
-          mkdir clang-relwithdebinfo-thread-sanitizer && cd clang-relwithdebinfo-thread-sanitizer &&   ${cmake}           ${relwithdebinfo} ${clang}          -DENABLE_THREAD_SANITIZATION=ON .. &\
-          mkdir gcc-debug && cd gcc-debug &&                                                           ${cmake} ${ccache} ${debug}          ${gcc}            .. &\
-          mkdir gcc-release && cd gcc-release &&                                                       ${cmake} ${ccache} ${release}        ${gcc}            .. &\
-          mkdir clang-9-debug && cd clang-9-debug &&                                                   ${cmake}           ${debug}          ${clang9}         .. &\
-=======
           sh "mkdir clang-debug-tidy && cd clang-debug-tidy &&                                         ${cmake} ${debug}          ${clang}   ${unity} -DENABLE_CLANG_TIDY=ON .. &\
           mkdir clang-debug-unity-odr && cd clang-debug-unity-odr &&                                   ${cmake} ${debug}          ${clang}   ${unity} -DCMAKE_UNITY_BUILD_BATCH_SIZE=0 .. &\
           mkdir clang-debug-disable-precompile-headers && cd clang-debug-disable-precompile-headers && ${cmake} ${debug}          ${clang}            -DCMAKE_DISABLE_PRECOMPILE_HEADERS=On .. &\
@@ -98,8 +83,7 @@
           mkdir clang-relwithdebinfo-thread-sanitizer && cd clang-relwithdebinfo-thread-sanitizer &&   ${cmake} ${relwithdebinfo} ${clang}            -DENABLE_THREAD_SANITIZATION=ON .. &\
           mkdir gcc-debug && cd gcc-debug &&                                                           ${cmake} ${debug}          ${gcc}     ${unity} .. &\
           mkdir gcc-release && cd gcc-release &&                                                       ${cmake} ${release}        ${gcc}     ${unity} .. &\
-          mkdir clang-10-debug && cd clang-10-debug &&                                                 ${cmake} ${debug}          ${clang10} ${unity} .. &\
->>>>>>> dc1fe6c1
+          mkdir clang-9-debug && cd clang-9-debug &&                                                   ${cmake} ${debug}          ${clang9}  ${unity} .. &\
           wait"
         }
 
