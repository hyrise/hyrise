import org.jenkinsci.plugins.pipeline.modeldefinition.Utils

full_ci = env.BRANCH_NAME == 'master' || pullRequest.labels.contains('FullCI')
tests_excluded_in_sanitizer_builds = '--gtest_filter=-SQLiteTestRunnerEncodings/*:TpcdsTableGeneratorTest.GenerateAndStoreRowCounts:TPCHTableGeneratorTest.RowCountsMediumScaleFactor'

try {
  node('master') {
    stage ("Start") {
      // Check if the user who opened the PR is a known collaborator (i.e., has been added to a hyrise/hyrise team)
      if (env.CHANGE_ID) {
        try {
          withCredentials([usernamePassword(credentialsId: '5fe8ede9-bbdb-4803-a307-6924d4b4d9b5', usernameVariable: 'GITHUB_USERNAME', passwordVariable: 'GITHUB_TOKEN')]) {
            env.PR_CREATED_BY = pullRequest.createdBy
            sh '''
              curl -s -I -H "Authorization: token ${GITHUB_TOKEN}" https://api.github.com/repos/hyrise/hyrise/collaborators/${PR_CREATED_BY} | head -n 1 | grep "HTTP/1.1 204 No Content"
            '''
          }
        } catch (error) {
          stage ("User unknown") {
            script {
              githubNotify context: 'CI Pipeline', status: 'FAILURE', description: 'User is not a collaborator'
            }
          }
          throw error
        }
      }

      script {
        githubNotify context: 'CI Pipeline', status: 'PENDING'

        // Cancel previous builds
        if (env.BRANCH_NAME != 'master') {
          def jobname = env.JOB_NAME
          def buildnum = env.BUILD_NUMBER.toInteger()
          def job = Jenkins.instance.getItemByFullName(jobname)
          for (build in job.builds) {
            if (!build.isBuilding()) { continue; }
            if (buildnum == build.getNumber().toInteger()) { continue; }
            echo "Cancelling previous build " + build.getNumber().toString()
            build.doStop();
          }
        }
      }
    }
  }

  node('linux') {
    def oppossumCI = docker.image('hyrise/opossum-ci:19.10');
    oppossumCI.pull()
    // create ccache volume on host using:
    // mkdir /mnt/ccache; mount -t tmpfs -o size=200G none /mnt/ccache
    // or add it to /etc/fstab:
    // tmpfs  /mnt/ccache tmpfs defaults,size=200G  0 0

    oppossumCI.inside("-u 0:0 -v /mnt/ccache:/ccache -e \"CCACHE_DIR=/ccache\" -e \"CCACHE_MAXSIZE=200GB\" -e \"CCACHE_SLOPPINESS=file_macro,pch_defines,time_macros\" -e\"CCACHE_DEPEND=1\" -e\"CCACHE_NOHASHDIR=1\" -e\"CCACHE_DEBUG=1\" --privileged=true") {
      try {
        stage("Setup") {
          checkout scm
          sh "./install.sh"

          cmake = 'cmake -DCI_BUILD=ON'
          ccache = '-DCMAKE_C_COMPILER_LAUNCHER=ccache -DCMAKE_CXX_COMPILER_LAUNCHER=ccache'
          unity = '-DCMAKE_UNITY_BUILD=ON'
          clang = '-DCMAKE_C_COMPILER=clang -DCMAKE_CXX_COMPILER=clang++'
          gcc = '-DCMAKE_C_COMPILER=gcc -DCMAKE_CXX_COMPILER=g++'
          debug = '-DCMAKE_BUILD_TYPE=Debug'
          release = '-DCMAKE_BUILD_TYPE=Release'

          // GCC produces non-deterministics files when precompiled headers are built: https://gcc.gnu.org/bugzilla/show_bug.cgi?id=92717
          // Disable ASLR for the gcc build process (not for the resulting executable) to stop this from happening:
          disable_aslr = 'setarch x86_64 -R'

          // Run cmake once in isolation and build jemalloc to avoid race conditions with autoconf (#1413)
          sh "mkdir clang-debug && cd clang-debug &&                                                       ${cmake} ${ccache} ${debug}   ${clang}          .. && make -j libjemalloc-build"

          // Configure the rest in parallel
<<<<<<< HEAD
          // Most builds don't use unity builds as this would break the ccache use across different PRs. For clang-tidy, ccache does not have an effect, so we use unity there.
          sh "mkdir clang-debug-tidy && cd clang-debug-tidy &&                                             ${cmake}           ${debug}   ${clang} ${unity} -DENABLE_CLANG_TIDY=ON .. &\
          mkdir clang-debug-unity-odr && cd clang-debug-unity-odr &&                                       ${cmake}           ${debug}   ${clang} ${unity} -DCMAKE_UNITY_BUILD_BATCH_SIZE=0 .. &\
          mkdir clang-debug-addr-ub-sanitizers && cd clang-debug-addr-ub-sanitizers &&                     ${cmake} ${ccache} ${debug}   ${clang}          -DENABLE_ADDR_UB_SANITIZATION=ON .. &\
          mkdir clang-release-addr-ub-sanitizers && cd clang-release-addr-ub-sanitizers &&                 ${cmake} ${ccache} ${release} ${clang}          -DENABLE_ADDR_UB_SANITIZATION=ON .. &\
          mkdir clang-release && cd clang-release &&                                                       ${cmake} ${ccache} ${release} ${clang}          .. &\
          mkdir clang-release-addr-ub-sanitizers-no-numa && cd clang-release-addr-ub-sanitizers-no-numa && ${cmake} ${ccache} ${release} ${clang}          -DENABLE_ADDR_UB_SANITIZATION=ON -DENABLE_NUMA_SUPPORT=OFF .. &\
          mkdir clang-release-thread-sanitizer && cd clang-release-thread-sanitizer &&                     ${cmake} ${ccache} ${release} ${clang}          -DENABLE_THREAD_SANITIZATION=ON .. &\
          mkdir clang-release-thread-sanitizer-no-numa && cd clang-release-thread-sanitizer-no-numa &&     ${cmake} ${ccache} ${release} ${clang}          -DENABLE_THREAD_SANITIZATION=ON  -DENABLE_NUMA_SUPPORT=OFF .. &\
          mkdir gcc-debug && cd gcc-debug &&                                                               ${cmake} ${ccache} ${debug}   ${gcc}            .. &\
          mkdir gcc-release && cd gcc-release &&                                                           ${cmake} ${ccache} ${release} ${gcc}            .. &\
=======
          sh "mkdir clang-debug-tidy && cd clang-debug-tidy && cmake -DCI_BUILD=ON -DCMAKE_C_COMPILER_LAUNCHER=ccache -DCMAKE_CXX_COMPILER_LAUNCHER=ccache -DCMAKE_BUILD_TYPE=Debug -DCMAKE_C_COMPILER=clang -DCMAKE_CXX_COMPILER=clang++ -DENABLE_CLANG_TIDY=ON .. &\
          mkdir clang-debug-addr-ub-sanitizers && cd clang-debug-addr-ub-sanitizers && cmake -DCI_BUILD=ON -DCMAKE_C_COMPILER_LAUNCHER=ccache -DCMAKE_CXX_COMPILER_LAUNCHER=ccache -DCMAKE_BUILD_TYPE=Debug -DCMAKE_C_COMPILER=clang -DCMAKE_CXX_COMPILER=clang++ -DENABLE_ADDR_UB_SANITIZATION=ON .. &\
          mkdir clang-release-addr-ub-sanitizers && cd clang-release-addr-ub-sanitizers && cmake -DCI_BUILD=ON -DCMAKE_C_COMPILER_LAUNCHER=ccache -DCMAKE_CXX_COMPILER_LAUNCHER=ccache -DCMAKE_BUILD_TYPE=Release -DCMAKE_C_COMPILER=clang -DCMAKE_CXX_COMPILER=clang++ -DENABLE_ADDR_UB_SANITIZATION=ON .. &\
          mkdir clang-release && cd clang-release && cmake -DCI_BUILD=ON -DCMAKE_C_COMPILER_LAUNCHER=ccache -DCMAKE_CXX_COMPILER_LAUNCHER=ccache -DCMAKE_BUILD_TYPE=Release -DCMAKE_C_COMPILER=clang -DCMAKE_CXX_COMPILER=clang++ .. &\
          mkdir clang-release-addr-ub-sanitizers-no-numa && cd clang-release-addr-ub-sanitizers-no-numa && cmake -DCI_BUILD=ON -DCMAKE_C_COMPILER_LAUNCHER=ccache -DCMAKE_CXX_COMPILER_LAUNCHER=ccache -DCMAKE_BUILD_TYPE=Release -DCMAKE_C_COMPILER=clang -DCMAKE_CXX_COMPILER=clang++ -DENABLE_ADDR_UB_SANITIZATION=ON -DENABLE_NUMA_SUPPORT=OFF .. &\
          mkdir clang-relwithdebinfo-thread-sanitizer && cd clang-relwithdebinfo-thread-sanitizer && cmake -DCI_BUILD=ON -DCMAKE_C_COMPILER_LAUNCHER=ccache -DCMAKE_CXX_COMPILER_LAUNCHER=ccache -DCMAKE_BUILD_TYPE=RelWithDebInfo -DCMAKE_C_COMPILER=clang -DCMAKE_CXX_COMPILER=clang++ -DENABLE_THREAD_SANITIZATION=ON .. &\
          mkdir clang-relwithdebinfo-thread-sanitizer-no-numa && cd clang-relwithdebinfo-thread-sanitizer-no-numa && cmake -DCI_BUILD=ON -DCMAKE_C_COMPILER_LAUNCHER=ccache -DCMAKE_CXX_COMPILER_LAUNCHER=ccache -DCMAKE_BUILD_TYPE=RelWithDebInfo -DCMAKE_C_COMPILER=clang -DCMAKE_CXX_COMPILER=clang++ -DENABLE_THREAD_SANITIZATION=ON -DENABLE_NUMA_SUPPORT=OFF .. &\
          mkdir gcc-debug && cd gcc-debug && cmake -DCI_BUILD=ON -DCMAKE_C_COMPILER_LAUNCHER=ccache -DCMAKE_CXX_COMPILER_LAUNCHER=ccache -DCMAKE_BUILD_TYPE=Debug -DCMAKE_C_COMPILER=gcc -DCMAKE_CXX_COMPILER=g++ .. &\
          mkdir gcc-release && cd gcc-release && cmake -DCI_BUILD=ON -DCMAKE_C_COMPILER_LAUNCHER=ccache -DCMAKE_CXX_COMPILER_LAUNCHER=ccache -DCMAKE_BUILD_TYPE=Release -DCMAKE_C_COMPILER=gcc -DCMAKE_CXX_COMPILER=g++ .. &\
>>>>>>> 0643e7b9
          wait"
        }

        parallel clangDebug: {
          stage("clang-debug") {
            sh "export CCACHE_BASEDIR=`pwd`; cd clang-debug && make all -j \$(( \$(cat /proc/cpuinfo | grep processor | wc -l) / 4)) && ../scripts/analyze_ccache_usage.py"
            sh "./clang-debug/hyriseTest clang-debug"
          }
        }, gccDebug: {
          stage("gcc-debug") {
            sh "export CCACHE_BASEDIR=`pwd`; cd gcc-debug && ${disable_aslr} make all -j \$(( \$(cat /proc/cpuinfo | grep processor | wc -l) / 4)) && ../scripts/analyze_ccache_usage.py"
            sh "cd gcc-debug && ./hyriseTest"
          }
        }, lint: {
          stage("Linting") {
            sh '''
              scripts/lint.sh
            '''
          }
        }

        parallel clangRelease: {
          stage("clang-release") {
            if (env.BRANCH_NAME == 'master' || full_ci) {
              sh "export CCACHE_BASEDIR=`pwd`; cd clang-release && make all -j \$(( \$(cat /proc/cpuinfo | grep processor | wc -l) / 6)) && ../scripts/analyze_ccache_usage.py"
              sh "./clang-release/hyriseTest clang-release"
              sh "./clang-release/hyriseSystemTest clang-release"
              sh "./scripts/test/hyriseConsole_test.py clang-release"
              sh "./scripts/test/hyriseBenchmarkJoinOrder_test.py clang-release"
              sh "./scripts/test/hyriseBenchmarkFileBased_test.py clang-release"
              sh "./scripts/test/hyriseBenchmarkTPCC_test.py clang-release"
              sh "cd clang-release && ../scripts/test/hyriseBenchmarkTPCH_test.py ." // Own folder to isolate visualization

            } else {
              Utils.markStageSkippedForConditional("clangRelease")
            }
          }
        }, debugSystemTests: {
          stage("system-tests") {
            if (env.BRANCH_NAME == 'master' || full_ci) {
              sh "mkdir clang-debug-system &&  ./clang-debug/hyriseSystemTest clang-debug-system"
              sh "mkdir gcc-debug-system &&  ./gcc-debug/hyriseSystemTest gcc-debug-system"
              sh "./scripts/test/hyriseConsole_test.py clang-debug"
              sh "./scripts/test/hyriseBenchmarkJoinOrder_test.py clang-debug"
              sh "./scripts/test/hyriseBenchmarkFileBased_test.py clang-debug"
              sh "cd clang-debug && ../scripts/test/hyriseBenchmarkTPCH_test.py ." // Own folder to isolate visualization
              sh "./scripts/test/hyriseConsole_test.py gcc-debug"
              sh "./scripts/test/hyriseBenchmarkJoinOrder_test.py gcc-debug"
              sh "./scripts/test/hyriseBenchmarkFileBased_test.py gcc-debug"
              sh "./scripts/test/hyriseBenchmarkTPCC_test.py gcc-debug"
              sh "cd gcc-debug && ../scripts/test/hyriseBenchmarkTPCH_test.py ." // Own folder to isolate visualization

            } else {
              Utils.markStageSkippedForConditional("debugSystemTests")
            }
          }
        }, clangDebugRunShuffled: {
          stage("clang-debug:test-shuffle") {
            if (env.BRANCH_NAME == 'master' || full_ci) {
              sh "mkdir ./clang-debug/run-shuffled"
              sh "./clang-debug/hyriseTest clang-debug/run-shuffled --gtest_repeat=5 --gtest_shuffle"
              sh "./clang-debug/hyriseSystemTest clang-debug/run-shuffled --gtest_repeat=2 --gtest_shuffle"
            } else {
              Utils.markStageSkippedForConditional("clangDebugRunShuffled")
            }
          }
        }, clangDebugUnityODR: {
          stage("clang-debug-unity-odr") {
            if (env.BRANCH_NAME == 'master' || full_ci) {
              // Check if unity builds work even if everything is batched into a single compilation unit. This helps prevent ODR (one definition rule) issues.
              sh "export CCACHE_BASEDIR=`pwd`; cd clang-debug-unity-odr && make all -j \$(( \$(cat /proc/cpuinfo | grep processor | wc -l) / 3))"
            } else {
              Utils.markStageSkippedForConditional("clangDebugUnity")
            }
          }
        }, clangDebugTidy: {
          stage("clang-debug:tidy") {
            if (env.BRANCH_NAME == 'master' || full_ci) {
              // We do not run tidy checks on the src/test folder, so there is no point in running the expensive clang-tidy for those files
              sh "export CCACHE_BASEDIR=`pwd`; cd clang-debug-tidy && make hyrise_impl hyriseBenchmarkFileBased hyriseBenchmarkTPCH hyriseBenchmarkTPCDS hyriseBenchmarkJoinOrder hyriseConsole hyriseServer -k -j \$(( \$(cat /proc/cpuinfo | grep processor | wc -l) / 6))"
            } else {
              Utils.markStageSkippedForConditional("clangDebugTidy")
            }
          }
        }, clangDebugAddrUBSanitizers: {
          stage("clang-debug:addr-ub-sanitizers") {
            if (env.BRANCH_NAME == 'master' || full_ci) {
              sh "export CCACHE_BASEDIR=`pwd`; cd clang-debug-addr-ub-sanitizers && make hyriseTest hyriseSystemTest hyriseBenchmarkTPCH -j \$(( \$(cat /proc/cpuinfo | grep processor | wc -l) / 6)) && ../scripts/analyze_ccache_usage.py"
              sh "LSAN_OPTIONS=suppressions=resources/.lsan-ignore.txt ASAN_OPTIONS=suppressions=resources/.asan-ignore.txt ./clang-debug-addr-ub-sanitizers/hyriseTest clang-debug-addr-ub-sanitizers"
              sh "LSAN_OPTIONS=suppressions=resources/.lsan-ignore.txt ASAN_OPTIONS=suppressions=resources/.asan-ignore.txt ./clang-debug-addr-ub-sanitizers/hyriseSystemTest ${tests_excluded_in_sanitizer_builds} clang-debug-addr-ub-sanitizers"
              sh "LSAN_OPTIONS=suppressions=resources/.lsan-ignore.txt ASAN_OPTIONS=suppressions=resources/.asan-ignore.txt ./clang-debug-addr-ub-sanitizers/hyriseBenchmarkTPCH -s .01 --verify -r 1"
            } else {
              Utils.markStageSkippedForConditional("clangDebugAddrUBSanitizers")
            }
          }
        }, gccRelease: {
          if (env.BRANCH_NAME == 'master' || full_ci) {
            stage("gcc-release") {
              sh "export CCACHE_BASEDIR=`pwd`; cd gcc-release && ${disable_aslr} make all -j \$(( \$(cat /proc/cpuinfo | grep processor | wc -l) / 6)) && ../scripts/analyze_ccache_usage.py"
              sh "./gcc-release/hyriseTest gcc-release"
              sh "./gcc-release/hyriseSystemTest gcc-release"
              sh "./scripts/test/hyriseConsole_test.py gcc-release"
              sh "./scripts/test/hyriseBenchmarkJoinOrder_test.py gcc-release"
              sh "./scripts/test/hyriseBenchmarkFileBased_test.py gcc-release"
              sh "./scripts/test/hyriseBenchmarkTPCC_test.py gcc-release"
              sh "cd gcc-release && ../scripts/test/hyriseBenchmarkTPCH_test.py ." // Own folder to isolate visualization
            }
          } else {
              Utils.markStageSkippedForConditional("gccRelease")
          }
        }, clangReleaseAddrUBSanitizers: {
          stage("clang-release:addr-ub-sanitizers") {
            if (env.BRANCH_NAME == 'master' || full_ci) {
              sh "export CCACHE_BASEDIR=`pwd`; cd clang-release-addr-ub-sanitizers && make hyriseTest hyriseSystemTest hyriseBenchmarkTPCH -j \$(( \$(cat /proc/cpuinfo | grep processor | wc -l) / 6)) && ../scripts/analyze_ccache_usage.py"
              sh "LSAN_OPTIONS=suppressions=resources/.lsan-ignore.txt ASAN_OPTIONS=suppressions=resources/.asan-ignore.txt ./clang-release-addr-ub-sanitizers/hyriseTest clang-release-addr-ub-sanitizers"
              sh "LSAN_OPTIONS=suppressions=resources/.lsan-ignore.txt ASAN_OPTIONS=suppressions=resources/.asan-ignore.txt ./clang-release-addr-ub-sanitizers/hyriseSystemTest ${tests_excluded_in_sanitizer_builds} clang-release-addr-ub-sanitizers"
              sh "LSAN_OPTIONS=suppressions=resources/.lsan-ignore.txt ASAN_OPTIONS=suppressions=resources/.asan-ignore.txt ./clang-release-addr-ub-sanitizers/hyriseBenchmarkTPCH -s .01 --verify -r 100 --scheduler --clients 10"
            } else {
              Utils.markStageSkippedForConditional("clangReleaseAddrUBSanitizers")
            }
          }
        }, clangReleaseAddrUBSanitizersNoNuma: {
          stage("clang-release:addr-ub-sanitizers w/o NUMA") {
            if (env.BRANCH_NAME == 'master' || full_ci) {
              sh "export CCACHE_BASEDIR=`pwd`; cd clang-release-addr-ub-sanitizers-no-numa && make hyriseTest hyriseSystemTest -j \$(( \$(cat /proc/cpuinfo | grep processor | wc -l) / 6)) && ../scripts/analyze_ccache_usage.py"
              sh "LSAN_OPTIONS=suppressions=resources/.lsan-ignore.txt ASAN_OPTIONS=suppressions=resources/.asan-ignore.txt ./clang-release-addr-ub-sanitizers-no-numa/hyriseTest clang-release-addr-ub-sanitizers-no-numa"
              sh "LSAN_OPTIONS=suppressions=resources/.lsan-ignore.txt ASAN_OPTIONS=suppressions=resources/.asan-ignore.txt ./clang-release-addr-ub-sanitizers-no-numa/hyriseSystemTest ${tests_excluded_in_sanitizer_builds} clang-release-addr-ub-sanitizers-no-numa"
            } else {
              Utils.markStageSkippedForConditional("clangReleaseAddrUBSanitizersNoNuma")
            }
          }
        }, clangRelWithDebInfoThreadSanitizer: {
          stage("clang-relwithdebinfo:thread-sanitizer") {
            if (env.BRANCH_NAME == 'master' || full_ci) {
<<<<<<< HEAD
              sh "export CCACHE_BASEDIR=`pwd`; cd clang-release-thread-sanitizer && make hyriseTest hyriseSystemTest hyriseBenchmarkTPCH -j \$(( \$(cat /proc/cpuinfo | grep processor | wc -l) / 6)) && ../scripts/analyze_ccache_usage.py"
              sh "TSAN_OPTIONS=\"history_size=7 suppressions=resources/.tsan-ignore.txt\" ./clang-release-thread-sanitizer/hyriseTest clang-release-thread-sanitizer"
              sh "TSAN_OPTIONS=\"history_size=7 suppressions=resources/.tsan-ignore.txt\" ./clang-release-thread-sanitizer/hyriseSystemTest ${tests_excluded_in_sanitizer_builds} clang-release-thread-sanitizer"
              sh "TSAN_OPTIONS=\"history_size=7 suppressions=resources/.tsan-ignore.txt\" ./clang-release-thread-sanitizer/hyriseBenchmarkTPCH -s .01 --verify -r 100 --scheduler --clients 10"
=======
              sh "export CCACHE_BASEDIR=`pwd`; cd clang-relwithdebinfo-thread-sanitizer && make hyriseTest hyriseSystemTest hyriseBenchmarkTPCH -j \$(( \$(cat /proc/cpuinfo | grep processor | wc -l) / 6))"
              sh "TSAN_OPTIONS=\"history_size=7 suppressions=resources/.tsan-ignore.txt\" ./clang-relwithdebinfo-thread-sanitizer/hyriseTest clang-relwithdebinfo-thread-sanitizer"
              sh "TSAN_OPTIONS=\"history_size=7 suppressions=resources/.tsan-ignore.txt\" ./clang-relwithdebinfo-thread-sanitizer/hyriseSystemTest ${exclude_in_sanitizer_builds} clang-relwithdebinfo-thread-sanitizer"
              sh "TSAN_OPTIONS=\"history_size=7 suppressions=resources/.tsan-ignore.txt\" ./clang-relwithdebinfo-thread-sanitizer/hyriseBenchmarkTPCH -s .01 --verify -r 100 --scheduler --clients 10"
>>>>>>> 0643e7b9
            } else {
              Utils.markStageSkippedForConditional("clangRelWithDebInfoThreadSanitizer")
            }
          }
        }, clangRelWithDebInfoThreadSanitizerNoNuma: {
          stage("clang-relwithdebinfo:thread-sanitizer w/o NUMA") {
            if (env.BRANCH_NAME == 'master' || full_ci) {
<<<<<<< HEAD
              sh "export CCACHE_BASEDIR=`pwd`; cd clang-release-thread-sanitizer-no-numa && make hyriseTest hyriseSystemTest -j \$(( \$(cat /proc/cpuinfo | grep processor | wc -l) / 6)) && ../scripts/analyze_ccache_usage.py"
              sh "TSAN_OPTIONS=\"history_size=7 suppressions=resources/.tsan-ignore.txt\" ./clang-release-thread-sanitizer-no-numa/hyriseTest clang-release-thread-sanitizer-no-numa"
              sh "TSAN_OPTIONS=\"history_size=7 suppressions=resources/.tsan-ignore.txt\" ./clang-release-thread-sanitizer-no-numa/hyriseSystemTest ${tests_excluded_in_sanitizer_builds} clang-release-thread-sanitizer-no-numa"
=======
              sh "export CCACHE_BASEDIR=`pwd`; cd clang-relwithdebinfo-thread-sanitizer-no-numa && make hyriseTest hyriseSystemTest -j \$(( \$(cat /proc/cpuinfo | grep processor | wc -l) / 6))"
              sh "TSAN_OPTIONS=\"history_size=7 suppressions=resources/.tsan-ignore.txt\" ./clang-relwithdebinfo-thread-sanitizer-no-numa/hyriseTest clang-relwithdebinfo-thread-sanitizer-no-numa"
              sh "TSAN_OPTIONS=\"history_size=7 suppressions=resources/.tsan-ignore.txt\" ./clang-relwithdebinfo-thread-sanitizer-no-numa/hyriseSystemTest ${exclude_in_sanitizer_builds} clang-relwithdebinfo-thread-sanitizer-no-numa"
>>>>>>> 0643e7b9
            } else {
              Utils.markStageSkippedForConditional("clangRelWithDebInfoThreadSanitizerNoNuma")
            }
          }
        }, clangDebugCoverage: {
          stage("clang-debug-coverage") {
            if (env.BRANCH_NAME == 'master' || full_ci) {
              sh "export CCACHE_BASEDIR=`pwd`; ./scripts/coverage.sh --generate_badge=true --launcher=ccache"
              sh "find coverage -type d -exec chmod +rx {} \\;"
              archive 'coverage_badge.svg'
              archive 'coverage_percent.txt'
              publishHTML (target: [
                allowMissing: false,
                alwaysLinkToLastBuild: false,
                keepAll: true,
                reportDir: 'coverage',
                reportFiles: 'index.html',
                reportName: "Llvm-cov_Report"
              ])
              script {
                coverageChange = sh script: "./scripts/compare_coverage.sh", returnStdout: true
                githubNotify context: 'Coverage', description: "$coverageChange", status: 'SUCCESS', targetUrl: "${env.BUILD_URL}/RCov_20Report/index.html"
              }
            } else {
              Utils.markStageSkippedForConditional("clangDebugCoverage")
            }
          }
        }

        parallel memcheckReleaseTest: {
          stage("memcheckReleaseTest") {
            // Runs separately as it depends on clang-release to be built
            if (env.BRANCH_NAME == 'master' || full_ci) {
              sh "mkdir ./clang-release-memcheck-test"
              // If this shows a leak, try --leak-check=full, which is slower but more precise
              sh "valgrind --tool=memcheck --error-exitcode=1 --gen-suppressions=all --num-callers=25 --suppressions=resources/.valgrind-ignore.txt ./clang-release/hyriseTest clang-release-memcheck-test --gtest_filter=-NUMAMemoryResourceTest.BasicAllocate"
              sh "valgrind --tool=memcheck --error-exitcode=1 --gen-suppressions=all --num-callers=25 --suppressions=resources/.valgrind-ignore.txt ./clang-release/hyriseBenchmarkTPCH -s .01 --verify -r 1"
            } else {
              Utils.markStageSkippedForConditional("memcheckReleaseTest")
            }
          }
        }, tpchQueryPlansAndVerification: {
          stage("tpchQueryPlansAndVerification") {
            if (env.BRANCH_NAME == 'master' || full_ci) {
              sh "mkdir -p query_plans/tpch; cd query_plans/tpch; ln -s ../../resources; ../../clang-release/hyriseBenchmarkTPCH -r 1 --visualize --verify"
              archiveArtifacts artifacts: 'query_plans/tpch/*.svg'
            } else {
              Utils.markStageSkippedForConditional("tpchQueryPlansAndVerification")
            }
          }
        }, tpcdsQueryPlansAndVerification: {
          stage("tpcdsQueryPlansAndVerification") {
            if (env.BRANCH_NAME == 'master' || full_ci) {
              sh "mkdir -p query_plans/tpcds; cd query_plans/tpcds; ln -s ../../resources; ../../clang-release/hyriseBenchmarkTPCDS -r 1 --visualize --verify"
              archiveArtifacts artifacts: 'query_plans/tpcds/*.svg'
            } else {
              Utils.markStageSkippedForConditional("tpcdsQueryPlansAndVerification")
            }
          }
        }
      } finally {
        sh "ls -A1 | xargs rm -rf"
        deleteDir()
      }
    }
  }

  // I have not found a nice way to run this in parallel with the steps above, as those are in a `docker.inside` block and this is not.
  node('mac') {
    stage("clangDebugMac") {
      if (env.BRANCH_NAME == 'master' || full_ci) {
        try {
          checkout scm

          // We do not use install.sh here as there is no way to run OS X in a Docker container
          sh "git submodule update --init --recursive --jobs 4"

          sh "mkdir clang-debug && cd clang-debug && /usr/local/bin/cmake ${unity} -DCMAKE_C_COMPILER_LAUNCHER=/usr/local/bin/ccache -DCMAKE_CXX_COMPILER_LAUNCHER=/usr/local/bin/ccache ${debug} -DCMAKE_C_COMPILER=/usr/local/Cellar/llvm/9.0.0/bin/clang -DCMAKE_CXX_COMPILER=/usr/local/Cellar/llvm/9.0.0/bin/clang++ .."
          sh "cd clang-debug && PATH=/usr/local/bin:$PATH make -j libjemalloc-build"
          sh "cd clang-debug && CCACHE_DEBUG=1 CCACHE_SLOPPINESS=file_macro,pch_defines,time_macros CCACHE_BASEDIR=`pwd` CCACHE_NOHASHDIR=1 make -j8 && ../scripts/analyze_ccache_usage.py"
          sh "./clang-debug/hyriseTest"
          sh "./scripts/test/hyriseConsole_test.py clang-debug"
          sh "PATH=/usr/local/bin/:$PATH ./scripts/test/hyriseBenchmarkFileBased_test.py clang-debug"
        } finally {
          sh "ls -A1 | xargs rm -rf"
        }
      } else {
        Utils.markStageSkippedForConditional("clangDebugMac")
      }
    }
  }

  node ('master') {
    stage("Notify") {
      script {
        githubNotify context: 'CI Pipeline', status: 'SUCCESS'
        if (env.BRANCH_NAME == 'master' || full_ci) {
          githubNotify context: 'Full CI', status: 'SUCCESS'
        }
      }
    }
  }
} catch (error) {
  stage("Notify") {
    script {
      githubNotify context: 'CI Pipeline', status: 'FAILURE'
      if (env.BRANCH_NAME == 'master' || full_ci) {
        githubNotify context: 'Full CI', status: 'FAILURE'
      }
      if (env.BRANCH_NAME == 'master') {
        slackSend message: ":rotating_light: ALARM! Build on ${env.BRANCH_NAME} failed! - ${env.JOB_NAME} ${env.BUILD_NUMBER} (<${env.BUILD_URL}|Open>) :rotating_light:"
      }
    }
    throw error
  }
}<|MERGE_RESOLUTION|>--- conflicted
+++ resolved
@@ -61,10 +61,13 @@
           cmake = 'cmake -DCI_BUILD=ON'
           ccache = '-DCMAKE_C_COMPILER_LAUNCHER=ccache -DCMAKE_CXX_COMPILER_LAUNCHER=ccache'
           unity = '-DCMAKE_UNITY_BUILD=ON'
+
           clang = '-DCMAKE_C_COMPILER=clang -DCMAKE_CXX_COMPILER=clang++'
           gcc = '-DCMAKE_C_COMPILER=gcc -DCMAKE_CXX_COMPILER=g++'
+
           debug = '-DCMAKE_BUILD_TYPE=Debug'
           release = '-DCMAKE_BUILD_TYPE=Release'
+          relwithdebinfo = '-DCMAKE_BUILD_TYPE=RelWithDebInfo'
 
           // GCC produces non-deterministics files when precompiled headers are built: https://gcc.gnu.org/bugzilla/show_bug.cgi?id=92717
           // Disable ASLR for the gcc build process (not for the resulting executable) to stop this from happening:
@@ -74,29 +77,17 @@
           sh "mkdir clang-debug && cd clang-debug &&                                                       ${cmake} ${ccache} ${debug}   ${clang}          .. && make -j libjemalloc-build"
 
           // Configure the rest in parallel
-<<<<<<< HEAD
           // Most builds don't use unity builds as this would break the ccache use across different PRs. For clang-tidy, ccache does not have an effect, so we use unity there.
-          sh "mkdir clang-debug-tidy && cd clang-debug-tidy &&                                             ${cmake}           ${debug}   ${clang} ${unity} -DENABLE_CLANG_TIDY=ON .. &\
-          mkdir clang-debug-unity-odr && cd clang-debug-unity-odr &&                                       ${cmake}           ${debug}   ${clang} ${unity} -DCMAKE_UNITY_BUILD_BATCH_SIZE=0 .. &\
-          mkdir clang-debug-addr-ub-sanitizers && cd clang-debug-addr-ub-sanitizers &&                     ${cmake} ${ccache} ${debug}   ${clang}          -DENABLE_ADDR_UB_SANITIZATION=ON .. &\
-          mkdir clang-release-addr-ub-sanitizers && cd clang-release-addr-ub-sanitizers &&                 ${cmake} ${ccache} ${release} ${clang}          -DENABLE_ADDR_UB_SANITIZATION=ON .. &\
-          mkdir clang-release && cd clang-release &&                                                       ${cmake} ${ccache} ${release} ${clang}          .. &\
-          mkdir clang-release-addr-ub-sanitizers-no-numa && cd clang-release-addr-ub-sanitizers-no-numa && ${cmake} ${ccache} ${release} ${clang}          -DENABLE_ADDR_UB_SANITIZATION=ON -DENABLE_NUMA_SUPPORT=OFF .. &\
-          mkdir clang-release-thread-sanitizer && cd clang-release-thread-sanitizer &&                     ${cmake} ${ccache} ${release} ${clang}          -DENABLE_THREAD_SANITIZATION=ON .. &\
-          mkdir clang-release-thread-sanitizer-no-numa && cd clang-release-thread-sanitizer-no-numa &&     ${cmake} ${ccache} ${release} ${clang}          -DENABLE_THREAD_SANITIZATION=ON  -DENABLE_NUMA_SUPPORT=OFF .. &\
-          mkdir gcc-debug && cd gcc-debug &&                                                               ${cmake} ${ccache} ${debug}   ${gcc}            .. &\
-          mkdir gcc-release && cd gcc-release &&                                                           ${cmake} ${ccache} ${release} ${gcc}            .. &\
-=======
-          sh "mkdir clang-debug-tidy && cd clang-debug-tidy && cmake -DCI_BUILD=ON -DCMAKE_C_COMPILER_LAUNCHER=ccache -DCMAKE_CXX_COMPILER_LAUNCHER=ccache -DCMAKE_BUILD_TYPE=Debug -DCMAKE_C_COMPILER=clang -DCMAKE_CXX_COMPILER=clang++ -DENABLE_CLANG_TIDY=ON .. &\
-          mkdir clang-debug-addr-ub-sanitizers && cd clang-debug-addr-ub-sanitizers && cmake -DCI_BUILD=ON -DCMAKE_C_COMPILER_LAUNCHER=ccache -DCMAKE_CXX_COMPILER_LAUNCHER=ccache -DCMAKE_BUILD_TYPE=Debug -DCMAKE_C_COMPILER=clang -DCMAKE_CXX_COMPILER=clang++ -DENABLE_ADDR_UB_SANITIZATION=ON .. &\
-          mkdir clang-release-addr-ub-sanitizers && cd clang-release-addr-ub-sanitizers && cmake -DCI_BUILD=ON -DCMAKE_C_COMPILER_LAUNCHER=ccache -DCMAKE_CXX_COMPILER_LAUNCHER=ccache -DCMAKE_BUILD_TYPE=Release -DCMAKE_C_COMPILER=clang -DCMAKE_CXX_COMPILER=clang++ -DENABLE_ADDR_UB_SANITIZATION=ON .. &\
-          mkdir clang-release && cd clang-release && cmake -DCI_BUILD=ON -DCMAKE_C_COMPILER_LAUNCHER=ccache -DCMAKE_CXX_COMPILER_LAUNCHER=ccache -DCMAKE_BUILD_TYPE=Release -DCMAKE_C_COMPILER=clang -DCMAKE_CXX_COMPILER=clang++ .. &\
-          mkdir clang-release-addr-ub-sanitizers-no-numa && cd clang-release-addr-ub-sanitizers-no-numa && cmake -DCI_BUILD=ON -DCMAKE_C_COMPILER_LAUNCHER=ccache -DCMAKE_CXX_COMPILER_LAUNCHER=ccache -DCMAKE_BUILD_TYPE=Release -DCMAKE_C_COMPILER=clang -DCMAKE_CXX_COMPILER=clang++ -DENABLE_ADDR_UB_SANITIZATION=ON -DENABLE_NUMA_SUPPORT=OFF .. &\
-          mkdir clang-relwithdebinfo-thread-sanitizer && cd clang-relwithdebinfo-thread-sanitizer && cmake -DCI_BUILD=ON -DCMAKE_C_COMPILER_LAUNCHER=ccache -DCMAKE_CXX_COMPILER_LAUNCHER=ccache -DCMAKE_BUILD_TYPE=RelWithDebInfo -DCMAKE_C_COMPILER=clang -DCMAKE_CXX_COMPILER=clang++ -DENABLE_THREAD_SANITIZATION=ON .. &\
-          mkdir clang-relwithdebinfo-thread-sanitizer-no-numa && cd clang-relwithdebinfo-thread-sanitizer-no-numa && cmake -DCI_BUILD=ON -DCMAKE_C_COMPILER_LAUNCHER=ccache -DCMAKE_CXX_COMPILER_LAUNCHER=ccache -DCMAKE_BUILD_TYPE=RelWithDebInfo -DCMAKE_C_COMPILER=clang -DCMAKE_CXX_COMPILER=clang++ -DENABLE_THREAD_SANITIZATION=ON -DENABLE_NUMA_SUPPORT=OFF .. &\
-          mkdir gcc-debug && cd gcc-debug && cmake -DCI_BUILD=ON -DCMAKE_C_COMPILER_LAUNCHER=ccache -DCMAKE_CXX_COMPILER_LAUNCHER=ccache -DCMAKE_BUILD_TYPE=Debug -DCMAKE_C_COMPILER=gcc -DCMAKE_CXX_COMPILER=g++ .. &\
-          mkdir gcc-release && cd gcc-release && cmake -DCI_BUILD=ON -DCMAKE_C_COMPILER_LAUNCHER=ccache -DCMAKE_CXX_COMPILER_LAUNCHER=ccache -DCMAKE_BUILD_TYPE=Release -DCMAKE_C_COMPILER=gcc -DCMAKE_CXX_COMPILER=g++ .. &\
->>>>>>> 0643e7b9
+          sh "mkdir clang-debug-tidy && cd clang-debug-tidy &&                                                         ${cmake}           ${debug}          ${clang} ${unity} -DENABLE_CLANG_TIDY=ON .. &\
+          mkdir clang-debug-unity-odr && cd clang-debug-unity-odr &&                                                   ${cmake}           ${debug}          ${clang} ${unity} -DCMAKE_UNITY_BUILD_BATCH_SIZE=0 .. &\
+          mkdir clang-debug-addr-ub-sanitizers && cd clang-debug-addr-ub-sanitizers &&                                 ${cmake} ${ccache} ${debug}          ${clang}          -DENABLE_ADDR_UB_SANITIZATION=ON .. &\
+          mkdir clang-release-addr-ub-sanitizers && cd clang-release-addr-ub-sanitizers &&                             ${cmake} ${ccache} ${release}        ${clang}          -DENABLE_ADDR_UB_SANITIZATION=ON .. &\
+          mkdir clang-release && cd clang-release &&                                                                   ${cmake} ${ccache} ${release}        ${clang}          .. &\
+          mkdir clang-release-addr-ub-sanitizers-no-numa && cd clang-release-addr-ub-sanitizers-no-numa &&             ${cmake} ${ccache} ${release}        ${clang}          -DENABLE_ADDR_UB_SANITIZATION=ON -DENABLE_NUMA_SUPPORT=OFF .. &\
+          mkdir clang-relwithdebinfo-thread-sanitizer && cd clang-relwithdebinfo-thread-sanitizer &&                   ${cmake} ${ccache} ${relwithdebinfo} ${clang}          -DENABLE_THREAD_SANITIZATION=ON .. &\
+          mkdir clang-relwithdebinfo-thread-sanitizer-no-numa && cd clang-relwithdebinfo-thread-sanitizer-no-numa &&   ${cmake} ${ccache} ${relwithdebinfo} ${clang}          -DENABLE_THREAD_SANITIZATION=ON  -DENABLE_NUMA_SUPPORT=OFF .. &\
+          mkdir gcc-debug && cd gcc-debug &&                                                                           ${cmake} ${ccache} ${debug}          ${gcc}            .. &\
+          mkdir gcc-release && cd gcc-release &&                                                                       ${cmake} ${ccache} ${release}        ${gcc}            .. &\
           wait"
         }
 
@@ -231,17 +222,10 @@
         }, clangRelWithDebInfoThreadSanitizer: {
           stage("clang-relwithdebinfo:thread-sanitizer") {
             if (env.BRANCH_NAME == 'master' || full_ci) {
-<<<<<<< HEAD
-              sh "export CCACHE_BASEDIR=`pwd`; cd clang-release-thread-sanitizer && make hyriseTest hyriseSystemTest hyriseBenchmarkTPCH -j \$(( \$(cat /proc/cpuinfo | grep processor | wc -l) / 6)) && ../scripts/analyze_ccache_usage.py"
-              sh "TSAN_OPTIONS=\"history_size=7 suppressions=resources/.tsan-ignore.txt\" ./clang-release-thread-sanitizer/hyriseTest clang-release-thread-sanitizer"
-              sh "TSAN_OPTIONS=\"history_size=7 suppressions=resources/.tsan-ignore.txt\" ./clang-release-thread-sanitizer/hyriseSystemTest ${tests_excluded_in_sanitizer_builds} clang-release-thread-sanitizer"
-              sh "TSAN_OPTIONS=\"history_size=7 suppressions=resources/.tsan-ignore.txt\" ./clang-release-thread-sanitizer/hyriseBenchmarkTPCH -s .01 --verify -r 100 --scheduler --clients 10"
-=======
-              sh "export CCACHE_BASEDIR=`pwd`; cd clang-relwithdebinfo-thread-sanitizer && make hyriseTest hyriseSystemTest hyriseBenchmarkTPCH -j \$(( \$(cat /proc/cpuinfo | grep processor | wc -l) / 6))"
+              sh "export CCACHE_BASEDIR=`pwd`; cd clang-relwithdebinfo-thread-sanitizer && make hyriseTest hyriseSystemTest hyriseBenchmarkTPCH -j \$(( \$(cat /proc/cpuinfo | grep processor | wc -l) / 6)) && ../scripts/analyze_ccache_usage.py"
               sh "TSAN_OPTIONS=\"history_size=7 suppressions=resources/.tsan-ignore.txt\" ./clang-relwithdebinfo-thread-sanitizer/hyriseTest clang-relwithdebinfo-thread-sanitizer"
-              sh "TSAN_OPTIONS=\"history_size=7 suppressions=resources/.tsan-ignore.txt\" ./clang-relwithdebinfo-thread-sanitizer/hyriseSystemTest ${exclude_in_sanitizer_builds} clang-relwithdebinfo-thread-sanitizer"
+              sh "TSAN_OPTIONS=\"history_size=7 suppressions=resources/.tsan-ignore.txt\" ./clang-relwithdebinfo-thread-sanitizer/hyriseSystemTest ${tests_excluded_in_sanitizer_builds} clang-relwithdebinfo-thread-sanitizer"
               sh "TSAN_OPTIONS=\"history_size=7 suppressions=resources/.tsan-ignore.txt\" ./clang-relwithdebinfo-thread-sanitizer/hyriseBenchmarkTPCH -s .01 --verify -r 100 --scheduler --clients 10"
->>>>>>> 0643e7b9
             } else {
               Utils.markStageSkippedForConditional("clangRelWithDebInfoThreadSanitizer")
             }
@@ -249,15 +233,9 @@
         }, clangRelWithDebInfoThreadSanitizerNoNuma: {
           stage("clang-relwithdebinfo:thread-sanitizer w/o NUMA") {
             if (env.BRANCH_NAME == 'master' || full_ci) {
-<<<<<<< HEAD
-              sh "export CCACHE_BASEDIR=`pwd`; cd clang-release-thread-sanitizer-no-numa && make hyriseTest hyriseSystemTest -j \$(( \$(cat /proc/cpuinfo | grep processor | wc -l) / 6)) && ../scripts/analyze_ccache_usage.py"
-              sh "TSAN_OPTIONS=\"history_size=7 suppressions=resources/.tsan-ignore.txt\" ./clang-release-thread-sanitizer-no-numa/hyriseTest clang-release-thread-sanitizer-no-numa"
-              sh "TSAN_OPTIONS=\"history_size=7 suppressions=resources/.tsan-ignore.txt\" ./clang-release-thread-sanitizer-no-numa/hyriseSystemTest ${tests_excluded_in_sanitizer_builds} clang-release-thread-sanitizer-no-numa"
-=======
-              sh "export CCACHE_BASEDIR=`pwd`; cd clang-relwithdebinfo-thread-sanitizer-no-numa && make hyriseTest hyriseSystemTest -j \$(( \$(cat /proc/cpuinfo | grep processor | wc -l) / 6))"
+              sh "export CCACHE_BASEDIR=`pwd`; cd clang-relwithdebinfo-thread-sanitizer-no-numa && make hyriseTest hyriseSystemTest -j \$(( \$(cat /proc/cpuinfo | grep processor | wc -l) / 6)) && ../scripts/analyze_ccache_usage.py"
               sh "TSAN_OPTIONS=\"history_size=7 suppressions=resources/.tsan-ignore.txt\" ./clang-relwithdebinfo-thread-sanitizer-no-numa/hyriseTest clang-relwithdebinfo-thread-sanitizer-no-numa"
-              sh "TSAN_OPTIONS=\"history_size=7 suppressions=resources/.tsan-ignore.txt\" ./clang-relwithdebinfo-thread-sanitizer-no-numa/hyriseSystemTest ${exclude_in_sanitizer_builds} clang-relwithdebinfo-thread-sanitizer-no-numa"
->>>>>>> 0643e7b9
+              sh "TSAN_OPTIONS=\"history_size=7 suppressions=resources/.tsan-ignore.txt\" ./clang-relwithdebinfo-thread-sanitizer-no-numa/hyriseSystemTest ${tests_excluded_in_sanitizer_builds} clang-relwithdebinfo-thread-sanitizer-no-numa"
             } else {
               Utils.markStageSkippedForConditional("clangRelWithDebInfoThreadSanitizerNoNuma")
             }
