import org.jenkinsci.plugins.pipeline.modeldefinition.Utils

full_ci = env.BRANCH_NAME == 'master' || pullRequest.labels.contains('FullCI')
tests_excluded_in_sanitizer_builds = '--gtest_filter=-SQLiteTestRunnerEncodings/*:TPCDSTableGeneratorTest.GenerateAndStoreRowCounts:TPCHTableGeneratorTest.RowCountsMediumScaleFactor'

try {
  node {
    stage ("Start") {
      // Check if the user who opened the PR is a known collaborator (i.e., has been added to a hyrise/hyrise team) or the Jenkins admin user
      def cause = currentBuild.getBuildCauses('hudson.model.Cause$UserIdCause')[0]
      def jenkinsUserName = cause ? cause['userId'] : null

      if (jenkinsUserName != "admin" && env.BRANCH_NAME != "master") {
        try {
          withCredentials([usernamePassword(credentialsId: 'github', usernameVariable: 'GITHUB_USERNAME', passwordVariable: 'GITHUB_TOKEN')]) {
            env.PR_CREATED_BY = pullRequest.createdBy
            sh '''
              curl -s -I -H "Authorization: token ${GITHUB_TOKEN}" https://api.github.com/repos/hyrise/hyrise/collaborators/${PR_CREATED_BY} | head -n 1 | grep "204"
            '''
          }
        } catch (error) {
          stage ("User unknown") {
            script {
              githubNotify context: 'CI Pipeline', status: 'FAILURE', description: 'User is not a collaborator'
            }
          }
          throw error
        }
      }

      script {
        githubNotify context: 'CI Pipeline', status: 'PENDING'

        // Cancel previous builds
        if (env.BRANCH_NAME != 'master') {
          def jobname = env.JOB_NAME
          def buildnum = env.BUILD_NUMBER.toInteger()
          def job = Jenkins.instance.getItemByFullName(jobname)
          for (build in job.builds) {
            if (!build.isBuilding()) { continue; }
            if (buildnum == build.getNumber().toInteger()) { continue; }
            echo "Cancelling previous build " + build.getNumber().toString()
            build.doStop();
          }
        }
      }
    }
  }

  node('linux') {
    stage("Hostname") {
      // Print the hostname to let us know on which node the docker image was executed for reproducibility.
      sh "hostname"
    }
  
    // The empty '' results in using the default registry: https://index.docker.io/v1/
    docker.withRegistry('', 'docker') {
      def oppossumCI = docker.image('hyrise/opossum-ci:20.04');
      oppossumCI.pull()

      // LSAN (executed as part of ASAN) requires elevated privileges. Therefore, we had to add --cap-add SYS_PTRACE.
      // Even if the CI run sometimes succeeds without SYS_PTRACE, you should not remove it until you know what you are doing.
      // See also: https://github.com/google/sanitizers/issues/764
      oppossumCI.inside("--cap-add SYS_PTRACE -u 0:0") {
        try {
          stage("Setup") {
            checkout scm

            // During CI runs, the user is different from the owner of the directories, which blocks the execution of git
            // commands since the fix of the git vulnerability CVE-2022-24765. git commands can then only be executed if
            // the corresponding directories are added as safe directories.
            sh '''
            git config --global --add safe.directory $WORKSPACE
            # Get the paths of the submodules; for each path, add it as a git safe.directory
            grep path .gitmodules | sed 's/.*=//' | xargs -n 1 -I '{}' git config --global --add safe.directory $WORKSPACE/'{}'
            '''

            sh "./install_dependencies.sh"

            cmake = 'cmake -DCI_BUILD=ON'
<<<<<<< HEAD
            unity = '-DCMAKE_UNITY_BUILD=ON'  // We don't use unity builds with GCC 9 as it triggers https://github.com/google/googletest/issues/3552
=======

            // We don't use unity builds with GCC 9 as it triggers https://github.com/google/googletest/issues/3552
            unity = '-DCMAKE_UNITY_BUILD=ON'
>>>>>>> 377befb4

            // Note that clang 9 is still the default version installed by install_dependencies.sh. This is so that we do
            // not unnecessarily require Ubuntu 20.04. If you want to upgrade to -10, please update install_dependencies.sh,
            // DEPENDENCIES.md, clang_tidy_wrapper.sh, and the documentation (README, Wiki).
            clang = '-DCMAKE_C_COMPILER=clang-10 -DCMAKE_CXX_COMPILER=clang++-10'
            clang9 = '-DCMAKE_C_COMPILER=clang-9 -DCMAKE_CXX_COMPILER=clang++-9'
            gcc = '-DCMAKE_C_COMPILER=gcc -DCMAKE_CXX_COMPILER=g++'

            debug = '-DCMAKE_BUILD_TYPE=Debug'
            release = '-DCMAKE_BUILD_TYPE=Release'
            relwithdebinfo = '-DCMAKE_BUILD_TYPE=RelWithDebInfo'

            // jemalloc's autoconf operates outside of the build folder (#1413). If we start two cmake instances at the same time, we run into conflicts.
            // Thus, run this one (any one, really) first, so that the autoconf step can finish in peace.

            sh "mkdir clang-debug && cd clang-debug &&                                                   ${cmake} ${debug}          ${clang}  ${unity}  .. && make -j libjemalloc-build"

            // Configure the rest in parallel
            sh "mkdir clang-debug-tidy && cd clang-debug-tidy &&                                         ${cmake} ${debug}          ${clang}   ${unity} -DENABLE_CLANG_TIDY=ON .. &\
            mkdir clang-debug-unity-odr && cd clang-debug-unity-odr &&                                   ${cmake} ${debug}          ${clang}   ${unity} -DCMAKE_UNITY_BUILD_BATCH_SIZE=0 .. &\
            mkdir clang-debug-disable-precompile-headers && cd clang-debug-disable-precompile-headers && ${cmake} ${debug}          ${clang}            -DCMAKE_DISABLE_PRECOMPILE_HEADERS=On .. &\
            mkdir clang-debug-addr-ub-sanitizers && cd clang-debug-addr-ub-sanitizers &&                 ${cmake} ${debug}          ${clang}            -DENABLE_ADDR_UB_SANITIZATION=ON .. &\
            mkdir clang-release-addr-ub-sanitizers && cd clang-release-addr-ub-sanitizers &&             ${cmake} ${release}        ${clang}            -DENABLE_ADDR_UB_SANITIZATION=ON .. &\
            mkdir clang-release && cd clang-release &&                                                   ${cmake} ${release}        ${clang}            .. &\
            mkdir clang-relwithdebinfo-thread-sanitizer && cd clang-relwithdebinfo-thread-sanitizer &&   ${cmake} ${relwithdebinfo} ${clang}            -DENABLE_THREAD_SANITIZATION=ON .. &\
            mkdir gcc-debug && cd gcc-debug &&                                                           ${cmake} ${debug}          ${gcc}              .. &\
            mkdir gcc-release && cd gcc-release &&                                                       ${cmake} ${release}        ${gcc}              .. &\
            mkdir clang-9-debug && cd clang-9-debug &&                                                   ${cmake} ${debug}          ${clang9}  ${unity} .. &\
            wait"
          }

          parallel clangDebug: {
            stage("clang-debug") {
              sh "cd clang-debug && make all -j \$(( \$(nproc) / 4))"
              sh "./clang-debug/hyriseTest clang-debug"
            }
          }, clang9Debug: {
            stage("clang-9-debug") {
              sh "cd clang-9-debug && make all -j \$(( \$(nproc) / 4))"
              sh "./clang-9-debug/hyriseTest clang-9-debug"
            }
          }, gccDebug: {
            stage("gcc-debug") {
              sh "cd gcc-debug && make all -j \$(( \$(nproc) / 4))"
              sh "cd gcc-debug && ./hyriseTest"
            }
          }, lint: {
            stage("Linting") {
              sh '''
                scripts/lint.sh
              '''
            }
          }

          parallel clangRelease: {
            stage("clang-release") {
              if (env.BRANCH_NAME == 'master' || full_ci) {
                sh "cd clang-release && make all -j \$(( \$(nproc) / 6))"
                sh "./clang-release/hyriseTest clang-release"
                sh "./clang-release/hyriseSystemTest clang-release"
                sh "./scripts/test/hyriseConsole_test.py clang-release"
                sh "./scripts/test/hyriseServer_test.py clang-release"
                sh "./scripts/test/hyriseBenchmarkJoinOrder_test.py clang-release"
                sh "./scripts/test/hyriseBenchmarkFileBased_test.py clang-release"
                sh "cd clang-release && ../scripts/test/hyriseBenchmarkTPCC_test.py ." // Own folder to isolate binary export tests
                sh "cd clang-release && ../scripts/test/hyriseBenchmarkTPCH_test.py ." // Own folder to isolate visualization

              } else {
                Utils.markStageSkippedForConditional("clangRelease")
              }
            }
          }, debugSystemTests: {
            stage("system-tests") {
              if (env.BRANCH_NAME == 'master' || full_ci) {
                sh "mkdir clang-debug-system &&  ./clang-debug/hyriseSystemTest clang-debug-system"
                sh "mkdir gcc-debug-system &&  ./gcc-debug/hyriseSystemTest gcc-debug-system"
                sh "./scripts/test/hyriseConsole_test.py clang-debug"
                sh "./scripts/test/hyriseServer_test.py clang-debug"
                sh "./scripts/test/hyriseBenchmarkJoinOrder_test.py clang-debug"
                sh "./scripts/test/hyriseBenchmarkFileBased_test.py clang-debug"
                sh "cd clang-debug && ../scripts/test/hyriseBenchmarkTPCH_test.py ." // Own folder to isolate visualization
                sh "cd clang-debug && ../scripts/test/hyriseBenchmarkJCCH_test.py ." // Own folder to isolate visualization
                sh "./scripts/test/hyriseConsole_test.py gcc-debug"
                sh "./scripts/test/hyriseServer_test.py gcc-debug"
                sh "./scripts/test/hyriseBenchmarkJoinOrder_test.py gcc-debug"
                sh "./scripts/test/hyriseBenchmarkFileBased_test.py gcc-debug"
                sh "cd gcc-debug && ../scripts/test/hyriseBenchmarkTPCH_test.py ." // Own folder to isolate visualization
                sh "cd gcc-debug && ../scripts/test/hyriseBenchmarkJCCH_test.py ." // Own folder to isolate visualization

              } else {
                Utils.markStageSkippedForConditional("debugSystemTests")
              }
            }
          }, clangDebugRunShuffled: {
            stage("clang-debug:test-shuffle") {
              if (env.BRANCH_NAME == 'master' || full_ci) {
                sh "mkdir ./clang-debug/run-shuffled"
                sh "./clang-debug/hyriseTest clang-debug/run-shuffled --gtest_repeat=5 --gtest_shuffle"
                sh "./clang-debug/hyriseSystemTest clang-debug/run-shuffled --gtest_repeat=2 --gtest_shuffle"
              } else {
                Utils.markStageSkippedForConditional("clangDebugRunShuffled")
              }
            }
          }, clangDebugUnityODR: {
            stage("clang-debug-unity-odr") {
              if (env.BRANCH_NAME == 'master' || full_ci) {
                // Check if unity builds work even if everything is batched into a single compilation unit. This helps prevent ODR (one definition rule) issues.
                sh "cd clang-debug-unity-odr && make all -j \$(( \$(nproc) / 3))"
              } else {
                Utils.markStageSkippedForConditional("clangDebugUnityODR")
              }
            }
          }, clangDebugTidy: {
            stage("clang-debug:tidy") {
              if (env.BRANCH_NAME == 'master' || full_ci) {
                // We do not run tidy checks on the src/test folder, so there is no point in running the expensive clang-tidy for those files
                sh "cd clang-debug-tidy && make hyrise_impl hyriseBenchmarkFileBased hyriseBenchmarkTPCH hyriseBenchmarkTPCDS hyriseBenchmarkJoinOrder hyriseConsole hyriseServer -k -j \$(( \$(nproc) / 6))"
              } else {
                Utils.markStageSkippedForConditional("clangDebugTidy")
              }
            }
          }, clangDebugDisablePrecompileHeaders: {
            stage("clang-debug:disable-precompile-headers") {
              if (env.BRANCH_NAME == 'master' || full_ci) {
                // Check if builds work even when precompile headers is turned off. Executing the binaries is unnecessary as the observed errors are missing includes.
                sh "cd clang-debug-disable-precompile-headers && make hyriseTest hyriseBenchmarkFileBased hyriseBenchmarkTPCH hyriseBenchmarkTPCDS hyriseBenchmarkJoinOrder hyriseConsole hyriseServer -k -j \$(( \$(nproc) / 6))"
              } else {
                Utils.markStageSkippedForConditional("clangDebugDisablePrecompileHeaders")
              }
            }
          }, clangDebugAddrUBSanitizers: {
            stage("clang-debug:addr-ub-sanitizers") {
              if (env.BRANCH_NAME == 'master' || full_ci) {
                sh "cd clang-debug-addr-ub-sanitizers && make hyriseTest hyriseSystemTest hyriseBenchmarkTPCH hyriseBenchmarkTPCC -j \$(( \$(nproc) / 6))"
                sh "LSAN_OPTIONS=suppressions=resources/.lsan-ignore.txt ASAN_OPTIONS=suppressions=resources/.asan-ignore.txt ./clang-debug-addr-ub-sanitizers/hyriseTest clang-debug-addr-ub-sanitizers"
                sh "LSAN_OPTIONS=suppressions=resources/.lsan-ignore.txt ASAN_OPTIONS=suppressions=resources/.asan-ignore.txt ./clang-debug-addr-ub-sanitizers/hyriseSystemTest ${tests_excluded_in_sanitizer_builds} clang-debug-addr-ub-sanitizers"
                sh "LSAN_OPTIONS=suppressions=resources/.lsan-ignore.txt ASAN_OPTIONS=suppressions=resources/.asan-ignore.txt ./clang-debug-addr-ub-sanitizers/hyriseBenchmarkTPCH -s .01 --verify -r 1"
              } else {
                Utils.markStageSkippedForConditional("clangDebugAddrUBSanitizers")
              }
            }
          }, gccRelease: {
            if (env.BRANCH_NAME == 'master' || full_ci) {
              stage("gcc-release") {
                sh "cd gcc-release && make all -j \$(( \$(nproc) / 6))"
                sh "./gcc-release/hyriseTest gcc-release"
                sh "./gcc-release/hyriseSystemTest gcc-release"
                sh "./scripts/test/hyriseConsole_test.py gcc-release"
                sh "./scripts/test/hyriseServer_test.py gcc-release"
                sh "./scripts/test/hyriseBenchmarkJoinOrder_test.py gcc-release"
                sh "./scripts/test/hyriseBenchmarkFileBased_test.py gcc-release"
                sh "cd gcc-release && ../scripts/test/hyriseBenchmarkTPCC_test.py ." // Own folder to isolate binary export tests
                sh "cd gcc-release && ../scripts/test/hyriseBenchmarkTPCH_test.py ." // Own folder to isolate visualization
              }
            } else {
                Utils.markStageSkippedForConditional("gccRelease")
            }
          }, clangReleaseAddrUBSanitizers: {
            stage("clang-release:addr-ub-sanitizers") {
              if (env.BRANCH_NAME == 'master' || full_ci) {
                sh "cd clang-release-addr-ub-sanitizers && make hyriseTest hyriseSystemTest hyriseBenchmarkTPCH hyriseBenchmarkTPCC -j \$(( \$(nproc) / 6))"
                sh "LSAN_OPTIONS=suppressions=resources/.lsan-ignore.txt ASAN_OPTIONS=suppressions=resources/.asan-ignore.txt ./clang-release-addr-ub-sanitizers/hyriseTest clang-release-addr-ub-sanitizers"
                sh "LSAN_OPTIONS=suppressions=resources/.lsan-ignore.txt ASAN_OPTIONS=suppressions=resources/.asan-ignore.txt ./clang-release-addr-ub-sanitizers/hyriseSystemTest ${tests_excluded_in_sanitizer_builds} clang-release-addr-ub-sanitizers"
                sh "LSAN_OPTIONS=suppressions=resources/.lsan-ignore.txt ASAN_OPTIONS=suppressions=resources/.asan-ignore.txt ./clang-release-addr-ub-sanitizers/hyriseBenchmarkTPCH -s .01 --verify -r 100 --scheduler --clients 10"
                sh "cd clang-release-addr-ub-sanitizers && LSAN_OPTIONS=suppressions=resources/.lsan-ignore.txt ASAN_OPTIONS=suppressions=resources/.asan-ignore.txt ../scripts/test/hyriseBenchmarkTPCC_test.py ." // Own folder to isolate binary export tests
              } else {
                Utils.markStageSkippedForConditional("clangReleaseAddrUBSanitizers")
              }
            }
          }, clangRelWithDebInfoThreadSanitizer: {
            stage("clang-relwithdebinfo:thread-sanitizer") {
              if (env.BRANCH_NAME == 'master' || full_ci) {
                sh "cd clang-relwithdebinfo-thread-sanitizer && make hyriseTest hyriseSystemTest hyriseBenchmarkTPCH -j \$(( \$(nproc) / 6))"
                sh "TSAN_OPTIONS=\"history_size=7 suppressions=resources/.tsan-ignore.txt\" ./clang-relwithdebinfo-thread-sanitizer/hyriseTest clang-relwithdebinfo-thread-sanitizer"
                sh "TSAN_OPTIONS=\"history_size=7 suppressions=resources/.tsan-ignore.txt\" ./clang-relwithdebinfo-thread-sanitizer/hyriseSystemTest ${tests_excluded_in_sanitizer_builds} clang-relwithdebinfo-thread-sanitizer"
                sh "TSAN_OPTIONS=\"history_size=7 suppressions=resources/.tsan-ignore.txt\" ./clang-relwithdebinfo-thread-sanitizer/hyriseBenchmarkTPCH -s .01 --verify -r 100 --scheduler --clients 10"
              } else {
                Utils.markStageSkippedForConditional("clangRelWithDebInfoThreadSanitizer")
              }
            }
          }, clangDebugCoverage: {
            stage("clang-debug-coverage") {
              if (env.BRANCH_NAME == 'master' || full_ci) {
                sh "./scripts/coverage.sh --generate_badge=true"
                sh "find coverage -type d -exec chmod +rx {} \\;"
                archive 'coverage_badge.svg'
                archive 'coverage_percent.txt'
                publishHTML (target: [
                  allowMissing: false,
                  alwaysLinkToLastBuild: false,
                  keepAll: true,
                  reportDir: 'coverage',
                  reportFiles: 'index.html',
                  reportName: "Llvm-cov_Report"
                ])
                script {
                  coverageChange = sh script: "./scripts/compare_coverage.sh", returnStdout: true
                  githubNotify context: 'Coverage', description: "$coverageChange", status: 'SUCCESS', targetUrl: "${env.BUILD_URL}/RCov_20Report/index.html"
                }
              } else {
                Utils.markStageSkippedForConditional("clangDebugCoverage")
              }
            }
          }

          parallel memcheckReleaseTest: {
            stage("memcheckReleaseTest") {
              // Runs separately as it depends on clang-release to be built
              if (env.BRANCH_NAME == 'master' || full_ci) {
                sh "mkdir ./clang-release-memcheck-test"
                // If this shows a leak, try --leak-check=full, which is slower but more precise
                sh "valgrind --tool=memcheck --error-exitcode=1 --gen-suppressions=all --num-callers=25 --suppressions=resources/.valgrind-ignore.txt ./clang-release/hyriseTest clang-release-memcheck-test --gtest_filter=-NUMAMemoryResourceTest.BasicAllocate"
                sh "valgrind --tool=memcheck --error-exitcode=1 --gen-suppressions=all --num-callers=25 --suppressions=resources/.valgrind-ignore.txt ./clang-release/hyriseBenchmarkTPCH -s .01 -r 1 --scheduler --cores 10"
                sh "valgrind --tool=memcheck --error-exitcode=1 --gen-suppressions=all --num-callers=25 --suppressions=resources/.valgrind-ignore.txt ./clang-release/hyriseBenchmarkTPCC -s 1 --scheduler --cores 10"
              } else {
                Utils.markStageSkippedForConditional("memcheckReleaseTest")
              }
            }
          }, tpchVerification: {
            stage("tpchVerification") {
              if (env.BRANCH_NAME == 'master' || full_ci) {
                sh "./clang-release/hyriseBenchmarkTPCH --dont_cache_binary_tables -r 1 -s 1 --verify"
              } else {
                Utils.markStageSkippedForConditional("tpchVerification")
              }
            }
          }, tpchQueryPlans: {
            stage("tpchQueryPlans") {
              if (env.BRANCH_NAME == 'master' || full_ci) {
                sh "mkdir -p query_plans/tpch; cd query_plans/tpch && ../../clang-release/hyriseBenchmarkTPCH --dont_cache_binary_tables -r 2 -s 10 --visualize && ../../scripts/plot_operator_breakdown.py ../../clang-release/"
                archiveArtifacts artifacts: 'query_plans/tpch/*.svg'
                archiveArtifacts artifacts: 'query_plans/tpch/operator_breakdown.pdf'
              } else {
                Utils.markStageSkippedForConditional("tpchQueryPlans")
              }
            }
          }, tpcdsQueryPlansAndVerification: {
            stage("tpcdsQueryPlansAndVerification") {
              if (env.BRANCH_NAME == 'master' || full_ci) {
                sh "mkdir -p query_plans/tpcds; cd query_plans/tpcds && ln -s ../../resources; ../../clang-release/hyriseBenchmarkTPCDS --dont_cache_binary_tables -r 1 -s 1 --visualize --verify && ../../scripts/plot_operator_breakdown.py ../../clang-release/"
                archiveArtifacts artifacts: 'query_plans/tpcds/*.svg'
                archiveArtifacts artifacts: 'query_plans/tpcds/operator_breakdown.pdf'
              } else {
                Utils.markStageSkippedForConditional("tpcdsQueryPlansAndVerification")
              }
            }
          }, jobQueryPlans: {
            stage("jobQueryPlans") {
              if (env.BRANCH_NAME == 'master' || full_ci) {
                // In contrast to TPC-H and TPC-DS above, we execute the JoinOrderBenchmark from the project's root directoy because its setup script requires us to do so.
                sh "mkdir -p query_plans/job && ./clang-release/hyriseBenchmarkJoinOrder --dont_cache_binary_tables -r 1 --visualize && ./scripts/plot_operator_breakdown.py ./clang-release/ && mv operator_breakdown.pdf query_plans/job && mv *QP.svg query_plans/job"
                archiveArtifacts artifacts: 'query_plans/job/*.svg'
                archiveArtifacts artifacts: 'query_plans/job/operator_breakdown.pdf'
              } else {
                Utils.markStageSkippedForConditional("jobQueryPlans")
              }
            }
          }
        } finally {
          sh "ls -A1 | xargs rm -rf"
          deleteDir()
        }
      }
    }
  }

  parallel clangDebugMacX64: {
    node('mac') {
      stage("clangDebugMacX64") {
        if (env.BRANCH_NAME == 'master' || full_ci) {
          try {
            checkout scm

            // We do not use install_dependencies.sh here as there is no way to run OS X in a Docker container
            sh "git submodule update --init --recursive --jobs 4 --depth=1"

            sh "mkdir clang-debug && cd clang-debug && /usr/local/bin/cmake ${unity} ${debug} -DCMAKE_C_COMPILER=/usr/local/Cellar/llvm@12/12.0.1_1/bin/clang -DCMAKE_CXX_COMPILER=/usr/local/Cellar/llvm@12/12.0.1_1/bin/clang++ .."
            sh "cd clang-debug && make -j8"
            sh "./clang-debug/hyriseTest"
            sh "./clang-debug/hyriseSystemTest --gtest_filter=-TPCCTest*:TPCDSTableGeneratorTest.*:TPCHTableGeneratorTest.RowCountsMediumScaleFactor:*.CompareToSQLite/Line1*WithLZ4"
            sh "PATH=/usr/local/bin/:$PATH ./scripts/test/hyriseConsole_test.py clang-debug"
            sh "PATH=/usr/local/bin/:$PATH ./scripts/test/hyriseServer_test.py clang-debug"
            sh "PATH=/usr/local/bin/:$PATH ./scripts/test/hyriseBenchmarkFileBased_test.py clang-debug"
          } finally {
            sh "ls -A1 | xargs rm -rf"
          }
        } else {
          Utils.markStageSkippedForConditional("clangDebugMacX64")
        }
      }
    }
  }, clangReleaseMacArm: {
    // For this to work, we installed a native non-standard JDK (zulu) via brew. See #2339 for more details.
    node('mac-arm') {
      stage("clangReleaseMacArm") {
        if (env.BRANCH_NAME == 'master' || full_ci) {
          try {
            checkout scm          
            
            // We do not use install_dependencies.sh here as there is no way to run OS X in a Docker container
            sh "git submodule update --init --recursive --jobs 4 --depth=1"
            
            // NOTE: These paths differ from x64 - brew on ARM uses /opt (https://docs.brew.sh/Installation)
            sh "mkdir clang-release && cd clang-release && cmake ${release} -DCMAKE_C_COMPILER=/opt/homebrew/opt/llvm/bin/clang -DCMAKE_CXX_COMPILER=/opt/homebrew/opt/llvm/bin/clang++ .."
            sh "cd clang-release && make -j8"

            // Check whether arm64 binaries are built to ensure that we are not accidentally running rosetta that
            // executes x86 binaries on arm.
            sh "file ./clang-release/hyriseTest | grep arm64"

            sh "./clang-release/hyriseTest"
            sh "./clang-release/hyriseSystemTest --gtest_filter=-TPCCTest*:TPCDSTableGeneratorTest.*:TPCHTableGeneratorTest.RowCountsMediumScaleFactor:*.CompareToSQLite/Line1*WithLZ4"
            sh "PATH=/usr/local/bin/:$PATH ./scripts/test/hyriseConsole_test.py clang-release"
            sh "PATH=/usr/local/bin/:$PATH ./scripts/test/hyriseServer_test.py clang-release"
            sh "PATH=/usr/local/bin/:$PATH ./scripts/test/hyriseBenchmarkFileBased_test.py clang-release"
          } finally {
            sh "ls -A1 | xargs rm -rf"
          }
        } else {
          Utils.markStageSkippedForConditional("clangReleaseMacArm")
        }
      }
    }
  }

  node {
    stage("Notify") {
      script {
        githubNotify context: 'CI Pipeline', status: 'SUCCESS'
        if (env.BRANCH_NAME == 'master' || full_ci) {
          githubNotify context: 'Full CI', status: 'SUCCESS'
        }
      }
    }
  }
} catch (error) {
  stage("Notify") {
    script {
      githubNotify context: 'CI Pipeline', status: 'FAILURE'
      if (env.BRANCH_NAME == 'master' || full_ci) {
        githubNotify context: 'Full CI', status: 'FAILURE'
      }
      if (env.BRANCH_NAME == 'master') {
        slackSend message: ":rotating_light: ALARM! Build on ${env.BRANCH_NAME} failed! - ${env.JOB_NAME} ${env.BUILD_NUMBER} (<${env.BUILD_URL}|Open>) :rotating_light:"
      }
    }
    throw error
  }
}<|MERGE_RESOLUTION|>--- conflicted
+++ resolved
@@ -78,13 +78,9 @@
             sh "./install_dependencies.sh"
 
             cmake = 'cmake -DCI_BUILD=ON'
-<<<<<<< HEAD
-            unity = '-DCMAKE_UNITY_BUILD=ON'  // We don't use unity builds with GCC 9 as it triggers https://github.com/google/googletest/issues/3552
-=======
 
             // We don't use unity builds with GCC 9 as it triggers https://github.com/google/googletest/issues/3552
             unity = '-DCMAKE_UNITY_BUILD=ON'
->>>>>>> 377befb4
 
             // Note that clang 9 is still the default version installed by install_dependencies.sh. This is so that we do
             // not unnecessarily require Ubuntu 20.04. If you want to upgrade to -10, please update install_dependencies.sh,
