--- conflicted
+++ resolved
@@ -144,8 +144,6 @@
               sh "cd clang-debug && make all -j \$(( \$(nproc) / 5))"
               sh "./clang-debug/hyriseTest clang-debug"
             }
-<<<<<<< HEAD
-=======
           }, clang15Debug: {
             stage("clang-15-debug") {
               sh "cd clang-15-debug && ninja all -j \$(( \$(nproc) / 5))"
@@ -164,7 +162,6 @@
               sh "cd gcc-11-debug && ninja all -j \$(( \$(nproc) * 2 / 5))"
               sh "cd gcc-11-debug && ./hyriseTest"
             }
->>>>>>> 52985d55
           }, lint: {
             stage("Linting") {
               sh "scripts/lint.sh"
