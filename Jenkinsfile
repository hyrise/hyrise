--- conflicted
+++ resolved
@@ -139,11 +139,7 @@
           stage("clang-debug:tidy") {
             if (env.BRANCH_NAME == 'master' || full_ci) {
               // We do not run tidy checks on the src/test folder, so there is no point in running the expensive clang-tidy for those files
-<<<<<<< HEAD
-              sh "export CCACHE_BASEDIR=`pwd`; cd clang-debug-tidy && make hyrise hyriseBenchmarkFileBased hyriseBenchmarkTPCH hyriseBenchmarkJoinOrder hyriseConsole hyriseServer -l -j \$(( \$(cat /proc/cpuinfo | grep processor | wc -l) / 6))"
-=======
-              sh "export CCACHE_BASEDIR=`pwd`; cd clang-debug-tidy && make hyrise hyriseBenchmarkFileBased hyriseBenchmarkTPCH hyriseBenchmarkJoinOrder hyriseConsole hyriseServer -k -j \$(( \$(cat /proc/cpuinfo | grep processor | wc -l) / 3))"
->>>>>>> f7433dd9
+              sh "export CCACHE_BASEDIR=`pwd`; cd clang-debug-tidy && make hyrise hyriseBenchmarkFileBased hyriseBenchmarkTPCH hyriseBenchmarkTPCDS hyriseBenchmarkJoinOrder hyriseConsole hyriseServer -k -j \$(( \$(cat /proc/cpuinfo | grep processor | wc -l) / 6))"
             } else {
               Utils.markStageSkippedForConditional("clangDebugTidy")
             }
