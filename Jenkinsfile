node {

  def oppossumCI = docker.image('hyrise/opossum-ci:17.04');
  oppossumCI.pull()
  // create ccache volume on host using:
  // mkdir /mnt/ccache; mount -t tmpfs -o size=10G none /mnt/ccache

  oppossumCI.inside("-u 0:0 -v /mnt/ccache:/ccache -e \"CCACHE_DIR=/ccache\" -e \"CCACHE_CPP2=yes\" -e \"CACHE_MAXSIZE=10GB\"") {

    try {
      stage("Setup") {
        checkout([
             $class: 'GitSCM',
             branches: scm.branches,
             doGenerateSubmoduleConfigurations: scm.doGenerateSubmoduleConfigurations,
             extensions: scm.extensions + [$class: 'CloneOption', noTags: true, reference: '', shallow: true, honorRefspec: true],
             // Set the remote by hand so that we can only check out the branch that we want:
             userRemoteConfigs: [[refspec: "+refs/heads/" + scm.branches[0] + ":refs/remotes/origin/" + scm.branches[0],
                                  url : scm.userRemoteConfigs.get(0).getUrl(),
                                  credentialsId: scm.userRemoteConfigs.get(0).getCredentialsId()]],
        ])
        sh "./install.sh"
        sh "mkdir clang-debug && cd clang-debug && cmake -DCMAKE_CXX_COMPILER_LAUNCHER=ccache -DCMAKE_BUILD_TYPE=Debug -DCMAKE_C_COMPILER=clang -DCMAKE_CXX_COMPILER=clang++ .. &\
        mkdir clang-release && cd clang-release && cmake -DCMAKE_CXX_COMPILER_LAUNCHER=ccache -DCMAKE_BUILD_TYPE=Release -DCMAKE_C_COMPILER=clang -DCMAKE_CXX_COMPILER=clang++ .. &\
        mkdir gcc-debug && cd gcc-debug && cmake -DCMAKE_CXX_COMPILER_LAUNCHER=ccache -DCMAKE_BUILD_TYPE=Debug -DCMAKE_C_COMPILER=gcc -DCMAKE_CXX_COMPILER=g++ .. &\
        mkdir gcc-release && cd gcc-release && cmake -DCMAKE_CXX_COMPILER_LAUNCHER=ccache -DCMAKE_BUILD_TYPE=Release -DCMAKE_C_COMPILER=gcc -DCMAKE_CXX_COMPILER=g++ .. &\
        mkdir gcc-release-coverage && cd gcc-release-coverage && cmake -DCMAKE_CXX_COMPILER_LAUNCHER=ccache -DCMAKE_BUILD_TYPE=Release -DCMAKE_C_COMPILER=gcc -DCMAKE_CXX_COMPILER=g++ .. &\
        wait"
      }

      stage("Linting") {
        sh '''
          scripts/lint.sh

          if [ $? != 0 ]; then
            echo "ERROR: Linting error occured. Execute \"scripts/lint.sh\" for details!"
            exit 1
          fi
        '''
      }

      parallel clangRelease: {
        stage("clang-release") {
          sh "export CCACHE_BASEDIR=`pwd`; cd clang-release && make all -j \$(( \$(cat /proc/cpuinfo | grep processor | wc -l) / 3))"
          sh "./clang-release/opossumTest"
        }
      }, clangDebug: {
        stage("clang-debug") {
          sh "export CCACHE_BASEDIR=`pwd`; cd clang-debug && make all -j \$(( \$(cat /proc/cpuinfo | grep processor | wc -l) / 3))"
        }
      }

      parallel clangDebug: {
        stage("clang-debug:test") {
          sh "./clang-debug/opossumTest"
        }
      }, clangDebugAsan: {
        stage("clang-debug:asan") {
        sh "export CCACHE_BASEDIR=`pwd`; cd clang-debug && make opossumAsan -j \$(( \$(cat /proc/cpuinfo | grep processor | wc -l) / 3))"
          sh "LSAN_OPTIONS=suppressions=asan-ignore.txt ./clang-debug/opossumAsan"
        }
      }, gccDebug: {
        stage("gcc-debug") {
          sh "export CCACHE_BASEDIR=`pwd`; cd gcc-debug && make all -j \$(( \$(cat /proc/cpuinfo | grep processor | wc -l) / 3))"
          sh "./gcc-debug/opossumTest"
        }
      }, gccRelease: {
        stage("gcc-release") {
          sh "export CCACHE_BASEDIR=`pwd`; cd gcc-release && make all -j \$(( \$(cat /proc/cpuinfo | grep processor | wc -l) / 3))"
          sh "./gcc-release/opossumTest"
        }
      }, tpcc: {
        stage("TPCC Test") {
            sh "./scripts/test_tpcc.sh clang-release"
        }
      }, asanRelease: {
        stage("clang-release:asan") {
          sh "export CCACHE_BASEDIR=`pwd`; cd clang-release && make opossumAsan -j \$(( \$(cat /proc/cpuinfo | grep processor | wc -l) / 3))"
          sh "LSAN_OPTIONS=suppressions=asan-ignore.txt ./clang-release/opossumAsan"
        }
      }, coverage: {
        stage("Coverage") {
<<<<<<< HEAD
          sh "export CCACHE_BASEDIR=`pwd`; cd clang-debug && make opossumCoverage -j \$(( \$(cat /proc/cpuinfo | grep processor | wc -l) / 3))"
          sh "./scripts/coverage.sh clang-debug true"
=======
          sh "export CCACHE_BASEDIR=`pwd`; cd gcc-release-coverage && make opossumCoverage -j \$(( \$(cat /proc/cpuinfo | grep processor | wc -l) / 3))"
          sh "./scripts/coverage.sh gcc-release-coverage"
>>>>>>> 8a2d3696
          publishHTML (target: [
            allowMissing: false,
            alwaysLinkToLastBuild: false,
            keepAll: true,
            reportDir: 'coverage',
            reportFiles: 'index.html',
            reportName: "RCov Report"
          ])
        }
      },

      post {
        always {
            archive 'coverage_badge.svg'
        }
      }

      stage("Cleanup") {
        // Clean up workspace.
        step([$class: 'WsCleanup'])
      }

    } catch (error) {
      stage "Cleanup after fail"
      throw error
    } finally {
      sh "ls -A1 | xargs rm -rf"
      deleteDir()
    }

  }

}<|MERGE_RESOLUTION|>--- conflicted
+++ resolved
@@ -80,13 +80,8 @@
         }
       }, coverage: {
         stage("Coverage") {
-<<<<<<< HEAD
-          sh "export CCACHE_BASEDIR=`pwd`; cd clang-debug && make opossumCoverage -j \$(( \$(cat /proc/cpuinfo | grep processor | wc -l) / 3))"
-          sh "./scripts/coverage.sh clang-debug true"
-=======
           sh "export CCACHE_BASEDIR=`pwd`; cd gcc-release-coverage && make opossumCoverage -j \$(( \$(cat /proc/cpuinfo | grep processor | wc -l) / 3))"
-          sh "./scripts/coverage.sh gcc-release-coverage"
->>>>>>> 8a2d3696
+          sh "./scripts/coverage.sh gcc-release-coverage true"
           publishHTML (target: [
             allowMissing: false,
             alwaysLinkToLastBuild: false,
